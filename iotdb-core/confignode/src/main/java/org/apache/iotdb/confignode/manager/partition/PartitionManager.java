/*
 * Licensed to the Apache Software Foundation (ASF) under one
 * or more contributor license agreements.  See the NOTICE file
 * distributed with this work for additional information
 * regarding copyright ownership.  The ASF licenses this file
 * to you under the Apache License, Version 2.0 (the
 * "License"); you may not use this file except in compliance
 * with the License.  You may obtain a copy of the License at
 *
 *     http://www.apache.org/licenses/LICENSE-2.0
 *
 * Unless required by applicable law or agreed to in writing,
 * software distributed under the License is distributed on an
 * "AS IS" BASIS, WITHOUT WARRANTIES OR CONDITIONS OF ANY
 * KIND, either express or implied.  See the License for the
 * specific language governing permissions and limitations
 * under the License.
 */

package org.apache.iotdb.confignode.manager.partition;

import org.apache.iotdb.common.rpc.thrift.TConsensusGroupId;
import org.apache.iotdb.common.rpc.thrift.TConsensusGroupType;
import org.apache.iotdb.common.rpc.thrift.TDataNodeLocation;
import org.apache.iotdb.common.rpc.thrift.TRegionReplicaSet;
import org.apache.iotdb.common.rpc.thrift.TSStatus;
import org.apache.iotdb.common.rpc.thrift.TSeriesPartitionSlot;
import org.apache.iotdb.common.rpc.thrift.TTimePartitionSlot;
import org.apache.iotdb.commons.cluster.RegionRoleType;
import org.apache.iotdb.commons.concurrent.IoTDBThreadPoolFactory;
import org.apache.iotdb.commons.concurrent.ThreadName;
import org.apache.iotdb.commons.concurrent.threadpool.ScheduledExecutorUtil;
import org.apache.iotdb.commons.conf.CommonConfig;
import org.apache.iotdb.commons.conf.CommonDescriptor;
import org.apache.iotdb.commons.partition.DataPartitionTable;
import org.apache.iotdb.commons.partition.SchemaPartitionTable;
import org.apache.iotdb.commons.partition.executor.SeriesPartitionExecutor;
import org.apache.iotdb.commons.path.PartialPath;
import org.apache.iotdb.confignode.client.DataNodeRequestType;
import org.apache.iotdb.confignode.client.async.AsyncDataNodeClientPool;
import org.apache.iotdb.confignode.client.async.handlers.AsyncClientHandler;
import org.apache.iotdb.confignode.conf.ConfigNodeConfig;
import org.apache.iotdb.confignode.conf.ConfigNodeDescriptor;
import org.apache.iotdb.confignode.consensus.request.ConfigPhysicalPlan;
import org.apache.iotdb.confignode.consensus.request.read.partition.CountTimeSlotListPlan;
import org.apache.iotdb.confignode.consensus.request.read.partition.GetDataPartitionPlan;
import org.apache.iotdb.confignode.consensus.request.read.partition.GetNodePathsPartitionPlan;
import org.apache.iotdb.confignode.consensus.request.read.partition.GetOrCreateDataPartitionPlan;
import org.apache.iotdb.confignode.consensus.request.read.partition.GetOrCreateSchemaPartitionPlan;
import org.apache.iotdb.confignode.consensus.request.read.partition.GetSchemaPartitionPlan;
import org.apache.iotdb.confignode.consensus.request.read.partition.GetSeriesSlotListPlan;
import org.apache.iotdb.confignode.consensus.request.read.partition.GetTimeSlotListPlan;
import org.apache.iotdb.confignode.consensus.request.read.region.GetRegionIdPlan;
import org.apache.iotdb.confignode.consensus.request.read.region.GetRegionInfoListPlan;
import org.apache.iotdb.confignode.consensus.request.write.database.PreDeleteDatabasePlan;
import org.apache.iotdb.confignode.consensus.request.write.partition.CreateDataPartitionPlan;
import org.apache.iotdb.confignode.consensus.request.write.partition.CreateSchemaPartitionPlan;
import org.apache.iotdb.confignode.consensus.request.write.partition.UpdateRegionLocationPlan;
import org.apache.iotdb.confignode.consensus.request.write.region.CreateRegionGroupsPlan;
import org.apache.iotdb.confignode.consensus.request.write.region.PollSpecificRegionMaintainTaskPlan;
import org.apache.iotdb.confignode.consensus.response.partition.CountTimeSlotListResp;
import org.apache.iotdb.confignode.consensus.response.partition.DataPartitionResp;
import org.apache.iotdb.confignode.consensus.response.partition.GetRegionIdResp;
import org.apache.iotdb.confignode.consensus.response.partition.GetSeriesSlotListResp;
import org.apache.iotdb.confignode.consensus.response.partition.GetTimeSlotListResp;
import org.apache.iotdb.confignode.consensus.response.partition.RegionInfoListResp;
import org.apache.iotdb.confignode.consensus.response.partition.SchemaNodeManagementResp;
import org.apache.iotdb.confignode.consensus.response.partition.SchemaPartitionResp;
import org.apache.iotdb.confignode.exception.DatabaseNotExistsException;
import org.apache.iotdb.confignode.exception.NoAvailableRegionGroupException;
import org.apache.iotdb.confignode.exception.NotEnoughDataNodeException;
import org.apache.iotdb.confignode.manager.IManager;
import org.apache.iotdb.confignode.manager.ProcedureManager;
import org.apache.iotdb.confignode.manager.consensus.ConsensusManager;
import org.apache.iotdb.confignode.manager.load.LoadManager;
import org.apache.iotdb.confignode.manager.schema.ClusterSchemaManager;
import org.apache.iotdb.confignode.persistence.partition.PartitionInfo;
import org.apache.iotdb.confignode.persistence.partition.maintainer.RegionCreateTask;
import org.apache.iotdb.confignode.persistence.partition.maintainer.RegionDeleteTask;
import org.apache.iotdb.confignode.persistence.partition.maintainer.RegionMaintainTask;
import org.apache.iotdb.confignode.persistence.partition.maintainer.RegionMaintainType;
import org.apache.iotdb.confignode.rpc.thrift.TCountTimeSlotListReq;
import org.apache.iotdb.confignode.rpc.thrift.TGetRegionIdReq;
import org.apache.iotdb.confignode.rpc.thrift.TGetSeriesSlotListReq;
import org.apache.iotdb.confignode.rpc.thrift.TGetTimeSlotListReq;
import org.apache.iotdb.confignode.rpc.thrift.TTimeSlotList;
import org.apache.iotdb.consensus.exception.ConsensusException;
import org.apache.iotdb.mpp.rpc.thrift.TCreateDataRegionReq;
import org.apache.iotdb.mpp.rpc.thrift.TCreateSchemaRegionReq;
import org.apache.iotdb.rpc.RpcUtils;
import org.apache.iotdb.rpc.TSStatusCode;
import org.apache.iotdb.tsfile.utils.Pair;

import org.slf4j.Logger;
import org.slf4j.LoggerFactory;

import java.util.ArrayList;
import java.util.Collections;
import java.util.HashMap;
import java.util.HashSet;
import java.util.LinkedList;
import java.util.List;
import java.util.Map;
import java.util.Objects;
import java.util.Optional;
import java.util.Queue;
import java.util.Set;
import java.util.concurrent.ConcurrentHashMap;
import java.util.concurrent.Future;
import java.util.concurrent.ScheduledExecutorService;
import java.util.concurrent.TimeUnit;
import java.util.concurrent.atomic.AtomicInteger;
import java.util.stream.Collectors;

/** The {@link PartitionManager} manages cluster PartitionTable read and write requests. */
public class PartitionManager {

  private static final Logger LOGGER = LoggerFactory.getLogger(PartitionManager.class);

  private static final ConfigNodeConfig CONF = ConfigNodeDescriptor.getInstance().getConf();
  private static final RegionGroupExtensionPolicy SCHEMA_REGION_GROUP_EXTENSION_POLICY =
      CONF.getSchemaRegionGroupExtensionPolicy();
  private static final RegionGroupExtensionPolicy DATA_REGION_GROUP_EXTENSION_POLICY =
      CONF.getDataRegionGroupExtensionPolicy();

  private static final CommonConfig COMMON_CONFIG = CommonDescriptor.getInstance().getConfig();

  private final IManager configManager;
  private final PartitionInfo partitionInfo;

  private SeriesPartitionExecutor executor;

  private static final String CONSENSUS_READ_ERROR =
      "Failed in the read API executing the consensus layer due to: ";

  private static final String CONSENSUS_WRITE_ERROR =
      "Failed in the write API executing the consensus layer due to: ";

  /** Region cleaner. */
  // Monitor for leadership change
  private final Object scheduleMonitor = new Object();
  // Try to delete Regions in every 10s
  private static final int REGION_MAINTAINER_WORK_INTERVAL = 10;
  private final ScheduledExecutorService regionMaintainer;
  private Future<?> currentRegionMaintainerFuture;

  public PartitionManager(IManager configManager, PartitionInfo partitionInfo) {
    this.configManager = configManager;
    this.partitionInfo = partitionInfo;
    this.regionMaintainer =
        IoTDBThreadPoolFactory.newSingleThreadScheduledExecutor(
            ThreadName.CONFIG_NODE_REGION_MAINTAINER.getName());
    setSeriesPartitionExecutor();
  }

  /** Construct SeriesPartitionExecutor by iotdb-confignode{@literal .}properties. */
  private void setSeriesPartitionExecutor() {
    this.executor =
        SeriesPartitionExecutor.getSeriesPartitionExecutor(
            CONF.getSeriesPartitionExecutorClass(), CONF.getSeriesSlotNum());
  }

  // ======================================================
  // Consensus read/write interfaces
  // ======================================================

  /**
   * Thread-safely get SchemaPartition.
   *
   * @param req SchemaPartitionPlan with partitionSlotsMap
   * @return SchemaPartitionDataSet that contains only existing SchemaPartition
   */
  public SchemaPartitionResp getSchemaPartition(GetSchemaPartitionPlan req) {
    try {
      return (SchemaPartitionResp) getConsensusManager().read(req);
    } catch (ConsensusException e) {
      LOGGER.warn(CONSENSUS_READ_ERROR, e);
      TSStatus res = new TSStatus(TSStatusCode.EXECUTE_STATEMENT_ERROR.getStatusCode());
      res.setMessage(e.getMessage());
      return new SchemaPartitionResp(res, false, Collections.emptyMap());
    }
  }

  /**
   * Thread-safely get DataPartition
   *
   * @param req DataPartitionPlan with Map<StorageGroupName, Map<SeriesPartitionSlot,
   *     TTimeSlotList>>
   * @return DataPartitionDataSet that contains only existing DataPartition
   */
  public DataPartitionResp getDataPartition(GetDataPartitionPlan req) {
    try {
      return (DataPartitionResp) getConsensusManager().read(req);
    } catch (ConsensusException e) {
      LOGGER.warn(CONSENSUS_READ_ERROR, e);
      TSStatus res = new TSStatus(TSStatusCode.EXECUTE_STATEMENT_ERROR.getStatusCode());
      res.setMessage(e.getMessage());
      return new DataPartitionResp(res, false, Collections.emptyMap());
    }
  }

  /**
   * Get SchemaPartition and create a new one if it does not exist.
   *
   * @param req SchemaPartitionPlan with partitionSlotsMap
   * @return SchemaPartitionResp with DataPartition and TSStatus. SUCCESS_STATUS if all process
   *     finish. NOT_ENOUGH_DATA_NODE if the DataNodes is not enough to create new Regions.
   *     STORAGE_GROUP_NOT_EXIST if some StorageGroup don't exist.
   */
  public SchemaPartitionResp getOrCreateSchemaPartition(GetOrCreateSchemaPartitionPlan req) {
    // Check if the related Databases exist
    for (String database : req.getPartitionSlotsMap().keySet()) {
      if (!isDatabaseExist(database)) {
        return new SchemaPartitionResp(
            new TSStatus(TSStatusCode.DATABASE_NOT_EXIST.getStatusCode())
                .setMessage(
                    String.format(
                        "Create SchemaPartition failed because the database: %s is not exists",
                        database)),
            false,
            null);
      }
    }

    // After all the SchemaPartitions are allocated,
    // all the read requests about SchemaPartitionTable are parallel.
    SchemaPartitionResp resp = getSchemaPartition(req);
    if (resp.isAllPartitionsExist()) {
      return resp;
    }

    // We serialize the creation process of SchemaPartitions to
    // ensure that each SchemaPartition is created by a unique CreateSchemaPartitionReq.
    // Because the number of SchemaPartitions per database is limited
    // by the number of SeriesPartitionSlots,
    // the number of serialized CreateSchemaPartitionReqs is acceptable.
    synchronized (this) {
      // Here we should check again if the SchemaPartition
      // has been created by other threads to improve concurrent performance
      resp = getSchemaPartition(req);
      if (resp.isAllPartitionsExist()) {
        return resp;
      }

      // Filter unassigned SchemaPartitionSlots
      Map<String, List<TSeriesPartitionSlot>> unassignedSchemaPartitionSlotsMap =
          partitionInfo.filterUnassignedSchemaPartitionSlots(req.getPartitionSlotsMap());

      // Here we ensure that each StorageGroup has at least one SchemaRegion.
      // And if some StorageGroups own too many slots, extend SchemaRegion for them.

      // Map<StorageGroup, unassigned SeriesPartitionSlot count>
      Map<String, Integer> unassignedSchemaPartitionSlotsCountMap = new ConcurrentHashMap<>();
      unassignedSchemaPartitionSlotsMap.forEach(
          (storageGroup, unassignedSchemaPartitionSlots) ->
              unassignedSchemaPartitionSlotsCountMap.put(
                  storageGroup, unassignedSchemaPartitionSlots.size()));
      TSStatus status =
          extendRegionGroupIfNecessary(
              unassignedSchemaPartitionSlotsCountMap, TConsensusGroupType.SchemaRegion);
      if (status.getCode() != TSStatusCode.SUCCESS_STATUS.getStatusCode()) {
        // Return an error code if Region extension failed
        resp.setStatus(status);
        return resp;
      }

      Map<String, SchemaPartitionTable> assignedSchemaPartition;
      try {
        assignedSchemaPartition =
            getLoadManager().allocateSchemaPartition(unassignedSchemaPartitionSlotsMap);
      } catch (NoAvailableRegionGroupException e) {
        status = getConsensusManager().confirmLeader();
        if (status.getCode() != TSStatusCode.SUCCESS_STATUS.getStatusCode()) {
          // The allocation might fail due to leadership change
          resp.setStatus(status);
          return resp;
        }

        LOGGER.error("Create SchemaPartition failed because: ", e);
        resp.setStatus(
            new TSStatus(TSStatusCode.NO_AVAILABLE_REGION_GROUP.getStatusCode())
                .setMessage(e.getMessage()));
        return resp;
      }

      // Cache allocating result only if the current ConfigNode still holds its leadership
      CreateSchemaPartitionPlan createPlan = new CreateSchemaPartitionPlan();
      createPlan.setAssignedSchemaPartition(assignedSchemaPartition);

      status = consensusWritePartitionResult(createPlan);
      if (status.getCode() != TSStatusCode.SUCCESS_STATUS.getStatusCode()) {
        // The allocation might fail due to consensus error
        resp.setStatus(status);
        return resp;
      }
    }

    resp = getSchemaPartition(req);
    if (!resp.isAllPartitionsExist()) {
      // Count the fail rate
      AtomicInteger totalSlotNum = new AtomicInteger();
      req.getPartitionSlotsMap()
          .forEach((database, partitionSlots) -> totalSlotNum.addAndGet(partitionSlots.size()));

      AtomicInteger unassignedSlotNum = new AtomicInteger();
      Map<String, List<TSeriesPartitionSlot>> unassignedSchemaPartitionSlotsMap =
          partitionInfo.filterUnassignedSchemaPartitionSlots(req.getPartitionSlotsMap());
      unassignedSchemaPartitionSlotsMap.forEach(
          (database, unassignedSchemaPartitionSlots) ->
              unassignedSlotNum.addAndGet(unassignedSchemaPartitionSlots.size()));

      String errMsg =
          String.format(
              "Lacked %d/%d SchemaPartition allocation result in the response of getOrCreateSchemaPartition method",
              unassignedSlotNum.get(), totalSlotNum.get());
      LOGGER.error(errMsg);
      resp.setStatus(
          new TSStatus(TSStatusCode.LACK_PARTITION_ALLOCATION.getStatusCode()).setMessage(errMsg));
      return resp;
    }
    return resp;
  }

  /**
   * Get DataPartition and create a new one if it does not exist.
   *
   * @param req DataPartitionPlan with Map<StorageGroupName, Map<SeriesPartitionSlot,
   *     List<TimePartitionSlot>>>
   * @return DataPartitionResp with DataPartition and TSStatus. SUCCESS_STATUS if all process
   *     finish. NOT_ENOUGH_DATA_NODE if the DataNodes is not enough to create new Regions.
   *     STORAGE_GROUP_NOT_EXIST if some StorageGroup don't exist.
   */
  public DataPartitionResp getOrCreateDataPartition(GetOrCreateDataPartitionPlan req) {
    // Check if the related Databases exist
    for (String database : req.getPartitionSlotsMap().keySet()) {
      if (!isDatabaseExist(database)) {
        return new DataPartitionResp(
            new TSStatus(TSStatusCode.DATABASE_NOT_EXIST.getStatusCode())
                .setMessage(
                    String.format(
                        "Create DataPartition failed because the database: %s is not exists",
                        database)),
            false,
            null);
      }
    }

    // After all the DataPartitions are allocated,
    // all the read requests about DataPartitionTable are parallel.
    DataPartitionResp resp = getDataPartition(req);
    if (resp.isAllPartitionsExist()) {
      return resp;
    }

    // We serialize the creation process of DataPartitions to
    // ensure that each DataPartition is created by a unique CreateDataPartitionReq.
    // Because the number of DataPartitions per database is limited
    // by the number of SeriesPartitionSlots,
    // the number of serialized CreateDataPartitionReqs is acceptable.
    synchronized (this) {
      // Here we should check again if the DataPartition
      // has been created by other threads to improve concurrent performance
      resp = getDataPartition(req);
      if (resp.isAllPartitionsExist()) {
        return resp;
      }

      // Filter unassigned DataPartitionSlots
      Map<String, Map<TSeriesPartitionSlot, TTimeSlotList>> unassignedDataPartitionSlotsMap =
          partitionInfo.filterUnassignedDataPartitionSlots(req.getPartitionSlotsMap());

      // Here we ensure that each StorageGroup has at least one DataRegion.
      // And if some StorageGroups own too many slots, extend DataRegion for them.

      // Map<StorageGroup, unassigned SeriesPartitionSlot count>
      Map<String, Integer> unassignedDataPartitionSlotsCountMap = new ConcurrentHashMap<>();
      unassignedDataPartitionSlotsMap.forEach(
          (storageGroup, unassignedDataPartitionSlots) ->
              unassignedDataPartitionSlotsCountMap.put(
                  storageGroup, unassignedDataPartitionSlots.size()));
      TSStatus status =
          extendRegionGroupIfNecessary(
              unassignedDataPartitionSlotsCountMap, TConsensusGroupType.DataRegion);
      if (status.getCode() != TSStatusCode.SUCCESS_STATUS.getStatusCode()) {
        // Return an error code if Region extension failed
        resp.setStatus(status);
        return resp;
      }

      Map<String, DataPartitionTable> assignedDataPartition;
      try {
        assignedDataPartition =
            getLoadManager().allocateDataPartition(unassignedDataPartitionSlotsMap);
      } catch (NoAvailableRegionGroupException e) {
        status = getConsensusManager().confirmLeader();
        if (status.getCode() != TSStatusCode.SUCCESS_STATUS.getStatusCode()) {
          // The allocation might fail due to leadership change
          resp.setStatus(status);
          return resp;
        }

        LOGGER.error("Create DataPartition failed because: ", e);
        resp.setStatus(
            new TSStatus(TSStatusCode.NO_AVAILABLE_REGION_GROUP.getStatusCode())
                .setMessage(e.getMessage()));
        return resp;
      }

      // Cache allocating result only if the current ConfigNode still holds its leadership
      CreateDataPartitionPlan createPlan = new CreateDataPartitionPlan();
      createPlan.setAssignedDataPartition(assignedDataPartition);

      status = consensusWritePartitionResult(createPlan);
      if (status.getCode() != TSStatusCode.SUCCESS_STATUS.getStatusCode()) {
        // The allocation might fail due to consensus error
        resp.setStatus(status);
        return resp;
      }
    }

    resp = getDataPartition(req);
    if (!resp.isAllPartitionsExist()) {
      // Count the fail rate
      AtomicInteger totalSlotNum = new AtomicInteger();
      req.getPartitionSlotsMap()
          .forEach(
              (database, partitionSlots) ->
                  partitionSlots.forEach(
                      (seriesPartitionSlot, timeSlotList) ->
                          totalSlotNum.addAndGet(timeSlotList.getTimePartitionSlots().size())));

      AtomicInteger unassignedSlotNum = new AtomicInteger();
      Map<String, Map<TSeriesPartitionSlot, TTimeSlotList>> unassignedDataPartitionSlotsMap =
          partitionInfo.filterUnassignedDataPartitionSlots(req.getPartitionSlotsMap());
      unassignedDataPartitionSlotsMap.forEach(
          (database, unassignedDataPartitionSlots) ->
              unassignedDataPartitionSlots.forEach(
                  (seriesPartitionSlot, timeSlotList) ->
                      unassignedSlotNum.addAndGet(timeSlotList.getTimePartitionSlots().size())));

      String errMsg =
          String.format(
              "Lacked %d/%d DataPartition allocation result in the response of getOrCreateDataPartition method",
              unassignedSlotNum.get(), totalSlotNum.get());
      LOGGER.error(errMsg);
      resp.setStatus(
          new TSStatus(TSStatusCode.LACK_PARTITION_ALLOCATION.getStatusCode()).setMessage(errMsg));
      return resp;
    }
    return resp;
  }

  private TSStatus consensusWritePartitionResult(ConfigPhysicalPlan plan) {
    TSStatus status = getConsensusManager().confirmLeader();
    if (status.getCode() != TSStatusCode.SUCCESS_STATUS.getStatusCode()) {
      // Here we check the leadership second time
      // since the RegionGroup creating process might take some time
      return status;
    }
    try {
      return getConsensusManager().write(plan);
    } catch (ConsensusException e) {
      // The allocation might fail due to consensus error
      LOGGER.error("Write DataPartition allocation result failed because: {}", status);
      TSStatus res = new TSStatus(TSStatusCode.EXECUTE_STATEMENT_ERROR.getStatusCode());
      res.setMessage(e.getMessage());
      return res;
    }
  }

  // ======================================================
  // Leader scheduling interfaces
  // ======================================================

  /**
   * Allocate more RegionGroup to the specified StorageGroups if necessary.
   *
   * @param unassignedPartitionSlotsCountMap Map<StorageGroup, unassigned Partition count>
   * @param consensusGroupType SchemaRegion or DataRegion
   * @return SUCCESS_STATUS when RegionGroup extension successful; NOT_ENOUGH_DATA_NODE when there
   *     are not enough DataNodes; STORAGE_GROUP_NOT_EXIST when some StorageGroups don't exist
   */
  private TSStatus extendRegionGroupIfNecessary(
      Map<String, Integer> unassignedPartitionSlotsCountMap,
      TConsensusGroupType consensusGroupType) {

    TSStatus result = new TSStatus();

    try {
      if (TConsensusGroupType.SchemaRegion.equals(consensusGroupType)) {
        switch (SCHEMA_REGION_GROUP_EXTENSION_POLICY) {
          case CUSTOM:
            return customExtendRegionGroupIfNecessary(
                unassignedPartitionSlotsCountMap, consensusGroupType);
          case AUTO:
          default:
            return autoExtendRegionGroupIfNecessary(
                unassignedPartitionSlotsCountMap, consensusGroupType);
        }
      } else {
        switch (DATA_REGION_GROUP_EXTENSION_POLICY) {
          case CUSTOM:
            return customExtendRegionGroupIfNecessary(
                unassignedPartitionSlotsCountMap, consensusGroupType);
          case AUTO:
          default:
            return autoExtendRegionGroupIfNecessary(
                unassignedPartitionSlotsCountMap, consensusGroupType);
        }
      }
    } catch (NotEnoughDataNodeException e) {
      String prompt = "ConfigNode failed to extend Region because there are not enough DataNodes";
      LOGGER.error(prompt);
      result.setCode(TSStatusCode.NO_ENOUGH_DATANODE.getStatusCode());
      result.setMessage(prompt);
    } catch (DatabaseNotExistsException e) {
      String prompt = "ConfigNode failed to extend Region because some StorageGroup doesn't exist.";
      LOGGER.error(prompt);
      result.setCode(TSStatusCode.DATABASE_NOT_EXIST.getStatusCode());
      result.setMessage(prompt);
    }

    return result;
  }

  private TSStatus customExtendRegionGroupIfNecessary(
      Map<String, Integer> unassignedPartitionSlotsCountMap, TConsensusGroupType consensusGroupType)
      throws DatabaseNotExistsException, NotEnoughDataNodeException {

    // Map<Database, Region allotment>
    Map<String, Integer> allotmentMap = new ConcurrentHashMap<>();

    for (Map.Entry<String, Integer> entry : unassignedPartitionSlotsCountMap.entrySet()) {
      final String database = entry.getKey();
      int minRegionGroupNum =
          getClusterSchemaManager().getMinRegionGroupNum(database, consensusGroupType);
      int allocatedRegionGroupCount =
          partitionInfo.getRegionGroupCount(database, consensusGroupType);

      // Extend RegionGroups until allocatedRegionGroupCount == minRegionGroupNum
      if (allocatedRegionGroupCount < minRegionGroupNum) {
        allotmentMap.put(database, minRegionGroupNum - allocatedRegionGroupCount);
      }
    }

    return generateAndAllocateRegionGroups(allotmentMap, consensusGroupType);
  }

  private TSStatus autoExtendRegionGroupIfNecessary(
      Map<String, Integer> unassignedPartitionSlotsCountMap, TConsensusGroupType consensusGroupType)
      throws NotEnoughDataNodeException, DatabaseNotExistsException {

    // Map<Database, Region allotment>
    Map<String, Integer> allotmentMap = new ConcurrentHashMap<>();

    for (Map.Entry<String, Integer> entry : unassignedPartitionSlotsCountMap.entrySet()) {
      final String database = entry.getKey();
      final int unassignedPartitionSlotsCount = entry.getValue();

      float allocatedRegionGroupCount =
          partitionInfo.getRegionGroupCount(database, consensusGroupType);
      // The slotCount equals to the sum of assigned slot count and unassigned slot count
      float slotCount =
          (float) partitionInfo.getAssignedSeriesPartitionSlotsCount(database)
              + unassignedPartitionSlotsCount;
      float maxRegionGroupNum =
          getClusterSchemaManager().getMaxRegionGroupNum(database, consensusGroupType);
      float maxSlotCount = CONF.getSeriesSlotNum();

      /* RegionGroup extension is required in the following cases */
      // 1. The number of current RegionGroup of the Database is less than the minimum number
      int minRegionGroupNum =
          getClusterSchemaManager().getMinRegionGroupNum(database, consensusGroupType);
      if (allocatedRegionGroupCount < minRegionGroupNum
          // Ensure the number of RegionGroups is enough
          // for current SeriesPartitionSlots after extension
          // Otherwise, more RegionGroups should be extended through case 2.
          && slotCount <= (maxSlotCount / maxRegionGroupNum) * minRegionGroupNum) {

        // Let the sum of unassignedPartitionSlotsCount and allocatedRegionGroupCount
        // no less than the minRegionGroupNum
        int delta =
            (int)
                Math.min(
                    unassignedPartitionSlotsCount, minRegionGroupNum - allocatedRegionGroupCount);
        allotmentMap.put(database, delta);

<<<<<<< HEAD
      } else if (allocatedRegionGroupCount < maxRegionGroupNum
          && slotCount / allocatedRegionGroupCount > maxSlotCount / maxRegionGroupNum) {
        // 2. The average number of partitions held by each Region will be greater than the
        // expected average number after the partition allocation is completed.

=======
      // 2. The average number of partitions held by each Region will be greater than the
      // expected average number after the partition allocation is completed
      if (allocatedRegionGroupCount < maxRegionGroupNum
          && slotCount / allocatedRegionGroupCount > maxSlotCount / maxRegionGroupNum) {
>>>>>>> 8358667c
        // The delta is equal to the smallest integer solution that satisfies the inequality:
        // slotCount / (allocatedRegionGroupCount + delta) < maxSlotCount / maxRegionGroupNum
        int delta =
            Math.min(
                (int) (maxRegionGroupNum - allocatedRegionGroupCount),
                Math.max(
                    1,
                    (int)
                        Math.ceil(
                            slotCount * maxRegionGroupNum / maxSlotCount
                                - allocatedRegionGroupCount)));
        allotmentMap.put(database, delta);

<<<<<<< HEAD
      } else if (allocatedRegionGroupCount
              == filterRegionGroupThroughStatus(database, RegionGroupStatus.Disabled).size()
          && allocatedRegionGroupCount < maxRegionGroupNum) {
        // 3. All RegionGroups in the specified Database are disabled currently
=======
      // 3. All RegionGroups in the specified Database are disabled currently
      if (allocatedRegionGroupCount
              == filterRegionGroupThroughStatus(database, RegionGroupStatus.Disabled).size()
          && allocatedRegionGroupCount < maxRegionGroupNum) {
>>>>>>> 8358667c
        allotmentMap.put(database, 1);
      }
    }

    return generateAndAllocateRegionGroups(allotmentMap, consensusGroupType);
  }

  private TSStatus generateAndAllocateRegionGroups(
      Map<String, Integer> allotmentMap, TConsensusGroupType consensusGroupType)
      throws NotEnoughDataNodeException, DatabaseNotExistsException {
    if (!allotmentMap.isEmpty()) {
      CreateRegionGroupsPlan createRegionGroupsPlan =
          getLoadManager().allocateRegionGroups(allotmentMap, consensusGroupType);
      LOGGER.info("[CreateRegionGroups] Starting to create the following RegionGroups:");
      createRegionGroupsPlan.planLog(LOGGER);
      return getProcedureManager().createRegionGroups(consensusGroupType, createRegionGroupsPlan);
    } else {
      return RpcUtils.SUCCESS_STATUS;
    }
  }

  /**
   * Only leader use this interface. Checks whether the specified DataPartition has a successor and
   * returns if it does.
   *
   * @param database DatabaseName
   * @param seriesPartitionSlot Corresponding SeriesPartitionSlot
   * @param timePartitionSlot Corresponding TimePartitionSlot
   * @return The specific DataPartition's successor if exists, null otherwise
   */
  public TConsensusGroupId getSuccessorDataPartition(
      String database,
      TSeriesPartitionSlot seriesPartitionSlot,
      TTimePartitionSlot timePartitionSlot) {
    return partitionInfo.getSuccessorDataPartition(
        database, seriesPartitionSlot, timePartitionSlot);
  }

  /**
   * Only leader use this interface. Checks whether the specified DataPartition has a predecessor
   * and returns if it does.
   *
   * @param database DatabaseName
   * @param seriesPartitionSlot Corresponding SeriesPartitionSlot
   * @param timePartitionSlot Corresponding TimePartitionSlot
   * @return The specific DataPartition's predecessor if exists, null otherwise
   */
  public TConsensusGroupId getPredecessorDataPartition(
      String database,
      TSeriesPartitionSlot seriesPartitionSlot,
      TTimePartitionSlot timePartitionSlot) {
    return partitionInfo.getPredecessorDataPartition(
        database, seriesPartitionSlot, timePartitionSlot);
  }

  /**
   * Get the DataNodes who contain the specified Database's Schema or Data.
   *
   * @param database The specific Database's name
   * @param type SchemaRegion or DataRegion
   * @return Set {@literal <}TDataNodeLocation{@literal >}, the related DataNodes
   */
  public Set<TDataNodeLocation> getDatabaseRelatedDataNodes(
      String database, TConsensusGroupType type) {
    return partitionInfo.getDatabaseRelatedDataNodes(database, type);
  }

  /**
   * Only leader use this interface.
   *
   * @param type The specified TConsensusGroupType
   * @return Deep copy of all Regions' RegionReplicaSet and organized to Map
   */
  public Map<TConsensusGroupId, TRegionReplicaSet> getAllReplicaSetsMap(TConsensusGroupType type) {
    return partitionInfo.getAllReplicaSets(type).stream()
        .collect(
            Collectors.toMap(TRegionReplicaSet::getRegionId, regionReplicaSet -> regionReplicaSet));
  }

  /**
   * Only leader use this interface.
   *
   * @return Deep copy of all Regions' RegionReplicaSet
   */
  public List<TRegionReplicaSet> getAllReplicaSets() {
    return partitionInfo.getAllReplicaSets();
  }

  /**
   * Only leader use this interface.
   *
   * @param type The specified TConsensusGroupType
   * @return Deep copy of all Regions' RegionReplicaSet with the specified TConsensusGroupType
   */
  public List<TRegionReplicaSet> getAllReplicaSets(TConsensusGroupType type) {
    return partitionInfo.getAllReplicaSets(type);
  }

  /**
   * Only leader use this interface.
   *
   * @param database The specified Database
   * @return All Regions' RegionReplicaSet of the specified Database
   */
  public List<TRegionReplicaSet> getAllReplicaSets(String database) {
    return partitionInfo.getAllReplicaSets(database);
  }

  /**
   * Get all RegionGroups currently owned by the specified Database.
   *
   * @param dataNodeId The specified dataNodeId
   * @return Deep copy of all RegionGroups' RegionReplicaSet with the specified dataNodeId
   */
  public List<TRegionReplicaSet> getAllReplicaSets(int dataNodeId) {
    return partitionInfo.getAllReplicaSets(dataNodeId);
  }

  /**
   * Only leader use this interface.
   *
   * @param database The specified Database
   * @param regionGroupIds The specified RegionGroupIds
   * @return All Regions' RegionReplicaSet of the specified Database
   */
  public List<TRegionReplicaSet> getReplicaSets(
      String database, List<TConsensusGroupId> regionGroupIds) {
    return partitionInfo.getReplicaSets(database, regionGroupIds);
  }

  /**
   * Only leader use this interface.
   *
   * <p>Get the number of Regions currently owned by the specified DataNode
   *
   * @param dataNodeId The specified DataNode
   * @param type SchemaRegion or DataRegion
   * @return The number of Regions currently owned by the specified DataNode
   */
  public int getRegionCount(int dataNodeId, TConsensusGroupType type) {
    return partitionInfo.getRegionCount(dataNodeId, type);
  }

  /**
   * Only leader use this interface.
   *
   * <p>Get the number of RegionGroups currently owned by the specified Database
   *
   * @param database DatabaseName
   * @param type SchemaRegion or DataRegion
   * @return Number of Regions currently owned by the specified Database
   * @throws DatabaseNotExistsException When the specified Database doesn't exist
   */
  public int getRegionGroupCount(String database, TConsensusGroupType type)
      throws DatabaseNotExistsException {
    return partitionInfo.getRegionGroupCount(database, type);
  }

  /**
   * Only leader use this interface.
   *
   * <p>Get all the RegionGroups currently owned by the specified Database
   *
   * @param database DatabaseName
   * @param type SchemaRegion or DataRegion
   * @return List of TConsensusGroupId
   * @throws DatabaseNotExistsException When the specified Database doesn't exist
   */
  public List<TConsensusGroupId> getAllRegionGroupIds(String database, TConsensusGroupType type)
      throws DatabaseNotExistsException {
    return partitionInfo.getAllRegionGroupIds(database, type);
  }

  /**
   * Check if the specified Database exists.
   *
   * @param database The specified Database
   * @return True if the DatabaseSchema is exists and the Database is not pre-deleted
   */
  public boolean isDatabaseExist(String database) {
    return partitionInfo.isDatabaseExisted(database);
  }

  /**
   * Filter the un-exist Databases.
   *
   * @param databases the Databases to check
   * @return List of PartialPath the Databases that not exist
   */
  public List<PartialPath> filterUnExistDatabases(List<PartialPath> databases) {
    List<PartialPath> unExistDatabases = new ArrayList<>();
    if (databases == null) {
      return unExistDatabases;
    }
    for (PartialPath database : databases) {
      if (!isDatabaseExist(database.getFullPath())) {
        unExistDatabases.add(database);
      }
    }
    return unExistDatabases;
  }

  /**
   * Only leader use this interface.
   *
   * <p>Get the assigned SeriesPartitionSlots count in the specified Database
   *
   * @param database The specified Database
   * @return The assigned SeriesPartitionSlots count
   */
  public int getAssignedSeriesPartitionSlotsCount(String database) {
    return partitionInfo.getAssignedSeriesPartitionSlotsCount(database);
  }

  /**
   * Only leader use this interface.
   *
   * <p>Get the assigned TimePartitionSlots count in the specified Database
   *
   * @param database The specified Database
   * @return The assigned TimePartitionSlots count
   */
  public long getAssignedTimePartitionSlotsCount(String database) {
    return partitionInfo.getAssignedTimePartitionSlotsCount(database);
  }

  /**
   * Only leader use this interface.
   *
   * @param database DatabaseName
   * @param type SchemaRegion or DataRegion
   * @return The specific StorageGroup's Regions that sorted by the number of allocated slots
   * @throws NoAvailableRegionGroupException When all RegionGroups within the specified StorageGroup
   *     are unavailable currently
   */
  public List<Pair<Long, TConsensusGroupId>> getSortedRegionGroupSlotsCounter(
      String database, TConsensusGroupType type) throws NoAvailableRegionGroupException {
    // Collect static data
    List<Pair<Long, TConsensusGroupId>> regionGroupSlotsCounter =
        partitionInfo.getRegionGroupSlotsCounter(database, type);

    // Filter RegionGroups that have Disabled status
    List<Pair<Long, TConsensusGroupId>> result = new ArrayList<>();
    for (Pair<Long, TConsensusGroupId> slotsCounter : regionGroupSlotsCounter) {
      RegionGroupStatus status = getLoadManager().getRegionGroupStatus(slotsCounter.getRight());
      if (!RegionGroupStatus.Disabled.equals(status)) {
        result.add(slotsCounter);
      }
    }

    if (result.isEmpty()) {
      throw new NoAvailableRegionGroupException(type);
    }

    Map<TConsensusGroupId, RegionGroupStatus> regionGroupStatusMap =
        getLoadManager()
            .getRegionGroupStatus(result.stream().map(Pair::getRight).collect(Collectors.toList()));
    result.sort(
        (o1, o2) -> {
          // Use the number of partitions as the first priority
          if (o1.getLeft() < o2.getLeft()) {
            return -1;
          } else if (o1.getLeft() > o2.getLeft()) {
            return 1;
          } else {
            // Use RegionGroup status as second priority, Running > Available > Discouraged
            return regionGroupStatusMap
                .get(o1.getRight())
                .compare(regionGroupStatusMap.get(o2.getRight()));
          }
        });
    return result;
  }

  /**
   * Only leader use this interface.
   *
   * @return Integer set of all schemaengine region id
   */
  public Set<Integer> getAllSchemaPartition() {
    return partitionInfo.getAllSchemaPartition();
  }

  /**
   * Only leader use this interface.
   *
   * @return the next RegionGroupId
   */
  public int generateNextRegionGroupId() {
    return partitionInfo.generateNextRegionGroupId();
  }

  /**
   * GetNodePathsPartition.
   *
   * @param physicalPlan GetNodesPathsPartitionReq
   * @return SchemaNodeManagementPartitionDataSet that contains only existing matched
   *     SchemaPartition and matched child paths aboveMTree
   */
  public SchemaNodeManagementResp getNodePathsPartition(GetNodePathsPartitionPlan physicalPlan) {
    try {
      return (SchemaNodeManagementResp) getConsensusManager().read(physicalPlan);
    } catch (ConsensusException e) {
      LOGGER.warn(CONSENSUS_READ_ERROR, e);
      TSStatus res = new TSStatus(TSStatusCode.EXECUTE_STATEMENT_ERROR.getStatusCode());
      res.setMessage(e.getMessage());
      SchemaNodeManagementResp resp = new SchemaNodeManagementResp();
      resp.setStatus(res);
      return resp;
    }
  }

  public void preDeleteDatabase(
      String database, PreDeleteDatabasePlan.PreDeleteType preDeleteType) {
    final PreDeleteDatabasePlan preDeleteDatabasePlan =
        new PreDeleteDatabasePlan(database, preDeleteType);
    try {
      getConsensusManager().write(preDeleteDatabasePlan);
    } catch (ConsensusException e) {
      LOGGER.warn(CONSENSUS_WRITE_ERROR, e);
    }
  }

  public boolean isDatabasePreDeleted(String database) {
    return partitionInfo.isDatabasePreDeleted(database);
  }

  /**
   * Get TSeriesPartitionSlot.
   *
   * @param devicePath Full path ending with device name
   * @return SeriesPartitionSlot
   */
  public TSeriesPartitionSlot getSeriesPartitionSlot(String devicePath) {
    return executor.getSeriesPartitionSlot(devicePath);
  }

  public RegionInfoListResp getRegionInfoList(GetRegionInfoListPlan req) {
    try {
      // Get static result
      RegionInfoListResp regionInfoListResp = (RegionInfoListResp) getConsensusManager().read(req);
      // Get cached result
      Map<TConsensusGroupId, Integer> allLeadership = getLoadManager().getRegionLeaderMap();
      regionInfoListResp
          .getRegionInfoList()
          .forEach(
              regionInfo -> {
                regionInfo.setStatus(
                    getLoadManager()
                        .getRegionStatus(
                            regionInfo.getConsensusGroupId(), regionInfo.getDataNodeId())
                        .getStatus());

                String regionType =
                    regionInfo.getDataNodeId()
                            == allLeadership.getOrDefault(regionInfo.getConsensusGroupId(), -1)
                        ? RegionRoleType.Leader.toString()
                        : RegionRoleType.Follower.toString();
                regionInfo.setRoleType(regionType);
              });

      return regionInfoListResp;

    } catch (ConsensusException e) {
      LOGGER.warn(CONSENSUS_READ_ERROR, e);
      TSStatus res = new TSStatus(TSStatusCode.EXECUTE_STATEMENT_ERROR.getStatusCode());
      res.setMessage(e.getMessage());
      RegionInfoListResp resp = new RegionInfoListResp();
      resp.setStatus(res);
      return resp;
    }
  }

  /**
   * Check if the specified RegionGroup exists.
   *
   * @param regionGroupId The specified RegionGroup
   */
  public boolean isRegionGroupExists(TConsensusGroupId regionGroupId) {
    return partitionInfo.isRegionGroupExisted(regionGroupId);
  }

  /**
   * Update region location.
   *
   * @param req UpdateRegionLocationReq
   * @return TSStatus
   */
  public TSStatus updateRegionLocation(UpdateRegionLocationPlan req) {
    try {
      return getConsensusManager().write(req);
    } catch (ConsensusException e) {
      LOGGER.warn(CONSENSUS_WRITE_ERROR, e);
      TSStatus res = new TSStatus(TSStatusCode.EXECUTE_STATEMENT_ERROR.getStatusCode());
      res.setMessage(e.getMessage());
      return res;
    }
  }

  public GetRegionIdResp getRegionId(TGetRegionIdReq req) {
    GetRegionIdPlan plan = new GetRegionIdPlan(req.getType());
    if (req.isSetDatabase()) {
      plan.setDatabase(req.getDatabase());
    } else {
      plan.setDatabase(getClusterSchemaManager().getDatabaseNameByDevice(req.getDevice()));
      plan.setSeriesSlotId(executor.getSeriesPartitionSlot(req.getDevice()));
    }
    if (Objects.equals(plan.getDatabase(), "")) {
      // Return empty result if Database not specified
      return new GetRegionIdResp(RpcUtils.SUCCESS_STATUS, new ArrayList<>());
    }

    if (req.isSetTimeStamp()) {
      plan.setTimeSlotId(
          new TTimePartitionSlot(
              req.getTimeStamp() - req.getTimeStamp() % COMMON_CONFIG.getTimePartitionInterval()));
    }
    try {
      return (GetRegionIdResp) getConsensusManager().read(plan);
    } catch (ConsensusException e) {
      LOGGER.warn(CONSENSUS_READ_ERROR, e);
      TSStatus res = new TSStatus(TSStatusCode.EXECUTE_STATEMENT_ERROR.getStatusCode());
      res.setMessage(e.getMessage());
      return new GetRegionIdResp(res, Collections.emptyList());
    }
  }

  public GetTimeSlotListResp getTimeSlotList(TGetTimeSlotListReq req) {
    long startTime = req.isSetStartTime() ? req.getStartTime() : Long.MIN_VALUE;
    long endTime = req.isSetEndTime() ? req.getEndTime() : Long.MAX_VALUE;
    GetTimeSlotListPlan plan = new GetTimeSlotListPlan(startTime, endTime);
    if (req.isSetDatabase()) {
      plan.setDatabase(req.getDatabase());
    } else if (req.isSetDevice()) {
      plan.setDatabase(getClusterSchemaManager().getDatabaseNameByDevice(req.getDevice()));
      plan.setSeriesSlotId(executor.getSeriesPartitionSlot(req.getDevice()));
      if (Objects.equals(plan.getDatabase(), "")) {
        // Return empty result if Database not specified
        return new GetTimeSlotListResp(RpcUtils.SUCCESS_STATUS, new ArrayList<>());
      }
    } else {
      plan.setRegionId(
          new TConsensusGroupId(TConsensusGroupType.DataRegion, (int) req.getRegionId()));
    }
    try {
      return (GetTimeSlotListResp) getConsensusManager().read(plan);
    } catch (ConsensusException e) {
      LOGGER.warn(CONSENSUS_READ_ERROR, e);
      TSStatus res = new TSStatus(TSStatusCode.EXECUTE_STATEMENT_ERROR.getStatusCode());
      res.setMessage(e.getMessage());
      return new GetTimeSlotListResp(res, Collections.emptyList());
    }
  }

  public CountTimeSlotListResp countTimeSlotList(TCountTimeSlotListReq req) {
    long startTime = req.isSetStartTime() ? req.getStartTime() : Long.MIN_VALUE;
    long endTime = req.isSetEndTime() ? req.getEndTime() : Long.MAX_VALUE;
    CountTimeSlotListPlan plan = new CountTimeSlotListPlan(startTime, endTime);
    if (req.isSetDatabase()) {
      plan.setDatabase(req.getDatabase());
    } else if (req.isSetDevice()) {
      plan.setDatabase(getClusterSchemaManager().getDatabaseNameByDevice(req.getDevice()));
      plan.setSeriesSlotId(executor.getSeriesPartitionSlot(req.getDevice()));
      if (Objects.equals(plan.getDatabase(), "")) {
        // Return empty result if Database not specified
        return new CountTimeSlotListResp(RpcUtils.SUCCESS_STATUS, 0);
      }
    } else {
      plan.setRegionId(
          new TConsensusGroupId(TConsensusGroupType.DataRegion, (int) req.getRegionId()));
    }
    try {
      return (CountTimeSlotListResp) getConsensusManager().read(plan);
    } catch (ConsensusException e) {
      LOGGER.warn(CONSENSUS_READ_ERROR, e);
      TSStatus res = new TSStatus(TSStatusCode.EXECUTE_STATEMENT_ERROR.getStatusCode());
      res.setMessage(e.getMessage());
      return new CountTimeSlotListResp(res, 0);
    }
  }

  public GetSeriesSlotListResp getSeriesSlotList(TGetSeriesSlotListReq req) {
    GetSeriesSlotListPlan plan = new GetSeriesSlotListPlan(req.getDatabase(), req.getType());
    try {
      return (GetSeriesSlotListResp) getConsensusManager().read(plan);
    } catch (ConsensusException e) {
      LOGGER.warn(CONSENSUS_READ_ERROR, e);
      TSStatus res = new TSStatus(TSStatusCode.EXECUTE_STATEMENT_ERROR.getStatusCode());
      res.setMessage(e.getMessage());
      return new GetSeriesSlotListResp(res, Collections.emptyList());
    }
  }

  /**
   * Get database for region.
   *
   * @param regionId regionId
   * @return database name
   */
  public String getRegionStorageGroup(TConsensusGroupId regionId) {
    return partitionInfo.getRegionStorageGroup(regionId);
  }

  /**
   * Called by {@link PartitionManager#regionMaintainer}.
   *
   * <p>Periodically maintain the RegionReplicas to be created or deleted
   */
  public void maintainRegionReplicas() {
    // The consensusManager of configManager may not be fully initialized at this time
    Optional.ofNullable(getConsensusManager())
        .ifPresent(
            consensusManager -> {
              if (getConsensusManager().isLeader()) {
                List<RegionMaintainTask> regionMaintainTaskList =
                    partitionInfo.getRegionMaintainEntryList();

                if (regionMaintainTaskList.isEmpty()) {
                  return;
                }

                // Group tasks by region id
                Map<TConsensusGroupId, Queue<RegionMaintainTask>> regionMaintainTaskMap =
                    new HashMap<>();
                for (RegionMaintainTask regionMaintainTask : regionMaintainTaskList) {
                  regionMaintainTaskMap
                      .computeIfAbsent(regionMaintainTask.getRegionId(), k -> new LinkedList<>())
                      .add(regionMaintainTask);
                }

                while (!regionMaintainTaskMap.isEmpty()) {
                  // Select same type task from each region group
                  List<RegionMaintainTask> selectedRegionMaintainTask = new ArrayList<>();
                  RegionMaintainType currentType = null;
                  for (Map.Entry<TConsensusGroupId, Queue<RegionMaintainTask>> entry :
                      regionMaintainTaskMap.entrySet()) {
                    RegionMaintainTask regionMaintainTask = entry.getValue().peek();
                    if (regionMaintainTask == null) {
                      continue;
                    }

                    if (currentType == null) {
                      currentType = regionMaintainTask.getType();
                      selectedRegionMaintainTask.add(entry.getValue().peek());
                    } else {
                      if (!currentType.equals(regionMaintainTask.getType())) {
                        continue;
                      }

                      if (currentType.equals(RegionMaintainType.DELETE)
                          || entry
                              .getKey()
                              .getType()
                              .equals(selectedRegionMaintainTask.get(0).getRegionId().getType())) {
                        // Delete or same create task
                        selectedRegionMaintainTask.add(entry.getValue().peek());
                      }
                    }
                  }

                  if (selectedRegionMaintainTask.isEmpty()) {
                    break;
                  }

                  Set<TConsensusGroupId> successfulTask = new HashSet<>();
                  switch (currentType) {
                    case CREATE:
                      // create region
                      switch (selectedRegionMaintainTask.get(0).getRegionId().getType()) {
                        case SchemaRegion:
                          // create SchemaRegion
                          AsyncClientHandler<TCreateSchemaRegionReq, TSStatus>
                              createSchemaRegionHandler =
                                  new AsyncClientHandler<>(
                                      DataNodeRequestType.CREATE_SCHEMA_REGION);
                          for (RegionMaintainTask regionMaintainTask : selectedRegionMaintainTask) {
                            RegionCreateTask schemaRegionCreateTask =
                                (RegionCreateTask) regionMaintainTask;
                            LOGGER.info(
                                "Start to create Region: {} on DataNode: {}",
                                schemaRegionCreateTask.getRegionReplicaSet().getRegionId(),
                                schemaRegionCreateTask.getTargetDataNode());
                            createSchemaRegionHandler.putRequest(
                                schemaRegionCreateTask.getRegionId().getId(),
                                new TCreateSchemaRegionReq(
                                    schemaRegionCreateTask.getRegionReplicaSet(),
                                    schemaRegionCreateTask.getStorageGroup()));
                            createSchemaRegionHandler.putDataNodeLocation(
                                schemaRegionCreateTask.getRegionId().getId(),
                                schemaRegionCreateTask.getTargetDataNode());
                          }

                          AsyncDataNodeClientPool.getInstance()
                              .sendAsyncRequestToDataNodeWithRetry(createSchemaRegionHandler);

                          for (Map.Entry<Integer, TSStatus> entry :
                              createSchemaRegionHandler.getResponseMap().entrySet()) {
                            if (entry.getValue().getCode()
                                == TSStatusCode.SUCCESS_STATUS.getStatusCode()) {
                              successfulTask.add(
                                  new TConsensusGroupId(
                                      TConsensusGroupType.SchemaRegion, entry.getKey()));
                            }
                          }
                          break;
                        case DataRegion:
                          // Create DataRegion
                          AsyncClientHandler<TCreateDataRegionReq, TSStatus>
                              createDataRegionHandler =
                                  new AsyncClientHandler<>(DataNodeRequestType.CREATE_DATA_REGION);
                          for (RegionMaintainTask regionMaintainTask : selectedRegionMaintainTask) {
                            RegionCreateTask dataRegionCreateTask =
                                (RegionCreateTask) regionMaintainTask;
                            LOGGER.info(
                                "Start to create Region: {} on DataNode: {}",
                                dataRegionCreateTask.getRegionReplicaSet().getRegionId(),
                                dataRegionCreateTask.getTargetDataNode());
                            createDataRegionHandler.putRequest(
                                dataRegionCreateTask.getRegionId().getId(),
                                new TCreateDataRegionReq(
                                        dataRegionCreateTask.getRegionReplicaSet(),
                                        dataRegionCreateTask.getStorageGroup())
                                    .setTtl(dataRegionCreateTask.getTTL()));
                            createDataRegionHandler.putDataNodeLocation(
                                dataRegionCreateTask.getRegionId().getId(),
                                dataRegionCreateTask.getTargetDataNode());
                          }

                          AsyncDataNodeClientPool.getInstance()
                              .sendAsyncRequestToDataNodeWithRetry(createDataRegionHandler);

                          for (Map.Entry<Integer, TSStatus> entry :
                              createDataRegionHandler.getResponseMap().entrySet()) {
                            if (entry.getValue().getCode()
                                == TSStatusCode.SUCCESS_STATUS.getStatusCode()) {
                              successfulTask.add(
                                  new TConsensusGroupId(
                                      TConsensusGroupType.DataRegion, entry.getKey()));
                            }
                          }
                          break;
                      }
                      break;
                    case DELETE:
                      // delete region
                      AsyncClientHandler<TConsensusGroupId, TSStatus> deleteRegionHandler =
                          new AsyncClientHandler<>(DataNodeRequestType.DELETE_REGION);
                      Map<Integer, TConsensusGroupId> regionIdMap = new HashMap<>();
                      for (RegionMaintainTask regionMaintainTask : selectedRegionMaintainTask) {
                        RegionDeleteTask regionDeleteTask = (RegionDeleteTask) regionMaintainTask;
                        LOGGER.info(
                            "Start to delete Region: {} on DataNode: {}",
                            regionDeleteTask.getRegionId(),
                            regionDeleteTask.getTargetDataNode());
                        deleteRegionHandler.putRequest(
                            regionDeleteTask.getRegionId().getId(), regionDeleteTask.getRegionId());
                        deleteRegionHandler.putDataNodeLocation(
                            regionDeleteTask.getRegionId().getId(),
                            regionDeleteTask.getTargetDataNode());
                        regionIdMap.put(
                            regionDeleteTask.getRegionId().getId(), regionDeleteTask.getRegionId());
                      }

                      long startTime = System.currentTimeMillis();
                      AsyncDataNodeClientPool.getInstance()
                          .sendAsyncRequestToDataNodeWithRetry(deleteRegionHandler);

                      LOGGER.info(
                          "Deleting regions costs {}ms", (System.currentTimeMillis() - startTime));

                      for (Map.Entry<Integer, TSStatus> entry :
                          deleteRegionHandler.getResponseMap().entrySet()) {
                        if (entry.getValue().getCode()
                            == TSStatusCode.SUCCESS_STATUS.getStatusCode()) {
                          successfulTask.add(regionIdMap.get(entry.getKey()));
                        }
                      }
                      break;
                  }

                  if (successfulTask.isEmpty()) {
                    break;
                  }

                  for (TConsensusGroupId regionId : successfulTask) {
                    regionMaintainTaskMap.compute(
                        regionId,
                        (k, v) -> {
                          if (v == null) {
                            throw new IllegalStateException();
                          }
                          v.poll();
                          if (v.isEmpty()) {
                            return null;
                          } else {
                            return v;
                          }
                        });
                  }

                  // Poll the head entry if success
                  try {
                    getConsensusManager()
                        .write(new PollSpecificRegionMaintainTaskPlan(successfulTask));
                  } catch (ConsensusException e) {
                    LOGGER.warn(CONSENSUS_WRITE_ERROR, e);
                  }

                  if (successfulTask.size() < selectedRegionMaintainTask.size()) {
                    // Here we just break and wait until next schedule task
                    // due to all the RegionMaintainEntry should be executed by
                    // the order of they were offered
                    break;
                  }
                }
              }
            });
  }

  public void startRegionCleaner() {
    synchronized (scheduleMonitor) {
      if (currentRegionMaintainerFuture == null) {
        /* Start the RegionCleaner service */
        currentRegionMaintainerFuture =
            ScheduledExecutorUtil.safelyScheduleAtFixedRate(
                regionMaintainer,
                this::maintainRegionReplicas,
                0,
                REGION_MAINTAINER_WORK_INTERVAL,
                TimeUnit.SECONDS);
        LOGGER.info("RegionCleaner is started successfully.");
      }
    }
  }

  public void stopRegionCleaner() {
    synchronized (scheduleMonitor) {
      if (currentRegionMaintainerFuture != null) {
        /* Stop the RegionCleaner service */
        currentRegionMaintainerFuture.cancel(false);
        currentRegionMaintainerFuture = null;
        LOGGER.info("RegionCleaner is stopped successfully.");
      }
    }
  }

  /**
   * Filter the RegionGroups in the specified Database through the RegionGroupStatus.
   *
   * @param database The specified Database
   * @param status The specified RegionGroupStatus
   * @return Filtered RegionGroups with the specified RegionGroupStatus
   */
  public List<TRegionReplicaSet> filterRegionGroupThroughStatus(
      String database, RegionGroupStatus... status) {
    List<TConsensusGroupId> matchedRegionGroups =
        getLoadManager().filterRegionGroupThroughStatus(status);
    return getReplicaSets(database, matchedRegionGroups);
  }

  public void getSchemaRegionIds(
      List<String> databases, Map<String, List<Integer>> schemaRegionIds) {
    partitionInfo.getSchemaRegionIds(databases, schemaRegionIds);
  }

  public void getDataRegionIds(List<String> databases, Map<String, List<Integer>> dataRegionIds) {
    partitionInfo.getDataRegionIds(databases, dataRegionIds);
  }

  /**
   * Get the last DataAllotTable of the specified Database.
   *
   * @param database The specified Database
   * @return The last DataAllotTable
   */
  public Map<TSeriesPartitionSlot, TConsensusGroupId> getLastDataAllotTable(String database) {
    return partitionInfo.getLastDataAllotTable(database);
  }

  public ScheduledExecutorService getRegionMaintainer() {
    return regionMaintainer;
  }

  private ConsensusManager getConsensusManager() {
    return configManager.getConsensusManager();
  }

  private ClusterSchemaManager getClusterSchemaManager() {
    return configManager.getClusterSchemaManager();
  }

  private LoadManager getLoadManager() {
    return configManager.getLoadManager();
  }

  private ProcedureManager getProcedureManager() {
    return configManager.getProcedureManager();
  }
}<|MERGE_RESOLUTION|>--- conflicted
+++ resolved
@@ -585,18 +585,11 @@
                     unassignedPartitionSlotsCount, minRegionGroupNum - allocatedRegionGroupCount);
         allotmentMap.put(database, delta);
 
-<<<<<<< HEAD
       } else if (allocatedRegionGroupCount < maxRegionGroupNum
           && slotCount / allocatedRegionGroupCount > maxSlotCount / maxRegionGroupNum) {
         // 2. The average number of partitions held by each Region will be greater than the
         // expected average number after the partition allocation is completed.
 
-=======
-      // 2. The average number of partitions held by each Region will be greater than the
-      // expected average number after the partition allocation is completed
-      if (allocatedRegionGroupCount < maxRegionGroupNum
-          && slotCount / allocatedRegionGroupCount > maxSlotCount / maxRegionGroupNum) {
->>>>>>> 8358667c
         // The delta is equal to the smallest integer solution that satisfies the inequality:
         // slotCount / (allocatedRegionGroupCount + delta) < maxSlotCount / maxRegionGroupNum
         int delta =
@@ -610,17 +603,10 @@
                                 - allocatedRegionGroupCount)));
         allotmentMap.put(database, delta);
 
-<<<<<<< HEAD
       } else if (allocatedRegionGroupCount
               == filterRegionGroupThroughStatus(database, RegionGroupStatus.Disabled).size()
           && allocatedRegionGroupCount < maxRegionGroupNum) {
         // 3. All RegionGroups in the specified Database are disabled currently
-=======
-      // 3. All RegionGroups in the specified Database are disabled currently
-      if (allocatedRegionGroupCount
-              == filterRegionGroupThroughStatus(database, RegionGroupStatus.Disabled).size()
-          && allocatedRegionGroupCount < maxRegionGroupNum) {
->>>>>>> 8358667c
         allotmentMap.put(database, 1);
       }
     }
