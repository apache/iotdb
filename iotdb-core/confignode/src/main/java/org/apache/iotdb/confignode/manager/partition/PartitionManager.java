--- conflicted
+++ resolved
@@ -1305,16 +1305,9 @@
                             createDataRegionHandler.putRequest(
                                 dataRegionCreateTask.getRegionId().getId(),
                                 new TCreateDataRegionReq(
-<<<<<<< HEAD
-                                        dataRegionCreateTask.getRegionReplicaSet(),
-                                        dataRegionCreateTask.getStorageGroup())
-                                    .setTtl(dataRegionCreateTask.getTTL()));
-                            createDataRegionHandler.putNodeLocation(
-=======
                                     dataRegionCreateTask.getRegionReplicaSet(),
                                     dataRegionCreateTask.getStorageGroup()));
-                            createDataRegionHandler.putDataNodeLocation(
->>>>>>> a9d14018
+                            createDataRegionHandler.putNodeLocation(
                                 dataRegionCreateTask.getRegionId().getId(),
                                 dataRegionCreateTask.getTargetDataNode());
                           }
