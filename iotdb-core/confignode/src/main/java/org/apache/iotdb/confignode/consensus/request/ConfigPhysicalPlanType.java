--- conflicted
+++ resolved
@@ -209,10 +209,6 @@
   DescTable4InformationSchema((short) 864),
   SetTableColumnComment((short) 865),
   SetTableComment((short) 866),
-<<<<<<< HEAD
-  AlterColumnDataType((short) 867),
-  CommitAlterColumnDataType((short) 868),
-=======
   RenameTable((short) 867),
   PreCreateTableView((short) 868),
   SetViewComment((short) 869),
@@ -224,7 +220,8 @@
   PreDeleteViewColumn((short) 875),
   PreDeleteView((short) 876),
   RenameViewColumn((short) 877),
->>>>>>> 16ad6c1a
+  AlterColumnDataType((short) 878),
+  CommitAlterColumnDataType((short) 879),
 
   /** Deprecated types for sync, restored them for upgrade. */
   @Deprecated
