--- conflicted
+++ resolved
@@ -160,12 +160,9 @@
   CommitCreateTable((short) 852),
   AddTableColumn((short) 853),
   SetTableProperties((short) 854),
-<<<<<<< HEAD
-  RenameTableColumn((short) 855),
-=======
   ShowTable((short) 855),
   FetchTable((short) 856),
->>>>>>> 99fc96c1
+  RenameTableColumn((short) 857),
 
   /** Deprecated types for sync, restored them for upgrade. */
   @Deprecated
