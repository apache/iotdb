--- conflicted
+++ resolved
@@ -207,13 +207,10 @@
   DescTable((short) 862),
   ShowTable4InformationSchema((short) 863),
   DescTable4InformationSchema((short) 864),
-<<<<<<< HEAD
-  AlterColumnDataType((short) 865),
-  CommitAlterColumnDataType((short) 866),
-=======
   SetTableColumnComment((short) 865),
   SetTableComment((short) 866),
->>>>>>> c557e3e4
+  AlterColumnDataType((short) 867),
+  CommitAlterColumnDataType((short) 868),
 
   /** Deprecated types for sync, restored them for upgrade. */
   @Deprecated
