--- conflicted
+++ resolved
@@ -205,7 +205,10 @@
 
   /** Pipe PayLoad. */
   PipeEnriched((short) 1700),
-<<<<<<< HEAD
+  PipeUnsetTemplate((short) 1701),
+  PipeDeleteTimeSeries((short) 1702),
+  PipeDeleteLogicalView((short) 1703),
+  PipeDeactivateTemplate((short) 1704),
 
   /** Pipe MQ */
   CreateTopic((short) 1800),
@@ -216,12 +219,6 @@
   AlterConsumerGroup((short) 1900),
 
   ShowSubscription((short) 2000),
-=======
-  PipeUnsetTemplate((short) 1701),
-  PipeDeleteTimeSeries((short) 1702),
-  PipeDeleteLogicalView((short) 1703),
-  PipeDeactivateTemplate((short) 1704),
->>>>>>> e1ba8d3e
   ;
 
   private final short planType;
