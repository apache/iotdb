--- conflicted
+++ resolved
@@ -27,7 +27,6 @@
 import org.apache.iotdb.common.rpc.thrift.TRegionMigrateFailedType;
 import org.apache.iotdb.common.rpc.thrift.TRegionReplicaSet;
 import org.apache.iotdb.common.rpc.thrift.TSStatus;
-import org.apache.iotdb.common.rpc.thrift.TSetTTLReq;
 import org.apache.iotdb.commons.client.ClientPoolFactory;
 import org.apache.iotdb.commons.client.IClientManager;
 import org.apache.iotdb.commons.client.sync.SyncDataNodeInternalServiceClient;
@@ -223,10 +222,6 @@
 
     String storageGroup = configManager.getPartitionManager().getRegionStorageGroup(regionId);
     TCreatePeerReq req = new TCreatePeerReq(regionId, currentPeerNodes, storageGroup);
-<<<<<<< HEAD
-    req.setTtl(getTTL(storageGroup));
-=======
->>>>>>> b231a1c7
 
     status =
         SyncDataNodeClientPool.getInstance()
@@ -439,30 +434,6 @@
     configManager
         .getLoadManager()
         .forceUpdateRegionCache(regionId, newLocation.getDataNodeId(), regionStatus);
-  }
-
-  public long getTTL(String database) {
-    long ttl = Long.MAX_VALUE;
-    try {
-      ttl = configManager.getClusterSchemaManager().getDatabaseSchemaByName(database).getTTL();
-    } catch (DatabaseNotExistsException e) {
-      LOGGER.warn("Cannot find out the database {}, ttl will be set to Long.MAX_VALUE", database);
-    }
-    return ttl;
-  }
-
-  public void setTTL(TConsensusGroupId regionId, TDataNodeLocation dataNodeLocation) {
-    String storageGroup = configManager.getPartitionManager().getRegionStorageGroup(regionId);
-
-    AsyncClientHandler<TSetTTLReq, TSStatus> clientHandler =
-        new AsyncClientHandler<>(DataNodeRequestType.SET_TTL);
-
-    TSetTTLReq setTTLReq =
-        new TSetTTLReq(Collections.singletonList(storageGroup), getTTL(storageGroup));
-    clientHandler.putRequest(dataNodeLocation.getDataNodeId(), setTTLReq);
-    clientHandler.putDataNodeLocation(dataNodeLocation.getDataNodeId(), dataNodeLocation);
-
-    AsyncDataNodeClientPool.getInstance().sendAsyncRequestToDataNodeWithRetry(clientHandler);
   }
 
   public void removeRegionLocation(
