--- conflicted
+++ resolved
@@ -424,13 +424,7 @@
         regionId,
         getIdWithRpcEndpoint(newLocation),
         status);
-<<<<<<< HEAD
-
-    // Remove the RegionGroupCache of the regionId
-    configManager.getLoadManager().removeRegionGroupCache(regionId);
-=======
     updateRegionLocation(regionId);
->>>>>>> f52d752b
   }
 
   public void removeRegionLocation(
@@ -448,15 +442,8 @@
   private void updateRegionLocation(TConsensusGroupId regionId) {
     // Remove the RegionGroupCache of the regionId
     configManager.getLoadManager().removeRegionGroupCache(regionId);
-<<<<<<< HEAD
-=======
-    // force balance region leader to skip waiting for leader election
-    configManager.getLoadManager().forceBalanceRegionLeader();
     // Wait for leader election
     configManager.getLoadManager().waitForLeaderElection(Collections.singletonList(regionId));
-    // Broadcast the latest RegionRouteMap when Region migration finished
-    configManager.getLoadManager().broadcastLatestRegionRouteMap();
->>>>>>> f52d752b
   }
 
   /**
