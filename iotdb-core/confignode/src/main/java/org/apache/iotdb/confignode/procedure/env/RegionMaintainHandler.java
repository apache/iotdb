/*
 * Licensed to the Apache Software Foundation (ASF) under one
 * or more contributor license agreements.  See the NOTICE file
 * distributed with this work for additional information
 * regarding copyright ownership.  The ASF licenses this file
 * to you under the Apache License, Version 2.0 (the
 * "License"); you may not use this file except in compliance
 * with the License.  You may obtain a copy of the License at
 *
 *     http://www.apache.org/licenses/LICENSE-2.0
 *
 * Unless required by applicable law or agreed to in writing,
 * software distributed under the License is distributed on an
 * "AS IS" BASIS, WITHOUT WARRANTIES OR CONDITIONS OF ANY
 * KIND, either express or implied.  See the License for the
 * specific language governing permissions and limitations
 * under the License.
 */
package org.apache.iotdb.confignode.procedure.env;

import org.apache.iotdb.common.rpc.thrift.TConsensusGroupId;
import org.apache.iotdb.common.rpc.thrift.TConsensusGroupType;
import org.apache.iotdb.common.rpc.thrift.TDataNodeConfiguration;
import org.apache.iotdb.common.rpc.thrift.TDataNodeLocation;
import org.apache.iotdb.common.rpc.thrift.TEndPoint;
import org.apache.iotdb.common.rpc.thrift.TRegionMaintainTaskStatus;
import org.apache.iotdb.common.rpc.thrift.TRegionMigrateFailedType;
import org.apache.iotdb.common.rpc.thrift.TRegionReplicaSet;
import org.apache.iotdb.common.rpc.thrift.TSStatus;
import org.apache.iotdb.commons.client.ClientPoolFactory;
import org.apache.iotdb.commons.client.IClientManager;
import org.apache.iotdb.commons.client.sync.SyncDataNodeInternalServiceClient;
import org.apache.iotdb.commons.cluster.NodeStatus;
import org.apache.iotdb.commons.cluster.RegionStatus;
import org.apache.iotdb.commons.service.metric.MetricService;
import org.apache.iotdb.commons.utils.NodeUrlUtils;
import org.apache.iotdb.confignode.client.DataNodeRequestType;
import org.apache.iotdb.confignode.client.async.AsyncDataNodeClientPool;
import org.apache.iotdb.confignode.client.async.handlers.AsyncClientHandler;
import org.apache.iotdb.confignode.client.sync.SyncDataNodeClientPool;
import org.apache.iotdb.confignode.conf.ConfigNodeConfig;
import org.apache.iotdb.confignode.conf.ConfigNodeDescriptor;
import org.apache.iotdb.confignode.consensus.request.write.datanode.RemoveDataNodePlan;
import org.apache.iotdb.confignode.consensus.request.write.partition.AddRegionLocationPlan;
import org.apache.iotdb.confignode.consensus.request.write.partition.RemoveRegionLocationPlan;
import org.apache.iotdb.confignode.consensus.response.datanode.DataNodeToStatusResp;
import org.apache.iotdb.confignode.exception.DatabaseNotExistsException;
import org.apache.iotdb.confignode.manager.ConfigManager;
import org.apache.iotdb.confignode.manager.load.cache.consensus.ConsensusGroupHeartbeatSample;
import org.apache.iotdb.confignode.manager.partition.PartitionMetrics;
import org.apache.iotdb.confignode.persistence.node.NodeInfo;
import org.apache.iotdb.confignode.procedure.exception.ProcedureException;
import org.apache.iotdb.confignode.procedure.scheduler.LockQueue;
import org.apache.iotdb.consensus.exception.ConsensusException;
import org.apache.iotdb.mpp.rpc.thrift.TCreatePeerReq;
import org.apache.iotdb.mpp.rpc.thrift.TDisableDataNodeReq;
import org.apache.iotdb.mpp.rpc.thrift.TMaintainPeerReq;
import org.apache.iotdb.mpp.rpc.thrift.TRegionLeaderChangeResp;
import org.apache.iotdb.mpp.rpc.thrift.TRegionMigrateResult;
import org.apache.iotdb.mpp.rpc.thrift.TResetPeerListReq;
import org.apache.iotdb.rpc.TSStatusCode;

import org.slf4j.Logger;
import org.slf4j.LoggerFactory;

import java.util.ArrayList;
import java.util.Collections;
import java.util.HashMap;
import java.util.List;
import java.util.Map;
import java.util.Optional;
import java.util.concurrent.TimeUnit;
import java.util.stream.Collectors;

import static org.apache.iotdb.confignode.conf.ConfigNodeConstant.REGION_MIGRATE_PROCESS;
import static org.apache.iotdb.confignode.conf.ConfigNodeConstant.REMOVE_DATANODE_PROCESS;
import static org.apache.iotdb.consensus.ConsensusFactory.IOT_CONSENSUS;
import static org.apache.iotdb.consensus.ConsensusFactory.RATIS_CONSENSUS;
import static org.apache.iotdb.consensus.ConsensusFactory.SIMPLE_CONSENSUS;

public class RegionMaintainHandler {

  private static final Logger LOGGER = LoggerFactory.getLogger(RegionMaintainHandler.class);

  private static final ConfigNodeConfig CONF = ConfigNodeDescriptor.getInstance().getConf();

  private final ConfigManager configManager;

  /** region migrate lock */
  private final LockQueue regionMigrateLock = new LockQueue();

  private final IClientManager<TEndPoint, SyncDataNodeInternalServiceClient> dataNodeClientManager;

  public RegionMaintainHandler(ConfigManager configManager) {
    this.configManager = configManager;
    dataNodeClientManager =
        new IClientManager.Factory<TEndPoint, SyncDataNodeInternalServiceClient>()
            .createClientManager(
                new ClientPoolFactory.SyncDataNodeInternalServiceClientPoolFactory());
  }

  public static String getIdWithRpcEndpoint(TDataNodeLocation location) {
    return String.format(
        "[dataNodeId: %s, clientRpcEndPoint: %s]",
        location.getDataNodeId(), location.getClientRpcEndPoint());
  }

  /**
   * Get all consensus group id in this node
   *
   * @param removedDataNode the DataNode to be removed
   * @return group id list to be migrated
   */
  public List<TConsensusGroupId> getMigratedDataNodeRegions(TDataNodeLocation removedDataNode) {
    return configManager.getPartitionManager().getAllReplicaSets().stream()
        .filter(
            replicaSet ->
                replicaSet.getDataNodeLocations().contains(removedDataNode)
                    && replicaSet.regionId.getType() != TConsensusGroupType.ConfigRegion)
        .map(TRegionReplicaSet::getRegionId)
        .collect(Collectors.toList());
  }

  /**
   * broadcast these datanode in RemoveDataNodeReq are disabled, so they will not accept read/write
   * request
   *
   * @param disabledDataNode TDataNodeLocation
   */
  public void broadcastDisableDataNode(TDataNodeLocation disabledDataNode) {
    LOGGER.info(
        "DataNodeRemoveService start broadcastDisableDataNode to cluster, disabledDataNode: {}",
        getIdWithRpcEndpoint(disabledDataNode));

    List<TDataNodeConfiguration> otherOnlineDataNodes =
        configManager.getNodeManager().filterDataNodeThroughStatus(NodeStatus.Running).stream()
            .filter(node -> !node.getLocation().equals(disabledDataNode))
            .collect(Collectors.toList());

    for (TDataNodeConfiguration node : otherOnlineDataNodes) {
      TDisableDataNodeReq disableReq = new TDisableDataNodeReq(disabledDataNode);
      TSStatus status =
          SyncDataNodeClientPool.getInstance()
              .sendSyncRequestToDataNodeWithRetry(
                  node.getLocation().getInternalEndPoint(),
                  disableReq,
                  DataNodeRequestType.DISABLE_DATA_NODE);
      if (!isSucceed(status)) {
        LOGGER.error(
            "{}, BroadcastDisableDataNode meets error, disabledDataNode: {}, error: {}",
            REMOVE_DATANODE_PROCESS,
            getIdWithRpcEndpoint(disabledDataNode),
            status);
        return;
      }
    }

    LOGGER.info(
        "{}, DataNodeRemoveService finished broadcastDisableDataNode to cluster, disabledDataNode: {}",
        REMOVE_DATANODE_PROCESS,
        getIdWithRpcEndpoint(disabledDataNode));
  }

  /**
   * Find dest data node.
   *
   * @param regionId region id
   * @return dest data node location
   */
  public TDataNodeLocation findDestDataNode(TConsensusGroupId regionId) {
    TSStatus status;
    List<TDataNodeLocation> regionReplicaNodes = findRegionLocations(regionId);
    if (regionReplicaNodes.isEmpty()) {
      LOGGER.warn("Cannot find region replica nodes, region: {}", regionId);
      status = new TSStatus(TSStatusCode.MIGRATE_REGION_ERROR.getStatusCode());
      status.setMessage("Cannot find region replica nodes, region: " + regionId);
      return null;
    }

    Optional<TDataNodeLocation> newNode = pickNewReplicaNodeForRegion(regionReplicaNodes);
    if (!newNode.isPresent()) {
      LOGGER.warn("No enough Data node to migrate region: {}", regionId);
      return null;
    }
    return newNode.get();
  }

  /**
   * Create a new RegionReplica and build the ConsensusGroup on the destined DataNode
   *
   * <p>createNewRegionPeer should be invoked on a DataNode that doesn't contain any peer of the
   * specific ConsensusGroup, in order to avoid there exists one DataNode who has more than one
   * RegionReplica.
   *
   * @param regionId The given ConsensusGroup
   * @param destDataNode The destined DataNode where the new peer will be created
   * @return status
   */
  public TSStatus createNewRegionPeer(TConsensusGroupId regionId, TDataNodeLocation destDataNode) {
    TSStatus status;
    List<TDataNodeLocation> regionReplicaNodes = findRegionLocations(regionId);
    if (regionReplicaNodes.isEmpty()) {
      LOGGER.warn(
          "{}, Cannot find region replica nodes in createPeer, regionId: {}",
          REGION_MIGRATE_PROCESS,
          regionId);
      status = new TSStatus(TSStatusCode.MIGRATE_REGION_ERROR.getStatusCode());
      status.setMessage("Not find region replica nodes in createPeer, regionId: " + regionId);
      return status;
    }

    List<TDataNodeLocation> currentPeerNodes;
    if (TConsensusGroupType.DataRegion.equals(regionId.getType())
        && IOT_CONSENSUS.equals(CONF.getDataRegionConsensusProtocolClass())) {
      // parameter of createPeer for MultiLeader should be all peers
      currentPeerNodes = new ArrayList<>(regionReplicaNodes);
      currentPeerNodes.add(destDataNode);
    } else {
      // parameter of createPeer for Ratis can be empty
      currentPeerNodes = Collections.emptyList();
    }

    String storageGroup = configManager.getPartitionManager().getRegionStorageGroup(regionId);
    TCreatePeerReq req = new TCreatePeerReq(regionId, currentPeerNodes, storageGroup);
<<<<<<< HEAD
=======
    long ttl = Long.MAX_VALUE;
    try {
      ttl = configManager.getClusterSchemaManager().getDatabaseSchemaByName(storageGroup).getTTL();
    } catch (DatabaseNotExistsException e) {
      LOGGER.warn(
          "Cannot find out the database which region {} belongs to, ttl will be set to Long.MAX_VALUE",
          regionId);
    }
    req.setTtl(ttl);
>>>>>>> 638be8ae

    status =
        SyncDataNodeClientPool.getInstance()
            .sendSyncRequestToDataNodeWithRetry(
                destDataNode.getInternalEndPoint(),
                req,
                DataNodeRequestType.CREATE_NEW_REGION_PEER);

    if (isSucceed(status)) {
      LOGGER.info(
          "{}, Send action createNewRegionPeer finished, regionId: {}, newPeerDataNodeId: {}",
          REGION_MIGRATE_PROCESS,
          regionId,
          getIdWithRpcEndpoint(destDataNode));
    } else {
      LOGGER.error(
          "{}, Send action createNewRegionPeer error, regionId: {}, newPeerDataNodeId: {}, result: {}",
          REGION_MIGRATE_PROCESS,
          regionId,
          getIdWithRpcEndpoint(destDataNode),
          status);
    }

    return status;
  }

  /**
   * Order the specific ConsensusGroup to add peer for the new RegionReplica.
   *
   * <p>The add peer interface could be invoked at any DataNode who contains one of the
   * RegionReplica of the specified ConsensusGroup except the new one
   *
   * @param destDataNode The DataNodeLocation where the new RegionReplica is created
   * @param regionId region id
   * @return TSStatus
   */
  public TSStatus submitAddRegionPeerTask(
      long procedureId,
      TDataNodeLocation destDataNode,
      TConsensusGroupId regionId,
      TDataNodeLocation coordinator) {
    TSStatus status;

    // Send addRegionPeer request to the selected DataNode,
    // destDataNode is where the new RegionReplica is created
    TMaintainPeerReq maintainPeerReq = new TMaintainPeerReq(regionId, destDataNode, procedureId);
    status =
        SyncDataNodeClientPool.getInstance()
            .sendSyncRequestToDataNodeWithRetry(
                coordinator.getInternalEndPoint(),
                maintainPeerReq,
                DataNodeRequestType.ADD_REGION_PEER);
    LOGGER.info(
        "{}, Send action addRegionPeer finished, regionId: {}, rpcDataNode: {},  destDataNode: {}, status: {}",
        REGION_MIGRATE_PROCESS,
        regionId,
        getIdWithRpcEndpoint(coordinator),
        getIdWithRpcEndpoint(destDataNode),
        status);
    return status;
  }

  /**
   * Order the specific ConsensusGroup to remove peer for the old RegionReplica.
   *
   * <p>The remove peer interface could be invoked at any DataNode who contains one of the
   * RegionReplica of the specified ConsensusGroup except the origin one
   *
   * @param originalDataNode The DataNodeLocation who contains the original RegionReplica
   * @param regionId region id
   * @return TSStatus
   */
  public TSStatus submitRemoveRegionPeerTask(
      long procedureId,
      TDataNodeLocation originalDataNode,
      TConsensusGroupId regionId,
      TDataNodeLocation coordinator) {
    TSStatus status;

    // Send removeRegionPeer request to the rpcClientDataNode
    TMaintainPeerReq maintainPeerReq =
        new TMaintainPeerReq(regionId, originalDataNode, procedureId);
    status =
        SyncDataNodeClientPool.getInstance()
            .sendSyncRequestToDataNodeWithRetry(
                coordinator.getInternalEndPoint(),
                maintainPeerReq,
                DataNodeRequestType.REMOVE_REGION_PEER);
    LOGGER.info(
        "{}, Send action removeRegionPeer finished, regionId: {}, rpcDataNode: {}",
        REGION_MIGRATE_PROCESS,
        regionId,
        getIdWithRpcEndpoint(coordinator));
    return status;
  }

  /**
   * Delete a Region peer in the given ConsensusGroup and all of its data on the specified DataNode
   *
   * <p>If the originalDataNode is down, we should delete local data and do other cleanup works
   * manually.
   *
   * @param originalDataNode The DataNodeLocation who contains the original RegionReplica
   * @param regionId region id
   * @return TSStatus
   */
  public TSStatus submitDeleteOldRegionPeerTask(
      long procedureId, TDataNodeLocation originalDataNode, TConsensusGroupId regionId) {

    TSStatus status;
    TMaintainPeerReq maintainPeerReq =
        new TMaintainPeerReq(regionId, originalDataNode, procedureId);

    status =
        configManager.getLoadManager().getNodeStatus(originalDataNode.getDataNodeId())
                == NodeStatus.Unknown
            ? SyncDataNodeClientPool.getInstance()
                .sendSyncRequestToDataNodeWithGivenRetry(
                    originalDataNode.getInternalEndPoint(),
                    maintainPeerReq,
                    DataNodeRequestType.DELETE_OLD_REGION_PEER,
                    1)
            : SyncDataNodeClientPool.getInstance()
                .sendSyncRequestToDataNodeWithRetry(
                    originalDataNode.getInternalEndPoint(),
                    maintainPeerReq,
                    DataNodeRequestType.DELETE_OLD_REGION_PEER);
    LOGGER.info(
        "{}, Send action deleteOldRegionPeer finished, regionId: {}, dataNodeId: {}",
        REGION_MIGRATE_PROCESS,
        regionId,
        originalDataNode.getInternalEndPoint());
    return status;
  }

  public Map<Integer, TSStatus> resetPeerList(
      TConsensusGroupId regionId,
      List<TDataNodeLocation> correctDataNodeLocations,
      Map<Integer, TDataNodeLocation> dataNodeLocationMap) {
    AsyncClientHandler<TResetPeerListReq, TSStatus> clientHandler =
        new AsyncClientHandler<>(
            DataNodeRequestType.RESET_PEER_LIST,
            new TResetPeerListReq(regionId, correctDataNodeLocations),
            dataNodeLocationMap);
    AsyncDataNodeClientPool.getInstance().sendAsyncRequestToDataNodeWithRetry(clientHandler);
    return clientHandler.getResponseMap();
  }

  // TODO: will use 'procedure yield' to refactor later
  public TRegionMigrateResult waitTaskFinish(long taskId, TDataNodeLocation dataNodeLocation) {
    // In some cases the DataNode is still working, but its status is unknown.
    // In order to make task continue under this circumstance, some unconditional retries are
    // performed here.
    int unconditionallyRetry = 0;
    while (unconditionallyRetry < 6
        || configManager.getLoadManager().getNodeStatus(dataNodeLocation.getDataNodeId())
            != NodeStatus.Unknown) {
      try (SyncDataNodeInternalServiceClient dataNodeClient =
          dataNodeClientManager.borrowClient(dataNodeLocation.getInternalEndPoint())) {
        TRegionMigrateResult report = dataNodeClient.getRegionMaintainResult(taskId);
        if (report.getTaskStatus() != TRegionMaintainTaskStatus.PROCESSING) {
          return report;
        }
      } catch (Exception ignore) {

      } finally {
        try {
          TimeUnit.SECONDS.sleep(1);
        } catch (InterruptedException ignore) {
          Thread.currentThread().interrupt();
        }
      }
      unconditionallyRetry++;
    }
    LOGGER.warn(
        "{} task {} cannot contact to DataNode {}",
        REGION_MIGRATE_PROCESS,
        taskId,
        dataNodeLocation);
    TRegionMigrateResult report = new TRegionMigrateResult();
    report.setTaskStatus(TRegionMaintainTaskStatus.FAIL);
    report.setFailedNodeAndReason(new HashMap<>());
    report.getFailedNodeAndReason().put(dataNodeLocation, TRegionMigrateFailedType.Disconnect);
    return report;
  }

  public void addRegionLocation(
      TConsensusGroupId regionId, TDataNodeLocation newLocation, RegionStatus regionStatus) {
    AddRegionLocationPlan req = new AddRegionLocationPlan(regionId, newLocation);
    TSStatus status = configManager.getPartitionManager().addRegionLocation(req);
    LOGGER.info(
        "AddRegionLocation finished, add region {} to {}, result is {}",
        regionId,
        getIdWithRpcEndpoint(newLocation),
        status);
    configManager
        .getLoadManager()
        .forceAddRegionCache(regionId, newLocation.getDataNodeId(), regionStatus);
  }

  public void updateRegionCache(
      TConsensusGroupId regionId, TDataNodeLocation newLocation, RegionStatus regionStatus) {
    configManager
        .getLoadManager()
        .forceAddRegionCache(regionId, newLocation.getDataNodeId(), regionStatus);
  }

  public void removeRegionLocation(
      TConsensusGroupId regionId, TDataNodeLocation deprecatedLocation) {
    RemoveRegionLocationPlan req = new RemoveRegionLocationPlan(regionId, deprecatedLocation);
    TSStatus status = configManager.getPartitionManager().removeRegionLocation(req);
    LOGGER.info(
        "RemoveRegionLocation remove region {} from DataNode {}, result is {}",
        regionId,
        getIdWithRpcEndpoint(deprecatedLocation),
        status);
    configManager
        .getLoadManager()
        .forceRemoveRegionCache(regionId, deprecatedLocation.getDataNodeId());
  }

  /**
   * Find all DataNodes which contains the given regionId
   *
   * @param regionId region id
   * @return DataNode locations
   */
  public List<TDataNodeLocation> findRegionLocations(TConsensusGroupId regionId) {
    Optional<TRegionReplicaSet> regionReplicaSet =
        configManager.getPartitionManager().getAllReplicaSets().stream()
            .filter(rg -> rg.regionId.equals(regionId))
            .findAny();
    if (regionReplicaSet.isPresent()) {
      return regionReplicaSet.get().getDataNodeLocations();
    }

    return Collections.emptyList();
  }

  private Optional<TDataNodeLocation> pickNewReplicaNodeForRegion(
      List<TDataNodeLocation> regionReplicaNodes) {
    List<TDataNodeConfiguration> dataNodeConfigurations =
        configManager.getNodeManager().filterDataNodeThroughStatus(NodeStatus.Running);
    // Randomly selected to ensure a basic load balancing
    Collections.shuffle(dataNodeConfigurations);
    return dataNodeConfigurations.stream()
        .map(TDataNodeConfiguration::getLocation)
        .filter(e -> !regionReplicaNodes.contains(e))
        .findAny();
  }

  private boolean isSucceed(TSStatus status) {
    return status.getCode() == TSStatusCode.SUCCESS_STATUS.getStatusCode();
  }

  private boolean isFailed(TSStatus status) {
    return !isSucceed(status);
  }

  /**
   * Stop old data node
   *
   * @param dataNode old data node
   */
  public void stopDataNode(TDataNodeLocation dataNode) {
    LOGGER.info(
        "{}, Begin to stop DataNode and kill the DataNode process {}",
        REMOVE_DATANODE_PROCESS,
        dataNode);
    TSStatus status =
        SyncDataNodeClientPool.getInstance()
            .sendSyncRequestToDataNodeWithGivenRetry(
                dataNode.getInternalEndPoint(), dataNode, DataNodeRequestType.STOP_DATA_NODE, 2);
    configManager.getLoadManager().removeNodeCache(dataNode.getDataNodeId());
    LOGGER.info(
        "{}, Stop Data Node result: {}, stoppedDataNode: {}",
        REMOVE_DATANODE_PROCESS,
        status,
        dataNode);
  }

  /**
   * check if the remove datanode request illegal
   *
   * @param removeDataNodePlan RemoveDataNodeReq
   * @return SUCCEED_STATUS when request is legal.
   */
  public DataNodeToStatusResp checkRemoveDataNodeRequest(RemoveDataNodePlan removeDataNodePlan) {
    DataNodeToStatusResp dataSet = new DataNodeToStatusResp();
    dataSet.setStatus(new TSStatus(TSStatusCode.SUCCESS_STATUS.getStatusCode()));

    TSStatus status = checkClusterProtocol();
    if (isFailed(status)) {
      dataSet.setStatus(status);
      return dataSet;
    }
    status = checkRegionReplication(removeDataNodePlan);
    if (isFailed(status)) {
      dataSet.setStatus(status);
      return dataSet;
    }

    status = checkDataNodeExist(removeDataNodePlan);
    if (isFailed(status)) {
      dataSet.setStatus(status);
      return dataSet;
    }

    return dataSet;
  }

  /**
   * Check whether all DataNodes to be deleted exist in the cluster
   *
   * @param removeDataNodePlan RemoveDataNodeReq
   * @return SUCCEED_STATUS if all DataNodes to be deleted exist in the cluster, DATANODE_NOT_EXIST
   *     otherwise
   */
  private TSStatus checkDataNodeExist(RemoveDataNodePlan removeDataNodePlan) {
    TSStatus status = new TSStatus(TSStatusCode.SUCCESS_STATUS.getStatusCode());

    List<TDataNodeLocation> allDataNodes =
        configManager.getNodeManager().getRegisteredDataNodes().stream()
            .map(TDataNodeConfiguration::getLocation)
            .collect(Collectors.toList());
    boolean hasNotExistNode =
        removeDataNodePlan.getDataNodeLocations().stream()
            .anyMatch(loc -> !allDataNodes.contains(loc));
    if (hasNotExistNode) {
      status.setCode(TSStatusCode.DATANODE_NOT_EXIST.getStatusCode());
      status.setMessage("there exist Data Node in request but not in cluster");
    }
    return status;
  }

  /**
   * Check whether the cluster has enough DataNodes to maintain RegionReplicas
   *
   * @param removeDataNodePlan RemoveDataNodeReq
   * @return SUCCEED_STATUS if the number of DataNodes is enough, LACK_REPLICATION otherwise
   */
  private TSStatus checkRegionReplication(RemoveDataNodePlan removeDataNodePlan) {
    TSStatus status = new TSStatus(TSStatusCode.SUCCESS_STATUS.getStatusCode());
    List<TDataNodeLocation> removedDataNodes = removeDataNodePlan.getDataNodeLocations();

    int availableDatanodeSize =
        configManager
            .getNodeManager()
            .filterDataNodeThroughStatus(NodeStatus.Running, NodeStatus.ReadOnly)
            .size();
    // when the configuration is one replication, it will be failed if the data node is not in
    // running state.
    if (CONF.getSchemaReplicationFactor() == 1 || CONF.getDataReplicationFactor() == 1) {
      for (TDataNodeLocation dataNodeLocation : removedDataNodes) {
        // check whether removed data node is in running state
        if (!NodeStatus.Running.equals(
            configManager.getLoadManager().getNodeStatus(dataNodeLocation.getDataNodeId()))) {
          removedDataNodes.remove(dataNodeLocation);
          LOGGER.error(
              "Failed to remove data node {} because it is not in running and the configuration of cluster is one replication",
              dataNodeLocation);
        }
        if (removedDataNodes.isEmpty()) {
          status.setCode(TSStatusCode.NO_ENOUGH_DATANODE.getStatusCode());
          status.setMessage("Failed to remove all requested data nodes");
          return status;
        }
      }
    }

    int removedDataNodeSize =
        (int)
            removeDataNodePlan.getDataNodeLocations().stream()
                .filter(
                    x ->
                        configManager.getLoadManager().getNodeStatus(x.getDataNodeId())
                            != NodeStatus.Unknown)
                .count();
    if (availableDatanodeSize - removedDataNodeSize < NodeInfo.getMinimumDataNode()) {
      status.setCode(TSStatusCode.NO_ENOUGH_DATANODE.getStatusCode());
      status.setMessage(
          String.format(
              "Can't remove datanode due to the limit of replication factor, "
                  + "availableDataNodeSize: %s, maxReplicaFactor: %s, max allowed removed Data Node size is: %s",
              availableDatanodeSize,
              NodeInfo.getMinimumDataNode(),
              (availableDatanodeSize - NodeInfo.getMinimumDataNode())));
    }
    return status;
  }

  public LockQueue getRegionMigrateLock() {
    return regionMigrateLock;
  }

  /**
   * Remove data node in node info
   *
   * @param dataNodeLocation data node location
   */
  public void removeDataNodePersistence(TDataNodeLocation dataNodeLocation) {
    // Remove consensus record
    List<TDataNodeLocation> removeDataNodes = Collections.singletonList(dataNodeLocation);
    try {
      configManager.getConsensusManager().write(new RemoveDataNodePlan(removeDataNodes));
    } catch (ConsensusException e) {
      LOGGER.warn("Failed in the write API executing the consensus layer due to: ", e);
    }

    // Adjust maxRegionGroupNum
    configManager.getClusterSchemaManager().adjustMaxRegionGroupNum();

    // Remove metrics
    PartitionMetrics.unbindDataNodePartitionMetricsWhenUpdate(
        MetricService.getInstance(),
        NodeUrlUtils.convertTEndPointUrl(dataNodeLocation.getClientRpcEndPoint()));
  }

  /**
   * Change the leader of given Region.
   *
   * <p>For IOT_CONSENSUS, using `changeLeaderForIoTConsensus` method to change the regionLeaderMap
   * maintained in ConfigNode.
   *
   * <p>For RATIS_CONSENSUS, invoking `changeRegionLeader` DataNode RPC method to change the leader.
   *
   * @param regionId The region to be migrated
   * @param originalDataNode The DataNode where the region locates
   */
  public void transferRegionLeader(TConsensusGroupId regionId, TDataNodeLocation originalDataNode)
      throws ProcedureException {
    Optional<TDataNodeLocation> newLeaderNode =
        filterDataNodeWithOtherRegionReplica(regionId, originalDataNode);
    newLeaderNode.orElseThrow(() -> new ProcedureException("Cannot find the new leader"));

    // ratis needs DataNode to do election by itself
    long timestamp = System.nanoTime();
    if (TConsensusGroupType.SchemaRegion.equals(regionId.getType())
        || TConsensusGroupType.DataRegion.equals(regionId.getType())
            && RATIS_CONSENSUS.equals(CONF.getDataRegionConsensusProtocolClass())) {
      final int MAX_RETRY_TIME = 10;
      int retryTime = 0;
      while (true) {
        TRegionLeaderChangeResp resp =
            SyncDataNodeClientPool.getInstance()
                .changeRegionLeader(
                    regionId, originalDataNode.getInternalEndPoint(), newLeaderNode.get());
        if (resp.getStatus().getCode() == TSStatusCode.SUCCESS_STATUS.getStatusCode()) {
          timestamp = resp.getConsensusLogicalTimestamp();
          break;
        }
        if (retryTime++ > MAX_RETRY_TIME) {
          throw new ProcedureException("Transfer leader fail");
        }
        LOGGER.warn("Call changeRegionLeader fail for the {} time", retryTime);
      }
    }

    configManager
        .getLoadManager()
        .forceUpdateConsensusGroupCache(
            Collections.singletonMap(
                regionId,
                new ConsensusGroupHeartbeatSample(timestamp, newLeaderNode.get().getDataNodeId())));
    configManager.getLoadManager().getRouteBalancer().balanceRegionLeader();
    configManager.getLoadManager().getRouteBalancer().balanceRegionPriority();

    LOGGER.info(
        "{}, Change region leader finished, regionId: {}, newLeaderNode: {}",
        REGION_MIGRATE_PROCESS,
        regionId,
        newLeaderNode);
  }

  /**
   * Filter a DataNode who contains other RegionReplica excepts the given one.
   *
   * <p>Choose the RUNNING status datanode firstly, if no RUNNING status datanode match the
   * condition, then we choose the REMOVING status datanode.
   *
   * <p>`addRegionPeer`, `removeRegionPeer` and `changeRegionLeader` invoke this method.
   *
   * @param regionId The specific RegionId
   * @param filterLocation The DataNodeLocation that should be filtered
   * @return A DataNodeLocation that contains other RegionReplica and different from the
   *     filterLocation
   */
  public Optional<TDataNodeLocation> filterDataNodeWithOtherRegionReplica(
      TConsensusGroupId regionId, TDataNodeLocation filterLocation) {
    return filterDataNodeWithOtherRegionReplica(
        regionId, filterLocation, NodeStatus.Running, NodeStatus.ReadOnly);
  }

  public Optional<TDataNodeLocation> filterDataNodeWithOtherRegionReplica(
      TConsensusGroupId regionId, TDataNodeLocation filterLocation, NodeStatus... allowingStatus) {
    List<TDataNodeLocation> regionLocations = findRegionLocations(regionId);
    if (regionLocations.isEmpty()) {
      LOGGER.warn("Cannot find DataNodes contain the given region: {}", regionId);
      return Optional.empty();
    }

    // Choosing the RUNNING DataNodes to execute firstly
    // If all DataNodes are not RUNNING, then choose the REMOVING DataNodes secondly
    List<TDataNodeLocation> aliveDataNodes =
        configManager.getNodeManager().filterDataNodeThroughStatus(allowingStatus).stream()
            .map(TDataNodeConfiguration::getLocation)
            .collect(Collectors.toList());

    // TODO return the node which has lowest load.
    for (TDataNodeLocation aliveDataNode : aliveDataNodes) {
      if (regionLocations.contains(aliveDataNode) && !aliveDataNode.equals(filterLocation)) {
        return Optional.of(aliveDataNode);
      }
    }

    return Optional.empty();
  }

  /**
   * Check the protocol of the cluster, standalone is not supported to remove data node currently
   *
   * @return SUCCEED_STATUS if the Cluster is not standalone protocol, REMOVE_DATANODE_FAILED
   *     otherwise
   */
  private TSStatus checkClusterProtocol() {
    TSStatus status = new TSStatus(TSStatusCode.SUCCESS_STATUS.getStatusCode());
    if (CONF.getDataRegionConsensusProtocolClass().equals(SIMPLE_CONSENSUS)
        || CONF.getSchemaRegionConsensusProtocolClass().equals(SIMPLE_CONSENSUS)) {
      status.setCode(TSStatusCode.REMOVE_DATANODE_ERROR.getStatusCode());
      status.setMessage("SimpleConsensus protocol is not supported to remove data node");
    }
    return status;
  }
}<|MERGE_RESOLUTION|>--- conflicted
+++ resolved
@@ -44,7 +44,6 @@
 import org.apache.iotdb.confignode.consensus.request.write.partition.AddRegionLocationPlan;
 import org.apache.iotdb.confignode.consensus.request.write.partition.RemoveRegionLocationPlan;
 import org.apache.iotdb.confignode.consensus.response.datanode.DataNodeToStatusResp;
-import org.apache.iotdb.confignode.exception.DatabaseNotExistsException;
 import org.apache.iotdb.confignode.manager.ConfigManager;
 import org.apache.iotdb.confignode.manager.load.cache.consensus.ConsensusGroupHeartbeatSample;
 import org.apache.iotdb.confignode.manager.partition.PartitionMetrics;
@@ -222,18 +221,6 @@
 
     String storageGroup = configManager.getPartitionManager().getRegionStorageGroup(regionId);
     TCreatePeerReq req = new TCreatePeerReq(regionId, currentPeerNodes, storageGroup);
-<<<<<<< HEAD
-=======
-    long ttl = Long.MAX_VALUE;
-    try {
-      ttl = configManager.getClusterSchemaManager().getDatabaseSchemaByName(storageGroup).getTTL();
-    } catch (DatabaseNotExistsException e) {
-      LOGGER.warn(
-          "Cannot find out the database which region {} belongs to, ttl will be set to Long.MAX_VALUE",
-          regionId);
-    }
-    req.setTtl(ttl);
->>>>>>> 638be8ae
 
     status =
         SyncDataNodeClientPool.getInstance()
