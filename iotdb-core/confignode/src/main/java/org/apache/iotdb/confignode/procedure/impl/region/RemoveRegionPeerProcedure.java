--- conflicted
+++ resolved
@@ -104,21 +104,13 @@
           setKillPoint(state);
           if (tsStatus.getCode() != SUCCESS_STATUS.getStatusCode()) {
             LOGGER.warn(
-<<<<<<< HEAD
-                "DELETE_OLD_REGION_PEER task submitted failed, procedure will continue. You can manually delete region file.");
-=======
                 "DELETE_OLD_REGION_PEER task submitted failed, procedure will continue. You should manually delete region file.");
->>>>>>> e0bd88a8
           } else {
             TRegionMigrateResult deleteOldRegionPeerResult =
                 handler.waitTaskFinish(this.getProcId(), targetDataNode);
             if (deleteOldRegionPeerResult.getTaskStatus() != TRegionMaintainTaskStatus.SUCCESS) {
               LOGGER.warn(
-<<<<<<< HEAD
-                  "DELETE_OLD_REGION_PEER executed failed, procedure will continue. You can manually delete region file.");
-=======
                   "DELETE_OLD_REGION_PEER executed failed, procedure will continue. You should manually delete region file.");
->>>>>>> e0bd88a8
             }
           }
           setNextState(REMOVE_REGION_LOCATION_CACHE);
