--- conflicted
+++ resolved
@@ -45,16 +45,9 @@
   }
 
   @Override
-<<<<<<< HEAD
-  protected void executeFromValidateTask(ConfigNodeProcedureEnv env) {
+  protected boolean executeFromValidateTask(ConfigNodeProcedureEnv env) {
     // Empty method
-=======
-  protected boolean executeFromValidateTask(ConfigNodeProcedureEnv env) {
-    LOGGER.info("PipeMetaSyncProcedure: executeFromValidateTask");
-
-    // Do nothing
     return false;
->>>>>>> 06810e69
   }
 
   @Override
