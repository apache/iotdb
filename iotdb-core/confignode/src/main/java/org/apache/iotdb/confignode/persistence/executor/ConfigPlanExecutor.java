--- conflicted
+++ resolved
@@ -581,16 +581,13 @@
         return clusterSchemaInfo.preDeleteTable((PreDeleteTablePlan) physicalPlan);
       case CommitDeleteTable:
         return clusterSchemaInfo.dropTable((CommitDeleteTablePlan) physicalPlan);
-<<<<<<< HEAD
       case AlterColumnDataType:
         return clusterSchemaInfo.commitAlterColumnDataType(
             ((AlterColumnDataTypePlan) physicalPlan));
-=======
       case SetTableComment:
         return clusterSchemaInfo.setTableComment((SetTableCommentPlan) physicalPlan);
       case SetTableColumnComment:
         return clusterSchemaInfo.setTableColumnComment((SetTableColumnCommentPlan) physicalPlan);
->>>>>>> c557e3e4
       case CreatePipeV2:
         return pipeInfo.createPipe((CreatePipePlanV2) physicalPlan);
       case SetPipeStatusV2:
