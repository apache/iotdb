/*
 * Licensed to the Apache Software Foundation (ASF) under one
 * or more contributor license agreements.  See the NOTICE file
 * distributed with this work for additional information
 * regarding copyright ownership.  The ASF licenses this file
 * to you under the Apache License, Version 2.0 (the
 * "License"); you may not use this file except in compliance
 * with the License.  You may obtain a copy of the License at
 *
 *     http://www.apache.org/licenses/LICENSE-2.0
 *
 * Unless required by applicable law or agreed to in writing,
 * software distributed under the License is distributed on an
 * "AS IS" BASIS, WITHOUT WARRANTIES OR CONDITIONS OF ANY
 * KIND, either express or implied.  See the License for the
 * specific language governing permissions and limitations
 * under the License.
 */

package org.apache.iotdb.confignode.manager.load.cache.region;

import org.apache.iotdb.commons.cluster.RegionStatus;
import org.apache.iotdb.confignode.manager.load.cache.AbstractHeartbeatSample;
import org.apache.iotdb.confignode.manager.load.cache.AbstractLoadCache;

import java.util.Collections;
import java.util.List;

/**
 * RegionCache caches the RegionHeartbeatSamples of a Region. Update and cache the current
 * statistics of the Region based on the latest RegionHeartbeatSample.
 */
public class RegionCache extends AbstractLoadCache {

  public RegionCache() {
    super();
    this.currentStatistics.set(RegionStatistics.generateDefaultRegionStatistics());
  }

  @Override
  public synchronized void updateCurrentStatistics(boolean forceUpdate) {
    RegionHeartbeatSample lastSample;
    List<AbstractHeartbeatSample> history;
    synchronized (slidingWindow) {
      lastSample = (RegionHeartbeatSample) getLastSample();
      history = Collections.unmodifiableList(slidingWindow);

<<<<<<< HEAD
    RegionStatus status;
    long currentNanoTime = System.nanoTime();
    if (lastSample == null) {
      /* First heartbeat not received from this region, status is UNKNOWN */
      status = RegionStatus.Unknown;
    } else if (!failureDetector.isAvailable(this, history)) {
      /* Failure detector decides that this region is UNKNOWN */
      status = RegionStatus.Unknown;
    } else {
      status = lastSample.getStatus();
=======
      RegionStatus status;
      long currentNanoTime = System.nanoTime();
      if (lastSample == null) {
        /* First heartbeat not received from this region, status is UNKNOWN */
        status = RegionStatus.Unknown;
      } else if (!failureDetector.isAvailable(history)) {
        /* Failure detector decides that this region is UNKNOWN */
        status = RegionStatus.Unknown;
      } else {
        status = lastSample.getStatus();
      }
      this.currentStatistics.set(new RegionStatistics(currentNanoTime, status));
>>>>>>> 06c0911a
    }
  }

  public RegionStatistics getCurrentStatistics() {
    return (RegionStatistics) currentStatistics.get();
  }

  public synchronized void cacheHeartbeatSample(
      RegionHeartbeatSample newHeartbeatSample, boolean overwrite) {
    if (overwrite || getLastSample() == null) {
      super.cacheHeartbeatSample(newHeartbeatSample);
      return;
    }
    RegionStatus lastStatus = ((RegionHeartbeatSample) getLastSample()).getStatus();
    if (lastStatus.equals(RegionStatus.Adding) || lastStatus.equals(RegionStatus.Removing)) {
      RegionHeartbeatSample fakeHeartbeatSample =
          new RegionHeartbeatSample(newHeartbeatSample.getSampleLogicalTimestamp(), lastStatus);
      super.cacheHeartbeatSample(fakeHeartbeatSample);
    } else {
      super.cacheHeartbeatSample(newHeartbeatSample);
    }
  }
}<|MERGE_RESOLUTION|>--- conflicted
+++ resolved
@@ -45,18 +45,6 @@
       lastSample = (RegionHeartbeatSample) getLastSample();
       history = Collections.unmodifiableList(slidingWindow);
 
-<<<<<<< HEAD
-    RegionStatus status;
-    long currentNanoTime = System.nanoTime();
-    if (lastSample == null) {
-      /* First heartbeat not received from this region, status is UNKNOWN */
-      status = RegionStatus.Unknown;
-    } else if (!failureDetector.isAvailable(this, history)) {
-      /* Failure detector decides that this region is UNKNOWN */
-      status = RegionStatus.Unknown;
-    } else {
-      status = lastSample.getStatus();
-=======
       RegionStatus status;
       long currentNanoTime = System.nanoTime();
       if (lastSample == null) {
@@ -69,7 +57,6 @@
         status = lastSample.getStatus();
       }
       this.currentStatistics.set(new RegionStatistics(currentNanoTime, status));
->>>>>>> 06c0911a
     }
   }
 
