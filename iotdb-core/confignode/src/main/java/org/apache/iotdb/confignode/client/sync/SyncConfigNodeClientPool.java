--- conflicted
+++ resolved
@@ -90,15 +90,12 @@
           case STOP_CONFIG_NODE:
             // Only use stopConfigNode when the ConfigNode is removed.
             return client.stopConfigNode((TConfigNodeLocation) req);
-<<<<<<< HEAD
+          case SET_CONFIGURATION:
+            return client.setConfiguration((TSetConfigurationReq) req);
           case SUBMIT_TEST_CONNECTION_TASK:
             return client.submitTestConnectionTask((TNodeLocations) req);
           case TEST_CONNECTION:
             return client.testConnection();
-=======
-          case SET_CONFIGURATION:
-            return client.setConfiguration((TSetConfigurationReq) req);
->>>>>>> a9d14018
           default:
             return RpcUtils.getStatus(
                 TSStatusCode.EXECUTE_STATEMENT_ERROR, "Unknown request type: " + requestType);
