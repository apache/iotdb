/*
 * Licensed to the Apache Software Foundation (ASF) under one
 * or more contributor license agreements.  See the NOTICE file
 * distributed with this work for additional information
 * regarding copyright ownership.  The ASF licenses this file
 * to you under the Apache License, Version 2.0 (the
 * "License"); you may not use this file except in compliance
 * with the License.  You may obtain a copy of the License at
 *
 *     http://www.apache.org/licenses/LICENSE-2.0
 *
 * Unless required by applicable law or agreed to in writing,
 * software distributed under the License is distributed on an
 * "AS IS" BASIS, WITHOUT WARRANTIES OR CONDITIONS OF ANY
 * KIND, either express or implied.  See the License for the
 * specific language governing permissions and limitations
 * under the License.
 */

package org.apache.iotdb.confignode.client.sync;

import org.apache.iotdb.common.rpc.thrift.TConfigNodeLocation;
import org.apache.iotdb.common.rpc.thrift.TEndPoint;
import org.apache.iotdb.common.rpc.thrift.TNodeLocations;
import org.apache.iotdb.common.rpc.thrift.TSStatus;
import org.apache.iotdb.common.rpc.thrift.TSetConfigurationReq;
import org.apache.iotdb.commons.client.ClientPoolFactory;
import org.apache.iotdb.commons.client.IClientManager;
import org.apache.iotdb.commons.client.exception.ClientManagerException;
import org.apache.iotdb.commons.client.sync.SyncConfigNodeIServiceClient;
import org.apache.iotdb.confignode.client.CnToCnNodeRequestType;
import org.apache.iotdb.confignode.rpc.thrift.TAddConsensusGroupReq;
import org.apache.iotdb.confignode.rpc.thrift.TConfigNodeRegisterReq;
import org.apache.iotdb.rpc.RpcUtils;
import org.apache.iotdb.rpc.TSStatusCode;

import org.apache.thrift.TException;
import org.slf4j.Logger;
import org.slf4j.LoggerFactory;

import java.util.concurrent.TimeUnit;

/** Synchronously send RPC requests to ConfigNode. See confignode.thrift for more details. */
public class SyncConfigNodeClientPool {

  private static final Logger LOGGER = LoggerFactory.getLogger(SyncConfigNodeClientPool.class);

  private static final int MAX_RETRY_NUM = 6;

  private final IClientManager<TEndPoint, SyncConfigNodeIServiceClient> clientManager;

  private TEndPoint configNodeLeader;

  private SyncConfigNodeClientPool() {
    clientManager =
        new IClientManager.Factory<TEndPoint, SyncConfigNodeIServiceClient>()
            .createClientManager(new ClientPoolFactory.SyncConfigNodeIServiceClientPoolFactory());
    configNodeLeader = new TEndPoint();
  }

  private void updateConfigNodeLeader(TSStatus status) {
    if (status.isSetRedirectNode()) {
      configNodeLeader = status.getRedirectNode();
    } else {
      configNodeLeader = null;
    }
  }

  public Object sendSyncRequestToConfigNodeWithRetry(
      TEndPoint endPoint, Object req, CnToCnNodeRequestType requestType) {

    Throwable lastException = null;
    for (int retry = 0; retry < MAX_RETRY_NUM; retry++) {
      try (SyncConfigNodeIServiceClient client = clientManager.borrowClient(endPoint)) {
        switch (requestType) {
          case REGISTER_CONFIG_NODE:
            // Only use registerConfigNode when the ConfigNode is first startup.
            return client.registerConfigNode((TConfigNodeRegisterReq) req);
          case ADD_CONSENSUS_GROUP:
            return client.addConsensusGroup((TAddConsensusGroupReq) req);
          case NOTIFY_REGISTER_SUCCESS:
            client.notifyRegisterSuccess();
            return null;
          case REMOVE_CONFIG_NODE:
            return removeConfigNode((TConfigNodeLocation) req, client);
          case DELETE_CONFIG_NODE_PEER:
            return client.deleteConfigNodePeer((TConfigNodeLocation) req);
          case REPORT_CONFIG_NODE_SHUTDOWN:
            return client.reportConfigNodeShutdown((TConfigNodeLocation) req);
          case STOP_CONFIG_NODE:
            // Only use stopConfigNode when the ConfigNode is removed.
            return client.stopConfigNode((TConfigNodeLocation) req);
          case SET_CONFIGURATION:
            return client.setConfiguration((TSetConfigurationReq) req);
<<<<<<< HEAD
=======
          case SHOW_CONFIGURATION:
            return client.showConfiguration((int) req);
          case SUBMIT_TEST_CONNECTION_TASK:
            return client.submitTestConnectionTask((TNodeLocations) req);
          case TEST_CONNECTION:
            return client.testConnectionEmptyRPC();
>>>>>>> fe52d5de
          default:
            return RpcUtils.getStatus(
                TSStatusCode.EXECUTE_STATEMENT_ERROR, "Unknown request type: " + requestType);
        }
      } catch (Exception e) {
        lastException = e;
        LOGGER.warn(
            "{} failed on ConfigNode {}, because {}, retrying {}...",
            requestType,
            endPoint,
            e.getMessage(),
            retry);
        doRetryWait(retry);
      }
    }
    LOGGER.error("{} failed on ConfigNode {}", requestType, endPoint, lastException);
    return RpcUtils.getStatus(
        TSStatusCode.INTERNAL_REQUEST_RETRY_ERROR,
        "All retry failed due to: " + lastException.getMessage());
  }

  /**
   * ConfigNode Leader stop any ConfigNode in the cluster.
   *
   * @param configNodeLocation To be removed ConfigNode
   * @throws ClientManagerException removeConfigNode
   * @throws TException removeConfigNode
   * @throws InterruptedException removeConfigNode
   * @return SUCCESS_STATUS: remove ConfigNode success, other status remove failed
   */
  public TSStatus removeConfigNode(
      TConfigNodeLocation configNodeLocation, SyncConfigNodeIServiceClient client)
      throws ClientManagerException, TException, InterruptedException {
    TSStatus status = client.removeConfigNode(configNodeLocation);
    while (status.getCode() == TSStatusCode.REDIRECTION_RECOMMEND.getStatusCode()) {
      TimeUnit.MILLISECONDS.sleep(2000);
      updateConfigNodeLeader(status);
      try (SyncConfigNodeIServiceClient clientLeader =
          clientManager.borrowClient(configNodeLeader)) {
        status = clientLeader.removeConfigNode(configNodeLocation);
      }
    }
    return status;
  }

  private void doRetryWait(int retryNum) {
    try {
      TimeUnit.MILLISECONDS.sleep(100L * (long) Math.pow(2, retryNum));
    } catch (InterruptedException e) {
      LOGGER.error("Retry wait failed.", e);
      Thread.currentThread().interrupt();
    }
  }

  private static class SyncConfigNodeClientPoolHolder {

    private static final SyncConfigNodeClientPool INSTANCE = new SyncConfigNodeClientPool();

    private SyncConfigNodeClientPoolHolder() {
      // Empty constructor
    }
  }

  public static SyncConfigNodeClientPool getInstance() {
    return SyncConfigNodeClientPoolHolder.INSTANCE;
  }
}<|MERGE_RESOLUTION|>--- conflicted
+++ resolved
@@ -92,15 +92,12 @@
             return client.stopConfigNode((TConfigNodeLocation) req);
           case SET_CONFIGURATION:
             return client.setConfiguration((TSetConfigurationReq) req);
-<<<<<<< HEAD
-=======
           case SHOW_CONFIGURATION:
             return client.showConfiguration((int) req);
           case SUBMIT_TEST_CONNECTION_TASK:
             return client.submitTestConnectionTask((TNodeLocations) req);
           case TEST_CONNECTION:
             return client.testConnectionEmptyRPC();
->>>>>>> fe52d5de
           default:
             return RpcUtils.getStatus(
                 TSStatusCode.EXECUTE_STATEMENT_ERROR, "Unknown request type: " + requestType);
