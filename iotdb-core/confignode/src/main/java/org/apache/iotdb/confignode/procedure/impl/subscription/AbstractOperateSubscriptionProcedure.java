/*
 * Licensed to the Apache Software Foundation (ASF) under one
 * or more contributor license agreements.  See the NOTICE file
 * distributed with this work for additional information
 * regarding copyright ownership.  The ASF licenses this file
 * to you under the Apache License, Version 2.0 (the
 * "License"); you may not use this file except in compliance
 * with the License.  You may obtain a copy of the License at
 *
 *     http://www.apache.org/licenses/LICENSE-2.0
 *
 * Unless required by applicable law or agreed to in writing,
 * software distributed under the License is distributed on an
 * "AS IS" BASIS, WITHOUT WARRANTIES OR CONDITIONS OF ANY
 * KIND, either express or implied.  See the License for the
 * specific language governing permissions and limitations
 * under the License.
 */

package org.apache.iotdb.confignode.procedure.impl.subscription;

import org.apache.iotdb.commons.subscription.meta.consumer.ConsumerGroupMeta;
import org.apache.iotdb.commons.subscription.meta.topic.TopicMeta;
import org.apache.iotdb.confignode.persistence.subscription.SubscriptionInfo;
import org.apache.iotdb.confignode.procedure.env.ConfigNodeProcedureEnv;
import org.apache.iotdb.confignode.procedure.exception.ProcedureException;
import org.apache.iotdb.confignode.procedure.exception.ProcedureSuspendedException;
import org.apache.iotdb.confignode.procedure.exception.ProcedureYieldException;
import org.apache.iotdb.confignode.procedure.impl.node.AbstractNodeProcedure;
import org.apache.iotdb.confignode.procedure.impl.subscription.consumer.runtime.ConsumerGroupMetaSyncProcedure;
import org.apache.iotdb.confignode.procedure.impl.subscription.topic.runtime.TopicMetaSyncProcedure;
import org.apache.iotdb.confignode.procedure.state.ProcedureLockState;
import org.apache.iotdb.confignode.procedure.state.subscription.OperateSubscriptionState;
import org.apache.iotdb.mpp.rpc.thrift.TPushConsumerGroupMetaResp;
import org.apache.iotdb.mpp.rpc.thrift.TPushTopicMetaResp;
import org.apache.iotdb.rpc.TSStatusCode;
import org.apache.iotdb.rpc.subscription.exception.SubscriptionException;

import org.slf4j.Logger;
import org.slf4j.LoggerFactory;

import java.io.IOException;
import java.nio.ByteBuffer;
import java.nio.charset.StandardCharsets;
import java.util.ArrayList;
import java.util.List;
import java.util.Map;
import java.util.concurrent.TimeUnit;
import java.util.concurrent.atomic.AtomicReference;

public abstract class AbstractOperateSubscriptionProcedure
    extends AbstractNodeProcedure<OperateSubscriptionState> {

  private static final Logger LOGGER =
      LoggerFactory.getLogger(AbstractOperateSubscriptionProcedure.class);

  private static final String SKIP_SUBSCRIPTION_PROCEDURE_MESSAGE =
      "Skip subscription-related operations and do nothing";

  private static final int RETRY_THRESHOLD = 1;

<<<<<<< HEAD
  // Only used in rollback to reduce the number of network calls
  // Pure in-memory object, not involved in snapshot serialization and deserialization.
  // TODO: consider serializing this variable later
  protected boolean isRollbackFromOperateOnDataNodesSuccessful = false;
=======
  // Only used in rollback to avoid executing rollbackFromValidate multiple times
  // Pure in-memory object, not involved in snapshot serialization and deserialization.
  // TODO: consider serializing this variable later
  protected boolean isRollbackFromValidateSuccessful = false;
>>>>>>> 6fcc15a3

  protected AtomicReference<SubscriptionInfo> subscriptionInfo;

  protected AtomicReference<SubscriptionInfo> acquireLockInternal(
      ConfigNodeProcedureEnv configNodeProcedureEnv) {
    return configNodeProcedureEnv
        .getConfigManager()
        .getSubscriptionManager()
        .getSubscriptionCoordinator()
        .lock();
  }

  @Override
  protected ProcedureLockState acquireLock(ConfigNodeProcedureEnv configNodeProcedureEnv) {
    LOGGER.info("ProcedureId {} try to acquire subscription lock.", getProcId());
    subscriptionInfo = acquireLockInternal(configNodeProcedureEnv);
    if (subscriptionInfo == null) {
      LOGGER.warn("ProcedureId {} failed to acquire subscription lock.", getProcId());
    } else {
      LOGGER.info("ProcedureId {} acquired subscription lock.", getProcId());
    }

    final ProcedureLockState procedureLockState = super.acquireLock(configNodeProcedureEnv);
    switch (procedureLockState) {
      case LOCK_ACQUIRED:
        if (subscriptionInfo == null) {
          LOGGER.warn(
              "ProcedureId {}: LOCK_ACQUIRED. The following procedure should not be executed without subscription lock.",
              getProcId());
        } else {
          LOGGER.info(
              "ProcedureId {}: LOCK_ACQUIRED. The following procedure should be executed with subscription lock.",
              getProcId());
        }
        break;
      case LOCK_EVENT_WAIT:
        if (subscriptionInfo == null) {
          LOGGER.warn(
              "ProcedureId {}: LOCK_EVENT_WAIT. Without acquiring subscription lock.", getProcId());
        } else {
          LOGGER.info(
              "ProcedureId {}: LOCK_EVENT_WAIT. Subscription lock will be released.", getProcId());
          configNodeProcedureEnv
              .getConfigManager()
              .getSubscriptionManager()
              .getSubscriptionCoordinator()
              .unlock();
          subscriptionInfo = null;
        }
        break;
      default:
        if (subscriptionInfo == null) {
          LOGGER.error(
              "ProcedureId {}: {}. Invalid lock state. Without acquiring subscription lock.",
              getProcId(),
              procedureLockState);
        } else {
          LOGGER.error(
              "ProcedureId {}: {}. Invalid lock state. Subscription lock will be released.",
              getProcId(),
              procedureLockState);
          configNodeProcedureEnv
              .getConfigManager()
              .getSubscriptionManager()
              .getSubscriptionCoordinator()
              .unlock();
          subscriptionInfo = null;
        }
        break;
    }
    return procedureLockState;
  }

  @Override
  protected void releaseLock(ConfigNodeProcedureEnv configNodeProcedureEnv) {
    super.releaseLock(configNodeProcedureEnv);

    if (subscriptionInfo == null) {
      LOGGER.warn(
          "ProcedureId {} release lock. No need to release subscription lock.", getProcId());
    } else {
      LOGGER.info("ProcedureId {} release lock. Subscription lock will be released.", getProcId());
      if (this instanceof TopicMetaSyncProcedure
          || this instanceof ConsumerGroupMetaSyncProcedure) {
        LOGGER.info("Subscription meta sync procedure finished, updating last sync version.");
        configNodeProcedureEnv
            .getConfigManager()
            .getSubscriptionManager()
            .getSubscriptionCoordinator()
            .updateLastSyncedVersion();
      }
      configNodeProcedureEnv
          .getConfigManager()
          .getSubscriptionManager()
          .getSubscriptionCoordinator()
          .unlock();
      subscriptionInfo = null;
    }
  }

  protected abstract SubscriptionOperation getOperation();

  protected abstract boolean executeFromValidate(ConfigNodeProcedureEnv env)
      throws SubscriptionException;

  protected abstract void executeFromOperateOnConfigNodes(ConfigNodeProcedureEnv env)
      throws SubscriptionException;

  protected abstract void executeFromOperateOnDataNodes(ConfigNodeProcedureEnv env)
      throws SubscriptionException, IOException;

  @Override
  protected Flow executeFromState(ConfigNodeProcedureEnv env, OperateSubscriptionState state)
      throws ProcedureSuspendedException, ProcedureYieldException, InterruptedException {
    if (subscriptionInfo == null) {
      LOGGER.warn(
          "ProcedureId {}: Subscription lock is not acquired, executeFromState({})'s execution will be skipped.",
          getProcId(),
          state);
      return Flow.NO_MORE_STATE;
    }

    try {
      switch (state) {
        case VALIDATE:
          if (!executeFromValidate(env)) {
            LOGGER.info("ProcedureId {}: {}", getProcId(), SKIP_SUBSCRIPTION_PROCEDURE_MESSAGE);
            // On client side, the message returned after the successful execution of the
            // subscription command corresponding to this procedure is "Msg: The statement is
            // executed successfully."
            this.setResult(SKIP_SUBSCRIPTION_PROCEDURE_MESSAGE.getBytes(StandardCharsets.UTF_8));
            return Flow.NO_MORE_STATE;
          }
          setNextState(OperateSubscriptionState.OPERATE_ON_CONFIG_NODES);
          break;
        case OPERATE_ON_CONFIG_NODES:
          executeFromOperateOnConfigNodes(env);
          setNextState(OperateSubscriptionState.OPERATE_ON_DATA_NODES);
          break;
        case OPERATE_ON_DATA_NODES:
          executeFromOperateOnDataNodes(env);
          return Flow.NO_MORE_STATE;
        default:
          throw new UnsupportedOperationException(
              String.format(
                  "Unknown state during executing operateSubscriptionProcedure, %s", state));
      }
    } catch (Exception e) {
      // Retry before rollback
      if (getCycles() < RETRY_THRESHOLD) {
        LOGGER.warn(
            "ProcedureId {}: Encountered error when trying to {} at state [{}], retry [{}/{}]",
            getProcId(),
            getOperation(),
            state,
            getCycles() + 1,
            RETRY_THRESHOLD,
            e);
        // Wait 3s for next retry
        TimeUnit.MILLISECONDS.sleep(3000L);
      } else {
        LOGGER.warn(
            "ProcedureId {}: All {} retries failed when trying to {} at state [{}], will rollback...",
            getProcId(),
            RETRY_THRESHOLD,
            getOperation(),
            state,
            e);
        setFailure(
            new ProcedureException(
                String.format(
                    "ProcedureId %s: Fail to %s because %s",
                    getProcId(), getOperation().name(), e.getMessage())));
      }
    }

    return Flow.HAS_MORE_STATE;
  }

  @Override
  protected void rollbackState(ConfigNodeProcedureEnv env, OperateSubscriptionState state)
      throws IOException, InterruptedException, ProcedureException {
    if (subscriptionInfo == null) {
      LOGGER.warn(
          "ProcedureId {}: Subscription lock is not acquired, rollbackState({})'s execution will be skipped.",
          getProcId(),
          state);
      return;
    }

    switch (state) {
      case VALIDATE:
        if (!isRollbackFromValidateSuccessful) {
          try {
            rollbackFromValidate(env);
            isRollbackFromValidateSuccessful = true;
          } catch (Exception e) {
            LOGGER.warn(
                "ProcedureId {}: Failed to rollback from state [{}], because {}",
                getProcId(),
                state,
                e.getMessage(),
                e);
          }
        }
        break;
      case OPERATE_ON_CONFIG_NODES:
        try {
          if (!isRollbackFromOperateOnDataNodesSuccessful) {
            rollbackFromOperateOnConfigNodes(env);
          }
        } catch (Exception e) {
          LOGGER.warn(
              "ProcedureId {}: Failed to rollback from state [{}], because {}",
              getProcId(),
              state,
              e.getMessage(),
              e);
        }
        break;
      case OPERATE_ON_DATA_NODES:
        try {
          rollbackFromOperateOnConfigNodes(env);
          rollbackFromOperateOnDataNodes(env);
          isRollbackFromOperateOnDataNodesSuccessful = true;
        } catch (Exception e) {
          LOGGER.warn(
              "ProcedureId {}: Failed to rollback from state [{}], because {}",
              getProcId(),
              state,
              e.getMessage(),
              e);
        }
        break;
      default:
        throw new UnsupportedOperationException(
            String.format("Unknown state during rollback operateSubscriptionProcedure, %s", state));
    }
  }

  protected abstract void rollbackFromValidate(ConfigNodeProcedureEnv env);

  protected abstract void rollbackFromOperateOnConfigNodes(ConfigNodeProcedureEnv env)
      throws SubscriptionException;

  protected abstract void rollbackFromOperateOnDataNodes(ConfigNodeProcedureEnv env)
      throws SubscriptionException, IOException;

  /**
   * Pushing all the topicMeta's to all the dataNodes.
   *
   * @param env ConfigNodeProcedureEnv
   * @return The responseMap after pushing topic meta
   * @throws IOException Exception when Serializing to byte buffer
   */
  protected Map<Integer, TPushTopicMetaResp> pushTopicMetaToDataNodes(ConfigNodeProcedureEnv env)
      throws IOException {
    final List<ByteBuffer> topicMetaBinaryList = new ArrayList<>();
    for (TopicMeta topicMeta : subscriptionInfo.get().getAllTopicMeta()) {
      topicMetaBinaryList.add(topicMeta.serialize());
    }

    return env.pushAllTopicMetaToDataNodes(topicMetaBinaryList);
  }

  public static boolean pushTopicMetaHasException(Map<Integer, TPushTopicMetaResp> respMap) {
    for (TPushTopicMetaResp resp : respMap.values()) {
      if (resp.getStatus().getCode() != TSStatusCode.SUCCESS_STATUS.getStatusCode()) {
        return true;
      }
    }
    return false;
  }

  /**
   * Pushing all the topicMeta's to all the dataNodes.
   *
   * @param env ConfigNodeProcedureEnv
   * @return The responseMap after pushing topic meta
   * @throws IOException Exception when Serializing to byte buffer
   */
  protected Map<Integer, TPushConsumerGroupMetaResp> pushConsumerGroupMetaToDataNodes(
      ConfigNodeProcedureEnv env) throws IOException {
    final List<ByteBuffer> consumerGroupMetaBinaryList = new ArrayList<>();
    for (ConsumerGroupMeta consumerGroupMeta : subscriptionInfo.get().getAllConsumerGroupMeta()) {
      consumerGroupMetaBinaryList.add(consumerGroupMeta.serialize());
    }

    return env.pushAllConsumerGroupMetaToDataNodes(consumerGroupMetaBinaryList);
  }

  public static boolean pushConsumerGroupMetaHasException(
      Map<Integer, TPushConsumerGroupMetaResp> respMap) {
    for (TPushConsumerGroupMetaResp resp : respMap.values()) {
      if (resp.getStatus().getCode() != TSStatusCode.SUCCESS_STATUS.getStatusCode()) {
        return true;
      }
    }
    return false;
  }

  @Override
  protected OperateSubscriptionState getState(int stateId) {
    return OperateSubscriptionState.values()[stateId];
  }

  @Override
  protected int getStateId(OperateSubscriptionState state) {
    return state.ordinal();
  }

  @Override
  protected OperateSubscriptionState getInitialState() {
    return OperateSubscriptionState.VALIDATE;
  }
}<|MERGE_RESOLUTION|>--- conflicted
+++ resolved
@@ -59,17 +59,14 @@
 
   private static final int RETRY_THRESHOLD = 1;
 
-<<<<<<< HEAD
   // Only used in rollback to reduce the number of network calls
   // Pure in-memory object, not involved in snapshot serialization and deserialization.
   // TODO: consider serializing this variable later
   protected boolean isRollbackFromOperateOnDataNodesSuccessful = false;
-=======
   // Only used in rollback to avoid executing rollbackFromValidate multiple times
   // Pure in-memory object, not involved in snapshot serialization and deserialization.
   // TODO: consider serializing this variable later
   protected boolean isRollbackFromValidateSuccessful = false;
->>>>>>> 6fcc15a3
 
   protected AtomicReference<SubscriptionInfo> subscriptionInfo;
 
