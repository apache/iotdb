/*
 * Licensed to the Apache Software Foundation (ASF) under one
 * or more contributor license agreements.  See the NOTICE file
 * distributed with this work for additional information
 * regarding copyright ownership.  The ASF licenses this file
 * to you under the Apache License, Version 2.0 (the
 * "License"); you may not use this file except in compliance
 * with the License.  You may obtain a copy of the License at
 *
 *     http://www.apache.org/licenses/LICENSE-2.0
 *
 * Unless required by applicable law or agreed to in writing,
 * software distributed under the License is distributed on an
 * "AS IS" BASIS, WITHOUT WARRANTIES OR CONDITIONS OF ANY
 * KIND, either express or implied.  See the License for the
 * specific language governing permissions and limitations
 * under the License.
 */

package org.apache.iotdb.confignode.manager;

import org.apache.iotdb.common.rpc.thrift.Model;
import org.apache.iotdb.common.rpc.thrift.TConsensusGroupId;
import org.apache.iotdb.common.rpc.thrift.TConsensusGroupType;
import org.apache.iotdb.common.rpc.thrift.TDataNodeConfiguration;
import org.apache.iotdb.common.rpc.thrift.TDataNodeLocation;
import org.apache.iotdb.common.rpc.thrift.TEndPoint;
import org.apache.iotdb.common.rpc.thrift.TSStatus;
import org.apache.iotdb.commons.cluster.NodeStatus;
import org.apache.iotdb.commons.conf.CommonConfig;
import org.apache.iotdb.commons.conf.CommonDescriptor;
import org.apache.iotdb.commons.conf.IoTDBConstant;
import org.apache.iotdb.commons.exception.IoTDBException;
import org.apache.iotdb.commons.path.PartialPath;
import org.apache.iotdb.commons.path.PathDeserializeUtil;
import org.apache.iotdb.commons.path.PathPatternTree;
import org.apache.iotdb.commons.pipe.agent.plugin.meta.PipePluginMeta;
import org.apache.iotdb.commons.schema.table.TsTable;
import org.apache.iotdb.commons.schema.table.column.TsTableColumnSchemaUtil;
import org.apache.iotdb.commons.schema.view.viewExpression.ViewExpression;
import org.apache.iotdb.commons.service.metric.MetricService;
import org.apache.iotdb.commons.trigger.TriggerInformation;
import org.apache.iotdb.commons.utils.StatusUtils;
import org.apache.iotdb.commons.utils.TestOnly;
import org.apache.iotdb.confignode.conf.ConfigNodeConfig;
import org.apache.iotdb.confignode.conf.ConfigNodeDescriptor;
import org.apache.iotdb.confignode.consensus.request.write.ainode.RemoveAINodePlan;
import org.apache.iotdb.confignode.consensus.request.write.auth.AuthorPlan;
import org.apache.iotdb.confignode.consensus.request.write.confignode.RemoveConfigNodePlan;
import org.apache.iotdb.confignode.consensus.request.write.database.SetTTLPlan;
import org.apache.iotdb.confignode.consensus.request.write.datanode.RemoveDataNodePlan;
import org.apache.iotdb.confignode.consensus.request.write.procedure.UpdateProcedurePlan;
import org.apache.iotdb.confignode.consensus.request.write.region.CreateRegionGroupsPlan;
import org.apache.iotdb.confignode.manager.partition.PartitionManager;
import org.apache.iotdb.confignode.persistence.ProcedureInfo;
import org.apache.iotdb.confignode.procedure.PartitionTableAutoCleaner;
import org.apache.iotdb.confignode.procedure.Procedure;
import org.apache.iotdb.confignode.procedure.ProcedureExecutor;
import org.apache.iotdb.confignode.procedure.ProcedureMetrics;
import org.apache.iotdb.confignode.procedure.env.ConfigNodeProcedureEnv;
import org.apache.iotdb.confignode.procedure.env.RegionMaintainHandler;
import org.apache.iotdb.confignode.procedure.env.RemoveDataNodeHandler;
import org.apache.iotdb.confignode.procedure.impl.cq.CreateCQProcedure;
import org.apache.iotdb.confignode.procedure.impl.model.CreateModelProcedure;
import org.apache.iotdb.confignode.procedure.impl.model.DropModelProcedure;
import org.apache.iotdb.confignode.procedure.impl.node.AddConfigNodeProcedure;
import org.apache.iotdb.confignode.procedure.impl.node.RemoveAINodeProcedure;
import org.apache.iotdb.confignode.procedure.impl.node.RemoveConfigNodeProcedure;
import org.apache.iotdb.confignode.procedure.impl.node.RemoveDataNodesProcedure;
import org.apache.iotdb.confignode.procedure.impl.pipe.plugin.CreatePipePluginProcedure;
import org.apache.iotdb.confignode.procedure.impl.pipe.plugin.DropPipePluginProcedure;
import org.apache.iotdb.confignode.procedure.impl.pipe.runtime.PipeHandleLeaderChangeProcedure;
import org.apache.iotdb.confignode.procedure.impl.pipe.runtime.PipeHandleMetaChangeProcedure;
import org.apache.iotdb.confignode.procedure.impl.pipe.runtime.PipeMetaSyncProcedure;
import org.apache.iotdb.confignode.procedure.impl.pipe.task.AlterPipeProcedureV2;
import org.apache.iotdb.confignode.procedure.impl.pipe.task.CreatePipeProcedureV2;
import org.apache.iotdb.confignode.procedure.impl.pipe.task.DropPipeProcedureV2;
import org.apache.iotdb.confignode.procedure.impl.pipe.task.StartPipeProcedureV2;
import org.apache.iotdb.confignode.procedure.impl.pipe.task.StopPipeProcedureV2;
import org.apache.iotdb.confignode.procedure.impl.region.AddRegionPeerProcedure;
import org.apache.iotdb.confignode.procedure.impl.region.CreateRegionGroupsProcedure;
import org.apache.iotdb.confignode.procedure.impl.region.ReconstructRegionProcedure;
import org.apache.iotdb.confignode.procedure.impl.region.RegionMigrateProcedure;
import org.apache.iotdb.confignode.procedure.impl.region.RegionMigrationPlan;
import org.apache.iotdb.confignode.procedure.impl.region.RegionOperationProcedure;
import org.apache.iotdb.confignode.procedure.impl.region.RemoveRegionPeerProcedure;
import org.apache.iotdb.confignode.procedure.impl.schema.AlterLogicalViewProcedure;
import org.apache.iotdb.confignode.procedure.impl.schema.DeactivateTemplateProcedure;
import org.apache.iotdb.confignode.procedure.impl.schema.DeleteDatabaseProcedure;
import org.apache.iotdb.confignode.procedure.impl.schema.DeleteLogicalViewProcedure;
import org.apache.iotdb.confignode.procedure.impl.schema.DeleteTimeSeriesProcedure;
import org.apache.iotdb.confignode.procedure.impl.schema.SetTTLProcedure;
import org.apache.iotdb.confignode.procedure.impl.schema.SetTemplateProcedure;
import org.apache.iotdb.confignode.procedure.impl.schema.UnsetTemplateProcedure;
import org.apache.iotdb.confignode.procedure.impl.schema.table.AbstractAlterOrDropTableProcedure;
import org.apache.iotdb.confignode.procedure.impl.schema.table.AddTableColumnProcedure;
import org.apache.iotdb.confignode.procedure.impl.schema.table.AlterTableColumnDataTypeProcedure;
import org.apache.iotdb.confignode.procedure.impl.schema.table.CreateTableProcedure;
import org.apache.iotdb.confignode.procedure.impl.schema.table.DeleteDevicesProcedure;
import org.apache.iotdb.confignode.procedure.impl.schema.table.DropTableColumnProcedure;
import org.apache.iotdb.confignode.procedure.impl.schema.table.DropTableProcedure;
import org.apache.iotdb.confignode.procedure.impl.schema.table.RenameTableColumnProcedure;
import org.apache.iotdb.confignode.procedure.impl.schema.table.RenameTableProcedure;
import org.apache.iotdb.confignode.procedure.impl.schema.table.SetTablePropertiesProcedure;
import org.apache.iotdb.confignode.procedure.impl.schema.table.view.AddViewColumnProcedure;
import org.apache.iotdb.confignode.procedure.impl.schema.table.view.CreateTableViewProcedure;
import org.apache.iotdb.confignode.procedure.impl.schema.table.view.DropViewColumnProcedure;
import org.apache.iotdb.confignode.procedure.impl.schema.table.view.DropViewProcedure;
import org.apache.iotdb.confignode.procedure.impl.schema.table.view.RenameViewColumnProcedure;
import org.apache.iotdb.confignode.procedure.impl.schema.table.view.RenameViewProcedure;
import org.apache.iotdb.confignode.procedure.impl.schema.table.view.SetViewPropertiesProcedure;
import org.apache.iotdb.confignode.procedure.impl.subscription.consumer.CreateConsumerProcedure;
import org.apache.iotdb.confignode.procedure.impl.subscription.consumer.DropConsumerProcedure;
import org.apache.iotdb.confignode.procedure.impl.subscription.consumer.runtime.ConsumerGroupMetaSyncProcedure;
import org.apache.iotdb.confignode.procedure.impl.subscription.subscription.CreateSubscriptionProcedure;
import org.apache.iotdb.confignode.procedure.impl.subscription.subscription.DropSubscriptionProcedure;
import org.apache.iotdb.confignode.procedure.impl.subscription.topic.CreateTopicProcedure;
import org.apache.iotdb.confignode.procedure.impl.subscription.topic.DropTopicProcedure;
import org.apache.iotdb.confignode.procedure.impl.subscription.topic.runtime.TopicMetaSyncProcedure;
import org.apache.iotdb.confignode.procedure.impl.sync.AuthOperationProcedure;
import org.apache.iotdb.confignode.procedure.impl.testonly.AddNeverFinishSubProcedureProcedure;
import org.apache.iotdb.confignode.procedure.impl.testonly.CreateManyDatabasesProcedure;
import org.apache.iotdb.confignode.procedure.impl.trigger.CreateTriggerProcedure;
import org.apache.iotdb.confignode.procedure.impl.trigger.DropTriggerProcedure;
import org.apache.iotdb.confignode.procedure.scheduler.ProcedureScheduler;
import org.apache.iotdb.confignode.procedure.scheduler.SimpleProcedureScheduler;
import org.apache.iotdb.confignode.procedure.store.ConfigProcedureStore;
import org.apache.iotdb.confignode.procedure.store.IProcedureStore;
import org.apache.iotdb.confignode.procedure.store.ProcedureFactory;
import org.apache.iotdb.confignode.procedure.store.ProcedureType;
import org.apache.iotdb.confignode.rpc.thrift.TAlterLogicalViewReq;
import org.apache.iotdb.confignode.rpc.thrift.TAlterOrDropTableReq;
import org.apache.iotdb.confignode.rpc.thrift.TAlterPipeReq;
import org.apache.iotdb.confignode.rpc.thrift.TCloseConsumerReq;
import org.apache.iotdb.confignode.rpc.thrift.TConfigNodeRegisterReq;
import org.apache.iotdb.confignode.rpc.thrift.TCreateCQReq;
import org.apache.iotdb.confignode.rpc.thrift.TCreateConsumerReq;
import org.apache.iotdb.confignode.rpc.thrift.TCreatePipeReq;
import org.apache.iotdb.confignode.rpc.thrift.TCreateTopicReq;
import org.apache.iotdb.confignode.rpc.thrift.TDatabaseSchema;
import org.apache.iotdb.confignode.rpc.thrift.TDeleteLogicalViewReq;
import org.apache.iotdb.confignode.rpc.thrift.TDeleteTableDeviceReq;
import org.apache.iotdb.confignode.rpc.thrift.TDeleteTableDeviceResp;
import org.apache.iotdb.confignode.rpc.thrift.TDropPipePluginReq;
import org.apache.iotdb.confignode.rpc.thrift.TExtendRegionReq;
import org.apache.iotdb.confignode.rpc.thrift.TMigrateRegionReq;
import org.apache.iotdb.confignode.rpc.thrift.TReconstructRegionReq;
import org.apache.iotdb.confignode.rpc.thrift.TRemoveRegionReq;
import org.apache.iotdb.confignode.rpc.thrift.TSubscribeReq;
import org.apache.iotdb.confignode.rpc.thrift.TUnsubscribeReq;
import org.apache.iotdb.consensus.ConsensusFactory;
import org.apache.iotdb.db.exception.BatchProcessException;
import org.apache.iotdb.db.schemaengine.template.Template;
import org.apache.iotdb.db.utils.constant.SqlConstant;
import org.apache.iotdb.rpc.RpcUtils;
import org.apache.iotdb.rpc.TSStatusCode;

import org.apache.ratis.util.AutoCloseableLock;
import org.apache.tsfile.enums.TSDataType;
import org.apache.tsfile.utils.Binary;
import org.apache.tsfile.utils.Pair;
import org.apache.tsfile.utils.ReadWriteIOUtils;
import org.slf4j.Logger;
import org.slf4j.LoggerFactory;

import javax.annotation.Nonnull;
import javax.annotation.Nullable;

import java.io.IOException;
import java.nio.ByteBuffer;
import java.util.ArrayList;
import java.util.Arrays;
import java.util.HashMap;
import java.util.List;
import java.util.Map;
import java.util.Objects;
import java.util.Optional;
import java.util.Set;
import java.util.concurrent.ScheduledExecutorService;
import java.util.concurrent.locks.ReentrantLock;
import java.util.stream.Collectors;
import java.util.stream.Stream;

public class ProcedureManager {
  private static final Logger LOGGER = LoggerFactory.getLogger(ProcedureManager.class);

  private static final ConfigNodeConfig CONFIG_NODE_CONFIG =
      ConfigNodeDescriptor.getInstance().getConf();
  private static final CommonConfig COMMON_CONFIG = CommonDescriptor.getInstance().getConfig();

  public static final long PROCEDURE_WAIT_TIME_OUT = COMMON_CONFIG.getDnConnectionTimeoutInMS();
  public static final int PROCEDURE_WAIT_RETRY_TIMEOUT = 10;
  private static final String PROCEDURE_TIMEOUT_MESSAGE =
      "Timed out to wait for procedure return. The procedure is still running.";

  private final ConfigManager configManager;
  private ProcedureExecutor<ConfigNodeProcedureEnv> executor;
  private ProcedureScheduler scheduler;
  private IProcedureStore store;
  private ConfigNodeProcedureEnv env;

  private final long planSizeLimit;
  private ProcedureMetrics procedureMetrics;

  private final PartitionTableAutoCleaner partitionTableCleaner;

  private final ReentrantLock tableLock = new ReentrantLock();

  public ProcedureManager(ConfigManager configManager, ProcedureInfo procedureInfo) {
    this.configManager = configManager;
    this.scheduler = new SimpleProcedureScheduler();
    this.store = new ConfigProcedureStore(configManager, procedureInfo);
    this.env = new ConfigNodeProcedureEnv(configManager, scheduler);
    this.executor = new ProcedureExecutor<>(env, store, scheduler);
    this.planSizeLimit =
        ConfigNodeDescriptor.getInstance()
                .getConf()
                .getConfigNodeRatisConsensusLogAppenderBufferSize()
            - IoTDBConstant.RAFT_LOG_BASIC_SIZE;
    this.procedureMetrics = new ProcedureMetrics(this);
    this.partitionTableCleaner = new PartitionTableAutoCleaner<>(configManager);
  }

  public void startExecutor() {
    if (!executor.isRunning()) {
      executor.init(CONFIG_NODE_CONFIG.getProcedureCoreWorkerThreadsCount());
      executor.startWorkers();
      executor.startCompletedCleaner(
          CONFIG_NODE_CONFIG.getProcedureCompletedCleanInterval(),
          CONFIG_NODE_CONFIG.getProcedureCompletedEvictTTL());
      executor.addInternalProcedure(partitionTableCleaner);
      store.start();
      LOGGER.info("ProcedureManager is started successfully.");
    }
  }

  public void stopExecutor() {
    if (executor.isRunning()) {
      executor.stop();
      if (!executor.isRunning()) {
        executor.join();
        store.stop();
        LOGGER.info("ProcedureManager is stopped successfully.");
      }
      executor.removeInternalProcedure(partitionTableCleaner);
    }
  }

  @TestOnly
  public TSStatus createManyDatabases() {
    this.executor.submitProcedure(new CreateManyDatabasesProcedure());
    return StatusUtils.OK;
  }

  @TestOnly
  public TSStatus testSubProcedure() {
    this.executor.submitProcedure(new AddNeverFinishSubProcedureProcedure());
    return StatusUtils.OK;
  }

  public TSStatus deleteDatabases(
      final List<TDatabaseSchema> deleteSgSchemaList, final boolean isGeneratedByPipe) {
    final List<DeleteDatabaseProcedure> procedures = new ArrayList<>();
    final long startCheckTimeForProcedures = System.currentTimeMillis();
    for (final TDatabaseSchema databaseSchema : deleteSgSchemaList) {
      final String database = databaseSchema.getName();
      boolean hasOverlappedTask = false;
      synchronized (this) {
        while (executor.isRunning()
            && System.currentTimeMillis() - startCheckTimeForProcedures < PROCEDURE_WAIT_TIME_OUT) {
          final Pair<Long, Boolean> procedureIdDuplicatePair =
              checkDuplicateTableTask(
                  database, null, null, null, ProcedureType.DELETE_DATABASE_PROCEDURE);
          hasOverlappedTask = procedureIdDuplicatePair.getRight();

          if (Boolean.FALSE.equals(procedureIdDuplicatePair.getRight())) {
            DeleteDatabaseProcedure procedure =
                new DeleteDatabaseProcedure(databaseSchema, isGeneratedByPipe);
            this.executor.submitProcedure(procedure);
            procedures.add(procedure);
            break;
          }
          try {
            wait(PROCEDURE_WAIT_RETRY_TIMEOUT);
          } catch (final InterruptedException e) {
            Thread.currentThread().interrupt();
          }
        }
        if (hasOverlappedTask) {
          return RpcUtils.getStatus(
              TSStatusCode.OVERLAP_WITH_EXISTING_TASK,
              String.format(
                  "Some other task is operating table under the database %s, please retry after the procedure finishes.",
                  database));
        }
      }
    }
    List<TSStatus> results = new ArrayList<>(procedures.size());
    procedures.forEach(procedure -> results.add(waitingProcedureFinished(procedure)));
    // Clear the previously deleted regions
    final PartitionManager partitionManager = getConfigManager().getPartitionManager();
    partitionManager.getRegionMaintainer().submit(partitionManager::maintainRegionReplicas);
    if (results.stream()
        .allMatch(result -> result.getCode() == TSStatusCode.SUCCESS_STATUS.getStatusCode())) {
      return StatusUtils.OK;
    } else {
      return RpcUtils.getStatus(results);
    }
  }

  public TSStatus deleteTimeSeries(
      String queryId, PathPatternTree patternTree, boolean isGeneratedByPipe) {
    DeleteTimeSeriesProcedure procedure = null;
    synchronized (this) {
      boolean hasOverlappedTask = false;
      ProcedureType type;
      DeleteTimeSeriesProcedure deleteTimeSeriesProcedure;
      for (Procedure<?> runningProcedure : executor.getProcedures().values()) {
        type = ProcedureFactory.getProcedureType(runningProcedure);
        if (type == null || !type.equals(ProcedureType.DELETE_TIMESERIES_PROCEDURE)) {
          continue;
        }
        deleteTimeSeriesProcedure = ((DeleteTimeSeriesProcedure) runningProcedure);
        if (queryId.equals(deleteTimeSeriesProcedure.getQueryId())) {
          procedure = deleteTimeSeriesProcedure;
          break;
        }
        if (patternTree.isOverlapWith(deleteTimeSeriesProcedure.getPatternTree())) {
          hasOverlappedTask = true;
          break;
        }
      }

      if (procedure == null) {
        if (hasOverlappedTask) {
          return RpcUtils.getStatus(
              TSStatusCode.OVERLAP_WITH_EXISTING_TASK,
              "Some other task is deleting some target timeseries.");
        }
        procedure = new DeleteTimeSeriesProcedure(queryId, patternTree, isGeneratedByPipe);
        this.executor.submitProcedure(procedure);
      }
    }
    return waitingProcedureFinished(procedure);
  }

  public TSStatus deleteLogicalView(TDeleteLogicalViewReq req) {
    String queryId = req.getQueryId();
    PathPatternTree patternTree =
        PathPatternTree.deserialize(ByteBuffer.wrap(req.getPathPatternTree()));
    DeleteLogicalViewProcedure procedure = null;
    synchronized (this) {
      boolean hasOverlappedTask = false;
      ProcedureType type;
      DeleteLogicalViewProcedure deleteLogicalViewProcedure;
      for (Procedure<?> runningProcedure : executor.getProcedures().values()) {
        type = ProcedureFactory.getProcedureType(runningProcedure);
        if (type == null || !type.equals(ProcedureType.DELETE_LOGICAL_VIEW_PROCEDURE)) {
          continue;
        }
        deleteLogicalViewProcedure = ((DeleteLogicalViewProcedure) runningProcedure);
        if (queryId.equals(deleteLogicalViewProcedure.getQueryId())) {
          procedure = deleteLogicalViewProcedure;
          break;
        }
        if (patternTree.isOverlapWith(deleteLogicalViewProcedure.getPatternTree())) {
          hasOverlappedTask = true;
          break;
        }
      }

      if (procedure == null) {
        if (hasOverlappedTask) {
          return RpcUtils.getStatus(
              TSStatusCode.OVERLAP_WITH_EXISTING_TASK,
              "Some other task is deleting some target views.");
        }
        procedure =
            new DeleteLogicalViewProcedure(
                queryId, patternTree, req.isSetIsGeneratedByPipe() && req.isIsGeneratedByPipe());
        this.executor.submitProcedure(procedure);
      }
    }
    return waitingProcedureFinished(procedure);
  }

  public TSStatus alterLogicalView(final TAlterLogicalViewReq req) {
    final String queryId = req.getQueryId();
    final ByteBuffer byteBuffer = ByteBuffer.wrap(req.getViewBinary());
    final Map<PartialPath, ViewExpression> viewPathToSourceMap = new HashMap<>();
    final int size = byteBuffer.getInt();
    PartialPath path;
    ViewExpression viewExpression;
    for (int i = 0; i < size; i++) {
      path = (PartialPath) PathDeserializeUtil.deserialize(byteBuffer);
      viewExpression = ViewExpression.deserialize(byteBuffer);
      viewPathToSourceMap.put(path, viewExpression);
    }

    AlterLogicalViewProcedure procedure = null;
    synchronized (this) {
      ProcedureType type;
      AlterLogicalViewProcedure alterLogicalViewProcedure;
      for (Procedure<?> runningProcedure : executor.getProcedures().values()) {
        type = ProcedureFactory.getProcedureType(runningProcedure);
        if (type == null || !type.equals(ProcedureType.ALTER_LOGICAL_VIEW_PROCEDURE)) {
          continue;
        }
        alterLogicalViewProcedure = ((AlterLogicalViewProcedure) runningProcedure);
        if (queryId.equals(alterLogicalViewProcedure.getQueryId())) {
          procedure = alterLogicalViewProcedure;
          break;
        }
      }

      if (procedure == null) {
        procedure =
            new AlterLogicalViewProcedure(
                queryId,
                viewPathToSourceMap,
                req.isSetIsGeneratedByPipe() && req.isIsGeneratedByPipe());
        this.executor.submitProcedure(procedure);
      }
    }
    return waitingProcedureFinished(procedure);
  }

  public TSStatus setSchemaTemplate(
      String queryId, String templateName, String templateSetPath, boolean isGeneratedByPipe) {
    SetTemplateProcedure procedure = null;
    synchronized (this) {
      boolean hasOverlappedTask = false;
      ProcedureType type;
      SetTemplateProcedure setTemplateProcedure;
      for (Procedure<?> runningProcedure : executor.getProcedures().values()) {
        type = ProcedureFactory.getProcedureType(runningProcedure);
        if (type == null || !type.equals(ProcedureType.SET_TEMPLATE_PROCEDURE)) {
          continue;
        }
        setTemplateProcedure = (SetTemplateProcedure) runningProcedure;
        if (queryId.equals(setTemplateProcedure.getQueryId())) {
          procedure = setTemplateProcedure;
          break;
        }
        if (templateSetPath.equals(setTemplateProcedure.getTemplateSetPath())) {
          hasOverlappedTask = true;
          break;
        }
      }

      if (procedure == null) {
        if (hasOverlappedTask) {
          return RpcUtils.getStatus(
              TSStatusCode.OVERLAP_WITH_EXISTING_TASK,
              "Some other task is setting template on target path.");
        }
        procedure =
            new SetTemplateProcedure(queryId, templateName, templateSetPath, isGeneratedByPipe);
        this.executor.submitProcedure(procedure);
      }
    }
    return waitingProcedureFinished(procedure);
  }

  public TSStatus deactivateTemplate(
      String queryId, Map<PartialPath, List<Template>> templateSetInfo, boolean isGeneratedByPipe) {
    DeactivateTemplateProcedure procedure = null;
    synchronized (this) {
      boolean hasOverlappedTask = false;
      ProcedureType type;
      DeactivateTemplateProcedure deactivateTemplateProcedure;
      for (Procedure<?> runningProcedure : executor.getProcedures().values()) {
        type = ProcedureFactory.getProcedureType(runningProcedure);
        if (type == null || !type.equals(ProcedureType.DEACTIVATE_TEMPLATE_PROCEDURE)) {
          continue;
        }
        deactivateTemplateProcedure = (DeactivateTemplateProcedure) runningProcedure;
        if (queryId.equals(deactivateTemplateProcedure.getQueryId())) {
          procedure = deactivateTemplateProcedure;
          break;
        }
        for (PartialPath pattern : templateSetInfo.keySet()) {
          for (PartialPath existingPattern :
              deactivateTemplateProcedure.getTemplateSetInfo().keySet()) {
            if (pattern.overlapWith(existingPattern)) {
              hasOverlappedTask = true;
              break;
            }
          }
          if (hasOverlappedTask) {
            break;
          }
        }
        if (hasOverlappedTask) {
          break;
        }
      }

      if (procedure == null) {
        if (hasOverlappedTask) {
          return RpcUtils.getStatus(
              TSStatusCode.OVERLAP_WITH_EXISTING_TASK,
              "Some other task is deactivating some target template from target path.");
        }
        procedure = new DeactivateTemplateProcedure(queryId, templateSetInfo, isGeneratedByPipe);
        this.executor.submitProcedure(procedure);
      }
    }
    return waitingProcedureFinished(procedure);
  }

  public TSStatus unsetSchemaTemplate(
      String queryId, Template template, PartialPath path, boolean isGeneratedByPipe) {
    UnsetTemplateProcedure procedure = null;
    synchronized (this) {
      boolean hasOverlappedTask = false;
      ProcedureType type;
      UnsetTemplateProcedure unsetTemplateProcedure;
      for (Procedure<?> runningProcedure : executor.getProcedures().values()) {
        type = ProcedureFactory.getProcedureType(runningProcedure);
        if (type == null || !type.equals(ProcedureType.UNSET_TEMPLATE_PROCEDURE)) {
          continue;
        }
        unsetTemplateProcedure = (UnsetTemplateProcedure) runningProcedure;
        if (queryId.equals(unsetTemplateProcedure.getQueryId())) {
          procedure = unsetTemplateProcedure;
          break;
        }
        if (template.getId() == unsetTemplateProcedure.getTemplateId()
            && path.equals(unsetTemplateProcedure.getPath())) {
          hasOverlappedTask = true;
          break;
        }
      }

      if (procedure == null) {
        if (hasOverlappedTask) {
          return RpcUtils.getStatus(
              TSStatusCode.OVERLAP_WITH_EXISTING_TASK,
              "Some other task is unsetting target template from target path "
                  + path.getFullPath());
        }
        procedure = new UnsetTemplateProcedure(queryId, template, path, isGeneratedByPipe);
        this.executor.submitProcedure(procedure);
      }
    }
    return waitingProcedureFinished(procedure);
  }

  /**
   * Generate an {@link AddConfigNodeProcedure}, and serially execute all the {@link
   * AddConfigNodeProcedure}s.
   */
  public void addConfigNode(TConfigNodeRegisterReq req) {
    final AddConfigNodeProcedure addConfigNodeProcedure =
        new AddConfigNodeProcedure(req.getConfigNodeLocation(), req.getVersionInfo());
    this.executor.submitProcedure(addConfigNodeProcedure);
  }

  /**
   * Generate a {@link RemoveConfigNodeProcedure}, and serially execute all the {@link
   * RemoveConfigNodeProcedure}s.
   */
  public void removeConfigNode(RemoveConfigNodePlan removeConfigNodePlan) {
    final RemoveConfigNodeProcedure removeConfigNodeProcedure =
        new RemoveConfigNodeProcedure(removeConfigNodePlan.getConfigNodeLocation());
    this.executor.submitProcedure(removeConfigNodeProcedure);
    LOGGER.info("Submit RemoveConfigNodeProcedure successfully: {}", removeConfigNodePlan);
  }

  /**
   * Generate {@link RemoveDataNodesProcedure}s, and serially execute all the {@link
   * RemoveDataNodesProcedure}s.
   */
  public boolean removeDataNode(RemoveDataNodePlan removeDataNodePlan) {
    Map<Integer, NodeStatus> nodeStatusMap = new HashMap<>();
    removeDataNodePlan
        .getDataNodeLocations()
        .forEach(
            datanode ->
                nodeStatusMap.put(
                    datanode.getDataNodeId(),
                    configManager.getLoadManager().getNodeStatus(datanode.getDataNodeId())));
    this.executor.submitProcedure(
        new RemoveDataNodesProcedure(removeDataNodePlan.getDataNodeLocations(), nodeStatusMap));
    LOGGER.info(
        "Submit RemoveDataNodesProcedure successfully, {}",
        removeDataNodePlan.getDataNodeLocations());
    return true;
  }

  public boolean removeAINode(RemoveAINodePlan removeAINodePlan) {
    this.executor.submitProcedure(new RemoveAINodeProcedure(removeAINodePlan.getAINodeLocation()));
    LOGGER.info(
        "Submit RemoveAINodeProcedure successfully, {}", removeAINodePlan.getAINodeLocation());
    return true;
  }

  public TSStatus checkRemoveDataNodes(List<TDataNodeLocation> dataNodeLocations) {
    // 1. Only one RemoveDataNodesProcedure is allowed in the cluster
    Optional<Procedure<ConfigNodeProcedureEnv>> anotherRemoveProcedure =
        getExecutor().getProcedures().values().stream()
            .filter(
                procedure -> {
                  if (procedure instanceof RemoveDataNodesProcedure) {
                    return !procedure.isFinished();
                  }
                  return false;
                })
            .findAny();

    String failMessage = null;
    if (anotherRemoveProcedure.isPresent()) {
      List<TDataNodeLocation> anotherRemoveDataNodes =
          ((RemoveDataNodesProcedure) anotherRemoveProcedure.get()).getRemovedDataNodes();
      failMessage =
          String.format(
              "Submit RemoveDataNodesProcedure failed, "
                  + "because another RemoveDataNodesProcedure %s is already in processing. "
                  + "IoTDB is able to have at most 1 RemoveDataNodesProcedure at the same time. "
                  + "For further information, please search [pid%d] in log. ",
              anotherRemoveDataNodes, anotherRemoveProcedure.get().getProcId());
    }

    // 2. Check if the RemoveDataNodesProcedure conflicts with the RegionMigrateProcedure
    Set<TConsensusGroupId> removedDataNodesRegionSet =
        getEnv().getRemoveDataNodeHandler().getRemovedDataNodesRegionSet(dataNodeLocations);
    Optional<Procedure<ConfigNodeProcedureEnv>> conflictRegionMigrateProcedure =
        getExecutor().getProcedures().values().stream()
            .filter(
                procedure -> {
                  if (procedure instanceof RegionMigrateProcedure) {
                    RegionMigrateProcedure regionMigrateProcedure =
                        (RegionMigrateProcedure) procedure;
                    if (regionMigrateProcedure.isFinished()) {
                      return false;
                    }
                    return removedDataNodesRegionSet.contains(regionMigrateProcedure.getRegionId())
                        || dataNodeLocations.contains(regionMigrateProcedure.getDestDataNode());
                  }
                  return false;
                })
            .findAny();
    if (conflictRegionMigrateProcedure.isPresent()) {
      failMessage =
          String.format(
              "Submit RemoveDataNodesProcedure failed, "
                  + "because another RegionMigrateProcedure %s is already in processing which conflicts with this RemoveDataNodesProcedure. "
                  + "The RegionMigrateProcedure is migrating the region %s to the DataNode %s. "
                  + "For further information, please search [pid%d] in log. ",
              conflictRegionMigrateProcedure.get().getProcId(),
              ((RegionMigrateProcedure) conflictRegionMigrateProcedure.get()).getRegionId(),
              ((RegionMigrateProcedure) conflictRegionMigrateProcedure.get()).getDestDataNode(),
              conflictRegionMigrateProcedure.get().getProcId());
    }
    // 3. Check if the RegionMigrateProcedure generated by RemoveDataNodesProcedure conflicts with
    // each other
    List<RegionMigrationPlan> regionMigrationPlans =
        getEnv().getRemoveDataNodeHandler().getRegionMigrationPlans(dataNodeLocations);
    removedDataNodesRegionSet.clear();
    for (RegionMigrationPlan regionMigrationPlan : regionMigrationPlans) {
      if (removedDataNodesRegionSet.contains(regionMigrationPlan.getRegionId())) {
        failMessage =
            String.format(
                "Submit RemoveDataNodesProcedure failed, "
                    + "because the RegionMigrateProcedure generated by this RemoveDataNodesProcedure conflicts with each other. "
                    + "Only one replica of the same consensus group is allowed to be migrated at the same time."
                    + "The conflict region id is %s . ",
                regionMigrationPlan.getRegionId());
        break;
      }
      removedDataNodesRegionSet.add(regionMigrationPlan.getRegionId());
    }

    // 4. Check if there are any other unknown or readonly DataNodes in the consensus group that are
    // not the remove DataNodes

    for (TDataNodeLocation removeDataNode : dataNodeLocations) {
      Set<TDataNodeLocation> relatedDataNodes =
          getEnv().getRemoveDataNodeHandler().getRelatedDataNodeLocations(removeDataNode);
      relatedDataNodes.remove(removeDataNode);

      for (TDataNodeLocation relatedDataNode : relatedDataNodes) {
        NodeStatus nodeStatus =
            getConfigManager().getLoadManager().getNodeStatus(relatedDataNode.getDataNodeId());
        if (nodeStatus == NodeStatus.Unknown || nodeStatus == NodeStatus.ReadOnly) {
          failMessage =
              String.format(
                  "Submit RemoveDataNodesProcedure failed, "
                      + "because when there are other unknown or readonly nodes in the consensus group that are not remove nodes, "
                      + "the remove operation cannot be performed for security reasons. "
                      + "Please check the status of the node %s and ensure it is running.",
                  relatedDataNode.getDataNodeId());
        }
      }
    }

    if (failMessage != null) {
      LOGGER.warn(failMessage);
      TSStatus failStatus = new TSStatus(TSStatusCode.REMOVE_DATANODE_ERROR.getStatusCode());
      failStatus.setMessage(failMessage);
      return failStatus;
    }
    return new TSStatus(TSStatusCode.SUCCESS_STATUS.getStatusCode());
  }

  // region region operation related check

  /**
   * Checks whether region migration is allowed.
   *
   * @param migrateRegionReq the migration request details
   * @param regionGroupId the ID of the consensus group for the region
   * @param originalDataNode the original DataNode location from which the region is being migrated
   * @param destDataNode the destination DataNode location to which the region is being migrated
   * @param coordinatorForAddPeer the DataNode location acting as the coordinator for adding a peer
   * @return the status of the migration request (TSStatus)
   */
  private TSStatus checkMigrateRegion(
      TMigrateRegionReq migrateRegionReq,
      TConsensusGroupId regionGroupId,
      TDataNodeLocation originalDataNode,
      TDataNodeLocation destDataNode,
      TDataNodeLocation coordinatorForAddPeer) {
    String failMessage;
    if ((failMessage =
            regionOperationCommonCheck(
                regionGroupId,
                destDataNode,
                Arrays.asList(
                    new Pair<>("Original DataNode", originalDataNode),
                    new Pair<>("Destination DataNode", destDataNode),
                    new Pair<>("Coordinator for add peer", coordinatorForAddPeer)),
                migrateRegionReq.getModel()))
        != null) {
      // do nothing
    } else if (configManager
        .getPartitionManager()
        .getAllReplicaSets(originalDataNode.getDataNodeId())
        .stream()
        .noneMatch(replicaSet -> replicaSet.getRegionId().equals(regionGroupId))) {
      failMessage =
          String.format(
              "Submit RegionMigrateProcedure failed, because the original DataNode %s doesn't contain Region %s",
              migrateRegionReq.getFromId(), migrateRegionReq.getRegionId());
    } else if (configManager
        .getPartitionManager()
        .getAllReplicaSets(destDataNode.getDataNodeId())
        .stream()
        .anyMatch(replicaSet -> replicaSet.getRegionId().equals(regionGroupId))) {
      failMessage =
          String.format(
              "Submit RegionMigrateProcedure failed, because the target DataNode %s already contains Region %s",
              migrateRegionReq.getToId(), migrateRegionReq.getRegionId());
    }

    if (failMessage != null) {
      LOGGER.warn(failMessage);
      TSStatus failStatus = new TSStatus(TSStatusCode.MIGRATE_REGION_ERROR.getStatusCode());
      failStatus.setMessage(failMessage);
      return failStatus;
    }
    return new TSStatus(TSStatusCode.SUCCESS_STATUS.getStatusCode());
  }

  private TSStatus checkReconstructRegion(
      TReconstructRegionReq req,
      TConsensusGroupId regionId,
      TDataNodeLocation targetDataNode,
      TDataNodeLocation coordinator) {
    String failMessage =
        regionOperationCommonCheck(
            regionId,
            targetDataNode,
            Arrays.asList(
                new Pair<>("Target DataNode", targetDataNode),
                new Pair<>("Coordinator", coordinator)),
            req.getModel());

    ConfigNodeConfig conf = ConfigNodeDescriptor.getInstance().getConf();
    if (configManager
            .getPartitionManager()
            .getAllReplicaSetsMap(regionId.getType())
            .get(regionId)
            .getDataNodeLocationsSize()
        == 1) {
      failMessage = String.format("%s only has 1 replica, it cannot be reconstructed", regionId);
    } else if (configManager
        .getPartitionManager()
        .getAllReplicaSets(targetDataNode.getDataNodeId())
        .stream()
        .noneMatch(replicaSet -> replicaSet.getRegionId().equals(regionId))) {
      failMessage =
          String.format(
              "Submit ReconstructRegionProcedure failed, because the target DataNode %s doesn't contain Region %s",
              req.getDataNodeId(), regionId);
    }

    if (failMessage != null) {
      LOGGER.warn(failMessage);
      TSStatus failStatus = new TSStatus(TSStatusCode.RECONSTRUCT_REGION_ERROR.getStatusCode());
      failStatus.setMessage(failMessage);
      return failStatus;
    }
    return new TSStatus(TSStatusCode.SUCCESS_STATUS.getStatusCode());
  }

  private TSStatus checkExtendRegion(
      TExtendRegionReq req,
      TConsensusGroupId regionId,
      TDataNodeLocation targetDataNode,
      TDataNodeLocation coordinator) {
    String failMessage =
        regionOperationCommonCheck(
            regionId,
            targetDataNode,
            Arrays.asList(
                new Pair<>("Target DataNode", targetDataNode),
                new Pair<>("Coordinator", coordinator)),
            req.getModel());
    if (configManager
        .getPartitionManager()
        .getAllReplicaSets(targetDataNode.getDataNodeId())
        .stream()
        .anyMatch(replicaSet -> replicaSet.getRegionId().equals(regionId))) {
      failMessage =
          String.format(
              "Target DataNode %s already contains region %s",
              targetDataNode.getDataNodeId(), req.getRegionId());
    }

    if (failMessage != null) {
      LOGGER.warn(failMessage);
      TSStatus failStatus = new TSStatus(TSStatusCode.RECONSTRUCT_REGION_ERROR.getStatusCode());
      failStatus.setMessage(failMessage);
      return failStatus;
    }
    return new TSStatus(TSStatusCode.SUCCESS_STATUS.getStatusCode());
  }

  private TSStatus checkRemoveRegion(
      TRemoveRegionReq req,
      TConsensusGroupId regionId,
      @Nullable TDataNodeLocation targetDataNode,
      TDataNodeLocation coordinator) {
    String failMessage =
        regionOperationCommonCheck(
            regionId,
            targetDataNode,
            Arrays.asList(new Pair<>("Coordinator", coordinator)),
            req.getModel());

    if (configManager
            .getPartitionManager()
            .getAllReplicaSetsMap(regionId.getType())
            .get(regionId)
            .getDataNodeLocationsSize()
        == 1) {
      failMessage = String.format("%s only has 1 replica, it cannot be removed", regionId);
    } else if (targetDataNode != null
        && configManager
            .getPartitionManager()
            .getAllReplicaSets(targetDataNode.getDataNodeId())
            .stream()
            .noneMatch(replicaSet -> replicaSet.getRegionId().equals(regionId))) {
      failMessage =
          String.format(
              "Target DataNode %s doesn't contain Region %s", req.getDataNodeId(), regionId);
    }

    if (failMessage != null) {
      LOGGER.warn(failMessage);
      TSStatus failStatus = new TSStatus(TSStatusCode.REMOVE_REGION_PEER_ERROR.getStatusCode());
      failStatus.setMessage(failMessage);
      return failStatus;
    }
    return new TSStatus(TSStatusCode.SUCCESS_STATUS.getStatusCode());
  }

  /**
   * The common checks of all region operations, include migration, reconstruction, extension,
   * removing
   *
   * @param regionId region group id, also called consensus group id
   * @param targetDataNode DataNode should in Running status
   * @param relatedDataNodes Pair<Identity, Node Location>
   * @return The reason if check failed, or null if check pass
   */
  private String regionOperationCommonCheck(
      TConsensusGroupId regionId,
      TDataNodeLocation targetDataNode,
      List<Pair<String, TDataNodeLocation>> relatedDataNodes,
      Model model) {
    String failMessage;
    ConfigNodeConfig conf = ConfigNodeDescriptor.getInstance().getConf();

    if (TConsensusGroupType.DataRegion == regionId.getType()
        && ConsensusFactory.SIMPLE_CONSENSUS.equals(conf.getDataRegionConsensusProtocolClass())) {
      failMessage = "SimpleConsensus not supports region operation.";
    } else if (TConsensusGroupType.SchemaRegion == regionId.getType()
        && ConsensusFactory.SIMPLE_CONSENSUS.equals(conf.getSchemaRegionConsensusProtocolClass())) {
      failMessage = "SimpleConsensus not supports region operation.";
    } else if ((failMessage = checkRegionOperationDuplication(regionId)) != null) {
      // need to do nothing more
    } else if (relatedDataNodes.stream().anyMatch(pair -> pair.getRight() == null)) {
      Pair<String, TDataNodeLocation> nullPair =
          relatedDataNodes.stream().filter(pair -> pair.getRight() == null).findAny().get();
      failMessage = String.format("Cannot find %s", nullPair.getLeft());
    } else if (targetDataNode != null
        && !configManager.getNodeManager().filterDataNodeThroughStatus(NodeStatus.Running).stream()
            .map(TDataNodeConfiguration::getLocation)
            .map(TDataNodeLocation::getDataNodeId)
            .collect(Collectors.toSet())
            .contains(targetDataNode.getDataNodeId())) {
      // Here we only check Running DataNode to implement migration, because removing nodes may not
      // exist when add peer is performing
      failMessage =
          String.format(
              "Target DataNode %s is not in Running status.", targetDataNode.getDataNodeId());
    } else if ((failMessage = checkRegionOperationWithRemoveDataNode(regionId, targetDataNode))
        != null) {
      // need to do nothing more
    } else if ((failMessage = checkRegionOperationModelCorrectness(regionId, model)) != null) {
      // need to do nothing more
    }

    return failMessage;
  }

  private String checkRegionOperationWithRemoveDataNode(
      TConsensusGroupId regionId, TDataNodeLocation targetDataNode) {
    Optional<Procedure<ConfigNodeProcedureEnv>> conflictRemoveDataNodesProcedure =
        getExecutor().getProcedures().values().stream()
            .filter(
                procedure -> {
                  if (procedure instanceof RemoveDataNodesProcedure) {
                    return !procedure.isFinished();
                  }
                  return false;
                })
            .findAny();

    if (conflictRemoveDataNodesProcedure.isPresent()) {
      RemoveDataNodeHandler removeDataNodeHandler = env.getRemoveDataNodeHandler();
      List<TDataNodeLocation> removedDataNodes =
          ((RemoveDataNodesProcedure) conflictRemoveDataNodesProcedure.get()).getRemovedDataNodes();
      Set<TConsensusGroupId> removedDataNodesRegionSet =
          removeDataNodeHandler.getRemovedDataNodesRegionSet(removedDataNodes);
      if (removedDataNodesRegionSet.contains(regionId)) {
        return String.format(
            "Another RemoveDataNodesProcedure %s is already in processing which conflicts with this procedure. "
                + "The RemoveDataNodesProcedure is removing the DataNodes %s which contains the region %s. "
                + "For further information, please search [pid%d] in log. ",
            conflictRemoveDataNodesProcedure.get().getProcId(),
            removedDataNodes,
            regionId,
            conflictRemoveDataNodesProcedure.get().getProcId());
      } else if (removedDataNodes.contains(targetDataNode)) {
        return String.format(
            "Another RemoveDataNodesProcedure %s is already in processing which conflicts with this procedure. "
                + "The RemoveDataNodesProcedure is removing the target DataNode %s. "
                + "For further information, please search [pid%d] in log. ",
            conflictRemoveDataNodesProcedure.get().getProcId(),
            targetDataNode,
            conflictRemoveDataNodesProcedure.get().getProcId());
      }
    }
    return null;
  }

  private String checkRegionOperationDuplication(TConsensusGroupId regionId) {
    List<? extends RegionOperationProcedure<?>> otherRegionMemberChangeProcedures =
        getRegionOperationProcedures()
            .filter(
                regionMemberChangeProcedure ->
                    regionId.equals(regionMemberChangeProcedure.getRegionId()))
            .collect(Collectors.toList());
    if (!otherRegionMemberChangeProcedures.isEmpty()) {
      return String.format(
          "%s has some other region operation procedures in progress, their procedure id is: %s",
          regionId, otherRegionMemberChangeProcedures);
    }
    return null;
  }

  public List<TConsensusGroupId> getRegionOperationConsensusIds() {
    return getRegionOperationProcedures()
        .map(RegionOperationProcedure::getRegionId)
        .distinct()
        .collect(Collectors.toList());
  }

  private Stream<RegionOperationProcedure<?>> getRegionOperationProcedures() {
    return getExecutor().getProcedures().values().stream()
        .filter(procedure -> !procedure.isFinished())
        .filter(procedure -> procedure instanceof RegionOperationProcedure)
        .map(procedure -> (RegionOperationProcedure<?>) procedure);
  }

  private String checkRegionOperationModelCorrectness(TConsensusGroupId regionId, Model model) {
    String databaseName = configManager.getPartitionManager().getRegionDatabase(regionId);
    boolean isTreeModelDatabase = databaseName.startsWith(SqlConstant.TREE_MODEL_DATABASE_PREFIX);
    if (Model.TREE == model && isTreeModelDatabase
        || Model.TABLE == model && !isTreeModelDatabase) {
      return null;
    }
    return String.format(
        "The region's database %s is belong to %s model, but the model you are operating is %s",
        databaseName,
        isTreeModelDatabase ? Model.TREE.toString() : Model.TABLE.toString(),
        model.toString());
  }

  // end region

  public TSStatus migrateRegion(TMigrateRegionReq migrateRegionReq) {
    try (AutoCloseableLock ignoredLock =
        AutoCloseableLock.acquire(env.getSubmitRegionMigrateLock())) {
      TConsensusGroupId regionGroupId;
      Optional<TConsensusGroupId> optional =
          configManager
              .getPartitionManager()
              .generateTConsensusGroupIdByRegionId(migrateRegionReq.getRegionId());
      if (optional.isPresent()) {
        regionGroupId = optional.get();
      } else {
        LOGGER.error("get region group id fail");
        return new TSStatus(TSStatusCode.MIGRATE_REGION_ERROR.getStatusCode())
            .setMessage("get region group id fail");
      }

      // find original dn and dest dn
      final TDataNodeLocation originalDataNode =
          configManager
              .getNodeManager()
              .getRegisteredDataNode(migrateRegionReq.getFromId())
              .getLocation();
      final TDataNodeLocation destDataNode =
          configManager
              .getNodeManager()
              .getRegisteredDataNode(migrateRegionReq.getToId())
              .getLocation();
      // select coordinator for adding peer
      RegionMaintainHandler handler = env.getRegionMaintainHandler();
      // TODO: choose the DataNode which has lowest load
      final TDataNodeLocation coordinatorForAddPeer =
          handler
              .filterDataNodeWithOtherRegionReplica(
                  regionGroupId,
                  destDataNode,
                  NodeStatus.Running,
                  NodeStatus.Removing,
                  NodeStatus.ReadOnly)
              .orElse(null);
      // Select coordinator for removing peer
      // For now, destDataNode temporarily acts as the coordinatorForRemovePeer
      final TDataNodeLocation coordinatorForRemovePeer = destDataNode;

      TSStatus status =
          checkMigrateRegion(
              migrateRegionReq,
              regionGroupId,
              originalDataNode,
              destDataNode,
              coordinatorForAddPeer);
      if (status.getCode() != TSStatusCode.SUCCESS_STATUS.getStatusCode()) {
        return status;
      }

      // finally, submit procedure
      this.executor.submitProcedure(
          new RegionMigrateProcedure(
              regionGroupId,
              originalDataNode,
              destDataNode,
              coordinatorForAddPeer,
              coordinatorForRemovePeer));
      LOGGER.info(
          "[MigrateRegion] Submit RegionMigrateProcedure successfully, Region: {}, Origin DataNode: {}, Dest DataNode: {}, Add Coordinator: {}, Remove Coordinator: {}",
          regionGroupId,
          originalDataNode,
          destDataNode,
          coordinatorForAddPeer,
          coordinatorForRemovePeer);

      return new TSStatus(TSStatusCode.SUCCESS_STATUS.getStatusCode());
    }
  }

  public TSStatus reconstructRegion(TReconstructRegionReq req) {
    RegionMaintainHandler handler = env.getRegionMaintainHandler();
    final TDataNodeLocation targetDataNode =
        configManager.getNodeManager().getRegisteredDataNode(req.getDataNodeId()).getLocation();
    try (AutoCloseableLock ignoredLock =
        AutoCloseableLock.acquire(env.getSubmitRegionMigrateLock())) {
      List<ReconstructRegionProcedure> procedures = new ArrayList<>();
      for (int x : req.getRegionIds()) {
        TConsensusGroupId regionId =
            configManager
                .getPartitionManager()
                .generateTConsensusGroupIdByRegionId(x)
                .orElseThrow(() -> new IllegalArgumentException("Region id " + x + " is invalid"));
        final TDataNodeLocation coordinator =
            handler
                .filterDataNodeWithOtherRegionReplica(
                    regionId,
                    targetDataNode,
                    NodeStatus.Running,
                    NodeStatus.Removing,
                    NodeStatus.ReadOnly)
                .orElse(null);
        TSStatus status = checkReconstructRegion(req, regionId, targetDataNode, coordinator);
        if (status.getCode() != TSStatusCode.SUCCESS_STATUS.getStatusCode()) {
          return status;
        }
        procedures.add(new ReconstructRegionProcedure(regionId, targetDataNode, coordinator));
      }
      // all checks pass, submit all procedures
      procedures.forEach(
          reconstructRegionProcedure -> {
            this.executor.submitProcedure(reconstructRegionProcedure);
            LOGGER.info(
                "[ReconstructRegion] Submit ReconstructRegionProcedure successfully, {}",
                reconstructRegionProcedure);
          });
    }
    return RpcUtils.SUCCESS_STATUS;
  }

  public TSStatus extendRegion(TExtendRegionReq req) {
    try (AutoCloseableLock ignoredLock =
        AutoCloseableLock.acquire(env.getSubmitRegionMigrateLock())) {
      TConsensusGroupId regionId;
      Optional<TConsensusGroupId> optional =
          configManager
              .getPartitionManager()
              .generateTConsensusGroupIdByRegionId(req.getRegionId());
      if (optional.isPresent()) {
        regionId = optional.get();
      } else {
        LOGGER.error("get region group id fail");
        return new TSStatus(TSStatusCode.EXTEND_REGION_ERROR.getStatusCode())
            .setMessage("get region group id fail");
      }

      // find target dn
      final TDataNodeLocation targetDataNode =
          configManager.getNodeManager().getRegisteredDataNode(req.getDataNodeId()).getLocation();
      // select coordinator for adding peer
      RegionMaintainHandler handler = env.getRegionMaintainHandler();
      // TODO: choose the DataNode which has lowest load
      final TDataNodeLocation coordinator =
          handler
              .filterDataNodeWithOtherRegionReplica(
                  regionId,
                  targetDataNode,
                  NodeStatus.Running,
                  NodeStatus.Removing,
                  NodeStatus.ReadOnly)
              .orElse(null);
      // do the check
      TSStatus status = checkExtendRegion(req, regionId, targetDataNode, coordinator);
      if (status.getCode() != TSStatusCode.SUCCESS_STATUS.getStatusCode()) {
        return status;
      }
      // submit procedure
      AddRegionPeerProcedure procedure =
          new AddRegionPeerProcedure(regionId, coordinator, targetDataNode);
      this.executor.submitProcedure(procedure);
      LOGGER.info("[ExtendRegion] Submit AddRegionPeerProcedure successfully: {}", procedure);

      return new TSStatus(TSStatusCode.SUCCESS_STATUS.getStatusCode());
    }
  }

  public TSStatus removeRegion(TRemoveRegionReq req) {
    try (AutoCloseableLock ignoredLock =
        AutoCloseableLock.acquire(env.getSubmitRegionMigrateLock())) {
      TConsensusGroupId regionId;
      Optional<TConsensusGroupId> optional =
          configManager
              .getPartitionManager()
              .generateTConsensusGroupIdByRegionId(req.getRegionId());
      if (optional.isPresent()) {
        regionId = optional.get();
      } else {
        LOGGER.error("get region group id fail");
        return new TSStatus(TSStatusCode.REMOVE_REGION_PEER_ERROR.getStatusCode())
            .setMessage("get region group id fail");
      }

      // find target dn
      final TDataNodeLocation targetDataNode =
          configManager.getNodeManager().getRegisteredDataNode(req.getDataNodeId()).getLocation();

      // select coordinator for removing peer
      RegionMaintainHandler handler = env.getRegionMaintainHandler();
      final TDataNodeLocation coordinator =
          handler
              .filterDataNodeWithOtherRegionReplica(
                  regionId,
                  targetDataNode,
                  NodeStatus.Running,
                  NodeStatus.Removing,
                  NodeStatus.ReadOnly)
              .orElse(null);

      // do the check
      TSStatus status = checkRemoveRegion(req, regionId, targetDataNode, coordinator);
      if (status.getCode() != TSStatusCode.SUCCESS_STATUS.getStatusCode()) {
        return status;
      }

      // SPECIAL CASE
      if (targetDataNode == null) {
        // If targetDataNode is null, it means the target DataNode does not exist in the
        // NodeManager.
        // In this case, simply clean up the partition table once and do nothing else.
        LOGGER.warn(
            "Remove region: Target DataNode {} not found, will simply clean up the partition table of region {} and do nothing else.",
            req.getDataNodeId(),
            req.getRegionId());
        this.executor
            .getEnvironment()
            .getRegionMaintainHandler()
            .removeRegionLocation(
                regionId, buildFakeDataNodeLocation(req.getDataNodeId(), "FakeIpForRemoveRegion"));
        return new TSStatus(TSStatusCode.SUCCESS_STATUS.getStatusCode());
      }

      // submit procedure
      RemoveRegionPeerProcedure procedure =
          new RemoveRegionPeerProcedure(regionId, coordinator, targetDataNode);
      this.executor.submitProcedure(procedure);
      LOGGER.info(
          "[RemoveRegionPeer] Submit RemoveRegionPeerProcedure successfully: {}", procedure);

      return new TSStatus(TSStatusCode.SUCCESS_STATUS.getStatusCode());
    }
  }

  private static TDataNodeLocation buildFakeDataNodeLocation(int dataNodeId, String message) {
    TEndPoint fakeEndPoint = new TEndPoint(message, -1);
    return new TDataNodeLocation(
        dataNodeId, fakeEndPoint, fakeEndPoint, fakeEndPoint, fakeEndPoint, fakeEndPoint);
  }

  // endregion

  /**
   * Generate {@link CreateRegionGroupsProcedure} and wait until it finished.
   *
   * @return {@link TSStatusCode#SUCCESS_STATUS} if all RegionGroups have been created successfully,
   *     {@link TSStatusCode#CREATE_REGION_ERROR} otherwise
   */
  public TSStatus createRegionGroups(
      final TConsensusGroupType consensusGroupType,
      final CreateRegionGroupsPlan createRegionGroupsPlan) {
    final CreateRegionGroupsProcedure procedure =
        new CreateRegionGroupsProcedure(consensusGroupType, createRegionGroupsPlan);
    executor.submitProcedure(procedure);
    final TSStatus status = waitingProcedureFinished(procedure);
    if (status.getCode() == TSStatusCode.SUCCESS_STATUS.getStatusCode()) {
      return status;
    } else {
      return new TSStatus(TSStatusCode.CREATE_REGION_ERROR.getStatusCode())
          .setMessage(status.getMessage());
    }
  }

  /**
   * Generate {@link CreateTriggerProcedure} and wait until it finished.
   *
   * @return {@link TSStatusCode#SUCCESS_STATUS} if the trigger has been created successfully,
   *     {@link TSStatusCode#CREATE_TRIGGER_ERROR} otherwise
   */
  public TSStatus createTrigger(
      TriggerInformation triggerInformation, Binary jarFile, boolean isGeneratedByPipe) {
    final CreateTriggerProcedure createTriggerProcedure =
        new CreateTriggerProcedure(triggerInformation, jarFile, isGeneratedByPipe);
    try {
      if (jarFile != null
          && new UpdateProcedurePlan(createTriggerProcedure).getSerializedSize() > planSizeLimit) {
        return new TSStatus(TSStatusCode.CREATE_TRIGGER_ERROR.getStatusCode())
            .setMessage(
                String.format(
                    "Fail to create trigger[%s], the size of Jar is too large, you can increase the value of property 'config_node_ratis_log_appender_buffer_size_max' on ConfigNode",
                    triggerInformation.getTriggerName()));
      }
    } catch (IOException e) {
      return new TSStatus(TSStatusCode.CREATE_TRIGGER_ERROR.getStatusCode())
          .setMessage(e.getMessage());
    }

    executor.submitProcedure(createTriggerProcedure);
    TSStatus status = waitingProcedureFinished(createTriggerProcedure);
    if (status.getCode() == TSStatusCode.SUCCESS_STATUS.getStatusCode()) {
      return status;
    } else {
      return new TSStatus(TSStatusCode.CREATE_TRIGGER_ERROR.getStatusCode())
          .setMessage(status.getMessage());
    }
  }

  /**
   * Generate {@link DropTriggerProcedure} and wait until it finished.
   *
   * @return {@link TSStatusCode#SUCCESS_STATUS} if the trigger has been dropped successfully,
   *     {@link TSStatusCode#DROP_TRIGGER_ERROR} otherwise
   */
  public TSStatus dropTrigger(String triggerName, boolean isGeneratedByPipe) {
    DropTriggerProcedure procedure = new DropTriggerProcedure(triggerName, isGeneratedByPipe);
    executor.submitProcedure(procedure);
    TSStatus status = waitingProcedureFinished(procedure);
    if (status.getCode() == TSStatusCode.SUCCESS_STATUS.getStatusCode()) {
      return status;
    } else {
      return new TSStatus(TSStatusCode.DROP_TRIGGER_ERROR.getStatusCode())
          .setMessage(status.getMessage());
    }
  }

  public TSStatus createCQ(TCreateCQReq req, ScheduledExecutorService scheduledExecutor) {
    CreateCQProcedure procedure = new CreateCQProcedure(req, scheduledExecutor);
    executor.submitProcedure(procedure);
    return waitingProcedureFinished(procedure);
  }

  public TSStatus createModel(String modelName, String uri) {
    long procedureId = executor.submitProcedure(new CreateModelProcedure(modelName, uri));
    LOGGER.info("CreateModelProcedure was submitted, procedureId: {}.", procedureId);
    return RpcUtils.SUCCESS_STATUS;
  }

  public TSStatus dropModel(String modelId) {
    DropModelProcedure procedure = new DropModelProcedure(modelId);
    executor.submitProcedure(procedure);
    TSStatus status = waitingProcedureFinished(procedure);
    if (status.getCode() == TSStatusCode.SUCCESS_STATUS.getStatusCode()) {
      return status;
    } else {
      return new TSStatus(TSStatusCode.DROP_MODEL_ERROR.getStatusCode())
          .setMessage(status.getMessage());
    }
  }

  public TSStatus createPipePlugin(
      PipePluginMeta pipePluginMeta, byte[] jarFile, boolean isSetIfNotExistsCondition) {
    final CreatePipePluginProcedure createPipePluginProcedure =
        new CreatePipePluginProcedure(pipePluginMeta, jarFile, isSetIfNotExistsCondition);
    try {
      if (jarFile != null
          && new UpdateProcedurePlan(createPipePluginProcedure).getSerializedSize()
              > planSizeLimit) {
        return new TSStatus(TSStatusCode.CREATE_PIPE_PLUGIN_ERROR.getStatusCode())
            .setMessage(
                String.format(
                    "Fail to create pipe plugin[%s], the size of Jar is too large, you can increase the value of property 'config_node_ratis_log_appender_buffer_size_max' on ConfigNode",
                    pipePluginMeta.getPluginName()));
      }
    } catch (IOException e) {
      return new TSStatus(TSStatusCode.CREATE_PIPE_PLUGIN_ERROR.getStatusCode())
          .setMessage(e.getMessage());
    }

    executor.submitProcedure(createPipePluginProcedure);
    TSStatus status = waitingProcedureFinished(createPipePluginProcedure);
    if (status.getCode() == TSStatusCode.SUCCESS_STATUS.getStatusCode()) {
      return status;
    } else {
      return new TSStatus(TSStatusCode.CREATE_PIPE_PLUGIN_ERROR.getStatusCode())
          .setMessage(status.getMessage());
    }
  }

  public TSStatus dropPipePlugin(TDropPipePluginReq req) {
    DropPipePluginProcedure procedure =
        new DropPipePluginProcedure(
            req.getPluginName(), req.isSetIfExistsCondition() && req.isIfExistsCondition());
    executor.submitProcedure(procedure);
    TSStatus status = waitingProcedureFinished(procedure);
    if (status.getCode() == TSStatusCode.SUCCESS_STATUS.getStatusCode()) {
      return status;
    } else {
      return new TSStatus(TSStatusCode.DROP_PIPE_PLUGIN_ERROR.getStatusCode())
          .setMessage(status.getMessage());
    }
  }

  public TSStatus createConsensusPipe(TCreatePipeReq req) {
    try {
      CreatePipeProcedureV2 procedure = new CreatePipeProcedureV2(req);
      executor.submitProcedure(procedure);
      return handleConsensusPipeProcedure(procedure);
    } catch (Exception e) {
      return new TSStatus(TSStatusCode.PIPE_ERROR.getStatusCode()).setMessage(e.getMessage());
    }
  }

  public TSStatus createPipe(TCreatePipeReq req) {
    try {
      CreatePipeProcedureV2 procedure = new CreatePipeProcedureV2(req);
      executor.submitProcedure(procedure);
      TSStatus status = waitingProcedureFinished(procedure);
      if (status.getCode() == TSStatusCode.SUCCESS_STATUS.getStatusCode()) {
        return status;
      } else {
        return new TSStatus(TSStatusCode.PIPE_ERROR.getStatusCode())
            .setMessage(wrapTimeoutMessageForPipeProcedure(status.getMessage()));
      }
    } catch (Exception e) {
      return new TSStatus(TSStatusCode.PIPE_ERROR.getStatusCode()).setMessage(e.getMessage());
    }
  }

  public TSStatus alterPipe(TAlterPipeReq req) {
    try {
      AlterPipeProcedureV2 procedure = new AlterPipeProcedureV2(req);
      executor.submitProcedure(procedure);
      TSStatus status = waitingProcedureFinished(procedure);
      if (status.getCode() == TSStatusCode.SUCCESS_STATUS.getStatusCode()) {
        return status;
      } else {
        return new TSStatus(TSStatusCode.PIPE_ERROR.getStatusCode())
            .setMessage(wrapTimeoutMessageForPipeProcedure(status.getMessage()));
      }
    } catch (Exception e) {
      return new TSStatus(TSStatusCode.PIPE_ERROR.getStatusCode()).setMessage(e.getMessage());
    }
  }

  public TSStatus startConsensusPipe(String pipeName) {
    try {
      StartPipeProcedureV2 procedure = new StartPipeProcedureV2(pipeName);
      executor.submitProcedure(procedure);
      return handleConsensusPipeProcedure(procedure);
    } catch (Exception e) {
      return new TSStatus(TSStatusCode.PIPE_ERROR.getStatusCode()).setMessage(e.getMessage());
    }
  }

  public TSStatus startPipe(String pipeName) {
    try {
      StartPipeProcedureV2 procedure = new StartPipeProcedureV2(pipeName);
      executor.submitProcedure(procedure);
      TSStatus status = waitingProcedureFinished(procedure);
      if (status.getCode() == TSStatusCode.SUCCESS_STATUS.getStatusCode()) {
        return status;
      } else {
        return new TSStatus(TSStatusCode.PIPE_ERROR.getStatusCode())
            .setMessage(wrapTimeoutMessageForPipeProcedure(status.getMessage()));
      }
    } catch (Exception e) {
      return new TSStatus(TSStatusCode.PIPE_ERROR.getStatusCode()).setMessage(e.getMessage());
    }
  }

  public TSStatus stopConsensusPipe(String pipeName) {
    try {
      StopPipeProcedureV2 procedure = new StopPipeProcedureV2(pipeName);
      executor.submitProcedure(procedure);
      return handleConsensusPipeProcedure(procedure);
    } catch (Exception e) {
      return new TSStatus(TSStatusCode.PIPE_ERROR.getStatusCode()).setMessage(e.getMessage());
    }
  }

  public TSStatus stopPipe(String pipeName) {
    try {
      StopPipeProcedureV2 procedure = new StopPipeProcedureV2(pipeName);
      executor.submitProcedure(procedure);
      TSStatus status = waitingProcedureFinished(procedure);
      if (status.getCode() == TSStatusCode.SUCCESS_STATUS.getStatusCode()) {
        return status;
      } else {
        return new TSStatus(TSStatusCode.PIPE_ERROR.getStatusCode())
            .setMessage(wrapTimeoutMessageForPipeProcedure(status.getMessage()));
      }
    } catch (Exception e) {
      return new TSStatus(TSStatusCode.PIPE_ERROR.getStatusCode()).setMessage(e.getMessage());
    }
  }

  public TSStatus dropConsensusPipe(String pipeName) {
    try {
      DropPipeProcedureV2 procedure = new DropPipeProcedureV2(pipeName);
      executor.submitProcedure(procedure);
      return handleConsensusPipeProcedure(procedure);
    } catch (Exception e) {
      return new TSStatus(TSStatusCode.PIPE_ERROR.getStatusCode()).setMessage(e.getMessage());
    }
  }

  public TSStatus dropPipe(String pipeName) {
    try {
      DropPipeProcedureV2 procedure = new DropPipeProcedureV2(pipeName);
      executor.submitProcedure(procedure);
      TSStatus status = waitingProcedureFinished(procedure);
      if (status.getCode() == TSStatusCode.SUCCESS_STATUS.getStatusCode()) {
        return status;
      } else {
        return new TSStatus(TSStatusCode.PIPE_ERROR.getStatusCode())
            .setMessage(wrapTimeoutMessageForPipeProcedure(status.getMessage()));
      }
    } catch (Exception e) {
      return new TSStatus(TSStatusCode.PIPE_ERROR.getStatusCode()).setMessage(e.getMessage());
    }
  }

  private TSStatus handleConsensusPipeProcedure(Procedure<?> procedure) {
    TSStatus status = waitingProcedureFinished(procedure);
    if (status.getCode() == TSStatusCode.SUCCESS_STATUS.getStatusCode()) {
      return status;
    } else {
      // if time out, optimistically believe that this procedure will execute successfully.
      if (status.getMessage().equals(PROCEDURE_TIMEOUT_MESSAGE)) {
        return new TSStatus(TSStatusCode.SUCCESS_STATUS.getStatusCode());
      }
      // otherwise, some exceptions must have occurred, throw them.
      return new TSStatus(TSStatusCode.PIPE_ERROR.getStatusCode())
          .setMessage(wrapTimeoutMessageForPipeProcedure(status.getMessage()));
    }
  }

  public void pipeHandleLeaderChange(
      Map<TConsensusGroupId, Pair<Integer, Integer>> dataRegionGroupToOldAndNewLeaderPairMap) {
    try {
      final long procedureId =
          executor.submitProcedure(
              new PipeHandleLeaderChangeProcedure(dataRegionGroupToOldAndNewLeaderPairMap));
      LOGGER.info("PipeHandleLeaderChangeProcedure was submitted, procedureId: {}.", procedureId);
    } catch (Exception e) {
      LOGGER.warn("PipeHandleLeaderChangeProcedure was failed to submit.", e);
    }
  }

  public void pipeHandleMetaChange(
      boolean needWriteConsensusOnConfigNodes, boolean needPushPipeMetaToDataNodes) {
    try {
      final long procedureId =
          executor.submitProcedure(
              new PipeHandleMetaChangeProcedure(
                  needWriteConsensusOnConfigNodes, needPushPipeMetaToDataNodes));
      LOGGER.info("PipeHandleMetaChangeProcedure was submitted, procedureId: {}.", procedureId);
    } catch (Exception e) {
      LOGGER.warn("PipeHandleMetaChangeProcedure was failed to submit.", e);
    }
  }

  public TSStatus pipeHandleMetaChangeWithBlock(
      boolean needWriteConsensusOnConfigNodes, boolean needPushPipeMetaToDataNodes) {
    try {
      PipeHandleMetaChangeProcedure procedure =
          new PipeHandleMetaChangeProcedure(
              needWriteConsensusOnConfigNodes, needPushPipeMetaToDataNodes);
      executor.submitProcedure(procedure);
      TSStatus status = waitingProcedureFinished(procedure);
      if (status.getCode() == TSStatusCode.SUCCESS_STATUS.getStatusCode()) {
        return status;
      } else {
        return new TSStatus(TSStatusCode.PIPE_ERROR.getStatusCode())
            .setMessage(wrapTimeoutMessageForPipeProcedure(status.getMessage()));
      }
    } catch (Exception e) {
      return new TSStatus(TSStatusCode.PIPE_ERROR.getStatusCode()).setMessage(e.getMessage());
    }
  }

  public TSStatus pipeMetaSync() {
    try {
      PipeMetaSyncProcedure procedure = new PipeMetaSyncProcedure();
      executor.submitProcedure(procedure);
      TSStatus status = waitingProcedureFinished(procedure);
      if (status.getCode() == TSStatusCode.SUCCESS_STATUS.getStatusCode()) {
        return status;
      } else {
        return new TSStatus(TSStatusCode.PIPE_ERROR.getStatusCode())
            .setMessage(wrapTimeoutMessageForPipeProcedure(status.getMessage()));
      }
    } catch (Exception e) {
      return new TSStatus(TSStatusCode.PIPE_ERROR.getStatusCode()).setMessage(e.getMessage());
    }
  }

  public TSStatus createTopic(TCreateTopicReq req) {
    try {
      CreateTopicProcedure procedure = new CreateTopicProcedure(req);
      executor.submitProcedure(procedure);
      TSStatus status = waitingProcedureFinished(procedure);
      if (status.getCode() == TSStatusCode.SUCCESS_STATUS.getStatusCode()) {
        return status;
      } else {
        return new TSStatus(TSStatusCode.CREATE_TOPIC_ERROR.getStatusCode())
            .setMessage(wrapTimeoutMessageForPipeProcedure(status.getMessage()));
      }
    } catch (Exception e) {
      return new TSStatus(TSStatusCode.CREATE_TOPIC_ERROR.getStatusCode())
          .setMessage(e.getMessage());
    }
  }

  public TSStatus dropTopic(String topicName) {
    try {
      DropTopicProcedure procedure = new DropTopicProcedure(topicName);
      executor.submitProcedure(procedure);
      TSStatus status = waitingProcedureFinished(procedure);
      if (status.getCode() == TSStatusCode.SUCCESS_STATUS.getStatusCode()) {
        return status;
      } else {
        return new TSStatus(TSStatusCode.DROP_TOPIC_ERROR.getStatusCode())
            .setMessage(wrapTimeoutMessageForPipeProcedure(status.getMessage()));
      }
    } catch (Exception e) {
      return new TSStatus(TSStatusCode.DROP_TOPIC_ERROR.getStatusCode()).setMessage(e.getMessage());
    }
  }

  public TSStatus topicMetaSync() {
    try {
      TopicMetaSyncProcedure procedure = new TopicMetaSyncProcedure();
      executor.submitProcedure(procedure);
      TSStatus status = waitingProcedureFinished(procedure);
      if (status.getCode() == TSStatusCode.SUCCESS_STATUS.getStatusCode()) {
        return status;
      } else {
        return new TSStatus(TSStatusCode.TOPIC_PUSH_META_ERROR.getStatusCode())
            .setMessage(wrapTimeoutMessageForPipeProcedure(status.getMessage()));
      }
    } catch (Exception e) {
      return new TSStatus(TSStatusCode.TOPIC_PUSH_META_ERROR.getStatusCode())
          .setMessage(e.getMessage());
    }
  }

  public TSStatus createConsumer(TCreateConsumerReq req) {
    try {
      CreateConsumerProcedure procedure = new CreateConsumerProcedure(req);
      executor.submitProcedure(procedure);
      TSStatus status = waitingProcedureFinished(procedure);
      if (status.getCode() == TSStatusCode.SUCCESS_STATUS.getStatusCode()) {
        return status;
      } else {
        return new TSStatus(TSStatusCode.CREATE_CONSUMER_ERROR.getStatusCode())
            .setMessage(wrapTimeoutMessageForPipeProcedure(status.getMessage()));
      }
    } catch (Exception e) {
      return new TSStatus(TSStatusCode.CREATE_CONSUMER_ERROR.getStatusCode())
          .setMessage(e.getMessage());
    }
  }

  public TSStatus dropConsumer(TCloseConsumerReq req) {
    try {
      DropConsumerProcedure procedure = new DropConsumerProcedure(req);
      executor.submitProcedure(procedure);
      TSStatus status = waitingProcedureFinished(procedure);
      if (status.getCode() == TSStatusCode.SUCCESS_STATUS.getStatusCode()) {
        return status;
      } else {
        return new TSStatus(TSStatusCode.DROP_CONSUMER_ERROR.getStatusCode())
            .setMessage(wrapTimeoutMessageForPipeProcedure(status.getMessage()));
      }
    } catch (Exception e) {
      return new TSStatus(TSStatusCode.DROP_CONSUMER_ERROR.getStatusCode())
          .setMessage(e.getMessage());
    }
  }

  public TSStatus consumerGroupMetaSync() {
    try {
      ConsumerGroupMetaSyncProcedure procedure = new ConsumerGroupMetaSyncProcedure();
      executor.submitProcedure(procedure);
      TSStatus status = waitingProcedureFinished(procedure);
      if (status.getCode() == TSStatusCode.SUCCESS_STATUS.getStatusCode()) {
        return status;
      } else {
        return new TSStatus(TSStatusCode.CONSUMER_PUSH_META_ERROR.getStatusCode())
            .setMessage(wrapTimeoutMessageForPipeProcedure(status.getMessage()));
      }
    } catch (Exception e) {
      return new TSStatus(TSStatusCode.CONSUMER_PUSH_META_ERROR.getStatusCode())
          .setMessage(e.getMessage());
    }
  }

  public TSStatus createSubscription(TSubscribeReq req) {
    try {
      CreateSubscriptionProcedure procedure = new CreateSubscriptionProcedure(req);
      executor.submitProcedure(procedure);
      TSStatus status = waitingProcedureFinished(procedure);
      if (status.getCode() == TSStatusCode.SUCCESS_STATUS.getStatusCode()) {
        return status;
      } else if (PROCEDURE_TIMEOUT_MESSAGE.equals(status.getMessage())) {
        // we assume that a timeout has occurred in the procedure related to the pipe in the
        // subscription procedure
        return new TSStatus(TSStatusCode.SUBSCRIPTION_PIPE_TIMEOUT_ERROR.getStatusCode())
            .setMessage(wrapTimeoutMessageForPipeProcedure(status.getMessage()));
      } else {
        return new TSStatus(TSStatusCode.SUBSCRIPTION_SUBSCRIBE_ERROR.getStatusCode())
            .setMessage(wrapTimeoutMessageForPipeProcedure(status.getMessage()));
      }
    } catch (Exception e) {
      return new TSStatus(TSStatusCode.SUBSCRIPTION_SUBSCRIBE_ERROR.getStatusCode())
          .setMessage(e.getMessage());
    }
  }

  public TSStatus dropSubscription(TUnsubscribeReq req) {
    try {
      DropSubscriptionProcedure procedure = new DropSubscriptionProcedure(req);
      executor.submitProcedure(procedure);
      TSStatus status = waitingProcedureFinished(procedure);
      if (status.getCode() == TSStatusCode.SUCCESS_STATUS.getStatusCode()) {
        return status;
      } else if (PROCEDURE_TIMEOUT_MESSAGE.equals(status.getMessage())) {
        // we assume that a timeout has occurred in the procedure related to the pipe in the
        // subscription procedure
        return new TSStatus(TSStatusCode.SUBSCRIPTION_PIPE_TIMEOUT_ERROR.getStatusCode())
            .setMessage(wrapTimeoutMessageForPipeProcedure(status.getMessage()));
      } else {
        return new TSStatus(TSStatusCode.SUBSCRIPTION_UNSUBSCRIBE_ERROR.getStatusCode())
            .setMessage(wrapTimeoutMessageForPipeProcedure(status.getMessage()));
      }
    } catch (Exception e) {
      return new TSStatus(TSStatusCode.SUBSCRIPTION_UNSUBSCRIBE_ERROR.getStatusCode())
          .setMessage(e.getMessage());
    }
  }

  public TSStatus operateAuthPlan(
      AuthorPlan authorPlan, List<TDataNodeConfiguration> dns, boolean isGeneratedByPipe) {
    try {
      AuthOperationProcedure procedure =
          new AuthOperationProcedure(authorPlan, dns, isGeneratedByPipe);
      executor.submitProcedure(procedure);
      return waitingProcedureFinished(procedure);
    } catch (Exception e) {
      return new TSStatus(TSStatusCode.AUTH_OPERATE_EXCEPTION.getStatusCode())
          .setMessage(e.getMessage());
    }
  }

  public TSStatus setTTL(SetTTLPlan setTTLPlan, final boolean isGeneratedByPipe) {
    SetTTLProcedure procedure = new SetTTLProcedure(setTTLPlan, isGeneratedByPipe);
    executor.submitProcedure(procedure);
    return waitingProcedureFinished(procedure);
  }

  private TSStatus waitingProcedureFinished(final long procedureId) {
    return waitingProcedureFinished(executor.getProcedures().get(procedureId));
  }

  /**
   * Waiting until the specific procedure finished.
   *
   * @param procedure The specific procedure
   * @return TSStatus the running result of this procedure
   */
  private TSStatus waitingProcedureFinished(Procedure<?> procedure) {
    if (procedure == null) {
      LOGGER.error("Unexpected null procedure parameters for waitingProcedureFinished");
      return RpcUtils.getStatus(TSStatusCode.INTERNAL_SERVER_ERROR);
    }
    TSStatus status;
    final long startTimeForCurrentProcedure = System.currentTimeMillis();
    while (executor.isRunning()
        && !executor.isFinished(procedure.getProcId())
        && System.currentTimeMillis() - startTimeForCurrentProcedure < PROCEDURE_WAIT_TIME_OUT) {
      sleepWithoutInterrupt(PROCEDURE_WAIT_RETRY_TIMEOUT);
    }
    if (!procedure.isFinished()) {
      // The procedure is still executing
      status =
          RpcUtils.getStatus(TSStatusCode.OVERLAP_WITH_EXISTING_TASK, PROCEDURE_TIMEOUT_MESSAGE);
    } else {
      if (procedure.isSuccess()) {
        if (procedure.getResult() != null) {
          status =
              RpcUtils.getStatus(
                  TSStatusCode.SUCCESS_STATUS, Arrays.toString(procedure.getResult()));
        } else {
          status = StatusUtils.OK;
        }
      } else {
        if (procedure.getException().getCause() instanceof IoTDBException) {
          final IoTDBException e = (IoTDBException) procedure.getException().getCause();
          if (e instanceof BatchProcessException) {
            status =
                RpcUtils.getStatus(
                    Arrays.stream(((BatchProcessException) e).getFailingStatus())
                        .collect(Collectors.toList()));
          } else {
            status = RpcUtils.getStatus(e.getErrorCode(), e.getMessage());
          }
        } else {
          status =
              StatusUtils.EXECUTE_STATEMENT_ERROR.setMessage(procedure.getException().getMessage());
        }
      }
    }
    return status;
  }

  private static String wrapTimeoutMessageForPipeProcedure(String message) {
    if (message.equals(PROCEDURE_TIMEOUT_MESSAGE)) {
      return message
          + " Please manually check later whether the procedure is executed successfully.";
    }
    return message;
  }

  public static void sleepWithoutInterrupt(final long timeToSleep) {
    long currentTime = System.currentTimeMillis();
    final long endTime = timeToSleep + currentTime;
    boolean interrupted = false;
    while (currentTime < endTime) {
      try {
        Thread.sleep(endTime - currentTime);
      } catch (final InterruptedException e) {
        interrupted = true;
      }
      currentTime = System.currentTimeMillis();
    }
    if (interrupted) {
      Thread.currentThread().interrupt();
    }
  }

  public TSStatus createTable(final String database, final TsTable table) {
    return executeWithoutDuplicate(
        database,
        table,
        table.getTableName(),
        null,
        ProcedureType.CREATE_TABLE_PROCEDURE,
        new CreateTableProcedure(database, table, false));
  }

  public TSStatus createTableView(
      final String database, final TsTable table, final boolean replace) {
    return executeWithoutDuplicate(
        database,
        table,
        table.getTableName(),
        null,
        ProcedureType.CREATE_TABLE_VIEW_PROCEDURE,
        new CreateTableViewProcedure(database, table, replace, false));
  }

  public TSStatus alterTableAddColumn(final TAlterOrDropTableReq req) {
    final boolean isView = req.isSetIsView() && req.isIsView();
    return executeWithoutDuplicate(
        req.database,
        null,
        req.tableName,
        req.queryId,
        isView ? ProcedureType.ADD_VIEW_COLUMN_PROCEDURE : ProcedureType.ADD_TABLE_COLUMN_PROCEDURE,
        isView
            ? new AddViewColumnProcedure(
                req.database,
                req.tableName,
                req.queryId,
                TsTableColumnSchemaUtil.deserializeColumnSchemaList(req.updateInfo),
                false)
            : new AddTableColumnProcedure(
                req.database,
                req.tableName,
                req.queryId,
                TsTableColumnSchemaUtil.deserializeColumnSchemaList(req.updateInfo),
                false));
  }

  public TSStatus alterTableSetProperties(final TAlterOrDropTableReq req) {
    final boolean isView = req.isSetIsView() && req.isIsView();
    return executeWithoutDuplicate(
        req.database,
        null,
        req.tableName,
        req.queryId,
        isView
            ? ProcedureType.SET_VIEW_PROPERTIES_PROCEDURE
            : ProcedureType.SET_TABLE_PROPERTIES_PROCEDURE,
        isView
            ? new SetViewPropertiesProcedure(
                req.database,
                req.tableName,
                req.queryId,
                ReadWriteIOUtils.readMap(req.updateInfo),
                false)
            : new SetTablePropertiesProcedure(
                req.database,
                req.tableName,
                req.queryId,
                ReadWriteIOUtils.readMap(req.updateInfo),
                false));
  }

  public TSStatus alterTableRenameColumn(final TAlterOrDropTableReq req) {
    final boolean isView = req.isSetIsView() && req.isIsView();
    return executeWithoutDuplicate(
        req.database,
        null,
        req.tableName,
        req.queryId,
        isView
            ? ProcedureType.RENAME_VIEW_COLUMN_PROCEDURE
            : ProcedureType.RENAME_TABLE_COLUMN_PROCEDURE,
        isView
            ? new RenameViewColumnProcedure(
                req.database,
                req.tableName,
                req.queryId,
                ReadWriteIOUtils.readString(req.updateInfo),
                ReadWriteIOUtils.readString(req.updateInfo),
                false)
            : new RenameTableColumnProcedure(
                req.database,
                req.tableName,
                req.queryId,
                ReadWriteIOUtils.readString(req.updateInfo),
                ReadWriteIOUtils.readString(req.updateInfo),
                false));
  }

  public TSStatus alterTableDropColumn(final TAlterOrDropTableReq req) {
    final boolean isView = req.isSetIsView() && req.isIsView();
    return executeWithoutDuplicate(
        req.database,
        null,
        req.tableName,
        req.queryId,
        isView
            ? ProcedureType.DROP_VIEW_COLUMN_PROCEDURE
            : ProcedureType.DROP_TABLE_COLUMN_PROCEDURE,
        isView
            ? new DropViewColumnProcedure(
                req.database,
                req.tableName,
                req.queryId,
                ReadWriteIOUtils.readString(req.updateInfo),
                false)
            : new DropTableColumnProcedure(
                req.database,
                req.tableName,
                req.queryId,
                ReadWriteIOUtils.readString(req.updateInfo),
                false));
  }

  public TSStatus alterTableColumnDataType(TAlterOrDropTableReq req) {
    return executeWithoutDuplicate(
        req.database,
        null,
        req.tableName,
        req.queryId,
        ProcedureType.ALTER_TABLE_COLUMN_DATATYPE_PROCEDURE,
        new AlterTableColumnDataTypeProcedure(
            req.database,
            req.tableName,
            req.queryId,
            ReadWriteIOUtils.readVarIntString(req.updateInfo),
            TSDataType.deserialize(req.updateInfo.get()),
            false));
  }

  public TSStatus dropTable(final TAlterOrDropTableReq req) {
    final boolean isView = req.isSetIsView() && req.isIsView();
    return executeWithoutDuplicate(
        req.database,
        null,
        req.tableName,
        req.queryId,
        isView ? ProcedureType.DROP_VIEW_PROCEDURE : ProcedureType.DROP_TABLE_PROCEDURE,
        isView
            ? new DropViewProcedure(req.database, req.tableName, req.queryId, false)
            : new DropTableProcedure(req.database, req.tableName, req.queryId, false));
  }

  public TSStatus renameTable(final TAlterOrDropTableReq req) {
    final boolean isView = req.isSetIsView() && req.isIsView();
    return executeWithoutDuplicate(
        req.database,
        null,
        req.tableName,
        req.queryId,
        isView ? ProcedureType.RENAME_VIEW_PROCEDURE : ProcedureType.RENAME_TABLE_PROCEDURE,
        isView
            ? new RenameViewProcedure(
                req.database,
                req.tableName,
                req.queryId,
                ReadWriteIOUtils.readString(req.updateInfo),
                false)
            : new RenameTableProcedure(
                req.database,
                req.tableName,
                req.queryId,
                ReadWriteIOUtils.readString(req.updateInfo),
                false));
  }

  public TDeleteTableDeviceResp deleteDevices(
      final TDeleteTableDeviceReq req, final boolean isGeneratedByPipe) {
    long procedureId;
    DeleteDevicesProcedure procedure = null;
    final TSStatus status;
    synchronized (this) {
      final Pair<Long, Boolean> procedureIdDuplicatePair =
          checkDuplicateTableTask(
              req.database,
              null,
              req.tableName,
              req.queryId,
              ProcedureType.DELETE_DEVICES_PROCEDURE);
      procedureId = procedureIdDuplicatePair.getLeft();

      if (procedureId == -1) {
        if (Boolean.TRUE.equals(procedureIdDuplicatePair.getRight())) {
          return new TDeleteTableDeviceResp(
              RpcUtils.getStatus(
                  TSStatusCode.OVERLAP_WITH_EXISTING_TASK,
                  "Some other task is operating table with same name."));
        }
        procedure =
            new DeleteDevicesProcedure(
                req.database,
                req.tableName,
                req.queryId,
                req.getPatternInfo(),
                req.getFilterInfo(),
                req.getModInfo(),
                isGeneratedByPipe);
        this.executor.submitProcedure(procedure);
        status = waitingProcedureFinished(procedure);
      } else {
        status = waitingProcedureFinished(procedureId);
      }
    }
    if (status.getCode() == TSStatusCode.SUCCESS_STATUS.getStatusCode()) {
      return new TDeleteTableDeviceResp(StatusUtils.OK)
          .setDeletedNum(
              Optional.ofNullable(procedure)
                  .map(DeleteDevicesProcedure::getDeletedDevicesNum)
                  .orElse(-1L));
    } else {
      return new TDeleteTableDeviceResp(status);
    }
  }

  public TSStatus executeWithoutDuplicate(
      final String database,
      final TsTable table,
      final String tableName,
      final String queryId,
      final ProcedureType thisType,
      final Procedure<ConfigNodeProcedureEnv> procedure) {
    final long procedureId;
    synchronized (this) {
      final Pair<Long, Boolean> procedureIdDuplicatePair =
          checkDuplicateTableTask(database, table, tableName, queryId, thisType);
      procedureId = procedureIdDuplicatePair.getLeft();

      if (procedureId == -1) {
        if (Boolean.TRUE.equals(procedureIdDuplicatePair.getRight())) {
          return RpcUtils.getStatus(
              TSStatusCode.OVERLAP_WITH_EXISTING_TASK,
              "Some other task is operating table with same name.");
        }
        this.executor.submitProcedure(procedure);
      } else {
        return waitingProcedureFinished(procedureId);
      }
    }
    return waitingProcedureFinished(procedure);
  }

  public Pair<Long, Boolean> checkDuplicateTableTask(
      final @Nonnull String database,
      final TsTable table,
      final String tableName,
      final String queryId,
      final ProcedureType thisType) {
    ProcedureType type;
    for (final Procedure<?> procedure : executor.getProcedures().values()) {
      type = ProcedureFactory.getProcedureType(procedure);
      if (type == null || procedure.isFinished()) {
        continue;
      }
      // A table shall not be concurrently operated or else the dataNode cache
      // may record fake values
      switch (type) {
        case CREATE_TABLE_PROCEDURE:
        case CREATE_TABLE_VIEW_PROCEDURE:
          final CreateTableProcedure createTableProcedure = (CreateTableProcedure) procedure;
          if (type == thisType && Objects.equals(table, createTableProcedure.getTable())) {
            return new Pair<>(procedure.getProcId(), false);
          }
          // tableName == null indicates delete database procedure
          if (database.equals(createTableProcedure.getDatabase())
              && (Objects.isNull(tableName)
                  || Objects.equals(tableName, createTableProcedure.getTable().getTableName()))) {
            return new Pair<>(-1L, true);
          }
          break;
        case ADD_TABLE_COLUMN_PROCEDURE:
        case ADD_VIEW_COLUMN_PROCEDURE:
        case SET_TABLE_PROPERTIES_PROCEDURE:
        case SET_VIEW_PROPERTIES_PROCEDURE:
        case RENAME_TABLE_COLUMN_PROCEDURE:
        case RENAME_VIEW_COLUMN_PROCEDURE:
        case DROP_TABLE_COLUMN_PROCEDURE:
        case DROP_VIEW_COLUMN_PROCEDURE:
        case DROP_TABLE_PROCEDURE:
        case DROP_VIEW_PROCEDURE:
        case DELETE_DEVICES_PROCEDURE:
<<<<<<< HEAD
        case ALTER_TABLE_COLUMN_DATATYPE_PROCEDURE:
=======
        case RENAME_TABLE_PROCEDURE:
        case RENAME_VIEW_PROCEDURE:
>>>>>>> 16ad6c1a
          final AbstractAlterOrDropTableProcedure<?> alterTableProcedure =
              (AbstractAlterOrDropTableProcedure<?>) procedure;
          if (type == thisType && queryId.equals(alterTableProcedure.getQueryId())) {
            return new Pair<>(procedure.getProcId(), false);
          }
          // tableName == null indicates delete database procedure
          if (database.equals(alterTableProcedure.getDatabase())
              && (Objects.isNull(tableName)
                  || Objects.equals(tableName, alterTableProcedure.getTableName()))) {
            return new Pair<>(-1L, true);
          }
          break;
        case DELETE_DATABASE_PROCEDURE:
          final DeleteDatabaseProcedure deleteDatabaseProcedure =
              (DeleteDatabaseProcedure) procedure;
          if (database.equals(deleteDatabaseProcedure.getDatabase())) {
            return new Pair<>(-1L, true);
          }
          break;
        default:
          break;
      }
    }
    return new Pair<>(-1L, false);
  }

  // ======================================================
  /*
     GET-SET Region
  */
  // ======================================================
  public IManager getConfigManager() {
    return configManager;
  }

  public ProcedureExecutor<ConfigNodeProcedureEnv> getExecutor() {
    return executor;
  }

  public void setExecutor(ProcedureExecutor<ConfigNodeProcedureEnv> executor) {
    this.executor = executor;
  }

  public ProcedureScheduler getScheduler() {
    return scheduler;
  }

  public void setScheduler(ProcedureScheduler scheduler) {
    this.scheduler = scheduler;
  }

  public IProcedureStore getStore() {
    return store;
  }

  public ConfigNodeProcedureEnv getEnv() {
    return env;
  }

  public void setEnv(ConfigNodeProcedureEnv env) {
    this.env = env;
  }

  public void addMetrics() {
    MetricService.getInstance().addMetricSet(this.procedureMetrics);
  }

  public void removeMetrics() {
    MetricService.getInstance().removeMetricSet(this.procedureMetrics);
  }

  public ProcedureMetrics getProcedureMetrics() {
    return procedureMetrics;
  }
}<|MERGE_RESOLUTION|>--- conflicted
+++ resolved
@@ -2113,12 +2113,9 @@
         case DROP_TABLE_PROCEDURE:
         case DROP_VIEW_PROCEDURE:
         case DELETE_DEVICES_PROCEDURE:
-<<<<<<< HEAD
-        case ALTER_TABLE_COLUMN_DATATYPE_PROCEDURE:
-=======
         case RENAME_TABLE_PROCEDURE:
         case RENAME_VIEW_PROCEDURE:
->>>>>>> 16ad6c1a
+        case ALTER_TABLE_COLUMN_DATATYPE_PROCEDURE:
           final AbstractAlterOrDropTableProcedure<?> alterTableProcedure =
               (AbstractAlterOrDropTableProcedure<?>) procedure;
           if (type == thisType && queryId.equals(alterTableProcedure.getQueryId())) {
