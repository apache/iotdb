--- conflicted
+++ resolved
@@ -276,16 +276,12 @@
         (req, client, handler) ->
             client.invalidateMatchedSchemaCache(
                 (TInvalidateMatchedSchemaCacheReq) req, (DataNodeTSStatusRPCHandler) handler));
-    actionMapBuilder.put(
-<<<<<<< HEAD
-        CnToDnRequestType.INVALIDATE_LAST_CACHE,
-        (req, client, handler) ->
-            client.invalidateLastCache((String) req, (DataNodeTSStatusRPCHandler) handler));
-    actionMapBuilder.put(
-        CnToDnRequestType.DELETE_DATA_FOR_DELETE_SCHEMA,
-=======
+      actionMapBuilder.put(
+              CnToDnAsyncRequestType.INVALIDATE_LAST_CACHE,
+              (req, client, handler) ->
+                      client.invalidateLastCache((String) req, (DataNodeTSStatusRPCHandler) handler));
+    actionMapBuilder.put(
         CnToDnAsyncRequestType.DELETE_DATA_FOR_DELETE_SCHEMA,
->>>>>>> 81874988
         (req, client, handler) ->
             client.deleteDataForDeleteSchema(
                 (TDeleteDataForDeleteSchemaReq) req, (SchemaUpdateRPCHandler) handler));
