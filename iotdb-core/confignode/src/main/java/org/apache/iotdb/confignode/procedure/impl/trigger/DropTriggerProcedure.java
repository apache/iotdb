--- conflicted
+++ resolved
@@ -179,10 +179,6 @@
 
   @Override
   public int hashCode() {
-<<<<<<< HEAD
-    return Objects.hash(this.triggerName);
-=======
     return Objects.hash(getProcId(), getState(), triggerName);
->>>>>>> 47d6982b
   }
 }