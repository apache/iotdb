--- conflicted
+++ resolved
@@ -1211,13 +1211,16 @@
     }
   }
 
-<<<<<<< HEAD
   public TSStatus renameTable(final RenameTablePlan plan) {
     databaseReadWriteLock.writeLock().lock();
     try {
       // TODO
       return RpcUtils.SUCCESS_STATUS;
-=======
+    } finally {
+      databaseReadWriteLock.writeLock().unlock();
+    }
+  }
+
   public TSStatus setTableComment(final SetTableCommentPlan plan) {
     databaseReadWriteLock.writeLock().lock();
     try {
@@ -1244,7 +1247,6 @@
       return RpcUtils.SUCCESS_STATUS;
     } catch (final MetadataException e) {
       return RpcUtils.getStatus(e.getErrorCode(), e.getMessage());
->>>>>>> ce5cfed4
     } finally {
       databaseReadWriteLock.writeLock().unlock();
     }
