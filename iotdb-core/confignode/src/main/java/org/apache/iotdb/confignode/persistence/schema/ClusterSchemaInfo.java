/*
 * Licensed to the Apache Software Foundation (ASF) under one
 * or more contributor license agreements.  See the NOTICE file
 * distributed with this work for additional information
 * regarding copyright ownership.  The ASF licenses this file
 * to you under the Apache License, Version 2.0 (the
 * "License"); you may not use this file except in compliance
 * with the License.  You may obtain a copy of the License at
 *
 *     http://www.apache.org/licenses/LICENSE-2.0
 *
 * Unless required by applicable law or agreed to in writing,
 * software distributed under the License is distributed on an
 * "AS IS" BASIS, WITHOUT WARRANTIES OR CONDITIONS OF ANY
 * KIND, either express or implied.  See the License for the
 * specific language governing permissions and limitations
 * under the License.
 */

package org.apache.iotdb.confignode.persistence.schema;

import org.apache.iotdb.common.rpc.thrift.TConsensusGroupType;
import org.apache.iotdb.common.rpc.thrift.TSStatus;
import org.apache.iotdb.common.rpc.thrift.TSchemaNode;
import org.apache.iotdb.commons.conf.CommonConfig;
import org.apache.iotdb.commons.conf.CommonDescriptor;
import org.apache.iotdb.commons.exception.IllegalPathException;
import org.apache.iotdb.commons.exception.MetadataException;
import org.apache.iotdb.commons.path.PartialPath;
import org.apache.iotdb.commons.path.PathPatternTree;
import org.apache.iotdb.commons.schema.table.TsTable;
import org.apache.iotdb.commons.schema.table.TsTableInternalRPCUtil;
import org.apache.iotdb.commons.snapshot.SnapshotProcessor;
import org.apache.iotdb.commons.utils.PathUtils;
import org.apache.iotdb.commons.utils.StatusUtils;
import org.apache.iotdb.commons.utils.TestOnly;
import org.apache.iotdb.confignode.consensus.request.read.database.CountDatabasePlan;
import org.apache.iotdb.confignode.consensus.request.read.database.GetDatabasePlan;
import org.apache.iotdb.confignode.consensus.request.read.table.DescTablePlan;
import org.apache.iotdb.confignode.consensus.request.read.table.FetchTablePlan;
import org.apache.iotdb.confignode.consensus.request.read.table.ShowTablePlan;
import org.apache.iotdb.confignode.consensus.request.read.template.CheckTemplateSettablePlan;
import org.apache.iotdb.confignode.consensus.request.read.template.GetPathsSetTemplatePlan;
import org.apache.iotdb.confignode.consensus.request.read.template.GetSchemaTemplatePlan;
import org.apache.iotdb.confignode.consensus.request.read.template.GetTemplateSetInfoPlan;
import org.apache.iotdb.confignode.consensus.request.write.database.AdjustMaxRegionGroupNumPlan;
import org.apache.iotdb.confignode.consensus.request.write.database.DatabaseSchemaPlan;
import org.apache.iotdb.confignode.consensus.request.write.database.DeleteDatabasePlan;
import org.apache.iotdb.confignode.consensus.request.write.database.SetDataReplicationFactorPlan;
import org.apache.iotdb.confignode.consensus.request.write.database.SetSchemaReplicationFactorPlan;
import org.apache.iotdb.confignode.consensus.request.write.database.SetTimePartitionIntervalPlan;
import org.apache.iotdb.confignode.consensus.request.write.table.AddTableColumnPlan;
import org.apache.iotdb.confignode.consensus.request.write.table.CommitCreateTablePlan;
import org.apache.iotdb.confignode.consensus.request.write.table.CommitDeleteColumnPlan;
import org.apache.iotdb.confignode.consensus.request.write.table.CommitDeleteTablePlan;
import org.apache.iotdb.confignode.consensus.request.write.table.PreCreateTablePlan;
import org.apache.iotdb.confignode.consensus.request.write.table.PreDeleteColumnPlan;
import org.apache.iotdb.confignode.consensus.request.write.table.PreDeleteTablePlan;
import org.apache.iotdb.confignode.consensus.request.write.table.RenameTableColumnPlan;
import org.apache.iotdb.confignode.consensus.request.write.table.RenameTablePlan;
import org.apache.iotdb.confignode.consensus.request.write.table.RollbackCreateTablePlan;
import org.apache.iotdb.confignode.consensus.request.write.table.SetTablePropertiesPlan;
import org.apache.iotdb.confignode.consensus.request.write.template.CommitSetSchemaTemplatePlan;
import org.apache.iotdb.confignode.consensus.request.write.template.CreateSchemaTemplatePlan;
import org.apache.iotdb.confignode.consensus.request.write.template.DropSchemaTemplatePlan;
import org.apache.iotdb.confignode.consensus.request.write.template.ExtendSchemaTemplatePlan;
import org.apache.iotdb.confignode.consensus.request.write.template.PreSetSchemaTemplatePlan;
import org.apache.iotdb.confignode.consensus.request.write.template.PreUnsetSchemaTemplatePlan;
import org.apache.iotdb.confignode.consensus.request.write.template.RollbackPreUnsetSchemaTemplatePlan;
import org.apache.iotdb.confignode.consensus.request.write.template.SetSchemaTemplatePlan;
import org.apache.iotdb.confignode.consensus.request.write.template.UnsetSchemaTemplatePlan;
import org.apache.iotdb.confignode.consensus.response.database.CountDatabaseResp;
import org.apache.iotdb.confignode.consensus.response.database.DatabaseSchemaResp;
import org.apache.iotdb.confignode.consensus.response.partition.PathInfoResp;
import org.apache.iotdb.confignode.consensus.response.table.DescTable4InformationSchemaResp;
import org.apache.iotdb.confignode.consensus.response.table.DescTableResp;
import org.apache.iotdb.confignode.consensus.response.table.FetchTableResp;
import org.apache.iotdb.confignode.consensus.response.table.ShowTable4InformationSchemaResp;
import org.apache.iotdb.confignode.consensus.response.table.ShowTableResp;
import org.apache.iotdb.confignode.consensus.response.template.AllTemplateSetInfoResp;
import org.apache.iotdb.confignode.consensus.response.template.TemplateInfoResp;
import org.apache.iotdb.confignode.consensus.response.template.TemplateSetInfoResp;
import org.apache.iotdb.confignode.exception.DatabaseNotExistsException;
import org.apache.iotdb.confignode.rpc.thrift.TDatabaseSchema;
import org.apache.iotdb.confignode.rpc.thrift.TTableColumnInfo;
import org.apache.iotdb.confignode.rpc.thrift.TTableInfo;
import org.apache.iotdb.db.exception.metadata.SchemaQuotaExceededException;
import org.apache.iotdb.db.exception.sql.SemanticException;
import org.apache.iotdb.db.schemaengine.template.Template;
import org.apache.iotdb.db.schemaengine.template.TemplateInternalRPCUtil;
import org.apache.iotdb.db.schemaengine.template.alter.TemplateExtendInfo;
import org.apache.iotdb.rpc.RpcUtils;
import org.apache.iotdb.rpc.TSStatusCode;

import org.apache.tsfile.utils.Pair;
import org.slf4j.Logger;
import org.slf4j.LoggerFactory;

import java.io.BufferedInputStream;
import java.io.BufferedOutputStream;
import java.io.File;
import java.io.FileInputStream;
import java.io.FileOutputStream;
import java.io.IOException;
import java.io.InputStream;
import java.io.OutputStream;
import java.util.ArrayList;
import java.util.Collections;
import java.util.HashMap;
import java.util.HashSet;
import java.util.List;
import java.util.Map;
import java.util.Optional;
import java.util.Set;
import java.util.UUID;
import java.util.concurrent.locks.ReentrantReadWriteLock;
import java.util.stream.Collectors;

import static org.apache.iotdb.commons.conf.IoTDBConstant.ONE_LEVEL_PATH_WILDCARD;
import static org.apache.iotdb.commons.conf.IoTDBConstant.TTL_INFINITE;
import static org.apache.iotdb.commons.path.PartialPath.getQualifiedDatabasePartialPath;
import static org.apache.iotdb.commons.schema.SchemaConstant.ALL_MATCH_PATTERN;
import static org.apache.iotdb.commons.schema.SchemaConstant.ALL_MATCH_SCOPE;
import static org.apache.iotdb.commons.schema.SchemaConstant.ALL_TEMPLATE;
import static org.apache.iotdb.commons.schema.SchemaConstant.SYSTEM_DATABASE_PATTERN;
import static org.apache.iotdb.commons.schema.table.TsTable.TTL_PROPERTY;

/**
 * The {@link ClusterSchemaInfo} stores cluster schemaEngine. The cluster schemaEngine including: 1.
 * StorageGroupSchema 2. Template (Not implement yet)
 */
public class ClusterSchemaInfo implements SnapshotProcessor {

  private static final Logger LOGGER = LoggerFactory.getLogger(ClusterSchemaInfo.class);
  private static final CommonConfig COMMON_CONFIG = CommonDescriptor.getInstance().getConfig();

  // Database read write lock
  private final ReentrantReadWriteLock databaseReadWriteLock;
  private final ConfigMTree treeModelMTree;
  private final ConfigMTree tableModelMTree;

  private static final String TREE_SNAPSHOT_FILENAME = "cluster_schema.bin";
  private static final String TABLE_SNAPSHOT_FILENAME = "table_cluster_schema.bin";
  private static final String ERROR_NAME = "Error Database name";

  private final TemplateTable templateTable;

  private final TemplatePreSetTable templatePreSetTable;

  public ClusterSchemaInfo() throws IOException {
    databaseReadWriteLock = new ReentrantReadWriteLock();

    try {
      treeModelMTree = new ConfigMTree(false);
      tableModelMTree = new ConfigMTree(true);
      templateTable = new TemplateTable();
      templatePreSetTable = new TemplatePreSetTable();
    } catch (final MetadataException e) {
      LOGGER.error("Can't construct ClusterSchemaInfo", e);
      throw new IOException(e);
    }
  }

  // ======================================================
  // Consensus read/write interfaces
  // ======================================================

  /**
   * Cache DatabaseSchema.
   *
   * @param plan {@link DatabaseSchemaPlan}
   * @return {@link TSStatusCode#SUCCESS_STATUS} if the Database is set successfully.
   */
  public TSStatus createDatabase(final DatabaseSchemaPlan plan) {
    final TSStatus result = new TSStatus();
    databaseReadWriteLock.writeLock().lock();
    try {
      // Set Database
      final TDatabaseSchema databaseSchema = plan.getSchema();
      final PartialPath partialPathName = getQualifiedDatabasePartialPath(databaseSchema.getName());

      final ConfigMTree mTree = databaseSchema.isIsTableModel() ? tableModelMTree : treeModelMTree;
      mTree.setStorageGroup(partialPathName);

      // Set DatabaseSchema
      mTree
          .getDatabaseNodeByDatabasePath(partialPathName)
          .getAsMNode()
          .setDatabaseSchema(databaseSchema);

      result.setCode(TSStatusCode.SUCCESS_STATUS.getStatusCode());
    } catch (final MetadataException e) {
      LOGGER.error(ERROR_NAME, e);
      result.setCode(e.getErrorCode()).setMessage(e.getMessage());
    } finally {
      databaseReadWriteLock.writeLock().unlock();
    }
    return result;
  }

  /**
   * Alter DatabaseSchema.
   *
   * @param plan DatabaseSchemaPlan
   * @return {@link TSStatusCode#SUCCESS_STATUS} if the DatabaseSchema is altered successfully.
   */
  public TSStatus alterDatabase(final DatabaseSchemaPlan plan) {
    final TSStatus result = new TSStatus();
    databaseReadWriteLock.writeLock().lock();
    try {
      final TDatabaseSchema alterSchema = plan.getSchema();
      final PartialPath partialPathName =
          PartialPath.getQualifiedDatabasePartialPath(alterSchema.getName());

      final ConfigMTree mTree =
          plan.getSchema().isIsTableModel() ? tableModelMTree : treeModelMTree;

      final TDatabaseSchema currentSchema =
          mTree.getDatabaseNodeByDatabasePath(partialPathName).getAsMNode().getDatabaseSchema();

      // TODO: Support alter other fields
      if (alterSchema.isSetMinSchemaRegionGroupNum()) {
        currentSchema.setMinSchemaRegionGroupNum(alterSchema.getMinSchemaRegionGroupNum());
        currentSchema.setMaxSchemaRegionGroupNum(
            Math.max(
                currentSchema.getMinSchemaRegionGroupNum(),
                currentSchema.getMaxSchemaRegionGroupNum()));
        LOGGER.info(
            "[AdjustRegionGroupNum] The minimum number of SchemaRegionGroups for Database: {} is adjusted to: {}",
            currentSchema.getName(),
            currentSchema.getMinSchemaRegionGroupNum());
        LOGGER.info(
            "[AdjustRegionGroupNum] The maximum number of SchemaRegionGroups for Database: {} is adjusted to: {}",
            currentSchema.getName(),
            currentSchema.getMaxSchemaRegionGroupNum());
      }
      if (alterSchema.isSetMinDataRegionGroupNum()) {
        currentSchema.setMinDataRegionGroupNum(alterSchema.getMinDataRegionGroupNum());
        currentSchema.setMaxDataRegionGroupNum(
            Math.max(
                currentSchema.getMinDataRegionGroupNum(),
                currentSchema.getMaxDataRegionGroupNum()));
        LOGGER.info(
            "[AdjustRegionGroupNum] The minimum number of DataRegionGroups for Database: {} is adjusted to: {}",
            currentSchema.getName(),
            currentSchema.getMinDataRegionGroupNum());
        LOGGER.info(
            "[AdjustRegionGroupNum] The maximum number of DataRegionGroups for Database: {} is adjusted to: {}",
            currentSchema.getName(),
            currentSchema.getMaxDataRegionGroupNum());
      }

      if (alterSchema.isSetTTL()) {
        currentSchema.setTTL(alterSchema.getTTL());
        LOGGER.info(
            "[SetTTL] The ttl of Database: {} is adjusted to: {}",
            currentSchema.getName(),
            currentSchema.getTTL());
      }

      mTree
          .getDatabaseNodeByDatabasePath(partialPathName)
          .getAsMNode()
          .setDatabaseSchema(currentSchema);

      result.setCode(TSStatusCode.SUCCESS_STATUS.getStatusCode());
    } catch (final MetadataException e) {
      LOGGER.error(ERROR_NAME, e);
      result.setCode(e.getErrorCode()).setMessage(e.getMessage());
    } finally {
      databaseReadWriteLock.writeLock().unlock();
    }
    return result;
  }

  /**
   * Delete Database.
   *
   * @param plan DeleteDatabasePlan
   * @return {@link TSStatusCode#SUCCESS_STATUS}
   */
  public TSStatus deleteDatabase(final DeleteDatabasePlan plan) {
    final TSStatus result = new TSStatus();
    databaseReadWriteLock.writeLock().lock();
    try {
      final boolean isTableModel = PathUtils.isTableModelDatabase(plan.getName());
      // Delete Database
      (isTableModel ? tableModelMTree : treeModelMTree)
          .deleteDatabase(getQualifiedDatabasePartialPath(plan.getName()));

      result.setCode(TSStatusCode.SUCCESS_STATUS.getStatusCode());
    } catch (final MetadataException e) {
      LOGGER.warn("Database not exist", e);
      result
          .setCode(TSStatusCode.SUCCESS_STATUS.getStatusCode())
          .setMessage("Database not exist: " + e.getMessage());
    } finally {
      databaseReadWriteLock.writeLock().unlock();
    }
    return result;
  }

  /**
   * Check database limit if necessary.
   *
   * @throws SchemaQuotaExceededException if the number of databases exceeds the limit
   * @throws MetadataException if other exceptions happen
   */
  public void checkDatabaseLimit() throws MetadataException {
    final int limit = COMMON_CONFIG.getDatabaseLimitThreshold();
    if (limit > 0) {
      databaseReadWriteLock.readLock().lock();
      try {
        final int count =
            treeModelMTree.getDatabaseNum(ALL_MATCH_PATTERN, ALL_MATCH_SCOPE, false)
                - treeModelMTree.getDatabaseNum(SYSTEM_DATABASE_PATTERN, ALL_MATCH_SCOPE, false)
                + tableModelMTree.getDatabaseNum(ALL_MATCH_PATTERN, ALL_MATCH_SCOPE, false);
        if (count >= limit) {
          throw new SchemaQuotaExceededException(limit);
        }
      } finally {
        databaseReadWriteLock.readLock().unlock();
      }
    }
  }

  /**
   * @return The number of matched Databases by the specified Database pattern
   */
  public CountDatabaseResp countMatchedDatabases(final CountDatabasePlan plan) {
    final CountDatabaseResp result = new CountDatabaseResp();
    databaseReadWriteLock.readLock().lock();
    try {
      final PartialPath patternPath = new PartialPath(plan.getDatabasePattern());
      result.setCount(
          (plan.isTableModel() ? tableModelMTree : treeModelMTree)
              .getDatabaseNum(patternPath, plan.getScope(), false));
      result.setStatus(new TSStatus(TSStatusCode.SUCCESS_STATUS.getStatusCode()));
    } catch (final MetadataException e) {
      LOGGER.error(ERROR_NAME, e);
      result.setStatus(
          new TSStatus(TSStatusCode.DATABASE_NOT_EXIST.getStatusCode())
              .setMessage(ERROR_NAME + ": " + e.getMessage()));
    } finally {
      databaseReadWriteLock.readLock().unlock();
    }
    return result;
  }

  /**
   * @return All DatabaseSchemas that matches to the specified Database pattern
   */
  public DatabaseSchemaResp getMatchedDatabaseSchemas(final GetDatabasePlan plan) {
    final DatabaseSchemaResp result = new DatabaseSchemaResp();
    databaseReadWriteLock.readLock().lock();
    try {
      final Map<String, TDatabaseSchema> schemaMap = new HashMap<>();
      final PartialPath patternPath = new PartialPath(plan.getDatabasePattern());
      final ConfigMTree mTree = plan.isTableModel() ? tableModelMTree : treeModelMTree;
      final List<PartialPath> matchedPaths =
          mTree.getMatchedDatabases(patternPath, plan.getScope(), false);
      for (final PartialPath path : matchedPaths) {
        final TDatabaseSchema schema =
            mTree.getDatabaseNodeByDatabasePath(path).getAsMNode().getDatabaseSchema();
        schemaMap.put(schema.getName(), schema);
      }
      result.setSchemaMap(schemaMap);
      result.setStatus(new TSStatus(TSStatusCode.SUCCESS_STATUS.getStatusCode()));
    } catch (final MetadataException e) {
      LOGGER.error(ERROR_NAME, e);
      result.setStatus(
          new TSStatus(TSStatusCode.DATABASE_NOT_EXIST.getStatusCode())
              .setMessage(ERROR_NAME + ": " + e.getMessage()));
    } finally {
      databaseReadWriteLock.readLock().unlock();
    }
    return result;
  }

  public TSStatus setSchemaReplicationFactor(final SetSchemaReplicationFactorPlan plan) {
    final TSStatus result = new TSStatus();
    databaseReadWriteLock.writeLock().lock();
    try {
      final ConfigMTree mTree =
          PathUtils.isTableModelDatabase(plan.getDatabase()) ? tableModelMTree : treeModelMTree;
      final PartialPath path = getQualifiedDatabasePartialPath(plan.getDatabase());
      if (mTree.isDatabaseAlreadySet(path)) {
        mTree
            .getDatabaseNodeByDatabasePath(path)
            .getAsMNode()
            .getDatabaseSchema()
            .setSchemaReplicationFactor(plan.getSchemaReplicationFactor());
        result.setCode(TSStatusCode.SUCCESS_STATUS.getStatusCode());
      } else {
        result.setCode(TSStatusCode.DATABASE_NOT_EXIST.getStatusCode());
      }
    } catch (final MetadataException e) {
      LOGGER.error(ERROR_NAME, e);
      result.setCode(TSStatusCode.DATABASE_NOT_EXIST.getStatusCode()).setMessage(ERROR_NAME);
    } finally {
      databaseReadWriteLock.writeLock().unlock();
    }
    return result;
  }

  public TSStatus setDataReplicationFactor(final SetDataReplicationFactorPlan plan) {
    final TSStatus result = new TSStatus();
    databaseReadWriteLock.writeLock().lock();
    try {
      final ConfigMTree mTree =
          PathUtils.isTableModelDatabase(plan.getDatabase()) ? tableModelMTree : treeModelMTree;
      final PartialPath path = getQualifiedDatabasePartialPath(plan.getDatabase());
      if (mTree.isDatabaseAlreadySet(path)) {
        mTree
            .getDatabaseNodeByDatabasePath(path)
            .getAsMNode()
            .getDatabaseSchema()
            .setDataReplicationFactor(plan.getDataReplicationFactor());
        result.setCode(TSStatusCode.SUCCESS_STATUS.getStatusCode());
      } else {
        result.setCode(TSStatusCode.DATABASE_NOT_EXIST.getStatusCode());
      }
    } catch (final MetadataException e) {
      LOGGER.error(ERROR_NAME, e);
      result.setCode(TSStatusCode.DATABASE_NOT_EXIST.getStatusCode()).setMessage(ERROR_NAME);
    } finally {
      databaseReadWriteLock.writeLock().unlock();
    }
    return result;
  }

  public TSStatus setTimePartitionInterval(final SetTimePartitionIntervalPlan plan) {
    final TSStatus result = new TSStatus();
    databaseReadWriteLock.writeLock().lock();
    try {
      final ConfigMTree mTree =
          PathUtils.isTableModelDatabase(plan.getDatabase()) ? tableModelMTree : treeModelMTree;
      final PartialPath path = getQualifiedDatabasePartialPath(plan.getDatabase());
      if (mTree.isDatabaseAlreadySet(path)) {
        mTree
            .getDatabaseNodeByDatabasePath(path)
            .getAsMNode()
            .getDatabaseSchema()
            .setTimePartitionInterval(plan.getTimePartitionInterval());
        result.setCode(TSStatusCode.SUCCESS_STATUS.getStatusCode());
      } else {
        result.setCode(TSStatusCode.DATABASE_NOT_EXIST.getStatusCode());
      }
    } catch (final MetadataException e) {
      LOGGER.error(ERROR_NAME, e);
      result.setCode(TSStatusCode.DATABASE_NOT_EXIST.getStatusCode()).setMessage(ERROR_NAME);
    } finally {
      databaseReadWriteLock.writeLock().unlock();
    }
    return result;
  }

  /**
   * Adjust the maximum RegionGroup count of each Database.
   *
   * @param plan AdjustMaxRegionGroupCountPlan
   * @return {@link TSStatusCode#SUCCESS_STATUS}
   */
  public TSStatus adjustMaxRegionGroupCount(final AdjustMaxRegionGroupNumPlan plan) {
    final TSStatus result = new TSStatus();
    databaseReadWriteLock.writeLock().lock();
    try {
      for (final Map.Entry<String, Pair<Integer, Integer>> entry :
          plan.getMaxRegionGroupNumMap().entrySet()) {
        final TDatabaseSchema databaseSchema =
            (PathUtils.isTableModelDatabase(entry.getKey()) ? tableModelMTree : treeModelMTree)
                .getDatabaseNodeByDatabasePath(getQualifiedDatabasePartialPath(entry.getKey()))
                .getAsMNode()
                .getDatabaseSchema();
        databaseSchema.setMaxSchemaRegionGroupNum(entry.getValue().getLeft());
        databaseSchema.setMaxDataRegionGroupNum(entry.getValue().getRight());
      }
      result.setCode(TSStatusCode.SUCCESS_STATUS.getStatusCode());
    } catch (final MetadataException e) {
      LOGGER.info(
          "Database inconsistency detected when adjusting max region group count, message: {}, will be corrected by the following adjusting plans",
          e.getMessage());
      result.setCode(e.getErrorCode()).setMessage(e.getMessage());
    } finally {
      databaseReadWriteLock.writeLock().unlock();
    }
    return result;
  }

  // ======================================================
  // Leader scheduling interfaces
  // ======================================================

  /**
   * Only leader use this interface.
   *
   * @return List {@literal <}DatabaseName{@literal >}, all Databases' name.
   */
  public List<String> getDatabaseNames(final Boolean isTableModel) {
    databaseReadWriteLock.readLock().lock();
    try {
      final List<String> results = new ArrayList<>();
      if (!Boolean.TRUE.equals(isTableModel)) {
        treeModelMTree.getAllDatabasePaths().stream()
            .map(PartialPath::getFullPath)
            .forEach(results::add);
      }
      if (!Boolean.FALSE.equals(isTableModel)) {
        tableModelMTree.getAllDatabasePaths().stream()
            .map(path -> path.getNodes()[1])
            .forEach(results::add);
      }
      return results;
    } finally {
      databaseReadWriteLock.readLock().unlock();
    }
  }

  /**
   * Check if the specified DatabaseName is valid.
   *
   * @param databaseName The specified DatabaseName
   * @throws MetadataException If the DatabaseName invalid i.e. the specified DatabaseName is
   *     already exist, or it's a prefix of another DatabaseName
   */
  public void isDatabaseNameValid(final String databaseName, final boolean isTableModel)
      throws MetadataException {
    databaseReadWriteLock.readLock().lock();
    try {
      (isTableModel ? tableModelMTree : treeModelMTree)
          .checkDatabaseAlreadySet(getQualifiedDatabasePartialPath(databaseName));
    } finally {
      databaseReadWriteLock.readLock().unlock();
    }
  }

  /**
   * Only leader use this interface. Get the specific {@link TDatabaseSchema}
   *
   * @param database DatabaseName
   * @return The specific DatabaseSchema
   * @throws DatabaseNotExistsException When the specific Database doesn't exist
   */
  public TDatabaseSchema getMatchedDatabaseSchemaByName(final String database)
      throws DatabaseNotExistsException {
    databaseReadWriteLock.readLock().lock();
    try {
      return (PathUtils.isTableModelDatabase(database) ? tableModelMTree : treeModelMTree)
          .getDatabaseNodeByDatabasePath(getQualifiedDatabasePartialPath(database))
          .getAsMNode()
          .getDatabaseSchema();
    } catch (final MetadataException e) {
      throw new DatabaseNotExistsException(database);
    } finally {
      databaseReadWriteLock.readLock().unlock();
    }
  }

  /**
   * Only leader use this interface. Get the matched DatabaseSchemas.
   *
   * @param rawPathList Databases' path patterns or full paths
   * @return All DatabaseSchemas that matches to the specific Database patterns
   */
  public Map<String, TDatabaseSchema> getMatchedDatabaseSchemasByName(
      final List<String> rawPathList, final Boolean isTableModel) {
    final Map<String, TDatabaseSchema> schemaMap = new HashMap<>();
    databaseReadWriteLock.readLock().lock();
    try {
      if (!Boolean.FALSE.equals(isTableModel)) {
        enrichSchemaMap(rawPathList, tableModelMTree, schemaMap);
      }
      if (!Boolean.TRUE.equals(isTableModel)) {
        enrichSchemaMap(rawPathList, treeModelMTree, schemaMap);
      }
    } catch (final MetadataException e) {
      LOGGER.warn(ERROR_NAME, e);
    } finally {
      databaseReadWriteLock.readLock().unlock();
    }
    return schemaMap;
  }

  private void enrichSchemaMap(
      final List<String> rawPathList,
      final ConfigMTree mTree,
      final Map<String, TDatabaseSchema> schemaMap)
      throws MetadataException {
    for (final String rawPath : rawPathList) {
      final PartialPath patternPath = getQualifiedDatabasePartialPath(rawPath);
      final List<PartialPath> matchedPaths =
          mTree.getMatchedDatabases(patternPath, ALL_MATCH_SCOPE, false);
      for (final PartialPath path : matchedPaths) {
        schemaMap.put(
            path.getFullPath(), mTree.getDatabaseNodeByPath(path).getAsMNode().getDatabaseSchema());
      }
    }
  }

  /**
   * Only leader use this interface. Get the matched DatabaseSchemas.
   *
   * @param prefix prefix path such as root.a
   * @return All DatabaseSchemas that matches to the prefix path such as root.a.db1, root.a.db2
   */
  public Map<String, TDatabaseSchema> getMatchedDatabaseSchemasByPrefix(final PartialPath prefix) {
    final Map<String, TDatabaseSchema> schemaMap = new HashMap<>();
    databaseReadWriteLock.readLock().lock();
    try {
      final List<PartialPath> matchedPaths =
          treeModelMTree.getMatchedDatabases(prefix, ALL_MATCH_SCOPE, true);
      for (final PartialPath path : matchedPaths) {
        schemaMap.put(
            path.getFullPath(),
            treeModelMTree.getDatabaseNodeByPath(path).getAsMNode().getDatabaseSchema());
      }
    } catch (final MetadataException e) {
      LOGGER.warn(ERROR_NAME, e);
    } finally {
      databaseReadWriteLock.readLock().unlock();
    }
    return schemaMap;
  }

  /**
   * Only leader use this interface. Get the maxRegionGroupNum of specified Database.
   *
   * @param database DatabaseName
   * @param consensusGroupType SchemaRegion or DataRegion
   * @return maxSchemaRegionGroupNum or maxDataRegionGroupNum
   */
  public int getMinRegionGroupNum(
      final String database, final TConsensusGroupType consensusGroupType) {
    databaseReadWriteLock.readLock().lock();
    try {
      final TDatabaseSchema storageGroupSchema =
          (PathUtils.isTableModelDatabase(database) ? tableModelMTree : treeModelMTree)
              .getDatabaseNodeByDatabasePath(getQualifiedDatabasePartialPath(database))
              .getAsMNode()
              .getDatabaseSchema();
      switch (consensusGroupType) {
        case SchemaRegion:
          return storageGroupSchema.getMinSchemaRegionGroupNum();
        case DataRegion:
        default:
          return storageGroupSchema.getMinDataRegionGroupNum();
      }
    } catch (final MetadataException e) {
      LOGGER.warn(ERROR_NAME, e);
      return -1;
    } finally {
      databaseReadWriteLock.readLock().unlock();
    }
  }

  /**
   * Only leader use this interface. Get the maxRegionGroupNum of specified Database.
   *
   * @param database DatabaseName
   * @param consensusGroupType SchemaRegion or DataRegion
   * @return maxSchemaRegionGroupNum or maxDataRegionGroupNum
   */
  public int getMaxRegionGroupNum(
      final String database, final TConsensusGroupType consensusGroupType) {
    databaseReadWriteLock.readLock().lock();
    try {
      final TDatabaseSchema storageGroupSchema =
          (PathUtils.isTableModelDatabase(database) ? tableModelMTree : treeModelMTree)
              .getDatabaseNodeByDatabasePath(getQualifiedDatabasePartialPath(database))
              .getAsMNode()
              .getDatabaseSchema();
      switch (consensusGroupType) {
        case SchemaRegion:
          return storageGroupSchema.getMaxSchemaRegionGroupNum();
        case DataRegion:
        default:
          return storageGroupSchema.getMaxDataRegionGroupNum();
      }
    } catch (final MetadataException e) {
      LOGGER.warn(ERROR_NAME, e);
      return -1;
    } finally {
      databaseReadWriteLock.readLock().unlock();
    }
  }

  @Override
  public boolean processTakeSnapshot(final File snapshotDir) throws IOException {
    return processDatabaseSchemaSnapshot(
            snapshotDir, TREE_SNAPSHOT_FILENAME, treeModelMTree::serialize)
        && processDatabaseSchemaSnapshot(
            snapshotDir, TABLE_SNAPSHOT_FILENAME, tableModelMTree::serialize)
        && templateTable.processTakeSnapshot(snapshotDir)
        && templatePreSetTable.processTakeSnapshot(snapshotDir);
  }

  public boolean processDatabaseSchemaSnapshot(
      final File snapshotDir,
      final String snapshotFileName,
      final SerDeFunction<OutputStream> function)
      throws IOException {
    final File snapshotFile = new File(snapshotDir, snapshotFileName);
    if (snapshotFile.exists() && snapshotFile.isFile()) {
      LOGGER.error(
          "Failed to take snapshot, because snapshot file [{}] is already exist.",
          snapshotFile.getAbsolutePath());
      return false;
    }

    final File tmpFile = new File(snapshotFile.getAbsolutePath() + "-" + UUID.randomUUID());

    databaseReadWriteLock.readLock().lock();
    try {
      final FileOutputStream fileOutputStream = new FileOutputStream(tmpFile);
      final BufferedOutputStream outputStream = new BufferedOutputStream(fileOutputStream);
      try {
        function.apply(outputStream);
        outputStream.flush();
      } finally {
        outputStream.flush();
        fileOutputStream.getFD().sync();
        outputStream.close();
      }

      return tmpFile.renameTo(snapshotFile);
    } finally {
      for (int retry = 0; retry < 5; retry++) {
        if (!tmpFile.exists() || tmpFile.delete()) {
          break;
        } else {
          LOGGER.warn(
              "Can't delete temporary snapshot file: {}, retrying...", tmpFile.getAbsolutePath());
        }
      }
      databaseReadWriteLock.readLock().unlock();
    }
  }

  @Override
  public void processLoadSnapshot(final File snapshotDir) throws IOException {
    processMTreeLoadSnapshot(
        snapshotDir,
        TREE_SNAPSHOT_FILENAME,
        stream -> {
          treeModelMTree.clear();
          treeModelMTree.deserialize(stream);
        });
    processMTreeLoadSnapshot(
        snapshotDir,
        TABLE_SNAPSHOT_FILENAME,
        stream -> {
          tableModelMTree.clear();
          tableModelMTree.deserialize(stream);
        });
    templateTable.processLoadSnapshot(snapshotDir);
    templatePreSetTable.processLoadSnapshot(snapshotDir);
  }

  public void processMTreeLoadSnapshot(
      final File snapshotDir,
      final String snapshotFileName,
      final SerDeFunction<InputStream> function)
      throws IOException {
    final File snapshotFile = new File(snapshotDir, snapshotFileName);
    if (!snapshotFile.exists() || !snapshotFile.isFile()) {
      LOGGER.error(
          "Failed to load snapshot,snapshot file [{}] is not exist.",
          snapshotFile.getAbsolutePath());
      return;
    }
    databaseReadWriteLock.writeLock().lock();
    try (final FileInputStream fileInputStream = new FileInputStream(snapshotFile);
        final BufferedInputStream bufferedInputStream = new BufferedInputStream(fileInputStream)) {
      // Load snapshot of MTree
      function.apply(bufferedInputStream);
    } finally {
      databaseReadWriteLock.writeLock().unlock();
    }
  }

  @FunctionalInterface
  public interface SerDeFunction<T> {
    void apply(final T stream) throws IOException;
  }

  public Pair<List<PartialPath>, Set<PartialPath>> getNodesListInGivenLevel(
      PartialPath partialPath, int level, PathPatternTree scope) {
    Pair<List<PartialPath>, Set<PartialPath>> matchedPathsInNextLevel =
        new Pair(new HashSet<>(), new HashSet<>());
    databaseReadWriteLock.readLock().lock();
    try {
      matchedPathsInNextLevel =
          treeModelMTree.getNodesListInGivenLevel(partialPath, level, true, scope);
    } catch (MetadataException e) {
      LOGGER.error("Error get matched paths in given level.", e);
    } finally {
      databaseReadWriteLock.readLock().unlock();
    }
    return matchedPathsInNextLevel;
  }

  public Pair<Set<TSchemaNode>, Set<PartialPath>> getChildNodePathInNextLevel(
      PartialPath partialPath, PathPatternTree scope) {
    Pair<Set<TSchemaNode>, Set<PartialPath>> matchedPathsInNextLevel =
        new Pair<>(new HashSet<>(), new HashSet<>());
    databaseReadWriteLock.readLock().lock();
    try {
      matchedPathsInNextLevel = treeModelMTree.getChildNodePathInNextLevel(partialPath, scope);
    } catch (MetadataException e) {
      LOGGER.error("Error get matched paths in next level.", e);
    } finally {
      databaseReadWriteLock.readLock().unlock();
    }
    return matchedPathsInNextLevel;
  }

  public TSStatus createSchemaTemplate(final CreateSchemaTemplatePlan createSchemaTemplatePlan) {
    try {
      final Template template = createSchemaTemplatePlan.getTemplate();
      templateTable.createTemplate(template);
      return new TSStatus(TSStatusCode.SUCCESS_STATUS.getStatusCode());
    } catch (MetadataException e) {
      return RpcUtils.getStatus(e.getErrorCode(), e.getMessage());
    }
  }

  public TemplateInfoResp getAllTemplates() {
    TemplateInfoResp result = new TemplateInfoResp();
    List<Template> resp = templateTable.getAllTemplate();
    result.setStatus(RpcUtils.getStatus(TSStatusCode.SUCCESS_STATUS));
    result.setTemplateList(resp);
    return result;
  }

  public TemplateInfoResp getTemplate(GetSchemaTemplatePlan getSchemaTemplatePlan) {
    TemplateInfoResp result = new TemplateInfoResp();
    List<Template> list = new ArrayList<>();
    try {
      String templateName = getSchemaTemplatePlan.getTemplateName();
      if (templateName.equals(ONE_LEVEL_PATH_WILDCARD)) {
        list.addAll(templateTable.getAllTemplate());
      } else {
        list.add(templateTable.getTemplate(templateName));
      }
      result.setTemplateList(list);
      result.setStatus(RpcUtils.getStatus(TSStatusCode.SUCCESS_STATUS));
    } catch (MetadataException e) {
      LOGGER.error(e.getMessage(), e);
      result.setStatus(RpcUtils.getStatus(e.getErrorCode(), e.getMessage()));
    }
    return result;
  }

  public Template getTemplate(int id) throws MetadataException {
    return templateTable.getTemplate(id);
  }

  public synchronized TemplateInfoResp checkTemplateSettable(
      final CheckTemplateSettablePlan checkTemplateSettablePlan) {
    final TemplateInfoResp resp = new TemplateInfoResp();
    final PartialPath path;
    try {
      path = new PartialPath(checkTemplateSettablePlan.getPath());
    } catch (final IllegalPathException e) {
      LOGGER.error(e.getMessage());
      resp.setStatus(RpcUtils.getStatus(e.getErrorCode(), e.getMessage()));
      return resp;
    }

    try {
      treeModelMTree.checkTemplateOnPath(path);
      resp.setStatus(new TSStatus(TSStatusCode.SUCCESS_STATUS.getStatusCode()));
      resp.setTemplateList(
          Collections.singletonList(
              templateTable.getTemplate(checkTemplateSettablePlan.getName())));
    } catch (final MetadataException e) {
      LOGGER.error(e.getMessage(), e);
      resp.setStatus(RpcUtils.getStatus(e.getErrorCode(), e.getMessage()));
    }

    return resp;
  }

  // Before execute this method, checkTemplateSettable method should be invoked first and the whole
  // process must be synchronized
  public synchronized TSStatus setSchemaTemplate(
      final SetSchemaTemplatePlan setSchemaTemplatePlan) {
    final PartialPath path;
    try {
      path = new PartialPath(setSchemaTemplatePlan.getPath());
    } catch (final IllegalPathException e) {
      LOGGER.error(e.getMessage());
      return RpcUtils.getStatus(e.getErrorCode(), e.getMessage());
    }

    try {
      final int templateId = templateTable.getTemplate(setSchemaTemplatePlan.getName()).getId();
      treeModelMTree.setTemplate(templateId, path);
      return new TSStatus(TSStatusCode.SUCCESS_STATUS.getStatusCode());
    } catch (final MetadataException e) {
      return RpcUtils.getStatus(e.getErrorCode(), e.getMessage());
    }
  }

  public synchronized TSStatus preSetSchemaTemplate(
      final PreSetSchemaTemplatePlan preSetSchemaTemplatePlan) {
    final PartialPath path;
    try {
      path = new PartialPath(preSetSchemaTemplatePlan.getPath());
    } catch (final IllegalPathException e) {
      LOGGER.error(e.getMessage());
      return RpcUtils.getStatus(e.getErrorCode(), e.getMessage());
    }

    try {
      final int templateId = templateTable.getTemplate(preSetSchemaTemplatePlan.getName()).getId();
      if (preSetSchemaTemplatePlan.isRollback()) {
        rollbackPreSetSchemaTemplate(templateId, path);
      } else {
        preSetSchemaTemplate(templateId, path);
      }
      return new TSStatus(TSStatusCode.SUCCESS_STATUS.getStatusCode());
    } catch (final MetadataException e) {
      return RpcUtils.getStatus(e.getErrorCode(), e.getMessage());
    }
  }

  private void preSetSchemaTemplate(final int templateId, final PartialPath templateSetPath)
      throws MetadataException {
    templatePreSetTable.preSetTemplate(templateId, templateSetPath);
    treeModelMTree.setTemplate(templateId, templateSetPath);
  }

  private void rollbackPreSetSchemaTemplate(final int templateId, final PartialPath templateSetPath)
      throws MetadataException {
    try {
      treeModelMTree.unsetTemplate(templateId, templateSetPath);
    } catch (final MetadataException ignore) {
      // node not exists or not set template
    }
    templatePreSetTable.removeSetTemplate(templateId, templateSetPath);
  }

  public synchronized TSStatus commitSetSchemaTemplate(
      final CommitSetSchemaTemplatePlan commitSetSchemaTemplatePlan) {
    final PartialPath path;
    try {
      path = new PartialPath(commitSetSchemaTemplatePlan.getPath());
    } catch (final IllegalPathException e) {
      LOGGER.error(e.getMessage());
      return RpcUtils.getStatus(e.getErrorCode(), e.getMessage());
    }

    try {
      final int templateId =
          templateTable.getTemplate(commitSetSchemaTemplatePlan.getName()).getId();
      if (commitSetSchemaTemplatePlan.isRollback()) {
        rollbackCommitSetSchemaTemplate(templateId, path);
      } else {
        commitSetSchemaTemplate(templateId, path);
      }
      return new TSStatus(TSStatusCode.SUCCESS_STATUS.getStatusCode());
    } catch (final MetadataException e) {
      return RpcUtils.getStatus(e.getErrorCode(), e.getMessage());
    }
  }

  private void commitSetSchemaTemplate(final int templateId, final PartialPath templateSetPath) {
    templatePreSetTable.removeSetTemplate(templateId, templateSetPath);
  }

  private void rollbackCommitSetSchemaTemplate(
      final int templateId, final PartialPath templateSetPath) throws MetadataException {
    treeModelMTree.unsetTemplate(templateId, templateSetPath);
  }

  public PathInfoResp getPathsSetTemplate(final GetPathsSetTemplatePlan getPathsSetTemplatePlan) {
    final PathInfoResp pathInfoResp = new PathInfoResp();
    TSStatus status;
    try {
      final String templateName = getPathsSetTemplatePlan.getName();
      final PathPatternTree scope = getPathsSetTemplatePlan.getScope();
      final int templateId;
      if (templateName.equals(ONE_LEVEL_PATH_WILDCARD)) {
        templateId = ALL_TEMPLATE;
      } else {
        templateId = templateTable.getTemplate(templateName).getId();
      }
      pathInfoResp.setPathList(treeModelMTree.getPathsSetOnTemplate(templateId, scope, false));
      status = new TSStatus(TSStatusCode.SUCCESS_STATUS.getStatusCode());
    } catch (MetadataException e) {
      status = RpcUtils.getStatus(e.getErrorCode(), e.getMessage());
    }
    pathInfoResp.setStatus(status);
    return pathInfoResp;
  }

  public AllTemplateSetInfoResp getAllTemplateSetInfo() {
    List<Template> templateList = templateTable.getAllTemplate();
    Map<Integer, List<Pair<String, Boolean>>> templateSetInfo = new HashMap<>();
    int id;
    for (Template template : templateList) {
      id = template.getId();
      try {
        List<String> pathList = treeModelMTree.getPathsSetOnTemplate(id, ALL_MATCH_SCOPE, true);
        if (!pathList.isEmpty()) {
          List<Pair<String, Boolean>> pathSetInfoList = new ArrayList<>();
          for (String path : pathList) {
            pathSetInfoList.add(
                new Pair<>(path, templatePreSetTable.isPreSet(id, new PartialPath(path))));
          }
          templateSetInfo.put(id, pathSetInfoList);
        }
      } catch (MetadataException e) {
        LOGGER.error("Error occurred when get paths set on template {}", id, e);
      }
    }

    Map<Template, List<Pair<String, Boolean>>> templateSetInfoMap = new HashMap<>();
    for (Template template : templateList) {
      if (templateSetInfo.containsKey(template.getId())) {
        templateSetInfoMap.put(template, templateSetInfo.get(template.getId()));
      }
    }

    return new AllTemplateSetInfoResp(
        TemplateInternalRPCUtil.generateAddAllTemplateSetInfoBytes(templateSetInfoMap));
  }

  /**
   * Get the templateId set on paths covered by input path pattern. Resolve the input path patterns
   * into specified path pattern start with template set path. The result set is organized as
   * specified path pattern -> template id
   */
  public TemplateSetInfoResp getTemplateSetInfo(final GetTemplateSetInfoPlan plan) {
    final TemplateSetInfoResp resp = new TemplateSetInfoResp();
    try {
      final Map<PartialPath, Set<Integer>> allTemplateSetInfo = new HashMap<>();
      for (final PartialPath pattern : plan.getPatternList()) {
        final Map<Integer, Set<PartialPath>> templateSetInfo =
            treeModelMTree.getTemplateSetInfo(pattern);
        if (templateSetInfo.isEmpty()) {
          continue;
        }
        templateSetInfo.forEach(
            (templateId, templateSetPathList) -> {
              for (PartialPath templateSetPath : templateSetPathList) {
                pattern
                    .alterPrefixPath(templateSetPath)
                    .forEach(
                        path ->
                            allTemplateSetInfo
                                .computeIfAbsent(path, k -> new HashSet<>())
                                .add(templateId));
              }
            });
      }
      Map<PartialPath, List<Template>> result = new HashMap<>();
      for (Map.Entry<PartialPath, Set<Integer>> entry : allTemplateSetInfo.entrySet()) {
        List<Template> templateList = new ArrayList<>(entry.getValue().size());
        for (int templateId : entry.getValue()) {
          templateList.add(templateTable.getTemplate(templateId));
        }
        result.put(entry.getKey(), templateList);
      }
      resp.setStatus(RpcUtils.getStatus(TSStatusCode.SUCCESS_STATUS));
      resp.setPatternTemplateMap(result);
      return resp;
    } catch (MetadataException e) {
      LOGGER.error(e.getMessage(), e);
      resp.setStatus(RpcUtils.getStatus(e.getErrorCode(), e.getMessage()));
    }
    return resp;
  }

  public TSStatus preUnsetSchemaTemplate(PreUnsetSchemaTemplatePlan plan) {
    try {
      treeModelMTree.preUnsetTemplate(plan.getTemplateId(), plan.getPath());
      return StatusUtils.OK;
    } catch (MetadataException e) {
      LOGGER.error(e.getMessage(), e);
      return RpcUtils.getStatus(e.getErrorCode(), e.getMessage());
    }
  }

  public TSStatus rollbackUnsetSchemaTemplate(RollbackPreUnsetSchemaTemplatePlan plan) {
    try {
      treeModelMTree.rollbackUnsetTemplate(plan.getTemplateId(), plan.getPath());
      return StatusUtils.OK;
    } catch (MetadataException e) {
      LOGGER.error(e.getMessage(), e);
      return RpcUtils.getStatus(e.getErrorCode(), e.getMessage());
    }
  }

  public TSStatus unsetSchemaTemplate(UnsetSchemaTemplatePlan plan) {
    try {
      treeModelMTree.unsetTemplate(plan.getTemplateId(), plan.getPath());
      return StatusUtils.OK;
    } catch (MetadataException e) {
      LOGGER.error(e.getMessage(), e);
      return RpcUtils.getStatus(e.getErrorCode(), e.getMessage());
    }
  }

  public TSStatus dropSchemaTemplate(DropSchemaTemplatePlan dropSchemaTemplatePlan) {
    try {
      templateTable.dropTemplate(dropSchemaTemplatePlan.getTemplateName());
      return new TSStatus(TSStatusCode.SUCCESS_STATUS.getStatusCode());
    } catch (MetadataException e) {
      return RpcUtils.getStatus(e.getErrorCode(), e.getMessage());
    }
  }

  public TSStatus extendSchemaTemplate(ExtendSchemaTemplatePlan extendSchemaTemplatePlan) {
    TemplateExtendInfo templateExtendInfo = extendSchemaTemplatePlan.getTemplateExtendInfo();
    try {
      templateTable.extendTemplate(templateExtendInfo);
      return RpcUtils.SUCCESS_STATUS;
    } catch (MetadataException e) {
      return RpcUtils.getStatus(e.getErrorCode(), e.getMessage());
    }
  }

  // region table management

  public TSStatus preCreateTable(final PreCreateTablePlan plan) {
    databaseReadWriteLock.writeLock().lock();
    try {
      tableModelMTree.preCreateTable(
          getQualifiedDatabasePartialPath(plan.getDatabase()), plan.getTable());
      return RpcUtils.SUCCESS_STATUS;
    } catch (final MetadataException e) {
      return RpcUtils.getStatus(e.getErrorCode(), e.getMessage());
    } finally {
      databaseReadWriteLock.writeLock().unlock();
    }
  }

  public TSStatus rollbackCreateTable(final RollbackCreateTablePlan plan) {
    databaseReadWriteLock.writeLock().lock();
    try {
      tableModelMTree.rollbackCreateTable(
          getQualifiedDatabasePartialPath(plan.getDatabase()), plan.getTableName());
      return RpcUtils.SUCCESS_STATUS;
    } catch (final MetadataException e) {
      return RpcUtils.getStatus(e.getErrorCode(), e.getMessage());
    } finally {
      databaseReadWriteLock.writeLock().unlock();
    }
  }

  public TSStatus commitCreateTable(final CommitCreateTablePlan plan) {
    databaseReadWriteLock.writeLock().lock();
    try {
      tableModelMTree.commitCreateTable(
          getQualifiedDatabasePartialPath(plan.getDatabase()), plan.getTableName());
      return RpcUtils.SUCCESS_STATUS;
    } catch (final MetadataException e) {
      return RpcUtils.getStatus(e.getErrorCode(), e.getMessage());
    } finally {
      databaseReadWriteLock.writeLock().unlock();
    }
  }

  public TSStatus preDeleteTable(final PreDeleteTablePlan plan) {
    databaseReadWriteLock.writeLock().lock();
    try {
      tableModelMTree.preDeleteTable(
          getQualifiedDatabasePartialPath(plan.getDatabase()), plan.getTableName());
      return RpcUtils.SUCCESS_STATUS;
    } catch (final MetadataException e) {
      return RpcUtils.getStatus(e.getErrorCode(), e.getMessage());
    } finally {
      databaseReadWriteLock.writeLock().unlock();
    }
  }

  public TSStatus dropTable(final CommitDeleteTablePlan plan) {
    databaseReadWriteLock.writeLock().lock();
    try {
      tableModelMTree.dropTable(
          getQualifiedDatabasePartialPath(plan.getDatabase()), plan.getTableName());
      return RpcUtils.SUCCESS_STATUS;
    } catch (final MetadataException e) {
      return RpcUtils.getStatus(e.getErrorCode(), e.getMessage());
    } finally {
      databaseReadWriteLock.writeLock().unlock();
    }
  }

  public TSStatus renameTable(final RenameTablePlan plan) {
    databaseReadWriteLock.writeLock().lock();
    try {
      // TODO
      return RpcUtils.SUCCESS_STATUS;
    } finally {
      databaseReadWriteLock.writeLock().unlock();
    }
  }

  public ShowTableResp showTables(final ShowTablePlan plan) {
    databaseReadWriteLock.readLock().lock();
    try {
      return new ShowTableResp(
          StatusUtils.OK,
          plan.isDetails()
              ? tableModelMTree
                  .getAllTablesUnderSpecificDatabase(
                      getQualifiedDatabasePartialPath(plan.getDatabase()))
                  .stream()
                  .map(
                      pair -> {
                        final TTableInfo info =
                            new TTableInfo(
                                pair.getLeft().getTableName(),
                                pair.getLeft().getPropValue(TTL_PROPERTY).orElse(TTL_INFINITE));
                        info.setState(pair.getRight().ordinal());
                        return info;
                      })
                  .collect(Collectors.toList())
              : tableModelMTree
                  .getAllUsingTablesUnderSpecificDatabase(
                      getQualifiedDatabasePartialPath(plan.getDatabase()))
                  .stream()
                  .map(
                      tsTable ->
                          new TTableInfo(
                              tsTable.getTableName(),
                              tsTable.getPropValue(TTL_PROPERTY).orElse(TTL_INFINITE)))
                  .collect(Collectors.toList()));
    } catch (final MetadataException e) {
      return new ShowTableResp(
          RpcUtils.getStatus(e.getErrorCode(), e.getMessage()), Collections.emptyList());
    } finally {
      databaseReadWriteLock.readLock().unlock();
    }
  }

  public ShowTable4InformationSchemaResp showTables4InformationSchema() {
    databaseReadWriteLock.readLock().lock();
    try {
      return new ShowTable4InformationSchemaResp(
          StatusUtils.OK,
          tableModelMTree.getAllTables().entrySet().stream()
              .collect(
                  Collectors.toMap(
                      Map.Entry::getKey,
                      entry ->
                          entry.getValue().stream()
                              .map(
                                  pair -> {
                                    final TTableInfo info =
                                        new TTableInfo(
                                            pair.getLeft().getTableName(),
                                            pair.getLeft()
                                                .getPropValue(TTL_PROPERTY)
                                                .orElse(TTL_INFINITE));
                                    info.setState(pair.getRight().ordinal());
                                    return info;
                                  })
                              .collect(Collectors.toList()))));
    } finally {
      databaseReadWriteLock.readLock().unlock();
    }
  }

  public FetchTableResp fetchTables(final FetchTablePlan plan) {
    databaseReadWriteLock.readLock().lock();
    try {
      final Map<String, Map<String, TsTable>> result = new HashMap<>();
      for (final Map.Entry<String, Set<String>> database2Tables :
          plan.getFetchTableMap().entrySet()) {
        result.put(
            database2Tables.getKey(),
            tableModelMTree.getSpecificTablesUnderSpecificDatabase(
                getQualifiedDatabasePartialPath(database2Tables.getKey()),
                database2Tables.getValue()));
      }
      return new FetchTableResp(StatusUtils.OK, result);
    } catch (final MetadataException e) {
      return new FetchTableResp(
          RpcUtils.getStatus(e.getErrorCode(), e.getMessage()), Collections.emptyMap());
    } finally {
      databaseReadWriteLock.readLock().unlock();
    }
  }

  public DescTableResp descTable(final DescTablePlan plan) {
    databaseReadWriteLock.readLock().lock();
    try {
      final PartialPath databasePath = getQualifiedDatabasePartialPath(plan.getDatabase());
      if (plan.isDetails()) {
        final Pair<TsTable, Set<String>> pair =
            tableModelMTree.getTableSchemaDetails(databasePath, plan.getTableName());
        return new DescTableResp(StatusUtils.OK, pair.getLeft(), pair.getRight());
      }
      return new DescTableResp(
          StatusUtils.OK,
          tableModelMTree.getUsingTableSchema(databasePath, plan.getTableName()),
          null);
    } catch (final MetadataException e) {
      return new DescTableResp(RpcUtils.getStatus(e.getErrorCode(), e.getMessage()), null, null);
    } finally {
      databaseReadWriteLock.readLock().unlock();
    }
  }

  public DescTable4InformationSchemaResp descTable4InformationSchema() {
    databaseReadWriteLock.readLock().lock();
    try {
      return new DescTable4InformationSchemaResp(
          StatusUtils.OK,
          tableModelMTree.getAllDatabasePaths(true).stream()
              .collect(
                  Collectors.toMap(
                      databasePath -> PathUtils.unQualifyDatabaseName(databasePath.getFullPath()),
                      databasePath -> {
                        try {
                          return tableModelMTree
                              .getAllTablesUnderSpecificDatabase(databasePath)
                              .stream()
                              .map(
                                  pair -> {
                                    try {
                                      return tableModelMTree.getTableSchemaDetails(
                                          databasePath, pair.getLeft().getTableName());
                                    } catch (final MetadataException ignore) {
                                      // Table path must exist because the "getTableSchemaDetails()"
                                      // is called in databaseReadWriteLock.readLock().
                                    }
                                    return new Pair<TsTable, Set<String>>(null, null);
                                  })
                              .collect(
                                  Collectors.toMap(
                                      pair -> pair.getLeft().getTableName(),
                                      pair ->
                                          new TTableColumnInfo()
                                              .setTableInfo(
                                                  TsTableInternalRPCUtil.serializeSingleTsTable(
                                                      pair.getLeft()))
                                              .setPreDeletedColumns(pair.getRight())));
                        } catch (final MetadataException ignore) {
                          // Database path must exist because the "getAllDatabasePaths()" is called
                          // in databaseReadWriteLock.readLock().
                        }
                        return Collections.emptyMap();
                      })));
    } finally {
      databaseReadWriteLock.readLock().unlock();
    }
  }

  public Map<String, List<TsTable>> getAllUsingTables() {
    databaseReadWriteLock.readLock().lock();
    try {
      return tableModelMTree.getAllUsingTables();
    } finally {
      databaseReadWriteLock.readLock().unlock();
    }
  }

  public Map<String, List<TsTable>> getAllPreCreateTables() {
    databaseReadWriteLock.readLock().lock();
    try {
      return tableModelMTree.getAllPreCreateTables();
    } catch (final MetadataException e) {
      LOGGER.warn(e.getMessage(), e);
      throw new RuntimeException(e);
    } finally {
      databaseReadWriteLock.readLock().unlock();
    }
  }

  public Optional<TsTable> getTsTableIfExists(final String database, final String tableName)
      throws MetadataException {
    databaseReadWriteLock.readLock().lock();
    try {
      return tableModelMTree.getTableIfExists(getQualifiedDatabasePartialPath(database), tableName);
    } finally {
      databaseReadWriteLock.readLock().unlock();
    }
  }

  public TSStatus addTableColumn(final AddTableColumnPlan plan) {
    databaseReadWriteLock.writeLock().lock();
    try {
      if (plan.isRollback()) {
        tableModelMTree.rollbackAddTableColumn(
            getQualifiedDatabasePartialPath(plan.getDatabase()),
            plan.getTableName(),
            plan.getColumnSchemaList());
      } else {
        tableModelMTree.addTableColumn(
            getQualifiedDatabasePartialPath(plan.getDatabase()),
            plan.getTableName(),
            plan.getColumnSchemaList());
      }
      return RpcUtils.SUCCESS_STATUS;
    } catch (final MetadataException e) {
      LOGGER.warn(e.getMessage(), e);
      return RpcUtils.getStatus(e.getErrorCode(), e.getMessage());
    } finally {
      databaseReadWriteLock.writeLock().unlock();
    }
  }

  public TSStatus renameTableColumn(final RenameTableColumnPlan plan) {
    databaseReadWriteLock.writeLock().lock();
    try {
<<<<<<< HEAD
      // TODO
=======
      tableModelMTree.renameTableColumn(
          PartialPath.getQualifiedDatabasePartialPath(plan.getDatabase()),
          plan.getTableName(),
          plan.getOldName(),
          plan.getNewName());
>>>>>>> 8b287ca9
      return RpcUtils.SUCCESS_STATUS;
    } finally {
      databaseReadWriteLock.writeLock().unlock();
    }
  }

  public TSStatus setTableProperties(final SetTablePropertiesPlan plan) {
    databaseReadWriteLock.writeLock().lock();
    try {
      tableModelMTree.setTableProperties(
          getQualifiedDatabasePartialPath(plan.getDatabase()),
          plan.getTableName(),
          plan.getProperties());
      return RpcUtils.SUCCESS_STATUS;
    } catch (final MetadataException e) {
      LOGGER.warn(e.getMessage(), e);
      return RpcUtils.getStatus(e.getErrorCode(), e.getMessage());
    } finally {
      databaseReadWriteLock.writeLock().unlock();
    }
  }

  public TSStatus preDeleteColumn(final PreDeleteColumnPlan plan) {
    databaseReadWriteLock.writeLock().lock();
    try {
      final TSStatus status = new TSStatus(TSStatusCode.SUCCESS_STATUS.getStatusCode());
      if (tableModelMTree.preDeleteColumn(
          getQualifiedDatabasePartialPath(plan.getDatabase()),
          plan.getTableName(),
          plan.getColumnName())) {
        status.setMessage("");
      }
      return status;
    } catch (final MetadataException e) {
      LOGGER.warn(e.getMessage(), e);
      return RpcUtils.getStatus(e.getErrorCode(), e.getMessage());
    } catch (final SemanticException e) {
      return RpcUtils.getStatus(TSStatusCode.SEMANTIC_ERROR.getStatusCode(), e.getMessage());
    } finally {
      databaseReadWriteLock.writeLock().unlock();
    }
  }

  public TSStatus commitDeleteColumn(final CommitDeleteColumnPlan plan) {
    databaseReadWriteLock.writeLock().lock();
    try {
      tableModelMTree.commitDeleteColumn(
          getQualifiedDatabasePartialPath(plan.getDatabase()),
          plan.getTableName(),
          plan.getColumnName());
      return RpcUtils.SUCCESS_STATUS;
    } catch (final MetadataException e) {
      LOGGER.warn(e.getMessage(), e);
      return RpcUtils.getStatus(e.getErrorCode(), e.getMessage());
    } finally {
      databaseReadWriteLock.writeLock().unlock();
    }
  }

  // endregion

  @TestOnly
  public void clear() {
    treeModelMTree.clear();
    tableModelMTree.clear();
  }
}<|MERGE_RESOLUTION|>--- conflicted
+++ resolved
@@ -1408,15 +1408,7 @@
   public TSStatus renameTableColumn(final RenameTableColumnPlan plan) {
     databaseReadWriteLock.writeLock().lock();
     try {
-<<<<<<< HEAD
       // TODO
-=======
-      tableModelMTree.renameTableColumn(
-          PartialPath.getQualifiedDatabasePartialPath(plan.getDatabase()),
-          plan.getTableName(),
-          plan.getOldName(),
-          plan.getNewName());
->>>>>>> 8b287ca9
       return RpcUtils.SUCCESS_STATUS;
     } finally {
       databaseReadWriteLock.writeLock().unlock();
