--- conflicted
+++ resolved
@@ -193,26 +193,16 @@
           clientAndStatus
               .getLeft()
               .pipeTransfer(
-<<<<<<< HEAD
-                  PipeTransferConfigSnapshotSealReq.toTPipeTransferReq(
-                      // The pattern is surely Non-null
+                  compressIfNeeded(
+                      PipeTransferConfigSnapshotSealReq.toTPipeTransferReq(
+                          // The pattern is surely Non-null
                       snapshotEvent.getPatternString(),
                       snapshotFile.getName(),
                       snapshotFile.length(),
                       Objects.nonNull(templateFile) ? templateFile.getName() : null,
                       Objects.nonNull(templateFile) ? templateFile.length() : 0,
                       snapshotEvent.getFileType(),
-                      snapshotEvent.toSealTypeString()));
-=======
-                  compressIfNeeded(
-                      PipeTransferConfigSnapshotSealReq.toTPipeTransferReq(
-                          snapshotFile.getName(),
-                          snapshotFile.length(),
-                          Objects.nonNull(templateFile) ? templateFile.getName() : null,
-                          Objects.nonNull(templateFile) ? templateFile.length() : 0,
-                          snapshotEvent.getFileType(),
-                          snapshotEvent.toSealTypeString())));
->>>>>>> e4f4ed03
+                      snapshotEvent.toSealTypeString())));
     } catch (final Exception e) {
       clientAndStatus.setRight(false);
       throw new PipeConnectionException(
