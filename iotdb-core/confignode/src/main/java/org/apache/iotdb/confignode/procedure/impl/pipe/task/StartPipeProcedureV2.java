--- conflicted
+++ resolved
@@ -60,7 +60,11 @@
   protected void executeFromValidateTask(ConfigNodeProcedureEnv env) throws PipeException {
     LOGGER.info("StartPipeProcedureV2: executeFromValidateTask({})", pipeName);
 
-    pipeTaskInfo.get().checkBeforeStartPipe(pipeName);
+    env.getConfigManager()
+        .getPipeManager()
+        .getPipeTaskCoordinator()
+        .getPipeTaskInfo()
+        .checkBeforeStartPipe(pipeName);
   }
 
   @Override
@@ -95,17 +99,14 @@
           String.format("Failed to start pipe %s, details: %s", pipeName, exceptionMessage));
     }
 
-<<<<<<< HEAD
+    // Clear exception messages if succeeded
+    pipeTaskInfo.get().clearExceptions(pipeName);
     // Clear exception messages and set isAutoStopped flag to false if succeeded
     env.getConfigManager()
         .getPipeManager()
         .getPipeTaskCoordinator()
         .getPipeTaskInfo()
         .clearExceptionsAndSetIsAutoStoppedToFalse(pipeName);
-=======
-    // Clear exception messages if succeeded
-    pipeTaskInfo.get().clearExceptions(pipeName);
->>>>>>> 3b7584ea
   }
 
   @Override
