/*
 * Licensed to the Apache Software Foundation (ASF) under one
 * or more contributor license agreements.  See the NOTICE file
 * distributed with this work for additional information
 * regarding copyright ownership.  The ASF licenses this file
 * to you under the Apache License, Version 2.0 (the
 * "License"); you may not use this file except in compliance
 * with the License.  You may obtain a copy of the License at
 *
 *     http://www.apache.org/licenses/LICENSE-2.0
 *
 * Unless required by applicable law or agreed to in writing,
 * software distributed under the License is distributed on an
 * "AS IS" BASIS, WITHOUT WARRANTIES OR CONDITIONS OF ANY
 * KIND, either express or implied.  See the License for the
 * specific language governing permissions and limitations
 * under the License.
 */

package org.apache.iotdb.confignode.procedure.env;

import org.apache.iotdb.common.rpc.thrift.TConsensusGroupId;
import org.apache.iotdb.common.rpc.thrift.TConsensusGroupType;
import org.apache.iotdb.common.rpc.thrift.TDataNodeConfiguration;
import org.apache.iotdb.common.rpc.thrift.TDataNodeLocation;
import org.apache.iotdb.common.rpc.thrift.TRegionReplicaSet;
import org.apache.iotdb.common.rpc.thrift.TSStatus;
import org.apache.iotdb.commons.cluster.NodeStatus;
import org.apache.iotdb.commons.cluster.NodeType;
import org.apache.iotdb.commons.cluster.RegionStatus;
import org.apache.iotdb.commons.service.metric.MetricService;
import org.apache.iotdb.commons.utils.NodeUrlUtils;
import org.apache.iotdb.confignode.client.async.CnToDnAsyncRequestType;
import org.apache.iotdb.confignode.client.async.CnToDnInternalServiceAsyncRequestManager;
import org.apache.iotdb.confignode.client.async.handlers.DataNodeAsyncRequestContext;
import org.apache.iotdb.confignode.conf.ConfigNodeConfig;
import org.apache.iotdb.confignode.conf.ConfigNodeDescriptor;
import org.apache.iotdb.confignode.consensus.request.write.datanode.RemoveDataNodePlan;
import org.apache.iotdb.confignode.consensus.response.datanode.DataNodeToStatusResp;
import org.apache.iotdb.confignode.manager.ConfigManager;
import org.apache.iotdb.confignode.manager.load.cache.node.NodeHeartbeatSample;
import org.apache.iotdb.confignode.manager.load.cache.region.RegionHeartbeatSample;
import org.apache.iotdb.confignode.manager.partition.PartitionMetrics;
import org.apache.iotdb.confignode.persistence.node.NodeInfo;
import org.apache.iotdb.confignode.procedure.impl.region.RegionMigrationPlan;
import org.apache.iotdb.consensus.exception.ConsensusException;
import org.apache.iotdb.mpp.rpc.thrift.TCleanDataNodeCacheReq;
import org.apache.iotdb.mpp.rpc.thrift.TStopDataNodeReq;
import org.apache.iotdb.rpc.TSStatusCode;

import org.slf4j.Logger;
import org.slf4j.LoggerFactory;

import java.util.ArrayList;
import java.util.Collections;
import java.util.List;
import java.util.Map;
import java.util.Set;
import java.util.TreeMap;
import java.util.stream.Collectors;

import static org.apache.iotdb.confignode.conf.ConfigNodeConstant.REMOVE_DATANODE_PROCESS;
import static org.apache.iotdb.consensus.ConsensusFactory.SIMPLE_CONSENSUS;
import static org.apache.iotdb.db.service.RegionMigrateService.isFailed;
import static org.apache.iotdb.db.service.RegionMigrateService.isSucceed;

public class RemoveDataNodeHandler {

  private static final Logger LOGGER = LoggerFactory.getLogger(RemoveDataNodeHandler.class);

  private static final ConfigNodeConfig CONF = ConfigNodeDescriptor.getInstance().getConf();

  private final ConfigManager configManager;

  public RemoveDataNodeHandler(ConfigManager configManager) {
    this.configManager = configManager;
  }

  /**
   * Check if the data nodes are sufficient after removing.
   *
   * @param removedDataNodes List<TDataNodeLocation>
   * @return true if the number of DataNodes is enough, false otherwise
   */
  public boolean checkEnoughDataNodeAfterRemoving(List<TDataNodeLocation> removedDataNodes) {
    int availableDatanodeSize =
        configManager
            .getNodeManager()
            .filterDataNodeThroughStatus(NodeStatus.Running, NodeStatus.ReadOnly)
            .size();

    int removedDataNodeSize =
        (int)
            removedDataNodes.stream()
                .filter(
                    x ->
                        configManager.getLoadManager().getNodeStatus(x.getDataNodeId())
                            != NodeStatus.Unknown)
                .count();

    return availableDatanodeSize - removedDataNodeSize >= NodeInfo.getMinimumDataNode();
  }

  /**
   * Changes the status of a batch of specified DataNodes to the given status. This is done to
   * prevent the DataNodes from receiving read or write requests when they are being removed or are
   * in a restricted state.
   *
   * @param removedDataNodes the locations of the DataNodes whose statuses need to be changed
   * @param nodeStatusMap a map containing the new status to assign to each DataNode (e.g.,
   *     Removing, Running, etc.)
   */
  public void changeDataNodeStatus(
      List<TDataNodeLocation> removedDataNodes, Map<Integer, NodeStatus> nodeStatusMap) {
    LOGGER.info(
        "{}, Begin to change DataNode status, nodeStatusMap: {}",
        REMOVE_DATANODE_PROCESS,
        nodeStatusMap);

    DataNodeAsyncRequestContext<String, TSStatus> changeDataNodeStatusContext =
        new DataNodeAsyncRequestContext<>(CnToDnAsyncRequestType.SET_SYSTEM_STATUS);

    for (TDataNodeLocation dataNode : removedDataNodes) {
      changeDataNodeStatusContext.putRequest(
          dataNode.getDataNodeId(), nodeStatusMap.get(dataNode.getDataNodeId()).getStatus());
      changeDataNodeStatusContext.putNodeLocation(dataNode.getDataNodeId(), dataNode);
    }

    CnToDnInternalServiceAsyncRequestManager.getInstance()
        .sendAsyncRequestWithRetry(changeDataNodeStatusContext);

    for (Map.Entry<Integer, TSStatus> entry :
        changeDataNodeStatusContext.getResponseMap().entrySet()) {
      long currentTime = System.nanoTime();

      int dataNodeId = entry.getKey();
      NodeStatus nodeStatus = nodeStatusMap.get(dataNodeId);
      RegionStatus regionStatus = RegionStatus.valueOf(nodeStatus.getStatus());
      // Force updating NodeStatus
      configManager
          .getLoadManager()
          .forceUpdateNodeCache(
              NodeType.DataNode, dataNodeId, new NodeHeartbeatSample(currentTime, nodeStatus));

      Map<TConsensusGroupId, Map<Integer, RegionHeartbeatSample>> heartbeatSampleMap =
          new TreeMap<>();
      // Force update RegionStatus
      configManager
          .getPartitionManager()
          .getAllReplicaSets(entry.getKey())
          .forEach(
              replicaSet ->
                  heartbeatSampleMap.put(
                      replicaSet.getRegionId(),
                      Collections.singletonMap(
                          dataNodeId, new RegionHeartbeatSample(currentTime, regionStatus))));
      configManager.getLoadManager().forceUpdateRegionGroupCache(heartbeatSampleMap);
    }
  }

  /**
   * Retrieves all region migration plans for the specified removed DataNodes.
   *
   * @param removedDataNodes the list of DataNodes from which to obtain migration plans
   * @return a list of region migration plans associated with the removed DataNodes
   */
  public List<RegionMigrationPlan> getRegionMigrationPlans(
      List<TDataNodeLocation> removedDataNodes) {
    List<RegionMigrationPlan> regionMigrationPlans = new ArrayList<>();
    for (TDataNodeLocation removedDataNode : removedDataNodes) {
      List<TConsensusGroupId> migratedDataNodeRegions = getMigratedDataNodeRegions(removedDataNode);
      regionMigrationPlans.addAll(
          migratedDataNodeRegions.stream()
              .map(regionId -> RegionMigrationPlan.create(regionId, removedDataNode))
              .collect(Collectors.toList()));
    }
    return regionMigrationPlans;
  }

  /**
   * Broadcasts DataNodes' status change, preventing disabled DataNodes from accepting read or write
   * requests.
   *
   * @param dataNodes the list of DataNodes that require broadcast status changes
   */
  public void broadcastDataNodeStatusChange(List<TDataNodeLocation> dataNodes) {
    String dataNodesString =
        dataNodes.stream()
            .map(RegionMaintainHandler::getIdWithRpcEndpoint)
            .collect(Collectors.joining(", "));
    LOGGER.info(
        "{}, BroadcastDataNodeStatusChange start, dataNode: {}",
        REMOVE_DATANODE_PROCESS,
        dataNodesString);

    List<TDataNodeConfiguration> otherOnlineDataNodes =
        configManager.getNodeManager().filterDataNodeThroughStatus(NodeStatus.Running).stream()
            .filter(node -> !dataNodes.contains(node.getLocation()))
            .collect(Collectors.toList());

    DataNodeAsyncRequestContext<TCleanDataNodeCacheReq, TSStatus> cleanDataNodeCacheContext =
        new DataNodeAsyncRequestContext<>(CnToDnAsyncRequestType.CLEAN_DATA_NODE_CACHE);

    for (TDataNodeConfiguration node : otherOnlineDataNodes) {
      TCleanDataNodeCacheReq disableReq = new TCleanDataNodeCacheReq(dataNodes);
      cleanDataNodeCacheContext.putRequest(node.getLocation().getDataNodeId(), disableReq);
      cleanDataNodeCacheContext.putNodeLocation(
          node.getLocation().getDataNodeId(), node.getLocation());
    }

    CnToDnInternalServiceAsyncRequestManager.getInstance()
        .sendAsyncRequestWithRetry(cleanDataNodeCacheContext);

    for (Map.Entry<Integer, TSStatus> entry :
        cleanDataNodeCacheContext.getResponseMap().entrySet()) {
      if (!isSucceed(entry.getValue())) {
        LOGGER.error(
            "{}, BroadcastDataNodeStatusChange meets error, status change dataNodes: {}, error datanode: {}",
            REMOVE_DATANODE_PROCESS,
            dataNodesString,
            entry.getValue());
        return;
      }
    }

    LOGGER.info(
        "{}, BroadcastDataNodeStatusChange finished, dataNode: {}",
        REMOVE_DATANODE_PROCESS,
        dataNodesString);
  }

  /**
   * Removes a batch of DataNodes from the node information.
   *
   * @param removedDataNodes the list of DataNodeLocations to be removed
   */
  public void removeDataNodePersistence(List<TDataNodeLocation> removedDataNodes) {
    // Remove consensus record
    try {
      configManager.getConsensusManager().write(new RemoveDataNodePlan(removedDataNodes));
    } catch (ConsensusException e) {
      LOGGER.warn("Failed in the write API executing the consensus layer due to: ", e);
    }

    // Adjust maxRegionGroupNum
    configManager.getClusterSchemaManager().adjustMaxRegionGroupNum();

    // Remove metrics
    for (TDataNodeLocation dataNodeLocation : removedDataNodes) {
      PartitionMetrics.unbindDataNodePartitionMetricsWhenUpdate(
          MetricService.getInstance(),
          NodeUrlUtils.convertTEndPointUrl(dataNodeLocation.getClientRpcEndPoint()));
    }
  }

  /**
   * Stops the specified old DataNodes.
   *
   * @param removedDataNodes the list of DataNodeLocations to be stopped
   */
  public void stopDataNodes(List<TDataNodeLocation> removedDataNodes) {

    LOGGER.info(
        "{}, Begin to stop DataNodes and kill the DataNode process: {}",
        REMOVE_DATANODE_PROCESS,
        removedDataNodes);

<<<<<<< HEAD
    DataNodeAsyncRequestContext<TStopDataNodeReq, TSStatus> stopDataNodesContext =
        new DataNodeAsyncRequestContext<>(CnToDnRequestType.STOP_DATA_NODE);
=======
    DataNodeAsyncRequestContext<TDataNodeLocation, TSStatus> stopDataNodesContext =
        new DataNodeAsyncRequestContext<>(CnToDnAsyncRequestType.STOP_DATA_NODE);
>>>>>>> 4e792002

    for (TDataNodeLocation dataNode : removedDataNodes) {
      stopDataNodesContext.putRequest(dataNode.getDataNodeId(), new TStopDataNodeReq(true));
      stopDataNodesContext.putNodeLocation(dataNode.getDataNodeId(), dataNode);
    }

    CnToDnInternalServiceAsyncRequestManager.getInstance()
        .sendAsyncRequestWithRetry(stopDataNodesContext);

    for (Map.Entry<Integer, TSStatus> entry : stopDataNodesContext.getResponseMap().entrySet()) {
      configManager.getLoadManager().removeNodeCache(entry.getKey());
      if (!isSucceed(entry.getValue())) {
        LOGGER.error(
            "{}, Stop Data Node meets error, error datanode: {}",
            REMOVE_DATANODE_PROCESS,
            entry.getValue());
      } else {
        LOGGER.info("{}, Stop Data Node {} success.", REMOVE_DATANODE_PROCESS, entry.getKey());
      }
    }
  }

  /**
   * Checks if the RemoveDataNode request is valid.
   *
   * @param removeDataNodePlan the RemoveDataNodeReq to be validated
   * @return SUCCEED_STATUS if the request is valid
   */
  public DataNodeToStatusResp checkRemoveDataNodeRequest(RemoveDataNodePlan removeDataNodePlan) {
    DataNodeToStatusResp dataSet = new DataNodeToStatusResp();
    dataSet.setStatus(new TSStatus(TSStatusCode.SUCCESS_STATUS.getStatusCode()));

    TSStatus status = checkClusterProtocol();
    if (isFailed(status)) {
      dataSet.setStatus(status);
      return dataSet;
    }
    status = checkRegionReplication(removeDataNodePlan);
    if (isFailed(status)) {
      dataSet.setStatus(status);
      return dataSet;
    }

    status = checkDataNodeExist(removeDataNodePlan);
    if (isFailed(status)) {
      dataSet.setStatus(status);
      return dataSet;
    }

    status = checkAllowRemoveDataNodes(removeDataNodePlan);
    if (isFailed(status)) {
      dataSet.setStatus(status);
      return dataSet;
    }

    return dataSet;
  }

  /**
   * Checks the cluster protocol. Removing a DataNode is not supported in standalone mode.
   *
   * @return SUCCEED_STATUS if the cluster is not in standalone mode, REMOVE_DATANODE_FAILED
   *     otherwise
   */
  private TSStatus checkClusterProtocol() {
    TSStatus status = new TSStatus(TSStatusCode.SUCCESS_STATUS.getStatusCode());
    if (CONF.getDataRegionConsensusProtocolClass().equals(SIMPLE_CONSENSUS)
        || CONF.getSchemaRegionConsensusProtocolClass().equals(SIMPLE_CONSENSUS)) {
      status.setCode(TSStatusCode.REMOVE_DATANODE_ERROR.getStatusCode());
      status.setMessage("SimpleConsensus protocol is not supported to remove data node");
    }
    return status;
  }

  /**
   * Checks whether the cluster has enough DataNodes to maintain the required number of
   * RegionReplicas.
   *
   * @param removeDataNodePlan the RemoveDataNodeReq to be evaluated
   * @return SUCCEED_STATUS if the number of DataNodes is sufficient, LACK_REPLICATION otherwise
   */
  public TSStatus checkRegionReplication(RemoveDataNodePlan removeDataNodePlan) {
    TSStatus status = new TSStatus(TSStatusCode.SUCCESS_STATUS.getStatusCode());
    List<TDataNodeLocation> removedDataNodes = removeDataNodePlan.getDataNodeLocations();

    int availableDatanodeSize =
        configManager
            .getNodeManager()
            .filterDataNodeThroughStatus(NodeStatus.Running, NodeStatus.ReadOnly)
            .size();
    // when the configuration is one replication, it will be failed if the data node is not in
    // running state.
    if (CONF.getSchemaReplicationFactor() == 1 || CONF.getDataReplicationFactor() == 1) {
      for (TDataNodeLocation dataNodeLocation : removedDataNodes) {
        // check whether removed data node is in running state
        if (!NodeStatus.Running.equals(
            configManager.getLoadManager().getNodeStatus(dataNodeLocation.getDataNodeId()))) {
          removedDataNodes.remove(dataNodeLocation);
          LOGGER.error(
              "Failed to remove data node {} because it is not in running and the configuration of cluster is one replication",
              dataNodeLocation);
        }
        if (removedDataNodes.isEmpty()) {
          status.setCode(TSStatusCode.NO_ENOUGH_DATANODE.getStatusCode());
          status.setMessage("Failed to remove all requested data nodes");
          return status;
        }
      }
    }

    int removedDataNodeSize =
        (int)
            removeDataNodePlan.getDataNodeLocations().stream()
                .filter(
                    x ->
                        configManager.getLoadManager().getNodeStatus(x.getDataNodeId())
                            != NodeStatus.Unknown)
                .count();
    if (availableDatanodeSize - removedDataNodeSize < NodeInfo.getMinimumDataNode()) {
      status.setCode(TSStatusCode.NO_ENOUGH_DATANODE.getStatusCode());
      status.setMessage(
          String.format(
              "Can't remove datanode due to the limit of replication factor, "
                  + "availableDataNodeSize: %s, maxReplicaFactor: %s, max allowed removed Data Node size is: %s",
              availableDatanodeSize,
              NodeInfo.getMinimumDataNode(),
              (availableDatanodeSize - NodeInfo.getMinimumDataNode())));
    }
    return status;
  }

  /**
   * Checks whether all DataNodes specified for deletion exist in the cluster.
   *
   * @param removeDataNodePlan the RemoveDataNodeReq containing the DataNodes to be checked
   * @return SUCCEED_STATUS if all specified DataNodes exist in the cluster, DATANODE_NOT_EXIST
   *     otherwise
   */
  private TSStatus checkDataNodeExist(RemoveDataNodePlan removeDataNodePlan) {
    TSStatus status = new TSStatus(TSStatusCode.SUCCESS_STATUS.getStatusCode());

    List<TDataNodeLocation> allDataNodes =
        configManager.getNodeManager().getRegisteredDataNodes().stream()
            .map(TDataNodeConfiguration::getLocation)
            .collect(Collectors.toList());
    boolean hasNotExistNode =
        removeDataNodePlan.getDataNodeLocations().stream()
            .anyMatch(loc -> !allDataNodes.contains(loc));
    if (hasNotExistNode) {
      status.setCode(TSStatusCode.DATANODE_NOT_EXIST.getStatusCode());
      status.setMessage("there exist Data Node in request but not in cluster");
    }
    return status;
  }

  /**
   * Checks if it is allowed to remove the specified DataNodes from the cluster.
   *
   * @param removeDataNodePlan the RemoveDataNodeReq to be evaluated
   * @return SUCCEED_STATUS if the request is valid, otherwise an appropriate error status
   */
  public TSStatus checkAllowRemoveDataNodes(RemoveDataNodePlan removeDataNodePlan) {
    return configManager
        .getProcedureManager()
        .checkRemoveDataNodes(removeDataNodePlan.getDataNodeLocations());
  }

  /**
   * Retrieves all consensus group IDs from the specified removed DataNodes.
   *
   * @param removedDataNodes the list of removed DataNodes
   * @return a set of TConsensusGroupId representing the consensus groups associated with the
   *     removed DataNodes
   */
  public Set<TConsensusGroupId> getRemovedDataNodesRegionSet(
      List<TDataNodeLocation> removedDataNodes) {
    return removedDataNodes.stream()
        .map(this::getMigratedDataNodeRegions)
        .flatMap(List::stream)
        .collect(Collectors.toSet());
  }

  /**
   * Retrieves all consensus group IDs from the specified DataNode.
   *
   * @param removedDataNode the DataNode to be removed
   * @return a list of group IDs that need to be migrated
   */
  public List<TConsensusGroupId> getMigratedDataNodeRegions(TDataNodeLocation removedDataNode) {
    return configManager.getPartitionManager().getAllReplicaSets().stream()
        .filter(
            replicaSet ->
                replicaSet.getDataNodeLocations().contains(removedDataNode)
                    && replicaSet.regionId.getType() != TConsensusGroupType.ConfigRegion)
        .map(TRegionReplicaSet::getRegionId)
        .collect(Collectors.toList());
  }
}<|MERGE_RESOLUTION|>--- conflicted
+++ resolved
@@ -265,13 +265,8 @@
         REMOVE_DATANODE_PROCESS,
         removedDataNodes);
 
-<<<<<<< HEAD
     DataNodeAsyncRequestContext<TStopDataNodeReq, TSStatus> stopDataNodesContext =
-        new DataNodeAsyncRequestContext<>(CnToDnRequestType.STOP_DATA_NODE);
-=======
-    DataNodeAsyncRequestContext<TDataNodeLocation, TSStatus> stopDataNodesContext =
         new DataNodeAsyncRequestContext<>(CnToDnAsyncRequestType.STOP_DATA_NODE);
->>>>>>> 4e792002
 
     for (TDataNodeLocation dataNode : removedDataNodes) {
       stopDataNodesContext.putRequest(dataNode.getDataNodeId(), new TStopDataNodeReq(true));
