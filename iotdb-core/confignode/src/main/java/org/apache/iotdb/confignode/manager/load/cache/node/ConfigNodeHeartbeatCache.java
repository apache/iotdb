/*
 * Licensed to the Apache Software Foundation (ASF) under one
 * or more contributor license agreements.  See the NOTICE file
 * distributed with this work for additional information
 * regarding copyright ownership.  The ASF licenses this file
 * to you under the Apache License, Version 2.0 (the
 * "License"); you may not use this file except in compliance
 * with the License.  You may obtain a copy of the License at
 *
 *     http://www.apache.org/licenses/LICENSE-2.0
 *
 * Unless required by applicable law or agreed to in writing,
 * software distributed under the License is distributed on an
 * "AS IS" BASIS, WITHOUT WARRANTIES OR CONDITIONS OF ANY
 * KIND, either express or implied.  See the License for the
 * specific language governing permissions and limitations
 * under the License.
 */

package org.apache.iotdb.confignode.manager.load.cache.node;

import org.apache.iotdb.commons.cluster.NodeStatus;
import org.apache.iotdb.confignode.conf.ConfigNodeDescriptor;
import org.apache.iotdb.confignode.manager.load.cache.AbstractHeartbeatSample;

import java.util.Collections;
import java.util.List;

/** Heartbeat cache for cluster ConfigNodes. */
public class ConfigNodeHeartbeatCache extends BaseNodeCache {

  /** Only get CURRENT_NODE_ID here due to initialization order. */
  public static final int CURRENT_NODE_ID =
      ConfigNodeDescriptor.getInstance().getConf().getConfigNodeId();

  public static final NodeStatistics CURRENT_NODE_STATISTICS =
      new NodeStatistics(0, NodeStatus.Running, null, 0);

  /** Constructor for create ConfigNodeHeartbeatCache with default NodeStatistics. */
  public ConfigNodeHeartbeatCache(int configNodeId) {
    super(configNodeId);
  }

  /** Constructor only for ConfigNode-leader. */
  public ConfigNodeHeartbeatCache(int configNodeId, NodeStatistics statistics) {
    super(configNodeId);
    this.currentStatistics.set(statistics);
  }

  @Override
  public synchronized void updateCurrentStatistics(boolean forceUpdate) {
    // Skip itself and the Removing status can not be updated
    if (nodeId == CURRENT_NODE_ID || NodeStatus.Removing.equals(getNodeStatus())) {
      return;
    }

    NodeHeartbeatSample lastSample;
    // Update Node status
    NodeStatus status;
    long currentNanoTime = System.nanoTime();
    final List<AbstractHeartbeatSample> heartbeatHistory;
    synchronized (slidingWindow) {
      lastSample = (NodeHeartbeatSample) getLastSample();
      heartbeatHistory = Collections.unmodifiableList(slidingWindow);

<<<<<<< HEAD
    // Update Node status
    NodeStatus status;
    long currentNanoTime = System.nanoTime();
    if (lastSample == null) {
      /* First heartbeat not received from this ConfigNode, status is UNKNOWN */
      status = NodeStatus.Unknown;
    } else if (!failureDetector.isAvailable(nodeId, heartbeatHistory)) {
      /* Failure detector decides that this ConfigNode is UNKNOWN */
      status = NodeStatus.Unknown;
    } else {
      status = lastSample.getStatus();
=======
      if (lastSample == null) {
        /* First heartbeat not received from this ConfigNode, status is UNKNOWN */
        status = NodeStatus.Unknown;
      } else if (!failureDetector.isAvailable(heartbeatHistory)) {
        /* Failure detector decides that this ConfigNode is UNKNOWN */
        status = NodeStatus.Unknown;
      } else {
        status = lastSample.getStatus();
      }
>>>>>>> 06c0911a
    }

    /* Update loadScore */
    // Only consider Running ConfigNode as available currently
    // TODO: Construct load score module
    long loadScore = NodeStatus.isNormalStatus(status) ? 0 : Long.MAX_VALUE;

    currentStatistics.set(new NodeStatistics(currentNanoTime, status, null, loadScore));
  }
}<|MERGE_RESOLUTION|>--- conflicted
+++ resolved
@@ -63,19 +63,6 @@
       lastSample = (NodeHeartbeatSample) getLastSample();
       heartbeatHistory = Collections.unmodifiableList(slidingWindow);
 
-<<<<<<< HEAD
-    // Update Node status
-    NodeStatus status;
-    long currentNanoTime = System.nanoTime();
-    if (lastSample == null) {
-      /* First heartbeat not received from this ConfigNode, status is UNKNOWN */
-      status = NodeStatus.Unknown;
-    } else if (!failureDetector.isAvailable(nodeId, heartbeatHistory)) {
-      /* Failure detector decides that this ConfigNode is UNKNOWN */
-      status = NodeStatus.Unknown;
-    } else {
-      status = lastSample.getStatus();
-=======
       if (lastSample == null) {
         /* First heartbeat not received from this ConfigNode, status is UNKNOWN */
         status = NodeStatus.Unknown;
@@ -85,7 +72,6 @@
       } else {
         status = lastSample.getStatus();
       }
->>>>>>> 06c0911a
     }
 
     /* Update loadScore */
