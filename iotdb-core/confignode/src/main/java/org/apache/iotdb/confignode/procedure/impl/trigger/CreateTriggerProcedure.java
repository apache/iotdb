--- conflicted
+++ resolved
@@ -291,10 +291,6 @@
 
   @Override
   public int hashCode() {
-<<<<<<< HEAD
-    return Objects.hash(this.triggerInformation);
-=======
     return Objects.hash(getProcId(), getState(), triggerInformation);
->>>>>>> 47d6982b
   }
 }