--- conflicted
+++ resolved
@@ -413,71 +413,6 @@
     return infoMap;
   }
 
-<<<<<<< HEAD
-  /**
-   * Update TTL for the specific Database or all databases in a path
-   *
-   * @param setTTLPlan setTTLPlan
-   * @return {@link TSStatusCode#SUCCESS_STATUS} if successfully update the TTL, {@link
-   *     TSStatusCode#DATABASE_NOT_EXIST} if the path doesn't exist
-   */
-  public TSStatus setTTL(SetTTLPlan setTTLPlan, boolean isGeneratedByPipe) {
-
-    Map<String, TDatabaseSchema> storageSchemaMap =
-        clusterSchemaInfo.getMatchedDatabaseSchemasByOneName(setTTLPlan.getDatabasePathPattern());
-
-    if (storageSchemaMap.isEmpty()) {
-      return RpcUtils.getStatus(
-          TSStatusCode.DATABASE_NOT_EXIST,
-          "Path [" + new PartialPath(setTTLPlan.getDatabasePathPattern()) + "] does not exist");
-    }
-
-    // Map<DataNodeId, TDataNodeLocation>
-    Map<Integer, TDataNodeLocation> dataNodeLocationMap = new ConcurrentHashMap<>();
-    // Map<DataNodeId, DatabasePatterns>
-    Map<Integer, List<String>> dnlToSgMap = new ConcurrentHashMap<>();
-    for (String database : storageSchemaMap.keySet()) {
-      // Get related DataNodes
-      Set<TDataNodeLocation> dataNodeLocations =
-          getPartitionManager()
-              .getDatabaseRelatedDataNodes(database, TConsensusGroupType.DataRegion);
-
-      for (TDataNodeLocation dataNodeLocation : dataNodeLocations) {
-        dataNodeLocationMap.putIfAbsent(dataNodeLocation.getDataNodeId(), dataNodeLocation);
-        dnlToSgMap
-            .computeIfAbsent(dataNodeLocation.getDataNodeId(), empty -> new ArrayList<>())
-            .add(database);
-      }
-    }
-    LOGGER.info("Set TTL for DataNodes: {} to {}", dnlToSgMap.keySet(), setTTLPlan.getTTL());
-
-    AsyncClientHandler<TSetTTLReq, TSStatus> clientHandler =
-        new AsyncClientHandler<>(DataNodeRequestType.SET_TTL);
-    dnlToSgMap
-        .keySet()
-        .forEach(
-            dataNodeId -> {
-              TSetTTLReq setTTLReq =
-                  new TSetTTLReq(dnlToSgMap.get(dataNodeId), setTTLPlan.getTTL());
-              clientHandler.putRequest(dataNodeId, setTTLReq);
-              clientHandler.putDataNodeLocation(dataNodeId, dataNodeLocationMap.get(dataNodeId));
-            });
-    // TODO: Check response
-    AsyncDataNodeClientPool.getInstance().sendAsyncRequestToDataNodeWithRetry(clientHandler);
-
-    try {
-      return getConsensusManager()
-          .write(isGeneratedByPipe ? new PipeEnrichedPlan(setTTLPlan) : setTTLPlan);
-    } catch (ConsensusException e) {
-      LOGGER.warn(CONSENSUS_WRITE_ERROR, e);
-      TSStatus result = new TSStatus(TSStatusCode.EXECUTE_STATEMENT_ERROR.getStatusCode());
-      result.setMessage(e.getMessage());
-      return result;
-    }
-  }
-
-=======
->>>>>>> b231a1c7
   public TSStatus setSchemaReplicationFactor(
       SetSchemaReplicationFactorPlan setSchemaReplicationFactorPlan) {
     // TODO: Inform DataNodes
