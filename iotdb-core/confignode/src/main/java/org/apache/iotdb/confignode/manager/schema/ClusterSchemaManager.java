/*
 * Licensed to the Apache Software Foundation (ASF) under one
 * or more contributor license agreements.  See the NOTICE file
 * distributed with this work for additional information
 * regarding copyright ownership.  The ASF licenses this file
 * to you under the Apache License, Version 2.0 (the
 * "License"); you may not use this file except in compliance
 * with the License.  You may obtain a copy of the License at
 *
 *     http://www.apache.org/licenses/LICENSE-2.0
 *
 * Unless required by applicable law or agreed to in writing,
 * software distributed under the License is distributed on an
 * "AS IS" BASIS, WITHOUT WARRANTIES OR CONDITIONS OF ANY
 * KIND, either express or implied.  See the License for the
 * specific language governing permissions and limitations
 * under the License.
 */

package org.apache.iotdb.confignode.manager.schema;

import org.apache.iotdb.common.rpc.thrift.TConsensusGroupType;
import org.apache.iotdb.common.rpc.thrift.TDataNodeLocation;
import org.apache.iotdb.common.rpc.thrift.TSStatus;
import org.apache.iotdb.commons.conf.CommonDescriptor;
import org.apache.iotdb.commons.exception.MetadataException;
import org.apache.iotdb.commons.path.PartialPath;
import org.apache.iotdb.commons.path.PathPatternTree;
import org.apache.iotdb.commons.schema.SchemaConstant;
import org.apache.iotdb.commons.schema.table.TreeViewSchema;
import org.apache.iotdb.commons.schema.table.TsTable;
import org.apache.iotdb.commons.schema.table.TsTableInternalRPCUtil;
import org.apache.iotdb.commons.schema.table.column.TsTableColumnCategory;
import org.apache.iotdb.commons.schema.table.column.TsTableColumnSchema;
import org.apache.iotdb.commons.service.metric.MetricService;
import org.apache.iotdb.commons.utils.PathUtils;
import org.apache.iotdb.commons.utils.StatusUtils;
import org.apache.iotdb.confignode.client.async.CnToDnAsyncRequestType;
import org.apache.iotdb.confignode.client.async.CnToDnInternalServiceAsyncRequestManager;
import org.apache.iotdb.confignode.client.async.handlers.DataNodeAsyncRequestContext;
import org.apache.iotdb.confignode.conf.ConfigNodeConfig;
import org.apache.iotdb.confignode.conf.ConfigNodeDescriptor;
import org.apache.iotdb.confignode.consensus.request.ConfigPhysicalPlan;
import org.apache.iotdb.confignode.consensus.request.read.database.CountDatabasePlan;
import org.apache.iotdb.confignode.consensus.request.read.database.GetDatabasePlan;
import org.apache.iotdb.confignode.consensus.request.read.table.DescTable4InformationSchemaPlan;
import org.apache.iotdb.confignode.consensus.request.read.table.DescTablePlan;
import org.apache.iotdb.confignode.consensus.request.read.table.FetchTablePlan;
import org.apache.iotdb.confignode.consensus.request.read.table.ShowTable4InformationSchemaPlan;
import org.apache.iotdb.confignode.consensus.request.read.table.ShowTablePlan;
import org.apache.iotdb.confignode.consensus.request.read.template.GetAllSchemaTemplatePlan;
import org.apache.iotdb.confignode.consensus.request.read.template.GetAllTemplateSetInfoPlan;
import org.apache.iotdb.confignode.consensus.request.read.template.GetPathsSetTemplatePlan;
import org.apache.iotdb.confignode.consensus.request.read.template.GetSchemaTemplatePlan;
import org.apache.iotdb.confignode.consensus.request.read.template.GetTemplateSetInfoPlan;
import org.apache.iotdb.confignode.consensus.request.write.database.AdjustMaxRegionGroupNumPlan;
import org.apache.iotdb.confignode.consensus.request.write.database.DatabaseSchemaPlan;
import org.apache.iotdb.confignode.consensus.request.write.database.DeleteDatabasePlan;
import org.apache.iotdb.confignode.consensus.request.write.database.SetDataReplicationFactorPlan;
import org.apache.iotdb.confignode.consensus.request.write.database.SetSchemaReplicationFactorPlan;
import org.apache.iotdb.confignode.consensus.request.write.database.SetTimePartitionIntervalPlan;
import org.apache.iotdb.confignode.consensus.request.write.pipe.payload.PipeEnrichedPlan;
import org.apache.iotdb.confignode.consensus.request.write.template.CreateSchemaTemplatePlan;
import org.apache.iotdb.confignode.consensus.request.write.template.DropSchemaTemplatePlan;
import org.apache.iotdb.confignode.consensus.request.write.template.ExtendSchemaTemplatePlan;
import org.apache.iotdb.confignode.consensus.request.write.template.PreUnsetSchemaTemplatePlan;
import org.apache.iotdb.confignode.consensus.request.write.template.RollbackPreUnsetSchemaTemplatePlan;
import org.apache.iotdb.confignode.consensus.request.write.template.UnsetSchemaTemplatePlan;
import org.apache.iotdb.confignode.consensus.response.database.CountDatabaseResp;
import org.apache.iotdb.confignode.consensus.response.database.DatabaseSchemaResp;
import org.apache.iotdb.confignode.consensus.response.partition.PathInfoResp;
import org.apache.iotdb.confignode.consensus.response.table.DescTable4InformationSchemaResp;
import org.apache.iotdb.confignode.consensus.response.table.DescTableResp;
import org.apache.iotdb.confignode.consensus.response.table.FetchTableResp;
import org.apache.iotdb.confignode.consensus.response.table.ShowTable4InformationSchemaResp;
import org.apache.iotdb.confignode.consensus.response.table.ShowTableResp;
import org.apache.iotdb.confignode.consensus.response.template.AllTemplateSetInfoResp;
import org.apache.iotdb.confignode.consensus.response.template.TemplateInfoResp;
import org.apache.iotdb.confignode.consensus.response.template.TemplateSetInfoResp;
import org.apache.iotdb.confignode.exception.DatabaseNotExistsException;
import org.apache.iotdb.confignode.manager.ConfigManager;
import org.apache.iotdb.confignode.manager.consensus.ConsensusManager;
import org.apache.iotdb.confignode.manager.node.NodeManager;
import org.apache.iotdb.confignode.manager.partition.PartitionManager;
import org.apache.iotdb.confignode.manager.partition.PartitionMetrics;
import org.apache.iotdb.confignode.persistence.schema.ClusterSchemaInfo;
import org.apache.iotdb.confignode.rpc.thrift.TDatabaseInfo;
import org.apache.iotdb.confignode.rpc.thrift.TDatabaseSchema;
import org.apache.iotdb.confignode.rpc.thrift.TDescTable4InformationSchemaResp;
import org.apache.iotdb.confignode.rpc.thrift.TDescTableResp;
import org.apache.iotdb.confignode.rpc.thrift.TFetchTableResp;
import org.apache.iotdb.confignode.rpc.thrift.TGetAllTemplatesResp;
import org.apache.iotdb.confignode.rpc.thrift.TGetPathsSetTemplatesResp;
import org.apache.iotdb.confignode.rpc.thrift.TGetTemplateResp;
import org.apache.iotdb.confignode.rpc.thrift.TShowDatabaseResp;
import org.apache.iotdb.confignode.rpc.thrift.TShowTable4InformationSchemaResp;
import org.apache.iotdb.confignode.rpc.thrift.TShowTableResp;
import org.apache.iotdb.consensus.exception.ConsensusException;
import org.apache.iotdb.db.schemaengine.template.Template;
import org.apache.iotdb.db.schemaengine.template.TemplateInternalRPCUpdateType;
import org.apache.iotdb.db.schemaengine.template.TemplateInternalRPCUtil;
import org.apache.iotdb.db.schemaengine.template.alter.TemplateExtendInfo;
import org.apache.iotdb.db.utils.SchemaUtils;
import org.apache.iotdb.mpp.rpc.thrift.TUpdateTemplateReq;
import org.apache.iotdb.rpc.RpcUtils;
import org.apache.iotdb.rpc.TSStatusCode;

import org.apache.tsfile.file.metadata.IDeviceID;
import org.apache.tsfile.utils.Pair;
import org.slf4j.Logger;
import org.slf4j.LoggerFactory;

import java.nio.ByteBuffer;
import java.util.ArrayList;
import java.util.List;
import java.util.Map;
import java.util.Objects;
import java.util.Optional;
import java.util.Set;
import java.util.concurrent.ConcurrentHashMap;
import java.util.concurrent.locks.ReentrantLock;
import java.util.stream.Collectors;

/** The ClusterSchemaManager Manages cluster schemaengine read and write requests. */
public class ClusterSchemaManager {

  private static final Logger LOGGER = LoggerFactory.getLogger(ClusterSchemaManager.class);

  private static final ConfigNodeConfig CONF = ConfigNodeDescriptor.getInstance().getConf();
  private static final int SCHEMA_REGION_PER_DATA_NODE = CONF.getSchemaRegionPerDataNode();
  private static final int DATA_REGION_PER_DATA_NODE = CONF.getDataRegionPerDataNode();

  private final ConfigManager configManager;
  private final ClusterSchemaInfo clusterSchemaInfo;
  private final ClusterSchemaQuotaStatistics schemaQuotaStatistics;
  private final ReentrantLock createDatabaseLock = new ReentrantLock();

  private static final String CONSENSUS_READ_ERROR =
      "Failed in the read API executing the consensus layer due to: ";

  private static final String CONSENSUS_WRITE_ERROR =
      "Failed in the write API executing the consensus layer due to: ";

  public ClusterSchemaManager(
      final ConfigManager configManager,
      final ClusterSchemaInfo clusterSchemaInfo,
      final ClusterSchemaQuotaStatistics schemaQuotaStatistics) {
    this.configManager = configManager;
    this.clusterSchemaInfo = clusterSchemaInfo;
    this.schemaQuotaStatistics = schemaQuotaStatistics;
  }

  // ======================================================
  // Consensus read/write interfaces
  // ======================================================

  /** Set Database */
  public TSStatus setDatabase(
      final DatabaseSchemaPlan databaseSchemaPlan, final boolean isGeneratedByPipe) {
    TSStatus result;

    final TDatabaseSchema schema = databaseSchemaPlan.getSchema();
    if (getPartitionManager().isDatabasePreDeleted(schema.getName())) {
      return RpcUtils.getStatus(
          TSStatusCode.METADATA_ERROR,
          String.format("Some other task is deleting database %s", schema.getName()));
    }

    createDatabaseLock.lock();
    try {
      clusterSchemaInfo.isDatabaseNameValid(
          schema.getName(), schema.isSetIsTableModel() && schema.isIsTableModel());
      if (!schema.getName().equals(SchemaConstant.SYSTEM_DATABASE)) {
        clusterSchemaInfo.checkDatabaseLimit();
      }
      // Cache DatabaseSchema
      result =
          getConsensusManager()
              .write(
                  isGeneratedByPipe
                      ? new PipeEnrichedPlan(databaseSchemaPlan)
                      : databaseSchemaPlan);
      // set ttl
      if (schema.isSetTTL()) {
        result = configManager.getTTLManager().setTTL(databaseSchemaPlan, isGeneratedByPipe);
      }
      // Bind Database metrics
      PartitionMetrics.bindDatabaseRelatedMetricsWhenUpdate(
          MetricService.getInstance(),
          configManager,
          schema.getName(),
          schema.getDataReplicationFactor(),
          schema.getSchemaReplicationFactor());
      // Adjust the maximum RegionGroup number of each Database
      adjustMaxRegionGroupNum();
    } catch (final ConsensusException e) {
      LOGGER.warn(CONSENSUS_WRITE_ERROR, e);
      result = new TSStatus(TSStatusCode.EXECUTE_STATEMENT_ERROR.getStatusCode());
      result.setMessage(e.getMessage());
    } catch (final MetadataException metadataException) {
      // Reject if Database already set
      result = new TSStatus(metadataException.getErrorCode());
      result.setMessage(metadataException.getMessage());
    } finally {
      createDatabaseLock.unlock();
    }

    return result;
  }

  /** Alter Database */
  public TSStatus alterDatabase(
      final DatabaseSchemaPlan databaseSchemaPlan, final boolean isGeneratedByPipe) {
    TSStatus result;
    final TDatabaseSchema databaseSchema = databaseSchemaPlan.getSchema();

    if (!isDatabaseExist(databaseSchema.getName())) {
      // Reject if Database doesn't exist
      result = new TSStatus(TSStatusCode.DATABASE_NOT_EXIST.getStatusCode());
      result.setMessage(
          "Failed to alter database. The Database " + databaseSchema.getName() + " doesn't exist.");
      return result;
    }

    if (databaseSchema.isSetMinSchemaRegionGroupNum()) {
      // Validate alter SchemaRegionGroupNum
      final int minSchemaRegionGroupNum =
          getMinRegionGroupNum(databaseSchema.getName(), TConsensusGroupType.SchemaRegion);
      if (databaseSchema.getMinSchemaRegionGroupNum() <= minSchemaRegionGroupNum) {
        result = new TSStatus(TSStatusCode.DATABASE_CONFIG_ERROR.getStatusCode());
        result.setMessage(
            String.format(
                "Failed to alter database. The SchemaRegionGroupNum could only be increased. "
                    + "Current SchemaRegionGroupNum: %d, Alter SchemaRegionGroupNum: %d",
                minSchemaRegionGroupNum, databaseSchema.getMinSchemaRegionGroupNum()));
        return result;
      }
    }
    if (databaseSchema.isSetMinDataRegionGroupNum()) {
      // Validate alter DataRegionGroupNum
      final int minDataRegionGroupNum =
          getMinRegionGroupNum(databaseSchema.getName(), TConsensusGroupType.DataRegion);
      if (databaseSchema.getMinDataRegionGroupNum() <= minDataRegionGroupNum) {
        result = new TSStatus(TSStatusCode.DATABASE_CONFIG_ERROR.getStatusCode());
        result.setMessage(
            String.format(
                "Failed to alter database. The DataRegionGroupNum could only be increased. "
                    + "Current DataRegionGroupNum: %d, Alter DataRegionGroupNum: %d",
                minDataRegionGroupNum, databaseSchema.getMinDataRegionGroupNum()));
        return result;
      }
    }

    // Alter DatabaseSchema
    try {
      result =
          getConsensusManager()
              .write(
                  isGeneratedByPipe
                      ? new PipeEnrichedPlan(databaseSchemaPlan)
                      : databaseSchemaPlan);
      PartitionMetrics.bindDatabaseReplicationFactorMetricsWhenUpdate(
          MetricService.getInstance(),
          databaseSchemaPlan.getSchema().getName(),
          databaseSchemaPlan.getSchema().getDataReplicationFactor(),
          databaseSchemaPlan.getSchema().getSchemaReplicationFactor());
      return result;
    } catch (final ConsensusException e) {
      LOGGER.warn(CONSENSUS_WRITE_ERROR, e);
      result = new TSStatus(TSStatusCode.EXECUTE_STATEMENT_ERROR.getStatusCode());
      result.setMessage(e.getMessage());
      return result;
    }
  }

  /** Delete DatabaseSchema. */
  public TSStatus deleteDatabase(
      final DeleteDatabasePlan deleteDatabasePlan, final boolean isGeneratedByPipe) {
    TSStatus result;
    try {
      result =
          getConsensusManager()
              .write(
                  isGeneratedByPipe
                      ? new PipeEnrichedPlan(deleteDatabasePlan)
                      : deleteDatabasePlan);
    } catch (final ConsensusException e) {
      LOGGER.warn(CONSENSUS_WRITE_ERROR, e);
      result = new TSStatus(TSStatusCode.EXECUTE_STATEMENT_ERROR.getStatusCode());
      result.setMessage(e.getMessage());
    }
    if (result.getCode() == TSStatusCode.SUCCESS_STATUS.getStatusCode()) {
      adjustMaxRegionGroupNum();
    }
    return result;
  }

  /**
   * Count Databases by specified path pattern. Notice: including pre-deleted Database.
   *
   * <p>Notice: Only invoke this interface in ConfigManager
   *
   * @return CountDatabaseResp
   */
  public CountDatabaseResp countMatchedDatabases(final CountDatabasePlan countDatabasePlan) {
    try {
      return (CountDatabaseResp) getConsensusManager().read(countDatabasePlan);
    } catch (final ConsensusException e) {
      LOGGER.warn(CONSENSUS_READ_ERROR, e);
      final TSStatus res = new TSStatus(TSStatusCode.EXECUTE_STATEMENT_ERROR.getStatusCode());
      res.setMessage(e.getMessage());
      final CountDatabaseResp response = new CountDatabaseResp();
      response.setStatus(res);
      return response;
    }
  }

  /**
   * Get DatabaseSchemas by specified path pattern. Notice: including pre-deleted Database
   *
   * <p>Notice: Only invoke this interface in ConfigManager
   *
   * @return DatabaseSchemaResp
   */
  public DatabaseSchemaResp getMatchedDatabaseSchema(GetDatabasePlan getDatabasePlan) {
    DatabaseSchemaResp resp;
    try {
      resp = (DatabaseSchemaResp) getConsensusManager().read(getDatabasePlan);
    } catch (ConsensusException e) {
      LOGGER.warn(CONSENSUS_READ_ERROR, e);
      TSStatus res = new TSStatus(TSStatusCode.EXECUTE_STATEMENT_ERROR.getStatusCode());
      res.setMessage(e.getMessage());
      resp = new DatabaseSchemaResp();
      resp.setStatus(res);
    }
    List<String> preDeletedDatabaseList = new ArrayList<>();
    for (String database : resp.getSchemaMap().keySet()) {
      if (getPartitionManager().isDatabasePreDeleted(database)) {
        preDeletedDatabaseList.add(database);
      }
    }
    for (String preDeletedDatabase : preDeletedDatabaseList) {
      resp.getSchemaMap().remove(preDeletedDatabase);
    }
    return resp;
  }

  /** Only used in cluster tool show Databases. */
  public TShowDatabaseResp showDatabase(final GetDatabasePlan getDatabasePlan) {
    DatabaseSchemaResp databaseSchemaResp;
    try {
      databaseSchemaResp = (DatabaseSchemaResp) getConsensusManager().read(getDatabasePlan);
    } catch (final ConsensusException e) {
      LOGGER.warn(CONSENSUS_READ_ERROR, e);
      TSStatus res = new TSStatus(TSStatusCode.EXECUTE_STATEMENT_ERROR.getStatusCode());
      res.setMessage(e.getMessage());
      databaseSchemaResp = new DatabaseSchemaResp();
      databaseSchemaResp.setStatus(res);
    }
    if (databaseSchemaResp.getStatus().getCode() != TSStatusCode.SUCCESS_STATUS.getStatusCode()) {
      // Return immediately if some Database doesn't exist
      return new TShowDatabaseResp().setStatus(databaseSchemaResp.getStatus());
    }

    final Map<String, TDatabaseInfo> infoMap = new ConcurrentHashMap<>();
    for (final TDatabaseSchema databaseSchema : databaseSchemaResp.getSchemaMap().values()) {
      final String database = databaseSchema.getName();
      final TDatabaseInfo databaseInfo = new TDatabaseInfo();
      databaseInfo.setName(database);

      databaseInfo.setTTL(databaseSchema.isSetTTL() ? databaseSchema.getTTL() : Long.MAX_VALUE);
      databaseInfo.setSchemaReplicationFactor(databaseSchema.getSchemaReplicationFactor());
      databaseInfo.setDataReplicationFactor(databaseSchema.getDataReplicationFactor());
      databaseInfo.setTimePartitionOrigin(databaseSchema.getTimePartitionOrigin());
      databaseInfo.setTimePartitionInterval(databaseSchema.getTimePartitionInterval());
      databaseInfo.setMinSchemaRegionNum(
          getMinRegionGroupNum(database, TConsensusGroupType.SchemaRegion));
      databaseInfo.setMaxSchemaRegionNum(
          getMaxRegionGroupNum(database, TConsensusGroupType.SchemaRegion));
      databaseInfo.setMinDataRegionNum(
          getMinRegionGroupNum(database, TConsensusGroupType.DataRegion));
      databaseInfo.setMaxDataRegionNum(
          getMaxRegionGroupNum(database, TConsensusGroupType.DataRegion));

      try {
        databaseInfo.setSchemaRegionNum(
            getPartitionManager().getRegionGroupCount(database, TConsensusGroupType.SchemaRegion));
        databaseInfo.setDataRegionNum(
            getPartitionManager().getRegionGroupCount(database, TConsensusGroupType.DataRegion));
      } catch (final DatabaseNotExistsException e) {
        // Skip pre-deleted Database
        LOGGER.warn(
            "The Database: {} doesn't exist. Maybe it has been pre-deleted.",
            databaseSchema.getName());
        continue;
      }

      infoMap.put(database, databaseInfo);
    }

    return new TShowDatabaseResp().setDatabaseInfoMap(infoMap).setStatus(StatusUtils.OK);
  }

  public Map<String, Long> getTTLInfoForUpgrading() {
    final List<String> databases = getDatabaseNames(false);
    final Map<String, Long> infoMap = new ConcurrentHashMap<>();
    for (final String database : databases) {
      try {
        final TDatabaseSchema databaseSchema = getDatabaseSchemaByName(database);
        final long ttl = databaseSchema.isSetTTL() ? databaseSchema.getTTL() : -1;
        if (ttl < 0 || ttl == Long.MAX_VALUE) {
          continue;
        }
        infoMap.put(database, ttl);
      } catch (final DatabaseNotExistsException e) {
        LOGGER.warn("Database: {} doesn't exist", databases, e);
      }
    }
    return infoMap;
  }

  public TSStatus setSchemaReplicationFactor(
      SetSchemaReplicationFactorPlan setSchemaReplicationFactorPlan) {
    // TODO: Inform DataNodes
    try {
      return getConsensusManager().write(setSchemaReplicationFactorPlan);
    } catch (ConsensusException e) {
      LOGGER.warn(CONSENSUS_WRITE_ERROR, e);
      TSStatus result = new TSStatus(TSStatusCode.EXECUTE_STATEMENT_ERROR.getStatusCode());
      result.setMessage(e.getMessage());
      return result;
    }
  }

  public TSStatus setDataReplicationFactor(
      SetDataReplicationFactorPlan setDataReplicationFactorPlan) {
    // TODO: Inform DataNodes
    try {
      return getConsensusManager().write(setDataReplicationFactorPlan);
    } catch (ConsensusException e) {
      LOGGER.warn(CONSENSUS_WRITE_ERROR, e);
      TSStatus result = new TSStatus(TSStatusCode.EXECUTE_STATEMENT_ERROR.getStatusCode());
      result.setMessage(e.getMessage());
      return result;
    }
  }

  public TSStatus setTimePartitionInterval(
      SetTimePartitionIntervalPlan setTimePartitionIntervalPlan) {
    // TODO: Inform DataNodes
    try {
      return getConsensusManager().write(setTimePartitionIntervalPlan);
    } catch (ConsensusException e) {
      LOGGER.warn(CONSENSUS_WRITE_ERROR, e);
      TSStatus result = new TSStatus(TSStatusCode.EXECUTE_STATEMENT_ERROR.getStatusCode());
      result.setMessage(e.getMessage());
      return result;
    }
  }

  /**
   * Only leader use this interface. Adjust the maxSchemaRegionGroupNum and maxDataRegionGroupNum of
   * each Database based on existing cluster resources
   */
  public synchronized void adjustMaxRegionGroupNum() {
    // Get all DatabaseSchemas
    final Map<String, TDatabaseSchema> databaseSchemaMap =
        getMatchedDatabaseSchemasByName(getDatabaseNames(null), null);
    if (databaseSchemaMap.isEmpty()) {
      // Skip when there are no Databases
      return;
    }

    final int dataNodeNum = getNodeManager().getRegisteredDataNodeCount();
    final int totalCpuCoreNum = getNodeManager().getDataNodeCpuCoreCount();
    int databaseNum = databaseSchemaMap.size();

    for (final TDatabaseSchema databaseSchema : databaseSchemaMap.values()) {
      if (!isDatabaseExist(databaseSchema.getName())
          || databaseSchema.getName().equals(SchemaConstant.SYSTEM_DATABASE)) {
        // filter the pre deleted database and the system database
        databaseNum--;
      }
    }

    final AdjustMaxRegionGroupNumPlan adjustMaxRegionGroupNumPlan =
        new AdjustMaxRegionGroupNumPlan();
    for (final TDatabaseSchema databaseSchema : databaseSchemaMap.values()) {
      if (databaseSchema.getName().equals(SchemaConstant.SYSTEM_DATABASE)) {
        // filter the system database
        continue;
      }

      // Adjust maxSchemaRegionGroupNum for each Database.
      // All Databases share the DataNodes equally.
      // The allocated SchemaRegionGroups will not be shrunk.
      final int allocatedSchemaRegionGroupCount;
      try {
        allocatedSchemaRegionGroupCount =
            getPartitionManager()
                .getRegionGroupCount(databaseSchema.getName(), TConsensusGroupType.SchemaRegion);
      } catch (final DatabaseNotExistsException e) {
        // ignore the pre deleted database
        continue;
      }

      final int maxSchemaRegionGroupNum =
          calcMaxRegionGroupNum(
              databaseSchema.getMinSchemaRegionGroupNum(),
              SCHEMA_REGION_PER_DATA_NODE,
              dataNodeNum,
              databaseNum,
              databaseSchema.getSchemaReplicationFactor(),
              allocatedSchemaRegionGroupCount);
      LOGGER.info(
          "[AdjustRegionGroupNum] The maximum number of SchemaRegionGroups for Database: {} is adjusted to: {}",
          databaseSchema.getName(),
          maxSchemaRegionGroupNum);

      // Adjust maxDataRegionGroupNum for each Database.
      // All Databases share the DataNodes equally.
      // The allocated DataRegionGroups will not be shrunk.
      final int allocatedDataRegionGroupCount;
      try {
        allocatedDataRegionGroupCount =
            getPartitionManager()
                .getRegionGroupCount(databaseSchema.getName(), TConsensusGroupType.DataRegion);
      } catch (final DatabaseNotExistsException e) {
        // ignore the pre deleted database
        continue;
      }

      final int maxDataRegionGroupNum =
          calcMaxRegionGroupNum(
              databaseSchema.getMinDataRegionGroupNum(),
              DATA_REGION_PER_DATA_NODE == 0
                  ? CONF.getDataRegionPerDataNodeProportion()
                  : DATA_REGION_PER_DATA_NODE,
              DATA_REGION_PER_DATA_NODE == 0 ? totalCpuCoreNum : dataNodeNum,
              databaseNum,
              databaseSchema.getDataReplicationFactor(),
              allocatedDataRegionGroupCount);
      LOGGER.info(
          "[AdjustRegionGroupNum] The maximum number of DataRegionGroups for Database: {} is adjusted to: {}",
          databaseSchema.getName(),
          maxDataRegionGroupNum);

      adjustMaxRegionGroupNumPlan.putEntry(
          databaseSchema.getName(), new Pair<>(maxSchemaRegionGroupNum, maxDataRegionGroupNum));
    }
    try {
      getConsensusManager().write(adjustMaxRegionGroupNumPlan);
    } catch (final ConsensusException e) {
      LOGGER.warn(CONSENSUS_WRITE_ERROR, e);
    }
  }

  public static int calcMaxRegionGroupNum(
      int minRegionGroupNum,
      double resourceWeight,
      int resource,
      int databaseNum,
      int replicationFactor,
      int allocatedRegionGroupCount) {
    return Math.max(
        // The maxRegionGroupNum should be great or equal to the minRegionGroupNum
        minRegionGroupNum,
        Math.max(
            (int)
                // Use Math.ceil here to ensure that the maxRegionGroupNum
                // will be increased as long as the number of cluster DataNodes is increased
                Math.ceil(
                    // The maxRegionGroupNum of the current Database is expected to be:
                    // (resourceWeight * resource) / (createdDatabaseNum * replicationFactor)
                    resourceWeight * resource / (databaseNum * replicationFactor)),
            // The maxRegionGroupNum should be great or equal to the allocatedRegionGroupCount
            allocatedRegionGroupCount));
  }

  // ======================================================
  // Leader scheduling interfaces
  // ======================================================

  /**
   * Check if the specified Database exists
   *
   * @param database The specified Database
   * @return True if the DatabaseSchema exists and the Database is not pre-deleted
   */
  public boolean isDatabaseExist(final String database) {
    return getPartitionManager().isDatabaseExist(database);
  }

  /**
   * Only leader use this interface. Get all the databases' names under the specific model. For some
   * common services on configNode, the input shall be {@code null} to extract the databases from
   * both models.
   *
   * @param isTableModel {@link Boolean#TRUE} is only extract table model database, {@link
   *     Boolean#FALSE} is only extract tree model database, {@code null} is extract both.
   * @return List{@literal <}DatabaseName{@literal >}, all Databases' name
   */
  public List<String> getDatabaseNames(final Boolean isTableModel) {
    return clusterSchemaInfo.getDatabaseNames(isTableModel).stream()
        .filter(this::isDatabaseExist)
        .collect(Collectors.toList());
  }

  /**
   * Only leader use this interface. Get the specified Database's schemaengine
   *
   * @param database DatabaseName
   * @return The specific DatabaseSchema
   * @throws DatabaseNotExistsException When the specific Database doesn't exist
   */
  public TDatabaseSchema getDatabaseSchemaByName(final String database)
      throws DatabaseNotExistsException {
    if (!isDatabaseExist(database)) {
      throw new DatabaseNotExistsException(database);
    }
    return clusterSchemaInfo.getMatchedDatabaseSchemaByName(database);
  }

  /**
   * Only leader use this interface.
   *
   * @return The DatabaseName of the specified Device. Empty String if not exists.
   */
  public String getDatabaseNameByDevice(final IDeviceID deviceID) {
    final List<String> databases = getDatabaseNames(null);
    for (final String database : databases) {
      if (PathUtils.isStartWith(deviceID, database)) {
        return database;
      }
    }
    return "";
  }

  /**
   * Only leader use this interface. Get the specified Databases' schemaengine
   *
   * @param rawPathList List<DatabaseName>
   * @return the matched DatabaseSchemas
   */
  public Map<String, TDatabaseSchema> getMatchedDatabaseSchemasByName(
      final List<String> rawPathList, final Boolean isTableModel) {
    final Map<String, TDatabaseSchema> result = new ConcurrentHashMap<>();
    clusterSchemaInfo
        .getMatchedDatabaseSchemasByName(rawPathList, isTableModel)
        .forEach(
            (database, databaseSchema) -> {
              if (isDatabaseExist(databaseSchema.getName())) {
                result.put(database, databaseSchema);
              }
            });
    return result;
  }

  /**
   * Only leader use this interface. Get the specified Databases' schemaengine
   *
   * @param prefix prefix full path
   * @return the matched DatabaseSchemas
   */
  public Map<String, TDatabaseSchema> getMatchedDatabaseSchemasByPrefix(PartialPath prefix) {
    Map<String, TDatabaseSchema> result = new ConcurrentHashMap<>();
    clusterSchemaInfo
        .getMatchedDatabaseSchemasByPrefix(prefix)
        .forEach(
            (database, databaseSchema) -> {
              if (isDatabaseExist(database)) {
                result.put(database, databaseSchema);
              }
            });
    return result;
  }

  /**
   * Only leader use this interface. Get the replication factor of specified Database
   *
   * @param database DatabaseName
   * @param consensusGroupType SchemaRegion or DataRegion
   * @return SchemaReplicationFactor or DataReplicationFactor
   * @throws DatabaseNotExistsException When the specific Database doesn't exist
   */
  public int getReplicationFactor(String database, TConsensusGroupType consensusGroupType)
      throws DatabaseNotExistsException {
    TDatabaseSchema databaseSchema = getDatabaseSchemaByName(database);
    return TConsensusGroupType.SchemaRegion.equals(consensusGroupType)
        ? databaseSchema.getSchemaReplicationFactor()
        : databaseSchema.getDataReplicationFactor();
  }

  /**
   * Only leader use this interface. Get the maxRegionGroupNum of specified Database.
   *
   * @param database DatabaseName
   * @param consensusGroupType SchemaRegion or DataRegion
   * @return minSchemaRegionGroupNum or minDataRegionGroupNum
   */
  public int getMinRegionGroupNum(String database, TConsensusGroupType consensusGroupType) {
    return clusterSchemaInfo.getMinRegionGroupNum(database, consensusGroupType);
  }

  /**
   * Only leader use this interface. Get the maxRegionGroupNum of specified Database.
   *
   * @param database DatabaseName
   * @param consensusGroupType SchemaRegion or DataRegion
   * @return maxSchemaRegionGroupNum or maxDataRegionGroupNum
   */
  public int getMaxRegionGroupNum(String database, TConsensusGroupType consensusGroupType) {
    return clusterSchemaInfo.getMaxRegionGroupNum(database, consensusGroupType);
  }

  /**
   * create schemaengine template
   *
   * @param createSchemaTemplatePlan CreateSchemaTemplatePlan
   * @return TSStatus
   */
  public TSStatus createTemplate(CreateSchemaTemplatePlan createSchemaTemplatePlan) {
    try {
      return getConsensusManager().write(createSchemaTemplatePlan);
    } catch (ConsensusException e) {
      LOGGER.warn(CONSENSUS_WRITE_ERROR, e);
      TSStatus res = new TSStatus(TSStatusCode.EXECUTE_STATEMENT_ERROR.getStatusCode());
      res.setMessage(e.getMessage());
      return res;
    }
  }

  /**
   * show schemaengine template
   *
   * @return TGetAllTemplatesResp
   */
  public TGetAllTemplatesResp getAllTemplates() {
    GetAllSchemaTemplatePlan getAllSchemaTemplatePlan = new GetAllSchemaTemplatePlan();
    TemplateInfoResp templateResp;
    try {
      templateResp = (TemplateInfoResp) getConsensusManager().read(getAllSchemaTemplatePlan);
    } catch (ConsensusException e) {
      LOGGER.warn(CONSENSUS_READ_ERROR, e);
      TSStatus res = new TSStatus(TSStatusCode.EXECUTE_STATEMENT_ERROR.getStatusCode());
      res.setMessage(e.getMessage());
      templateResp = new TemplateInfoResp();
      templateResp.setStatus(res);
    }
    TGetAllTemplatesResp resp = new TGetAllTemplatesResp();
    resp.setStatus(templateResp.getStatus());
    if (resp.getStatus().getCode() == TSStatusCode.SUCCESS_STATUS.getStatusCode()
        && templateResp.getTemplateList() != null) {
      List<ByteBuffer> list = new ArrayList<>();
      templateResp.getTemplateList().forEach(template -> list.add(template.serialize()));
      resp.setTemplateList(list);
    }
    return resp;
  }

  /** show nodes in schemaengine template */
  public TGetTemplateResp getTemplate(String req) {
    GetSchemaTemplatePlan getSchemaTemplatePlan = new GetSchemaTemplatePlan(req);
    TemplateInfoResp templateResp;
    try {
      templateResp = (TemplateInfoResp) getConsensusManager().read(getSchemaTemplatePlan);
    } catch (ConsensusException e) {
      LOGGER.warn(CONSENSUS_READ_ERROR, e);
      TSStatus res = new TSStatus(TSStatusCode.EXECUTE_STATEMENT_ERROR.getStatusCode());
      res.setMessage(e.getMessage());
      templateResp = new TemplateInfoResp();
      templateResp.setStatus(res);
    }
    TGetTemplateResp resp = new TGetTemplateResp();
    if (templateResp.getStatus().getCode() == TSStatusCode.SUCCESS_STATUS.getStatusCode()
        && templateResp.getTemplateList() != null
        && !templateResp.getTemplateList().isEmpty()) {
      ByteBuffer byteBuffer = templateResp.getTemplateList().get(0).serialize();
      resp.setTemplate(byteBuffer);
    }
    resp.setStatus(templateResp.getStatus());
    return resp;
  }

  /** Get template by id. Only leader uses this interface. */
  public Template getTemplate(int id) throws MetadataException {
    return clusterSchemaInfo.getTemplate(id);
  }

  /** show path set template xx */
  public TGetPathsSetTemplatesResp getPathsSetTemplate(String templateName, PathPatternTree scope) {
    GetPathsSetTemplatePlan getPathsSetTemplatePlan =
        new GetPathsSetTemplatePlan(templateName, scope);
    PathInfoResp pathInfoResp;
    try {
      pathInfoResp = (PathInfoResp) getConsensusManager().read(getPathsSetTemplatePlan);
    } catch (ConsensusException e) {
      LOGGER.warn(CONSENSUS_READ_ERROR, e);
      TSStatus res = new TSStatus(TSStatusCode.EXECUTE_STATEMENT_ERROR.getStatusCode());
      res.setMessage(e.getMessage());
      pathInfoResp = new PathInfoResp();
      pathInfoResp.setStatus(res);
    }
    if (pathInfoResp.getStatus().getCode() == TSStatusCode.SUCCESS_STATUS.getStatusCode()) {
      TGetPathsSetTemplatesResp resp = new TGetPathsSetTemplatesResp();
      resp.setStatus(RpcUtils.getStatus(TSStatusCode.SUCCESS_STATUS));
      resp.setPathList(pathInfoResp.getPathList());
      return resp;
    } else {
      return new TGetPathsSetTemplatesResp(pathInfoResp.getStatus());
    }
  }

  public static TSStatus enrichDatabaseSchemaWithDefaultProperties(
      final TDatabaseSchema databaseSchema) {
    TSStatus errorResp = null;
    final boolean isSystemDatabase =
        databaseSchema.getName().equals(SchemaConstant.SYSTEM_DATABASE);

    if (databaseSchema.getTTL() < 0) {
      errorResp =
          new TSStatus(TSStatusCode.DATABASE_CONFIG_ERROR.getStatusCode())
              .setMessage("Failed to create database. The TTL should be positive.");
    }

    if (!databaseSchema.isSetSchemaReplicationFactor()) {
      databaseSchema.setSchemaReplicationFactor(
          ConfigNodeDescriptor.getInstance().getConf().getSchemaReplicationFactor());
    } else if (databaseSchema.getSchemaReplicationFactor() <= 0) {
      errorResp =
          new TSStatus(TSStatusCode.DATABASE_CONFIG_ERROR.getStatusCode())
              .setMessage(
                  "Failed to create database. The schemaReplicationFactor should be positive.");
    }

    if (!databaseSchema.isSetDataReplicationFactor()) {
      databaseSchema.setDataReplicationFactor(
          ConfigNodeDescriptor.getInstance().getConf().getDataReplicationFactor());
    } else if (databaseSchema.getDataReplicationFactor() <= 0) {
      errorResp =
          new TSStatus(TSStatusCode.DATABASE_CONFIG_ERROR.getStatusCode())
              .setMessage(
                  "Failed to create database. The dataReplicationFactor should be positive.");
    }

    if (!databaseSchema.isSetTimePartitionOrigin()) {
      databaseSchema.setTimePartitionOrigin(
          CommonDescriptor.getInstance().getConfig().getTimePartitionOrigin());
    } else if (databaseSchema.getTimePartitionOrigin() < 0) {
      errorResp =
          new TSStatus(TSStatusCode.DATABASE_CONFIG_ERROR.getStatusCode())
              .setMessage(
                  "Failed to create database. The timePartitionOrigin should be non-negative.");
    }

    if (!databaseSchema.isSetTimePartitionInterval()) {
      databaseSchema.setTimePartitionInterval(
          CommonDescriptor.getInstance().getConfig().getTimePartitionInterval());
    } else if (databaseSchema.getTimePartitionInterval() <= 0) {
      errorResp =
          new TSStatus(TSStatusCode.DATABASE_CONFIG_ERROR.getStatusCode())
              .setMessage(
                  "Failed to create database. The timePartitionInterval should be positive.");
    }

    if (isSystemDatabase) {
      databaseSchema.setMinSchemaRegionGroupNum(1);
    } else if (!databaseSchema.isSetMinSchemaRegionGroupNum()) {
      databaseSchema.setMinSchemaRegionGroupNum(
          ConfigNodeDescriptor.getInstance().getConf().getDefaultSchemaRegionGroupNumPerDatabase());
    } else if (databaseSchema.getMinSchemaRegionGroupNum() <= 0) {
      errorResp =
          new TSStatus(TSStatusCode.DATABASE_CONFIG_ERROR.getStatusCode())
              .setMessage(
                  "Failed to create database. The schemaRegionGroupNum should be positive.");
    }

    if (isSystemDatabase) {
      databaseSchema.setMinDataRegionGroupNum(1);
    } else if (!databaseSchema.isSetMinDataRegionGroupNum()) {
      databaseSchema.setMinDataRegionGroupNum(
          ConfigNodeDescriptor.getInstance().getConf().getDefaultDataRegionGroupNumPerDatabase());
    } else if (databaseSchema.getMinDataRegionGroupNum() <= 0) {
      errorResp =
          new TSStatus(TSStatusCode.DATABASE_CONFIG_ERROR.getStatusCode())
              .setMessage("Failed to create database. The dataRegionGroupNum should be positive.");
    }

    if (errorResp != null) {
      LOGGER.warn("Execute SetDatabase: {} with result: {}", databaseSchema, errorResp);
      return errorResp;
    }

    // The maxRegionGroupNum is equal to the minRegionGroupNum when initialize
    databaseSchema.setMaxSchemaRegionGroupNum(databaseSchema.getMinSchemaRegionGroupNum());
    databaseSchema.setMaxDataRegionGroupNum(databaseSchema.getMinDataRegionGroupNum());

    return StatusUtils.OK;
  }

  /**
   * get all template set and pre-set info to sync to a registering dataNodes, the pre unset
   * template info won't be taken
   */
  public byte[] getAllTemplateSetInfo() {
    try {
      AllTemplateSetInfoResp resp =
          (AllTemplateSetInfoResp) getConsensusManager().read(new GetAllTemplateSetInfoPlan());
      return resp.getTemplateInfo();
    } catch (ConsensusException e) {
      LOGGER.warn(CONSENSUS_READ_ERROR, e);
      return new byte[0];
    }
  }

  public TemplateSetInfoResp getTemplateSetInfo(List<PartialPath> patternList) {
    try {
      return (TemplateSetInfoResp)
          getConsensusManager().read(new GetTemplateSetInfoPlan(patternList));
    } catch (ConsensusException e) {
      LOGGER.warn(CONSENSUS_READ_ERROR, e);
      TSStatus res = new TSStatus(TSStatusCode.EXECUTE_STATEMENT_ERROR.getStatusCode());
      res.setMessage(e.getMessage());
      TemplateSetInfoResp response = new TemplateSetInfoResp();
      response.setStatus(res);
      return response;
    }
  }

  public Pair<TSStatus, Template> checkIsTemplateSetOnPath(String templateName, String path) {
    GetSchemaTemplatePlan getSchemaTemplatePlan = new GetSchemaTemplatePlan(templateName);
    TemplateInfoResp templateResp;
    try {
      templateResp = (TemplateInfoResp) getConsensusManager().read(getSchemaTemplatePlan);
    } catch (ConsensusException e) {
      LOGGER.warn(CONSENSUS_READ_ERROR, e);
      TSStatus res = new TSStatus(TSStatusCode.EXECUTE_STATEMENT_ERROR.getStatusCode());
      res.setMessage(e.getMessage());
      templateResp = new TemplateInfoResp();
      templateResp.setStatus(res);
    }
    if (templateResp.getStatus().getCode() == TSStatusCode.SUCCESS_STATUS.getStatusCode()) {
      if (templateResp.getTemplateList() == null || templateResp.getTemplateList().isEmpty()) {
        return new Pair<>(
            RpcUtils.getStatus(
                TSStatusCode.UNDEFINED_TEMPLATE.getStatusCode(),
                String.format("Undefined template name: %s", templateName)),
            null);
      }
    } else {
      return new Pair<>(templateResp.getStatus(), null);
    }

    GetPathsSetTemplatePlan getPathsSetTemplatePlan =
        new GetPathsSetTemplatePlan(templateName, SchemaConstant.ALL_MATCH_SCOPE);
    PathInfoResp pathInfoResp;
    try {
      pathInfoResp = (PathInfoResp) getConsensusManager().read(getPathsSetTemplatePlan);
    } catch (ConsensusException e) {
      LOGGER.warn(CONSENSUS_READ_ERROR, e);
      TSStatus res = new TSStatus(TSStatusCode.EXECUTE_STATEMENT_ERROR.getStatusCode());
      res.setMessage(e.getMessage());
      pathInfoResp = new PathInfoResp();
      pathInfoResp.setStatus(res);
    }
    if (pathInfoResp.getStatus().getCode() == TSStatusCode.SUCCESS_STATUS.getStatusCode()) {
      List<String> templateSetPathList = pathInfoResp.getPathList();
      if (templateSetPathList == null
          || templateSetPathList.isEmpty()
          || !pathInfoResp.getPathList().contains(path)) {
        return new Pair<>(
            RpcUtils.getStatus(
                TSStatusCode.TEMPLATE_NOT_SET.getStatusCode(),
                String.format("No template on %s", path)),
            null);
      } else {
        return new Pair<>(templateResp.getStatus(), templateResp.getTemplateList().get(0));
      }
    } else {
      return new Pair<>(pathInfoResp.getStatus(), null);
    }
  }

  public TSStatus preUnsetSchemaTemplate(int templateId, PartialPath path) {
    try {
      return getConsensusManager().write(new PreUnsetSchemaTemplatePlan(templateId, path));
    } catch (ConsensusException e) {
      LOGGER.warn(CONSENSUS_WRITE_ERROR, e);
      TSStatus result = new TSStatus(TSStatusCode.EXECUTE_STATEMENT_ERROR.getStatusCode());
      result.setMessage(e.getMessage());
      return result;
    }
  }

  public TSStatus rollbackPreUnsetSchemaTemplate(int templateId, PartialPath path) {
    try {
      return getConsensusManager().write(new RollbackPreUnsetSchemaTemplatePlan(templateId, path));
    } catch (ConsensusException e) {
      LOGGER.warn(CONSENSUS_WRITE_ERROR, e);
      TSStatus result = new TSStatus(TSStatusCode.EXECUTE_STATEMENT_ERROR.getStatusCode());
      result.setMessage(e.getMessage());
      return result;
    }
  }

  public TSStatus unsetSchemaTemplateInBlackList(
      int templateId, PartialPath path, boolean isGeneratedByPipe) {
    try {
      return getConsensusManager()
          .write(
              isGeneratedByPipe
                  ? new PipeEnrichedPlan(new UnsetSchemaTemplatePlan(templateId, path))
                  : new UnsetSchemaTemplatePlan(templateId, path));
    } catch (ConsensusException e) {
      LOGGER.warn(CONSENSUS_WRITE_ERROR, e);
      TSStatus result = new TSStatus(TSStatusCode.EXECUTE_STATEMENT_ERROR.getStatusCode());
      result.setMessage(e.getMessage());
      return result;
    }
  }

  public synchronized TSStatus dropSchemaTemplate(String templateName) {

    // check template existence
    GetSchemaTemplatePlan getSchemaTemplatePlan = new GetSchemaTemplatePlan(templateName);
    TemplateInfoResp templateInfoResp;
    try {
      templateInfoResp = (TemplateInfoResp) getConsensusManager().read(getSchemaTemplatePlan);
    } catch (ConsensusException e) {
      LOGGER.warn(CONSENSUS_READ_ERROR, e);
      TSStatus res = new TSStatus(TSStatusCode.EXECUTE_STATEMENT_ERROR.getStatusCode());
      res.setMessage(e.getMessage());
      templateInfoResp = new TemplateInfoResp();
      templateInfoResp.setStatus(res);
    }
    if (templateInfoResp.getStatus().getCode() != TSStatusCode.SUCCESS_STATUS.getStatusCode()) {
      return templateInfoResp.getStatus();
    } else if (templateInfoResp.getTemplateList() == null
        || templateInfoResp.getTemplateList().isEmpty()) {
      return RpcUtils.getStatus(
          TSStatusCode.UNDEFINED_TEMPLATE.getStatusCode(),
          String.format("Undefined template name: %s", templateName));
    }

    // check is template set on some path, block all template set operation
    GetPathsSetTemplatePlan getPathsSetTemplatePlan =
        new GetPathsSetTemplatePlan(templateName, SchemaConstant.ALL_MATCH_SCOPE);
    PathInfoResp pathInfoResp;
    try {
      pathInfoResp = (PathInfoResp) getConsensusManager().read(getPathsSetTemplatePlan);
    } catch (ConsensusException e) {
      LOGGER.warn(CONSENSUS_READ_ERROR, e);
      TSStatus res = new TSStatus(TSStatusCode.EXECUTE_STATEMENT_ERROR.getStatusCode());
      res.setMessage(e.getMessage());
      pathInfoResp = new PathInfoResp();
      pathInfoResp.setStatus(res);
    }
    if (pathInfoResp.getStatus().getCode() != TSStatusCode.SUCCESS_STATUS.getStatusCode()) {
      return pathInfoResp.getStatus();
    } else if (pathInfoResp.getPathList() != null && !pathInfoResp.getPathList().isEmpty()) {
      return RpcUtils.getStatus(
          TSStatusCode.METADATA_ERROR.getStatusCode(),
          String.format(
              "Template [%s] has been set on MTree, cannot be dropped now.", templateName));
    }

    // execute drop template
    try {
      return getConsensusManager().write(new DropSchemaTemplatePlan(templateName));
    } catch (ConsensusException e) {
      LOGGER.warn(CONSENSUS_WRITE_ERROR, e);
      TSStatus result = new TSStatus(TSStatusCode.EXECUTE_STATEMENT_ERROR.getStatusCode());
      result.setMessage(e.getMessage());
      return result;
    }
  }

  public synchronized TSStatus extendSchemaTemplate(
      final TemplateExtendInfo templateExtendInfo, final boolean isGeneratedByPipe) {
    if (templateExtendInfo.getEncodings() != null) {
      for (int i = 0; i < templateExtendInfo.getDataTypes().size(); i++) {
        try {
          SchemaUtils.checkDataTypeWithEncoding(
              templateExtendInfo.getDataTypes().get(i), templateExtendInfo.getEncodings().get(i));
        } catch (final MetadataException e) {
          return RpcUtils.getStatus(e.getErrorCode(), e.getMessage());
        }
      }
    }

    final TemplateInfoResp resp =
        clusterSchemaInfo.getTemplate(
            new GetSchemaTemplatePlan(templateExtendInfo.getTemplateName()));
    if (resp.getStatus().getCode() != TSStatusCode.SUCCESS_STATUS.getStatusCode()) {
      return resp.getStatus();
    }

    Template template = resp.getTemplateList().get(0);
    List<String> intersectionMeasurements =
        templateExtendInfo.updateAsDifferenceAndGetIntersection(template.getSchemaMap().keySet());

    if (templateExtendInfo.isEmpty()) {
      if (intersectionMeasurements.isEmpty()) {
        return RpcUtils.SUCCESS_STATUS;
      } else {
        return RpcUtils.getStatus(
            TSStatusCode.MEASUREMENT_ALREADY_EXISTS_IN_TEMPLATE,
            String.format(
                "Measurement %s already exist in schemaengine template %s",
                intersectionMeasurements, template.getName()));
      }
    }

    ExtendSchemaTemplatePlan extendSchemaTemplatePlan =
        new ExtendSchemaTemplatePlan(templateExtendInfo);
    TSStatus status;
    try {
      status =
          getConsensusManager()
              .write(
                  isGeneratedByPipe
                      ? new PipeEnrichedPlan(extendSchemaTemplatePlan)
                      : extendSchemaTemplatePlan);
    } catch (ConsensusException e) {
      LOGGER.warn(CONSENSUS_WRITE_ERROR, e);
      status = new TSStatus(TSStatusCode.EXECUTE_STATEMENT_ERROR.getStatusCode());
      status.setMessage(e.getMessage());
    }
    if (status.getCode() != TSStatusCode.SUCCESS_STATUS.getStatusCode()) {
      return status;
    }

    template =
        clusterSchemaInfo
            .getTemplate(new GetSchemaTemplatePlan(templateExtendInfo.getTemplateName()))
            .getTemplateList()
            .get(0);

    TUpdateTemplateReq updateTemplateReq = new TUpdateTemplateReq();
    updateTemplateReq.setType(TemplateInternalRPCUpdateType.UPDATE_TEMPLATE_INFO.toByte());
    updateTemplateReq.setTemplateInfo(
        TemplateInternalRPCUtil.generateUpdateTemplateInfoBytes(template));

    Map<Integer, TDataNodeLocation> dataNodeLocationMap =
        configManager.getNodeManager().getRegisteredDataNodeLocations();

    DataNodeAsyncRequestContext<TUpdateTemplateReq, TSStatus> clientHandler =
        new DataNodeAsyncRequestContext<>(
            CnToDnAsyncRequestType.UPDATE_TEMPLATE, updateTemplateReq, dataNodeLocationMap);
    CnToDnInternalServiceAsyncRequestManager.getInstance().sendAsyncRequestWithRetry(clientHandler);
    Map<Integer, TSStatus> statusMap = clientHandler.getResponseMap();
    for (Map.Entry<Integer, TSStatus> entry : statusMap.entrySet()) {
      if (entry.getValue().getCode() != TSStatusCode.SUCCESS_STATUS.getStatusCode()) {
        LOGGER.warn(
            "Failed to sync template {} extension info to DataNode {}",
            template.getName(),
            dataNodeLocationMap.get(entry.getKey()));
        return RpcUtils.getStatus(
            TSStatusCode.EXECUTE_STATEMENT_ERROR,
            String.format(
                "Failed to sync template %s extension info to DataNode %s",
                template.getName(), dataNodeLocationMap.get(entry.getKey())));
      }
    }

    if (intersectionMeasurements.isEmpty()) {
      return RpcUtils.SUCCESS_STATUS;
    } else {
      return RpcUtils.getStatus(
          TSStatusCode.MEASUREMENT_ALREADY_EXISTS_IN_TEMPLATE,
          String.format(
              "Measurement %s already exist in schemaengine template %s",
              intersectionMeasurements, template.getName()));
    }
  }

  // region table management

  public TShowTableResp showTables(final String database, final boolean isDetails) {
    try {
      return ((ShowTableResp)
              configManager.getConsensusManager().read(new ShowTablePlan(database, isDetails)))
          .convertToTShowTableResp();
    } catch (final ConsensusException e) {
      LOGGER.warn("Failed in the read API executing the consensus layer due to: ", e);
      final TSStatus res = new TSStatus(TSStatusCode.EXECUTE_STATEMENT_ERROR.getStatusCode());
      res.setMessage(e.getMessage());
      return new TShowTableResp(res);
    }
  }

  public TShowTable4InformationSchemaResp showTables4InformationSchema() {
    try {
      return ((ShowTable4InformationSchemaResp)
              configManager.getConsensusManager().read(new ShowTable4InformationSchemaPlan()))
          .convertToTShowTable4InformationSchemaResp();
    } catch (final ConsensusException e) {
      LOGGER.warn("Failed in the read API executing the consensus layer due to: ", e);
      final TSStatus res = new TSStatus(TSStatusCode.EXECUTE_STATEMENT_ERROR.getStatusCode());
      res.setMessage(e.getMessage());
      return new TShowTable4InformationSchemaResp(res);
    }
  }

  public TDescTableResp describeTable(
      final String database, final String tableName, final boolean isDetails) {
    try {
      return ((DescTableResp)
              configManager
                  .getConsensusManager()
                  .read(new DescTablePlan(database, tableName, isDetails)))
          .convertToTDescTableResp();
    } catch (final ConsensusException e) {
      LOGGER.warn("Failed in the read API executing the consensus layer due to: ", e);
      final TSStatus res = new TSStatus(TSStatusCode.EXECUTE_STATEMENT_ERROR.getStatusCode());
      res.setMessage(e.getMessage());
      return new TDescTableResp(res);
    }
  }

  public TDescTable4InformationSchemaResp describeTables4InformationSchema() {
    try {
      return ((DescTable4InformationSchemaResp)
              configManager.getConsensusManager().read(new DescTable4InformationSchemaPlan()))
          .convertToTDescTable4InformationSchemaResp();
    } catch (final ConsensusException e) {
      LOGGER.warn("Failed in the read API executing the consensus layer due to: ", e);
      final TSStatus res = new TSStatus(TSStatusCode.EXECUTE_STATEMENT_ERROR.getStatusCode());
      res.setMessage(e.getMessage());
      return new TDescTable4InformationSchemaResp(res);
    }
  }

  public TFetchTableResp fetchTables(final Map<String, Set<String>> fetchTableMap) {
    try {
      return ((FetchTableResp)
              configManager.getConsensusManager().read(new FetchTablePlan(fetchTableMap)))
          .convertToTFetchTableResp();
    } catch (final ConsensusException e) {
      LOGGER.warn("Failed in the read API executing the consensus layer due to: ", e);
      final TSStatus res = new TSStatus(TSStatusCode.EXECUTE_STATEMENT_ERROR.getStatusCode());
      res.setMessage(e.getMessage());
      return new TFetchTableResp(res);
    }
  }

  public byte[] getAllTableInfoForDataNodeActivation() {
    return TsTableInternalRPCUtil.serializeTableInitializationInfo(
        clusterSchemaInfo.getAllUsingTables(), clusterSchemaInfo.getAllPreCreateTables());
  }

  // endregion

  /**
   * Only leader use this interface. Get the remain schema quota of specified schema region.
   *
   * @return pair of <series quota, device quota>, -1 means no limit
   */
  public Pair<Long, Long> getSchemaQuotaRemain() {
    boolean isDeviceLimit = schemaQuotaStatistics.getDeviceThreshold() != -1;
    boolean isSeriesLimit = schemaQuotaStatistics.getSeriesThreshold() != -1;
    if (isSeriesLimit || isDeviceLimit) {
      Set<Integer> schemaPartitionSet = getPartitionManager().getAllSchemaPartition();
      return new Pair<>(
          isSeriesLimit ? schemaQuotaStatistics.getSeriesQuotaRemain(schemaPartitionSet) : -1L,
          isDeviceLimit ? schemaQuotaStatistics.getDeviceQuotaRemain(schemaPartitionSet) : -1L);
    } else {
      return new Pair<>(-1L, -1L);
    }
  }

  public void updateTimeSeriesUsage(final Map<Integer, Long> seriesUsage) {
    schemaQuotaStatistics.updateTimeSeriesUsage(seriesUsage);
  }

  public void updateDeviceUsage(final Map<Integer, Long> deviceUsage) {
    schemaQuotaStatistics.updateDeviceUsage(deviceUsage);
  }

  public void updateSchemaQuotaConfiguration(
      final long seriesThreshold, final long deviceThreshold) {
    schemaQuotaStatistics.setDeviceThreshold(deviceThreshold);
    schemaQuotaStatistics.setSeriesThreshold(seriesThreshold);
  }

  public Optional<TsTable> getTableIfExists(final String database, final String tableName)
      throws MetadataException {
    return clusterSchemaInfo.getTsTableIfExists(database, tableName);
  }

  public synchronized Pair<TSStatus, TsTable> tableColumnCheckForColumnExtension(
      final String database,
      final String tableName,
      final List<TsTableColumnSchema> columnSchemaList)
      throws MetadataException {
    final TsTable originalTable = getTableIfExists(database, tableName).orElse(null);

    if (Objects.isNull(originalTable)) {
      return new Pair<>(
          RpcUtils.getStatus(
              TSStatusCode.TABLE_NOT_EXISTS,
              String.format("Table '%s.%s' does not exist", database, tableName)),
          null);
    }

    if (TreeViewSchema.isTreeViewTable(originalTable)) {
      return new Pair<>(
          RpcUtils.getStatus(
              TSStatusCode.SEMANTIC_ERROR,
              String.format(
                  "Table '%s.%s' is a tree view table, does not support alter",
                  database, tableName)),
          null);
    }

    final TsTable expandedTable = TsTable.deserialize(ByteBuffer.wrap(originalTable.serialize()));

    final String errorMsg =
        String.format(
            "Column '%s' already exist",
            columnSchemaList.stream()
                .map(TsTableColumnSchema::getColumnName)
                .collect(Collectors.joining(", ")));
    columnSchemaList.removeIf(
        columnSchema -> {
          if (Objects.isNull(originalTable.getColumnSchema(columnSchema.getColumnName()))) {
            expandedTable.addColumnSchema(columnSchema);
            return false;
          }
          return true;
        });

    if (columnSchemaList.isEmpty()) {
      return new Pair<>(RpcUtils.getStatus(TSStatusCode.COLUMN_ALREADY_EXISTS, errorMsg), null);
    }
    return new Pair<>(RpcUtils.SUCCESS_STATUS, expandedTable);
  }

  public synchronized Pair<TSStatus, TsTable> tableColumnCheckForColumnRenaming(
      final String database, final String tableName, final String oldName, final String newName)
      throws MetadataException {
    final TsTable originalTable = getTableIfExists(database, tableName).orElse(null);

    if (Objects.isNull(originalTable)) {
      return new Pair<>(
          RpcUtils.getStatus(
              TSStatusCode.TABLE_NOT_EXISTS,
              String.format("Table '%s.%s' does not exist", database, tableName)),
          null);
    }

    if (TreeViewSchema.isTreeViewTable(originalTable)) {
      return new Pair<>(
          RpcUtils.getStatus(
              TSStatusCode.SEMANTIC_ERROR,
              String.format(
                  "Table '%s.%s' is a tree view table, does not support alter",
                  database, tableName)),
          null);
    }

    final TsTableColumnSchema schema = originalTable.getColumnSchema(oldName);
    if (Objects.isNull(schema)) {
      return new Pair<>(
          RpcUtils.getStatus(
              TSStatusCode.COLUMN_NOT_EXISTS, String.format("Column '%s' does not exist", oldName)),
          null);
    }

    if (schema.getColumnCategory() == TsTableColumnCategory.TIME) {
      return new Pair<>(
          RpcUtils.getStatus(
              TSStatusCode.COLUMN_CATEGORY_MISMATCH,
              "The renaming for time column is not supported."),
          null);
    }

    if (Objects.nonNull(originalTable.getColumnSchema(newName))) {
      return new Pair<>(
          RpcUtils.getStatus(
              TSStatusCode.COLUMN_ALREADY_EXISTS,
              "The new column name " + newName + " already exists"),
          null);
    }

    final TsTable expandedTable = TsTable.deserialize(ByteBuffer.wrap(originalTable.serialize()));

    expandedTable.renameColumnSchema(oldName, newName);

    return new Pair<>(RpcUtils.SUCCESS_STATUS, expandedTable);
  }

<<<<<<< HEAD
  public synchronized Pair<TSStatus, TsTable> tableCheckForRenaming(
      final String database, final String tableName, final String newName)
      throws MetadataException {
    final TsTable originalTable = getTableIfExists(database, tableName).orElse(null);

    if (Objects.isNull(originalTable)) {
      return new Pair<>(
          RpcUtils.getStatus(
              TSStatusCode.TABLE_NOT_EXISTS,
              String.format("Table '%s.%s' does not exist", database, tableName)),
          null);
=======
  public synchronized TSStatus addTableColumn(
      final String database,
      final String tableName,
      final List<TsTableColumnSchema> columnSchemaList,
      final boolean isGeneratedByPipe) {
    final AddTableColumnPlan addTableColumnPlan =
        new AddTableColumnPlan(database, tableName, columnSchemaList, false);
    try {
      return getConsensusManager()
          .write(isGeneratedByPipe ? new PipeEnrichedPlan(addTableColumnPlan) : addTableColumnPlan);
    } catch (final ConsensusException e) {
      LOGGER.warn(e.getMessage(), e);
      return RpcUtils.getStatus(TSStatusCode.INTERNAL_SERVER_ERROR, e.getMessage());
>>>>>>> 8b287ca9
    }

    if (TreeViewSchema.isTreeViewTable(originalTable)) {
      return new Pair<>(
          RpcUtils.getStatus(
              TSStatusCode.SEMANTIC_ERROR,
              String.format(
                  "Table '%s.%s' is a tree view table, does not support alter",
                  database, tableName)),
          null);
    }

<<<<<<< HEAD
    if (getTableIfExists(database, newName).isPresent()) {
      return new Pair<>(
          RpcUtils.getStatus(
              TSStatusCode.TABLE_ALREADY_EXISTS,
              String.format("Table '%s.%s' already exists.", database, newName)),
          null);
=======
  public synchronized TSStatus renameTableColumn(
      final String database,
      final String tableName,
      final String oldName,
      final String newName,
      final boolean isGeneratedByPipe) {
    final RenameTableColumnPlan renameTableColumnPlan =
        new RenameTableColumnPlan(database, tableName, oldName, newName);
    try {
      return getConsensusManager()
          .write(
              isGeneratedByPipe
                  ? new PipeEnrichedPlan(renameTableColumnPlan)
                  : renameTableColumnPlan);
    } catch (final ConsensusException e) {
      LOGGER.warn(e.getMessage(), e);
      return RpcUtils.getStatus(TSStatusCode.INTERNAL_SERVER_ERROR, e.getMessage());
>>>>>>> 8b287ca9
    }

    final TsTable expandedTable = TsTable.deserialize(ByteBuffer.wrap(originalTable.serialize()));
    expandedTable.renameTable(newName);
    return new Pair<>(RpcUtils.SUCCESS_STATUS, expandedTable);
  }

<<<<<<< HEAD
  public TSStatus executePlan(final ConfigPhysicalPlan plan) {
    try {
      return getConsensusManager().write(plan);
=======
  public synchronized TSStatus setTableProperties(
      final String database,
      final String tableName,
      final Map<String, String> properties,
      final boolean isGeneratedByPipe) {
    final SetTablePropertiesPlan setTablePropertiesPlan =
        new SetTablePropertiesPlan(database, tableName, properties);
    try {
      return getConsensusManager()
          .write(
              isGeneratedByPipe
                  ? new PipeEnrichedPlan(setTablePropertiesPlan)
                  : setTablePropertiesPlan);
>>>>>>> 8b287ca9
    } catch (final ConsensusException e) {
      LOGGER.warn(e.getMessage(), e);
      return RpcUtils.getStatus(TSStatusCode.INTERNAL_SERVER_ERROR, e.getMessage());
    }
  }

  public synchronized Pair<TSStatus, TsTable> updateTableProperties(
      final String database,
      final String tableName,
      final Map<String, String> originalProperties,
      final Map<String, String> updatedProperties)
      throws MetadataException {
    final TsTable originalTable = getTableIfExists(database, tableName).orElse(null);

    if (Objects.isNull(originalTable)) {
      return new Pair<>(
          RpcUtils.getStatus(
              TSStatusCode.TABLE_NOT_EXISTS,
              String.format("Table '%s.%s' does not exist", database, tableName)),
          null);
    }

    updatedProperties
        .keySet()
        .removeIf(
            key ->
                Objects.equals(
                    updatedProperties.get(key), originalTable.getPropValue(key).orElse(null)));
    if (updatedProperties.isEmpty()) {
      return new Pair<>(RpcUtils.SUCCESS_STATUS, null);
    }

    final TsTable updatedTable = TsTable.deserialize(ByteBuffer.wrap(originalTable.serialize()));
    updatedProperties.forEach(
        (k, v) -> {
          originalProperties.put(k, originalTable.getPropValue(k).orElse(null));
          if (Objects.nonNull(v)) {
            updatedTable.addProp(k, v);
          } else {
            updatedTable.removeProp(k);
          }
        });

    return new Pair<>(RpcUtils.SUCCESS_STATUS, updatedTable);
  }

  public void clearSchemaQuotaCache() {
    schemaQuotaStatistics.clear();
  }

  private NodeManager getNodeManager() {
    return configManager.getNodeManager();
  }

  private PartitionManager getPartitionManager() {
    return configManager.getPartitionManager();
  }

  private ConsensusManager getConsensusManager() {
    return configManager.getConsensusManager();
  }
}<|MERGE_RESOLUTION|>--- conflicted
+++ resolved
@@ -1390,7 +1390,6 @@
     return new Pair<>(RpcUtils.SUCCESS_STATUS, expandedTable);
   }
 
-<<<<<<< HEAD
   public synchronized Pair<TSStatus, TsTable> tableCheckForRenaming(
       final String database, final String tableName, final String newName)
       throws MetadataException {
@@ -1402,21 +1401,6 @@
               TSStatusCode.TABLE_NOT_EXISTS,
               String.format("Table '%s.%s' does not exist", database, tableName)),
           null);
-=======
-  public synchronized TSStatus addTableColumn(
-      final String database,
-      final String tableName,
-      final List<TsTableColumnSchema> columnSchemaList,
-      final boolean isGeneratedByPipe) {
-    final AddTableColumnPlan addTableColumnPlan =
-        new AddTableColumnPlan(database, tableName, columnSchemaList, false);
-    try {
-      return getConsensusManager()
-          .write(isGeneratedByPipe ? new PipeEnrichedPlan(addTableColumnPlan) : addTableColumnPlan);
-    } catch (final ConsensusException e) {
-      LOGGER.warn(e.getMessage(), e);
-      return RpcUtils.getStatus(TSStatusCode.INTERNAL_SERVER_ERROR, e.getMessage());
->>>>>>> 8b287ca9
     }
 
     if (TreeViewSchema.isTreeViewTable(originalTable)) {
@@ -1429,58 +1413,26 @@
           null);
     }
 
-<<<<<<< HEAD
     if (getTableIfExists(database, newName).isPresent()) {
       return new Pair<>(
           RpcUtils.getStatus(
               TSStatusCode.TABLE_ALREADY_EXISTS,
               String.format("Table '%s.%s' already exists.", database, newName)),
           null);
-=======
-  public synchronized TSStatus renameTableColumn(
-      final String database,
-      final String tableName,
-      final String oldName,
-      final String newName,
-      final boolean isGeneratedByPipe) {
-    final RenameTableColumnPlan renameTableColumnPlan =
-        new RenameTableColumnPlan(database, tableName, oldName, newName);
+    }
+
+    final TsTable expandedTable = TsTable.deserialize(ByteBuffer.wrap(originalTable.serialize()));
+    expandedTable.renameTable(newName);
+    return new Pair<>(RpcUtils.SUCCESS_STATUS, expandedTable);
+  }
+
+  public TSStatus executePlan(final ConfigPhysicalPlan plan, final boolean isGeneratedByPipe) {
     try {
       return getConsensusManager()
           .write(
               isGeneratedByPipe
-                  ? new PipeEnrichedPlan(renameTableColumnPlan)
-                  : renameTableColumnPlan);
-    } catch (final ConsensusException e) {
-      LOGGER.warn(e.getMessage(), e);
-      return RpcUtils.getStatus(TSStatusCode.INTERNAL_SERVER_ERROR, e.getMessage());
->>>>>>> 8b287ca9
-    }
-
-    final TsTable expandedTable = TsTable.deserialize(ByteBuffer.wrap(originalTable.serialize()));
-    expandedTable.renameTable(newName);
-    return new Pair<>(RpcUtils.SUCCESS_STATUS, expandedTable);
-  }
-
-<<<<<<< HEAD
-  public TSStatus executePlan(final ConfigPhysicalPlan plan) {
-    try {
-      return getConsensusManager().write(plan);
-=======
-  public synchronized TSStatus setTableProperties(
-      final String database,
-      final String tableName,
-      final Map<String, String> properties,
-      final boolean isGeneratedByPipe) {
-    final SetTablePropertiesPlan setTablePropertiesPlan =
-        new SetTablePropertiesPlan(database, tableName, properties);
-    try {
-      return getConsensusManager()
-          .write(
-              isGeneratedByPipe
-                  ? new PipeEnrichedPlan(setTablePropertiesPlan)
-                  : setTablePropertiesPlan);
->>>>>>> 8b287ca9
+                  ? new PipeEnrichedPlan(plan)
+                  : plan);
     } catch (final ConsensusException e) {
       LOGGER.warn(e.getMessage(), e);
       return RpcUtils.getStatus(TSStatusCode.INTERNAL_SERVER_ERROR, e.getMessage());
