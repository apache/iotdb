--- conflicted
+++ resolved
@@ -268,11 +268,7 @@
 
   /** Delete DatabaseSchema. */
   public TSStatus deleteDatabase(
-<<<<<<< HEAD
       final DatabaseSchemaPlan deleteDatabasePlan, final boolean isGeneratedByPipe) {
-=======
-      final DeleteDatabasePlan deleteDatabasePlan, final boolean isGeneratedByPipe) {
->>>>>>> 530dd0bc
     TSStatus result;
     try {
       result =
