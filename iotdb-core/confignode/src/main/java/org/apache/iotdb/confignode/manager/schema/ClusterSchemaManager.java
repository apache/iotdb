--- conflicted
+++ resolved
@@ -1108,11 +1108,7 @@
     schemaQuotaStatistics.setSeriesThreshold(seriesThreshold);
   }
 
-<<<<<<< HEAD
-  public TsTable getTable(final String database, final String tableName) {
-=======
   public Optional<TsTable> getTable(final String database, final String tableName) {
->>>>>>> b9c96034
     return clusterSchemaInfo.getTsTable(database, tableName);
   }
 
