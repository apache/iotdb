--- conflicted
+++ resolved
@@ -35,17 +35,10 @@
 import org.apache.iotdb.commons.conf.CommonDescriptor;
 import org.apache.iotdb.commons.consensus.ConsensusGroupId;
 import org.apache.iotdb.commons.service.metric.MetricService;
-<<<<<<< HEAD
-import org.apache.iotdb.confignode.client.ConfigNodeRequestType;
-import org.apache.iotdb.confignode.client.DataNodeRequestType;
-import org.apache.iotdb.confignode.client.async.AsyncDataNodeClientPool;
-import org.apache.iotdb.confignode.client.async.handlers.AsyncClientHandler;
-=======
 import org.apache.iotdb.confignode.client.CnToCnNodeRequestType;
 import org.apache.iotdb.confignode.client.CnToDnRequestType;
 import org.apache.iotdb.confignode.client.async.CnToDnInternalServiceAsyncRequestManager;
 import org.apache.iotdb.confignode.client.async.handlers.DataNodeAsyncRequestContext;
->>>>>>> fe52d5de
 import org.apache.iotdb.confignode.client.sync.SyncConfigNodeClientPool;
 import org.apache.iotdb.confignode.client.sync.SyncDataNodeClientPool;
 import org.apache.iotdb.confignode.conf.ConfigNodeConfig;
@@ -742,17 +735,11 @@
       targetDataNodes.putAll(dataNodeLocationMap);
     }
     if (!targetDataNodes.isEmpty()) {
-<<<<<<< HEAD
-      AsyncClientHandler<Object, TSStatus> clientHandler =
-          new AsyncClientHandler<>(DataNodeRequestType.SET_CONFIGURATION, req, dataNodeLocationMap);
-      AsyncDataNodeClientPool.getInstance().sendAsyncRequestToDataNodeWithRetry(clientHandler);
-=======
       DataNodeAsyncRequestContext<Object, TSStatus> clientHandler =
           new DataNodeAsyncRequestContext<>(
               CnToDnRequestType.SET_CONFIGURATION, req, dataNodeLocationMap);
       CnToDnInternalServiceAsyncRequestManager.getInstance()
           .sendAsyncRequestWithRetry(clientHandler);
->>>>>>> fe52d5de
       responseList.addAll(clientHandler.getResponseList());
     }
 
@@ -773,11 +760,7 @@
                     .sendSyncRequestToConfigNodeWithRetry(
                         configNode.getInternalEndPoint(),
                         new TSetConfigurationReq(req.getConfigs(), configNode.getConfigNodeId()),
-<<<<<<< HEAD
-                        ConfigNodeRequestType.SET_CONFIGURATION);
-=======
                         CnToCnNodeRequestType.SET_CONFIGURATION);
->>>>>>> fe52d5de
       } catch (Exception e) {
         status =
             RpcUtils.getStatus(
@@ -829,11 +812,7 @@
               .sendSyncRequestToDataNodeWithRetry(
                   dataNodeLocation.getInternalEndPoint(),
                   null,
-<<<<<<< HEAD
-                  DataNodeRequestType.SHOW_CONFIGURATION);
-=======
                   CnToDnRequestType.SHOW_CONFIGURATION);
->>>>>>> fe52d5de
     }
 
     // other config node
@@ -847,11 +826,7 @@
                   .sendSyncRequestToConfigNodeWithRetry(
                       registeredConfigNode.getInternalEndPoint(),
                       nodeId,
-<<<<<<< HEAD
-                      ConfigNodeRequestType.SHOW_CONFIGURATION);
-=======
                       CnToCnNodeRequestType.SHOW_CONFIGURATION);
->>>>>>> fe52d5de
       return resp;
     }
     return resp;
@@ -873,11 +848,7 @@
             .sendSyncRequestToDataNodeWithRetry(
                 setDataNodeStatusReq.getTargetDataNode().getInternalEndPoint(),
                 setDataNodeStatusReq.getStatus(),
-<<<<<<< HEAD
-                DataNodeRequestType.SET_SYSTEM_STATUS);
-=======
                 CnToDnRequestType.SET_SYSTEM_STATUS);
->>>>>>> fe52d5de
   }
 
   /**
@@ -916,11 +887,7 @@
               .sendSyncRequestToDataNodeWithRetry(
                   dataNodeLocation.getInternalEndPoint(),
                   queryId,
-<<<<<<< HEAD
-                  DataNodeRequestType.KILL_QUERY_INSTANCE);
-=======
                   CnToDnRequestType.KILL_QUERY_INSTANCE);
->>>>>>> fe52d5de
     }
   }
 
