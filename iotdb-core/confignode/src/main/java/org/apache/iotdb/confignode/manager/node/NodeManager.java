--- conflicted
+++ resolved
@@ -35,17 +35,11 @@
 import org.apache.iotdb.commons.conf.CommonDescriptor;
 import org.apache.iotdb.commons.consensus.ConsensusGroupId;
 import org.apache.iotdb.commons.service.metric.MetricService;
-<<<<<<< HEAD
+import org.apache.iotdb.confignode.client.ConfigNodeToConfigNodeRequestType;
 import org.apache.iotdb.confignode.client.ConfigNodeToDataNodeRequestType;
 import org.apache.iotdb.confignode.client.async.ConfigNodeToDataNodeInternalServiceAsyncRequestManager;
 import org.apache.iotdb.confignode.client.async.handlers.AsyncDataNodeRequestContext;
-=======
-import org.apache.iotdb.confignode.client.ConfigNodeRequestType;
-import org.apache.iotdb.confignode.client.DataNodeRequestType;
-import org.apache.iotdb.confignode.client.async.AsyncDataNodeClientPool;
-import org.apache.iotdb.confignode.client.async.handlers.AsyncClientHandler;
 import org.apache.iotdb.confignode.client.sync.SyncConfigNodeClientPool;
->>>>>>> a9d14018
 import org.apache.iotdb.confignode.client.sync.SyncDataNodeClientPool;
 import org.apache.iotdb.confignode.conf.ConfigNodeConfig;
 import org.apache.iotdb.confignode.conf.ConfigNodeDescriptor;
@@ -755,9 +749,11 @@
       targetDataNodes.putAll(dataNodeLocationMap);
     }
     if (!targetDataNodes.isEmpty()) {
-      AsyncClientHandler<Object, TSStatus> clientHandler =
-          new AsyncClientHandler<>(DataNodeRequestType.SET_CONFIGURATION, req, dataNodeLocationMap);
-      AsyncDataNodeClientPool.getInstance().sendAsyncRequestToDataNodeWithRetry(clientHandler);
+      AsyncDataNodeRequestContext<Object, TSStatus> clientHandler =
+          new AsyncDataNodeRequestContext<>(
+              ConfigNodeToDataNodeRequestType.SET_CONFIGURATION, req, dataNodeLocationMap);
+      ConfigNodeToDataNodeInternalServiceAsyncRequestManager.getInstance()
+          .sendAsyncRequestToNodeWithRetry(clientHandler);
       responseList.addAll(clientHandler.getResponseList());
     }
 
@@ -778,7 +774,7 @@
                     .sendSyncRequestToConfigNodeWithRetry(
                         configNode.getInternalEndPoint(),
                         new TSetConfigurationReq(req.getConfigs(), configNode.getConfigNodeId()),
-                        ConfigNodeRequestType.SET_CONFIGURATION);
+                        ConfigNodeToConfigNodeRequestType.SET_CONFIGURATION);
       } catch (Exception e) {
         status =
             RpcUtils.getStatus(
@@ -835,7 +831,7 @@
               .sendSyncRequestToDataNodeWithRetry(
                   dataNodeLocation.getInternalEndPoint(),
                   null,
-                  DataNodeRequestType.SHOW_CONFIGURATION);
+                  ConfigNodeToDataNodeRequestType.SHOW_CONFIGURATION);
     }
 
     // other config node
@@ -849,7 +845,7 @@
                   .sendSyncRequestToConfigNodeWithRetry(
                       registeredConfigNode.getInternalEndPoint(),
                       nodeId,
-                      ConfigNodeRequestType.SHOW_CONFIGURATION);
+                      ConfigNodeToConfigNodeRequestType.SHOW_CONFIGURATION);
       return resp;
     }
     return resp;
@@ -867,20 +863,12 @@
   }
 
   public TSStatus setDataNodeStatus(TSetDataNodeStatusReq setDataNodeStatusReq) {
-<<<<<<< HEAD
-    return SyncDataNodeClientPool.getInstance()
-        .sendSyncRequestToDataNodeWithRetry(
-            setDataNodeStatusReq.getTargetDataNode().getInternalEndPoint(),
-            setDataNodeStatusReq.getStatus(),
-            ConfigNodeToDataNodeRequestType.SET_SYSTEM_STATUS);
-=======
     return (TSStatus)
         SyncDataNodeClientPool.getInstance()
             .sendSyncRequestToDataNodeWithRetry(
                 setDataNodeStatusReq.getTargetDataNode().getInternalEndPoint(),
                 setDataNodeStatusReq.getStatus(),
-                DataNodeRequestType.SET_SYSTEM_STATUS);
->>>>>>> a9d14018
+                ConfigNodeToDataNodeRequestType.SET_SYSTEM_STATUS);
   }
 
   /**
@@ -915,20 +903,12 @@
           .setMessage(
               "The target DataNode is not existed, please ensure your input <queryId> is correct");
     } else {
-<<<<<<< HEAD
-      return SyncDataNodeClientPool.getInstance()
-          .sendSyncRequestToDataNodeWithRetry(
-              dataNodeLocation.getInternalEndPoint(),
-              queryId,
-              ConfigNodeToDataNodeRequestType.KILL_QUERY_INSTANCE);
-=======
       return (TSStatus)
           SyncDataNodeClientPool.getInstance()
               .sendSyncRequestToDataNodeWithRetry(
                   dataNodeLocation.getInternalEndPoint(),
                   queryId,
-                  DataNodeRequestType.KILL_QUERY_INSTANCE);
->>>>>>> a9d14018
+                  ConfigNodeToDataNodeRequestType.KILL_QUERY_INSTANCE);
     }
   }
 
