--- conflicted
+++ resolved
@@ -289,10 +289,7 @@
               getClusterSchemaManager().getAllTableInfoForDataNodeActivation());
           runtimeConfiguration.setClusterId(getClusterManager().getClusterId());
           runtimeConfiguration.setAuditConfig(getAuditConfig());
-<<<<<<< HEAD
-=======
           runtimeConfiguration.setSuperUserName(getPermissionManager().getUserName(0));
->>>>>>> 764cedcb
           return runtimeConfiguration;
         } catch (AuthException e) {
           // This will never reach, definitely
