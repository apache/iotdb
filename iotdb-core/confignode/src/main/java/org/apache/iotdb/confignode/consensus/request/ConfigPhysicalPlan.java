--- conflicted
+++ resolved
@@ -410,16 +410,14 @@
         case CommitDeleteColumn:
           plan = new CommitDeleteColumnPlan();
           break;
-<<<<<<< HEAD
+        case SetTableComment:
+          plan = new SetTableCommentPlan();
+          break;
+        case SetTableColumnComment:
+          plan = new SetTableColumnCommentPlan();
+          break;
         case RenameTable:
           plan = new RenameTablePlan();
-=======
-        case SetTableComment:
-          plan = new SetTableCommentPlan();
-          break;
-        case SetTableColumnComment:
-          plan = new SetTableColumnCommentPlan();
->>>>>>> ce5cfed4
           break;
         case CreatePipeSinkV1:
           plan = new CreatePipeSinkPlanV1();
