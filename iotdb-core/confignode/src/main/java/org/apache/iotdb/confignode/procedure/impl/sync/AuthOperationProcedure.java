/*
 * Licensed to the Apache Software Foundation (ASF) under one
 * or more contributor license agreements.  See the NOTICE file
 * distributed with this work for additional information
 * regarding copyright ownership.  The ASF licenses this file
 * to you under the Apache License, Version 2.0 (the
 * "License"); you may not use this file except in compliance
 * with the License.  You may obtain a copy of the License at
 *
 *     http://www.apache.org/licenses/LICENSE-2.0
 *
 * Unless required by applicable law or agreed to in writing,
 * software distributed under the License is distributed on an
 * "AS IS" BASIS, WITHOUT WARRANTIES OR CONDITIONS OF ANY
 * KIND, either express or implied.  See the License for the
 * specific language governing permissions and limitations
 * under the License.
 */

package org.apache.iotdb.confignode.procedure.impl.sync;

import org.apache.iotdb.common.rpc.thrift.TDataNodeConfiguration;
import org.apache.iotdb.common.rpc.thrift.TSStatus;
import org.apache.iotdb.commons.conf.CommonConfig;
import org.apache.iotdb.commons.conf.CommonDescriptor;
import org.apache.iotdb.commons.exception.IoTDBException;
import org.apache.iotdb.commons.utils.ThriftCommonsSerDeUtils;
import org.apache.iotdb.confignode.client.ConfigNodeToDataNodeRequestType;
import org.apache.iotdb.confignode.client.sync.SyncDataNodeClientPool;
import org.apache.iotdb.confignode.consensus.request.ConfigPhysicalPlan;
import org.apache.iotdb.confignode.consensus.request.auth.AuthorPlan;
import org.apache.iotdb.confignode.consensus.request.write.pipe.payload.PipeEnrichedPlan;
import org.apache.iotdb.confignode.procedure.env.ConfigNodeProcedureEnv;
import org.apache.iotdb.confignode.procedure.exception.ProcedureException;
import org.apache.iotdb.confignode.procedure.impl.node.AbstractNodeProcedure;
import org.apache.iotdb.confignode.procedure.state.auth.AuthOperationProcedureState;
import org.apache.iotdb.confignode.procedure.store.ProcedureType;
import org.apache.iotdb.consensus.exception.ConsensusException;
import org.apache.iotdb.mpp.rpc.thrift.TInvalidatePermissionCacheReq;
import org.apache.iotdb.rpc.TSStatusCode;

import org.apache.tsfile.utils.Pair;
import org.apache.tsfile.utils.ReadWriteIOUtils;
import org.slf4j.Logger;
import org.slf4j.LoggerFactory;

import java.io.DataOutputStream;
import java.io.IOException;
import java.nio.ByteBuffer;
import java.util.ArrayList;
import java.util.Iterator;
import java.util.List;
import java.util.Objects;

import static org.apache.iotdb.confignode.procedure.state.auth.AuthOperationProcedureState.DATANODE_AUTHCACHE_INVALIDING;

public class AuthOperationProcedure extends AbstractNodeProcedure<AuthOperationProcedureState> {
  private static final Logger LOGGER = LoggerFactory.getLogger(AuthOperationProcedure.class);

  private String user;
  private String role;

  private AuthorPlan plan;

  private long timeoutMS;
  private static final String CONSENSUS_WRITE_ERROR =
      "Failed in the write API executing the consensus layer due to: ";

  private static final int RETRY_THRESHOLD = 2;
  private static final CommonConfig commonConfig = CommonDescriptor.getInstance().getConfig();

  private final List<Pair<TDataNodeConfiguration, Long>> dataNodesToInvalid = new ArrayList<>();

  private List<TDataNodeConfiguration> datanodes;

  public AuthOperationProcedure(boolean isGeneratedByPipe) {
    super(isGeneratedByPipe);
  }

  public AuthOperationProcedure(
      AuthorPlan plan, List<TDataNodeConfiguration> alldns, boolean isGeneratedByPipe) {
    super(isGeneratedByPipe);
    this.user = plan.getUserName();
    this.role = plan.getRoleName();
    this.plan = plan;
    this.datanodes = alldns;
    this.timeoutMS = commonConfig.getDatanodeTokenTimeoutMS();
  }

  @Override
  protected Flow executeFromState(ConfigNodeProcedureEnv env, AuthOperationProcedureState state) {
    try {
      switch (state) {
        case INIT:
          writePlan(env);
          return Flow.HAS_MORE_STATE;
        case DATANODE_AUTHCACHE_INVALIDING:
          TInvalidatePermissionCacheReq req = new TInvalidatePermissionCacheReq();
          TSStatus status;
          req.setUsername(user);
          req.setRoleName(role);
          Iterator<Pair<TDataNodeConfiguration, Long>> it = dataNodesToInvalid.iterator();
          while (it.hasNext()) {
            Pair<TDataNodeConfiguration, Long> pair = it.next();
            if (pair.getRight() + this.timeoutMS < System.currentTimeMillis()) {
              it.remove();
              continue;
            }
            status =
<<<<<<< HEAD
                SyncDataNodeClientPool.getInstance()
                    .sendSyncRequestToDataNodeWithRetry(
                        pair.getLeft().getLocation().getInternalEndPoint(),
                        req,
                        ConfigNodeToDataNodeRequestType.INVALIDATE_PERMISSION_CACHE);
=======
                (TSStatus)
                    SyncDataNodeClientPool.getInstance()
                        .sendSyncRequestToDataNodeWithRetry(
                            pair.getLeft().getLocation().getInternalEndPoint(),
                            req,
                            DataNodeRequestType.INVALIDATE_PERMISSION_CACHE);
>>>>>>> a9d14018
            if (status.getCode() == TSStatusCode.SUCCESS_STATUS.getStatusCode()) {
              it.remove();
            }
          }
          if (dataNodesToInvalid.isEmpty()) {
            LOGGER.info("Auth procedure: clean datanode cache successfully");
            return Flow.NO_MORE_STATE;
          } else {
            setNextState(AuthOperationProcedureState.DATANODE_AUTHCACHE_INVALIDING);
          }
          break;
      }
    } catch (Exception e) {
      if (isRollbackSupported(state)) {
        LOGGER.error("Fail when execute {} ", plan);
        setFailure(new ProcedureException(e));
      } else {
        LOGGER.error("Retrievable error trying to execute plan {}, state: {}", plan, state, e);
        if (getCycles() > RETRY_THRESHOLD) {
          setFailure(
              new ProcedureException(
                  String.format("Fail to execute plan [%s] at state[%s]", plan.toString(), state)));
        }
      }
    }
    return Flow.HAS_MORE_STATE;
  }

  private void writePlan(ConfigNodeProcedureEnv env) {
    TSStatus res;
    try {
      res =
          env.getConfigManager()
              .getConsensusManager()
              .write(isGeneratedByPipe ? new PipeEnrichedPlan(plan) : plan);
    } catch (ConsensusException e) {
      LOGGER.warn(CONSENSUS_WRITE_ERROR, e);
      res = new TSStatus(TSStatusCode.EXECUTE_STATEMENT_ERROR.getStatusCode());
      res.setMessage(e.getMessage());
    }
    if (res.code == TSStatusCode.SUCCESS_STATUS.getStatusCode()) {
      setNextState(DATANODE_AUTHCACHE_INVALIDING);
      for (TDataNodeConfiguration item : datanodes) {
        this.dataNodesToInvalid.add(new Pair<>(item, System.currentTimeMillis()));
      }
      LOGGER.info(
          "Execute auth plan {} success. To invalidate datanodes: {}", plan, dataNodesToInvalid);
    } else {
      LOGGER.info("Failed to execute plan {} because {}", plan, res.message);
      setFailure(new ProcedureException(new IoTDBException(res.message, res.code)));
    }
  }

  @Override
  protected boolean isRollbackSupported(AuthOperationProcedureState state) {
    return state == AuthOperationProcedureState.INIT;
  }

  @Override
  protected void rollbackState(ConfigNodeProcedureEnv env, AuthOperationProcedureState state) {}

  @Override
  protected AuthOperationProcedureState getState(int stateId) {
    return AuthOperationProcedureState.values()[stateId];
  }

  @Override
  protected int getStateId(AuthOperationProcedureState state) {
    return state.ordinal();
  }

  @Override
  protected AuthOperationProcedureState getInitialState() {
    return AuthOperationProcedureState.INIT;
  }

  @Override
  public void serialize(DataOutputStream stream) throws IOException {
    stream.writeShort(
        isGeneratedByPipe
            ? ProcedureType.PIPE_ENRICHED_AUTH_OPERATE_PROCEDURE.getTypeCode()
            : ProcedureType.AUTH_OPERATE_PROCEDURE.getTypeCode());
    super.serialize(stream);
    ReadWriteIOUtils.write(datanodes.size(), stream);
    for (TDataNodeConfiguration item : datanodes) {
      ThriftCommonsSerDeUtils.serializeTDataNodeConfiguration(item, stream);
    }
    ReadWriteIOUtils.write(timeoutMS, stream);
    ReadWriteIOUtils.write(plan.serializeToByteBuffer(), stream);
    ReadWriteIOUtils.write(dataNodesToInvalid.size(), stream);
    for (Pair<TDataNodeConfiguration, Long> item : dataNodesToInvalid) {
      ThriftCommonsSerDeUtils.serializeTDataNodeConfiguration(item.left, stream);
      ReadWriteIOUtils.write(item.right, stream);
    }
  }

  @Override
  public void deserialize(ByteBuffer byteBuffer) {
    super.deserialize(byteBuffer);
    int size = ReadWriteIOUtils.readInt(byteBuffer);
    this.datanodes = new ArrayList<>();
    for (int i = 0; i < size; i++) {
      TDataNodeConfiguration datanode =
          ThriftCommonsSerDeUtils.deserializeTDataNodeConfiguration(byteBuffer);
      this.datanodes.add(datanode);
    }
    this.timeoutMS = ReadWriteIOUtils.readLong(byteBuffer);
    try {
      ReadWriteIOUtils.readInt(byteBuffer);
      this.plan = (AuthorPlan) ConfigPhysicalPlan.Factory.create(byteBuffer);
    } catch (IOException e) {
      LOGGER.error("IO error when deserialize authplan.", e);
    }
    if (byteBuffer.hasRemaining()) {
      size = ReadWriteIOUtils.readInt(byteBuffer);
      for (int i = 0; i < size; i++) {
        TDataNodeConfiguration datanode =
            ThriftCommonsSerDeUtils.deserializeTDataNodeConfiguration(byteBuffer);
        Long timeStamp = ReadWriteIOUtils.readLong(byteBuffer);
        this.dataNodesToInvalid.add(new Pair<>(datanode, timeStamp));
      }
    }
  }

  @Override
  public boolean equals(Object o) {
    if (this == o) {
      return true;
    }
    if (o == null || getClass() != o.getClass()) {
      return false;
    }
    AuthOperationProcedure that = (AuthOperationProcedure) o;
    return timeoutMS == that.timeoutMS
        && Objects.equals(plan, that.plan)
        && Objects.equals(dataNodesToInvalid, that.dataNodesToInvalid)
        && Objects.equals(datanodes, that.datanodes)
        && Objects.equals(isGeneratedByPipe, that.isGeneratedByPipe);
  }

  @Override
  public int hashCode() {
    return Objects.hash(plan, timeoutMS, dataNodesToInvalid, datanodes, isGeneratedByPipe);
  }
}<|MERGE_RESOLUTION|>--- conflicted
+++ resolved
@@ -107,20 +107,12 @@
               continue;
             }
             status =
-<<<<<<< HEAD
-                SyncDataNodeClientPool.getInstance()
-                    .sendSyncRequestToDataNodeWithRetry(
-                        pair.getLeft().getLocation().getInternalEndPoint(),
-                        req,
-                        ConfigNodeToDataNodeRequestType.INVALIDATE_PERMISSION_CACHE);
-=======
                 (TSStatus)
                     SyncDataNodeClientPool.getInstance()
                         .sendSyncRequestToDataNodeWithRetry(
                             pair.getLeft().getLocation().getInternalEndPoint(),
                             req,
-                            DataNodeRequestType.INVALIDATE_PERMISSION_CACHE);
->>>>>>> a9d14018
+                            ConfigNodeToDataNodeRequestType.INVALIDATE_PERMISSION_CACHE);
             if (status.getCode() == TSStatusCode.SUCCESS_STATUS.getStatusCode()) {
               it.remove();
             }
