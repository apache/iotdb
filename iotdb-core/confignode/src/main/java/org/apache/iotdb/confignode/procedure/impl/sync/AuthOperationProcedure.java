/*
 * Licensed to the Apache Software Foundation (ASF) under one
 * or more contributor license agreements.  See the NOTICE file
 * distributed with this work for additional information
 * regarding copyright ownership.  The ASF licenses this file
 * to you under the Apache License, Version 2.0 (the
 * "License"); you may not use this file except in compliance
 * with the License.  You may obtain a copy of the License at
 *
 *     http://www.apache.org/licenses/LICENSE-2.0
 *
 * Unless required by applicable law or agreed to in writing,
 * software distributed under the License is distributed on an
 * "AS IS" BASIS, WITHOUT WARRANTIES OR CONDITIONS OF ANY
 * KIND, either express or implied.  See the License for the
 * specific language governing permissions and limitations
 * under the License.
 */

package org.apache.iotdb.confignode.procedure.impl.sync;

import org.apache.iotdb.common.rpc.thrift.TDataNodeConfiguration;
import org.apache.iotdb.common.rpc.thrift.TSStatus;
import org.apache.iotdb.commons.conf.CommonConfig;
import org.apache.iotdb.commons.conf.CommonDescriptor;
import org.apache.iotdb.commons.exception.IoTDBException;
import org.apache.iotdb.commons.utils.ThriftCommonsSerDeUtils;
import org.apache.iotdb.confignode.client.CnToDnRequestType;
import org.apache.iotdb.confignode.client.sync.SyncDataNodeClientPool;
import org.apache.iotdb.confignode.consensus.request.ConfigPhysicalPlan;
import org.apache.iotdb.confignode.consensus.request.auth.AuthorPlan;
import org.apache.iotdb.confignode.consensus.request.write.pipe.payload.PipeEnrichedPlan;
import org.apache.iotdb.confignode.procedure.env.ConfigNodeProcedureEnv;
import org.apache.iotdb.confignode.procedure.exception.ProcedureException;
import org.apache.iotdb.confignode.procedure.impl.node.AbstractNodeProcedure;
import org.apache.iotdb.confignode.procedure.state.auth.AuthOperationProcedureState;
import org.apache.iotdb.confignode.procedure.store.ProcedureType;
import org.apache.iotdb.consensus.exception.ConsensusException;
import org.apache.iotdb.mpp.rpc.thrift.TInvalidatePermissionCacheReq;
import org.apache.iotdb.rpc.TSStatusCode;

import org.apache.tsfile.utils.Pair;
import org.apache.tsfile.utils.ReadWriteIOUtils;
import org.slf4j.Logger;
import org.slf4j.LoggerFactory;

import java.io.DataOutputStream;
import java.io.IOException;
import java.nio.ByteBuffer;
import java.util.ArrayList;
import java.util.Iterator;
import java.util.List;
import java.util.Objects;

import static org.apache.iotdb.confignode.procedure.state.auth.AuthOperationProcedureState.DATANODE_AUTHCACHE_INVALIDING;

public class AuthOperationProcedure extends AbstractNodeProcedure<AuthOperationProcedureState> {
  private static final Logger LOGGER = LoggerFactory.getLogger(AuthOperationProcedure.class);

  private String user;
  private String role;

  private AuthorPlan plan;

  private long timeoutMS;
  private static final String CONSENSUS_WRITE_ERROR =
      "Failed in the write API executing the consensus layer due to: ";

  private static final int RETRY_THRESHOLD = 2;
  private static final CommonConfig commonConfig = CommonDescriptor.getInstance().getConfig();

  private final List<Pair<TDataNodeConfiguration, Long>> dataNodesToInvalid = new ArrayList<>();

  private List<TDataNodeConfiguration> datanodes;

  public AuthOperationProcedure(boolean isGeneratedByPipe) {
    super(isGeneratedByPipe);
  }

  public AuthOperationProcedure(
      AuthorPlan plan, List<TDataNodeConfiguration> alldns, boolean isGeneratedByPipe) {
    super(isGeneratedByPipe);
    this.user = plan.getUserName();
    this.role = plan.getRoleName();
    this.plan = plan;
    this.datanodes = alldns;
    this.timeoutMS = commonConfig.getDatanodeTokenTimeoutMS();
  }

  @Override
  protected Flow executeFromState(ConfigNodeProcedureEnv env, AuthOperationProcedureState state) {
    try {
      switch (state) {
        case INIT:
          writePlan(env);
          return Flow.HAS_MORE_STATE;
        case DATANODE_AUTHCACHE_INVALIDING:
          TInvalidatePermissionCacheReq req = new TInvalidatePermissionCacheReq();
          TSStatus status;
          req.setUsername(user);
          req.setRoleName(role);
          Iterator<Pair<TDataNodeConfiguration, Long>> it = dataNodesToInvalid.iterator();
          while (it.hasNext()) {
            Pair<TDataNodeConfiguration, Long> pair = it.next();
            if (pair.getRight() + this.timeoutMS < System.currentTimeMillis()) {
              it.remove();
              continue;
            }
            status =
                (TSStatus)
                    SyncDataNodeClientPool.getInstance()
                        .sendSyncRequestToDataNodeWithRetry(
                            pair.getLeft().getLocation().getInternalEndPoint(),
                            req,
<<<<<<< HEAD
                            DataNodeRequestType.INVALIDATE_PERMISSION_CACHE);
=======
                            CnToDnRequestType.INVALIDATE_PERMISSION_CACHE);
>>>>>>> fe52d5de
            if (status.getCode() == TSStatusCode.SUCCESS_STATUS.getStatusCode()) {
              it.remove();
            }
          }
          if (dataNodesToInvalid.isEmpty()) {
            LOGGER.info("Auth procedure: clean datanode cache successfully");
            return Flow.NO_MORE_STATE;
          } else {
            setNextState(AuthOperationProcedureState.DATANODE_AUTHCACHE_INVALIDING);
          }
          break;
      }
    } catch (Exception e) {
      if (isRollbackSupported(state)) {
        LOGGER.error("Fail when execute {} ", plan);
        setFailure(new ProcedureException(e));
      } else {
        LOGGER.error("Retrievable error trying to execute plan {}, state: {}", plan, state, e);
        if (getCycles() > RETRY_THRESHOLD) {
          setFailure(
              new ProcedureException(
                  String.format("Fail to execute plan [%s] at state[%s]", plan.toString(), state)));
        }
      }
    }
    return Flow.HAS_MORE_STATE;
  }

  private void writePlan(ConfigNodeProcedureEnv env) {
    TSStatus res;
    try {
      res =
          env.getConfigManager()
              .getConsensusManager()
              .write(isGeneratedByPipe ? new PipeEnrichedPlan(plan) : plan);
    } catch (ConsensusException e) {
      LOGGER.warn(CONSENSUS_WRITE_ERROR, e);
      res = new TSStatus(TSStatusCode.EXECUTE_STATEMENT_ERROR.getStatusCode());
      res.setMessage(e.getMessage());
    }
    if (res.code == TSStatusCode.SUCCESS_STATUS.getStatusCode()) {
      setNextState(DATANODE_AUTHCACHE_INVALIDING);
      for (TDataNodeConfiguration item : datanodes) {
        this.dataNodesToInvalid.add(new Pair<>(item, System.currentTimeMillis()));
      }
      LOGGER.info(
          "Execute auth plan {} success. To invalidate datanodes: {}", plan, dataNodesToInvalid);
    } else {
      LOGGER.info("Failed to execute plan {} because {}", plan, res.message);
      setFailure(new ProcedureException(new IoTDBException(res.message, res.code)));
    }
  }

  @Override
  protected boolean isRollbackSupported(AuthOperationProcedureState state) {
    return state == AuthOperationProcedureState.INIT;
  }

  @Override
  protected void rollbackState(ConfigNodeProcedureEnv env, AuthOperationProcedureState state) {}

  @Override
  protected AuthOperationProcedureState getState(int stateId) {
    return AuthOperationProcedureState.values()[stateId];
  }

  @Override
  protected int getStateId(AuthOperationProcedureState state) {
    return state.ordinal();
  }

  @Override
  protected AuthOperationProcedureState getInitialState() {
    return AuthOperationProcedureState.INIT;
  }

  @Override
  public void serialize(DataOutputStream stream) throws IOException {
    stream.writeShort(
        isGeneratedByPipe
            ? ProcedureType.PIPE_ENRICHED_AUTH_OPERATE_PROCEDURE.getTypeCode()
            : ProcedureType.AUTH_OPERATE_PROCEDURE.getTypeCode());
    super.serialize(stream);
    ReadWriteIOUtils.write(datanodes.size(), stream);
    for (TDataNodeConfiguration item : datanodes) {
      ThriftCommonsSerDeUtils.serializeTDataNodeConfiguration(item, stream);
    }
    ReadWriteIOUtils.write(timeoutMS, stream);
    ReadWriteIOUtils.write(plan.serializeToByteBuffer(), stream);
    ReadWriteIOUtils.write(dataNodesToInvalid.size(), stream);
    for (Pair<TDataNodeConfiguration, Long> item : dataNodesToInvalid) {
      ThriftCommonsSerDeUtils.serializeTDataNodeConfiguration(item.left, stream);
      ReadWriteIOUtils.write(item.right, stream);
    }
  }

  @Override
  public void deserialize(ByteBuffer byteBuffer) {
    super.deserialize(byteBuffer);
    int size = ReadWriteIOUtils.readInt(byteBuffer);
    this.datanodes = new ArrayList<>();
    for (int i = 0; i < size; i++) {
      TDataNodeConfiguration datanode =
          ThriftCommonsSerDeUtils.deserializeTDataNodeConfiguration(byteBuffer);
      this.datanodes.add(datanode);
    }
    this.timeoutMS = ReadWriteIOUtils.readLong(byteBuffer);
    try {
      ReadWriteIOUtils.readInt(byteBuffer);
      this.plan = (AuthorPlan) ConfigPhysicalPlan.Factory.create(byteBuffer);
    } catch (IOException e) {
      LOGGER.error("IO error when deserialize authplan.", e);
    }
    if (byteBuffer.hasRemaining()) {
      size = ReadWriteIOUtils.readInt(byteBuffer);
      for (int i = 0; i < size; i++) {
        TDataNodeConfiguration datanode =
            ThriftCommonsSerDeUtils.deserializeTDataNodeConfiguration(byteBuffer);
        Long timeStamp = ReadWriteIOUtils.readLong(byteBuffer);
        this.dataNodesToInvalid.add(new Pair<>(datanode, timeStamp));
      }
    }
  }

  @Override
  public boolean equals(Object o) {
    if (this == o) {
      return true;
    }
    if (o == null || getClass() != o.getClass()) {
      return false;
    }
    AuthOperationProcedure that = (AuthOperationProcedure) o;
    return timeoutMS == that.timeoutMS
        && Objects.equals(plan, that.plan)
        && Objects.equals(dataNodesToInvalid, that.dataNodesToInvalid)
        && Objects.equals(datanodes, that.datanodes)
        && Objects.equals(isGeneratedByPipe, that.isGeneratedByPipe);
  }

  @Override
  public int hashCode() {
    return Objects.hash(plan, timeoutMS, dataNodesToInvalid, datanodes, isGeneratedByPipe);
  }
}<|MERGE_RESOLUTION|>--- conflicted
+++ resolved
@@ -112,11 +112,7 @@
                         .sendSyncRequestToDataNodeWithRetry(
                             pair.getLeft().getLocation().getInternalEndPoint(),
                             req,
-<<<<<<< HEAD
-                            DataNodeRequestType.INVALIDATE_PERMISSION_CACHE);
-=======
                             CnToDnRequestType.INVALIDATE_PERMISSION_CACHE);
->>>>>>> fe52d5de
             if (status.getCode() == TSStatusCode.SUCCESS_STATUS.getStatusCode()) {
               it.remove();
             }
