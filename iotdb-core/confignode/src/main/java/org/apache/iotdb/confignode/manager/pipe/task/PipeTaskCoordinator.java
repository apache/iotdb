--- conflicted
+++ resolved
@@ -91,7 +91,10 @@
   /* Caller should ensure that the method is called in the lock {@link #lock()}. */
   public TSStatus startPipe(String pipeName) {
     // Whether there are exceptions to clear
-<<<<<<< HEAD
+    final boolean hasException = pipeTaskInfo.hasExceptions(pipeName);
+    final TSStatus status = configManager.getProcedureManager().startPipe(pipeName);
+    if (status == RpcUtils.SUCCESS_STATUS && hasException) {
+      LOGGER.info("Pipe {} has started successfully, clear its exceptions.", pipeName);
     boolean hasExceptionOrIsAutoStopped;
     try {
       hasExceptionOrIsAutoStopped = pipeTaskInfo.hasExceptionsOrIsAutoStopped(pipeName);
@@ -103,12 +106,6 @@
       LOGGER.info(
           "Pipe {} has started successfully, clear its exceptions set its autoStopped flag to false.",
           pipeName);
-=======
-    final boolean hasException = pipeTaskInfo.hasExceptions(pipeName);
-    final TSStatus status = configManager.getProcedureManager().startPipe(pipeName);
-    if (status == RpcUtils.SUCCESS_STATUS && hasException) {
-      LOGGER.info("Pipe {} has started successfully, clear its exceptions.", pipeName);
->>>>>>> 3b7584ea
       configManager.getProcedureManager().pipeHandleMetaChange(true, true);
     }
     return status;
