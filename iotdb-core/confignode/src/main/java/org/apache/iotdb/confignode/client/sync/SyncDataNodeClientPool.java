/*
 * Licensed to the Apache Software Foundation (ASF) under one
 * or more contributor license agreements.  See the NOTICE file
 * distributed with this work for additional information
 * regarding copyright ownership.  The ASF licenses this file
 * to you under the Apache License, Version 2.0 (the
 * "License"); you may not use this file except in compliance
 * with the License.  You may obtain a copy of the License at
 *
 *     http://www.apache.org/licenses/LICENSE-2.0
 *
 * Unless required by applicable law or agreed to in writing,
 * software distributed under the License is distributed on an
 * "AS IS" BASIS, WITHOUT WARRANTIES OR CONDITIONS OF ANY
 * KIND, either express or implied.  See the License for the
 * specific language governing permissions and limitations
 * under the License.
 */

package org.apache.iotdb.confignode.client.sync;

import org.apache.iotdb.common.rpc.thrift.TConsensusGroupId;
import org.apache.iotdb.common.rpc.thrift.TDataNodeLocation;
import org.apache.iotdb.common.rpc.thrift.TEndPoint;
import org.apache.iotdb.common.rpc.thrift.TSStatus;
import org.apache.iotdb.commons.client.ClientPoolFactory;
import org.apache.iotdb.commons.client.IClientManager;
import org.apache.iotdb.commons.client.exception.ClientManagerException;
import org.apache.iotdb.commons.client.sync.SyncDataNodeInternalServiceClient;
import org.apache.iotdb.confignode.client.CnToDnRequestType;
import org.apache.iotdb.mpp.rpc.thrift.TCreateDataRegionReq;
import org.apache.iotdb.mpp.rpc.thrift.TCreatePeerReq;
import org.apache.iotdb.mpp.rpc.thrift.TCreateSchemaRegionReq;
import org.apache.iotdb.mpp.rpc.thrift.TDisableDataNodeReq;
import org.apache.iotdb.mpp.rpc.thrift.TInvalidateCacheReq;
import org.apache.iotdb.mpp.rpc.thrift.TInvalidatePermissionCacheReq;
import org.apache.iotdb.mpp.rpc.thrift.TMaintainPeerReq;
import org.apache.iotdb.mpp.rpc.thrift.TRegionLeaderChangeReq;
import org.apache.iotdb.mpp.rpc.thrift.TRegionLeaderChangeResp;
import org.apache.iotdb.mpp.rpc.thrift.TResetPeerListReq;
import org.apache.iotdb.mpp.rpc.thrift.TUpdateTableReq;
import org.apache.iotdb.mpp.rpc.thrift.TUpdateTemplateReq;
import org.apache.iotdb.rpc.RpcUtils;
import org.apache.iotdb.rpc.TSStatusCode;

import org.apache.thrift.TException;
import org.slf4j.Logger;
import org.slf4j.LoggerFactory;

import java.util.concurrent.TimeUnit;

/** Synchronously send RPC requests to DataNodes. See queryengine.thrift for more details. */
public class SyncDataNodeClientPool {

  private static final Logger LOGGER = LoggerFactory.getLogger(SyncDataNodeClientPool.class);

  private static final int DEFAULT_RETRY_NUM = 6;

  private final IClientManager<TEndPoint, SyncDataNodeInternalServiceClient> clientManager;

  private SyncDataNodeClientPool() {
    clientManager =
        new IClientManager.Factory<TEndPoint, SyncDataNodeInternalServiceClient>()
            .createClientManager(
                new ClientPoolFactory.SyncDataNodeInternalServiceClientPoolFactory());
  }

  public Object sendSyncRequestToDataNodeWithRetry(
<<<<<<< HEAD
      TEndPoint endPoint, Object req, DataNodeRequestType requestType) {
=======
      TEndPoint endPoint, Object req, CnToDnRequestType requestType) {
>>>>>>> fe52d5de
    Throwable lastException = new TException();
    for (int retry = 0; retry < DEFAULT_RETRY_NUM; retry++) {
      try (SyncDataNodeInternalServiceClient client = clientManager.borrowClient(endPoint)) {
        return executeSyncRequest(requestType, client, req);
      } catch (ClientManagerException | TException e) {
        lastException = e;
        if (retry != DEFAULT_RETRY_NUM - 1) {
          LOGGER.warn("{} failed on DataNode {}, retrying {}...", requestType, endPoint, retry + 1);
          doRetryWait(retry);
        }
      }
    }
    LOGGER.error("{} failed on DataNode {}", requestType, endPoint, lastException);
    return new TSStatus(TSStatusCode.INTERNAL_REQUEST_RETRY_ERROR.getStatusCode())
        .setMessage("All retry failed due to: " + lastException.getMessage());
  }

  public Object sendSyncRequestToDataNodeWithGivenRetry(
<<<<<<< HEAD
      TEndPoint endPoint, Object req, DataNodeRequestType requestType, int retryNum) {
=======
      TEndPoint endPoint, Object req, CnToDnRequestType requestType, int retryNum) {
>>>>>>> fe52d5de
    Throwable lastException = new TException();
    for (int retry = 0; retry < retryNum; retry++) {
      try (SyncDataNodeInternalServiceClient client = clientManager.borrowClient(endPoint)) {
        return executeSyncRequest(requestType, client, req);
      } catch (ClientManagerException | TException e) {
        lastException = e;
        if (retry != retryNum - 1) {
          LOGGER.warn("{} failed on DataNode {}, retrying {}...", requestType, endPoint, retry + 1);
          doRetryWait(retry);
        }
      }
    }
    LOGGER.error("{} failed on DataNode {}", requestType, endPoint, lastException);
    return new TSStatus(TSStatusCode.INTERNAL_REQUEST_RETRY_ERROR.getStatusCode())
        .setMessage("All retry failed due to: " + lastException.getMessage());
  }

  private Object executeSyncRequest(
<<<<<<< HEAD
      DataNodeRequestType requestType, SyncDataNodeInternalServiceClient client, Object req)
=======
      CnToDnRequestType requestType, SyncDataNodeInternalServiceClient client, Object req)
>>>>>>> fe52d5de
      throws TException {
    switch (requestType) {
      case INVALIDATE_PARTITION_CACHE:
        return client.invalidatePartitionCache((TInvalidateCacheReq) req);
      case INVALIDATE_SCHEMA_CACHE:
        return client.invalidateSchemaCache((TInvalidateCacheReq) req);
      case CREATE_SCHEMA_REGION:
        return client.createSchemaRegion((TCreateSchemaRegionReq) req);
      case CREATE_DATA_REGION:
        return client.createDataRegion((TCreateDataRegionReq) req);
      case DELETE_REGION:
        return client.deleteRegion((TConsensusGroupId) req);
      case INVALIDATE_PERMISSION_CACHE:
        return client.invalidatePermissionCache((TInvalidatePermissionCacheReq) req);
      case DISABLE_DATA_NODE:
        return client.disableDataNode((TDisableDataNodeReq) req);
      case STOP_DATA_NODE:
        return client.stopDataNode();
      case SET_SYSTEM_STATUS:
        return client.setSystemStatus((String) req);
      case KILL_QUERY_INSTANCE:
        return client.killQueryInstance((String) req);
      case UPDATE_TEMPLATE:
        return client.updateTemplate((TUpdateTemplateReq) req);
      case UPDATE_TABLE:
        return client.updateTable((TUpdateTableReq) req);
      case CREATE_NEW_REGION_PEER:
        return client.createNewRegionPeer((TCreatePeerReq) req);
      case ADD_REGION_PEER:
        return client.addRegionPeer((TMaintainPeerReq) req);
      case REMOVE_REGION_PEER:
        return client.removeRegionPeer((TMaintainPeerReq) req);
      case DELETE_OLD_REGION_PEER:
        return client.deleteOldRegionPeer((TMaintainPeerReq) req);
      case RESET_PEER_LIST:
        return client.resetPeerList((TResetPeerListReq) req);
      case SHOW_CONFIGURATION:
        return client.showConfiguration();
      default:
        return RpcUtils.getStatus(
            TSStatusCode.EXECUTE_STATEMENT_ERROR, "Unknown request type: " + requestType);
    }
  }

  private void doRetryWait(int retryNum) {
    try {
      if (retryNum < 3) {
        TimeUnit.MILLISECONDS.sleep(800L);
      } else if (retryNum < 5) {
        TimeUnit.MILLISECONDS.sleep(100L * (long) Math.pow(2, retryNum));
      } else {
        TimeUnit.MILLISECONDS.sleep(3200L);
      }
    } catch (InterruptedException e) {
      LOGGER.warn("Retry wait failed.", e);
      Thread.currentThread().interrupt();
    }
  }

  /**
   * change a region leader from the datanode to other datanode, other datanode should be in same
   * raft group.
   *
   * @param regionId the region which will changer leader
   * @param dataNode data node server, change regions leader from it
   * @param newLeaderNode target data node, change regions leader to it
   * @return the result of the change leader operation
   */
  public TRegionLeaderChangeResp changeRegionLeader(
      TConsensusGroupId regionId, TEndPoint dataNode, TDataNodeLocation newLeaderNode) {
    LOGGER.info("Send RPC to data node: {} for changing regions leader on it", dataNode);
    TSStatus status;
    try (SyncDataNodeInternalServiceClient client = clientManager.borrowClient(dataNode)) {
      TRegionLeaderChangeReq req = new TRegionLeaderChangeReq(regionId, newLeaderNode);
      return client.changeRegionLeader(req);
    } catch (ClientManagerException e) {
      LOGGER.error("Can't connect to Data node: {}", dataNode, e);
      status = new TSStatus(TSStatusCode.CAN_NOT_CONNECT_DATANODE.getStatusCode());
      status.setMessage(e.getMessage());
    } catch (TException e) {
      LOGGER.error("Change regions leader error on Date node: {}", dataNode, e);
      status = new TSStatus(TSStatusCode.REGION_LEADER_CHANGE_ERROR.getStatusCode());
      status.setMessage(e.getMessage());
    }
    return new TRegionLeaderChangeResp(status, -1L);
  }

  private static class ClientPoolHolder {

    private static final SyncDataNodeClientPool INSTANCE = new SyncDataNodeClientPool();

    private ClientPoolHolder() {
      // Empty constructor
    }
  }

  public static SyncDataNodeClientPool getInstance() {
    return ClientPoolHolder.INSTANCE;
  }
}<|MERGE_RESOLUTION|>--- conflicted
+++ resolved
@@ -66,11 +66,7 @@
   }
 
   public Object sendSyncRequestToDataNodeWithRetry(
-<<<<<<< HEAD
-      TEndPoint endPoint, Object req, DataNodeRequestType requestType) {
-=======
       TEndPoint endPoint, Object req, CnToDnRequestType requestType) {
->>>>>>> fe52d5de
     Throwable lastException = new TException();
     for (int retry = 0; retry < DEFAULT_RETRY_NUM; retry++) {
       try (SyncDataNodeInternalServiceClient client = clientManager.borrowClient(endPoint)) {
@@ -89,11 +85,7 @@
   }
 
   public Object sendSyncRequestToDataNodeWithGivenRetry(
-<<<<<<< HEAD
-      TEndPoint endPoint, Object req, DataNodeRequestType requestType, int retryNum) {
-=======
       TEndPoint endPoint, Object req, CnToDnRequestType requestType, int retryNum) {
->>>>>>> fe52d5de
     Throwable lastException = new TException();
     for (int retry = 0; retry < retryNum; retry++) {
       try (SyncDataNodeInternalServiceClient client = clientManager.borrowClient(endPoint)) {
@@ -112,11 +104,7 @@
   }
 
   private Object executeSyncRequest(
-<<<<<<< HEAD
-      DataNodeRequestType requestType, SyncDataNodeInternalServiceClient client, Object req)
-=======
       CnToDnRequestType requestType, SyncDataNodeInternalServiceClient client, Object req)
->>>>>>> fe52d5de
       throws TException {
     switch (requestType) {
       case INVALIDATE_PARTITION_CACHE:
