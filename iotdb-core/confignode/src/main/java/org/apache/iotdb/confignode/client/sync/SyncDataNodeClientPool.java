--- conflicted
+++ resolved
@@ -41,6 +41,7 @@
 import org.apache.iotdb.mpp.rpc.thrift.TStopDataNodeReq;
 import org.apache.iotdb.mpp.rpc.thrift.TUpdateTableReq;
 import org.apache.iotdb.mpp.rpc.thrift.TUpdateTemplateReq;
+import org.apache.iotdb.rpc.RpcUtils;
 import org.apache.iotdb.rpc.TSStatusCode;
 
 import com.google.common.collect.ImmutableMap;
@@ -188,55 +189,9 @@
   }
 
   private Object executeSyncRequest(
-<<<<<<< HEAD
-      CnToDnRequestType requestType, SyncDataNodeInternalServiceClient client, Object req)
-      throws TException {
-    switch (requestType) {
-      case INVALIDATE_PARTITION_CACHE:
-        return client.invalidatePartitionCache((TInvalidateCacheReq) req);
-      case INVALIDATE_SCHEMA_CACHE:
-        return client.invalidateSchemaCache((TInvalidateCacheReq) req);
-      case CREATE_SCHEMA_REGION:
-        return client.createSchemaRegion((TCreateSchemaRegionReq) req);
-      case CREATE_DATA_REGION:
-        return client.createDataRegion((TCreateDataRegionReq) req);
-      case DELETE_REGION:
-        return client.deleteRegion((TConsensusGroupId) req);
-      case INVALIDATE_PERMISSION_CACHE:
-        return client.invalidatePermissionCache((TInvalidatePermissionCacheReq) req);
-      case CLEAN_DATA_NODE_CACHE:
-        return client.cleanDataNodeCache((TCleanDataNodeCacheReq) req);
-      case STOP_DATA_NODE:
-        return client.stopDataNode((TStopDataNodeReq) req);
-      case SET_SYSTEM_STATUS:
-        return client.setSystemStatus((String) req);
-      case KILL_QUERY_INSTANCE:
-        return client.killQueryInstance((String) req);
-      case UPDATE_TEMPLATE:
-        return client.updateTemplate((TUpdateTemplateReq) req);
-      case UPDATE_TABLE:
-        return client.updateTable((TUpdateTableReq) req);
-      case CREATE_NEW_REGION_PEER:
-        return client.createNewRegionPeer((TCreatePeerReq) req);
-      case ADD_REGION_PEER:
-        return client.addRegionPeer((TMaintainPeerReq) req);
-      case REMOVE_REGION_PEER:
-        return client.removeRegionPeer((TMaintainPeerReq) req);
-      case DELETE_OLD_REGION_PEER:
-        return client.deleteOldRegionPeer((TMaintainPeerReq) req);
-      case RESET_PEER_LIST:
-        return client.resetPeerList((TResetPeerListReq) req);
-      case SHOW_CONFIGURATION:
-        return client.showConfiguration();
-      default:
-        return RpcUtils.getStatus(
-            TSStatusCode.EXECUTE_STATEMENT_ERROR, "Unknown request type: " + requestType);
-    }
-=======
       CnToDnSyncRequestType requestType, SyncDataNodeInternalServiceClient client, Object req)
       throws Exception {
     return Objects.requireNonNull(actionMap.get(requestType)).apply(req, client);
->>>>>>> 4e792002
   }
 
   private void doRetryWait(int retryNum) {
