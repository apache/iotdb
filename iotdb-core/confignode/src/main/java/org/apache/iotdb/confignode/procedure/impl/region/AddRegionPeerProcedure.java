--- conflicted
+++ resolved
@@ -133,11 +133,7 @@
           }
         case UPDATE_REGION_LOCATION_CACHE:
           handler.forceUpdateRegionCache(consensusGroupId, destDataNode, RegionStatus.Running);
-<<<<<<< HEAD
-          handler.setTTL(consensusGroupId, destDataNode);
-=======
           handler.setAllTTL(destDataNode);
->>>>>>> 7469332d
           setKillPoint(state);
           LOGGER.info("[pid{}][AddRegion] state {} complete", getProcId(), state);
           LOGGER.info(
