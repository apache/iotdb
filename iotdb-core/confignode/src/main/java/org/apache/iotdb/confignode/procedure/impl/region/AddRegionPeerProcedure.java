--- conflicted
+++ resolved
@@ -86,19 +86,11 @@
           LOGGER.info(
               "[pid{}][AddRegion] started, {} will be added to DataNode {}.",
               getProcId(),
-<<<<<<< HEAD
-              regionId.getId(),
-              destDataNode.getDataNodeId());
+                  regionId,
+              handler.simplifiedLocation(destDataNode));
           handler.addRegionLocation(regionId, destDataNode);
           handler.forceUpdateRegionCache(regionId, destDataNode, RegionStatus.Adding);
           TSStatus status = handler.createNewRegionPeer(regionId, destDataNode);
-=======
-              consensusGroupId,
-              handler.simplifiedLocation(destDataNode));
-          handler.addRegionLocation(consensusGroupId, destDataNode);
-          handler.forceUpdateRegionCache(consensusGroupId, destDataNode, RegionStatus.Adding);
-          TSStatus status = handler.createNewRegionPeer(consensusGroupId, destDataNode);
->>>>>>> 54ab67c2
           setKillPoint(state);
           if (status.getCode() != SUCCESS_STATUS.getStatusCode()) {
             return warnAndRollBackAndNoMoreState(env, handler, "CREATE_NEW_REGION_PEER fail");
@@ -144,13 +136,8 @@
           LOGGER.info(
               "[pid{}][AddRegion] success, {} has been added to DataNode {}. Procedure took {} (start at {}).",
               getProcId(),
-<<<<<<< HEAD
-              regionId.getId(),
-              destDataNode.getDataNodeId(),
-=======
-              consensusGroupId,
-              handler.simplifiedLocation(destDataNode),
->>>>>>> 54ab67c2
+                  regionId,
+                  handler.simplifiedLocation(destDataNode),
               CommonDateTimeUtils.convertMillisecondToDurationStr(
                   System.currentTimeMillis() - getSubmittedTime()),
               DateTimeUtils.convertLongToDate(getSubmittedTime(), "ms"));
