/*
 * Licensed to the Apache Software Foundation (ASF) under one
 * or more contributor license agreements.  See the NOTICE file
 * distributed with this work for additional information
 * regarding copyright ownership.  The ASF licenses this file
 * to you under the Apache License, Version 2.0 (the
 * "License"); you may not use this file except in compliance
 * with the License.  You may obtain a copy of the License at
 *
 *     http://www.apache.org/licenses/LICENSE-2.0
 *
 * Unless required by applicable law or agreed to in writing,
 * software distributed under the License is distributed on an
 * "AS IS" BASIS, WITHOUT WARRANTIES OR CONDITIONS OF ANY
 * KIND, either express or implied.  See the License for the
 * specific language governing permissions and limitations
 * under the License.
 */

package org.apache.iotdb.confignode.consensus.request;

import org.apache.iotdb.common.rpc.thrift.FunctionType;
import org.apache.iotdb.common.rpc.thrift.Model;
import org.apache.iotdb.common.rpc.thrift.TConfigNodeLocation;
import org.apache.iotdb.common.rpc.thrift.TConsensusGroupId;
import org.apache.iotdb.common.rpc.thrift.TConsensusGroupType;
import org.apache.iotdb.common.rpc.thrift.TDataNodeConfiguration;
import org.apache.iotdb.common.rpc.thrift.TDataNodeLocation;
import org.apache.iotdb.common.rpc.thrift.TEndPoint;
import org.apache.iotdb.common.rpc.thrift.TNodeResource;
import org.apache.iotdb.common.rpc.thrift.TRegionReplicaSet;
import org.apache.iotdb.common.rpc.thrift.TSeriesPartitionSlot;
import org.apache.iotdb.common.rpc.thrift.TSpaceQuota;
import org.apache.iotdb.common.rpc.thrift.TThrottleQuota;
import org.apache.iotdb.common.rpc.thrift.TTimePartitionSlot;
import org.apache.iotdb.common.rpc.thrift.TTimedQuota;
import org.apache.iotdb.common.rpc.thrift.ThrottleType;
import org.apache.iotdb.commons.consensus.index.impl.IoTProgressIndex;
import org.apache.iotdb.commons.consensus.index.impl.MinimumProgressIndex;
import org.apache.iotdb.commons.exception.IllegalPathException;
import org.apache.iotdb.commons.partition.DataPartitionTable;
import org.apache.iotdb.commons.partition.SchemaPartitionTable;
import org.apache.iotdb.commons.partition.SeriesPartitionTable;
import org.apache.iotdb.commons.path.PartialPath;
import org.apache.iotdb.commons.path.PathPatternTree;
import org.apache.iotdb.commons.pipe.agent.plugin.meta.PipePluginMeta;
import org.apache.iotdb.commons.pipe.agent.task.meta.PipeMeta;
import org.apache.iotdb.commons.pipe.agent.task.meta.PipeRuntimeMeta;
import org.apache.iotdb.commons.pipe.agent.task.meta.PipeStaticMeta;
import org.apache.iotdb.commons.pipe.agent.task.meta.PipeTaskMeta;
import org.apache.iotdb.commons.schema.table.TsTable;
import org.apache.iotdb.commons.schema.table.column.AttributeColumnSchema;
import org.apache.iotdb.commons.schema.table.column.FieldColumnSchema;
import org.apache.iotdb.commons.schema.table.column.TagColumnSchema;
import org.apache.iotdb.commons.subscription.meta.consumer.ConsumerGroupMeta;
import org.apache.iotdb.commons.subscription.meta.consumer.ConsumerMeta;
import org.apache.iotdb.commons.subscription.meta.topic.TopicMeta;
import org.apache.iotdb.commons.sync.PipeInfo;
import org.apache.iotdb.commons.sync.PipeMessage;
import org.apache.iotdb.commons.sync.PipeStatus;
import org.apache.iotdb.commons.sync.TsFilePipeInfo;
import org.apache.iotdb.commons.trigger.TriggerInformation;
import org.apache.iotdb.commons.udf.UDFInformation;
import org.apache.iotdb.commons.udf.UDFType;
import org.apache.iotdb.commons.utils.TimePartitionUtils;
import org.apache.iotdb.confignode.consensus.request.write.auth.AuthorPlan;
import org.apache.iotdb.confignode.consensus.request.write.auth.AuthorTreePlan;
import org.apache.iotdb.confignode.consensus.request.write.confignode.ApplyConfigNodePlan;
import org.apache.iotdb.confignode.consensus.request.write.confignode.RemoveConfigNodePlan;
import org.apache.iotdb.confignode.consensus.request.write.confignode.UpdateClusterIdPlan;
import org.apache.iotdb.confignode.consensus.request.write.cq.ActiveCQPlan;
import org.apache.iotdb.confignode.consensus.request.write.cq.AddCQPlan;
import org.apache.iotdb.confignode.consensus.request.write.cq.DropCQPlan;
import org.apache.iotdb.confignode.consensus.request.write.cq.UpdateCQLastExecTimePlan;
import org.apache.iotdb.confignode.consensus.request.write.database.AdjustMaxRegionGroupNumPlan;
import org.apache.iotdb.confignode.consensus.request.write.database.DatabaseSchemaPlan;
import org.apache.iotdb.confignode.consensus.request.write.database.DeleteDatabasePlan;
import org.apache.iotdb.confignode.consensus.request.write.database.SetDataReplicationFactorPlan;
import org.apache.iotdb.confignode.consensus.request.write.database.SetSchemaReplicationFactorPlan;
import org.apache.iotdb.confignode.consensus.request.write.database.SetTTLPlan;
import org.apache.iotdb.confignode.consensus.request.write.database.SetTimePartitionIntervalPlan;
import org.apache.iotdb.confignode.consensus.request.write.datanode.RegisterDataNodePlan;
import org.apache.iotdb.confignode.consensus.request.write.datanode.RemoveDataNodePlan;
import org.apache.iotdb.confignode.consensus.request.write.datanode.UpdateDataNodePlan;
import org.apache.iotdb.confignode.consensus.request.write.function.CreateFunctionPlan;
import org.apache.iotdb.confignode.consensus.request.write.function.DropTableModelFunctionPlan;
import org.apache.iotdb.confignode.consensus.request.write.function.DropTreeModelFunctionPlan;
import org.apache.iotdb.confignode.consensus.request.write.function.UpdateFunctionPlan;
import org.apache.iotdb.confignode.consensus.request.write.partition.AddRegionLocationPlan;
import org.apache.iotdb.confignode.consensus.request.write.partition.AutoCleanPartitionTablePlan;
import org.apache.iotdb.confignode.consensus.request.write.partition.CreateDataPartitionPlan;
import org.apache.iotdb.confignode.consensus.request.write.partition.CreateSchemaPartitionPlan;
import org.apache.iotdb.confignode.consensus.request.write.partition.RemoveRegionLocationPlan;
import org.apache.iotdb.confignode.consensus.request.write.pipe.payload.PipeCreateTablePlan;
import org.apache.iotdb.confignode.consensus.request.write.pipe.payload.PipeDeactivateTemplatePlan;
import org.apache.iotdb.confignode.consensus.request.write.pipe.payload.PipeDeleteDevicesPlan;
import org.apache.iotdb.confignode.consensus.request.write.pipe.payload.PipeDeleteLogicalViewPlan;
import org.apache.iotdb.confignode.consensus.request.write.pipe.payload.PipeDeleteTimeSeriesPlan;
import org.apache.iotdb.confignode.consensus.request.write.pipe.payload.PipeEnrichedPlan;
import org.apache.iotdb.confignode.consensus.request.write.pipe.payload.PipeUnsetSchemaTemplatePlan;
import org.apache.iotdb.confignode.consensus.request.write.pipe.plugin.CreatePipePluginPlan;
import org.apache.iotdb.confignode.consensus.request.write.pipe.plugin.DropPipePluginPlan;
import org.apache.iotdb.confignode.consensus.request.write.pipe.runtime.PipeHandleLeaderChangePlan;
import org.apache.iotdb.confignode.consensus.request.write.pipe.runtime.PipeHandleMetaChangePlan;
import org.apache.iotdb.confignode.consensus.request.write.pipe.task.AlterPipePlanV2;
import org.apache.iotdb.confignode.consensus.request.write.pipe.task.CreatePipePlanV2;
import org.apache.iotdb.confignode.consensus.request.write.pipe.task.DropPipePlanV2;
import org.apache.iotdb.confignode.consensus.request.write.pipe.task.OperateMultiplePipesPlanV2;
import org.apache.iotdb.confignode.consensus.request.write.pipe.task.SetPipeStatusPlanV2;
import org.apache.iotdb.confignode.consensus.request.write.procedure.DeleteProcedurePlan;
import org.apache.iotdb.confignode.consensus.request.write.procedure.UpdateProcedurePlan;
import org.apache.iotdb.confignode.consensus.request.write.quota.SetSpaceQuotaPlan;
import org.apache.iotdb.confignode.consensus.request.write.quota.SetThrottleQuotaPlan;
import org.apache.iotdb.confignode.consensus.request.write.region.CreateRegionGroupsPlan;
import org.apache.iotdb.confignode.consensus.request.write.region.OfferRegionMaintainTasksPlan;
import org.apache.iotdb.confignode.consensus.request.write.region.PollRegionMaintainTaskPlan;
import org.apache.iotdb.confignode.consensus.request.write.region.PollSpecificRegionMaintainTaskPlan;
import org.apache.iotdb.confignode.consensus.request.write.subscription.consumer.AlterConsumerGroupPlan;
import org.apache.iotdb.confignode.consensus.request.write.subscription.consumer.runtime.ConsumerGroupHandleMetaChangePlan;
import org.apache.iotdb.confignode.consensus.request.write.subscription.topic.AlterMultipleTopicsPlan;
import org.apache.iotdb.confignode.consensus.request.write.subscription.topic.AlterTopicPlan;
import org.apache.iotdb.confignode.consensus.request.write.subscription.topic.CreateTopicPlan;
import org.apache.iotdb.confignode.consensus.request.write.subscription.topic.DropTopicPlan;
import org.apache.iotdb.confignode.consensus.request.write.subscription.topic.runtime.TopicHandleMetaChangePlan;
import org.apache.iotdb.confignode.consensus.request.write.sync.CreatePipeSinkPlanV1;
import org.apache.iotdb.confignode.consensus.request.write.sync.DropPipeSinkPlanV1;
import org.apache.iotdb.confignode.consensus.request.write.sync.GetPipeSinkPlanV1;
import org.apache.iotdb.confignode.consensus.request.write.sync.PreCreatePipePlanV1;
import org.apache.iotdb.confignode.consensus.request.write.sync.RecordPipeMessagePlan;
import org.apache.iotdb.confignode.consensus.request.write.sync.SetPipeStatusPlanV1;
import org.apache.iotdb.confignode.consensus.request.write.table.AddTableColumnPlan;
import org.apache.iotdb.confignode.consensus.request.write.table.CommitCreateTablePlan;
import org.apache.iotdb.confignode.consensus.request.write.table.CommitDeleteColumnPlan;
import org.apache.iotdb.confignode.consensus.request.write.table.CommitDeleteTablePlan;
import org.apache.iotdb.confignode.consensus.request.write.table.PreCreateTablePlan;
import org.apache.iotdb.confignode.consensus.request.write.table.PreDeleteColumnPlan;
import org.apache.iotdb.confignode.consensus.request.write.table.PreDeleteTablePlan;
import org.apache.iotdb.confignode.consensus.request.write.table.RenameTableColumnPlan;
import org.apache.iotdb.confignode.consensus.request.write.table.RenameTablePlan;
import org.apache.iotdb.confignode.consensus.request.write.table.RollbackCreateTablePlan;
import org.apache.iotdb.confignode.consensus.request.write.table.SetTableColumnCommentPlan;
import org.apache.iotdb.confignode.consensus.request.write.table.SetTableCommentPlan;
import org.apache.iotdb.confignode.consensus.request.write.table.SetTablePropertiesPlan;
import org.apache.iotdb.confignode.consensus.request.write.template.CreateSchemaTemplatePlan;
import org.apache.iotdb.confignode.consensus.request.write.template.DropSchemaTemplatePlan;
import org.apache.iotdb.confignode.consensus.request.write.template.ExtendSchemaTemplatePlan;
import org.apache.iotdb.confignode.consensus.request.write.template.PreUnsetSchemaTemplatePlan;
import org.apache.iotdb.confignode.consensus.request.write.template.RollbackPreUnsetSchemaTemplatePlan;
import org.apache.iotdb.confignode.consensus.request.write.template.SetSchemaTemplatePlan;
import org.apache.iotdb.confignode.consensus.request.write.template.UnsetSchemaTemplatePlan;
import org.apache.iotdb.confignode.consensus.request.write.trigger.AddTriggerInTablePlan;
import org.apache.iotdb.confignode.consensus.request.write.trigger.DeleteTriggerInTablePlan;
import org.apache.iotdb.confignode.consensus.request.write.trigger.UpdateTriggerLocationPlan;
import org.apache.iotdb.confignode.consensus.request.write.trigger.UpdateTriggerStateInTablePlan;
import org.apache.iotdb.confignode.consensus.request.write.trigger.UpdateTriggersOnTransferNodesPlan;
import org.apache.iotdb.confignode.persistence.partition.maintainer.RegionCreateTask;
import org.apache.iotdb.confignode.persistence.partition.maintainer.RegionDeleteTask;
import org.apache.iotdb.confignode.procedure.Procedure;
import org.apache.iotdb.confignode.procedure.impl.region.CreateRegionGroupsProcedure;
import org.apache.iotdb.confignode.procedure.impl.schema.DeleteDatabaseProcedure;
import org.apache.iotdb.confignode.rpc.thrift.TCreateCQReq;
import org.apache.iotdb.confignode.rpc.thrift.TDatabaseSchema;
import org.apache.iotdb.confignode.rpc.thrift.TPipeSinkInfo;
import org.apache.iotdb.confignode.rpc.thrift.TTriggerState;
import org.apache.iotdb.db.schemaengine.template.Template;
import org.apache.iotdb.db.schemaengine.template.alter.TemplateExtendInfo;
import org.apache.iotdb.trigger.api.enums.FailureStrategy;
import org.apache.iotdb.trigger.api.enums.TriggerEvent;

import org.apache.tsfile.common.conf.TSFileConfig;
import org.apache.tsfile.enums.TSDataType;
import org.apache.tsfile.file.metadata.enums.CompressionType;
import org.apache.tsfile.file.metadata.enums.TSEncoding;
import org.apache.tsfile.utils.Binary;
import org.apache.tsfile.utils.Pair;
import org.junit.Assert;
import org.junit.Test;

import java.io.IOException;
import java.util.ArrayList;
import java.util.Arrays;
import java.util.Collections;
import java.util.HashMap;
import java.util.HashSet;
import java.util.List;
import java.util.Map;
import java.util.Set;
import java.util.TreeMap;
import java.util.UUID;
import java.util.concurrent.ConcurrentHashMap;
import java.util.concurrent.ConcurrentMap;

import static org.apache.iotdb.common.rpc.thrift.TConsensusGroupType.DataRegion;
import static org.apache.iotdb.common.rpc.thrift.TConsensusGroupType.SchemaRegion;
import static org.junit.Assert.assertEquals;

public class ConfigPhysicalPlanSerDeTest {

  @Test
  public void RegisterDataNodePlanTest() throws IOException {
    TDataNodeLocation dataNodeLocation = new TDataNodeLocation();
    dataNodeLocation.setDataNodeId(1);
    dataNodeLocation.setClientRpcEndPoint(new TEndPoint("0.0.0.0", 6667));
    dataNodeLocation.setInternalEndPoint(new TEndPoint("0.0.0.0", 10730));
    dataNodeLocation.setMPPDataExchangeEndPoint(new TEndPoint("0.0.0.0", 10740));
    dataNodeLocation.setDataRegionConsensusEndPoint(new TEndPoint("0.0.0.0", 10760));
    dataNodeLocation.setSchemaRegionConsensusEndPoint(new TEndPoint("0.0.0.0", 10750));

    TDataNodeConfiguration dataNodeConfiguration = new TDataNodeConfiguration();
    dataNodeConfiguration.setLocation(dataNodeLocation);
    dataNodeConfiguration.setResource(new TNodeResource(16, 34359738368L));

    RegisterDataNodePlan plan0 = new RegisterDataNodePlan(dataNodeConfiguration);
    RegisterDataNodePlan plan1 =
        (RegisterDataNodePlan) ConfigPhysicalPlan.Factory.create(plan0.serializeToByteBuffer());
    Assert.assertEquals(plan0, plan1);
  }

  @Test
  public void UpdateDataNodePlanTest() throws IOException {
    TDataNodeLocation dataNodeLocation = new TDataNodeLocation();
    dataNodeLocation.setDataNodeId(0);
    dataNodeLocation.setClientRpcEndPoint(new TEndPoint("0.0.0.0", 6667));
    dataNodeLocation.setInternalEndPoint(new TEndPoint("0.0.0.0", 10730));
    dataNodeLocation.setMPPDataExchangeEndPoint(new TEndPoint("0.0.0.0", 10740));
    dataNodeLocation.setDataRegionConsensusEndPoint(new TEndPoint("0.0.0.0", 10760));
    dataNodeLocation.setSchemaRegionConsensusEndPoint(new TEndPoint("0.0.0.0", 10750));

    TNodeResource dataNodeResource = new TNodeResource();
    dataNodeResource.setCpuCoreNum(16);
    dataNodeResource.setMaxMemory(2022213861);

    TDataNodeConfiguration dataNodeConfiguration = new TDataNodeConfiguration();
    dataNodeConfiguration.setLocation(dataNodeLocation);
    dataNodeConfiguration.setResource(dataNodeResource);

    UpdateDataNodePlan plan0 = new UpdateDataNodePlan(dataNodeConfiguration);
    UpdateDataNodePlan plan1 =
        (UpdateDataNodePlan) ConfigPhysicalPlan.Factory.create(plan0.serializeToByteBuffer());
    Assert.assertEquals(plan0, plan1);
  }

  @Test
  public void CreateDatabasePlanTest() throws IOException {
    DatabaseSchemaPlan req0 =
        new DatabaseSchemaPlan(
            ConfigPhysicalPlanType.CreateDatabase,
            new TDatabaseSchema()
                .setName("sg")
                .setSchemaReplicationFactor(3)
                .setDataReplicationFactor(3)
                .setTimePartitionInterval(604800));
    DatabaseSchemaPlan req1 =
        (DatabaseSchemaPlan) ConfigPhysicalPlan.Factory.create(req0.serializeToByteBuffer());
    Assert.assertEquals(req0, req1);
  }

  @Test
  public void AlterDatabasePlanTest() throws IOException {
    DatabaseSchemaPlan req0 =
        new DatabaseSchemaPlan(
            ConfigPhysicalPlanType.AlterDatabase,
            new TDatabaseSchema()
                .setName("sg")
                .setSchemaReplicationFactor(3)
                .setDataReplicationFactor(3)
                .setTimePartitionInterval(604800)
                .setMinSchemaRegionGroupNum(2)
                .setMaxSchemaRegionGroupNum(5)
                .setMinDataRegionGroupNum(3)
                .setMaxDataRegionGroupNum(8));
    DatabaseSchemaPlan req1 =
        (DatabaseSchemaPlan) ConfigPhysicalPlan.Factory.create(req0.serializeToByteBuffer());
    Assert.assertEquals(req0, req1);
  }

  @Test
  public void DeleteStorageGroupPlanTest() throws IOException {
    // TODO: Add serialize and deserialize test
    DeleteDatabasePlan req0 = new DeleteDatabasePlan("root.sg");
    DeleteDatabasePlan req1 =
        (DeleteDatabasePlan) ConfigPhysicalPlan.Factory.create(req0.serializeToByteBuffer());
    Assert.assertEquals(req0, req1);
  }

  @Test
  public void SetTTLPlanTest() throws IOException {
    SetTTLPlan req0 = new SetTTLPlan(Arrays.asList("root", "sg0"), Long.MAX_VALUE);
    SetTTLPlan req1 = (SetTTLPlan) ConfigPhysicalPlan.Factory.create(req0.serializeToByteBuffer());
    Assert.assertEquals(req0, req1);
  }

  @Test
  public void SetSchemaReplicationFactorPlanTest() throws IOException {
    SetSchemaReplicationFactorPlan req0 = new SetSchemaReplicationFactorPlan("root.sg0", 3);
    SetSchemaReplicationFactorPlan req1 =
        (SetSchemaReplicationFactorPlan)
            ConfigPhysicalPlan.Factory.create(req0.serializeToByteBuffer());
    Assert.assertEquals(req0, req1);
  }

  @Test
  public void SetDataReplicationFactorPlanTest() throws IOException {
    SetDataReplicationFactorPlan req0 = new SetDataReplicationFactorPlan("root.sg0", 3);
    SetDataReplicationFactorPlan req1 =
        (SetDataReplicationFactorPlan)
            ConfigPhysicalPlan.Factory.create(req0.serializeToByteBuffer());
    Assert.assertEquals(req0, req1);
  }

  @Test
  public void SetTimePartitionIntervalPlanTest() throws IOException {
    SetTimePartitionIntervalPlan req0 = new SetTimePartitionIntervalPlan("root.sg0", 6048000L);
    SetTimePartitionIntervalPlan req1 =
        (SetTimePartitionIntervalPlan)
            ConfigPhysicalPlan.Factory.create(req0.serializeToByteBuffer());
    Assert.assertEquals(req0, req1);
  }

  @Test
  public void AdjustMaxRegionGroupCountPlanTest() throws IOException {
    AdjustMaxRegionGroupNumPlan req0 = new AdjustMaxRegionGroupNumPlan();
    for (int i = 0; i < 3; i++) {
      req0.putEntry("root.sg" + i, new Pair<>(i, i));
    }

    AdjustMaxRegionGroupNumPlan req1 =
        (AdjustMaxRegionGroupNumPlan)
            ConfigPhysicalPlan.Factory.create(req0.serializeToByteBuffer());
    Assert.assertEquals(req0, req1);
  }

  @Test
  public void CreateRegionsPlanTest() throws IOException {
    TDataNodeLocation dataNodeLocation = new TDataNodeLocation();
    dataNodeLocation.setDataNodeId(0);
    dataNodeLocation.setClientRpcEndPoint(new TEndPoint("0.0.0.0", 6667));
    dataNodeLocation.setInternalEndPoint(new TEndPoint("0.0.0.0", 10730));
    dataNodeLocation.setMPPDataExchangeEndPoint(new TEndPoint("0.0.0.0", 10740));
    dataNodeLocation.setDataRegionConsensusEndPoint(new TEndPoint("0.0.0.0", 10760));
    dataNodeLocation.setSchemaRegionConsensusEndPoint(new TEndPoint("0.0.0.0", 10750));

    CreateRegionGroupsPlan req0 = new CreateRegionGroupsPlan();
    TRegionReplicaSet dataRegionSet = new TRegionReplicaSet();
    dataRegionSet.setRegionId(new TConsensusGroupId(TConsensusGroupType.DataRegion, 0));
    dataRegionSet.setDataNodeLocations(Collections.singletonList(dataNodeLocation));
    req0.addRegionGroup("root.sg0", dataRegionSet);
    TRegionReplicaSet schemaRegionSet = new TRegionReplicaSet();
    schemaRegionSet.setRegionId(new TConsensusGroupId(TConsensusGroupType.SchemaRegion, 1));
    schemaRegionSet.setDataNodeLocations(Collections.singletonList(dataNodeLocation));
    req0.addRegionGroup("root.sg1", schemaRegionSet);

    CreateRegionGroupsPlan req1 =
        (CreateRegionGroupsPlan) ConfigPhysicalPlan.Factory.create(req0.serializeToByteBuffer());
    Assert.assertEquals(req0, req1);
  }

  @Test
  public void OfferRegionMaintainTasksPlanTest() throws IOException {
    TDataNodeLocation dataNodeLocation = new TDataNodeLocation();
    dataNodeLocation.setDataNodeId(0);
    dataNodeLocation.setClientRpcEndPoint(new TEndPoint("0.0.0.0", 6667));
    dataNodeLocation.setInternalEndPoint(new TEndPoint("0.0.0.0", 10730));
    dataNodeLocation.setMPPDataExchangeEndPoint(new TEndPoint("0.0.0.0", 10740));
    dataNodeLocation.setDataRegionConsensusEndPoint(new TEndPoint("0.0.0.0", 10760));
    dataNodeLocation.setSchemaRegionConsensusEndPoint(new TEndPoint("0.0.0.0", 10750));

    TRegionReplicaSet regionReplicaSet = new TRegionReplicaSet();
    regionReplicaSet.setRegionId(new TConsensusGroupId(TConsensusGroupType.DataRegion, 0));
    regionReplicaSet.setDataNodeLocations(Collections.singletonList(dataNodeLocation));

    OfferRegionMaintainTasksPlan plan0 = new OfferRegionMaintainTasksPlan();
    plan0.appendRegionMaintainTask(
        new RegionCreateTask(dataNodeLocation, "root.sg", regionReplicaSet));
    plan0.appendRegionMaintainTask(
        new RegionCreateTask(dataNodeLocation, "root.sg", regionReplicaSet));
    plan0.appendRegionMaintainTask(
        new RegionDeleteTask(
            dataNodeLocation, new TConsensusGroupId(TConsensusGroupType.SchemaRegion, 2)));

    OfferRegionMaintainTasksPlan plan1 =
        (OfferRegionMaintainTasksPlan)
            ConfigPhysicalPlan.Factory.create(plan0.serializeToByteBuffer());
    Assert.assertEquals(plan0, plan1);
  }

  @Test
  public void PollRegionMaintainTaskPlan() throws IOException {
    PollRegionMaintainTaskPlan plan0 = new PollRegionMaintainTaskPlan();
    PollRegionMaintainTaskPlan plan1 =
        (PollRegionMaintainTaskPlan)
            ConfigPhysicalPlan.Factory.create(plan0.serializeToByteBuffer());
    Assert.assertEquals(plan0, plan1);
  }

  @Test
  public void CreateSchemaPartitionPlanTest() throws IOException {
    TDataNodeLocation dataNodeLocation = new TDataNodeLocation();
    dataNodeLocation.setDataNodeId(0);
    dataNodeLocation.setClientRpcEndPoint(new TEndPoint("0.0.0.0", 6667));
    dataNodeLocation.setInternalEndPoint(new TEndPoint("0.0.0.0", 10730));
    dataNodeLocation.setMPPDataExchangeEndPoint(new TEndPoint("0.0.0.0", 10740));
    dataNodeLocation.setDataRegionConsensusEndPoint(new TEndPoint("0.0.0.0", 10760));
    dataNodeLocation.setSchemaRegionConsensusEndPoint(new TEndPoint("0.0.0.0", 10750));

    String storageGroup = "root.sg0";
    TSeriesPartitionSlot seriesPartitionSlot = new TSeriesPartitionSlot(10);
    TConsensusGroupId consensusGroupId = new TConsensusGroupId(TConsensusGroupType.SchemaRegion, 0);

    Map<String, SchemaPartitionTable> assignedSchemaPartition = new HashMap<>();
    Map<TSeriesPartitionSlot, TConsensusGroupId> schemaPartitionMap = new HashMap<>();
    schemaPartitionMap.put(seriesPartitionSlot, consensusGroupId);
    assignedSchemaPartition.put(storageGroup, new SchemaPartitionTable(schemaPartitionMap));

    CreateSchemaPartitionPlan req0 = new CreateSchemaPartitionPlan();
    req0.setAssignedSchemaPartition(assignedSchemaPartition);
    CreateSchemaPartitionPlan req1 =
        (CreateSchemaPartitionPlan) ConfigPhysicalPlan.Factory.create(req0.serializeToByteBuffer());
    Assert.assertEquals(req0, req1);
  }

  @Test
  public void CreateDataPartitionPlanTest() throws IOException {
    TDataNodeLocation dataNodeLocation = new TDataNodeLocation();
    dataNodeLocation.setDataNodeId(0);
    dataNodeLocation.setClientRpcEndPoint(new TEndPoint("0.0.0.0", 6667));
    dataNodeLocation.setInternalEndPoint(new TEndPoint("0.0.0.0", 10730));
    dataNodeLocation.setMPPDataExchangeEndPoint(new TEndPoint("0.0.0.0", 10740));
    dataNodeLocation.setDataRegionConsensusEndPoint(new TEndPoint("0.0.0.0", 10760));
    dataNodeLocation.setSchemaRegionConsensusEndPoint(new TEndPoint("0.0.0.0", 10750));

    String storageGroup = "root.sg0";
    TSeriesPartitionSlot seriesPartitionSlot = new TSeriesPartitionSlot(10);
    TTimePartitionSlot timePartitionSlot = new TTimePartitionSlot(100);
    TRegionReplicaSet regionReplicaSet = new TRegionReplicaSet();
    regionReplicaSet.setRegionId(new TConsensusGroupId(TConsensusGroupType.DataRegion, 0));
    regionReplicaSet.setDataNodeLocations(Collections.singletonList(dataNodeLocation));

    Map<String, DataPartitionTable> assignedDataPartition = new HashMap<>();
    Map<TSeriesPartitionSlot, SeriesPartitionTable> dataPartitionMap = new HashMap<>();
    Map<TTimePartitionSlot, List<TConsensusGroupId>> seriesPartitionMap = new HashMap<>();

    seriesPartitionMap.put(
        timePartitionSlot,
        Collections.singletonList(new TConsensusGroupId(TConsensusGroupType.DataRegion, 0)));
    dataPartitionMap.put(seriesPartitionSlot, new SeriesPartitionTable(seriesPartitionMap));
    assignedDataPartition.put(storageGroup, new DataPartitionTable(dataPartitionMap));

    CreateDataPartitionPlan req0 = new CreateDataPartitionPlan();
    req0.setAssignedDataPartition(assignedDataPartition);
    CreateDataPartitionPlan req1 =
        (CreateDataPartitionPlan) ConfigPhysicalPlan.Factory.create(req0.serializeToByteBuffer());
    Assert.assertEquals(req0, req1);
  }

  @Test
  public void AutoCleanPartitionTablePlan() throws IOException {
    Map<String, Long> databaseTTLMap = new TreeMap<>();
    databaseTTLMap.put("root.db1", -1L); // NULL_TTL
    databaseTTLMap.put("root.db2", 3600L * 1000 * 24); // 1d_TTL
    databaseTTLMap.put("root.db3", 3600L * 1000 * 24 * 30); // 1m_TTL
    TTimePartitionSlot currentTimeSlot =
        new TTimePartitionSlot(TimePartitionUtils.getTimePartitionSlot(System.currentTimeMillis()));
    AutoCleanPartitionTablePlan req0 =
        new AutoCleanPartitionTablePlan(databaseTTLMap, currentTimeSlot);
    AutoCleanPartitionTablePlan req1 =
        (AutoCleanPartitionTablePlan)
            ConfigPhysicalPlan.Factory.create(req0.serializeToByteBuffer());
    Assert.assertEquals(req0, req1);
  }

  @Test
  public void AuthorPlanTest() throws IOException, IllegalPathException {
    AuthorPlan req0;
    AuthorPlan req1;
    Set<Integer> permissions = new HashSet<>();
    permissions.add(1);
    permissions.add(2);

    // create user
    req0 =
        new AuthorTreePlan(
            ConfigPhysicalPlanType.CreateUser,
            "thulab",
            "",
            "passwd",
            "",
            new HashSet<>(),
            false,
            new ArrayList<>());
    req1 = (AuthorTreePlan) ConfigPhysicalPlan.Factory.create(req0.serializeToByteBuffer());
    Assert.assertEquals(req0, req1);

    // create role
    req0 =
        new AuthorTreePlan(
            ConfigPhysicalPlanType.CreateRole,
            "",
            "admin",
            "",
            "",
            new HashSet<>(),
            false,
            new ArrayList<>());
    req1 = (AuthorTreePlan) ConfigPhysicalPlan.Factory.create(req0.serializeToByteBuffer());
    Assert.assertEquals(req0, req1);

    // alter user
    req0 =
        new AuthorTreePlan(
            ConfigPhysicalPlanType.UpdateUser,
            "tempuser",
            "",
            "",
            "newpwd",
            new HashSet<>(),
            false,
            new ArrayList<>());
    req1 = (AuthorTreePlan) ConfigPhysicalPlan.Factory.create(req0.serializeToByteBuffer());
    Assert.assertEquals(req0, req1);

    // grant user
    List<PartialPath> nodeNameList = new ArrayList<>();
    nodeNameList.add(new PartialPath("root.ln.**"));
    nodeNameList.add(new PartialPath("root.abc.**"));
    req0 =
        new AuthorTreePlan(
            ConfigPhysicalPlanType.GrantUser,
            "tempuser",
            "",
            "",
            "",
            permissions,
            false,
            nodeNameList);
    req1 = (AuthorTreePlan) ConfigPhysicalPlan.Factory.create(req0.serializeToByteBuffer());
    Assert.assertEquals(req0, req1);

    // grant role
    req0 =
        new AuthorTreePlan(
            ConfigPhysicalPlanType.GrantRoleToUser,
            "tempuser",
            "temprole",
            "",
            "",
            permissions,
            false,
            nodeNameList);
    req1 = (AuthorTreePlan) ConfigPhysicalPlan.Factory.create(req0.serializeToByteBuffer());
    Assert.assertEquals(req0, req1);

    // grant role to user
    req0 =
        new AuthorTreePlan(
            ConfigPhysicalPlanType.GrantRole,
            "",
            "temprole",
            "",
            "",
            new HashSet<>(),
            false,
            new ArrayList<>());
    req1 = (AuthorTreePlan) ConfigPhysicalPlan.Factory.create(req0.serializeToByteBuffer());
    Assert.assertEquals(req0, req1);

    // revoke user
    req0 =
        new AuthorTreePlan(
            ConfigPhysicalPlanType.RevokeUser,
            "tempuser",
            "",
            "",
            "",
            permissions,
            false,
            nodeNameList);
    req1 = (AuthorTreePlan) ConfigPhysicalPlan.Factory.create(req0.serializeToByteBuffer());
    Assert.assertEquals(req0, req1);

    // revoke role
    req0 =
        new AuthorTreePlan(
            ConfigPhysicalPlanType.RevokeRole,
            "",
            "temprole",
            "",
            "",
            permissions,
            false,
            nodeNameList);
    req1 = (AuthorTreePlan) ConfigPhysicalPlan.Factory.create(req0.serializeToByteBuffer());
    Assert.assertEquals(req0, req1);

    // revoke role from user
    req0 =
        new AuthorTreePlan(
            ConfigPhysicalPlanType.RevokeRoleFromUser,
            "tempuser",
            "temprole",
            "",
            "",
            new HashSet<>(),
            false,
            new ArrayList<>());
    req1 = (AuthorTreePlan) ConfigPhysicalPlan.Factory.create(req0.serializeToByteBuffer());
    Assert.assertEquals(req0, req1);

    // drop user
    req0 =
        new AuthorTreePlan(
            ConfigPhysicalPlanType.DropUser,
            "xiaoming",
            "",
            "",
            "",
            new HashSet<>(),
            false,
            new ArrayList<>());
    req1 = (AuthorTreePlan) ConfigPhysicalPlan.Factory.create(req0.serializeToByteBuffer());
    Assert.assertEquals(req0, req1);

    // drop role
    req0 =
        new AuthorTreePlan(
            ConfigPhysicalPlanType.DropRole,
            "",
            "admin",
            "",
            "",
            new HashSet<>(),
            false,
            new ArrayList<>());
    req1 = (AuthorTreePlan) ConfigPhysicalPlan.Factory.create(req0.serializeToByteBuffer());
    Assert.assertEquals(req0, req1);
  }

  @Test
  public void registerConfigNodePlanTest() throws IOException {
    ApplyConfigNodePlan req0 =
        new ApplyConfigNodePlan(
            new TConfigNodeLocation(
                0, new TEndPoint("0.0.0.0", 22277), new TEndPoint("0.0.0.0", 22278)));
    ApplyConfigNodePlan req1 =
        (ApplyConfigNodePlan) ConfigPhysicalPlan.Factory.create(req0.serializeToByteBuffer());
    Assert.assertEquals(req0, req1);
  }

  @Test
  public void removeConfigNodePlanTest() throws IOException {
    RemoveConfigNodePlan req0 =
        new RemoveConfigNodePlan(
            new TConfigNodeLocation(
                0, new TEndPoint("0.0.0.0", 22277), new TEndPoint("0.0.0.0", 22278)));
    RemoveConfigNodePlan req1 =
        (RemoveConfigNodePlan) ConfigPhysicalPlan.Factory.create(req0.serializeToByteBuffer());
    Assert.assertEquals(req0, req1);
  }

  @Test
  public void updateProcedureTest() throws IOException {
    // test procedure equals DeleteStorageGroupProcedure
    DeleteDatabaseProcedure deleteDatabaseProcedure = new DeleteDatabaseProcedure(false);
    deleteDatabaseProcedure.setDeleteDatabaseSchema(new TDatabaseSchema("root.sg"));
    UpdateProcedurePlan updateProcedurePlan0 = new UpdateProcedurePlan();
    updateProcedurePlan0.setProcedure(deleteDatabaseProcedure);
    UpdateProcedurePlan updateProcedurePlan1 =
        (UpdateProcedurePlan)
            ConfigPhysicalPlan.Factory.create(updateProcedurePlan0.serializeToByteBuffer());
    Procedure proc = updateProcedurePlan1.getProcedure();
    Assert.assertEquals(proc, deleteDatabaseProcedure);

    // test procedure equals CreateRegionGroupsProcedure
    TDataNodeLocation dataNodeLocation0 = new TDataNodeLocation();
    dataNodeLocation0.setDataNodeId(5);
    dataNodeLocation0.setClientRpcEndPoint(new TEndPoint("0.0.0.0", 6667));
    dataNodeLocation0.setInternalEndPoint(new TEndPoint("0.0.0.0", 10730));
    dataNodeLocation0.setMPPDataExchangeEndPoint(new TEndPoint("0.0.0.0", 10740));
    dataNodeLocation0.setDataRegionConsensusEndPoint(new TEndPoint("0.0.0.0", 10760));
    dataNodeLocation0.setSchemaRegionConsensusEndPoint(new TEndPoint("0.0.0.0", 10750));

    TConsensusGroupId schemaRegionGroupId = new TConsensusGroupId(SchemaRegion, 1);
    TConsensusGroupId dataRegionGroupId = new TConsensusGroupId(DataRegion, 0);
    TRegionReplicaSet schemaRegionSet =
        new TRegionReplicaSet(schemaRegionGroupId, Collections.singletonList(dataNodeLocation0));
    TRegionReplicaSet dataRegionSet =
        new TRegionReplicaSet(dataRegionGroupId, Collections.singletonList(dataNodeLocation0));
    Map<TConsensusGroupId, TRegionReplicaSet> failedRegions = new HashMap<>();
    failedRegions.put(dataRegionGroupId, dataRegionSet);
    failedRegions.put(schemaRegionGroupId, schemaRegionSet);
    CreateRegionGroupsPlan createRegionGroupsPlan = new CreateRegionGroupsPlan();
    createRegionGroupsPlan.addRegionGroup("root.sg0", dataRegionSet);
    createRegionGroupsPlan.addRegionGroup("root.sg1", schemaRegionSet);
    CreateRegionGroupsPlan persistPlan = new CreateRegionGroupsPlan();
    persistPlan.addRegionGroup("root.sg0", dataRegionSet);
    persistPlan.addRegionGroup("root.sg1", schemaRegionSet);
    CreateRegionGroupsProcedure procedure0 =
        new CreateRegionGroupsProcedure(
            TConsensusGroupType.DataRegion, createRegionGroupsPlan, persistPlan, failedRegions);

    updateProcedurePlan0.setProcedure(procedure0);
    updateProcedurePlan1 =
        (UpdateProcedurePlan)
            ConfigPhysicalPlan.Factory.create(updateProcedurePlan0.serializeToByteBuffer());
    assertEquals(updateProcedurePlan0, updateProcedurePlan1);
  }

  @Test
  public void UpdateProcedurePlanTest() throws IOException {
    UpdateProcedurePlan req0 = new UpdateProcedurePlan();
    DeleteDatabaseProcedure deleteDatabaseProcedure = new DeleteDatabaseProcedure(false);
    TDatabaseSchema tDatabaseSchema = new TDatabaseSchema();
    tDatabaseSchema.setName("root.sg");
    deleteDatabaseProcedure.setDeleteDatabaseSchema(tDatabaseSchema);
    req0.setProcedure(deleteDatabaseProcedure);
    UpdateProcedurePlan req1 =
        (UpdateProcedurePlan) ConfigPhysicalPlan.Factory.create(req0.serializeToByteBuffer());
    Assert.assertEquals(req0, req1);
  }

  @Test
  public void DeleteProcedurePlanTest() throws IOException {
    DeleteProcedurePlan req0 = new DeleteProcedurePlan();
    req0.setProcId(1L);
    DeleteProcedurePlan req1 =
        (DeleteProcedurePlan) ConfigPhysicalPlan.Factory.create(req0.serializeToByteBuffer());
    Assert.assertEquals(req0, req1);
  }

  @Test
  public void CreateSchemaTemplatePlanTest() throws IOException, IllegalPathException {
    final Template template = newSchemaTemplate("template_name");
    final CreateSchemaTemplatePlan createSchemaTemplatePlan0 =
        new CreateSchemaTemplatePlan(template.serialize().array());
    final CreateSchemaTemplatePlan createSchemaTemplatePlan1 =
        (CreateSchemaTemplatePlan)
            ConfigPhysicalPlan.Factory.create(createSchemaTemplatePlan0.serializeToByteBuffer());
    Assert.assertEquals(createSchemaTemplatePlan0, createSchemaTemplatePlan1);
  }

  private Template newSchemaTemplate(String name) throws IllegalPathException {
    final List<String> measurements =
        Arrays.asList(name + "_" + "temperature", name + "_" + "status");
    final List<TSDataType> dataTypes = Arrays.asList(TSDataType.FLOAT, TSDataType.BOOLEAN);
    final List<TSEncoding> encodings = Arrays.asList(TSEncoding.RLE, TSEncoding.PLAIN);
    final List<CompressionType> compressors =
        Arrays.asList(CompressionType.SNAPPY, CompressionType.SNAPPY);
    return new Template(name, measurements, dataTypes, encodings, compressors);
  }

  @Test
  public void ExtendSchemaTemplatePlanTest() throws IOException {
    final ExtendSchemaTemplatePlan plan =
        new ExtendSchemaTemplatePlan(
            new TemplateExtendInfo(
                "template_name",
                Arrays.asList(
                    "template_name" + "_" + "temperature", "template_name" + "_" + "status"),
                Arrays.asList(TSDataType.FLOAT, TSDataType.BOOLEAN),
                Arrays.asList(TSEncoding.RLE, TSEncoding.PLAIN),
                Arrays.asList(CompressionType.SNAPPY, CompressionType.SNAPPY)));
    Assert.assertEquals(plan, ConfigPhysicalPlan.Factory.create(plan.serializeToByteBuffer()));
  }

  @Test
  public void SetSchemaTemplatePlanTest() throws IOException {
    final SetSchemaTemplatePlan setSchemaTemplatePlanPlan0 =
        new SetSchemaTemplatePlan("template_name_test", "root.in.sg.dw");
    final SetSchemaTemplatePlan setSchemaTemplatePlanPlan1 =
        (SetSchemaTemplatePlan)
            ConfigPhysicalPlan.Factory.create(setSchemaTemplatePlanPlan0.serializeToByteBuffer());
    Assert.assertEquals(
        setSchemaTemplatePlanPlan0.getName().equalsIgnoreCase(setSchemaTemplatePlanPlan1.getName()),
        setSchemaTemplatePlanPlan0.getPath().equals(setSchemaTemplatePlanPlan1.getPath()));
  }

  @Test
  public void DropSchemaTemplateTest() throws IOException {
    final DropSchemaTemplatePlan dropSchemaTemplatePlan = new DropSchemaTemplatePlan("template");
    final DropSchemaTemplatePlan deserializedPlan =
        (DropSchemaTemplatePlan)
            ConfigPhysicalPlan.Factory.create(dropSchemaTemplatePlan.serializeToByteBuffer());
    Assert.assertEquals(
        dropSchemaTemplatePlan.getTemplateName(), deserializedPlan.getTemplateName());
  }

  @Test
  public void CreatePipeSinkPlanTest() throws IOException {
    final Map<String, String> attributes = new HashMap<>();
    attributes.put("ip", "127.0.0.1");
    attributes.put("port", "6667");
    final TPipeSinkInfo pipeSinkInfo =
        new TPipeSinkInfo()
            .setPipeSinkName("demo")
            .setPipeSinkType("IoTDB")
            .setAttributes(attributes);
    final CreatePipeSinkPlanV1 createPipeSinkPlan = new CreatePipeSinkPlanV1(pipeSinkInfo);
    final CreatePipeSinkPlanV1 createPipeSinkPlan1 =
        (CreatePipeSinkPlanV1)
            ConfigPhysicalPlan.Factory.create(createPipeSinkPlan.serializeToByteBuffer());
    Assert.assertEquals(
        createPipeSinkPlan.getPipeSinkInfo(), createPipeSinkPlan1.getPipeSinkInfo());
  }

  @Test
  public void DropPipeSinkPlanTest() throws IOException {
    final DropPipeSinkPlanV1 dropPipeSinkPlan = new DropPipeSinkPlanV1("demo");
    final DropPipeSinkPlanV1 dropPipeSinkPlan1 =
        (DropPipeSinkPlanV1)
            ConfigPhysicalPlan.Factory.create(dropPipeSinkPlan.serializeToByteBuffer());
    Assert.assertEquals(dropPipeSinkPlan.getPipeSinkName(), dropPipeSinkPlan1.getPipeSinkName());
  }

  @Test
  public void GetPipeSinkPlanTest() throws IOException {
    final GetPipeSinkPlanV1 getPipeSinkPlan = new GetPipeSinkPlanV1("demo");
    final GetPipeSinkPlanV1 getPipeSinkPlan1 =
        (GetPipeSinkPlanV1)
            ConfigPhysicalPlan.Factory.create(getPipeSinkPlan.serializeToByteBuffer());
    Assert.assertEquals(getPipeSinkPlan.getPipeSinkName(), getPipeSinkPlan1.getPipeSinkName());
    final GetPipeSinkPlanV1 getPipeSinkPlanWithNullName = new GetPipeSinkPlanV1();
    final GetPipeSinkPlanV1 getPipeSinkPlanWithNullName1 =
        (GetPipeSinkPlanV1)
            ConfigPhysicalPlan.Factory.create(getPipeSinkPlanWithNullName.serializeToByteBuffer());
    Assert.assertEquals(
        getPipeSinkPlanWithNullName.getPipeSinkName(),
        getPipeSinkPlanWithNullName1.getPipeSinkName());
  }

  @Test
  public void PreCreatePipePlanTest() throws IOException {
    final PipeInfo pipeInfo =
        new TsFilePipeInfo(
            "name", "demo", PipeStatus.PARTIAL_CREATE, System.currentTimeMillis(), 999, false);
    final PreCreatePipePlanV1 PreCreatePipePlan = new PreCreatePipePlanV1(pipeInfo);
    final PreCreatePipePlanV1 PreCreatePipePlan1 =
        (PreCreatePipePlanV1)
            ConfigPhysicalPlan.Factory.create(PreCreatePipePlan.serializeToByteBuffer());
    Assert.assertEquals(PreCreatePipePlan.getPipeInfo(), PreCreatePipePlan1.getPipeInfo());
  }

  @Test
  public void RecordPipeMessagePlanTest() throws IOException {
    final RecordPipeMessagePlan recordPipeMessagePlan =
        new RecordPipeMessagePlan(
            "testPipe", new PipeMessage(PipeMessage.PipeMessageType.ERROR, "testError"));
    final RecordPipeMessagePlan recordPipeMessagePlan1 =
        (RecordPipeMessagePlan)
            ConfigPhysicalPlan.Factory.create(recordPipeMessagePlan.serializeToByteBuffer());
    Assert.assertEquals(recordPipeMessagePlan.getPipeName(), recordPipeMessagePlan1.getPipeName());
    Assert.assertEquals(
        recordPipeMessagePlan.getPipeMessage().getType(),
        recordPipeMessagePlan1.getPipeMessage().getType());
    Assert.assertEquals(
        recordPipeMessagePlan.getPipeMessage().getMessage(),
        recordPipeMessagePlan1.getPipeMessage().getMessage());
  }

  @Test
  public void SetPipeStatusPlanTest() throws IOException {
    final SetPipeStatusPlanV1 setPipeStatusPlan =
        new SetPipeStatusPlanV1("pipe", PipeStatus.PARTIAL_CREATE);
    final SetPipeStatusPlanV1 setPipeStatusPlan1 =
        (SetPipeStatusPlanV1)
            ConfigPhysicalPlan.Factory.create(setPipeStatusPlan.serializeToByteBuffer());
    Assert.assertEquals(setPipeStatusPlan.getPipeName(), setPipeStatusPlan1.getPipeName());
    Assert.assertEquals(setPipeStatusPlan.getPipeStatus(), setPipeStatusPlan1.getPipeStatus());
  }

  @Test
  public void CreatePipePlanV2Test() throws IOException {
    final Map<String, String> extractorAttributes = new HashMap<>();
    final Map<String, String> processorAttributes = new HashMap<>();
    final Map<String, String> connectorAttributes = new HashMap<>();
    extractorAttributes.put("extractor", "org.apache.iotdb.pipe.extractor.DefaultExtractor");
    processorAttributes.put("processor", "org.apache.iotdb.pipe.processor.SDTFilterProcessor");
    connectorAttributes.put("connector", "org.apache.iotdb.pipe.protocol.ThriftTransporter");
    final PipeTaskMeta pipeTaskMeta = new PipeTaskMeta(MinimumProgressIndex.INSTANCE, 1);
    ConcurrentMap<Integer, PipeTaskMeta> pipeTasks = new ConcurrentHashMap<>();
    pipeTasks.put(1, pipeTaskMeta);
    final PipeStaticMeta pipeStaticMeta =
        new PipeStaticMeta(
            "testPipe", 121, extractorAttributes, processorAttributes, connectorAttributes);
    final PipeRuntimeMeta pipeRuntimeMeta = new PipeRuntimeMeta(pipeTasks);
    final CreatePipePlanV2 createPipePlanV2 = new CreatePipePlanV2(pipeStaticMeta, pipeRuntimeMeta);
    final CreatePipePlanV2 createPipePlanV21 =
        (CreatePipePlanV2)
            ConfigPhysicalPlan.Factory.create(createPipePlanV2.serializeToByteBuffer());
    Assert.assertEquals(
        createPipePlanV2.getPipeStaticMeta(), createPipePlanV21.getPipeStaticMeta());
    Assert.assertEquals(
        createPipePlanV2.getPipeRuntimeMeta(), createPipePlanV21.getPipeRuntimeMeta());
  }

  @Test
  public void AlterPipePlanV2Test() throws IOException {
    final Map<String, String> extractorAttributes = new HashMap<>();
    final Map<String, String> processorAttributes = new HashMap<>();
    final Map<String, String> connectorAttributes = new HashMap<>();
    extractorAttributes.put("pattern", "root.db");
    processorAttributes.put("processor", "do-nothing-processor");
    connectorAttributes.put("batch.enable", "false");
    final PipeTaskMeta pipeTaskMeta = new PipeTaskMeta(MinimumProgressIndex.INSTANCE, 1);
    final ConcurrentMap<Integer, PipeTaskMeta> pipeTasks = new ConcurrentHashMap<>();
    pipeTasks.put(1, pipeTaskMeta);
    final PipeStaticMeta pipeStaticMeta =
        new PipeStaticMeta(
            "testPipe", 121, extractorAttributes, processorAttributes, connectorAttributes);
    final PipeRuntimeMeta pipeRuntimeMeta = new PipeRuntimeMeta(pipeTasks);
    final AlterPipePlanV2 alterPipePlanV2 = new AlterPipePlanV2(pipeStaticMeta, pipeRuntimeMeta);
    final AlterPipePlanV2 alterPipePlanV21 =
        (AlterPipePlanV2)
            ConfigPhysicalPlan.Factory.create(alterPipePlanV2.serializeToByteBuffer());
    Assert.assertEquals(alterPipePlanV2.getPipeStaticMeta(), alterPipePlanV21.getPipeStaticMeta());
    Assert.assertEquals(
        alterPipePlanV2.getPipeRuntimeMeta(), alterPipePlanV21.getPipeRuntimeMeta());
  }

  @Test
  public void SetPipeStatusPlanV2Test() throws IOException {
    final SetPipeStatusPlanV2 setPipeStatusPlanV2 =
        new SetPipeStatusPlanV2(
            "pipe", org.apache.iotdb.commons.pipe.agent.task.meta.PipeStatus.RUNNING);
    final SetPipeStatusPlanV2 setPipeStatusPlanV21 =
        (SetPipeStatusPlanV2)
            ConfigPhysicalPlan.Factory.create(setPipeStatusPlanV2.serializeToByteBuffer());
    Assert.assertEquals(setPipeStatusPlanV2.getPipeName(), setPipeStatusPlanV21.getPipeName());
    Assert.assertEquals(setPipeStatusPlanV2.getPipeStatus(), setPipeStatusPlanV21.getPipeStatus());
  }

  @Test
  public void DropPipePlanV2Test() throws IOException {
    final DropPipePlanV2 dropPipePlanV2 = new DropPipePlanV2("demo");
    final DropPipePlanV2 dropPipePlanV21 =
        (DropPipePlanV2) ConfigPhysicalPlan.Factory.create(dropPipePlanV2.serializeToByteBuffer());
    Assert.assertEquals(dropPipePlanV2.getPipeName(), dropPipePlanV21.getPipeName());
  }

  @Test
  public void OperateMultiplePipesPlanV2Test() throws IOException {
    final PipeTaskMeta pipeTaskMeta = new PipeTaskMeta(MinimumProgressIndex.INSTANCE, 1);
    final ConcurrentMap<Integer, PipeTaskMeta> pipeTasks = new ConcurrentHashMap<>();
    pipeTasks.put(1, pipeTaskMeta);
    final PipeStaticMeta pipeStaticMeta =
        new PipeStaticMeta(
            "testCreate",
            5,
            Collections.singletonMap("k1", "v1"),
            Collections.singletonMap("k2", "v2"),
            Collections.singletonMap("k3", "v3"));
    final PipeRuntimeMeta pipeRuntimeMeta = new PipeRuntimeMeta(pipeTasks);
    final CreatePipePlanV2 createPipePlanV2 = new CreatePipePlanV2(pipeStaticMeta, pipeRuntimeMeta);

    final PipeTaskMeta pipeTaskMeta1 = new PipeTaskMeta(MinimumProgressIndex.INSTANCE, 2);
    final ConcurrentMap<Integer, PipeTaskMeta> pipeTasks1 = new ConcurrentHashMap<>();
    pipeTasks.put(2, pipeTaskMeta1);
    final PipeStaticMeta pipeStaticMeta1 =
        new PipeStaticMeta(
            "testAlter",
            6,
            Collections.singletonMap("k4", "v4"),
            Collections.singletonMap("k5", "v5"),
            Collections.singletonMap("k6", "v6"));
    final PipeRuntimeMeta pipeRuntimeMeta1 = new PipeRuntimeMeta(pipeTasks1);
    final AlterPipePlanV2 alterPipePlanV2 = new AlterPipePlanV2(pipeStaticMeta1, pipeRuntimeMeta1);

    final DropPipePlanV2 dropPipePlanV2 = new DropPipePlanV2("testDrop");

    final SetPipeStatusPlanV2 setPipeStatusPlanV2 =
        new SetPipeStatusPlanV2(
            "testSet", org.apache.iotdb.commons.pipe.agent.task.meta.PipeStatus.RUNNING);

    final List<ConfigPhysicalPlan> subPlans = new ArrayList<>();
    subPlans.add(createPipePlanV2);
    subPlans.add(alterPipePlanV2);
    subPlans.add(dropPipePlanV2);
    subPlans.add(setPipeStatusPlanV2);

    final OperateMultiplePipesPlanV2 operateMultiplePipesPlanV2 =
        new OperateMultiplePipesPlanV2(subPlans);
    final OperateMultiplePipesPlanV2 operateMultiplePipesPlanV21 =
        (OperateMultiplePipesPlanV2)
            ConfigPhysicalPlan.Factory.create(operateMultiplePipesPlanV2.serializeToByteBuffer());
    Assert.assertEquals(
        operateMultiplePipesPlanV2.getSubPlans(), operateMultiplePipesPlanV21.getSubPlans());
  }

  @Test
  public void CreatePipePluginPlanTest() throws IOException {
    final CreatePipePluginPlan createPipePluginPlan =
        new CreatePipePluginPlan(
            new PipePluginMeta("testPlugin", "org.apache.iotdb.TestJar", false, "test.jar", "???"),
            new Binary("123", TSFileConfig.STRING_CHARSET));
    final CreatePipePluginPlan createPipePluginPlan1 =
        (CreatePipePluginPlan)
            ConfigPhysicalPlan.Factory.create(createPipePluginPlan.serializeToByteBuffer());
    Assert.assertEquals(
        createPipePluginPlan.getPipePluginMeta(), createPipePluginPlan1.getPipePluginMeta());
    Assert.assertEquals(createPipePluginPlan.getJarFile(), createPipePluginPlan1.getJarFile());
  }

  @Test
  public void DropPipePluginPlanTest() throws IOException {
    final DropPipePluginPlan dropPipePluginPlan = new DropPipePluginPlan("testPlugin");
    final DropPipePluginPlan dropPipePluginPlan1 =
        (DropPipePluginPlan)
            ConfigPhysicalPlan.Factory.create(dropPipePluginPlan.serializeToByteBuffer());
    Assert.assertEquals(dropPipePluginPlan.getPluginName(), dropPipePluginPlan1.getPluginName());
  }

  @Test
  public void pipeHandleLeaderChangePlanTest() throws IOException {
    final Map<TConsensusGroupId, Integer> newLeaderMap = new HashMap<>();
    // Do not test SchemaRegion or ConfigRegion since the Type is always "DataRegion" when
    // deserialized
    newLeaderMap.put(new TConsensusGroupId(TConsensusGroupType.DataRegion, 1), 2);
    newLeaderMap.put(new TConsensusGroupId(TConsensusGroupType.DataRegion, 2), 3);
    newLeaderMap.put(new TConsensusGroupId(TConsensusGroupType.DataRegion, 3), 5);

    final PipeHandleLeaderChangePlan pipeHandleLeaderChangePlan =
        new PipeHandleLeaderChangePlan(newLeaderMap);
    final PipeHandleLeaderChangePlan pipeHandleLeaderChangePlan1 =
        (PipeHandleLeaderChangePlan)
            ConfigPhysicalPlan.Factory.create(pipeHandleLeaderChangePlan.serializeToByteBuffer());
    Assert.assertEquals(
        pipeHandleLeaderChangePlan.getConsensusGroupId2NewLeaderIdMap(),
        pipeHandleLeaderChangePlan1.getConsensusGroupId2NewLeaderIdMap());
  }

  @Test
  public void pipeHandleMetaChangePlanTest() throws IOException {
    final List<PipeMeta> pipeMetaList = new ArrayList<>();
    final PipeStaticMeta pipeStaticMeta =
        new PipeStaticMeta(
            "pipeName",
            123L,
            new HashMap<String, String>() {
              {
                put("extractor-key", "extractor-value");
              }
            },
            new HashMap<String, String>() {
              {
                put("processor-key-1", "processor-value-1");
                put("processor-key-2", "processor-value-2");
              }
            },
            new HashMap<String, String>() {});
    final PipeRuntimeMeta pipeRuntimeMeta =
        new PipeRuntimeMeta(
            new ConcurrentHashMap<Integer, PipeTaskMeta>() {
              {
                put(456, new PipeTaskMeta(new IoTProgressIndex(1, 2L), 987));
                put(123, new PipeTaskMeta(MinimumProgressIndex.INSTANCE, 789));
              }
            });
    pipeMetaList.add(new PipeMeta(pipeStaticMeta, pipeRuntimeMeta));
    final PipeHandleMetaChangePlan pipeHandleMetaChangePlan1 =
        new PipeHandleMetaChangePlan(pipeMetaList);
    final PipeHandleMetaChangePlan pipeHandleMetaChangePlan2 =
        (PipeHandleMetaChangePlan)
            ConfigPhysicalPlan.Factory.create(pipeHandleMetaChangePlan1.serializeToByteBuffer());
    Assert.assertEquals(
        pipeHandleMetaChangePlan1.getPipeMetaList(), pipeHandleMetaChangePlan2.getPipeMetaList());
  }

  @Test
  public void CreateTopicPlanTest() throws IOException {
    final Map<String, String> attributes = new HashMap<>();
    attributes.put("k1", "v1");
    attributes.put("k2", "v2");
    final CreateTopicPlan createTopicPlan =
        new CreateTopicPlan(new TopicMeta("test_topic", 1, attributes));
    final CreateTopicPlan createTopicPlan1 =
        (CreateTopicPlan)
            ConfigPhysicalPlan.Factory.create(createTopicPlan.serializeToByteBuffer());
    Assert.assertEquals(createTopicPlan.getTopicMeta(), createTopicPlan1.getTopicMeta());
  }

  @Test
  public void DropTopicPlanTest() throws IOException {
    final DropTopicPlan dropTopicPlan = new DropTopicPlan("test_topic");
    final DropTopicPlan dropTopicPlan1 =
        (DropTopicPlan) ConfigPhysicalPlan.Factory.create(dropTopicPlan.serializeToByteBuffer());
    Assert.assertEquals(dropTopicPlan.getTopicName(), dropTopicPlan1.getTopicName());
  }

  @Test
  public void AlterTopicPlanTest() throws IOException {
    final Map<String, String> attributes = new HashMap<>();
    attributes.put("k1", "v1");
    attributes.put("k2", "v2");
    final AlterTopicPlan alterTopicPlan =
        new AlterTopicPlan(new TopicMeta("test_topic", 1, attributes));
    final AlterTopicPlan alterTopicPlan1 =
        (AlterTopicPlan) ConfigPhysicalPlan.Factory.create(alterTopicPlan.serializeToByteBuffer());
    Assert.assertEquals(alterTopicPlan.getTopicMeta(), alterTopicPlan1.getTopicMeta());
  }

  @Test
  public void AlterMultipleTopicsTopicPlanTest() throws IOException {
    final List<AlterTopicPlan> subPlans = new ArrayList<>();
    subPlans.add(
        new AlterTopicPlan(new TopicMeta("test_topic1", 1, Collections.singletonMap("k1", "v1"))));
    subPlans.add(
        new AlterTopicPlan(new TopicMeta("test_topic2", 2, Collections.singletonMap("k2", "v2"))));
    final AlterMultipleTopicsPlan alterMultipleTopicsPlan = new AlterMultipleTopicsPlan(subPlans);
    final AlterMultipleTopicsPlan alterMultipleTopicsPlan1 =
        (AlterMultipleTopicsPlan)
            ConfigPhysicalPlan.Factory.create(alterMultipleTopicsPlan.serializeToByteBuffer());
    Assert.assertEquals(
        alterMultipleTopicsPlan.getSubPlans(), alterMultipleTopicsPlan1.getSubPlans());
  }

  @Test
  public void TopicHandleMetaChangePlanTest() throws IOException {
    final List<TopicMeta> topicMetas = new ArrayList<>();
    topicMetas.add(new TopicMeta("topic1", 1, Collections.singletonMap("k1", "v1")));
    topicMetas.add(new TopicMeta("topic2", 2, Collections.singletonMap("k2", "v2")));
    final TopicHandleMetaChangePlan topicHandleMetaChangePlan =
        new TopicHandleMetaChangePlan(topicMetas);
    final TopicHandleMetaChangePlan topicHandleMetaChangePlan1 =
        (TopicHandleMetaChangePlan)
            ConfigPhysicalPlan.Factory.create(topicHandleMetaChangePlan.serializeToByteBuffer());
    Assert.assertEquals(
        topicHandleMetaChangePlan.getTopicMetaList(),
        topicHandleMetaChangePlan1.getTopicMetaList());
  }

  @Test
  public void AlterConsumerGroupPlanTest() throws IOException {
    final Map<String, String> attributes = new HashMap<>();
    attributes.put("k1", "v1");
    attributes.put("k2", "v2");
    final AlterConsumerGroupPlan alterConsumerGroupPlan =
        new AlterConsumerGroupPlan(
            new ConsumerGroupMeta(
                "test_consumer_group", 1, new ConsumerMeta("test_consumer", 2, attributes)));
    final AlterConsumerGroupPlan alterConsumerGroupPlan1 =
        (AlterConsumerGroupPlan)
            ConfigPhysicalPlan.Factory.create(alterConsumerGroupPlan.serializeToByteBuffer());
    Assert.assertEquals(
        alterConsumerGroupPlan.getConsumerGroupMeta(),
        alterConsumerGroupPlan1.getConsumerGroupMeta());
  }

  @Test
  public void ConsumerGroupHandleMetaChangePlanTest() throws IOException {
    final List<ConsumerGroupMeta> consumerGroupMetas = new ArrayList<>();
    consumerGroupMetas.add(
        new ConsumerGroupMeta(
            "cg1", 1, new ConsumerMeta("c1", 11, Collections.singletonMap("k1", "v1"))));
    consumerGroupMetas.add(
        new ConsumerGroupMeta(
            "cg2", 2, new ConsumerMeta("c2", 22, Collections.singletonMap("k2", "v2"))));
    final ConsumerGroupHandleMetaChangePlan consumerGroupHandleMetaChangePlan =
        new ConsumerGroupHandleMetaChangePlan(consumerGroupMetas);
    final ConsumerGroupHandleMetaChangePlan consumerGroupHandleMetaChangePlan1 =
        (ConsumerGroupHandleMetaChangePlan)
            ConfigPhysicalPlan.Factory.create(
                consumerGroupHandleMetaChangePlan.serializeToByteBuffer());
    Assert.assertEquals(
        consumerGroupHandleMetaChangePlan.getConsumerGroupMetaList(),
        consumerGroupHandleMetaChangePlan1.getConsumerGroupMetaList());
  }

  @Test
  public void AddTableColumnPlanTest() throws IOException {
    final AddTableColumnPlan addTableColumnPlan0 =
        new AddTableColumnPlan(
            "database1",
            "table1",
            Collections.singletonList(new TagColumnSchema("Id", TSDataType.STRING)),
            false);
    final AddTableColumnPlan addTableColumnPlan1 =
        (AddTableColumnPlan)
            ConfigPhysicalPlan.Factory.create(addTableColumnPlan0.serializeToByteBuffer());
    Assert.assertEquals(addTableColumnPlan0.getDatabase(), addTableColumnPlan1.getDatabase());
    Assert.assertEquals(addTableColumnPlan0.getTableName(), addTableColumnPlan1.getTableName());
    Assert.assertEquals(
        addTableColumnPlan0.getColumnSchemaList().size(),
        addTableColumnPlan1.getColumnSchemaList().size());
    Assert.assertEquals(addTableColumnPlan0.isRollback(), addTableColumnPlan1.isRollback());
  }

  @Test
  public void CommitCreateTablePlanTest() throws IOException {
    final CommitCreateTablePlan commitCreateTablePlan0 =
        new CommitCreateTablePlan("database1", "table1");
    final CommitCreateTablePlan commitCreateTablePlan1 =
        (CommitCreateTablePlan)
            ConfigPhysicalPlan.Factory.create(commitCreateTablePlan0.serializeToByteBuffer());
    Assert.assertEquals(commitCreateTablePlan0.getDatabase(), commitCreateTablePlan1.getDatabase());
    Assert.assertEquals(
        commitCreateTablePlan0.getTableName(), commitCreateTablePlan1.getTableName());
  }

  @Test
  public void preCreateTablePlanTest() throws IOException {
    final TsTable table = new TsTable("table1");
    table.addColumnSchema(new TagColumnSchema("Id", TSDataType.STRING));
    table.addColumnSchema(new AttributeColumnSchema("Attr", TSDataType.STRING));
    table.addColumnSchema(
        new FieldColumnSchema(
            "Measurement", TSDataType.DOUBLE, TSEncoding.GORILLA, CompressionType.SNAPPY));
    final PreCreateTablePlan preCreateTablePlan0 = new PreCreateTablePlan("database1", table);
    final PreCreateTablePlan preCreateTablePlan1 =
        (PreCreateTablePlan)
            ConfigPhysicalPlan.Factory.create(preCreateTablePlan0.serializeToByteBuffer());

    Assert.assertEquals(preCreateTablePlan0.getDatabase(), preCreateTablePlan1.getDatabase());
    Assert.assertEquals(
        preCreateTablePlan0.getTable().getTableName(),
        preCreateTablePlan1.getTable().getTableName());
    Assert.assertEquals(
        preCreateTablePlan0.getTable().getColumnNum(),
        preCreateTablePlan1.getTable().getColumnNum());
    Assert.assertEquals(
        preCreateTablePlan0.getTable().getIdNums(), preCreateTablePlan1.getTable().getIdNums());
  }

  @Test
  public void RollbackCreateTablePlanTest() throws IOException {
    final RollbackCreateTablePlan rollbackCreateTablePlan0 =
        new RollbackCreateTablePlan("database1", "table1");
    final RollbackCreateTablePlan rollbackCreateTablePlan1 =
        (RollbackCreateTablePlan)
            ConfigPhysicalPlan.Factory.create(rollbackCreateTablePlan0.serializeToByteBuffer());
    Assert.assertEquals(
        rollbackCreateTablePlan0.getDatabase(), rollbackCreateTablePlan1.getDatabase());
    Assert.assertEquals(
        rollbackCreateTablePlan0.getTableName(), rollbackCreateTablePlan1.getTableName());
  }

  @Test
  public void RenameTableColumnPlan() throws IOException {
    final RenameTableColumnPlan renameTablePropertiesPlan0 =
        new RenameTableColumnPlan("database1", "table1", "attr1", "att2");
    final RenameTableColumnPlan renameTablePropertiesPlan1 =
        (RenameTableColumnPlan)
            ConfigPhysicalPlan.Factory.create(renameTablePropertiesPlan0.serializeToByteBuffer());
    Assert.assertEquals(
        renameTablePropertiesPlan0.getDatabase(), renameTablePropertiesPlan1.getDatabase());
    Assert.assertEquals(
        renameTablePropertiesPlan0.getTableName(), renameTablePropertiesPlan1.getTableName());
    Assert.assertEquals(
        renameTablePropertiesPlan0.getOldName(), renameTablePropertiesPlan1.getOldName());
    Assert.assertEquals(
        renameTablePropertiesPlan0.getNewName(), renameTablePropertiesPlan1.getNewName());
  }

  @Test
  public void SetTablePropertiesPlanTest() throws IOException {
    final SetTablePropertiesPlan setTablePropertiesPlan0 =
        new SetTablePropertiesPlan("database1", "table1", Collections.singletonMap("a", null));
    final SetTablePropertiesPlan setTablePropertiesPlan1 =
        (SetTablePropertiesPlan)
            ConfigPhysicalPlan.Factory.create(setTablePropertiesPlan0.serializeToByteBuffer());
    Assert.assertEquals(
        setTablePropertiesPlan0.getDatabase(), setTablePropertiesPlan1.getDatabase());
    Assert.assertEquals(
        setTablePropertiesPlan0.getTableName(), setTablePropertiesPlan1.getTableName());
    Assert.assertEquals(
        setTablePropertiesPlan0.getProperties(), setTablePropertiesPlan1.getProperties());
  }

  @Test
  public void PreDeleteTablePlanTest() throws IOException {
    final PreDeleteTablePlan preDeleteTablePlan = new PreDeleteTablePlan("database1", "table1");
    final PreDeleteTablePlan preDeleteTablePlan1 =
        (PreDeleteTablePlan)
            ConfigPhysicalPlan.Factory.create(preDeleteTablePlan.serializeToByteBuffer());
    Assert.assertEquals(preDeleteTablePlan.getDatabase(), preDeleteTablePlan1.getDatabase());
    Assert.assertEquals(preDeleteTablePlan.getTableName(), preDeleteTablePlan1.getTableName());
  }

  @Test
  public void CommitDeleteTablePlanTest() throws IOException {
    final CommitDeleteTablePlan commitDeleteTablePlan =
        new CommitDeleteTablePlan("database1", "table1");
    final CommitDeleteTablePlan commitDeleteTablePlan1 =
        (CommitDeleteTablePlan)
            ConfigPhysicalPlan.Factory.create(commitDeleteTablePlan.serializeToByteBuffer());
    Assert.assertEquals(commitDeleteTablePlan.getDatabase(), commitDeleteTablePlan1.getDatabase());
    Assert.assertEquals(
        commitDeleteTablePlan.getTableName(), commitDeleteTablePlan1.getTableName());
  }

  @Test
  public void PreDeleteColumnPlanTest() throws IOException {
    final PreDeleteColumnPlan preDeleteColumnPlan =
        new PreDeleteColumnPlan("database1", "table1", "field");
    final PreDeleteColumnPlan preDeleteColumnPlan1 =
        (PreDeleteColumnPlan)
            ConfigPhysicalPlan.Factory.create(preDeleteColumnPlan.serializeToByteBuffer());
    Assert.assertEquals(preDeleteColumnPlan.getDatabase(), preDeleteColumnPlan1.getDatabase());
    Assert.assertEquals(preDeleteColumnPlan.getTableName(), preDeleteColumnPlan1.getTableName());
    Assert.assertEquals(preDeleteColumnPlan.getColumnName(), preDeleteColumnPlan1.getColumnName());
  }

  @Test
  public void CommitDeleteColumnPlanTest() throws IOException {
    final CommitDeleteColumnPlan commitDeleteColumnPlan =
        new CommitDeleteColumnPlan("database1", "table1", "field");
    final CommitDeleteColumnPlan commitDeleteColumnPlan1 =
        (CommitDeleteColumnPlan)
            ConfigPhysicalPlan.Factory.create(commitDeleteColumnPlan.serializeToByteBuffer());
    Assert.assertEquals(
        commitDeleteColumnPlan.getDatabase(), commitDeleteColumnPlan1.getDatabase());
    Assert.assertEquals(
        commitDeleteColumnPlan.getTableName(), commitDeleteColumnPlan1.getTableName());
    Assert.assertEquals(
        commitDeleteColumnPlan.getColumnName(), commitDeleteColumnPlan1.getColumnName());
  }

  @Test
<<<<<<< HEAD
  public void RenameTablePlanTest() throws IOException {
    final RenameTablePlan renameTablePlan =
        new RenameTablePlan("database1", "table1", "measurement");
    final RenameTablePlan renameTablePlan1 =
        (RenameTablePlan)
            ConfigPhysicalPlan.Factory.create(renameTablePlan.serializeToByteBuffer());
    Assert.assertEquals(renameTablePlan.getDatabase(), renameTablePlan1.getDatabase());
    Assert.assertEquals(renameTablePlan.getTableName(), renameTablePlan1.getTableName());
    Assert.assertEquals(renameTablePlan.getNewName(), renameTablePlan1.getNewName());
=======
  public void SetTableCommentPlanTest() throws IOException {
    final SetTableCommentPlan setTableCommentPlan =
        new SetTableCommentPlan("database1", "table1", "comment");
    final SetTableCommentPlan setTableCommentPlan1 =
        (SetTableCommentPlan)
            ConfigPhysicalPlan.Factory.create(setTableCommentPlan.serializeToByteBuffer());
    Assert.assertEquals(setTableCommentPlan.getDatabase(), setTableCommentPlan1.getDatabase());
    Assert.assertEquals(setTableCommentPlan.getTableName(), setTableCommentPlan1.getTableName());
    Assert.assertEquals(setTableCommentPlan.getComment(), setTableCommentPlan1.getComment());
  }

  @Test
  public void SetTableColumnCommentPlanTest() throws IOException {
    final SetTableColumnCommentPlan setTableColumnCommentPlan =
        new SetTableColumnCommentPlan("database1", "table1", "field", "comment");
    final SetTableColumnCommentPlan setTableColumnCommentPlan1 =
        (SetTableColumnCommentPlan)
            ConfigPhysicalPlan.Factory.create(setTableColumnCommentPlan.serializeToByteBuffer());
    Assert.assertEquals(
        setTableColumnCommentPlan.getDatabase(), setTableColumnCommentPlan1.getDatabase());
    Assert.assertEquals(
        setTableColumnCommentPlan.getTableName(), setTableColumnCommentPlan1.getTableName());
    Assert.assertEquals(
        setTableColumnCommentPlan.getColumnName(), setTableColumnCommentPlan1.getColumnName());
>>>>>>> ce5cfed4
  }

  @Test
  public void AddTriggerInTablePlanTest() throws IOException, IllegalPathException {
    TriggerInformation triggerInformation =
        new TriggerInformation(
            new PartialPath("root.test.**"),
            "test",
            "test.class",
            true,
            "test.jar",
            null,
            TriggerEvent.AFTER_INSERT,
            TTriggerState.INACTIVE,
            false,
            null,
            FailureStrategy.OPTIMISTIC,
            "testMD5test");
    AddTriggerInTablePlan addTriggerInTablePlan0 =
        new AddTriggerInTablePlan(triggerInformation, new Binary(new byte[] {1, 2, 3}));
    AddTriggerInTablePlan addTriggerInTablePlan1 =
        (AddTriggerInTablePlan)
            ConfigPhysicalPlan.Factory.create(addTriggerInTablePlan0.serializeToByteBuffer());
    Assert.assertEquals(
        addTriggerInTablePlan0.getTriggerInformation(),
        addTriggerInTablePlan1.getTriggerInformation());
    Assert.assertEquals(addTriggerInTablePlan0.getJarFile(), addTriggerInTablePlan1.getJarFile());
  }

  @Test
  public void DeleteTriggerInTablePlanTest() throws IOException {
    DeleteTriggerInTablePlan deleteTriggerInTablePlan0 = new DeleteTriggerInTablePlan("test");
    DeleteTriggerInTablePlan deleteTriggerInTablePlan1 =
        (DeleteTriggerInTablePlan)
            ConfigPhysicalPlan.Factory.create(deleteTriggerInTablePlan0.serializeToByteBuffer());
    Assert.assertEquals(
        deleteTriggerInTablePlan0.getTriggerName(), deleteTriggerInTablePlan1.getTriggerName());
  }

  @Test
  public void UpdateTriggerStateInTablePlanTest() throws IOException {
    UpdateTriggerStateInTablePlan updateTriggerStateInTablePlan0 =
        new UpdateTriggerStateInTablePlan("test", TTriggerState.ACTIVE);
    UpdateTriggerStateInTablePlan updateTriggerStateInTablePlan1 =
        (UpdateTriggerStateInTablePlan)
            ConfigPhysicalPlan.Factory.create(
                updateTriggerStateInTablePlan0.serializeToByteBuffer());
    Assert.assertEquals(
        updateTriggerStateInTablePlan0.getTriggerName(),
        updateTriggerStateInTablePlan1.getTriggerName());
    Assert.assertEquals(
        updateTriggerStateInTablePlan0.getTriggerState(),
        updateTriggerStateInTablePlan1.getTriggerState());
  }

  @Test
  public void ActiveCQPlanTest() throws IOException {
    ActiveCQPlan activeCQPlan0 = new ActiveCQPlan("testCq", "testCq_md5");
    ActiveCQPlan activeCQPlan1 =
        (ActiveCQPlan) ConfigPhysicalPlan.Factory.create(activeCQPlan0.serializeToByteBuffer());

    Assert.assertEquals(activeCQPlan0, activeCQPlan1);
  }

  @Test
  public void AddCQPlanTest() throws IOException {
    long executionTime = System.currentTimeMillis();
    AddCQPlan addCQPlan0 =
        new AddCQPlan(
            new TCreateCQReq(
                "testCq1",
                1000,
                0,
                1000,
                0,
                (byte) 0,
                "select s1 into root.backup.d1.s1 from root.sg.d1",
                "create cq testCq1 BEGIN select s1 into root.backup.d1.s1 from root.sg.d1 END",
                "Asia",
                "root"),
            "testCq1_md5",
            executionTime);
    AddCQPlan addCQPlan1 =
        (AddCQPlan) ConfigPhysicalPlan.Factory.create(addCQPlan0.serializeToByteBuffer());

    Assert.assertEquals(addCQPlan0, addCQPlan1);
  }

  @Test
  public void DropCQPlanTest() throws IOException {
    DropCQPlan dropCQPlan0 = new DropCQPlan("testCq1");
    DropCQPlan dropCQPlan1 =
        (DropCQPlan) ConfigPhysicalPlan.Factory.create(dropCQPlan0.serializeToByteBuffer());
    Assert.assertEquals(dropCQPlan0, dropCQPlan1);

    dropCQPlan0 = new DropCQPlan("testCq1", "testCq1_md5");
    dropCQPlan1 =
        (DropCQPlan) ConfigPhysicalPlan.Factory.create(dropCQPlan0.serializeToByteBuffer());
    Assert.assertEquals(dropCQPlan0, dropCQPlan1);
  }

  @Test
  public void UpdateCQLastExecTimePlanTest() throws IOException {
    UpdateCQLastExecTimePlan updateCQLastExecTimePlan0 =
        new UpdateCQLastExecTimePlan("testCq", System.currentTimeMillis(), "testCq_md5");
    UpdateCQLastExecTimePlan updateCQLastExecTimePlan1 =
        (UpdateCQLastExecTimePlan)
            ConfigPhysicalPlan.Factory.create(updateCQLastExecTimePlan0.serializeToByteBuffer());

    Assert.assertEquals(updateCQLastExecTimePlan0, updateCQLastExecTimePlan1);
  }

  @Test
  public void RemoveDataNodePlanTest() throws IOException {
    List<TDataNodeLocation> locations = new ArrayList<>();
    TDataNodeLocation location1 = new TDataNodeLocation();
    location1.setDataNodeId(1);
    location1.setInternalEndPoint(new TEndPoint("192.168.12.1", 6661));
    location1.setClientRpcEndPoint(new TEndPoint("192.168.12.1", 6662));
    location1.setDataRegionConsensusEndPoint(new TEndPoint("192.168.12.1", 6663));
    location1.setSchemaRegionConsensusEndPoint(new TEndPoint("192.168.12.1", 6664));
    location1.setMPPDataExchangeEndPoint(new TEndPoint("192.168.12.1", 6665));
    locations.add(location1);

    TDataNodeLocation location2 = new TDataNodeLocation();
    location2.setDataNodeId(2);
    location2.setInternalEndPoint(new TEndPoint("192.168.12.2", 6661));
    location2.setClientRpcEndPoint(new TEndPoint("192.168.12.2", 6662));
    location2.setDataRegionConsensusEndPoint(new TEndPoint("192.168.12.2", 6663));
    location2.setSchemaRegionConsensusEndPoint(new TEndPoint("192.168.12.2", 6664));
    location2.setMPPDataExchangeEndPoint(new TEndPoint("192.168.12.2", 6665));
    locations.add(location2);

    RemoveDataNodePlan removeDataNodePlan0 = new RemoveDataNodePlan(new ArrayList<>(locations));
    RemoveDataNodePlan removeDataNodePlan1 =
        (RemoveDataNodePlan)
            ConfigPhysicalPlan.Factory.create(removeDataNodePlan0.serializeToByteBuffer());
    Assert.assertEquals(removeDataNodePlan0, removeDataNodePlan1);
  }

  @Test
  public void UpdateTriggersOnTransferNodesPlanTest() throws IOException {
    List<TDataNodeLocation> dataNodeLocations = new ArrayList<>(2);
    dataNodeLocations.add(
        new TDataNodeLocation(
            10000,
            new TEndPoint("127.0.0.1", 6600),
            new TEndPoint("127.0.0.1", 7700),
            new TEndPoint("127.0.0.1", 8800),
            new TEndPoint("127.0.0.1", 9900),
            new TEndPoint("127.0.0.1", 11000)));
    dataNodeLocations.add(
        new TDataNodeLocation(
            20000,
            new TEndPoint("127.0.0.1", 6600),
            new TEndPoint("127.0.0.1", 7700),
            new TEndPoint("127.0.0.1", 8800),
            new TEndPoint("127.0.0.1", 9900),
            new TEndPoint("127.0.0.1", 11000)));

    UpdateTriggersOnTransferNodesPlan plan0 =
        new UpdateTriggersOnTransferNodesPlan(dataNodeLocations);
    UpdateTriggersOnTransferNodesPlan plan1 =
        (UpdateTriggersOnTransferNodesPlan)
            ConfigPhysicalPlan.Factory.create(plan0.serializeToByteBuffer());

    Assert.assertEquals(plan0.getDataNodeLocations(), plan1.getDataNodeLocations());
  }

  @Test
  public void UpdateTriggerLocationPlanTest() throws IOException {
    UpdateTriggerLocationPlan plan0 =
        new UpdateTriggerLocationPlan(
            "test",
            new TDataNodeLocation(
                10000,
                new TEndPoint("127.0.0.1", 6600),
                new TEndPoint("127.0.0.1", 7700),
                new TEndPoint("127.0.0.1", 8800),
                new TEndPoint("127.0.0.1", 9900),
                new TEndPoint("127.0.0.1", 11000)));
    UpdateTriggerLocationPlan plan1 =
        (UpdateTriggerLocationPlan)
            ConfigPhysicalPlan.Factory.create(plan0.serializeToByteBuffer());

    Assert.assertEquals(plan0.getTriggerName(), plan1.getTriggerName());
    Assert.assertEquals(plan0.getDataNodeLocation(), plan1.getDataNodeLocation());
  }

  @Test
  public void CreateFunctionPlanTest() throws IOException {
    UDFInformation udfInformation =
        new UDFInformation(
            "test1",
            "test1",
            UDFType.of(Model.TREE, FunctionType.NONE, true),
            true,
            "test1.jar",
            "12345");
    CreateFunctionPlan createFunctionPlan0 =
        new CreateFunctionPlan(udfInformation, new Binary(new byte[] {1, 2, 3}));
    CreateFunctionPlan createFunctionPlan1 =
        (CreateFunctionPlan)
            ConfigPhysicalPlan.Factory.create(createFunctionPlan0.serializeToByteBuffer());
    Assert.assertEquals(createFunctionPlan0, createFunctionPlan1);
  }

  @Test
  public void UpdateFunctionPlanTest() throws IOException {
    UDFInformation udfInformation =
        new UDFInformation(
            "test1",
            "test1",
            UDFType.of(Model.TREE, FunctionType.NONE, true),
            true,
            "test1.jar",
            "12345");
    UpdateFunctionPlan updateFunctionPlan = new UpdateFunctionPlan(udfInformation);
    UpdateFunctionPlan updateFunctionPlan1 =
        (UpdateFunctionPlan)
            ConfigPhysicalPlan.Factory.create(updateFunctionPlan.serializeToByteBuffer());
    Assert.assertEquals(updateFunctionPlan, updateFunctionPlan1);
  }

  @Test
  public void DropFunctionPlanTest() throws IOException {
    DropTreeModelFunctionPlan dropTreeModelFunctionPlan0 = new DropTreeModelFunctionPlan("test");
    DropTreeModelFunctionPlan dropTreeModelFunctionPlan1 =
        (DropTreeModelFunctionPlan)
            ConfigPhysicalPlan.Factory.create(dropTreeModelFunctionPlan0.serializeToByteBuffer());
    Assert.assertEquals(dropTreeModelFunctionPlan0, dropTreeModelFunctionPlan1);

    DropTableModelFunctionPlan dropTableModelFunctionPlan0 = new DropTableModelFunctionPlan("test");
    DropTableModelFunctionPlan dropTableModelFunctionPlan1 =
        (DropTableModelFunctionPlan)
            ConfigPhysicalPlan.Factory.create(dropTableModelFunctionPlan0.serializeToByteBuffer());
    Assert.assertEquals(dropTableModelFunctionPlan0, dropTableModelFunctionPlan1);
  }

  @Test
  public void PreUnsetSchemaTemplatePlanTest() throws IllegalPathException, IOException {
    PreUnsetSchemaTemplatePlan plan = new PreUnsetSchemaTemplatePlan(1, new PartialPath("root.sg"));
    PreUnsetSchemaTemplatePlan deserializedPlan =
        (PreUnsetSchemaTemplatePlan)
            ConfigPhysicalPlan.Factory.create(plan.serializeToByteBuffer());
    Assert.assertEquals(plan.getTemplateId(), deserializedPlan.getTemplateId());
    Assert.assertEquals(plan.getPath(), deserializedPlan.getPath());
  }

  @Test
  public void RollbackPreUnsetSchemaTemplatePlanTest() throws IllegalPathException, IOException {
    RollbackPreUnsetSchemaTemplatePlan plan =
        new RollbackPreUnsetSchemaTemplatePlan(1, new PartialPath("root.sg"));
    RollbackPreUnsetSchemaTemplatePlan deserializedPlan =
        (RollbackPreUnsetSchemaTemplatePlan)
            ConfigPhysicalPlan.Factory.create(plan.serializeToByteBuffer());
    Assert.assertEquals(plan.getTemplateId(), deserializedPlan.getTemplateId());
    Assert.assertEquals(plan.getPath(), deserializedPlan.getPath());
  }

  @Test
  public void UnsetSchemaTemplatePlanTest() throws IllegalPathException, IOException {
    UnsetSchemaTemplatePlan plan = new UnsetSchemaTemplatePlan(1, new PartialPath("root.sg"));
    UnsetSchemaTemplatePlan deserializedPlan =
        (UnsetSchemaTemplatePlan) ConfigPhysicalPlan.Factory.create(plan.serializeToByteBuffer());
    Assert.assertEquals(plan.getTemplateId(), deserializedPlan.getTemplateId());
    Assert.assertEquals(plan.getPath(), deserializedPlan.getPath());
  }

  @Test
  public void PollSpecificRegionMaintainTaskPlanTest() throws IOException {
    Set<TConsensusGroupId> regionIdSet =
        new HashSet<>(
            Arrays.asList(
                new TConsensusGroupId(SchemaRegion, 1),
                new TConsensusGroupId(DataRegion, 2),
                new TConsensusGroupId(DataRegion, 3)));
    PollSpecificRegionMaintainTaskPlan plan = new PollSpecificRegionMaintainTaskPlan(regionIdSet);

    PollSpecificRegionMaintainTaskPlan deserializedPlan =
        (PollSpecificRegionMaintainTaskPlan)
            ConfigPhysicalPlan.Factory.create(plan.serializeToByteBuffer());
    Assert.assertEquals(deserializedPlan.getRegionIdSet(), regionIdSet);
  }

  @Test
  public void setSpaceQuotaPlanTest() throws IOException {
    TSpaceQuota spaceQuota = new TSpaceQuota();
    spaceQuota.setDeviceNum(2);
    spaceQuota.setTimeserieNum(3);
    spaceQuota.setDiskSize(1024);
    SetSpaceQuotaPlan plan =
        new SetSpaceQuotaPlan(Collections.singletonList("root.sg"), spaceQuota);
    SetSpaceQuotaPlan deserializedPlan =
        (SetSpaceQuotaPlan) ConfigPhysicalPlan.Factory.create(plan.serializeToByteBuffer());
    Assert.assertEquals(plan.getPrefixPathList(), deserializedPlan.getPrefixPathList());
    Assert.assertEquals(plan.getSpaceLimit(), deserializedPlan.getSpaceLimit());
  }

  @Test
  public void setThrottleQuotaPlanTest() throws IOException {
    TTimedQuota timedQuota1 = new TTimedQuota(3600, 5);
    TTimedQuota timedQuota2 = new TTimedQuota(3600, 5);
    Map<ThrottleType, TTimedQuota> throttleLimit = new HashMap<>();
    throttleLimit.put(ThrottleType.READ_NUMBER, timedQuota1);
    throttleLimit.put(ThrottleType.READ_SIZE, timedQuota2);
    SetThrottleQuotaPlan plan = new SetThrottleQuotaPlan();
    TThrottleQuota throttleQuota = new TThrottleQuota();
    throttleQuota.setThrottleLimit(throttleLimit);
    throttleQuota.setMemLimit(1000000);
    throttleQuota.setCpuLimit(100);
    plan.setThrottleQuota(throttleQuota);
    plan.setUserName("tempuser");
    SetThrottleQuotaPlan deserializedPlan =
        (SetThrottleQuotaPlan) ConfigPhysicalPlan.Factory.create(plan.serializeToByteBuffer());
    Assert.assertEquals(plan.getUserName(), deserializedPlan.getUserName());
    Assert.assertEquals(plan.getThrottleQuota(), deserializedPlan.getThrottleQuota());
  }

  @Test
  public void updateClusterIdPlanTest() throws IOException {
    final String clusterId = String.valueOf(UUID.randomUUID());
    UpdateClusterIdPlan updateClusterIdPlan = new UpdateClusterIdPlan(clusterId);
    UpdateClusterIdPlan deserializedPlan =
        (UpdateClusterIdPlan)
            ConfigPhysicalPlan.Factory.create(updateClusterIdPlan.serializeToByteBuffer());
    Assert.assertEquals(updateClusterIdPlan, deserializedPlan);
  }

  @Test
  public void pipeEnrichedPlanTest() throws IOException {
    final PipeEnrichedPlan plan =
        new PipeEnrichedPlan(
            new DatabaseSchemaPlan(
                ConfigPhysicalPlanType.CreateDatabase,
                new TDatabaseSchema()
                    .setName("sg")
                    .setTTL(Long.MAX_VALUE)
                    .setSchemaReplicationFactor(3)
                    .setDataReplicationFactor(3)
                    .setTimePartitionInterval(604800)));
    Assert.assertEquals(plan, ConfigPhysicalPlan.Factory.create(plan.serializeToByteBuffer()));
  }

  @Test
  public void pipeUnsetSchemaTemplatePlanTest() throws IOException {
    final PipeUnsetSchemaTemplatePlan pipeUnsetSchemaTemplatePlan =
        new PipeUnsetSchemaTemplatePlan("template0", "root.sg");
    Assert.assertEquals(
        pipeUnsetSchemaTemplatePlan,
        ConfigPhysicalPlan.Factory.create(pipeUnsetSchemaTemplatePlan.serializeToByteBuffer()));
  }

  @Test
  public void pipeDeleteTimeSeriesPlanTest() throws IOException, IllegalPathException {
    final PathPatternTree patternTree = new PathPatternTree();
    patternTree.appendPathPattern(new PartialPath("root.**.s1"));
    patternTree.constructTree();

    final PipeDeleteTimeSeriesPlan pipeDeleteTimeSeriesPlan =
        new PipeDeleteTimeSeriesPlan(patternTree.serialize());
    Assert.assertEquals(
        pipeDeleteTimeSeriesPlan,
        ConfigPhysicalPlan.Factory.create(pipeDeleteTimeSeriesPlan.serializeToByteBuffer()));
  }

  @Test
  public void pipeDeleteLogicalViewPlanTest() throws IOException, IllegalPathException {
    final PathPatternTree patternTree = new PathPatternTree();
    patternTree.appendPathPattern(new PartialPath("root.**.s1"));
    patternTree.constructTree();

    final PipeDeleteLogicalViewPlan pipeDeleteLogicalViewPlan =
        new PipeDeleteLogicalViewPlan(patternTree.serialize());
    Assert.assertEquals(
        pipeDeleteLogicalViewPlan,
        ConfigPhysicalPlan.Factory.create(pipeDeleteLogicalViewPlan.serializeToByteBuffer()));
  }

  @Test
  public void pipeDeactivateTemplatePlanTest() throws IllegalPathException, IOException {
    final PipeDeactivateTemplatePlan pipeDeactivateTemplatePlan =
        new PipeDeactivateTemplatePlan(
            new HashMap<PartialPath, List<Template>>() {
              {
                put(
                    new PartialPath("root.**.s1"),
                    Collections.singletonList(newSchemaTemplate("template_name")));
              }
            });
    Assert.assertEquals(
        pipeDeactivateTemplatePlan,
        ConfigPhysicalPlan.Factory.create(pipeDeactivateTemplatePlan.serializeToByteBuffer()));
  }

  @Test
  public void pipeCreateTablePlanTest() throws IOException {
    final TsTable table = new TsTable("table1");
    table.addColumnSchema(new TagColumnSchema("Id", TSDataType.STRING));
    table.addColumnSchema(new AttributeColumnSchema("Attr", TSDataType.STRING));
    table.addColumnSchema(
        new FieldColumnSchema(
            "Measurement", TSDataType.DOUBLE, TSEncoding.GORILLA, CompressionType.SNAPPY));
    final PipeCreateTablePlan pipeCreateTablePlan0 =
        new PipeCreateTablePlan("root.database1", table);
    final PipeCreateTablePlan pipeCreateTablePlan1 =
        (PipeCreateTablePlan)
            ConfigPhysicalPlan.Factory.create(pipeCreateTablePlan0.serializeToByteBuffer());

    Assert.assertEquals(pipeCreateTablePlan0.getDatabase(), pipeCreateTablePlan1.getDatabase());
    Assert.assertEquals(
        pipeCreateTablePlan0.getTable().getTableName(),
        pipeCreateTablePlan1.getTable().getTableName());
    Assert.assertEquals(
        pipeCreateTablePlan0.getTable().getColumnNum(),
        pipeCreateTablePlan1.getTable().getColumnNum());
    Assert.assertEquals(
        pipeCreateTablePlan0.getTable().getIdNums(), pipeCreateTablePlan1.getTable().getIdNums());
  }

  @Test
  public void pipeDeleteDevicesPlanTest() throws IOException {
    final PipeDeleteDevicesPlan originalPlan =
        new PipeDeleteDevicesPlan(
            "root.database1",
            "table1",
            new byte[] {0, 1, 2},
            new byte[] {0, 1, 2},
            new byte[] {0, 1, 2});
    Assert.assertEquals(
        originalPlan, ConfigPhysicalPlan.Factory.create(originalPlan.serializeToByteBuffer()));
  }

  @Test
  public void addRegionLocationPlanTest() throws IOException {
    AddRegionLocationPlan plan =
        new AddRegionLocationPlan(
            new TConsensusGroupId(DataRegion, 1),
            new TDataNodeLocation(
                10000,
                new TEndPoint("127.0.0.1", 6600),
                new TEndPoint("127.0.0.1", 7700),
                new TEndPoint("127.0.0.1", 8800),
                new TEndPoint("127.0.0.1", 9900),
                new TEndPoint("127.0.0.1", 11000)));
    AddRegionLocationPlan dePlan =
        (AddRegionLocationPlan) ConfigPhysicalPlan.Factory.create(plan.serializeToByteBuffer());
    Assert.assertEquals(plan, dePlan);
  }

  @Test
  public void removeRegionLocationPlanTest() throws IOException {
    RemoveRegionLocationPlan plan =
        new RemoveRegionLocationPlan(
            new TConsensusGroupId(DataRegion, 1),
            new TDataNodeLocation(
                10000,
                new TEndPoint("127.0.0.1", 6600),
                new TEndPoint("127.0.0.1", 7700),
                new TEndPoint("127.0.0.1", 8800),
                new TEndPoint("127.0.0.1", 9900),
                new TEndPoint("127.0.0.1", 11000)));
    RemoveRegionLocationPlan dePlan =
        (RemoveRegionLocationPlan) ConfigPhysicalPlan.Factory.create(plan.serializeToByteBuffer());
    Assert.assertEquals(plan, dePlan);
  }
}<|MERGE_RESOLUTION|>--- conflicted
+++ resolved
@@ -1314,7 +1314,33 @@
   }
 
   @Test
-<<<<<<< HEAD
+  public void SetTableCommentPlanTest() throws IOException {
+    final SetTableCommentPlan setTableCommentPlan =
+        new SetTableCommentPlan("database1", "table1", "comment");
+    final SetTableCommentPlan setTableCommentPlan1 =
+        (SetTableCommentPlan)
+            ConfigPhysicalPlan.Factory.create(setTableCommentPlan.serializeToByteBuffer());
+    Assert.assertEquals(setTableCommentPlan.getDatabase(), setTableCommentPlan1.getDatabase());
+    Assert.assertEquals(setTableCommentPlan.getTableName(), setTableCommentPlan1.getTableName());
+    Assert.assertEquals(setTableCommentPlan.getComment(), setTableCommentPlan1.getComment());
+  }
+
+  @Test
+  public void SetTableColumnCommentPlanTest() throws IOException {
+    final SetTableColumnCommentPlan setTableColumnCommentPlan =
+        new SetTableColumnCommentPlan("database1", "table1", "field", "comment");
+    final SetTableColumnCommentPlan setTableColumnCommentPlan1 =
+        (SetTableColumnCommentPlan)
+            ConfigPhysicalPlan.Factory.create(setTableColumnCommentPlan.serializeToByteBuffer());
+    Assert.assertEquals(
+        setTableColumnCommentPlan.getDatabase(), setTableColumnCommentPlan1.getDatabase());
+    Assert.assertEquals(
+        setTableColumnCommentPlan.getTableName(), setTableColumnCommentPlan1.getTableName());
+    Assert.assertEquals(
+        setTableColumnCommentPlan.getColumnName(), setTableColumnCommentPlan1.getColumnName());
+  }
+
+  @Test
   public void RenameTablePlanTest() throws IOException {
     final RenameTablePlan renameTablePlan =
         new RenameTablePlan("database1", "table1", "measurement");
@@ -1324,32 +1350,6 @@
     Assert.assertEquals(renameTablePlan.getDatabase(), renameTablePlan1.getDatabase());
     Assert.assertEquals(renameTablePlan.getTableName(), renameTablePlan1.getTableName());
     Assert.assertEquals(renameTablePlan.getNewName(), renameTablePlan1.getNewName());
-=======
-  public void SetTableCommentPlanTest() throws IOException {
-    final SetTableCommentPlan setTableCommentPlan =
-        new SetTableCommentPlan("database1", "table1", "comment");
-    final SetTableCommentPlan setTableCommentPlan1 =
-        (SetTableCommentPlan)
-            ConfigPhysicalPlan.Factory.create(setTableCommentPlan.serializeToByteBuffer());
-    Assert.assertEquals(setTableCommentPlan.getDatabase(), setTableCommentPlan1.getDatabase());
-    Assert.assertEquals(setTableCommentPlan.getTableName(), setTableCommentPlan1.getTableName());
-    Assert.assertEquals(setTableCommentPlan.getComment(), setTableCommentPlan1.getComment());
-  }
-
-  @Test
-  public void SetTableColumnCommentPlanTest() throws IOException {
-    final SetTableColumnCommentPlan setTableColumnCommentPlan =
-        new SetTableColumnCommentPlan("database1", "table1", "field", "comment");
-    final SetTableColumnCommentPlan setTableColumnCommentPlan1 =
-        (SetTableColumnCommentPlan)
-            ConfigPhysicalPlan.Factory.create(setTableColumnCommentPlan.serializeToByteBuffer());
-    Assert.assertEquals(
-        setTableColumnCommentPlan.getDatabase(), setTableColumnCommentPlan1.getDatabase());
-    Assert.assertEquals(
-        setTableColumnCommentPlan.getTableName(), setTableColumnCommentPlan1.getTableName());
-    Assert.assertEquals(
-        setTableColumnCommentPlan.getColumnName(), setTableColumnCommentPlan1.getColumnName());
->>>>>>> ce5cfed4
   }
 
   @Test
