/*
 * Licensed to the Apache Software Foundation (ASF) under one
 * or more contributor license agreements.  See the NOTICE file
 * distributed with this work for additional information
 * regarding copyright ownership.  The ASF licenses this file
 * to you under the Apache License, Version 2.0 (the
 * "License"); you may not use this file except in compliance
 * with the License.  You may obtain a copy of the License at
 *
 *     http://www.apache.org/licenses/LICENSE-2.0
 *
 * Unless required by applicable law or agreed to in writing,
 * software distributed under the License is distributed on an
 * "AS IS" BASIS, WITHOUT WARRANTIES OR CONDITIONS OF ANY
 * KIND, either express or implied.  See the License for the
 * specific language governing permissions and limitations
 * under the License.
 */

grammar RelationalSql;

options { caseInsensitive = true; }

tokens {
    DELIMITER
}

singleStatement
    : statement EOF
    ;


standaloneExpression
    : expression EOF
    ;

standaloneType
    : type EOF
    ;

statement
    // Query Statement
    : queryStatement

    // Database Statement
    | useDatabaseStatement
    | showDatabasesStatement
    | createDbStatement
    | alterDbStatement
    | dropDbStatement

    // Table Statement
    | createTableStatement
    | dropTableStatement
    | showTableStatement
    | descTableStatement
    | alterTableStatement
    | commentStatement

    // Index Statement
    | createIndexStatement
    | dropIndexStatement
    | showIndexStatement

    // DML Statement
    | insertStatement
    | updateStatement
    | deleteStatement
    | deleteDeviceStatement

    // UDF Statement
    | showFunctionsStatement
    | dropFunctionStatement
    | createFunctionStatement

    // Load Statement
    | loadTsFileStatement

    // Pipe Statement
    | createPipeStatement
    | alterPipeStatement
    | dropPipeStatement
    | startPipeStatement
    | stopPipeStatement
    | showPipesStatement
    | createPipePluginStatement
    | dropPipePluginStatement
    | showPipePluginsStatement

    // Subscription Statement
    | createTopicStatement
    | dropTopicStatement
    | showTopicsStatement
    | showSubscriptionsStatement

    // Show Statement
    | showDevicesStatement
    | countDevicesStatement

    // Cluster Management Statement
    | showClusterStatement
    | showRegionsStatement
    | showDataNodesStatement
    | showConfigNodesStatement
    | showAINodesStatement
    | showClusterIdStatement
    | showRegionIdStatement
    | showTimeSlotListStatement
    | countTimeSlotListStatement
    | showSeriesSlotListStatement
    | migrateRegionStatement
    | reconstructRegionStatement
    | extendRegionStatement
    | removeRegionStatement
    | removeDataNodeStatement
    | removeConfigNodeStatement

    // Admin Statement
    | showVariablesStatement
    | flushStatement
    | clearCacheStatement
    | startRepairDataStatement
    | stopRepairDataStatement
    | setSystemStatusStatement
    | showVersionStatement
    | showQueriesStatement
    | killQueryStatement
    | loadConfigurationStatement
    | setConfigurationStatement
    | showCurrentSqlDialectStatement
    | setSqlDialectStatement
    | showCurrentUserStatement
    | showCurrentDatabaseStatement
    | showCurrentTimestampStatement

    // auth Statement
    | grantStatement
    | revokeStatement
    | createUserStatement
    | createRoleStatement
    | dropUserStatement
    | dropRoleStatement
    | grantUserRoleStatement
    | revokeUserRoleStatement
    | alterUserStatement
    | listUserPrivilegeStatement
    | listRolePrivilegeStatement
    | listUserStatement
    | listRoleStatement

    // AI
    | createModelStatement
    | showModelsStatement
    | callInferenceStatement

    // View, Trigger, pipe, CQ, Quota are not supported yet
    ;


// ---------------------------------------- DataBase Statement ---------------------------------------------------------
useDatabaseStatement
    : USE database=identifier
    ;

showDatabasesStatement
    : SHOW DATABASES (DETAILS)?
    ;

createDbStatement
    : CREATE DATABASE (IF NOT EXISTS)? database=identifier (WITH properties)?
    ;

alterDbStatement
    : ALTER DATABASE (IF EXISTS)? database=identifier SET PROPERTIES propertyAssignments
    ;

dropDbStatement
    : DROP DATABASE (IF EXISTS)? database=identifier
    ;



// ------------------------------------------- Table Statement ---------------------------------------------------------
createTableStatement
    : CREATE TABLE (IF NOT EXISTS)? qualifiedName
        '(' (columnDefinition (',' columnDefinition)*)? ')'
        charsetDesc?
        comment?
        (WITH properties)?
     ;

charsetDesc
    : DEFAULT? (CHAR SET | CHARSET | CHARACTER SET) EQ? identifierOrString
    ;

columnDefinition
    : identifier columnCategory=(TAG | ATTRIBUTE | TIME) charsetName? comment?
    | identifier type (columnCategory=(TAG | ATTRIBUTE | TIME | FIELD))? charsetName? comment?
    ;

charsetName
    : CHAR SET identifier
    | CHARSET identifier
    | CHARACTER SET identifier
    ;

comment
    : COMMENT string
    ;

dropTableStatement
    : DROP TABLE (IF EXISTS)? qualifiedName
    ;

showTableStatement
    : SHOW TABLES (DETAILS)? ((FROM | IN) database=identifier)?
          // ((LIKE pattern=string (ESCAPE escape=string)) | (WHERE expression))?
    ;

descTableStatement
    : (DESC | DESCRIBE) table=qualifiedName (DETAILS)?
    ;

alterTableStatement
    : ALTER TABLE (IF EXISTS)? from=qualifiedName RENAME TO to=identifier                                #renameTable
    | ALTER TABLE (IF EXISTS)? tableName=qualifiedName ADD COLUMN (IF NOT EXISTS)? column=columnDefinition                #addColumn
    | ALTER TABLE (IF EXISTS)? tableName=qualifiedName RENAME COLUMN (IF EXISTS)? from=identifier TO to=identifier    #renameColumn
    | ALTER TABLE (IF EXISTS)? tableName=qualifiedName DROP COLUMN (IF EXISTS)? column=identifier                     #dropColumn
    // set TTL can use this
    | ALTER TABLE (IF EXISTS)? tableName=qualifiedName SET PROPERTIES propertyAssignments                #setTableProperties
    ;

commentStatement
    : COMMENT ON TABLE qualifiedName IS (string | NULL) #commentTable
    | COMMENT ON COLUMN qualifiedName '.' column=identifier IS (string | NULL) #commentColumn
    ;

// ------------------------------------------- Index Statement ---------------------------------------------------------
createIndexStatement
    : CREATE INDEX indexName=identifier ON tableName=qualifiedName identifierList
    ;

identifierList
    : identifier (',' identifier)*
    ;

dropIndexStatement
    : DROP INDEX indexName=identifier ON tableName=qualifiedName
    ;

showIndexStatement
    : SHOW INDEXES (FROM | IN) tableName=qualifiedName
    ;


// ------------------------------------------- DML Statement -----------------------------------------------------------
insertStatement
    : INSERT INTO tableName=qualifiedName columnAliases? query
    ;

deleteStatement
    : DELETE FROM tableName=qualifiedName (WHERE booleanExpression)?
    ;

updateStatement
    : UPDATE qualifiedName SET updateAssignment (',' updateAssignment)* (WHERE where=booleanExpression)?
    ;

deleteDeviceStatement
    : DELETE DEVICES FROM tableName=qualifiedName (WHERE booleanExpression)?
    ;


// -------------------------------------------- UDF Statement ----------------------------------------------------------
createFunctionStatement
    : CREATE FUNCTION udfName=identifier AS className=identifierOrString uriClause?
    ;

uriClause
    : USING URI uri=identifierOrString
    ;

dropFunctionStatement
    : DROP FUNCTION udfName=identifier
    ;

showFunctionsStatement
    : SHOW FUNCTIONS
    ;



// -------------------------------------------- Load Statement ---------------------------------------------------------
loadTsFileStatement
    : LOAD fileName=string (loadFileWithAttributesClause)?
    ;

loadFileWithAttributesClause
    : WITH
        '('
        (loadFileWithAttributeClause ',')* loadFileWithAttributeClause?
        ')'
    ;

loadFileWithAttributeClause
    : loadFileWithKey=string EQ loadFileWithValue=string
    ;



// -------------------------------------------- Pipe Statement ---------------------------------------------------------
createPipeStatement
    : CREATE PIPE (IF NOT EXISTS)? pipeName=identifier
        ((extractorAttributesClause? processorAttributesClause? connectorAttributesClause)
        | connectorAttributesWithoutWithSinkClause)
    ;

extractorAttributesClause
    : WITH (EXTRACTOR | SOURCE)
        '('
        (extractorAttributeClause ',')* extractorAttributeClause?
        ')'
    ;

extractorAttributeClause
    : extractorKey=string EQ extractorValue=string
    ;

processorAttributesClause
    : WITH PROCESSOR
        '('
        (processorAttributeClause ',')* processorAttributeClause?
        ')'
    ;

processorAttributeClause
    : processorKey=string EQ processorValue=string
    ;

connectorAttributesClause
    : WITH (CONNECTOR | SINK)
        '('
        (connectorAttributeClause ',')* connectorAttributeClause?
        ')'
    ;

connectorAttributesWithoutWithSinkClause
    : '('
      (connectorAttributeClause ',')* connectorAttributeClause?
      ')'
    ;

connectorAttributeClause
    : connectorKey=string EQ connectorValue=string
    ;

alterPipeStatement
    : ALTER PIPE (IF EXISTS)? pipeName=identifier
        alterExtractorAttributesClause?
        alterProcessorAttributesClause?
        alterConnectorAttributesClause?
    ;

alterExtractorAttributesClause
    : (MODIFY | REPLACE) (EXTRACTOR | SOURCE)
        '('
        (extractorAttributeClause ',')* extractorAttributeClause?
        ')'
    ;

alterProcessorAttributesClause
    : (MODIFY | REPLACE) PROCESSOR
        '('
        (processorAttributeClause ',')* processorAttributeClause?
        ')'
    ;

alterConnectorAttributesClause
    : (MODIFY | REPLACE) (CONNECTOR | SINK)
        '('
        (connectorAttributeClause ',')* connectorAttributeClause?
        ')'
    ;

dropPipeStatement
    : DROP PIPE (IF EXISTS)? pipeName=identifier
    ;

startPipeStatement
    : START PIPE pipeName=identifier
    ;

stopPipeStatement
    : STOP PIPE pipeName=identifier
    ;

showPipesStatement
    : SHOW ((PIPE pipeName=identifier) | PIPES (WHERE (CONNECTOR | SINK) USED BY pipeName=identifier)?)
    ;

createPipePluginStatement
    : CREATE PIPEPLUGIN (IF NOT EXISTS)? pluginName=identifier AS className=string uriClause
    ;

dropPipePluginStatement
    : DROP PIPEPLUGIN (IF EXISTS)? pluginName=identifier
    ;

showPipePluginsStatement
    : SHOW PIPEPLUGINS
    ;


// -------------------------------------------- Subscription Statement ---------------------------------------------------------
createTopicStatement
    : CREATE TOPIC (IF NOT EXISTS)? topicName=identifier topicAttributesClause?
    ;

topicAttributesClause
    : WITH '(' topicAttributeClause (',' topicAttributeClause)* ')'
    ;

topicAttributeClause
    : topicKey=string EQ topicValue=string
    ;

dropTopicStatement
    : DROP TOPIC (IF EXISTS)? topicName=identifier
    ;

showTopicsStatement
    : SHOW ((TOPIC topicName=identifier) | TOPICS )
    ;

showSubscriptionsStatement
    : SHOW SUBSCRIPTIONS (ON topicName=identifier)?
    ;


// -------------------------------------------- Show Statement ---------------------------------------------------------
showDevicesStatement
    : SHOW DEVICES FROM tableName=qualifiedName
        (WHERE where=booleanExpression)?
        limitOffsetClause
    ;

countDevicesStatement
    : COUNT DEVICES FROM tableName=qualifiedName (WHERE where=booleanExpression)?
    ;

// show timeseries and count timeseries have no meaning in relational model


// ------------------------------------- Cluster Management Statement --------------------------------------------------

showClusterStatement
    : SHOW CLUSTER (DETAILS)?
    ;

showRegionsStatement
    : SHOW (SCHEMA | DATA)? REGIONS ((FROM | IN) identifier)?
          // ((LIKE pattern=string (ESCAPE escape=string)) | (WHERE expression))?
    ;

showDataNodesStatement
    : SHOW DATANODES
    ;

showConfigNodesStatement
    : SHOW CONFIGNODES
    ;

showAINodesStatement
    : SHOW AINODES
    ;

showClusterIdStatement
    : SHOW (CLUSTERID | CLUSTER_ID)
    ;

showRegionIdStatement
    : SHOW (DATA | SCHEMA) REGIONID (OF DATABASE database=identifier)? WHERE where=booleanExpression
    ;

showTimeSlotListStatement
    : SHOW (TIMESLOTID | TIMEPARTITION) WHERE where=booleanExpression
    ;

countTimeSlotListStatement
    : COUNT (TIMESLOTID | TIMEPARTITION) WHERE where=booleanExpression
    ;

showSeriesSlotListStatement
    : SHOW (DATA | SCHEMA) SERIESSLOTID WHERE DATABASE EQ database=identifier
    ;

migrateRegionStatement
    : MIGRATE REGION regionId=INTEGER_VALUE FROM fromId=INTEGER_VALUE TO toId=INTEGER_VALUE
    ;

reconstructRegionStatement
    : RECONSTRUCT REGION regionIds+=INTEGER_VALUE (COMMA regionIds+=INTEGER_VALUE)* ON targetDataNodeId=INTEGER_VALUE
    ;

extendRegionStatement
    : EXTEND REGION regionId=INTEGER_VALUE TO targetDataNodeId=INTEGER_VALUE
    ;

removeRegionStatement
    : REMOVE REGION regionId=INTEGER_VALUE FROM targetDataNodeId=INTEGER_VALUE
    ;

removeDataNodeStatement
    : REMOVE DATANODE dataNodeId=INTEGER_VALUE
    ;

removeConfigNodeStatement
    : REMOVE CONFIGNODE configNodeId=INTEGER_VALUE
    ;

// ------------------------------------------- Admin Statement ---------------------------------------------------------
showVariablesStatement
    : SHOW VARIABLES
    ;

flushStatement
    : FLUSH identifier? (',' identifier)* booleanValue? localOrClusterMode?
    ;

clearCacheStatement
    : CLEAR clearCacheOptions? CACHE localOrClusterMode?
    ;

startRepairDataStatement
    : START REPAIR DATA localOrClusterMode?
    ;

stopRepairDataStatement
	: STOP REPAIR DATA localOrClusterMode?
	;

setSystemStatusStatement
    : SET SYSTEM TO (READONLY | RUNNING) localOrClusterMode?
    ;

showVersionStatement
    : SHOW VERSION
    ;

showQueriesStatement
    : SHOW (QUERIES | QUERY PROCESSLIST)
        (WHERE where=booleanExpression)?
        (ORDER BY sortItem (',' sortItem)*)?
        limitOffsetClause
    ;


killQueryStatement
    : KILL (QUERY queryId=string | ALL QUERIES)
    ;

loadConfigurationStatement
    : LOAD CONFIGURATION localOrClusterMode?
    ;

// Set Configuration
setConfigurationStatement
    : SET CONFIGURATION propertyAssignments (ON INTEGER_VALUE)?
    ;

clearCacheOptions
    : ATTRIBUTE
    | QUERY
    | ALL
    ;

localOrClusterMode
    : (ON (LOCAL | CLUSTER))
    ;

showCurrentSqlDialectStatement
    : SHOW CURRENT_SQL_DIALECT
    ;

setSqlDialectStatement
    : SET SQL_DIALECT EQ (TABLE | TREE)
    ;

showCurrentUserStatement
    : SHOW CURRENT_USER
    ;

showCurrentDatabaseStatement
    : SHOW CURRENT_DATABASE
    ;

showCurrentTimestampStatement
    : SHOW CURRENT_TIMESTAMP
    ;


// ------------------------------------------- Authority Statement -----------------------------------------------------

createUserStatement
    : CREATE USER userName=identifier password=string
    ;

createRoleStatement
    : CREATE ROLE roleName=identifier
    ;

dropUserStatement
    : DROP USER userName=identifier
    ;

dropRoleStatement
    : DROP ROLE roleName=identifier
    ;

alterUserStatement
    : ALTER USER userName=identifier SET PASSWORD password=string
    ;

grantUserRoleStatement
    : GRANT ROLE roleName=identifier TO userName=identifier
    ;

revokeUserRoleStatement
    : REVOKE ROLE roleName=identifier FROM userName=identifier
    ;


grantStatement
    : GRANT privilegeObjectScope TO holderType holderName=identifier (grantOpt)?
    ;

listUserPrivilegeStatement
    : LIST PRIVILEGES OF USER userName=identifier
    ;

listRolePrivilegeStatement
    : LIST PRIVILEGES OF ROLE roleName=identifier
    ;

listUserStatement
    : LIST USER (OF ROLE roleName=identifier)?
    ;

listRoleStatement
    : LIST ROLE (OF USER userName=identifier)?
    ;


revokeStatement
    : REVOKE (revokeGrantOpt)? privilegeObjectScope FROM holderType holderName=identifier
    ;

privilegeObjectScope
    : systemPrivileges
    | objectPrivileges ON objectType objectName=identifier
    | objectPrivileges ON (TABLE)? objectScope
    | objectPrivileges ON ANY
    | ALL
    ;

systemPrivileges
    : systemPrivilege (',' systemPrivilege)*
    ;

objectPrivileges
    : objectPrivilege (',' objectPrivilege)*
    | ALL
    ;

objectScope
    : dbname=identifier '.' tbname=identifier;

systemPrivilege
    : MANAGE_USER
    | MANAGE_ROLE
    ;

objectPrivilege
    : CREATE
    | DROP
    | ALTER
    | SELECT
    | INSERT
    | DELETE
    ;

objectType
    : TABLE
    | DATABASE
    ;

holderType
    : USER
    | ROLE
    ;

grantOpt
    : WITH GRANT OPTION
    ;

revokeGrantOpt
    : GRANT OPTION FOR
    ;

// ------------------------------------------- AI ---------------------------------------------------------

createModelStatement
    : CREATE MODEL modelType modelId=identifier (WITH HYPERPARAMETERS '(' hparamPair (',' hparamPair)* ')')? (FROM MODEL existingModelId=string)? ON DATASET '(' trainingData ')'
    ;

trainingData
    : ALL
    | dataElement(',' dataElement)*
    ;

modelType
    : TIMER
    | TIMER_XL
    ;

dataElement
    : databaseElement
    | tableElement
    ;

databaseElement
    : DATABASE database=identifier ('(' timeRange ')')?
    ;

tableElement
    : TABLE tableName=qualifiedName ('(' timeRange ')')?
    ;

timeRange
    : '[' startTime=timeValue ',' endTime=timeValue ']'
    ;

hparamPair
    : hparamKey=identifier '=' hyparamValue=primaryExpression
    ;

showModelsStatement
    : SHOW MODELS
    | SHOW MODELS modelId=identifier
    ;

callInferenceStatement
    : CALL INFERENCE '(' modelId=identifier COMMA inputSql=string (COMMA hparamPair)* ')'
    ;

// ------------------------------------------- Query Statement ---------------------------------------------------------
queryStatement
    : query                                                        #statementDefault
    | EXPLAIN query                                                #explain
    | EXPLAIN ANALYZE VERBOSE? query                               #explainAnalyze
    ;

query
    : with? queryNoWith
    ;

with
    : WITH RECURSIVE? namedQuery (',' namedQuery)*
    ;

properties
    : '(' propertyAssignments ')'
    ;

propertyAssignments
    : property (',' property)*
    ;

property
    : identifier EQ propertyValue
    ;

propertyValue
    : DEFAULT       #defaultPropertyValue
    | expression    #nonDefaultPropertyValue
    ;

queryNoWith
    : queryTerm
      fillClause?
      (ORDER BY sortItem (',' sortItem)*)?
      limitOffsetClause
    ;

fillClause
    : FILL METHOD fillMethod
    ;

fillMethod
    : LINEAR timeColumnClause? fillGroupClause?                                    #linearFill
    | PREVIOUS timeBoundClause? timeColumnClause? fillGroupClause?                 #previousFill
    | CONSTANT literalExpression                                                   #valueFill
    ;

timeColumnClause
    : TIME_COLUMN INTEGER_VALUE
    ;

fillGroupClause
    : FILL_GROUP INTEGER_VALUE (',' INTEGER_VALUE)*
    ;

timeBoundClause
    : TIME_BOUND duration=timeDuration
    ;

limitOffsetClause
    : (OFFSET offset=rowCount)? (LIMIT limit=limitRowCount)?
    | (LIMIT limit=limitRowCount)? (OFFSET offset=rowCount)?
    ;


limitRowCount
    : ALL
    | rowCount
    ;

rowCount
    : INTEGER_VALUE
    | QUESTION_MARK
    ;

queryTerm
    : queryPrimary                                                                                #queryTermDefault
    | left=queryTerm operator=(INTERSECT | UNION | EXCEPT) setQuantifier? right=queryTerm         #setOperation
    ;

queryPrimary
    : querySpecification                   #queryPrimaryDefault
    | TABLE qualifiedName                  #table
    | VALUES expression (',' expression)*  #inlineTable
    | '(' queryNoWith ')'                  #subquery
    ;

sortItem
    : expression ordering=(ASC | DESC)? (NULLS nullOrdering=(FIRST | LAST))?
    ;

querySpecification
    : SELECT setQuantifier? selectItem (',' selectItem)*
      (FROM relation (',' relation)*)?
      (WHERE where=booleanExpression)?
      (GROUP BY groupBy)?
      (HAVING having=booleanExpression)?
    ;

groupBy
    : setQuantifier? groupingElement (',' groupingElement)*
    ;

groupingElement
    : groupingSet                                                                                  #singleGroupingSet
    // the following three haven't been supported yet
    | ROLLUP '(' (groupingSet (',' groupingSet)*)? ')'                                             #rollup
    | CUBE '(' (groupingSet (',' groupingSet)*)? ')'                                               #cube
    | GROUPING SETS '(' groupingSet (',' groupingSet)* ')'                                         #multipleGroupingSets
    ;

timeValue
    : dateExpression
    | (PLUS | MINUS)? INTEGER_VALUE
    ;

dateExpression
    : datetime ((PLUS | MINUS) timeDuration)*
    ;

datetime
    : DATETIME_VALUE
    | NOW '(' ')'
    ;

keepExpression
    : (KEEP (EQ | LT | LTE | GT | GTE))? INTEGER_VALUE
    ;

groupingSet
    : '(' (expression (',' expression)*)? ')'
    | expression
    ;

namedQuery
    : name=identifier (columnAliases)? AS '(' query ')'
    ;

setQuantifier
    : DISTINCT
    | ALL
    ;

selectItem
    : expression (AS? identifier)?                          #selectSingle
    | primaryExpression '.' ASTERISK (AS columnAliases)?    #selectAll
    | ASTERISK                                              #selectAll
    ;

relation
    : left=relation
      ( CROSS JOIN right=aliasedRelation
      | joinType JOIN rightRelation=relation joinCriteria
      | NATURAL joinType JOIN right=aliasedRelation
      )                                                     #joinRelation
    | aliasedRelation                                       #relationDefault
    ;

joinType
    : INNER?
    | LEFT OUTER?
    | RIGHT OUTER?
    | FULL OUTER?
    ;

joinCriteria
    : ON booleanExpression
    | USING '(' identifier (',' identifier)* ')'
    ;

aliasedRelation
    : relationPrimary (AS? identifier columnAliases?)?
    ;

columnAliases
    : '(' identifier (',' identifier)* ')'
    ;

relationPrimary
    : qualifiedName                                                   #tableName
    | '(' query ')'                                                   #subqueryRelation
    | '(' relation ')'                                                #parenthesizedRelation
    ;

expression
    : booleanExpression
    ;

booleanExpression
    : valueExpression predicate[$valueExpression.ctx]?  #predicated
    | NOT booleanExpression                             #logicalNot
    | booleanExpression AND booleanExpression           #and
    | booleanExpression OR booleanExpression            #or
    ;

// workaround for https://github.com/antlr/antlr4/issues/780
predicate[ParserRuleContext value]
    : comparisonOperator right=valueExpression                            #comparison
    | comparisonOperator comparisonQuantifier '(' query ')'               #quantifiedComparison
    | NOT? BETWEEN lower=valueExpression AND upper=valueExpression        #between
    | NOT? IN '(' expression (',' expression)* ')'                        #inList
    | NOT? IN '(' query ')'                                               #inSubquery
    | NOT? LIKE pattern=valueExpression (ESCAPE escape=valueExpression)?  #like
    | IS NOT? NULL                                                        #nullPredicate
    | IS NOT? DISTINCT FROM right=valueExpression                         #distinctFrom
    ;

valueExpression
    : primaryExpression                                                                 #valueExpressionDefault
    | operator=(MINUS | PLUS) valueExpression                                           #arithmeticUnary
    | left=valueExpression operator=(ASTERISK | SLASH | PERCENT) right=valueExpression  #arithmeticBinary
    | left=valueExpression operator=(PLUS | MINUS) right=valueExpression                #arithmeticBinary
    | left=valueExpression CONCAT right=valueExpression                                 #concatenation
    ;

primaryExpression
    : literalExpression                                                                   #literal
    | dateExpression                                                                      #dateTimeExpression
    | '(' expression (',' expression)+ ')'                                                #rowConstructor
    | ROW '(' expression (',' expression)* ')'                                            #rowConstructor
    | qualifiedName '(' (label=identifier '.')? ASTERISK ')'                              #functionCall
    | qualifiedName '(' (setQuantifier? expression (',' expression)*)?')'                 #functionCall
    | '(' query ')'                                                                       #subqueryExpression
    // This is an extension to ANSI SQL, which considers EXISTS to be a <boolean expression>
    | EXISTS '(' query ')'                                                                #exists
    | CASE operand=expression whenClause+ (ELSE elseExpression=expression)? END           #simpleCase
    | CASE whenClause+ (ELSE elseExpression=expression)? END                              #searchedCase
    | CAST '(' expression AS type ')'                                                     #cast
    | TRY_CAST '(' expression AS type ')'                                                 #cast
    | identifier                                                                          #columnReference
    | base=primaryExpression '.' fieldName=identifier                                     #dereference
    | name=NOW ('(' ')')?                                                                 #specialDateTimeFunction
    | name=CURRENT_USER                                                                   #currentUser
    | name=CURRENT_DATABASE                                                               #currentDatabase
    | TRIM '(' (trimsSpecification? trimChar=valueExpression? FROM)?
        trimSource=valueExpression ')'                                                    #trim
    | TRIM '(' trimSource=valueExpression ',' trimChar=valueExpression ')'                #trim
    | SUBSTRING '(' valueExpression FROM valueExpression (FOR valueExpression)? ')'       #substring
    | DATE_BIN '(' timeDuration ',' valueExpression (',' timeValue)? ')'                  #dateBin
    | DATE_BIN_GAPFILL '(' timeDuration ',' valueExpression (',' timeValue)? ')'          #dateBinGapFill
    | '(' expression ')'                                                                  #parenthesizedExpression
    ;

literalExpression
    : NULL                                                                                #nullLiteral
    | number                                                                              #numericLiteral
    | booleanValue                                                                        #booleanLiteral
    | string                                                                              #stringLiteral
    | datetime                                                                            #datetimeLiteral
    | BINARY_LITERAL                                                                      #binaryLiteral
    | QUESTION_MARK                                                                       #parameter
    ;

trimsSpecification
    : LEADING
    | TRAILING
    | BOTH
    ;

string
    : STRING                                #basicStringLiteral
    | UNICODE_STRING (UESCAPE STRING)?      #unicodeStringLiteral
    ;

identifierOrString
    : identifier
    | string
    ;

comparisonOperator
    : EQ | NEQ | LT | LTE | GT | GTE
    ;

comparisonQuantifier
    : ALL | SOME | ANY
    ;

booleanValue
    : TRUE | FALSE
    ;

interval
    : INTERVAL sign=(PLUS | MINUS)? string from=intervalField (TO to=intervalField)?
    ;

intervalField
    : YEAR | MONTH | WEEK | DAY | HOUR | MINUTE | SECOND | MILLISECOND | MICROSECOND | NANOSECOND
    ;

timeDuration
    : (INTEGER_VALUE intervalField)+
    ;

type
    : identifier ('(' typeParameter (',' typeParameter)* ')')?                     #genericType
    ;

typeParameter
    : INTEGER_VALUE | type
    ;

whenClause
    : WHEN condition=expression THEN result=expression
    ;

updateAssignment
    : identifier EQ expression
    ;

controlStatement
    : RETURN valueExpression                                                        #returnStatement
    | SET identifier EQ expression                                                  #assignmentStatement
    | CASE expression caseStatementWhenClause+ elseClause? END CASE                 #simpleCaseStatement
    | CASE caseStatementWhenClause+ elseClause? END CASE                            #searchedCaseStatement
    | IF expression THEN sqlStatementList elseIfClause* elseClause? END IF          #ifStatement
    | ITERATE identifier                                                            #iterateStatement
    | LEAVE identifier                                                              #leaveStatement
    | BEGIN (variableDeclaration SEMICOLON)* sqlStatementList? END                  #compoundStatement
    | (label=identifier ':')? LOOP sqlStatementList END LOOP                        #loopStatement
    | (label=identifier ':')? WHILE expression DO sqlStatementList END WHILE        #whileStatement
    | (label=identifier ':')? REPEAT sqlStatementList UNTIL expression END REPEAT   #repeatStatement
    ;

caseStatementWhenClause
    : WHEN expression THEN sqlStatementList
    ;

elseIfClause
    : ELSEIF expression THEN sqlStatementList
    ;

elseClause
    : ELSE sqlStatementList
    ;

variableDeclaration
    : DECLARE identifier (',' identifier)* type (DEFAULT valueExpression)?
    ;

sqlStatementList
    : (controlStatement SEMICOLON)+
    ;

privilege
    : CREATE | SELECT | DELETE | INSERT | UPDATE
    ;

qualifiedName
    : identifier ('.' identifier)*
    ;

grantor
    : principal             #specifiedPrincipal
    | CURRENT_USER          #currentUserGrantor
    | CURRENT_ROLE          #currentRoleGrantor
    ;

principal
    : identifier            #unspecifiedPrincipal
    | USER identifier       #userPrincipal
    | ROLE identifier       #rolePrincipal
    ;

roles
    : identifier (',' identifier)*
    ;

identifier
    : IDENTIFIER             #unquotedIdentifier
    | QUOTED_IDENTIFIER      #quotedIdentifier
    | nonReserved            #unquotedIdentifier
    | BACKQUOTED_IDENTIFIER  #backQuotedIdentifier
    ;

number
    : MINUS? DECIMAL_VALUE  #decimalLiteral
    | MINUS? DOUBLE_VALUE   #doubleLiteral
    | MINUS? INTEGER_VALUE  #integerLiteral
    ;

authorizationUser
    : identifier            #identifierUser
    | string                #stringUser
    ;

nonReserved
    // IMPORTANT: this rule must only contain tokens. Nested rules are not supported. See SqlParser.exitNonReserved
    : ABSENT | ADD | ADMIN | AFTER | ALL | ANALYZE | ANY | ARRAY | ASC | AT | ATTRIBUTE | AUTHORIZATION
    | BEGIN | BERNOULLI | BOTH
    | CACHE | CALL | CALLED | CASCADE | CATALOG | CATALOGS | CHAR | CHARACTER | CHARSET | CLEAR | CLUSTER | CLUSTERID | COLUMN | COLUMNS | COMMENT | COMMIT | COMMITTED | CONDITION | CONDITIONAL | CONFIGNODES | CONFIGNODE | CONFIGURATION | CONNECTOR | CONSTANT | COPARTITION | COUNT | CURRENT
    | DATA | DATABASE | DATABASES | DATANODE | DATANODES | DATASET | DATE | DAY | DECLARE | DEFAULT | DEFINE | DEFINER | DENY | DESC | DESCRIPTOR | DETAILS| DETERMINISTIC | DEVICES | DISTRIBUTED | DO | DOUBLE
    | ELSEIF | EMPTY | ENCODING | ERROR | EXCLUDING | EXPLAIN | EXTRACTOR
    | FETCH | FIELD | FILTER | FINAL | FIRST | FLUSH | FOLLOWING | FORMAT | FUNCTION | FUNCTIONS
    | GRACE | GRANT | GRANTED | GRANTS | GRAPHVIZ | GROUPS
    | HOUR | HYPERPARAMETERS
    | INDEX | INDEXES | IF | IGNORE | IMMEDIATE | INCLUDING | INITIAL | INPUT | INTERVAL | INVOKER | IO | ITERATE | ISOLATION
    | JSON
    | KEEP | KEY | KEYS | KILL
    | LANGUAGE | LAST | LATERAL | LEADING | LEAVE | LEVEL | LIMIT | LINEAR | LOAD | LOCAL | LOGICAL | LOOP
<<<<<<< HEAD
    | MAP | MATCH | MATCHED | MATCHES | MATCH_RECOGNIZE | MATERIALIZED | MEASURES | METHOD | MERGE | MICROSECOND | MIGRATE | MILLISECOND | MINUTE | MODEL | MODELS | MODIFY | MONTH
=======
    | MANAGE_ROLE | MANAGE_USER | MAP | MATCH | MATCHED | MATCHES | MATCH_RECOGNIZE | MATERIALIZED | MEASURES | METHOD | MERGE | MICROSECOND | MIGRATE | MILLISECOND | MINUTE | MODIFY | MONTH
>>>>>>> 5bb6803e
    | NANOSECOND | NESTED | NEXT | NFC | NFD | NFKC | NFKD | NO | NODEID | NONE | NULLIF | NULLS
    | OBJECT | OF | OFFSET | OMIT | ONE | ONLY | OPTION | ORDINALITY | OUTPUT | OVER | OVERFLOW
    | PARTITION | PARTITIONS | PASSING | PAST | PATH | PATTERN | PER | PERIOD | PERMUTE | PIPE | PIPEPLUGIN | PIPEPLUGINS | PIPES | PLAN | POSITION | PRECEDING | PRECISION | PRIVILEGES | PREVIOUS | PROCESSLIST | PROCESSOR | PROPERTIES | PRUNE
    | QUERIES | QUERY | QUOTES
    | RANGE | READ | READONLY | RECONSTRUCT | REFRESH | REGION | REGIONID | REGIONS | REMOVE | RENAME | REPAIR | REPEAT  | REPEATABLE | REPLACE | RESET | RESPECT | RESTRICT | RETURN | RETURNING | RETURNS | REVOKE | ROLE | ROLES | ROLLBACK | ROW | ROWS | RUNNING
    | SERIESSLOTID | SCALAR | SCHEMA | SCHEMAS | SECOND | SECURITY | SEEK | SERIALIZABLE | SESSION | SET | SETS
    | SHOW | SINK | SOME | SOURCE | START | STATS | STOP | SUBSCRIPTIONS | SUBSET | SUBSTRING | SYSTEM
    | TABLES | TABLESAMPLE | TAG | TEXT | TEXT_STRING | TIES | TIME | TIMEPARTITION | TIMER | TIMER_XL | TIMESERIES | TIMESLOTID | TIMESTAMP | TO | TOPIC | TOPICS | TRAILING | TRANSACTION | TRUNCATE | TRY_CAST | TYPE
    | UNBOUNDED | UNCOMMITTED | UNCONDITIONAL | UNIQUE | UNKNOWN | UNMATCHED | UNTIL | UPDATE | URI | USE | USED | USER | UTF16 | UTF32 | UTF8
    | VALIDATE | VALUE | VARIABLES | VARIATION | VERBOSE | VERSION | VIEW
    | WEEK | WHILE | WINDOW | WITHIN | WITHOUT | WORK | WRAPPER | WRITE
    | YEAR
    | ZONE
    ;

ABSENT: 'ABSENT';
ADD: 'ADD';
ADMIN: 'ADMIN';
AFTER: 'AFTER';
AINODES: 'AINODES';
ALL: 'ALL';
ALTER: 'ALTER';
ANALYZE: 'ANALYZE';
AND: 'AND';
ANY: 'ANY';
ARRAY: 'ARRAY';
AS: 'AS';
ASC: 'ASC';
AT: 'AT';
ATTRIBUTE: 'ATTRIBUTE';
AUTHORIZATION: 'AUTHORIZATION';
BEGIN: 'BEGIN';
BERNOULLI: 'BERNOULLI';
BETWEEN: 'BETWEEN';
BOTH: 'BOTH';
BY: 'BY';
CACHE: 'CACHE';
CALL: 'CALL';
CALLED: 'CALLED';
CASCADE: 'CASCADE';
CASE: 'CASE';
CAST: 'CAST';
CATALOG: 'CATALOG';
CATALOGS: 'CATALOGS';
CHAR: 'CHAR';
CHARACTER: 'CHARACTER';
CHARSET: 'CHARSET';
CLEAR: 'CLEAR';
CLUSTER: 'CLUSTER';
CLUSTERID: 'CLUSTERID';
CLUSTER_ID: 'CLUSTER_ID';
COLUMN: 'COLUMN';
COLUMNS: 'COLUMNS';
COMMENT: 'COMMENT';
COMMIT: 'COMMIT';
COMMITTED: 'COMMITTED';
CONDITION: 'CONDITION';
CONDITIONAL: 'CONDITIONAL';
CONFIGNODES: 'CONFIGNODES';
CONFIGNODE: 'CONFIGNODE';
CONFIGURATION: 'CONFIGURATION';
CONNECTOR: 'CONNECTOR';
CONSTANT: 'CONSTANT';
CONSTRAINT: 'CONSTRAINT';
COUNT: 'COUNT';
COPARTITION: 'COPARTITION';
CREATE: 'CREATE';
CROSS: 'CROSS';
CUBE: 'CUBE';
CURRENT: 'CURRENT';
CURRENT_CATALOG: 'CURRENT_CATALOG';
CURRENT_DATABASE: 'CURRENT_DATABASE';
CURRENT_DATE: 'CURRENT_DATE';
CURRENT_PATH: 'CURRENT_PATH';
CURRENT_ROLE: 'CURRENT_ROLE';
CURRENT_SCHEMA: 'CURRENT_SCHEMA';
CURRENT_SQL_DIALECT: 'CURRENT_SQL_DIALECT';
CURRENT_TIME: 'CURRENT_TIME';
CURRENT_TIMESTAMP: 'CURRENT_TIMESTAMP';
CURRENT_USER: 'CURRENT_USER';
DATA: 'DATA';
DATABASE: 'DATABASE';
DATABASES: 'DATABASES';
DATANODE: 'DATANODE';
DATANODES: 'DATANODES';
DATASET: 'DATASET';
DATE: 'DATE';
DATE_BIN: 'DATE_BIN';
DATE_BIN_GAPFILL: 'DATE_BIN_GAPFILL';
DAY: 'DAY' | 'D';
DEALLOCATE: 'DEALLOCATE';
DECLARE: 'DECLARE';
DEFAULT: 'DEFAULT';
DEFINE: 'DEFINE';
DEFINER: 'DEFINER';
DELETE: 'DELETE';
DENY: 'DENY';
DESC: 'DESC';
DESCRIBE: 'DESCRIBE';
DESCRIPTOR: 'DESCRIPTOR';
DETAILS: 'DETAILS';
DETERMINISTIC: 'DETERMINISTIC';
DEVICES: 'DEVICES';
DISTINCT: 'DISTINCT';
DISTRIBUTED: 'DISTRIBUTED';
DO: 'DO';
DOUBLE: 'DOUBLE';
DROP: 'DROP';
ELSE: 'ELSE';
EMPTY: 'EMPTY';
ELSEIF: 'ELSEIF';
ENCODING: 'ENCODING';
END: 'END';
ERROR: 'ERROR';
ESCAPE: 'ESCAPE';
EXCEPT: 'EXCEPT';
EXCLUDING: 'EXCLUDING';
EXECUTE: 'EXECUTE';
EXISTS: 'EXISTS';
EXPLAIN: 'EXPLAIN';
EXTEND: 'EXTEND';
EXTRACT: 'EXTRACT';
EXTRACTOR: 'EXTRACTOR';
FALSE: 'FALSE';
FETCH: 'FETCH';
FIELD: 'FIELD';
FILL: 'FILL';
FILL_GROUP: 'FILL_GROUP';
FILTER: 'FILTER';
FINAL: 'FINAL';
FIRST: 'FIRST';
FLUSH: 'FLUSH';
FOLLOWING: 'FOLLOWING';
FOR: 'FOR';
FORMAT: 'FORMAT';
FROM: 'FROM';
FULL: 'FULL';
FUNCTION: 'FUNCTION';
FUNCTIONS: 'FUNCTIONS';
GRACE: 'GRACE';
GRANT: 'GRANT';
GRANTED: 'GRANTED';
GRANTS: 'GRANTS';
GRAPHVIZ: 'GRAPHVIZ';
GROUP: 'GROUP';
GROUPING: 'GROUPING';
GROUPS: 'GROUPS';
HAVING: 'HAVING';
HOUR: 'HOUR' | 'H';
HYPERPARAMETERS: 'HYPERPARAMETERS';
INDEX: 'INDEX';
INDEXES: 'INDEXES';
IF: 'IF';
IGNORE: 'IGNORE';
IMMEDIATE: 'IMMEDIATE';
IN: 'IN';
INCLUDING: 'INCLUDING';
INFERENCE: 'INFERENCE';
INITIAL: 'INITIAL';
INNER: 'INNER';
INPUT: 'INPUT';
INSERT: 'INSERT';
INTERSECT: 'INTERSECT';
INTERVAL: 'INTERVAL';
INTO: 'INTO';
INVOKER: 'INVOKER';
IO: 'IO';
IS: 'IS';
ISOLATION: 'ISOLATION';
ITERATE: 'ITERATE';
JOIN: 'JOIN';
JSON: 'JSON';
JSON_ARRAY: 'JSON_ARRAY';
JSON_EXISTS: 'JSON_EXISTS';
JSON_OBJECT: 'JSON_OBJECT';
JSON_QUERY: 'JSON_QUERY';
JSON_TABLE: 'JSON_TABLE';
JSON_VALUE: 'JSON_VALUE';
KEEP: 'KEEP';
KEY: 'KEY';
KEYS: 'KEYS';
KILL: 'KILL';
LANGUAGE: 'LANGUAGE';
LAST: 'LAST';
LATERAL: 'LATERAL';
LEADING: 'LEADING';
LEAVE: 'LEAVE';
LEFT: 'LEFT';
LEVEL: 'LEVEL';
LIKE: 'LIKE';
LIMIT: 'LIMIT';
LINEAR: 'LINEAR';
LIST: 'LIST';
LISTAGG: 'LISTAGG';
LOAD: 'LOAD';
LOCAL: 'LOCAL';
LOCALTIME: 'LOCALTIME';
LOCALTIMESTAMP: 'LOCALTIMESTAMP';
LOGICAL: 'LOGICAL';
LOOP: 'LOOP';
MANAGE_ROLE: 'MANAGE_ROLE';
MANAGE_USER: 'MANAGE_USER';
MAP: 'MAP';
MATCH: 'MATCH';
MATCHED: 'MATCHED';
MATCHES: 'MATCHES';
MATCH_RECOGNIZE: 'MATCH_RECOGNIZE';
MATERIALIZED: 'MATERIALIZED';
MEASURES: 'MEASURES';
METHOD: 'METHOD';
MERGE: 'MERGE';
MICROSECOND: 'US';
MIGRATE: 'MIGRATE';
MILLISECOND: 'MS';
MINUTE: 'MINUTE' | 'M';
MODEL: 'MODEL';
MODELS: 'MODELS';
MODIFY: 'MODIFY';
MONTH: 'MONTH' | 'MO';
NANOSECOND: 'NS';
NATURAL: 'NATURAL';
NESTED: 'NESTED';
NEXT: 'NEXT';
NFC : 'NFC';
NFD : 'NFD';
NFKC : 'NFKC';
NFKD : 'NFKD';
NO: 'NO';
NODEID: 'NODEID';
NONE: 'NONE';
NORMALIZE: 'NORMALIZE';
NOT: 'NOT';
NOW: 'NOW';
NULL: 'NULL';
NULLIF: 'NULLIF';
NULLS: 'NULLS';
OBJECT: 'OBJECT';
OF: 'OF';
OFFSET: 'OFFSET';
OMIT: 'OMIT';
ON: 'ON';
ONE: 'ONE';
ONLY: 'ONLY';
OPTION: 'OPTION';
OR: 'OR';
ORDER: 'ORDER';
ORDINALITY: 'ORDINALITY';
OUTER: 'OUTER';
OUTPUT: 'OUTPUT';
OVER: 'OVER';
OVERFLOW: 'OVERFLOW';
PARTITION: 'PARTITION';
PARTITIONS: 'PARTITIONS';
PASSING: 'PASSING';
PASSWORD: 'PASSWORD';
PAST: 'PAST';
PATH: 'PATH';
PATTERN: 'PATTERN';
PER: 'PER';
PERIOD: 'PERIOD';
PERMUTE: 'PERMUTE';
PIPE: 'PIPE';
PIPEPLUGIN: 'PIPEPLUGIN';
PIPEPLUGINS: 'PIPEPLUGINS';
PIPES: 'PIPES';
PLAN : 'PLAN';
POSITION: 'POSITION';
PRECEDING: 'PRECEDING';
PRECISION: 'PRECISION';
PREPARE: 'PREPARE';
PRIVILEGES: 'PRIVILEGES';
PREVIOUS: 'PREVIOUS';
PROCESSLIST: 'PROCESSLIST';
PROCESSOR: 'PROCESSOR';
PROPERTIES: 'PROPERTIES';
PRUNE: 'PRUNE';
QUERIES: 'QUERIES';
QUERY: 'QUERY';
QUOTES: 'QUOTES';
RANGE: 'RANGE';
READ: 'READ';
READONLY: 'READONLY';
RECONSTRUCT: 'RECONSTRUCT';
RECURSIVE: 'RECURSIVE';
REFRESH: 'REFRESH';
REGION: 'REGION';
REGIONID: 'REGIONID';
REGIONS: 'REGIONS';
REMOVE: 'REMOVE';
RENAME: 'RENAME';
REPAIR: 'REPAIR';
REPEAT: 'REPEAT';
REPEATABLE: 'REPEATABLE';
REPLACE: 'REPLACE';
RESET: 'RESET';
RESPECT: 'RESPECT';
RESTRICT: 'RESTRICT';
RETURN: 'RETURN';
RETURNING: 'RETURNING';
RETURNS: 'RETURNS';
REVOKE: 'REVOKE';
RIGHT: 'RIGHT';
ROLE: 'ROLE';
ROLES: 'ROLES';
ROLLBACK: 'ROLLBACK';
ROLLUP: 'ROLLUP';
ROW: 'ROW';
ROWS: 'ROWS';
RUNNING: 'RUNNING';
SERIESSLOTID: 'SERIESSLOTID';
SCALAR: 'SCALAR';
SCHEMA: 'SCHEMA';
SCHEMAS: 'SCHEMAS';
SECOND: 'SECOND' | 'S';
SECURITY: 'SECURITY';
SEEK: 'SEEK';
SELECT: 'SELECT';
SERIALIZABLE: 'SERIALIZABLE';
SESSION: 'SESSION';
SET: 'SET';
SETS: 'SETS';
SHOW: 'SHOW';
SINK: 'SINK';
SKIP_TOKEN: 'SKIP';
SOME: 'SOME';
SOURCE: 'SOURCE';
SQL_DIALECT: 'SQL_DIALECT';
START: 'START';
STATS: 'STATS';
STOP: 'STOP';
SUBSCRIPTIONS: 'SUBSCRIPTIONS';
SUBSET: 'SUBSET';
SUBSTRING: 'SUBSTRING';
SYSTEM: 'SYSTEM';
TABLE: 'TABLE';
TABLES: 'TABLES';
TABLESAMPLE: 'TABLESAMPLE';
TAG: 'TAG';
TEXT: 'TEXT';
TEXT_STRING: 'STRING';
THEN: 'THEN';
TIES: 'TIES';
TIME: 'TIME';
TIME_BOUND: 'TIME_BOUND';
TIME_COLUMN: 'TIME_COLUMN';
TIMEPARTITION: 'TIMEPARTITION';
TIMER: 'TIMER';
TIMER_XL: 'TIMER_XL';
TIMESERIES: 'TIMESERIES';
TIMESLOTID: 'TIMESLOTID';
TIMESTAMP: 'TIMESTAMP';
TO: 'TO';
TOPIC: 'TOPIC';
TOPICS: 'TOPICS';
TRAILING: 'TRAILING';
TRANSACTION: 'TRANSACTION';
TREE: 'TREE';
TRIM: 'TRIM';
TRUE: 'TRUE';
TRUNCATE: 'TRUNCATE';
TRY_CAST: 'TRY_CAST';
TYPE: 'TYPE';
UESCAPE: 'UESCAPE';
UNBOUNDED: 'UNBOUNDED';
UNCOMMITTED: 'UNCOMMITTED';
UNCONDITIONAL: 'UNCONDITIONAL';
UNION: 'UNION';
UNIQUE: 'UNIQUE';
UNKNOWN: 'UNKNOWN';
UNMATCHED: 'UNMATCHED';
UNNEST: 'UNNEST';
UNTIL: 'UNTIL';
UPDATE: 'UPDATE';
URI: 'URI';
USE: 'USE';
USED: 'USED';
USER: 'USER';
USING: 'USING';
UTF16: 'UTF16';
UTF32: 'UTF32';
UTF8: 'UTF8';
VALIDATE: 'VALIDATE';
VALUE: 'VALUE';
VALUES: 'VALUES';
VARIABLES: 'VARIABLES';
VARIATION: 'VARIATION';
VERBOSE: 'VERBOSE';
VERSION: 'VERSION';
VIEW: 'VIEW';
WEEK: 'WEEK' | 'W';
WHEN: 'WHEN';
WHERE: 'WHERE';
WHILE: 'WHILE';
WINDOW: 'WINDOW';
WITH: 'WITH';
WITHIN: 'WITHIN';
WITHOUT: 'WITHOUT';
WORK: 'WORK';
WRAPPER: 'WRAPPER';
WRITE: 'WRITE';
YEAR: 'YEAR' | 'Y';
ZONE: 'ZONE';

EQ: '=';
NEQ: '<>' | '!=';
LT: '<';
LTE: '<=';
GT: '>';
GTE: '>=';

PLUS: '+';
MINUS: '-';
ASTERISK: '*';
SLASH: '/';
PERCENT: '%';
CONCAT: '||';
QUESTION_MARK: '?';
SEMICOLON: ';';


STRING
    : '\'' ( ~'\'' | '\'\'' )* '\''
    ;

UNICODE_STRING
    : 'U&\'' ( ~'\'' | '\'\'' )* '\''
    ;

// Note: we allow any character inside the binary literal and validate
// its a correct literal when the AST is being constructed. This
// allows us to provide more meaningful error messages to the user
BINARY_LITERAL
    : 'X\'' (~'\'')* '\''
    ;

INTEGER_VALUE
    : DECIMAL_INTEGER
    | HEXADECIMAL_INTEGER
    | OCTAL_INTEGER
    | BINARY_INTEGER
    ;

DECIMAL_VALUE
    : DECIMAL_INTEGER '.' DECIMAL_INTEGER?
    | '.' DECIMAL_INTEGER
    ;

DOUBLE_VALUE
    : DIGIT+ ('.' DIGIT*)? EXPONENT
    | '.' DIGIT+ EXPONENT
    ;

IDENTIFIER
    : (LETTER | '_') (LETTER | DIGIT | '_')*
    ;

//DIGIT_IDENTIFIER
//    : DIGIT (LETTER | DIGIT | '_')+
//    ;

QUOTED_IDENTIFIER
    : '"' ( ~'"' | '""' )* '"'
    ;

BACKQUOTED_IDENTIFIER
    : '`' ( ~'`' | '``' )* '`'
    ;

DATETIME_VALUE
    : DATE_LITERAL (('T' | WS) TIME_LITERAL (('+' | '-') INTEGER_VALUE ':' INTEGER_VALUE)?)?
    ;

fragment DATE_LITERAL
    : INTEGER_VALUE '-' INTEGER_VALUE '-' INTEGER_VALUE
    | INTEGER_VALUE '/' INTEGER_VALUE '/' INTEGER_VALUE
    | INTEGER_VALUE '.' INTEGER_VALUE '.' INTEGER_VALUE
    ;

fragment TIME_LITERAL
    : INTEGER_VALUE ':' INTEGER_VALUE ':' INTEGER_VALUE ('.' INTEGER_VALUE)?
    ;

fragment DECIMAL_INTEGER
    : DIGIT ('_'? DIGIT)*
    ;

fragment HEXADECIMAL_INTEGER
    : '0X' ('_'? (DIGIT | [A-F]))+
    ;

fragment OCTAL_INTEGER
    : '0O' ('_'? [0-7])+
    ;

fragment BINARY_INTEGER
    : '0B' ('_'? [01])+
    ;

fragment EXPONENT
    : 'E' [+-]? DIGIT+
    ;

fragment DIGIT
    : [0-9]
    ;

fragment LETTER
    : [A-Z]
    ;

SIMPLE_COMMENT
    : '--' ~[\r\n]* '\r'? '\n'? -> channel(HIDDEN)
    ;

BRACKETED_COMMENT
    : '/*' .*? '*/' -> channel(HIDDEN)
    ;

WS
    : [ \r\n\t]+ -> channel(HIDDEN)
    ;

// Catch-all for anything we can't recognize.
// We use this to be able to ignore and recover all the text
// when splitting statements with DelimiterLexer
UNRECOGNIZED
    : .
    ;<|MERGE_RESOLUTION|>--- conflicted
+++ resolved
@@ -1154,11 +1154,7 @@
     | JSON
     | KEEP | KEY | KEYS | KILL
     | LANGUAGE | LAST | LATERAL | LEADING | LEAVE | LEVEL | LIMIT | LINEAR | LOAD | LOCAL | LOGICAL | LOOP
-<<<<<<< HEAD
-    | MAP | MATCH | MATCHED | MATCHES | MATCH_RECOGNIZE | MATERIALIZED | MEASURES | METHOD | MERGE | MICROSECOND | MIGRATE | MILLISECOND | MINUTE | MODEL | MODELS | MODIFY | MONTH
-=======
-    | MANAGE_ROLE | MANAGE_USER | MAP | MATCH | MATCHED | MATCHES | MATCH_RECOGNIZE | MATERIALIZED | MEASURES | METHOD | MERGE | MICROSECOND | MIGRATE | MILLISECOND | MINUTE | MODIFY | MONTH
->>>>>>> 5bb6803e
+    | MANAGE_ROLE | MANAGE_USER | MAP | MATCH | MATCHED | MATCHES | MATCH_RECOGNIZE | MATERIALIZED | MEASURES | METHOD | MERGE | MICROSECOND | MIGRATE | MILLISECOND | MINUTE | MODEL | MODELS | MODIFY | MONTH
     | NANOSECOND | NESTED | NEXT | NFC | NFD | NFKC | NFKD | NO | NODEID | NONE | NULLIF | NULLS
     | OBJECT | OF | OFFSET | OMIT | ONE | ONLY | OPTION | ORDINALITY | OUTPUT | OVER | OVERFLOW
     | PARTITION | PARTITIONS | PASSING | PAST | PATH | PATTERN | PER | PERIOD | PERMUTE | PIPE | PIPEPLUGIN | PIPEPLUGINS | PIPES | PLAN | POSITION | PRECEDING | PRECISION | PRIVILEGES | PREVIOUS | PROCESSLIST | PROCESSOR | PROPERTIES | PRUNE
