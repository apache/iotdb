--- conflicted
+++ resolved
@@ -1379,11 +1379,7 @@
 
 nonReserved
     // IMPORTANT: this rule must only contain tokens. Nested rules are not supported. See SqlParser.exitNonReserved
-<<<<<<< HEAD
-    : ABSENT | ADD | ADMIN | AFTER | ALL | ANALYZE | ANY | ARRAY | ASC | AT | ATTRIBUTE | AUTHORIZATION | AVAILABLE
-=======
-    : ABSENT | ADD | ADMIN | AFTER | ALL | ANALYZE | ANY | ARRAY | ASC | AT | ATTRIBUTE | AUDIT | AUTHORIZATION
->>>>>>> 21c1893d
+    : ABSENT | ADD | ADMIN | AFTER | ALL | ANALYZE | ANY | ARRAY | ASC | AT | ATTRIBUTE | AUDIT | AUTHORIZATION | AVAILABLE
     | BEGIN | BERNOULLI | BOTH
     | CACHE | CALL | CALLED | CASCADE | CATALOG | CATALOGS | CHAR | CHARACTER | CHARSET | CLEAR | CLUSTER | CLUSTERID | COLUMN | COLUMNS | COMMENT | COMMIT | COMMITTED | CONDITION | CONDITIONAL | CONFIGNODES | CONFIGNODE | CONFIGURATION | CONNECTOR | CONSTANT | COPARTITION | COUNT | CURRENT
     | DATA | DATABASE | DATABASES | DATANODE | DATANODES | DATASET | DATE | DAY | DECLARE | DEFAULT | DEFINE | DEFINER | DENY | DESC | DESCRIPTOR | DETAILS| DETERMINISTIC | DEVICES | DISTRIBUTED | DO | DOUBLE
