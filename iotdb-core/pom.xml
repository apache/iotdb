<?xml version="1.0" encoding="UTF-8"?>
<!--

    Licensed to the Apache Software Foundation (ASF) under one
    or more contributor license agreements.  See the NOTICE file
    distributed with this work for additional information
    regarding copyright ownership.  The ASF licenses this file
    to you under the Apache License, Version 2.0 (the
    "License"); you may not use this file except in compliance
    with the License.  You may obtain a copy of the License at

        http://www.apache.org/licenses/LICENSE-2.0

    Unless required by applicable law or agreed to in writing,
    software distributed under the License is distributed on an
    "AS IS" BASIS, WITHOUT WARRANTIES OR CONDITIONS OF ANY
    KIND, either express or implied.  See the License for the
    specific language governing permissions and limitations
    under the License.

-->
<project xmlns="http://maven.apache.org/POM/4.0.0" xmlns:xsi="http://www.w3.org/2001/XMLSchema-instance" xsi:schemaLocation="http://maven.apache.org/POM/4.0.0 http://maven.apache.org/xsd/maven-4.0.0.xsd">
    <modelVersion>4.0.0</modelVersion>
    <parent>
        <groupId>org.apache.iotdb</groupId>
        <artifactId>iotdb-parent</artifactId>
        <version>1.3.2-SNAPSHOT</version>
    </parent>
    <artifactId>iotdb-core</artifactId>
    <packaging>pom</packaging>
    <name>IoTDB: Core</name>
    <modules>
        <module>antlr</module>
        <module>confignode</module>
        <module>consensus</module>
        <module>datanode</module>
        <module>metrics</module>
        <module>node-commons</module>
<<<<<<< HEAD
=======
        <module>tsfile</module>
        <module>relational-grammar</module>
        <module>relational-parser</module>
>>>>>>> 821291e0
    </modules>
</project><|MERGE_RESOLUTION|>--- conflicted
+++ resolved
@@ -36,11 +36,7 @@
         <module>datanode</module>
         <module>metrics</module>
         <module>node-commons</module>
-<<<<<<< HEAD
-=======
-        <module>tsfile</module>
         <module>relational-grammar</module>
         <module>relational-parser</module>
->>>>>>> 821291e0
     </modules>
 </project>