/*
 * Licensed to the Apache Software Foundation (ASF) under one
 * or more contributor license agreements.  See the NOTICE file
 * distributed with this work for additional information
 * regarding copyright ownership.  The ASF licenses this file
 * to you under the Apache License, Version 2.0 (the
 * "License"); you may not use this file except in compliance
 * with the License.  You may obtain a copy of the License at
 *
 *      http://www.apache.org/licenses/LICENSE-2.0
 *
 * Unless required by applicable law or agreed to in writing,
 * software distributed under the License is distributed on an
 * "AS IS" BASIS, WITHOUT WARRANTIES OR CONDITIONS OF ANY
 * KIND, either express or implied.  See the License for the
 * specific language governing permissions and limitations
 * under the License.
 */

package org.apache.iotdb.metrics.metricsets.jvm;

import org.apache.iotdb.metrics.AbstractMetricService;
import org.apache.iotdb.metrics.metricsets.IMetricSet;
import org.apache.iotdb.metrics.type.Counter;
import org.apache.iotdb.metrics.type.Timer;
import org.apache.iotdb.metrics.utils.MetricLevel;
import org.apache.iotdb.metrics.utils.MetricType;
import org.apache.iotdb.metrics.utils.SystemMetric;

import com.sun.management.GarbageCollectionNotificationInfo;
import com.sun.management.GcInfo;
import org.slf4j.Logger;
import org.slf4j.LoggerFactory;

import javax.management.ListenerNotFoundException;
import javax.management.NotificationEmitter;
import javax.management.NotificationListener;
import javax.management.openmbean.CompositeData;

import java.lang.management.GarbageCollectorMXBean;
import java.lang.management.ManagementFactory;
import java.lang.management.MemoryPoolMXBean;
import java.lang.management.MemoryType;
import java.lang.management.MemoryUsage;
import java.util.HashMap;
import java.util.List;
import java.util.Map;
import java.util.concurrent.CopyOnWriteArrayList;
import java.util.concurrent.TimeUnit;
import java.util.concurrent.atomic.AtomicLong;

/** This file is modified from io.micrometer.core.instrument.binder.jvm.JvmGcMetrics */
public class JvmGcMetrics implements IMetricSet, AutoCloseable {
  private static final Logger logger = LoggerFactory.getLogger(JvmGcMetrics.class);
  private final List<Runnable> notificationListenerCleanUpRunnables = new CopyOnWriteArrayList<>();
  private String youngGenPoolName;
  private String oldGenPoolName;
  private String nonGenerationalMemoryPool;
  private final AtomicLong lastGcTotalDuration = new AtomicLong();
  private final AtomicLong totalGcTimeSpend = new AtomicLong();
  private double throughout = 0.0d;

  public JvmGcMetrics() {
    for (MemoryPoolMXBean mbean : ManagementFactory.getMemoryPoolMXBeans()) {
      String name = mbean.getName();
      if (isYoungGenPool(name)) {
        youngGenPoolName = name;
      } else if (isOldGenPool(name)) {
        oldGenPoolName = name;
      } else if (isNonGenerationalHeapPool(name)) {
        nonGenerationalMemoryPool = name;
      }
    }
  }

  private static boolean isPartiallyConcurrentGC(GarbageCollectorMXBean gc) {
    switch (gc.getName()) {
        // First two are from the serial collector
      case "Copy":
      case "MarkSweepCompact":
        // Parallel collector
      case "PS MarkSweep":
      case "PS Scavenge":
      case "G1 Young Generation":
        // CMS young generation collector
      case "ParNew":
        return false;
      case "ConcurrentMarkSweep":
      case "G1 Old Generation":
        return true;
      default:
        // Assume possibly concurrent if unsure
        return true;
    }
  }

  private static boolean isConcurrentPhase(String cause, String name) {
    return "No GC".equals(cause) || "Shenandoah Cycles".equals(name);
  }

  private static boolean isYoungGenPool(String name) {
    return name != null && name.endsWith("Eden Space") && name.endsWith("Survivor Space");
  }

  private static boolean isOldGenPool(String name) {
    return name != null && (name.endsWith("Old Gen") || name.endsWith("Tenured Gen"));
  }

  private static boolean isNonGenerationalHeapPool(String name) {
    return "Shenandoah".equals(name) || "ZHeap".equals(name);
  }

  @Override
  public void bindTo(AbstractMetricService metricService) {
    if (!preCheck()) {
      return;
    }

    double maxLongLivedPoolBytes =
        ManagementFactory.getPlatformMXBeans(MemoryPoolMXBean.class).stream()
            .filter(mem -> MemoryType.HEAP.equals(mem.getType()))
            .filter(mem -> isOldGenPool(mem.getName()) || isNonGenerationalHeapPool(mem.getName()))
            .findAny()
            .map(mem -> JvmUtils.getUsageValue(mem, MemoryUsage::getMax))
            .orElse(0.0);

    AtomicLong maxDataSize = new AtomicLong((long) maxLongLivedPoolBytes);
    metricService.createAutoGauge(
        SystemMetric.JVM_GC_MAX_DATA_SIZE_BYTES.toString(),
        MetricLevel.CORE,
        maxDataSize,
        AtomicLong::get);

    AtomicLong liveDataSize = new AtomicLong();
    metricService.createAutoGauge(
        SystemMetric.JVM_GC_LIVE_DATA_SIZE_BYTES.toString(),
        MetricLevel.CORE,
        liveDataSize,
        AtomicLong::get);

    AtomicLong heapMemUsedPercentage = new AtomicLong(calculateMemoryUsagePercentage());
    metricService.createAutoGauge(
        "jvm_gc_memory_used_percent", MetricLevel.CORE, heapMemUsedPercentage, AtomicLong::get);

    metricService.createAutoGauge(
        "jvm_gc_throughout", MetricLevel.CORE, this, JvmGcMetrics::getThroughput);

    Counter allocatedBytes =
        metricService.getOrCreateCounter(
            SystemMetric.JVM_GC_MEMORY_ALLOCATED_BYTES.toString(), MetricLevel.CORE);

    Counter promotedBytes =
        (oldGenPoolName == null)
            ? null
            : metricService.getOrCreateCounter(
                SystemMetric.JVM_GC_MEMORY_PROMOTED_BYTES.toString(), MetricLevel.CORE);

    // start watching for GC notifications
    final AtomicLong heapPoolSizeAfterGc = new AtomicLong();

    for (GarbageCollectorMXBean mbean : ManagementFactory.getGarbageCollectorMXBeans()) {
      if (!(mbean instanceof NotificationEmitter)) {
        continue;
      }
      NotificationListener notificationListener =
          (notification, ref) -> {
            CompositeData cd = (CompositeData) notification.getUserData();
            GarbageCollectionNotificationInfo notificationInfo =
                GarbageCollectionNotificationInfo.from(cd);

            String gcCause = notificationInfo.getGcCause();
            String gcAction = notificationInfo.getGcAction();
            GcInfo gcInfo = notificationInfo.getGcInfo();
            long duration = gcInfo.getDuration();

            // The duration supplied in the notification info includes more than just
            // application stopped time for concurrent GCs (since the concurrent phase is not
            // stop-the-world).
            // Try and do a better job coming up with a good stopped time
            // value by asking for and tracking cumulative time spent blocked in GC.
            if (isPartiallyConcurrentGC(mbean)) {
              long previousTotal = lastGcTotalDuration.get();
              long total = mbean.getCollectionTime();
              lastGcTotalDuration.set(total);
              duration = total - previousTotal; // may be zero for a really fast collection
            }
            totalGcTimeSpend.set(totalGcTimeSpend.get() + duration);

            String timerName;
            if (isConcurrentPhase(gcCause, notificationInfo.getGcName())) {
              timerName = "jvm_gc_concurrent_phase_time_";
            } else {
              timerName = "jvm_gc_pause_";
            }
            String reformatCause = gcCause.replaceAll(" ", "_");
            // create a timer for each cause, which binds gcCause with gcDuration
            timerName += reformatCause;
            Timer timer =
                metricService.getOrCreateTimer(
                    timerName, MetricLevel.CORE, "action", gcAction, "cause", gcCause);
            timer.update(duration, TimeUnit.MILLISECONDS);

            // add support for ZGC
            if (mbean.getName().equals("ZGC Cycles")) {
              Counter cyclesCount =
                  metricService.getOrCreateCounter("jvm_zgc_cycles_count", MetricLevel.CORE);
              cyclesCount.inc();
            } else if (mbean.getName().equals("ZGC Pauses")) {
              Counter pausesCount =
                  metricService.getOrCreateCounter("jvm_zgc_pauses_count", MetricLevel.CORE);
              pausesCount.inc();
            }

            // monitoring old/young GC count, which is helpful for users to locate GC exception.
            if (GcGenerationAge.fromName(notificationInfo.getGcName()) == GcGenerationAge.OLD) {
              Counter oldGcCounter =
                  metricService.getOrCreateCounter("jvm_gc_old_gc_count", MetricLevel.CORE);
              oldGcCounter.inc();
            } else if (GcGenerationAge.fromName(notificationInfo.getGcName())
                == GcGenerationAge.YOUNG) {
              Counter youngGcCounter =
                  metricService.getOrCreateCounter("jvm_gc_young_gc_count", MetricLevel.CORE);
              youngGcCounter.inc();
            }

            // update memory usage percentage
            heapMemUsedPercentage.set(calculateMemoryUsagePercentage());

            // update throughput, which is the
            // percentage of GC time as total JVM running time
            throughout =
                (double) ((gcInfo.getEndTime() - totalGcTimeSpend.get()))
                    / gcInfo.getEndTime()
                    * 100L;

            // Update promotion and allocation counters
            final Map<String, MemoryUsage> before = gcInfo.getMemoryUsageBeforeGc();
            final Map<String, MemoryUsage> after = gcInfo.getMemoryUsageAfterGc();

            if (nonGenerationalMemoryPool != null) {
              countPoolSizeDelta(
                  gcInfo.getMemoryUsageBeforeGc(),
                  gcInfo.getMemoryUsageAfterGc(),
                  allocatedBytes,
                  heapPoolSizeAfterGc,
                  nonGenerationalMemoryPool);
              if (after.get(nonGenerationalMemoryPool).getUsed()
                  < before.get(nonGenerationalMemoryPool).getUsed()) {
                liveDataSize.set(after.get(nonGenerationalMemoryPool).getUsed());
                final long longLivedMaxAfter = after.get(nonGenerationalMemoryPool).getMax();
                maxDataSize.set(longLivedMaxAfter);
              }
            }

            // should add `else` here, since there are only two
            // cases: generational and non-generational
            else {
              if (oldGenPoolName != null) {
                final long oldBefore = before.get(oldGenPoolName).getUsed();
                final long oldAfter = after.get(oldGenPoolName).getUsed();
                final long delta = oldAfter - oldBefore;
                if (delta > 0L && promotedBytes != null) {
                  promotedBytes.inc(delta);
                }

                // Some GC implementations such as G1 can reduce the old gen size as part of a minor
                // GC. To track the
                // live data size we record the value if we see a reduction in the old gen heap size
                // or
                // after a major GC.
                if (oldAfter < oldBefore
                    || GcGenerationAge.fromName(notificationInfo.getGcName())
                        == GcGenerationAge.OLD) {
                  liveDataSize.set(oldAfter);
                  final long oldMaxAfter = after.get(oldGenPoolName).getMax();
                  maxDataSize.set(oldMaxAfter);
                }
              }

              if (youngGenPoolName != null) {
                countPoolSizeDelta(
                    gcInfo.getMemoryUsageBeforeGc(),
                    gcInfo.getMemoryUsageAfterGc(),
                    allocatedBytes,
                    heapPoolSizeAfterGc,
                    youngGenPoolName);
              }
            }
          };
      NotificationEmitter notificationEmitter = (NotificationEmitter) mbean;
      notificationEmitter.addNotificationListener(
          notificationListener,
          notification ->
              notification
                  .getType()
                  .equals(GarbageCollectionNotificationInfo.GARBAGE_COLLECTION_NOTIFICATION),
          null);
      notificationListenerCleanUpRunnables.add(
          () -> {
            try {
              notificationEmitter.removeNotificationListener(notificationListener);
            } catch (ListenerNotFoundException ignore) {
              // do nothing
            }
          });
    }
  }

  @Override
  public void unbindFrom(AbstractMetricService metricService) {
    if (!preCheck()) {
      return;
    }

<<<<<<< HEAD
    metricService.remove(MetricType.AUTO_GAUGE, "jvm_gc_max_data_size_bytes");
    metricService.remove(MetricType.AUTO_GAUGE, "jvm_gc_live_data_size_bytes");
    metricService.remove(MetricType.AUTO_GAUGE, "jvm_gc_memory_used_percent");
    metricService.remove(MetricType.AUTO_GAUGE, "jvm_gc_throughout");
    metricService.remove(MetricType.COUNTER, "jvm_gc_memory_allocated_bytes");
=======
    metricService.remove(MetricType.AUTO_GAUGE, SystemMetric.JVM_GC_MAX_DATA_SIZE_BYTES.toString());
    metricService.remove(
        MetricType.AUTO_GAUGE, SystemMetric.JVM_GC_LIVE_DATA_SIZE_BYTES.toString());
    metricService.remove(MetricType.COUNTER, SystemMetric.JVM_GC_MEMORY_ALLOCATED_BYTES.toString());
>>>>>>> 1be3e0d5

    if (oldGenPoolName != null) {
      metricService.remove(
          MetricType.COUNTER, SystemMetric.JVM_GC_MEMORY_PROMOTED_BYTES.toString());
    }

    // start watching for GC notifications
    for (GarbageCollectorMXBean mbean : ManagementFactory.getGarbageCollectorMXBeans()) {
      if (!(mbean instanceof NotificationEmitter)) {
        continue;
      }
      NotificationListener notificationListener =
          (notification, ref) -> {
            CompositeData cd = (CompositeData) notification.getUserData();
            GarbageCollectionNotificationInfo notificationInfo =
                GarbageCollectionNotificationInfo.from(cd);

            String gcCause = notificationInfo.getGcCause();
            String gcAction = notificationInfo.getGcAction();
            String timerName;
            if (isConcurrentPhase(gcCause, notificationInfo.getGcName())) {
              timerName = "jvm_gc_concurrent_phase_time_";
            } else {
              timerName = "jvm_gc_pause_";
            }
            timerName += gcCause;
            metricService.remove(MetricType.TIMER, timerName, "action", gcAction, "cause", gcCause);
            if (mbean.getName().equals("ZGC Cycles")) {
              metricService.remove(MetricType.COUNTER, "jvm_zgc_cycles_count");
            } else if (mbean.getName().equals("ZGC Pauses")) {
              metricService.remove(MetricType.COUNTER, "jvm_zgc_pauses_count");
            }
            if (GcGenerationAge.fromName(notificationInfo.getGcName()) == GcGenerationAge.OLD) {
              metricService.remove(MetricType.COUNTER, "jvm_gc_old_gc_count");
            } else if (GcGenerationAge.fromName(notificationInfo.getGcName())
                == GcGenerationAge.YOUNG) {
              metricService.remove(MetricType.COUNTER, "jvm_gc_young_gc_count");
            }
          };
      NotificationEmitter notificationEmitter = (NotificationEmitter) mbean;
      notificationEmitter.addNotificationListener(
          notificationListener,
          notification ->
              notification
                  .getType()
                  .equals(GarbageCollectionNotificationInfo.GARBAGE_COLLECTION_NOTIFICATION),
          null);
      notificationListenerCleanUpRunnables.add(
          () -> {
            try {
              notificationEmitter.removeNotificationListener(notificationListener);
            } catch (ListenerNotFoundException ignore) {
              // do nothing
            }
          });
    }
  }

  private boolean preCheck() {
    if (ManagementFactory.getMemoryPoolMXBeans().isEmpty()) {
      logger.warn(
          "GC notifications will not be available because MemoryPoolMXBeans "
              + "are not provided by the JVM");
      return false;
    }

    try {
      Class.forName(
          "com.sun.management.GarbageCollectionNotificationInfo",
          false,
          MemoryPoolMXBean.class.getClassLoader());
    } catch (Exception e) {
      // We are operating in a JVM without access to this level of detail
      logger.warn(
          "GC notifications will not be available because "
              + "com.sun.management.GarbageCollectionNotificationInfo is not present");
      return false;
    }
    return true;
  }

  private void countPoolSizeDelta(
      Map<String, MemoryUsage> before,
      Map<String, MemoryUsage> after,
      Counter counter,
      AtomicLong previousPoolSize,
      String poolName) {
    final long beforeBytes = before.get(poolName).getUsed();
    final long afterBytes = after.get(poolName).getUsed();
    final long delta = beforeBytes - previousPoolSize.get();
    previousPoolSize.set(afterBytes);
    if (delta > 0L) {
      counter.inc(delta);
    }
  }

  @Override
  public void close() {
    notificationListenerCleanUpRunnables.forEach(Runnable::run);
  }

  public long calculateMemoryUsagePercentage() {
    return (ManagementFactory.getMemoryMXBean().getHeapMemoryUsage().getUsed()
        * 100
        / Runtime.getRuntime().maxMemory());
  }

  // We need to keep two decimal places accurate, so we maintain a double var here.
  public double getThroughput() {
    return throughout;
  }

  enum GcGenerationAge {
    OLD,
    YOUNG,
    UNKNOWN;

    private static final Map<String, GcGenerationAge> knownCollectors = new HashMap<>();

    static {
      knownCollectors.put("ConcurrentMarkSweep", OLD);
      knownCollectors.put("Copy", YOUNG);
      knownCollectors.put("G1 Old Generation", OLD);
      knownCollectors.put("G1 Young Generation", YOUNG);
      knownCollectors.put("MarkSweepCompact", OLD);
      knownCollectors.put("PS MarkSweep", OLD);
      knownCollectors.put("PS Scavenge", YOUNG);
      knownCollectors.put("ParNew", YOUNG);
    }

    static GcGenerationAge fromName(String name) {
      return knownCollectors.getOrDefault(name, UNKNOWN);
    }
  }
}<|MERGE_RESOLUTION|>--- conflicted
+++ resolved
@@ -51,16 +51,16 @@
 
 /** This file is modified from io.micrometer.core.instrument.binder.jvm.JvmGcMetrics */
 public class JvmGcMetrics implements IMetricSet, AutoCloseable {
-  private static final Logger logger = LoggerFactory.getLogger(JvmGcMetrics.class);
-  private final List<Runnable> notificationListenerCleanUpRunnables = new CopyOnWriteArrayList<>();
-  private String youngGenPoolName;
-  private String oldGenPoolName;
-  private String nonGenerationalMemoryPool;
-  private final AtomicLong lastGcTotalDuration = new AtomicLong();
-  private final AtomicLong totalGcTimeSpend = new AtomicLong();
-  private double throughout = 0.0d;
-
-  public JvmGcMetrics() {
+    private static final Logger logger = LoggerFactory.getLogger(JvmGcMetrics.class);
+    private final List<Runnable> notificationListenerCleanUpRunnables = new CopyOnWriteArrayList<>();
+    private String youngGenPoolName;
+    private String oldGenPoolName;
+    private String nonGenerationalMemoryPool;
+    private final AtomicLong lastGcTotalDuration = new AtomicLong();
+    private final AtomicLong totalGcTimeSpend = new AtomicLong();
+    private double throughout = 0.0d;
+
+    public JvmGcMetrics() {
     for (MemoryPoolMXBean mbean : ManagementFactory.getMemoryPoolMXBeans()) {
       String name = mbean.getName();
       if (isYoungGenPool(name)) {
@@ -73,42 +73,42 @@
     }
   }
 
-  private static boolean isPartiallyConcurrentGC(GarbageCollectorMXBean gc) {
-    switch (gc.getName()) {
-        // First two are from the serial collector
-      case "Copy":
-      case "MarkSweepCompact":
-        // Parallel collector
-      case "PS MarkSweep":
-      case "PS Scavenge":
-      case "G1 Young Generation":
-        // CMS young generation collector
-      case "ParNew":
-        return false;
-      case "ConcurrentMarkSweep":
-      case "G1 Old Generation":
-        return true;
-      default:
-        // Assume possibly concurrent if unsure
-        return true;
-    }
-  }
-
-  private static boolean isConcurrentPhase(String cause, String name) {
-    return "No GC".equals(cause) || "Shenandoah Cycles".equals(name);
-  }
-
-  private static boolean isYoungGenPool(String name) {
-    return name != null && name.endsWith("Eden Space") && name.endsWith("Survivor Space");
-  }
-
-  private static boolean isOldGenPool(String name) {
-    return name != null && (name.endsWith("Old Gen") || name.endsWith("Tenured Gen"));
-  }
-
-  private static boolean isNonGenerationalHeapPool(String name) {
-    return "Shenandoah".equals(name) || "ZHeap".equals(name);
-  }
+    private static boolean isPartiallyConcurrentGC(GarbageCollectorMXBean gc) {
+        switch (gc.getName()) {
+            // First two are from the serial collector
+            case "Copy":
+            case "MarkSweepCompact":
+                // Parallel collector
+            case "PS MarkSweep":
+            case "PS Scavenge":
+            case "G1 Young Generation":
+                // CMS young generation collector
+            case "ParNew":
+                return false;
+            case "ConcurrentMarkSweep":
+            case "G1 Old Generation":
+                return true;
+            default:
+                // Assume possibly concurrent if unsure
+                return true;
+        }
+    }
+
+    private static boolean isConcurrentPhase(String cause, String name) {
+        return "No GC".equals(cause) || "Shenandoah Cycles".equals(name);
+    }
+
+    private static boolean isYoungGenPool(String name) {
+        return name != null && name.endsWith("Eden Space") && name.endsWith("Survivor Space");
+    }
+
+    private static boolean isOldGenPool(String name) {
+        return name != null && (name.endsWith("Old Gen") || name.endsWith("Tenured Gen"));
+    }
+
+    private static boolean isNonGenerationalHeapPool(String name) {
+        return "Shenandoah".equals(name) || "ZHeap".equals(name);
+    }
 
   @Override
   public void bindTo(AbstractMetricService metricService) {
@@ -125,37 +125,38 @@
             .orElse(0.0);
 
     AtomicLong maxDataSize = new AtomicLong((long) maxLongLivedPoolBytes);
-    metricService.createAutoGauge(
-        SystemMetric.JVM_GC_MAX_DATA_SIZE_BYTES.toString(),
-        MetricLevel.CORE,
-        maxDataSize,
-        AtomicLong::get);
-
-    AtomicLong liveDataSize = new AtomicLong();
-    metricService.createAutoGauge(
-        SystemMetric.JVM_GC_LIVE_DATA_SIZE_BYTES.toString(),
-        MetricLevel.CORE,
-        liveDataSize,
-        AtomicLong::get);
-
-    AtomicLong heapMemUsedPercentage = new AtomicLong(calculateMemoryUsagePercentage());
-    metricService.createAutoGauge(
-        "jvm_gc_memory_used_percent", MetricLevel.CORE, heapMemUsedPercentage, AtomicLong::get);
-
-    metricService.createAutoGauge(
-        "jvm_gc_throughout", MetricLevel.CORE, this, JvmGcMetrics::getThroughput);
-
-    Counter allocatedBytes =
-        metricService.getOrCreateCounter(
-            SystemMetric.JVM_GC_MEMORY_ALLOCATED_BYTES.toString(), MetricLevel.CORE);
-
-    Counter promotedBytes =
-        (oldGenPoolName == null)
-            ? null
-            : metricService.getOrCreateCounter(
-                SystemMetric.JVM_GC_MEMORY_PROMOTED_BYTES.toString(), MetricLevel.CORE);
-
-    // start watching for GC notifications
+      metricService.createAutoGauge(
+              SystemMetric.JVM_GC_MAX_DATA_SIZE_BYTES.toString(),
+              MetricLevel.CORE,
+              maxDataSize,
+              AtomicLong::get);
+
+      AtomicLong liveDataSize = new AtomicLong();
+      metricService.createAutoGauge(
+              SystemMetric.JVM_GC_LIVE_DATA_SIZE_BYTES.toString(),
+              MetricLevel.CORE,
+              liveDataSize,
+              AtomicLong::get);
+
+      AtomicLong heapMemUsedPercentage = new AtomicLong(calculateMemoryUsagePercentage());
+      metricService.createAutoGauge(
+              "jvm_gc_memory_used_percent", MetricLevel.CORE, heapMemUsedPercentage, AtomicLong::get);
+
+      metricService.createAutoGauge(
+              "jvm_gc_throughout", MetricLevel.CORE, this, JvmGcMetrics::getThroughput);
+
+
+      Counter allocatedBytes =
+              metricService.getOrCreateCounter(
+                      SystemMetric.JVM_GC_MEMORY_ALLOCATED_BYTES.toString(), MetricLevel.CORE);
+
+      Counter promotedBytes =
+              (oldGenPoolName == null)
+                      ? null
+                      : metricService.getOrCreateCounter(
+                      SystemMetric.JVM_GC_MEMORY_PROMOTED_BYTES.toString(), MetricLevel.CORE);
+
+      // start watching for GC notifications
     final AtomicLong heapPoolSizeAfterGc = new AtomicLong();
 
     for (GarbageCollectorMXBean mbean : ManagementFactory.getGarbageCollectorMXBeans()) {
@@ -173,67 +174,67 @@
             GcInfo gcInfo = notificationInfo.getGcInfo();
             long duration = gcInfo.getDuration();
 
-            // The duration supplied in the notification info includes more than just
-            // application stopped time for concurrent GCs (since the concurrent phase is not
-            // stop-the-world).
-            // Try and do a better job coming up with a good stopped time
-            // value by asking for and tracking cumulative time spent blocked in GC.
-            if (isPartiallyConcurrentGC(mbean)) {
-              long previousTotal = lastGcTotalDuration.get();
-              long total = mbean.getCollectionTime();
-              lastGcTotalDuration.set(total);
-              duration = total - previousTotal; // may be zero for a really fast collection
-            }
-            totalGcTimeSpend.set(totalGcTimeSpend.get() + duration);
-
-            String timerName;
-            if (isConcurrentPhase(gcCause, notificationInfo.getGcName())) {
-              timerName = "jvm_gc_concurrent_phase_time_";
-            } else {
-              timerName = "jvm_gc_pause_";
-            }
-            String reformatCause = gcCause.replaceAll(" ", "_");
-            // create a timer for each cause, which binds gcCause with gcDuration
-            timerName += reformatCause;
-            Timer timer =
-                metricService.getOrCreateTimer(
-                    timerName, MetricLevel.CORE, "action", gcAction, "cause", gcCause);
-            timer.update(duration, TimeUnit.MILLISECONDS);
-
-            // add support for ZGC
-            if (mbean.getName().equals("ZGC Cycles")) {
-              Counter cyclesCount =
-                  metricService.getOrCreateCounter("jvm_zgc_cycles_count", MetricLevel.CORE);
-              cyclesCount.inc();
-            } else if (mbean.getName().equals("ZGC Pauses")) {
-              Counter pausesCount =
-                  metricService.getOrCreateCounter("jvm_zgc_pauses_count", MetricLevel.CORE);
-              pausesCount.inc();
-            }
-
-            // monitoring old/young GC count, which is helpful for users to locate GC exception.
-            if (GcGenerationAge.fromName(notificationInfo.getGcName()) == GcGenerationAge.OLD) {
-              Counter oldGcCounter =
-                  metricService.getOrCreateCounter("jvm_gc_old_gc_count", MetricLevel.CORE);
-              oldGcCounter.inc();
-            } else if (GcGenerationAge.fromName(notificationInfo.getGcName())
-                == GcGenerationAge.YOUNG) {
-              Counter youngGcCounter =
-                  metricService.getOrCreateCounter("jvm_gc_young_gc_count", MetricLevel.CORE);
-              youngGcCounter.inc();
-            }
-
-            // update memory usage percentage
-            heapMemUsedPercentage.set(calculateMemoryUsagePercentage());
-
-            // update throughput, which is the
-            // percentage of GC time as total JVM running time
-            throughout =
-                (double) ((gcInfo.getEndTime() - totalGcTimeSpend.get()))
-                    / gcInfo.getEndTime()
-                    * 100L;
-
-            // Update promotion and allocation counters
+              // The duration supplied in the notification info includes more than just
+              // application stopped time for concurrent GCs (since the concurrent phase is not
+              // stop-the-world).
+              // Try and do a better job coming up with a good stopped time
+              // value by asking for and tracking cumulative time spent blocked in GC.
+              if (isPartiallyConcurrentGC(mbean)) {
+                  long previousTotal = lastGcTotalDuration.get();
+                  long total = mbean.getCollectionTime();
+                  lastGcTotalDuration.set(total);
+                  duration = total - previousTotal; // may be zero for a really fast collection
+              }
+              totalGcTimeSpend.set(totalGcTimeSpend.get() + duration);
+
+              String timerName;
+              if (isConcurrentPhase(gcCause, notificationInfo.getGcName())) {
+                  timerName = "jvm_gc_concurrent_phase_time_";
+              } else {
+                  timerName = "jvm_gc_pause_";
+              }
+              String reformatCause = gcCause.replaceAll(" ", "_");
+              // create a timer for each cause, which binds gcCause with gcDuration
+              timerName += reformatCause;
+              Timer timer =
+                      metricService.getOrCreateTimer(
+                              timerName, MetricLevel.CORE, "action", gcAction, "cause", gcCause);
+              timer.update(duration, TimeUnit.MILLISECONDS);
+
+              // add support for ZGC
+              if (mbean.getName().equals("ZGC Cycles")) {
+                  Counter cyclesCount =
+                          metricService.getOrCreateCounter("jvm_zgc_cycles_count", MetricLevel.CORE);
+                  cyclesCount.inc();
+              } else if (mbean.getName().equals("ZGC Pauses")) {
+                  Counter pausesCount =
+                          metricService.getOrCreateCounter("jvm_zgc_pauses_count", MetricLevel.CORE);
+                  pausesCount.inc();
+              }
+
+              // monitoring old/young GC count, which is helpful for users to locate GC exception.
+              if (GcGenerationAge.fromName(notificationInfo.getGcName()) == GcGenerationAge.OLD) {
+                  Counter oldGcCounter =
+                          metricService.getOrCreateCounter("jvm_gc_old_gc_count", MetricLevel.CORE);
+                  oldGcCounter.inc();
+              } else if (GcGenerationAge.fromName(notificationInfo.getGcName())
+                      == GcGenerationAge.YOUNG) {
+                  Counter youngGcCounter =
+                          metricService.getOrCreateCounter("jvm_gc_young_gc_count", MetricLevel.CORE);
+                  youngGcCounter.inc();
+              }
+
+              // update memory usage percentage
+              heapMemUsedPercentage.set(calculateMemoryUsagePercentage());
+
+              // update throughput, which is the
+              // percentage of GC time as total JVM running time
+              throughout =
+                      (double) ((gcInfo.getEndTime() - totalGcTimeSpend.get()))
+                              / gcInfo.getEndTime()
+                              * 100L;
+
+              // Update promotion and allocation counters
             final Map<String, MemoryUsage> before = gcInfo.getMemoryUsageBeforeGc();
             final Map<String, MemoryUsage> after = gcInfo.getMemoryUsageAfterGc();
 
@@ -252,40 +253,39 @@
               }
             }
 
-            // should add `else` here, since there are only two
+// should add `else` here, since there are only two
             // cases: generational and non-generational
             else {
-              if (oldGenPoolName != null) {
-                final long oldBefore = before.get(oldGenPoolName).getUsed();
-                final long oldAfter = after.get(oldGenPoolName).getUsed();
-                final long delta = oldAfter - oldBefore;
-                if (delta > 0L && promotedBytes != null) {
-                  promotedBytes.inc(delta);
+                if (oldGenPoolName != null) {
+                    final long oldBefore = before.get(oldGenPoolName).getUsed();
+                    final long oldAfter = after.get(oldGenPoolName).getUsed();
+                    final long delta = oldAfter - oldBefore;
+                    if (delta > 0L && promotedBytes != null) {
+                        promotedBytes.inc(delta);
+                    }
+
+                    // Some GC implementations such as G1 can reduce the old gen size as part of a minor
+                    // GC. To track the
+                    // live data size we record the value if we see a reduction in the old gen heap size
+                    // or
+                    // after a major GC.
+                    if (oldAfter < oldBefore
+                            || GcGenerationAge.fromName(notificationInfo.getGcName())
+                            == GcGenerationAge.OLD) {
+                        liveDataSize.set(oldAfter);
+                        final long oldMaxAfter = after.get(oldGenPoolName).getMax();
+                        maxDataSize.set(oldMaxAfter);
+                    }
                 }
 
-                // Some GC implementations such as G1 can reduce the old gen size as part of a minor
-                // GC. To track the
-                // live data size we record the value if we see a reduction in the old gen heap size
-                // or
-                // after a major GC.
-                if (oldAfter < oldBefore
-                    || GcGenerationAge.fromName(notificationInfo.getGcName())
-                        == GcGenerationAge.OLD) {
-                  liveDataSize.set(oldAfter);
-                  final long oldMaxAfter = after.get(oldGenPoolName).getMax();
-                  maxDataSize.set(oldMaxAfter);
+                if (youngGenPoolName != null) {
+                    countPoolSizeDelta(
+                            gcInfo.getMemoryUsageBeforeGc(),
+                            gcInfo.getMemoryUsageAfterGc(),
+                            allocatedBytes,
+                            heapPoolSizeAfterGc,
+                            youngGenPoolName);
                 }
-              }
-
-              if (youngGenPoolName != null) {
-                countPoolSizeDelta(
-                    gcInfo.getMemoryUsageBeforeGc(),
-                    gcInfo.getMemoryUsageAfterGc(),
-                    allocatedBytes,
-                    heapPoolSizeAfterGc,
-                    youngGenPoolName);
-              }
-            }
           };
       NotificationEmitter notificationEmitter = (NotificationEmitter) mbean;
       notificationEmitter.addNotificationListener(
@@ -312,23 +312,18 @@
       return;
     }
 
-<<<<<<< HEAD
-    metricService.remove(MetricType.AUTO_GAUGE, "jvm_gc_max_data_size_bytes");
-    metricService.remove(MetricType.AUTO_GAUGE, "jvm_gc_live_data_size_bytes");
-    metricService.remove(MetricType.AUTO_GAUGE, "jvm_gc_memory_used_percent");
-    metricService.remove(MetricType.AUTO_GAUGE, "jvm_gc_throughout");
-    metricService.remove(MetricType.COUNTER, "jvm_gc_memory_allocated_bytes");
-=======
-    metricService.remove(MetricType.AUTO_GAUGE, SystemMetric.JVM_GC_MAX_DATA_SIZE_BYTES.toString());
-    metricService.remove(
-        MetricType.AUTO_GAUGE, SystemMetric.JVM_GC_LIVE_DATA_SIZE_BYTES.toString());
-    metricService.remove(MetricType.COUNTER, SystemMetric.JVM_GC_MEMORY_ALLOCATED_BYTES.toString());
->>>>>>> 1be3e0d5
-
-    if (oldGenPoolName != null) {
-      metricService.remove(
-          MetricType.COUNTER, SystemMetric.JVM_GC_MEMORY_PROMOTED_BYTES.toString());
-    }
+          metricService.remove(MetricType.AUTO_GAUGE, SystemMetric.JVM_GC_MAX_DATA_SIZE_BYTES.toString());
+          metricService.remove(
+                  MetricType.AUTO_GAUGE, SystemMetric.JVM_GC_LIVE_DATA_SIZE_BYTES.toString());
+          metricService.remove(MetricType.COUNTER, SystemMetric.JVM_GC_MEMORY_ALLOCATED_BYTES.toString());
+          metricService.remove(MetricType.AUTO_GAUGE, "jvm_gc_memory_used_percent");
+          metricService.remove(MetricType.AUTO_GAUGE, "jvm_gc_throughout");
+
+
+          if (oldGenPoolName != null) {
+              metricService.remove(
+                      MetricType.COUNTER, SystemMetric.JVM_GC_MEMORY_PROMOTED_BYTES.toString());
+          }
 
     // start watching for GC notifications
     for (GarbageCollectorMXBean mbean : ManagementFactory.getGarbageCollectorMXBeans()) {
@@ -344,25 +339,25 @@
             String gcCause = notificationInfo.getGcCause();
             String gcAction = notificationInfo.getGcAction();
             String timerName;
-            if (isConcurrentPhase(gcCause, notificationInfo.getGcName())) {
-              timerName = "jvm_gc_concurrent_phase_time_";
-            } else {
-              timerName = "jvm_gc_pause_";
-            }
-            timerName += gcCause;
-            metricService.remove(MetricType.TIMER, timerName, "action", gcAction, "cause", gcCause);
-            if (mbean.getName().equals("ZGC Cycles")) {
-              metricService.remove(MetricType.COUNTER, "jvm_zgc_cycles_count");
-            } else if (mbean.getName().equals("ZGC Pauses")) {
-              metricService.remove(MetricType.COUNTER, "jvm_zgc_pauses_count");
-            }
-            if (GcGenerationAge.fromName(notificationInfo.getGcName()) == GcGenerationAge.OLD) {
-              metricService.remove(MetricType.COUNTER, "jvm_gc_old_gc_count");
-            } else if (GcGenerationAge.fromName(notificationInfo.getGcName())
-                == GcGenerationAge.YOUNG) {
-              metricService.remove(MetricType.COUNTER, "jvm_gc_young_gc_count");
-            }
-          };
+              if (isConcurrentPhase(gcCause, notificationInfo.getGcName())) {
+                  timerName = "jvm_gc_concurrent_phase_time_";
+              } else {
+                  timerName = "jvm_gc_pause_";
+              }
+              timerName += gcCause;
+              metricService.remove(MetricType.TIMER, timerName, "action", gcAction, "cause", gcCause);
+              if (mbean.getName().equals("ZGC Cycles")) {
+                  metricService.remove(MetricType.COUNTER, "jvm_zgc_cycles_count");
+              } else if (mbean.getName().equals("ZGC Pauses")) {
+                  metricService.remove(MetricType.COUNTER, "jvm_zgc_pauses_count");
+              }
+              if (GcGenerationAge.fromName(notificationInfo.getGcName()) == GcGenerationAge.OLD) {
+                  metricService.remove(MetricType.COUNTER, "jvm_gc_old_gc_count");
+              } else if (GcGenerationAge.fromName(notificationInfo.getGcName())
+                      == GcGenerationAge.YOUNG) {
+                  metricService.remove(MetricType.COUNTER, "jvm_gc_young_gc_count");
+              }
+      };
       NotificationEmitter notificationEmitter = (NotificationEmitter) mbean;
       notificationEmitter.addNotificationListener(
           notificationListener,
@@ -424,17 +419,16 @@
   public void close() {
     notificationListenerCleanUpRunnables.forEach(Runnable::run);
   }
-
-  public long calculateMemoryUsagePercentage() {
-    return (ManagementFactory.getMemoryMXBean().getHeapMemoryUsage().getUsed()
-        * 100
-        / Runtime.getRuntime().maxMemory());
-  }
-
-  // We need to keep two decimal places accurate, so we maintain a double var here.
-  public double getThroughput() {
-    return throughout;
-  }
+      public long calculateMemoryUsagePercentage() {
+          return (ManagementFactory.getMemoryMXBean().getHeapMemoryUsage().getUsed()
+                  * 100
+                  / Runtime.getRuntime().maxMemory());
+      }
+
+      // We need to keep two decimal places accurate, so we maintain a double var here.
+      public double getThroughput() {
+          return throughout;
+      }
 
   enum GcGenerationAge {
     OLD,
