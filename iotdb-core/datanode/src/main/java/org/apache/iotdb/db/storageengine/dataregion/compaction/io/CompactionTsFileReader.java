/*
 * Licensed to the Apache Software Foundation (ASF) under one
 * or more contributor license agreements.  See the NOTICE file
 * distributed with this work for additional information
 * regarding copyright ownership.  The ASF licenses this file
 * to you under the Apache License, Version 2.0 (the
 * "License"); you may not use this file except in compliance
 * with the License.  You may obtain a copy of the License at
 *
 *      http://www.apache.org/licenses/LICENSE-2.0
 *
 * Unless required by applicable law or agreed to in writing,
 * software distributed under the License is distributed on an
 * "AS IS" BASIS, WITHOUT WARRANTIES OR CONDITIONS OF ANY
 * KIND, either express or implied.  See the License for the
 * specific language governing permissions and limitations
 * under the License.
 */

package org.apache.iotdb.db.storageengine.dataregion.compaction.io;

import org.apache.iotdb.db.service.metrics.CompactionMetrics;
import org.apache.iotdb.db.storageengine.dataregion.compaction.schedule.constant.CompactionIoDataType;
import org.apache.iotdb.db.storageengine.dataregion.compaction.schedule.constant.CompactionType;
import org.apache.iotdb.tsfile.file.header.ChunkHeader;
import org.apache.iotdb.tsfile.file.metadata.ChunkMetadata;
import org.apache.iotdb.tsfile.file.metadata.IChunkMetadata;
<<<<<<< HEAD
import org.apache.iotdb.tsfile.file.metadata.MetadataIndexEntry;
=======
import org.apache.iotdb.tsfile.file.metadata.IDeviceID;
>>>>>>> 18fc93be
import org.apache.iotdb.tsfile.file.metadata.MetadataIndexNode;
import org.apache.iotdb.tsfile.file.metadata.TimeseriesMetadata;
import org.apache.iotdb.tsfile.file.metadata.enums.MetadataIndexNodeType;
import org.apache.iotdb.tsfile.read.TsFileDeviceIterator;
import org.apache.iotdb.tsfile.read.TsFileSequenceReader;
import org.apache.iotdb.tsfile.read.common.Chunk;
import org.apache.iotdb.tsfile.utils.Pair;

import java.io.IOException;
import java.io.InputStream;
import java.nio.ByteBuffer;
import java.util.LinkedHashMap;
import java.util.List;
import java.util.Map;
import java.util.Queue;
import java.util.Set;
import java.util.concurrent.atomic.AtomicLong;

/**
 * This class extends the TsFileSequenceReader class to read and manage TsFile with a focus on
 * compaction-related operations. This includes functions for tracking and recording the amount of
 * data read and distinguishing between aligned and not aligned series during compaction.
 */
public class CompactionTsFileReader extends TsFileSequenceReader {
  /** Tracks the total amount of data (in bytes) that has been read. */
  private AtomicLong readDataSize = new AtomicLong(0L);

  /** The type of compaction running. */
  CompactionType compactionType;

  /** A flag that indicates if an aligned series is being read. */
  private volatile boolean readingAlignedSeries = false;

  /**
   * Constructs a new instance of CompactionTsFileReader.
   *
   * @param file The file to be read.
   * @param compactionType The type of compaction running.
   * @throws IOException If an error occurs during file operations.
   */
  public CompactionTsFileReader(String file, CompactionType compactionType) throws IOException {
    super(file);
    this.tsFileInput = new CompactionTsFileInput(tsFileInput);
    this.compactionType = compactionType;
  }

  @Override
  protected ByteBuffer readData(long position, int totalSize) throws IOException {
    ByteBuffer buffer = super.readData(position, totalSize);
    readDataSize.addAndGet(totalSize);
    return buffer;
  }

  /** Marks the start of reading an aligned series. */
  public void markStartOfAlignedSeries() {
    readingAlignedSeries = true;
  }

  /** Marks the end of reading an aligned series. */
  public void markEndOfAlignedSeries() {
    readingAlignedSeries = false;
  }

  @Override
  public Chunk readMemChunk(ChunkMetadata metaData) throws IOException {
    synchronized (this) {
      // using synchronized to avoid concurrent read that makes readDataSize not correct
      long before = readDataSize.get();
      Chunk chunk = super.readMemChunk(metaData);
      long dataSize = readDataSize.get() - before;
      CompactionMetrics.getInstance()
          .recordReadInfo(
              compactionType,
              readingAlignedSeries
                  ? CompactionIoDataType.ALIGNED
                  : CompactionIoDataType.NOT_ALIGNED,
              dataSize);
      return chunk;
    }
  }

  public ChunkHeader readChunkHeader(long position) throws IOException {
    return ChunkHeader.deserializeFrom(tsFileInput, position);
  }

  public InputStream wrapAsInputStream() throws IOException {
    return this.tsFileInput.wrapAsInputStream();
  }

  public ByteBuffer readPageWithoutUnCompressing(long startOffset, int pageSize)
      throws IOException {
    if (pageSize == 0) {
      return null;
    }
    return readData(startOffset, pageSize);
  }

  @Override
  public TsFileDeviceIterator getAllDevicesIteratorWithIsAligned() throws IOException {
    long before = readDataSize.get();
    TsFileDeviceIterator iterator = super.getAllDevicesIteratorWithIsAligned();
    long dataSize = readDataSize.get() - before;
    CompactionMetrics.getInstance()
        .recordReadInfo(compactionType, CompactionIoDataType.METADATA, dataSize);
    return iterator;
  }

  @Override
  public List<IChunkMetadata> getChunkMetadataListByTimeseriesMetadataOffset(
      long startOffset, long endOffset) throws IOException {
    long before = readDataSize.get();
    List<IChunkMetadata> chunkMetadataList =
        super.getChunkMetadataListByTimeseriesMetadataOffset(startOffset, endOffset);
    long dataSize = readDataSize.get() - before;
    CompactionMetrics.getInstance()
        .recordReadInfo(compactionType, CompactionIoDataType.METADATA, dataSize);
    return chunkMetadataList;
  }

  @Override
  public void getDevicesAndEntriesOfOneLeafNode(
      Long startOffset, Long endOffset, Queue<Pair<IDeviceID, long[]>> measurementNodeOffsetQueue)
      throws IOException {
    long before = readDataSize.get();
    super.getDevicesAndEntriesOfOneLeafNode(startOffset, endOffset, measurementNodeOffsetQueue);
    long dataSize = readDataSize.get() - before;
    CompactionMetrics.getInstance()
        .recordReadInfo(compactionType, CompactionIoDataType.METADATA, dataSize);
  }

  @Override
  public MetadataIndexNode readMetadataIndexNode(long start, long end, boolean isDeviceLevel)
      throws IOException {
    long before = readDataSize.get();
    MetadataIndexNode metadataIndexNode = super.readMetadataIndexNode(start, end, isDeviceLevel);
    long dataSize = readDataSize.get() - before;
    CompactionMetrics.getInstance()
        .recordReadInfo(compactionType, CompactionIoDataType.METADATA, dataSize);
    return metadataIndexNode;
  }

  @Override
  public Map<String, Pair<List<IChunkMetadata>, Pair<Long, Long>>>
      getTimeseriesMetadataOffsetByDevice(
          MetadataIndexNode measurementNode,
          Set<String> excludedMeasurementIds,
          boolean needChunkMetadata)
          throws IOException {
    long before = readDataSize.get();
    Map<String, Pair<List<IChunkMetadata>, Pair<Long, Long>>> result =
        super.getTimeseriesMetadataOffsetByDevice(
            measurementNode, excludedMeasurementIds, needChunkMetadata);
    long dataSize = readDataSize.get() - before;
    CompactionMetrics.getInstance()
        .recordReadInfo(compactionType, CompactionIoDataType.METADATA, dataSize);
    return result;
  }

  public Map<String, Pair<TimeseriesMetadata, Pair<Long, Long>>>
      getTimeseriesMetadataAndOffsetByDevice(
          MetadataIndexNode measurementNode,
          Set<String> excludedMeasurementIds,
          boolean needChunkMetadata)
          throws IOException {
    long before = readDataSize.get();
    Map<String, Pair<TimeseriesMetadata, Pair<Long, Long>>> timeseriesMetadataOffsetMap =
        new LinkedHashMap<>();
    List<MetadataIndexEntry> childrenEntryList = measurementNode.getChildren();
    for (int i = 0; i < childrenEntryList.size(); i++) {
      long startOffset = childrenEntryList.get(i).getOffset();
      long endOffset =
          i == childrenEntryList.size() - 1
              ? measurementNode.getEndOffset()
              : childrenEntryList.get(i + 1).getOffset();
      ByteBuffer nextBuffer = readData(startOffset, endOffset);
      if (measurementNode.getNodeType().equals(MetadataIndexNodeType.LEAF_MEASUREMENT)) {
        // leaf measurement node
        while (nextBuffer.hasRemaining()) {
          int metadataStartOffset = nextBuffer.position();
          TimeseriesMetadata timeseriesMetadata =
              TimeseriesMetadata.deserializeFrom(
                  nextBuffer, excludedMeasurementIds, needChunkMetadata);
          timeseriesMetadataOffsetMap.put(
              timeseriesMetadata.getMeasurementId(),
              new Pair<>(
                  timeseriesMetadata,
                  new Pair<>(
                      startOffset + metadataStartOffset, startOffset + nextBuffer.position())));
        }

      } else {
        // internal measurement node
        MetadataIndexNode nextLayerMeasurementNode = MetadataIndexNode.deserializeFrom(nextBuffer);
        timeseriesMetadataOffsetMap.putAll(
            getTimeseriesMetadataAndOffsetByDevice(
                nextLayerMeasurementNode, excludedMeasurementIds, needChunkMetadata));
      }
    }

    long dataSize = readDataSize.get() - before;
    CompactionMetrics.getInstance()
        .recordReadInfo(compactionType, CompactionIoDataType.METADATA, dataSize);
    return timeseriesMetadataOffsetMap;
  }

  @Override
  public void getDeviceTimeseriesMetadata(
      List<TimeseriesMetadata> timeseriesMetadataList,
      MetadataIndexNode measurementNode,
      Set<String> excludedMeasurementIds,
      boolean needChunkMetadata)
      throws IOException {
    long before = readDataSize.get();
    super.getDeviceTimeseriesMetadata(
        timeseriesMetadataList, measurementNode, excludedMeasurementIds, needChunkMetadata);
    long dataSize = readDataSize.get() - before;
    CompactionMetrics.getInstance()
        .recordReadInfo(compactionType, CompactionIoDataType.METADATA, dataSize);
  }

  @Override
  public boolean equals(Object o) {
    return super.equals(o);
  }

  @Override
  public int hashCode() {
    return super.hashCode();
  }
}<|MERGE_RESOLUTION|>--- conflicted
+++ resolved
@@ -22,14 +22,11 @@
 import org.apache.iotdb.db.service.metrics.CompactionMetrics;
 import org.apache.iotdb.db.storageengine.dataregion.compaction.schedule.constant.CompactionIoDataType;
 import org.apache.iotdb.db.storageengine.dataregion.compaction.schedule.constant.CompactionType;
+import org.apache.iotdb.tsfile.file.IMetadataIndexEntry;
 import org.apache.iotdb.tsfile.file.header.ChunkHeader;
 import org.apache.iotdb.tsfile.file.metadata.ChunkMetadata;
 import org.apache.iotdb.tsfile.file.metadata.IChunkMetadata;
-<<<<<<< HEAD
-import org.apache.iotdb.tsfile.file.metadata.MetadataIndexEntry;
-=======
 import org.apache.iotdb.tsfile.file.metadata.IDeviceID;
->>>>>>> 18fc93be
 import org.apache.iotdb.tsfile.file.metadata.MetadataIndexNode;
 import org.apache.iotdb.tsfile.file.metadata.TimeseriesMetadata;
 import org.apache.iotdb.tsfile.file.metadata.enums.MetadataIndexNodeType;
@@ -197,7 +194,7 @@
     long before = readDataSize.get();
     Map<String, Pair<TimeseriesMetadata, Pair<Long, Long>>> timeseriesMetadataOffsetMap =
         new LinkedHashMap<>();
-    List<MetadataIndexEntry> childrenEntryList = measurementNode.getChildren();
+    List<IMetadataIndexEntry> childrenEntryList = measurementNode.getChildren();
     for (int i = 0; i < childrenEntryList.size(); i++) {
       long startOffset = childrenEntryList.get(i).getOffset();
       long endOffset =
@@ -222,7 +219,7 @@
 
       } else {
         // internal measurement node
-        MetadataIndexNode nextLayerMeasurementNode = MetadataIndexNode.deserializeFrom(nextBuffer);
+        MetadataIndexNode nextLayerMeasurementNode = MetadataIndexNode.deserializeFrom(nextBuffer, false);
         timeseriesMetadataOffsetMap.putAll(
             getTimeseriesMetadataAndOffsetByDevice(
                 nextLayerMeasurementNode, excludedMeasurementIds, needChunkMetadata));
