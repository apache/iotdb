--- conflicted
+++ resolved
@@ -85,14 +85,9 @@
               Long.MIN_VALUE,
               Long.MAX_VALUE,
               null,
-<<<<<<< HEAD
               null,
-              null)) {
-=======
-              "root",
               null,
               true)) {
->>>>>>> 274fc9ed
         for (final TabletInsertionEvent tabletInsertionEvent : parser.toTabletInsertionEvents()) {
           if (!(tabletInsertionEvent instanceof PipeRawTabletInsertionEvent)) {
             continue;
