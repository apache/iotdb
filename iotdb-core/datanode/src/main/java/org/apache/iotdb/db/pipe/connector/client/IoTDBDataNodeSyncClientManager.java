/*
 * Licensed to the Apache Software Foundation (ASF) under one
 * or more contributor license agreements.  See the NOTICE file
 * distributed with this work for additional information
 * regarding copyright ownership.  The ASF licenses this file
 * to you under the Apache License, Version 2.0 (the
 * "License"); you may not use this file except in compliance
 * with the License.  You may obtain a copy of the License at
 *
 *     http://www.apache.org/licenses/LICENSE-2.0
 *
 * Unless required by applicable law or agreed to in writing,
 * software distributed under the License is distributed on an
 * "AS IS" BASIS, WITHOUT WARRANTIES OR CONDITIONS OF ANY
 * KIND, either express or implied.  See the License for the
 * specific language governing permissions and limitations
 * under the License.
 */

package org.apache.iotdb.db.pipe.connector.client;

import org.apache.iotdb.common.rpc.thrift.TEndPoint;
import org.apache.iotdb.commons.conf.CommonDescriptor;
import org.apache.iotdb.commons.pipe.connector.client.IoTDBSyncClient;
import org.apache.iotdb.commons.pipe.connector.client.IoTDBSyncClientManager;
import org.apache.iotdb.commons.pipe.connector.payload.thrift.request.PipeTransferHandshakeV2Req;
import org.apache.iotdb.db.conf.IoTDBDescriptor;
import org.apache.iotdb.db.pipe.connector.payload.evolvable.request.PipeTransferDataNodeHandshakeV1Req;
import org.apache.iotdb.db.pipe.connector.payload.evolvable.request.PipeTransferDataNodeHandshakeV2Req;

import org.apache.tsfile.utils.Pair;
import org.slf4j.Logger;
import org.slf4j.LoggerFactory;

import java.io.IOException;
import java.util.List;
import java.util.Map;

public class IoTDBDataNodeSyncClientManager extends IoTDBSyncClientManager
    implements IoTDBDataNodeCacheLeaderClientManager {

  private static final Logger LOGGER =
      LoggerFactory.getLogger(IoTDBDataNodeSyncClientManager.class);

  public IoTDBDataNodeSyncClientManager(
<<<<<<< HEAD
      List<TEndPoint> endPoints,
      boolean useSSL,
      String trustStorePath,
      String trustStorePwd,
      boolean useLeaderCache,
      String loadBalanceStrategy,
      boolean shouldReceiverConvertOnTypeMismatch,
      String loadTsFileStrategy,
      boolean isCustomSendPortDefined,
      int minSendPortRange,
      int maxSendPortRange,
      List<Integer> candidatePorts) {
=======
      final List<TEndPoint> endPoints,
      final boolean useSSL,
      final String trustStorePath,
      final String trustStorePwd,
      final boolean useLeaderCache,
      final String loadBalanceStrategy,
      final boolean shouldReceiverConvertOnTypeMismatch,
      final String loadTsFileStrategy) {
>>>>>>> ee9b752b
    super(
        endPoints,
        useSSL,
        trustStorePath,
        trustStorePwd,
        useLeaderCache,
        loadBalanceStrategy,
        shouldReceiverConvertOnTypeMismatch,
        loadTsFileStrategy,
        isCustomSendPortDefined,
        minSendPortRange,
        maxSendPortRange,
        candidatePorts);
  }

  @Override
  protected PipeTransferDataNodeHandshakeV1Req buildHandshakeV1Req() throws IOException {
    return PipeTransferDataNodeHandshakeV1Req.toTPipeTransferReq(
        CommonDescriptor.getInstance().getConfig().getTimestampPrecision());
  }

  @Override
  protected PipeTransferHandshakeV2Req buildHandshakeV2Req(final Map<String, String> params)
      throws IOException {
    return PipeTransferDataNodeHandshakeV2Req.toTPipeTransferReq(params);
  }

  @Override
  protected String getClusterId() {
    return IoTDBDescriptor.getInstance().getConfig().getClusterId();
  }

  public Pair<IoTDBSyncClient, Boolean> getClient(final String deviceId) {
    final TEndPoint endPoint = LEADER_CACHE_MANAGER.getLeaderEndPoint(deviceId);
    return useLeaderCache
            && endPoint != null
            && endPoint2ClientAndStatus.containsKey(endPoint)
            && Boolean.TRUE.equals(endPoint2ClientAndStatus.get(endPoint).getRight())
        ? endPoint2ClientAndStatus.get(endPoint)
        : getClient();
  }

  public Pair<IoTDBSyncClient, Boolean> getClient(final TEndPoint endPoint) {
    return useLeaderCache
            && endPoint != null
            && endPoint2ClientAndStatus.containsKey(endPoint)
            && Boolean.TRUE.equals(endPoint2ClientAndStatus.get(endPoint).getRight())
        ? endPoint2ClientAndStatus.get(endPoint)
        : getClient();
  }

  public void updateLeaderCache(final String deviceId, final TEndPoint endPoint) {
    if (!useLeaderCache || deviceId == null || endPoint == null) {
      return;
    }

    try {
      if (!endPoint2ClientAndStatus.containsKey(endPoint)) {
        endPointList.add(endPoint);
        endPoint2ClientAndStatus.put(endPoint, new Pair<>(null, false));
        reconstructClient(endPoint);
      }

      LEADER_CACHE_MANAGER.updateLeaderEndPoint(deviceId, endPoint);
    } catch (final Exception e) {
      LOGGER.warn(
          "Failed to update leader cache for device {} with endpoint {}:{}.",
          deviceId,
          endPoint.getIp(),
          endPoint.getPort(),
          e);
    }
  }
}<|MERGE_RESOLUTION|>--- conflicted
+++ resolved
@@ -43,20 +43,6 @@
       LoggerFactory.getLogger(IoTDBDataNodeSyncClientManager.class);
 
   public IoTDBDataNodeSyncClientManager(
-<<<<<<< HEAD
-      List<TEndPoint> endPoints,
-      boolean useSSL,
-      String trustStorePath,
-      String trustStorePwd,
-      boolean useLeaderCache,
-      String loadBalanceStrategy,
-      boolean shouldReceiverConvertOnTypeMismatch,
-      String loadTsFileStrategy,
-      boolean isCustomSendPortDefined,
-      int minSendPortRange,
-      int maxSendPortRange,
-      List<Integer> candidatePorts) {
-=======
       final List<TEndPoint> endPoints,
       final boolean useSSL,
       final String trustStorePath,
@@ -64,8 +50,12 @@
       final boolean useLeaderCache,
       final String loadBalanceStrategy,
       final boolean shouldReceiverConvertOnTypeMismatch,
-      final String loadTsFileStrategy) {
->>>>>>> ee9b752b
+      final String loadTsFileStrategy,
+      final boolean isCustomSendPortDefined,
+      final int minSendPortRange,
+      final int maxSendPortRange,
+      final List<Integer> candidatePorts) {
+
     super(
         endPoints,
         useSSL,
