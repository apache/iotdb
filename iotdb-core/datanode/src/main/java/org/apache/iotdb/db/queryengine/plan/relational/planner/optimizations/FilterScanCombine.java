/*
 * Licensed under the Apache License, Version 2.0 (the "License");
 * you may not use this file except in compliance with the License.
 * You may obtain a copy of the License at
 *
 *     http://www.apache.org/licenses/LICENSE-2.0
 *
 * Unless required by applicable law or agreed to in writing, software
 * distributed under the License is distributed on an "AS IS" BASIS,
 * WITHOUT WARRANTIES OR CONDITIONS OF ANY KIND, either express or implied.
 * See the License for the specific language governing permissions and
 * limitations under the License.
 */

package org.apache.iotdb.db.queryengine.plan.relational.planner.optimizations;

import org.apache.iotdb.common.rpc.thrift.TRegionReplicaSet;
import org.apache.iotdb.common.rpc.thrift.TSeriesPartitionSlot;
import org.apache.iotdb.common.rpc.thrift.TTimePartitionSlot;
import org.apache.iotdb.commons.partition.DataPartition;
import org.apache.iotdb.commons.partition.DataPartitionQueryParam;
import org.apache.iotdb.db.conf.IoTDBConfig;
import org.apache.iotdb.db.conf.IoTDBDescriptor;
import org.apache.iotdb.db.queryengine.common.MPPQueryContext;
import org.apache.iotdb.db.queryengine.common.SessionInfo;
import org.apache.iotdb.db.queryengine.plan.planner.plan.node.PlanNode;
import org.apache.iotdb.db.queryengine.plan.planner.plan.node.PlanVisitor;
import org.apache.iotdb.db.queryengine.plan.planner.plan.node.process.MultiChildProcessNode;
import org.apache.iotdb.db.queryengine.plan.planner.plan.node.process.SingleChildProcessNode;
import org.apache.iotdb.db.queryengine.plan.relational.analyzer.Analysis;
import org.apache.iotdb.db.queryengine.plan.relational.analyzer.predicate.PredicateCombineIntoTableScanChecker;
import org.apache.iotdb.db.queryengine.plan.relational.analyzer.predicate.PredicatePushIntoMetadataChecker;
import org.apache.iotdb.db.queryengine.plan.relational.metadata.DeviceEntry;
import org.apache.iotdb.db.queryengine.plan.relational.metadata.Metadata;
import org.apache.iotdb.db.queryengine.plan.relational.planner.Symbol;
import org.apache.iotdb.db.queryengine.plan.relational.planner.node.FilterNode;
import org.apache.iotdb.db.queryengine.plan.relational.planner.node.TableScanNode;
import org.apache.iotdb.db.queryengine.plan.relational.sql.ast.Expression;
import org.apache.iotdb.db.queryengine.plan.relational.sql.ast.FunctionCall;
import org.apache.iotdb.db.queryengine.plan.relational.sql.ast.LogicalExpression;
import org.apache.iotdb.db.queryengine.plan.relational.sql.ast.Node;

import org.apache.tsfile.read.filter.basic.Filter;
import org.apache.tsfile.utils.Pair;

import java.util.ArrayList;
import java.util.Arrays;
import java.util.Collections;
import java.util.HashSet;
import java.util.List;
import java.util.Map;
import java.util.Set;
import java.util.stream.Collectors;

import static org.apache.iotdb.commons.schema.table.column.TsTableColumnCategory.ATTRIBUTE;
import static org.apache.iotdb.commons.schema.table.column.TsTableColumnCategory.MEASUREMENT;
import static org.apache.iotdb.db.queryengine.plan.analyze.AnalyzeVisitor.getTimePartitionSlotList;
import static org.apache.iotdb.db.queryengine.plan.relational.planner.ir.GlobalTimePredicateExtractVisitor.extractGlobalTimeFilter;

/**
 * After the optimized rule {@link SimplifyExpressions} finished, predicate expression in FilterNode
 * has been transformed to conjunctive normal forms(CNF).
 *
 * <p>1. In this class, we examine each expression in CNFs, determine how to use it, in metadata
 * query, or pushed down into ScanOperators, or it can only be used in FilterNode above with
 * TableScanNode.
 * <li>For metadata query expressions, it will be used in {@code tableIndexScan} method to generate
 *     the deviceEntries and DataPartition used for TableScanNode.
 * <li>For expressions which can be pushed into TableScanNode, we will execute {@code
 *     extractGlobalTimeFilter}, to extract the timePredicate and pushDownValuePredicate.
 * <li>Expression which can not be pushed down into TableScanNode, will be used in the FilterNode
 *     above of TableScanNode.
 *
 *     <p>Notice that, when aggregation, multi-table, join are introduced, this optimization rule
 *     need to be adapted.
 */
public class FilterScanCombine implements RelationalPlanOptimizer {

  private static final IoTDBConfig CONFIG = IoTDBDescriptor.getInstance().getConfig();

  @Override
  public PlanNode optimize(
      PlanNode planNode,
      Analysis analysis,
      Metadata metadata,
      SessionInfo sessionInfo,
      MPPQueryContext queryContext) {
<<<<<<< HEAD
    return planNode.accept(new Rewriter(queryContext, analysis, metadata), new RewriterContext());
=======

    // TODO change back after Gaofei accomplish ScanTimeAndValueFilterSplitRule
    //    if (!analysis.hasValueFilter()) {
    //      return planNode;
    //    }

    return planNode.accept(new Rewriter(), new RewriterContext(queryContext));
>>>>>>> 408bee93
  }

  private static class Rewriter extends PlanVisitor<PlanNode, RewriterContext> {
    private final MPPQueryContext queryContext;
    private final Analysis analysis;
    private final Metadata metadata;
    private Expression predicate;
    private boolean hasDiffInFilter = false;

    // used for metadata index scan
    private final List<Expression> metadataExpressions = new ArrayList<>();

    Rewriter(MPPQueryContext queryContext, Analysis analysis, Metadata metadata) {
      this.queryContext = queryContext;
      this.analysis = analysis;
      this.metadata = metadata;
    }

    @Override
    public PlanNode visitPlan(PlanNode node, RewriterContext context) {
      throw new IllegalArgumentException(
          String.format("Unexpected plan node: %s in FilterScanCombineRule", node));
    }

    @Override
    public PlanNode visitSingleChildProcess(SingleChildProcessNode node, RewriterContext context) {
      PlanNode rewrittenChild = node.getChild().accept(this, context);
      node.setChild(rewrittenChild);
      return node;
    }

    @Override
    public PlanNode visitMultiChildProcess(MultiChildProcessNode node, RewriterContext context) {
      List<PlanNode> rewrittenChildren = new ArrayList<>();
      for (PlanNode child : node.getChildren()) {
        rewrittenChildren.add(child.accept(this, context));
      }
      node.setChildren(rewrittenChildren);
      return node;
    }

    @Override
    public PlanNode visitFilter(FilterNode node, RewriterContext context) {

      if (node.getPredicate() != null) {

        // when exist diff function, predicate can not be pushed down into TableScanNode
        if (containsDiffFunction(node.getPredicate())) {
          hasDiffInFilter = true;
          node.getChild().accept(this, context);
          return node;
        }

        predicate = node.getPredicate();

        if (node.getChild() instanceof TableScanNode) {
          // child of FilterNode is TableScanNode, means FilterNode must get from where clause
          return combineFilterAndScan((TableScanNode) node.getChild());
        } else {
          // FilterNode may get from having or subquery
          return node.getChild().accept(this, context);
        }

      } else {
        throw new IllegalStateException(
            "Filter node has no predicate, node: " + node.getPlanNodeId());
      }
    }

    public PlanNode combineFilterAndScan(TableScanNode tableScanNode) {
      List<List<Expression>> splitPredicates = splitPredicate(tableScanNode);

      // exist expressions can push down to scan operator
      if (!splitPredicates.get(1).isEmpty()) {
        List<Expression> expressions = splitPredicates.get(1);
        Expression pushDownPredicate =
            expressions.size() == 1
                ? expressions.get(0)
                : new LogicalExpression(LogicalExpression.Operator.AND, expressions);

        // extract global time filter and set it to TableScanNode
        Pair<Expression, Boolean> resultPair = extractGlobalTimeFilter(pushDownPredicate);
        if (resultPair.left != null) {
          tableScanNode.setTimePredicate(resultPair.left);
        }
        if (resultPair.right) {
          tableScanNode.setPushDownPredicate(pushDownPredicate);
        }
      } else {
        tableScanNode.setPushDownPredicate(null);
      }

      tableMetadataIndexScan(tableScanNode);

      // exist expressions can not push down to scan operator
      if (!splitPredicates.get(2).isEmpty()) {
        List<Expression> expressions = splitPredicates.get(2);
        return new FilterNode(
            queryContext.getQueryId().genPlanNodeId(),
            tableScanNode,
            expressions.size() == 1
                ? expressions.get(0)
                : new LogicalExpression(LogicalExpression.Operator.AND, expressions));
      }

      return tableScanNode;
    }

    /**
     * splits predicate expression in table model into three parts, index 0 represents
     * metadataExpressions, index 1 represents expressionsCanPushDownToOperator, index 2 represents
     * expressionsCannotPushDownToOperator
     */
    private List<List<Expression>> splitPredicate(TableScanNode node) {

      Set<String> idOrAttributeColumnNames =
          node.getIdAndAttributeIndexMap().keySet().stream()
              .map(Symbol::getName)
              .collect(Collectors.toSet());

      Set<String> measurementColumnNames =
          node.getAssignments().entrySet().stream()
              .filter(e -> MEASUREMENT.equals(e.getValue().getColumnCategory()))
              .map(e -> e.getKey().getName())
              .collect(Collectors.toSet());
      measurementColumnNames.add("time");

      List<Expression> expressionsCanPushDown = new ArrayList<>();
      List<Expression> expressionsCannotPushDown = new ArrayList<>();

      if (predicate instanceof LogicalExpression
          && ((LogicalExpression) predicate).getOperator() == LogicalExpression.Operator.AND) {

        for (Expression expression : ((LogicalExpression) predicate).getTerms()) {
          if (PredicatePushIntoMetadataChecker.check(idOrAttributeColumnNames, expression)) {
            metadataExpressions.add(expression);
          } else if (PredicateCombineIntoTableScanChecker.check(
              measurementColumnNames, expression)) {
            expressionsCanPushDown.add(expression);
          } else {
            expressionsCannotPushDown.add(expression);
          }
        }

        return Arrays.asList(
            metadataExpressions, expressionsCanPushDown, expressionsCannotPushDown);
      }

      if (PredicatePushIntoMetadataChecker.check(idOrAttributeColumnNames, predicate)) {
        metadataExpressions.add(predicate);
      } else if (PredicateCombineIntoTableScanChecker.check(measurementColumnNames, predicate)) {
        expressionsCanPushDown.add(predicate);
      } else {
        expressionsCannotPushDown.add(predicate);
      }

      return Arrays.asList(metadataExpressions, expressionsCanPushDown, expressionsCannotPushDown);
    }

    @Override
    public PlanNode visitTableScan(TableScanNode node, RewriterContext context) {
      tableMetadataIndexScan(node);
      return node;
    }

    /** Get deviceEntries and DataPartition used in TableScan. */
    private void tableMetadataIndexScan(TableScanNode node) {
      List<String> attributeColumns =
          node.getOutputSymbols().stream()
              .filter(
                  symbol -> ATTRIBUTE.equals(node.getAssignments().get(symbol).getColumnCategory()))
              .map(Symbol::getName)
              .collect(Collectors.toList());
      List<DeviceEntry> deviceEntries =
          metadata.indexScan(node.getQualifiedObjectName(), metadataExpressions, attributeColumns);
      node.setDeviceEntries(deviceEntries);

      if (deviceEntries.isEmpty()) {
        analysis.setFinishQueryAfterAnalyze();
        analysis.setEmptyDataSource(true);
      } else {
        // TODO(beyyes) use table model data partition fetch methods
        String treeModelDatabase = "root." + node.getQualifiedObjectName().getDatabaseName();
        DataPartition dataPartition =
            fetchDataPartitionByDevices(
                treeModelDatabase, deviceEntries, queryContext.getGlobalTimeFilter());

        if (dataPartition.getDataPartitionMap().size() > 1) {
          throw new IllegalStateException(
              "Table model can only process data only in one database yet!");
        }

        if (dataPartition.getDataPartitionMap().isEmpty()) {
          analysis.setFinishQueryAfterAnalyze();
          analysis.setEmptyDataSource(true);
        } else {
          Set<TRegionReplicaSet> regionReplicaSet = new HashSet<>();
          for (Map.Entry<
                  String,
                  Map<TSeriesPartitionSlot, Map<TTimePartitionSlot, List<TRegionReplicaSet>>>>
              e1 : dataPartition.getDataPartitionMap().entrySet()) {
            for (Map.Entry<TSeriesPartitionSlot, Map<TTimePartitionSlot, List<TRegionReplicaSet>>>
                e2 : e1.getValue().entrySet()) {
              for (Map.Entry<TTimePartitionSlot, List<TRegionReplicaSet>> e3 :
                  e2.getValue().entrySet()) {
                regionReplicaSet.addAll(e3.getValue());
              }
            }
          }
          node.setRegionReplicaSetList(new ArrayList<>(regionReplicaSet));
        }
      }
    }

    private DataPartition fetchDataPartitionByDevices(
        String database, List<DeviceEntry> deviceEntries, Filter globalTimeFilter) {
      Pair<List<TTimePartitionSlot>, Pair<Boolean, Boolean>> res =
          getTimePartitionSlotList(globalTimeFilter, queryContext);

      // there is no satisfied time range
      if (res.left.isEmpty() && Boolean.FALSE.equals(res.right.left)) {
        return new DataPartition(
            Collections.emptyMap(),
            CONFIG.getSeriesPartitionExecutorClass(),
            CONFIG.getSeriesPartitionSlotNum());
      }

      List<DataPartitionQueryParam> dataPartitionQueryParams =
          deviceEntries.stream()
              .map(
                  deviceEntry ->
                      new DataPartitionQueryParam(
                          deviceEntry.getDeviceID(), res.left, res.right.left, res.right.right))
              .collect(Collectors.toList());
      Map<String, List<DataPartitionQueryParam>> sgNameToQueryParamsMap =
          Collections.singletonMap(database, dataPartitionQueryParams);

      if (res.right.left || res.right.right) {
        return metadata.getDataPartitionWithUnclosedTimeRange(sgNameToQueryParamsMap);
      } else {
        return metadata.getDataPartition(sgNameToQueryParamsMap);
      }
    }
  }

  static boolean containsDiffFunction(Expression expression) {
    if (expression instanceof FunctionCall
        && "diff".equalsIgnoreCase(((FunctionCall) expression).getName().toString())) {
      return true;
    }

    if (!expression.getChildren().isEmpty()) {
      for (Node node : expression.getChildren()) {
        if (containsDiffFunction((Expression) node)) {
          return true;
        }
      }
    }

    return false;
  }

  private static class RewriterContext {}
}<|MERGE_RESOLUTION|>--- conflicted
+++ resolved
@@ -85,17 +85,11 @@
       Metadata metadata,
       SessionInfo sessionInfo,
       MPPQueryContext queryContext) {
-<<<<<<< HEAD
-    return planNode.accept(new Rewriter(queryContext, analysis, metadata), new RewriterContext());
-=======
-
     // TODO change back after Gaofei accomplish ScanTimeAndValueFilterSplitRule
     //    if (!analysis.hasValueFilter()) {
     //      return planNode;
     //    }
-
-    return planNode.accept(new Rewriter(), new RewriterContext(queryContext));
->>>>>>> 408bee93
+    return planNode.accept(new Rewriter(queryContext, analysis, metadata), new RewriterContext());
   }
 
   private static class Rewriter extends PlanVisitor<PlanNode, RewriterContext> {
