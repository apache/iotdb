/*
 * Licensed to the Apache Software Foundation (ASF) under one
 * or more contributor license agreements.  See the NOTICE file
 * distributed with this work for additional information
 * regarding copyright ownership.  The ASF licenses this file
 * to you under the Apache License, Version 2.0 (the
 * "License"); you may not use this file except in compliance
 * with the License.  You may obtain a copy of the License at
 *
 *     http://www.apache.org/licenses/LICENSE-2.0
 *
 * Unless required by applicable law or agreed to in writing,
 * software distributed under the License is distributed on an
 * "AS IS" BASIS, WITHOUT WARRANTIES OR CONDITIONS OF ANY
 * KIND, either express or implied.  See the License for the
 * specific language governing permissions and limitations
 * under the License.
 */

package org.apache.iotdb.db.pipe.extractor.realtime;

import org.apache.iotdb.commons.exception.pipe.PipeRuntimeNonCriticalException;
import org.apache.iotdb.commons.pipe.config.PipeConfig;
import org.apache.iotdb.db.conf.IoTDBDescriptor;
import org.apache.iotdb.db.pipe.agent.PipeAgent;
import org.apache.iotdb.db.pipe.event.common.heartbeat.PipeHeartbeatEvent;
import org.apache.iotdb.db.pipe.event.realtime.PipeRealtimeEvent;
import org.apache.iotdb.db.pipe.extractor.realtime.epoch.TsFileEpoch;
import org.apache.iotdb.db.pipe.resource.PipeResourceManager;
import org.apache.iotdb.db.storageengine.dataregion.wal.WALManager;
import org.apache.iotdb.pipe.api.event.Event;
import org.apache.iotdb.pipe.api.event.dml.insertion.TabletInsertionEvent;
import org.apache.iotdb.pipe.api.event.dml.insertion.TsFileInsertionEvent;

import org.slf4j.Logger;
import org.slf4j.LoggerFactory;

<<<<<<< HEAD
import java.util.concurrent.locks.ReentrantReadWriteLock;
=======
import java.util.concurrent.atomic.AtomicInteger;
>>>>>>> 2ee7675c

public class PipeRealtimeDataRegionHybridExtractor extends PipeRealtimeDataRegionExtractor {

  private static final Logger LOGGER =
      LoggerFactory.getLogger(PipeRealtimeDataRegionHybridExtractor.class);

  private volatile boolean isStartedToSupply = false;
<<<<<<< HEAD
  private final ReentrantReadWriteLock tsFileStateLock = new ReentrantReadWriteLock();
=======
  private final AtomicInteger eventCollectorQueueTsFileSize = new AtomicInteger(0);
>>>>>>> 2ee7675c

  @Override
  protected void doExtract(PipeRealtimeEvent event) {
    final Event eventToExtract = event.getEvent();

    if (eventToExtract instanceof TabletInsertionEvent) {
      extractTabletInsertion(event);
    } else if (eventToExtract instanceof TsFileInsertionEvent) {
      extractTsFileInsertion(event);
    } else if (eventToExtract instanceof PipeHeartbeatEvent) {
      extractHeartbeat(event);
    } else {
      throw new UnsupportedOperationException(
          String.format(
              "Unsupported event type %s for hybrid realtime extractor %s",
              eventToExtract.getClass(), this));
    }
  }

  @Override
  public boolean isNeedListenToTsFile() {
    return true;
  }

  @Override
  public boolean isNeedListenToInsertNode() {
    return true;
  }

  private void extractTabletInsertion(PipeRealtimeEvent event) {
<<<<<<< HEAD
    tsFileStateLock.readLock().lock();
    try {
      event
          .getTsFileEpoch()
          .migrateState(
              this,
              state ->
                  (state.equals(TsFileEpoch.State.EMPTY)) ? TsFileEpoch.State.USING_TABLET : state);
      if ((!isStartedToSupply
              || mayWalSizeReachThrottleThreshold()
              || isTsFileEventCountInQueueExceededLimit())
          && !event.getTsFileEpoch().getState(this).equals(TsFileEpoch.State.USING_TABLET_FORCE)) {
        // In the following 3 cases, we should not extract any more tablet events. all the data
        // represented by the tablet events should be carried by the following tsfile event:
        //  1. The historical extractor has not consumed all the data.
        //  2. HybridExtractor will first try to do extraction in log mode, and then choose log or
        //  tsfile mode to continue extracting, but if (leader data regions num * Wal size) >
        // (maximum
        //  size of wal buffer), the write operation will be throttled, so we should not extract any
        //  more tablet events.
        //  3. The number of tsfile events in the pending queue has exceeded the limit.
        event.getTsFileEpoch().migrateState(this, state -> TsFileEpoch.State.USING_TSFILE);
      }
    } finally {
      tsFileStateLock.readLock().unlock();
=======
    if (!isStartedToSupply
        || mayWalSizeReachThrottleThreshold()
        || tooManyWALPinned()
        || isTsFileEventCountInQueueExceededLimit()) {
      // In the following 3 cases, we should not extract any more tablet events. all the data
      // represented by the tablet events should be carried by the following tsfile event:
      //  1. The historical extractor has not consumed all the data.
      //  2. HybridExtractor will first try to do extraction in log mode, and then choose log or
      //  tsfile mode to continue extracting, but if (leader data regions num * Wal size) > (maximum
      //  size of wal buffer), the write operation will be throttled, so we should not extract any
      //  more tablet events.
      //  3. The number of tsfile events in the pending queue has exceeded the limit.
      event.getTsFileEpoch().migrateState(this, state -> TsFileEpoch.State.USING_TSFILE);
>>>>>>> 2ee7675c
    }

    final TsFileEpoch.State state = event.getTsFileEpoch().getState(this);
    switch (state) {
      case USING_TSFILE:
        // Ignore the tablet event.
        event.decreaseReferenceCount(PipeRealtimeDataRegionHybridExtractor.class.getName(), false);
        break;
      case EMPTY:
      case USING_TABLET:
      case USING_TABLET_FORCE:
        if (!pendingQueue.waitedOffer(event)) {
          // this would not happen, but just in case.
          // pendingQueue is unbounded, so it should never reach capacity.
          final String errorMessage =
              String.format(
                  "extractTabletInsertion: pending queue of PipeRealtimeDataRegionHybridExtractor %s "
                      + "has reached capacity, discard tablet event %s, current state %s",
                  this, event, event.getTsFileEpoch().getState(this));
          LOGGER.error(errorMessage);
          PipeAgent.runtime()
              .report(pipeTaskMeta, new PipeRuntimeNonCriticalException(errorMessage));

          // Ignore the tablet event.
          event.decreaseReferenceCount(
              PipeRealtimeDataRegionHybridExtractor.class.getName(), false);
        }
        break;
      default:
        throw new UnsupportedOperationException(
            String.format(
                "Unsupported state %s for hybrid realtime extractor %s",
                state, PipeRealtimeDataRegionHybridExtractor.class.getName()));
    }
  }

  private void extractTsFileInsertion(PipeRealtimeEvent event) {
    tsFileStateLock.writeLock().lock();
    try {
      event
          .getTsFileEpoch()
          .migrateState(
              this,
              state ->
                  state.equals(TsFileEpoch.State.USING_TABLET)
                      ? TsFileEpoch.State.USING_TABLET_FORCE
                      : TsFileEpoch.State.USING_TSFILE);
    } finally {
      tsFileStateLock.writeLock().unlock();
    }

    final TsFileEpoch.State state = event.getTsFileEpoch().getState(this);
    switch (state) {
      case EMPTY:
      case USING_TSFILE:
        if (!pendingQueue.waitedOffer(event)) {
          // this would not happen, but just in case.
          // pendingQueue is unbounded, so it should never reach capacity.
          final String errorMessage =
              String.format(
                  "extractTsFileInsertion: pending queue of PipeRealtimeDataRegionHybridExtractor %s "
                      + "has reached capacity, discard TsFile event %s, current state %s",
                  this, event, event.getTsFileEpoch().getState(this));
          LOGGER.error(errorMessage);
          PipeAgent.runtime()
              .report(pipeTaskMeta, new PipeRuntimeNonCriticalException(errorMessage));

          // Ignore the tsfile event.
          event.decreaseReferenceCount(
              PipeRealtimeDataRegionHybridExtractor.class.getName(), false);
        }
        break;
      case USING_TABLET:
      case USING_TABLET_FORCE:
        // All the tablet events have been extracted, so we can ignore the tsFile event.
        event.decreaseReferenceCount(PipeRealtimeDataRegionHybridExtractor.class.getName(), false);
        break;
      default:
        throw new UnsupportedOperationException(
            String.format(
                "Unsupported state %s for hybrid realtime extractor %s",
                state, PipeRealtimeDataRegionHybridExtractor.class.getName()));
    }
  }

  private void extractHeartbeat(PipeRealtimeEvent event) {
    // Bind extractor so that the heartbeat event can later inform the extractor of queue size
    ((PipeHeartbeatEvent) event.getEvent()).bindExtractor(this);

    // Record the pending queue size before trying to put heartbeatEvent into queue
    ((PipeHeartbeatEvent) event.getEvent()).recordExtractorQueueSize(pendingQueue);

    Event lastEvent = pendingQueue.peekLast();
    if (lastEvent instanceof PipeRealtimeEvent
        && ((PipeRealtimeEvent) lastEvent).getEvent() instanceof PipeHeartbeatEvent
        && (((PipeHeartbeatEvent) ((PipeRealtimeEvent) lastEvent).getEvent()).isShouldPrintMessage()
            || !((PipeHeartbeatEvent) event.getEvent()).isShouldPrintMessage())) {
      // If the last event in the pending queue is a heartbeat event, we should not extract any more
      // heartbeat events to avoid OOM when the pipe is stopped.
      // Besides, the printable event has higher priority to stay in queue to enable metrics report.
      event.decreaseReferenceCount(PipeRealtimeDataRegionHybridExtractor.class.getName(), false);
      return;
    }

    if (!pendingQueue.waitedOffer(event)) {
      // this would not happen, but just in case.
      // pendingQueue is unbounded, so it should never reach capacity.
      LOGGER.error(
          "extract: pending queue of PipeRealtimeDataRegionHybridExtractor {} "
              + "has reached capacity, discard heartbeat event {}",
          this,
          event);

      // Do not report exception since the PipeHeartbeatEvent doesn't affect the correction of
      // pipe progress.

      // ignore this event.
      event.decreaseReferenceCount(PipeRealtimeDataRegionLogExtractor.class.getName(), false);
    }
  }

  private boolean mayWalSizeReachThrottleThreshold() {
    return 3 * WALManager.getInstance().getTotalDiskUsage()
        > IoTDBDescriptor.getInstance().getConfig().getThrottleThreshold();
  }

  private boolean tooManyWALPinned() {
    return PipeResourceManager.wal().getApproximatePinnedWALCount()
        > Math.max(1, PipeAgent.task().getLeaderDataRegionCount())
            * PipeConfig.getInstance().getPipeMaxAllowedPendingTsFileEpochPerDataRegion();
  }

  private boolean isTsFileEventCountInQueueExceededLimit() {
    return pendingQueue.getTsFileInsertionEventCount() + eventCollectorQueueTsFileSize.get()
        >= PipeConfig.getInstance().getPipeMaxAllowedPendingTsFileEpochPerDataRegion();
  }

  public void informEventCollectorQueueTsFileSize(int queueSize) {
    eventCollectorQueueTsFileSize.set(queueSize);
  }

  @Override
  public Event supply() {
    isStartedToSupply = true;

    PipeRealtimeEvent realtimeEvent = (PipeRealtimeEvent) pendingQueue.directPoll();

    while (realtimeEvent != null) {
      Event suppliedEvent;

      // used to judge type of event, not directly for supplying.
      final Event eventToSupply = realtimeEvent.getEvent();
      if (eventToSupply instanceof TabletInsertionEvent) {
        suppliedEvent = supplyTabletInsertion(realtimeEvent);
      } else if (eventToSupply instanceof TsFileInsertionEvent) {
        suppliedEvent = supplyTsFileInsertion(realtimeEvent);
      } else if (eventToSupply instanceof PipeHeartbeatEvent) {
        suppliedEvent = supplyHeartbeat(realtimeEvent);
      } else {
        throw new UnsupportedOperationException(
            String.format(
                "Unsupported event type %s for hybrid realtime extractor %s to supply.",
                eventToSupply.getClass(), this));
      }

      realtimeEvent.decreaseReferenceCount(
          PipeRealtimeDataRegionHybridExtractor.class.getName(), false);

      if (suppliedEvent != null) {
        return suppliedEvent;
      }

      realtimeEvent = (PipeRealtimeEvent) pendingQueue.directPoll();
    }

    // means the pending queue is empty.
    return null;
  }

  private Event supplyTabletInsertion(PipeRealtimeEvent event) {
    if (event.getTsFileEpoch().getState(this).equals(TsFileEpoch.State.USING_TABLET)
        || event.getTsFileEpoch().getState(this).equals(TsFileEpoch.State.USING_TABLET_FORCE)) {
      if (event.increaseReferenceCount(PipeRealtimeDataRegionHybridExtractor.class.getName())) {
        return event.getEvent();
      } else {
        // if the event's reference count can not be increased, it means the data represented by
        // this event is not reliable anymore. but the data represented by this event
        // has been carried by the following tsfile event, so we can just discard this event.
        event.getTsFileEpoch().migrateState(this, state -> TsFileEpoch.State.USING_TSFILE);
        LOGGER.warn(
            "Discard tablet event {} because it is not reliable anymore. "
                + "Change the state of TsFileEpoch to USING_TSFILE.",
            event);
        return null;
      }
    }
    // if the state is USING_TSFILE, discard the event and poll the next one.
    return null;
  }

  private Event supplyTsFileInsertion(PipeRealtimeEvent event) {
    event
        .getTsFileEpoch()
        .migrateState(
            this,
            state -> {
              // this would not happen, but just in case.
              if (state.equals(TsFileEpoch.State.EMPTY)) {
                LOGGER.error(
                    String.format("EMPTY TsFileEpoch when supplying TsFile Event %s", event));
                return TsFileEpoch.State.USING_TSFILE;
              }
              return state;
            });

    if (event.getTsFileEpoch().getState(this).equals(TsFileEpoch.State.USING_TSFILE)) {
      if (event.increaseReferenceCount(PipeRealtimeDataRegionHybridExtractor.class.getName())) {
        return event.getEvent();
      } else {
        // if the event's reference count can not be increased, it means the data represented by
        // this event is not reliable anymore. the data has been lost. we simply discard this event
        // and report the exception to PipeRuntimeAgent.
        final String errorMessage =
            String.format(
                "TsFile Event %s can not be supplied because "
                    + "the reference count can not be increased, "
                    + "the data represented by this event is lost",
                event.getEvent());
        LOGGER.error(errorMessage);
        PipeAgent.runtime().report(pipeTaskMeta, new PipeRuntimeNonCriticalException(errorMessage));
        return null;
      }
    }
    // if the state is USING_TABLET, discard the event and poll the next one.
    return null;
  }

  private Event supplyHeartbeat(PipeRealtimeEvent event) {
    if (event.increaseReferenceCount(PipeRealtimeDataRegionHybridExtractor.class.getName())) {
      return event.getEvent();
    } else {
      // this would not happen, but just in case.
      LOGGER.error(
          "Heartbeat Event {} can not be supplied because "
              + "the reference count can not be increased",
          event.getEvent());

      // Do not report exception since the PipeHeartbeatEvent doesn't affect the correction of pipe
      // progress.

      return null;
    }
  }
}<|MERGE_RESOLUTION|>--- conflicted
+++ resolved
@@ -35,11 +35,9 @@
 import org.slf4j.Logger;
 import org.slf4j.LoggerFactory;
 
-<<<<<<< HEAD
 import java.util.concurrent.locks.ReentrantReadWriteLock;
-=======
+
 import java.util.concurrent.atomic.AtomicInteger;
->>>>>>> 2ee7675c
 
 public class PipeRealtimeDataRegionHybridExtractor extends PipeRealtimeDataRegionExtractor {
 
@@ -47,11 +45,8 @@
       LoggerFactory.getLogger(PipeRealtimeDataRegionHybridExtractor.class);
 
   private volatile boolean isStartedToSupply = false;
-<<<<<<< HEAD
   private final ReentrantReadWriteLock tsFileStateLock = new ReentrantReadWriteLock();
-=======
   private final AtomicInteger eventCollectorQueueTsFileSize = new AtomicInteger(0);
->>>>>>> 2ee7675c
 
   @Override
   protected void doExtract(PipeRealtimeEvent event) {
@@ -82,7 +77,6 @@
   }
 
   private void extractTabletInsertion(PipeRealtimeEvent event) {
-<<<<<<< HEAD
     tsFileStateLock.readLock().lock();
     try {
       event
@@ -108,7 +102,6 @@
       }
     } finally {
       tsFileStateLock.readLock().unlock();
-=======
     if (!isStartedToSupply
         || mayWalSizeReachThrottleThreshold()
         || tooManyWALPinned()
@@ -122,7 +115,6 @@
       //  more tablet events.
       //  3. The number of tsfile events in the pending queue has exceeded the limit.
       event.getTsFileEpoch().migrateState(this, state -> TsFileEpoch.State.USING_TSFILE);
->>>>>>> 2ee7675c
     }
 
     final TsFileEpoch.State state = event.getTsFileEpoch().getState(this);
