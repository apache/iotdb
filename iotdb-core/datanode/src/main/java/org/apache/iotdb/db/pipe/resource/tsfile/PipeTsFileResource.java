/*
 * Licensed to the Apache Software Foundation (ASF) under one
 * or more contributor license agreements.  See the NOTICE file
 * distributed with this work for additional information
 * regarding copyright ownership.  The ASF licenses this file
 * to you under the Apache License, Version 2.0 (the
 * "License"); you may not use this file except in compliance
 * with the License.  You may obtain a copy of the License at
 *
 *     http://www.apache.org/licenses/LICENSE-2.0
 *
 * Unless required by applicable law or agreed to in writing,
 * software distributed under the License is distributed on an
 * "AS IS" BASIS, WITHOUT WARRANTIES OR CONDITIONS OF ANY
 * KIND, either express or implied.  See the License for the
 * specific language governing permissions and limitations
 * under the License.
 */

package org.apache.iotdb.db.pipe.resource.tsfile;

import org.apache.iotdb.commons.pipe.config.PipeConfig;
import org.apache.iotdb.db.pipe.resource.PipeDataNodeResourceManager;
import org.apache.iotdb.db.pipe.resource.memory.PipeMemoryBlock;
import org.apache.iotdb.db.pipe.resource.memory.PipeMemoryWeightUtil;
import org.apache.iotdb.db.storageengine.dataregion.tsfile.TsFileResource;
import org.apache.iotdb.db.storageengine.dataregion.tsfile.TsFileResourceStatus;

import org.apache.tsfile.enums.TSDataType;
import org.apache.tsfile.file.metadata.IDeviceID;
import org.apache.tsfile.read.TsFileDeviceIterator;
import org.apache.tsfile.read.TsFileSequenceReader;
import org.apache.tsfile.utils.Pair;
import org.slf4j.Logger;
import org.slf4j.LoggerFactory;

import java.io.File;
import java.io.IOException;
import java.nio.file.Files;
import java.util.HashMap;
import java.util.List;
import java.util.Map;
import java.util.Objects;
import java.util.concurrent.atomic.AtomicInteger;
import java.util.concurrent.atomic.AtomicLong;

public class PipeTsFileResource implements AutoCloseable {

  private static final Logger LOGGER = LoggerFactory.getLogger(PipeTsFileResource.class);

  public static final long TSFILE_MIN_TIME_TO_LIVE_IN_MS = 1000L * 20;
<<<<<<< HEAD
  public static final float MEMORY_SUFFICIENT_THRESHOLD = 0.5f;
=======
  private static final float MEMORY_SUFFICIENT_THRESHOLD = 0.7f;
>>>>>>> 0f4d51a8

  private final File hardlinkOrCopiedFile;
  private final boolean isTsFile;

  /** this TsFileResource is used to track the {@link TsFileResourceStatus} of original TsFile. * */
  private final TsFileResource tsFileResource;

  private volatile long fileSize = -1L;

  private final AtomicInteger referenceCount;
  private final AtomicLong lastUnpinToZeroTime;
  private PipeMemoryBlock allocatedMemoryBlock;
  private Map<IDeviceID, List<String>> deviceMeasurementsMap = null;
  private Map<IDeviceID, Boolean> deviceIsAlignedMap = null;
  private Map<String, TSDataType> measurementDataTypeMap = null;

  public PipeTsFileResource(
      final File hardlinkOrCopiedFile,
      final boolean isTsFile,
      final TsFileResource tsFileResource) {
    this.hardlinkOrCopiedFile = hardlinkOrCopiedFile;
    this.isTsFile = isTsFile;
    this.tsFileResource = tsFileResource;

    referenceCount = new AtomicInteger(1);
    lastUnpinToZeroTime = new AtomicLong(Long.MAX_VALUE);
  }

  public File getFile() {
    return hardlinkOrCopiedFile;
  }

  public boolean isOriginalTsFileDeleted() {
    return isTsFile && Objects.nonNull(tsFileResource) && tsFileResource.isDeleted();
  }

  public long getFileSize() {
    if (fileSize == -1L) {
      synchronized (this) {
        if (fileSize == -1L) {
          fileSize = hardlinkOrCopiedFile.length();
        }
      }
    }
    return fileSize;
  }

  public long getTsFileResourceSize() {
    return Objects.nonNull(tsFileResource) ? tsFileResource.calculateRamSize() : 0;
  }

  ///////////////////// Reference Count /////////////////////

  public int getReferenceCount() {
    return referenceCount.get();
  }

  public int increaseAndGetReference() {
    return referenceCount.addAndGet(1);
  }

  public int decreaseAndGetReference() {
    final int finalReferenceCount = referenceCount.addAndGet(-1);
    if (finalReferenceCount == 0) {
      lastUnpinToZeroTime.set(System.currentTimeMillis());
    }
    if (finalReferenceCount < 0) {
      LOGGER.warn("PipeTsFileResource's reference count is decreased to below 0.");
    }
    return finalReferenceCount;
  }

  public synchronized boolean closeIfOutOfTimeToLive() throws IOException {
    if (referenceCount.get() <= 0
        && (deviceMeasurementsMap == null // Not cached yet.
            || System.currentTimeMillis() - lastUnpinToZeroTime.get()
                > TSFILE_MIN_TIME_TO_LIVE_IN_MS)) {
      close();
      return true;
    } else {
      return false;
    }
  }

  @Override
  public synchronized void close() throws IOException {
    if (deviceMeasurementsMap != null) {
      deviceMeasurementsMap = null;
    }

    if (deviceIsAlignedMap != null) {
      deviceIsAlignedMap = null;
    }

    if (measurementDataTypeMap != null) {
      measurementDataTypeMap = null;
    }

    if (allocatedMemoryBlock != null) {
      allocatedMemoryBlock.close();
      allocatedMemoryBlock = null;
    }

    Files.deleteIfExists(hardlinkOrCopiedFile.toPath());

    LOGGER.info("PipeTsFileResource: Closed tsfile {} and cleaned up.", hardlinkOrCopiedFile);
  }

  //////////////////////////// Cache Getter ////////////////////////////

  public synchronized Map<IDeviceID, List<String>> tryGetDeviceMeasurementsMap()
      throws IOException {
    if (deviceMeasurementsMap == null && isTsFile) {
      cacheObjectsIfAbsent();
    }
    return deviceMeasurementsMap;
  }

  public synchronized Map<IDeviceID, Boolean> tryGetDeviceIsAlignedMap(
      final boolean cacheOtherMetadata) throws IOException {
    if (deviceIsAlignedMap == null && isTsFile) {
      if (cacheOtherMetadata) {
        cacheObjectsIfAbsent();
      } else {
        cacheDeviceIsAlignedMapIfAbsent();
      }
    }
    return deviceIsAlignedMap;
  }

  public synchronized Map<String, TSDataType> tryGetMeasurementDataTypeMap() throws IOException {
    if (measurementDataTypeMap == null && isTsFile) {
      cacheObjectsIfAbsent();
    }
    return measurementDataTypeMap;
  }

  synchronized boolean cacheDeviceIsAlignedMapIfAbsent() throws IOException {
    if (!isTsFile) {
      return false;
    }

    if (allocatedMemoryBlock != null) {
      // This means objects are already cached.
      return true;
    }

    // See if pipe memory is sufficient to be allocated for TsFileSequenceReader.
    // Only allocate when pipe memory used is less than 50%, because memory here
    // is hard to shrink and may consume too much memory.
    allocatedMemoryBlock =
        PipeDataNodeResourceManager.memory()
            .forceAllocateIfSufficient(
                PipeConfig.getInstance().getPipeMemoryAllocateForTsFileSequenceReaderInBytes(),
                MEMORY_SUFFICIENT_THRESHOLD);
    if (allocatedMemoryBlock == null) {
      LOGGER.info(
          "Failed to cacheDeviceIsAlignedMapIfAbsent for tsfile {}, because memory usage is high",
          hardlinkOrCopiedFile.getPath());
      return false;
    }

    long memoryRequiredInBytes = 0L;
    try (TsFileSequenceReader sequenceReader =
        new TsFileSequenceReader(hardlinkOrCopiedFile.getPath(), true, false)) {
      deviceIsAlignedMap = new HashMap<>();
      final TsFileDeviceIterator deviceIsAlignedIterator =
          sequenceReader.getAllDevicesIteratorWithIsAligned();
      while (deviceIsAlignedIterator.hasNext()) {
        final Pair<IDeviceID, Boolean> deviceIsAlignedPair = deviceIsAlignedIterator.next();
        deviceIsAlignedMap.put(deviceIsAlignedPair.getLeft(), deviceIsAlignedPair.getRight());
      }
      memoryRequiredInBytes += PipeMemoryWeightUtil.memoryOfIDeviceId2Bool(deviceIsAlignedMap);
    }
    // Release memory of TsFileSequenceReader.
    allocatedMemoryBlock.close();
    allocatedMemoryBlock = null;

    // Allocate again for the cached objects.
    allocatedMemoryBlock =
        PipeDataNodeResourceManager.memory()
            .forceAllocateIfSufficient(memoryRequiredInBytes, MEMORY_SUFFICIENT_THRESHOLD);
    if (allocatedMemoryBlock == null) {
      LOGGER.info(
          "PipeTsFileResource: Failed to cache objects for tsfile {} in cache, because memory usage is high",
          hardlinkOrCopiedFile.getPath());
      deviceIsAlignedMap = null;
      return false;
    }

    LOGGER.info(
        "PipeTsFileResource: Cached deviceIsAlignedMap for tsfile {}.",
        hardlinkOrCopiedFile.getPath());
    return true;
  }

  synchronized boolean cacheObjectsIfAbsent() throws IOException {
    if (!isTsFile) {
      return false;
    }

    if (allocatedMemoryBlock != null) {
      if (deviceMeasurementsMap != null) {
        return true;
      } else {
        // Recalculate it again because only deviceIsAligned map is cached
        allocatedMemoryBlock.close();
        allocatedMemoryBlock = null;
      }
    }

    // See if pipe memory is sufficient to be allocated for TsFileSequenceReader.
    // Only allocate when pipe memory used is less than 50%, because memory here
    // is hard to shrink and may consume too much memory.
    allocatedMemoryBlock =
        PipeDataNodeResourceManager.memory()
            .forceAllocateIfSufficient(
                PipeConfig.getInstance().getPipeMemoryAllocateForTsFileSequenceReaderInBytes(),
                MEMORY_SUFFICIENT_THRESHOLD);
    if (allocatedMemoryBlock == null) {
      LOGGER.info(
          "Failed to cacheObjectsIfAbsent for tsfile {}, because memory usage is high",
          hardlinkOrCopiedFile.getPath());
      return false;
    }

    long memoryRequiredInBytes = 0L;
    try (TsFileSequenceReader sequenceReader =
        new TsFileSequenceReader(hardlinkOrCopiedFile.getPath(), true, true)) {
      deviceMeasurementsMap = sequenceReader.getDeviceMeasurementsMap();
      memoryRequiredInBytes +=
          PipeMemoryWeightUtil.memoryOfIDeviceID2StrList(deviceMeasurementsMap);

      if (Objects.isNull(deviceIsAlignedMap)) {
        deviceIsAlignedMap = new HashMap<>();
        final TsFileDeviceIterator deviceIsAlignedIterator =
            sequenceReader.getAllDevicesIteratorWithIsAligned();
        while (deviceIsAlignedIterator.hasNext()) {
          final Pair<IDeviceID, Boolean> deviceIsAlignedPair = deviceIsAlignedIterator.next();
          deviceIsAlignedMap.put(deviceIsAlignedPair.getLeft(), deviceIsAlignedPair.getRight());
        }
      }
      memoryRequiredInBytes += PipeMemoryWeightUtil.memoryOfIDeviceId2Bool(deviceIsAlignedMap);

      measurementDataTypeMap = sequenceReader.getFullPathDataTypeMap();
      memoryRequiredInBytes += PipeMemoryWeightUtil.memoryOfStr2TSDataType(measurementDataTypeMap);
    }
    // Release memory of TsFileSequenceReader.
    allocatedMemoryBlock.close();
    allocatedMemoryBlock = null;

    // Allocate again for the cached objects.
    allocatedMemoryBlock =
        PipeDataNodeResourceManager.memory()
            .forceAllocateIfSufficient(memoryRequiredInBytes, MEMORY_SUFFICIENT_THRESHOLD);
    if (allocatedMemoryBlock == null) {
      LOGGER.info(
          "PipeTsFileResource: Failed to cache objects for tsfile {} in cache, because memory usage is high",
          hardlinkOrCopiedFile.getPath());
      deviceIsAlignedMap = null;
      deviceMeasurementsMap = null;
      measurementDataTypeMap = null;
      return false;
    }

    LOGGER.info(
        "PipeTsFileResource: Cached objects for tsfile {}.", hardlinkOrCopiedFile.getPath());
    return true;
  }
}<|MERGE_RESOLUTION|>--- conflicted
+++ resolved
@@ -49,11 +49,7 @@
   private static final Logger LOGGER = LoggerFactory.getLogger(PipeTsFileResource.class);
 
   public static final long TSFILE_MIN_TIME_TO_LIVE_IN_MS = 1000L * 20;
-<<<<<<< HEAD
-  public static final float MEMORY_SUFFICIENT_THRESHOLD = 0.5f;
-=======
-  private static final float MEMORY_SUFFICIENT_THRESHOLD = 0.7f;
->>>>>>> 0f4d51a8
+  public static final float MEMORY_SUFFICIENT_THRESHOLD = 0.7f;
 
   private final File hardlinkOrCopiedFile;
   private final boolean isTsFile;
