/*
 * Licensed to the Apache Software Foundation (ASF) under one
 * or more contributor license agreements.  See the NOTICE file
 * distributed with this work for additional information
 * regarding copyright ownership.  The ASF licenses this file
 * to you under the Apache License, Version 2.0 (the
 * "License"); you may not use this file except in compliance
 * with the License.  You may obtain a copy of the License at
 *
 *      http://www.apache.org/licenses/LICENSE-2.0
 *
 * Unless required by applicable law or agreed to in writing,
 * software distributed under the License is distributed on an
 * "AS IS" BASIS, WITHOUT WARRANTIES OR CONDITIONS OF ANY
 * KIND, either express or implied.  See the License for the
 * specific language governing permissions and limitations
 * under the License.
 */

package org.apache.iotdb.db.storageengine.dataregion.compaction.selector.impl;

import org.apache.iotdb.commons.conf.IoTDBConstant;
import org.apache.iotdb.db.conf.IoTDBConfig;
import org.apache.iotdb.db.conf.IoTDBDescriptor;
import org.apache.iotdb.db.storageengine.dataregion.compaction.execute.performer.ICompactionPerformer;
import org.apache.iotdb.db.storageengine.dataregion.compaction.execute.task.InnerSpaceCompactionTask;
<<<<<<< HEAD
=======
import org.apache.iotdb.db.storageengine.dataregion.compaction.execute.task.RepairUnsortedFileCompactionTask;
import org.apache.iotdb.db.storageengine.dataregion.compaction.execute.utils.CompactionUtils;
>>>>>>> 7acc5cdb
import org.apache.iotdb.db.storageengine.dataregion.compaction.schedule.CompactionTaskManager;
import org.apache.iotdb.db.storageengine.dataregion.compaction.schedule.comparator.ICompactionTaskComparator;
import org.apache.iotdb.db.storageengine.dataregion.compaction.selector.IInnerSeqSpaceSelector;
import org.apache.iotdb.db.storageengine.dataregion.compaction.selector.IInnerUnseqSpaceSelector;
import org.apache.iotdb.db.storageengine.dataregion.tsfile.TsFileManager;
import org.apache.iotdb.db.storageengine.dataregion.tsfile.TsFileRepairStatus;
import org.apache.iotdb.db.storageengine.dataregion.tsfile.TsFileResource;
import org.apache.iotdb.db.storageengine.dataregion.tsfile.TsFileResourceStatus;
import org.apache.iotdb.db.storageengine.dataregion.tsfile.generator.TsFileNameGenerator;

import org.slf4j.Logger;
import org.slf4j.LoggerFactory;

import java.io.IOException;
import java.util.ArrayList;
import java.util.Collections;
import java.util.List;

/**
 * SizeTieredCompactionSelector selects files to be compacted based on the size of files. The
 * selector traverses the file list from old to new. If the size of selected files or the number of
 * select files exceed given threshold, a compaction task will be submitted to task queue in
 * CompactionTaskManager. In CompactionTaskManager, tasks are ordered by {@link
 * ICompactionTaskComparator}. To maximize compaction efficiency, selector searches compaction task
 * from 0 compaction files(that is, file that never been compacted, named level 0 file) to higher
 * level files. If a compaction task is found in some level, selector will not search higher level
 * anymore.
 */
public class SizeTieredCompactionSelector
    implements IInnerSeqSpaceSelector, IInnerUnseqSpaceSelector {
  private static final Logger LOGGER =
      LoggerFactory.getLogger(IoTDBConstant.COMPACTION_LOGGER_NAME);
  private static final IoTDBConfig config = IoTDBDescriptor.getInstance().getConfig();
  protected String storageGroupName;
  protected String dataRegionId;
  protected long timePartition;
  protected List<TsFileResource> tsFileResources;
  protected boolean sequence;
  protected TsFileManager tsFileManager;
  protected boolean hasNextTimePartition;

  public SizeTieredCompactionSelector(
      String storageGroupName,
      String dataRegionId,
      long timePartition,
      boolean sequence,
      TsFileManager tsFileManager) {
    this.storageGroupName = storageGroupName;
    this.dataRegionId = dataRegionId;
    this.timePartition = timePartition;
    this.sequence = sequence;
    this.tsFileManager = tsFileManager;
    hasNextTimePartition = tsFileManager.hasNextTimePartition(timePartition, sequence);
  }

  /**
   * This method searches for all files on the given level. If there are consecutive files on the
   * level that meet the system preset conditions (the number exceeds 10 or the total file size
   * exceeds 2G), a compaction task is created for the batch of files and placed in the
   * taskPriorityQueue queue , and continue to search for the next batch. If at least one batch of
   * files to be compacted is found on this layer, it will return false (indicating that it will no
   * longer search for higher layers), otherwise it will return true.
   *
   * @param level the level to be searched
   * @return return whether to continue the search to higher levels
   * @throws IOException if the name of tsfile is incorrect
   */
  @SuppressWarnings({"squid:S3776", "squid:S135"})
  private List<List<TsFileResource>> selectTsFileResourcesByLevel(int level) throws IOException {
    List<TsFileResource> selectedFileList = new ArrayList<>();
    long selectedFileSize = 0L;
    long targetCompactionFileSize = config.getTargetCompactionFileSize();

    List<List<TsFileResource>> taskList = new ArrayList<>();
    for (TsFileResource currentFile : tsFileResources) {
      TsFileNameGenerator.TsFileName currentName =
          TsFileNameGenerator.getTsFileName(currentFile.getTsFile().getName());
      if (currentName.getInnerCompactionCnt() != level) {
        // meet files of another level
        if (selectedFileList.size() > 1) {
          taskList.add(new ArrayList<>(selectedFileList));
        }
        selectedFileList = new ArrayList<>();
        selectedFileSize = 0L;
        continue;
      }
      if (cannotSelectCurrentFileToNormalCompaction(currentFile)) {
        selectedFileList.clear();
        selectedFileSize = 0L;
        continue;
      }

      long totalSizeIfSelectCurrentFile = selectedFileSize + currentFile.getTsFileSize();
      boolean canNotAddCurrentFileIntoCurrentTask =
          totalSizeIfSelectCurrentFile > targetCompactionFileSize
              || selectedFileList.size() >= config.getFileLimitPerInnerTask();
      if (canNotAddCurrentFileIntoCurrentTask) {
        // total file size or num will beyond the threshold if select current file, stop the
        // selection of current task
        if (selectedFileList.size() > 1) {
          // submit the task
          taskList.add(new ArrayList<>(selectedFileList));
        }
        // add current file in a new selected file list
        selectedFileList = new ArrayList<>();
        selectedFileList.add(currentFile);
        selectedFileSize = currentFile.getTsFileSize();
      } else {
        LOGGER.debug("Current File is {}, size is {}", currentFile, currentFile.getTsFileSize());
        selectedFileList.add(currentFile);
        selectedFileSize += currentFile.getTsFileSize();
        LOGGER.debug(
            "Add tsfile {}, current select file num is {}, size is {}",
            currentFile,
            selectedFileList.size(),
            selectedFileSize);
      }
    }

    // if the selected file size reach the condition to submit
    if (selectedFileList.size() == config.getFileLimitPerInnerTask()) {
      taskList.add(new ArrayList<>(selectedFileList));
      selectedFileList.clear();
      selectedFileSize = 0;
    }

    // if next time partition exists
    // submit a merge task even it does not meet the requirement for file num or file size
    if (hasNextTimePartition && selectedFileList.size() > 1) {
      taskList.add(new ArrayList<>(selectedFileList));
    }
    return taskList;
  }

  private boolean cannotSelectCurrentFileToNormalCompaction(TsFileResource resource) {
    return resource.getStatus() != TsFileResourceStatus.NORMAL
        || resource.getTsFileRepairStatus() == TsFileRepairStatus.NEED_TO_REPAIR
        || resource.getTsFileRepairStatus() == TsFileRepairStatus.CAN_NOT_REPAIR;
  }

  /**
   * This method is used to select a batch of files to be merged. There are two ways to select
   * files.If the first method selects the appropriate file, the second method is not executed. The
   * first one is based on the mods file corresponding to the file. We will preferentially select
   * file with mods file larger than 50M. The second way is based on the file layer from layer 0 to
   * the highest layer. If there are more than a batch of files to be merged on a certain layer, it
   * does not search to higher layers. It creates a compaction thread for each batch of files and
   * put it into the candidateCompactionTaskQueue of the {@link CompactionTaskManager}.
   *
   * @return Returns whether the file was found and submits the merge task
   */
  @Override
  public List<InnerSpaceCompactionTask> selectInnerSpaceTask(List<TsFileResource> tsFileResources) {
    this.tsFileResources = tsFileResources;
    try {
<<<<<<< HEAD
=======
      // 1. select compaction task based on file which need to repair
      List<InnerSpaceCompactionTask> taskList = selectFileNeedToRepair();
      if (!taskList.isEmpty()) {
        return taskList;
      }
      // 2. preferentially select compaction task based on mod file
      taskList = selectTaskBaseOnModFile();
      if (!taskList.isEmpty()) {
        return taskList;
      }
      // 3. if a suitable compaction task is not selected in the first step, select the compaction
      // task at the tsFile level
>>>>>>> 7acc5cdb
      return selectTaskBaseOnLevel();
    } catch (Exception e) {
      LOGGER.error("Exception occurs while selecting files", e);
    }
    return Collections.emptyList();
  }

  private List<InnerSpaceCompactionTask> selectTaskBaseOnLevel() throws IOException {
    int maxLevel = searchMaxFileLevel();
    for (int currentLevel = 0; currentLevel <= maxLevel; currentLevel++) {
      List<List<TsFileResource>> selectedResourceList = selectTsFileResourcesByLevel(currentLevel);
      if (!selectedResourceList.isEmpty()) {
        return createCompactionTasks(selectedResourceList);
      }
    }
    return Collections.emptyList();
  }

<<<<<<< HEAD
=======
  private List<InnerSpaceCompactionTask> selectFileNeedToRepair() {
    List<InnerSpaceCompactionTask> taskList = new ArrayList<>();
    for (TsFileResource resource : tsFileResources) {
      if (resource.getStatus() == TsFileResourceStatus.NORMAL
          && resource.getTsFileRepairStatus() == TsFileRepairStatus.NEED_TO_REPAIR) {
        taskList.add(
            new RepairUnsortedFileCompactionTask(
                timePartition,
                tsFileManager,
                resource,
                sequence,
                tsFileManager.getNextCompactionTaskId()));
      }
    }
    return taskList;
  }

  private List<InnerSpaceCompactionTask> selectTaskBaseOnModFile() {
    List<InnerSpaceCompactionTask> taskList = new ArrayList<>();
    for (TsFileResource tsFileResource : tsFileResources) {
      ModificationFile modFile = tsFileResource.getModFile();
      if (Objects.isNull(modFile) || !modFile.exists()) {
        continue;
      }
      if (cannotSelectCurrentFileToNormalCompaction(tsFileResource)) {
        continue;
      }
      if (modFile.getSize() > config.getInnerCompactionTaskSelectionModsFileThreshold()
          || !CompactionUtils.isDiskHasSpace(
              config.getInnerCompactionTaskSelectionDiskRedundancy())) {
        taskList.add(
            createCompactionTask(
                Collections.singletonList(tsFileResource), CompactionTaskPriorityType.MOD_SETTLE));
        LOGGER.debug("select tsfile {},the mod file size is {}", tsFileResource, modFile.getSize());
      }
    }
    return taskList;
  }

>>>>>>> 7acc5cdb
  private ICompactionPerformer createCompactionPerformer() {
    return sequence
        ? IoTDBDescriptor.getInstance()
            .getConfig()
            .getInnerSeqCompactionPerformer()
            .createInstance()
        : IoTDBDescriptor.getInstance()
            .getConfig()
            .getInnerUnseqCompactionPerformer()
            .createInstance();
  }

  private int searchMaxFileLevel() throws IOException {
    int maxLevel = -1;
    for (TsFileResource currentFile : tsFileResources) {
      TsFileNameGenerator.TsFileName currentName =
          TsFileNameGenerator.getTsFileName(currentFile.getTsFile().getName());
      if (currentName.getInnerCompactionCnt() > maxLevel) {
        maxLevel = currentName.getInnerCompactionCnt();
      }
    }
    return maxLevel;
  }

  private List<InnerSpaceCompactionTask> createCompactionTasks(
      List<List<TsFileResource>> selectedTsFileResourceList) {
    List<InnerSpaceCompactionTask> tasks = new ArrayList<>();
    for (List<TsFileResource> tsFileResourceList : selectedTsFileResourceList) {
      tasks.add(createCompactionTask(tsFileResourceList));
    }
    return tasks;
  }

  private InnerSpaceCompactionTask createCompactionTask(List<TsFileResource> fileResources) {
    return new InnerSpaceCompactionTask(
        timePartition,
        tsFileManager,
        fileResources,
        sequence,
        createCompactionPerformer(),
        tsFileManager.getNextCompactionTaskId());
  }
}<|MERGE_RESOLUTION|>--- conflicted
+++ resolved
@@ -24,11 +24,7 @@
 import org.apache.iotdb.db.conf.IoTDBDescriptor;
 import org.apache.iotdb.db.storageengine.dataregion.compaction.execute.performer.ICompactionPerformer;
 import org.apache.iotdb.db.storageengine.dataregion.compaction.execute.task.InnerSpaceCompactionTask;
-<<<<<<< HEAD
-=======
 import org.apache.iotdb.db.storageengine.dataregion.compaction.execute.task.RepairUnsortedFileCompactionTask;
-import org.apache.iotdb.db.storageengine.dataregion.compaction.execute.utils.CompactionUtils;
->>>>>>> 7acc5cdb
 import org.apache.iotdb.db.storageengine.dataregion.compaction.schedule.CompactionTaskManager;
 import org.apache.iotdb.db.storageengine.dataregion.compaction.schedule.comparator.ICompactionTaskComparator;
 import org.apache.iotdb.db.storageengine.dataregion.compaction.selector.IInnerSeqSpaceSelector;
@@ -184,21 +180,13 @@
   public List<InnerSpaceCompactionTask> selectInnerSpaceTask(List<TsFileResource> tsFileResources) {
     this.tsFileResources = tsFileResources;
     try {
-<<<<<<< HEAD
-=======
       // 1. select compaction task based on file which need to repair
       List<InnerSpaceCompactionTask> taskList = selectFileNeedToRepair();
       if (!taskList.isEmpty()) {
         return taskList;
       }
-      // 2. preferentially select compaction task based on mod file
-      taskList = selectTaskBaseOnModFile();
-      if (!taskList.isEmpty()) {
-        return taskList;
-      }
-      // 3. if a suitable compaction task is not selected in the first step, select the compaction
+      // 2. if a suitable compaction task is not selected in the first step, select the compaction
       // task at the tsFile level
->>>>>>> 7acc5cdb
       return selectTaskBaseOnLevel();
     } catch (Exception e) {
       LOGGER.error("Exception occurs while selecting files", e);
@@ -217,8 +205,6 @@
     return Collections.emptyList();
   }
 
-<<<<<<< HEAD
-=======
   private List<InnerSpaceCompactionTask> selectFileNeedToRepair() {
     List<InnerSpaceCompactionTask> taskList = new ArrayList<>();
     for (TsFileResource resource : tsFileResources) {
@@ -236,29 +222,6 @@
     return taskList;
   }
 
-  private List<InnerSpaceCompactionTask> selectTaskBaseOnModFile() {
-    List<InnerSpaceCompactionTask> taskList = new ArrayList<>();
-    for (TsFileResource tsFileResource : tsFileResources) {
-      ModificationFile modFile = tsFileResource.getModFile();
-      if (Objects.isNull(modFile) || !modFile.exists()) {
-        continue;
-      }
-      if (cannotSelectCurrentFileToNormalCompaction(tsFileResource)) {
-        continue;
-      }
-      if (modFile.getSize() > config.getInnerCompactionTaskSelectionModsFileThreshold()
-          || !CompactionUtils.isDiskHasSpace(
-              config.getInnerCompactionTaskSelectionDiskRedundancy())) {
-        taskList.add(
-            createCompactionTask(
-                Collections.singletonList(tsFileResource), CompactionTaskPriorityType.MOD_SETTLE));
-        LOGGER.debug("select tsfile {},the mod file size is {}", tsFileResource, modFile.getSize());
-      }
-    }
-    return taskList;
-  }
-
->>>>>>> 7acc5cdb
   private ICompactionPerformer createCompactionPerformer() {
     return sequence
         ? IoTDBDescriptor.getInstance()
