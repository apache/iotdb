/*
 * Licensed to the Apache Software Foundation (ASF) under one
 * or more contributor license agreements.  See the NOTICE file
 * distributed with this work for additional information
 * regarding copyright ownership.  The ASF licenses this file
 * to you under the Apache License, Version 2.0 (the
 * "License"); you may not use this file except in compliance
 * with the License.  You may obtain a copy of the License at
 *
 *     http://www.apache.org/licenses/LICENSE-2.0
 *
 * Unless required by applicable law or agreed to in writing,
 * software distributed under the License is distributed on an
 * "AS IS" BASIS, WITHOUT WARRANTIES OR CONDITIONS OF ANY
 * KIND, either express or implied.  See the License for the
 * specific language governing permissions and limitations
 * under the License.
 */

package org.apache.iotdb.db.protocol.session;

import org.apache.iotdb.common.rpc.thrift.TSStatus;
import org.apache.iotdb.commons.audit.UserEntity;
import org.apache.iotdb.commons.conf.CommonDescriptor;
import org.apache.iotdb.commons.conf.IoTDBConstant;
import org.apache.iotdb.commons.exception.IoTDBRuntimeException;
import org.apache.iotdb.commons.service.JMXService;
import org.apache.iotdb.commons.service.ServiceType;
import org.apache.iotdb.commons.service.metric.MetricService;
import org.apache.iotdb.commons.service.metric.enums.Metric;
import org.apache.iotdb.commons.service.metric.enums.Tag;
import org.apache.iotdb.commons.utils.AuthUtils;
import org.apache.iotdb.commons.utils.CommonDateTimeUtils;
import org.apache.iotdb.db.audit.DNAuditLogger;
import org.apache.iotdb.db.auth.AuthorityChecker;
import org.apache.iotdb.db.auth.BasicAuthorityCache;
import org.apache.iotdb.db.auth.ClusterAuthorityFetcher;
import org.apache.iotdb.db.auth.IAuthorityFetcher;
import org.apache.iotdb.db.auth.LoginLockManager;
import org.apache.iotdb.db.conf.IoTDBDescriptor;
import org.apache.iotdb.db.protocol.basic.BasicOpenSessionResp;
import org.apache.iotdb.db.protocol.thrift.OperationType;
import org.apache.iotdb.db.queryengine.common.SessionInfo;
import org.apache.iotdb.db.queryengine.plan.Coordinator;
import org.apache.iotdb.db.queryengine.plan.analyze.ClusterPartitionFetcher;
import org.apache.iotdb.db.queryengine.plan.analyze.schema.ClusterSchemaFetcher;
import org.apache.iotdb.db.queryengine.plan.execution.ExecutionResult;
import org.apache.iotdb.db.queryengine.plan.execution.IQueryExecution;
import org.apache.iotdb.db.queryengine.plan.parser.StatementGenerator;
import org.apache.iotdb.db.queryengine.plan.statement.Statement;
import org.apache.iotdb.db.storageengine.dataregion.read.control.QueryResourceManager;
import org.apache.iotdb.db.utils.DataNodeAuthUtils;
import org.apache.iotdb.metrics.utils.MetricLevel;
import org.apache.iotdb.metrics.utils.MetricType;
import org.apache.iotdb.rpc.RpcUtils;
import org.apache.iotdb.rpc.TSStatusCode;
import org.apache.iotdb.service.rpc.thrift.TSConnectionInfo;
import org.apache.iotdb.service.rpc.thrift.TSConnectionInfoResp;
import org.apache.iotdb.service.rpc.thrift.TSLastDataQueryReq;
import org.apache.iotdb.service.rpc.thrift.TSProtocolVersion;

import org.apache.commons.lang3.StringUtils;
import org.apache.ratis.util.MemoizedSupplier;
import org.apache.tsfile.read.common.block.TsBlock;
import org.slf4j.Logger;
import org.slf4j.LoggerFactory;

import java.time.Instant;
import java.time.LocalDateTime;
import java.time.ZoneId;
import java.time.format.DateTimeFormatter;
import java.util.Collections;
import java.util.Comparator;
import java.util.Map;
import java.util.Optional;
import java.util.Set;
import java.util.TimeZone;
import java.util.concurrent.ConcurrentHashMap;
import java.util.concurrent.atomic.AtomicLong;
import java.util.function.LongConsumer;
import java.util.stream.Collectors;

import static org.apache.iotdb.db.utils.ErrorHandlingUtils.onNpeOrUnexpectedException;

public class SessionManager implements SessionManagerMBean {
  private static final Logger LOGGER = LoggerFactory.getLogger(SessionManager.class);

  // When the client abnormally exits, we can still know who to disconnect
  /** currSession can be only used in client-thread model services. */
  private final ThreadLocal<IClientSession> currSession = new ThreadLocal<>();

  private final ThreadLocal<Long> currSessionIdleTime = new ThreadLocal<>();

  // sessions does not contain MqttSessions..
  private final Map<IClientSession, Object> sessions = new ConcurrentHashMap<>();
  // used for sessions.
  private final Object placeHolder = new Object();

  private final AtomicLong sessionIdGenerator = new AtomicLong();

  // The statementId is unique in one IoTDB instance.
  private final AtomicLong statementIdGenerator = new AtomicLong();

  public static final TSProtocolVersion CURRENT_RPC_VERSION =
      TSProtocolVersion.IOTDB_SERVICE_PROTOCOL_V3;

<<<<<<< HEAD
  private static final MemoizedSupplier<IAuthorityFetcher> authorityFetcher =
      MemoizedSupplier.valueOf(() -> new ClusterAuthorityFetcher(new BasicAuthorityCache()));

  private static final boolean ENABLE_AUDIT_LOG =
      IoTDBDescriptor.getInstance().getConfig().isEnableAuditLog();

=======
>>>>>>> e03560fa
  protected SessionManager() {
    // singleton
    String mbeanName =
        String.format(
            "%s:%s=%s",
            IoTDBConstant.IOTDB_SERVICE_JMX_NAME,
            IoTDBConstant.JMX_TYPE,
            ServiceType.SESSION_MANAGER.getJmxName());
    JMXService.registerMBean(this, mbeanName);
  }

  public BasicOpenSessionResp login(
      IClientSession session,
      String username,
      String password,
      String zoneId,
      TSProtocolVersion tsProtocolVersion,
      IoTDBConstant.ClientVersion clientVersion) {
    return login(
        session,
        username,
        password,
        zoneId,
        tsProtocolVersion,
        clientVersion,
        IClientSession.SqlDialect.TREE);
  }

  /**
   * Check if the password for the give user has expired.
   *
   * @return the timestamp when the password will expire. Long.MAX if the password never expires.
   *     Null if the password history cannot be found.
   */
  public Long checkPasswordExpiration(String username, String password) {
    // check password expiration
    long passwordExpirationDays =
        CommonDescriptor.getInstance().getConfig().getPasswordExpirationDays();
    boolean mayBypassPasswordCheckInException =
        CommonDescriptor.getInstance().getConfig().isMayBypassPasswordCheckInException();

    TSLastDataQueryReq lastDataQueryReq = new TSLastDataQueryReq();
    lastDataQueryReq.setSessionId(0);
    lastDataQueryReq.setPaths(
        Collections.singletonList(
            DNAuditLogger.PREFIX_PASSWORD_HISTORY + ".`_" + username + "`.password"));

    long queryId = -1;
    try {
      Statement statement = StatementGenerator.createStatement(lastDataQueryReq);
      SessionInfo sessionInfo =
          new SessionInfo(
              0,
              new UserEntity(
                  AuthorityChecker.INTERNAL_AUDIT_USER_ID,
                  AuthorityChecker.INTERNAL_AUDIT_USER,
                  IoTDBDescriptor.getInstance().getConfig().getInternalAddress()),
              ZoneId.systemDefault());

      queryId = requestQueryId();
      ExecutionResult result =
          Coordinator.getInstance()
              .executeForTreeModel(
                  statement,
                  queryId,
                  sessionInfo,
                  "",
                  ClusterPartitionFetcher.getInstance(),
                  ClusterSchemaFetcher.getInstance());
      if (result.status.getCode() != TSStatusCode.SUCCESS_STATUS.getStatusCode()) {
        LOGGER.warn("Fail to check password expiration: {}", result.status);
        throw new IoTDBRuntimeException(
            "Cannot query password history because: "
                + result
                + ", please log in later or disable password expiration.",
            result.status.getCode());
      }

      IQueryExecution queryExecution = Coordinator.getInstance().getQueryExecution(queryId);
      Optional<TsBlock> batchResult = queryExecution.getBatchResult();
      if (batchResult.isPresent()) {
        TsBlock tsBlock = batchResult.get();
        if (tsBlock.getPositionCount() <= 0) {
          // no password history, may have upgraded from an older version
          return null;
        }
        long lastPasswordTime =
            CommonDateTimeUtils.convertIoTDBTimeToMillis(tsBlock.getTimeByIndex(0));
        // columns of last query: [timeseriesName, value, dataType]
        String oldPassword = tsBlock.getColumn(1).getBinary(0).toString();
        if (oldPassword.equals(AuthUtils.encryptPassword(password))) {
          if (lastPasswordTime + passwordExpirationDays * 1000 * 86400 <= lastPasswordTime) {
            // overflow or passwordExpirationDays <= 0
            return Long.MAX_VALUE;
          } else {
            return lastPasswordTime + passwordExpirationDays * 1000 * 86400;
          }
        } else {
          // 1. the password is incorrect, later logIn will fail
          // 2. the password history does not record correctly, use the current time to create one
          return null;
        }
      } else {
        return null;
      }
    } catch (Throwable e) {
      LOGGER.error("Fail to check password expiration", e);
      if (mayBypassPasswordCheckInException) {
        return Long.MAX_VALUE;
      } else {
        throw new IoTDBRuntimeException(
            "Internal server error " + ", please log in later or disable password expiration.",
            TSStatusCode.INTERNAL_SERVER_ERROR.getStatusCode());
      }
    } finally {
      if (queryId != -1) {
        Coordinator.getInstance().cleanupQueryExecution(queryId);
      }
    }
  }

  public BasicOpenSessionResp login(
      IClientSession session,
      String username,
      String password,
      String zoneId,
      TSProtocolVersion tsProtocolVersion,
      IoTDBConstant.ClientVersion clientVersion,
      IClientSession.SqlDialect sqlDialect) {
    BasicOpenSessionResp openSessionResp = new BasicOpenSessionResp();

    Long timeToExpire = checkPasswordExpiration(username, password);
    if (timeToExpire != null && timeToExpire <= System.currentTimeMillis()) {
      openSessionResp
          .sessionId(-1)
          .setCode(TSStatusCode.ILLEGAL_PASSWORD.getStatusCode())
          .setMessage("Password has expired, please use \"ALTER USER\" to change to a new one");
      return openSessionResp;
    }

    User user = authorityFetcher.get().getUser(username);
    boolean enableLoginLock = user != null;
    LoginLockManager loginLockManager = LoginLockManager.getInstance();
    if (enableLoginLock
        && loginLockManager.checkLock(user.getUserId(), session.getClientAddress())) {
      if (ENABLE_AUDIT_LOG) {
        AuditLogger.log(
            String.format("User %s opens Session failed with login locked", username),
            AUTHOR_STATEMENT);
      }
      // Generic authentication error
      openSessionResp
          .sessionId(-1)
          .setMessage("Authentication failed.")
          .setCode(TSStatusCode.WRONG_LOGIN_PASSWORD.getStatusCode());
      return openSessionResp;
    }

    TSStatus loginStatus = AuthorityChecker.checkUser(username, password);
    if (loginStatus.getCode() == TSStatusCode.SUCCESS_STATUS.getStatusCode()) {
      // check the version compatibility
      if (!tsProtocolVersion.equals(CURRENT_RPC_VERSION)) {
        openSessionResp
            .sessionId(-1)
            .setCode(TSStatusCode.INCOMPATIBLE_VERSION.getStatusCode())
            .setMessage("The version is incompatible, please upgrade to " + IoTDBConstant.VERSION);
      } else {
<<<<<<< HEAD
        User tmpUser = AuthorityChecker.getUser(username);
        long userId = tmpUser == null ? -1 : tmpUser.getUserId();
=======
        long userId = AuthorityChecker.getUserId(username).orElse(-1L);
>>>>>>> e03560fa
        session.setSqlDialect(sqlDialect);
        supplySession(session, userId, username, ZoneId.of(zoneId), clientVersion);
        String logInMessage = "Login successfully";
        if (timeToExpire != null && timeToExpire != Long.MAX_VALUE) {
          DateTimeFormatter dateFormat = DateTimeFormatter.ofPattern("yyyy-MM-dd HH:mm:ss");
          logInMessage +=
              ". Your password will expire at "
                  + dateFormat.format(
                      LocalDateTime.ofInstant(
                          Instant.ofEpochMilli(timeToExpire), ZoneId.systemDefault()));
        } else if (timeToExpire == null) {
          LOGGER.info(
              "No password history for user {}, using the current time to create a new one",
              username);
          long currentTime = CommonDateTimeUtils.currentTime();
          TSStatus tsStatus =
              DataNodeAuthUtils.recordPasswordHistory(username, password, password, currentTime);
          if (tsStatus.getCode() != TSStatusCode.SUCCESS_STATUS.getStatusCode()) {
            openSessionResp
                .sessionId(-1)
                .setCode(tsStatus.getCode())
                .setMessage(tsStatus.getMessage());
            return openSessionResp;
          }
          timeToExpire =
              CommonDateTimeUtils.convertIoTDBTimeToMillis(currentTime)
                  + CommonDescriptor.getInstance().getConfig().getPasswordExpirationDays()
                      * 1000
                      * 86400;
          if (timeToExpire > System.currentTimeMillis()) {
            DateTimeFormatter dateFormat = DateTimeFormatter.ofPattern("yyyy-MM-dd HH:mm:ss");
            logInMessage +=
                ". Your password will expire at "
                    + dateFormat.format(
                        LocalDateTime.ofInstant(
                            Instant.ofEpochMilli(timeToExpire), ZoneId.systemDefault()));
          }
        }
        openSessionResp
            .sessionId(session.getId())
            .setCode(TSStatusCode.SUCCESS_STATUS.getStatusCode())
            .setMessage(logInMessage);

        LOGGER.info(
            "{}: Login status: {}. User : {}, opens Session-{}",
            IoTDBConstant.GLOBAL_DB_NAME,
            openSessionResp.getMessage(),
            username,
            session);
<<<<<<< HEAD
        if (ENABLE_AUDIT_LOG) {
          AuditLogger.log(
              String.format(
                  "%s: Login status: %s. User : %s, opens Session-%s",
                  IoTDBConstant.GLOBAL_DB_NAME, openSessionResp.getMessage(), username, session),
              AUTHOR_STATEMENT);
        }
        if (enableLoginLock) {
          loginLockManager.clearFailure(tmpUser.getUserId(), session.getClientAddress());
        }
=======
>>>>>>> e03560fa
      }
    } else {
      openSessionResp.sessionId(-1).setMessage(loginStatus.message).setCode(loginStatus.code);
      if (enableLoginLock) {
        loginLockManager.recordFailure(user.getUserId(), session.getClientAddress());
      }
    }

    return openSessionResp;
  }

  public boolean closeSession(IClientSession session, LongConsumer releaseByQueryId) {
    releaseSessionResource(session, releaseByQueryId);
    MetricService.getInstance()
        .remove(
            MetricType.HISTOGRAM,
            Metric.SESSION_IDLE_TIME.toString(),
            Tag.NAME.toString(),
            String.valueOf(session.getId()));
    // TODO we only need to do so when query is killed by time out  close the socket.
    IClientSession session1 = currSession.get();
    return session1 == null || session == session1;
  }

  private void releaseSessionResource(IClientSession session, LongConsumer releaseQueryResource) {
    Iterable<Long> statementIds = session.getStatementIds();
    if (statementIds != null) {
      for (Long statementId : statementIds) {
        Set<Long> queryIdSet = session.removeStatementId(statementId);
        if (queryIdSet != null) {
          for (Long queryId : queryIdSet) {
            releaseQueryResource.accept(queryId);
          }
        }
      }
    }
  }

  public TSStatus closeOperation(
      IClientSession session,
      long queryId,
      long statementId,
      boolean haveStatementId,
      boolean haveSetQueryId,
      LongConsumer releaseByQueryId) {
    if (!checkLogin(session)) {
      return RpcUtils.getStatus(
          TSStatusCode.NOT_LOGIN,
          "Log in failed. Either you are not authorized or the session has timed out.");
    }

    try {
      if (haveStatementId) {
        if (haveSetQueryId) {
          this.closeDataset(session, statementId, queryId, releaseByQueryId);
        } else {
          this.closeStatement(session, statementId, releaseByQueryId);
        }
        return RpcUtils.getStatus(TSStatusCode.SUCCESS_STATUS);
      } else {
        return RpcUtils.getStatus(
            TSStatusCode.CLOSE_OPERATION_ERROR, "statement id not set by client.");
      }
    } catch (Exception e) {
      return onNpeOrUnexpectedException(
          e, OperationType.CLOSE_OPERATION, TSStatusCode.CLOSE_OPERATION_ERROR);
    }
  }

  /**
   * Check whether current user has logged in.
   *
   * @return true: If logged in; false: If not logged in
   */
  public boolean checkLogin(IClientSession session) {
    boolean isLoggedIn = session != null && session.isLogin();

    if (!isLoggedIn) {
      LOGGER.info("{}: Not login. ", IoTDBConstant.GLOBAL_DB_NAME);
    }

    return isLoggedIn;
  }

  public long requestStatementId(IClientSession session) {
    long statementId = statementIdGenerator.incrementAndGet();
    session.addStatementId(statementId);
    return statementId;
  }

  public void closeStatement(
      IClientSession session, long statementId, LongConsumer releaseByQueryId) {
    Set<Long> queryIdSet = session.removeStatementId(statementId);
    if (queryIdSet != null) {
      for (Long queryId : queryIdSet) {
        releaseByQueryId.accept(queryId);
      }
    }
    session.removeStatementId(statementId);
  }

  public long requestQueryId(IClientSession session, Long statementId) {
    long queryId = requestQueryId();
    session.addQueryId(statementId, queryId);
    return queryId;
  }

  public long requestQueryId() {
    return QueryResourceManager.getInstance().assignQueryId();
  }

  /** this method can be only used in client-thread model. */
  public IClientSession getCurrSession() {
    return currSession.get();
  }

  /** get current session and update session idle time. */
  public IClientSession getCurrSessionAndUpdateIdleTime() {
    IClientSession clientSession = getCurrSession();
    Long idleTime = currSessionIdleTime.get();
    if (idleTime == null) {
      currSessionIdleTime.set(System.nanoTime());
    } else {
      MetricService.getInstance()
          .getOrCreateHistogram(
              Metric.SESSION_IDLE_TIME.toString(),
              MetricLevel.CORE,
              Tag.NAME.toString(),
              String.valueOf(clientSession.getId()))
          .update(System.nanoTime() - idleTime);
    }
    return clientSession;
  }

  /** update connection idle time after execution. */
  public void updateIdleTime() {
    currSessionIdleTime.set(System.nanoTime());
  }

  public TimeZone getSessionTimeZone() {
    IClientSession session = currSession.get();
    if (session != null) {
      return session.getTimeZone();
    } else {
      // only used for test
      return TimeZone.getTimeZone(ZoneId.systemDefault());
    }
  }

  /**
   * this method can be only used in client-thread model. But, in message-thread model based
   * service, calling this method has no side effect. <br>
   * MUST CALL THIS METHOD IN client-thread model services. Fortunately, we can just call this
   * method in thrift's event handler.
   */
  public void removeCurrSession() {
    IClientSession session = currSession.get();
    if (session != null) {
      sessions.remove(session);
    }
    currSession.remove();
    currSessionIdleTime.remove();
  }

  public void removeCurrSessionForMqtt(MqttClientSession mqttClientSession) {
    if (mqttClientSession != null) {
      sessions.remove(mqttClientSession);
    }
  }

  /**
   * this method can be only used in client-thread model. Do not use this method in message-thread
   * model based service.
   *
   * @return false if the session has been initialized.
   */
  public boolean registerSession(IClientSession session) {
    if (this.currSession.get() != null) {
      LOGGER.error("the client session is registered repeatedly, pls check whether this is a bug.");
      return false;
    }
    this.currSession.set(session);
    this.currSessionIdleTime.set(System.nanoTime());
    sessions.put(session, placeHolder);
    return true;
  }

  /**
   * this method can be only used in mqtt model. Do not use this method in client-thread model based
   * service.
   */
  public void registerSessionForMqtt(IClientSession session) {
    sessions.put(session, placeHolder);
  }

  /** must be called after registerSession()) will mark the session login. */
  public void supplySession(
      IClientSession session,
      long userId,
      String username,
      ZoneId zoneId,
      IoTDBConstant.ClientVersion clientVersion) {
    session.setId(sessionIdGenerator.incrementAndGet());
    session.setUserId(userId);
    session.setUsername(username);
    session.setZoneId(zoneId);
    session.setClientVersion(clientVersion);
    session.setLogin(true);
    session.setLogInTime(System.currentTimeMillis());
  }

  public void closeDataset(
      IClientSession session, Long statementId, Long queryId, LongConsumer releaseByQueryId) {
    releaseByQueryId.accept(queryId);
    session.removeQueryId(statementId, queryId);
  }

  public static SessionManager getInstance() {
    return SessionManagerHelper.INSTANCE;
  }

  public SessionInfo getSessionInfo(IClientSession session) {
    return new SessionInfo(
        session.getId(),
        new UserEntity(session.getUserId(), session.getUsername(), session.getClientAddress()),
        session.getZoneId(),
        session.getClientVersion(),
        session.getDatabaseName(),
        session.getSqlDialect());
  }

  // Sometimes we need to switch from table model to tree model,
  // e.g., when loading a tree model TsFile under table model dialect.
  public SessionInfo copySessionInfoForTreeModel(final SessionInfo sessionInfo) {
    return new SessionInfo(
        sessionInfo.getSessionId(),
        sessionInfo.getUserEntity(),
        ZoneId.systemDefault(),
        sessionInfo.getVersion(),
        sessionInfo.getDatabaseName().orElse(null),
        IClientSession.SqlDialect.TREE);
  }

  public SessionInfo getSessionInfoOfTreeModel(IClientSession session) {
    return new SessionInfo(
        session.getId(),
        new UserEntity(session.getUserId(), session.getUsername(), session.getClientAddress()),
        ZoneId.systemDefault(),
        session.getClientVersion(),
        session.getDatabaseName(),
        IClientSession.SqlDialect.TREE);
  }

  public SessionInfo getSessionInfoOfTableModel(IClientSession session) {
    return new SessionInfo(
        session.getId(),
        new UserEntity(session.getUserId(), session.getUsername(), session.getClientAddress()),
        ZoneId.systemDefault(),
        session.getClientVersion(),
        session.getDatabaseName(),
        IClientSession.SqlDialect.TABLE);
  }

  public SessionInfo getSessionInfoOfPipeReceiver(IClientSession session, String databaseName) {
    return new SessionInfo(
        session.getId(),
        new UserEntity(session.getUserId(), session.getUsername(), session.getClientAddress()),
        ZoneId.systemDefault(),
        session.getClientVersion(),
        databaseName,
        IClientSession.SqlDialect.TABLE);
  }

  @Override
  public Set<String> getAllRpcClients() {
    return this.sessions.keySet().stream()
        .map(IClientSession::toString)
        .collect(Collectors.toSet());
  }

  public TSConnectionInfoResp getAllConnectionInfo() {
    return new TSConnectionInfoResp(
        sessions.keySet().stream()
            .filter(s -> StringUtils.isNotEmpty(s.getUsername()))
            .map(IClientSession::convertToTSConnectionInfo)
            .sorted(Comparator.comparingLong(TSConnectionInfo::getLogInTime))
            .collect(Collectors.toList()));
  }

  private static class SessionManagerHelper {

    private static final SessionManager INSTANCE = new SessionManager();

    private SessionManagerHelper() {
      // empty constructor
    }
  }
}<|MERGE_RESOLUTION|>--- conflicted
+++ resolved
@@ -21,9 +21,11 @@
 
 import org.apache.iotdb.common.rpc.thrift.TSStatus;
 import org.apache.iotdb.commons.audit.UserEntity;
+import org.apache.iotdb.commons.auth.entity.User;
 import org.apache.iotdb.commons.conf.CommonDescriptor;
 import org.apache.iotdb.commons.conf.IoTDBConstant;
 import org.apache.iotdb.commons.exception.IoTDBRuntimeException;
+import org.apache.iotdb.commons.pipe.config.constant.SystemConstant;
 import org.apache.iotdb.commons.service.JMXService;
 import org.apache.iotdb.commons.service.ServiceType;
 import org.apache.iotdb.commons.service.metric.MetricService;
@@ -48,6 +50,8 @@
 import org.apache.iotdb.db.queryengine.plan.execution.IQueryExecution;
 import org.apache.iotdb.db.queryengine.plan.parser.StatementGenerator;
 import org.apache.iotdb.db.queryengine.plan.statement.Statement;
+import org.apache.iotdb.db.queryengine.plan.statement.StatementType;
+import org.apache.iotdb.db.queryengine.plan.statement.sys.AuthorStatement;
 import org.apache.iotdb.db.storageengine.dataregion.read.control.QueryResourceManager;
 import org.apache.iotdb.db.utils.DataNodeAuthUtils;
 import org.apache.iotdb.metrics.utils.MetricLevel;
@@ -104,15 +108,12 @@
   public static final TSProtocolVersion CURRENT_RPC_VERSION =
       TSProtocolVersion.IOTDB_SERVICE_PROTOCOL_V3;
 
-<<<<<<< HEAD
   private static final MemoizedSupplier<IAuthorityFetcher> authorityFetcher =
       MemoizedSupplier.valueOf(() -> new ClusterAuthorityFetcher(new BasicAuthorityCache()));
 
   private static final boolean ENABLE_AUDIT_LOG =
       IoTDBDescriptor.getInstance().getConfig().isEnableAuditLog();
 
-=======
->>>>>>> e03560fa
   protected SessionManager() {
     // singleton
     String mbeanName =
@@ -258,11 +259,6 @@
     LoginLockManager loginLockManager = LoginLockManager.getInstance();
     if (enableLoginLock
         && loginLockManager.checkLock(user.getUserId(), session.getClientAddress())) {
-      if (ENABLE_AUDIT_LOG) {
-        AuditLogger.log(
-            String.format("User %s opens Session failed with login locked", username),
-            AUTHOR_STATEMENT);
-      }
       // Generic authentication error
       openSessionResp
           .sessionId(-1)
@@ -280,12 +276,8 @@
             .setCode(TSStatusCode.INCOMPATIBLE_VERSION.getStatusCode())
             .setMessage("The version is incompatible, please upgrade to " + IoTDBConstant.VERSION);
       } else {
-<<<<<<< HEAD
         User tmpUser = AuthorityChecker.getUser(username);
         long userId = tmpUser == null ? -1 : tmpUser.getUserId();
-=======
-        long userId = AuthorityChecker.getUserId(username).orElse(-1L);
->>>>>>> e03560fa
         session.setSqlDialect(sqlDialect);
         supplySession(session, userId, username, ZoneId.of(zoneId), clientVersion);
         String logInMessage = "Login successfully";
@@ -335,19 +327,9 @@
             openSessionResp.getMessage(),
             username,
             session);
-<<<<<<< HEAD
-        if (ENABLE_AUDIT_LOG) {
-          AuditLogger.log(
-              String.format(
-                  "%s: Login status: %s. User : %s, opens Session-%s",
-                  IoTDBConstant.GLOBAL_DB_NAME, openSessionResp.getMessage(), username, session),
-              AUTHOR_STATEMENT);
-        }
         if (enableLoginLock) {
           loginLockManager.clearFailure(tmpUser.getUserId(), session.getClientAddress());
         }
-=======
->>>>>>> e03560fa
       }
     } else {
       openSessionResp.sessionId(-1).setMessage(loginStatus.message).setCode(loginStatus.code);
