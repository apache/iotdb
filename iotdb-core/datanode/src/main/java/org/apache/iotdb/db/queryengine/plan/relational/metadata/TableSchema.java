/*
 * Licensed to the Apache Software Foundation (ASF) under one
 * or more contributor license agreements.  See the NOTICE file
 * distributed with this work for additional information
 * regarding copyright ownership.  The ASF licenses this file
 * to you under the Apache License, Version 2.0 (the
 * "License"); you may not use this file except in compliance
 * with the License.  You may obtain a copy of the License at
 *
 *     http://www.apache.org/licenses/LICENSE-2.0
 *
 * Unless required by applicable law or agreed to in writing,
 * software distributed under the License is distributed on an
 * "AS IS" BASIS, WITHOUT WARRANTIES OR CONDITIONS OF ANY
 * KIND, either express or implied.  See the License for the
 * specific language governing permissions and limitations
 * under the License.
 */

package org.apache.iotdb.db.queryengine.plan.relational.metadata;

import org.apache.iotdb.commons.schema.table.TsTable;
import org.apache.iotdb.commons.schema.table.column.TsTableColumnCategory;
import org.apache.iotdb.commons.schema.table.column.TsTableColumnSchema;
import org.apache.iotdb.db.queryengine.plan.relational.type.InternalTypeManager;

import org.apache.tsfile.enums.TSDataType;
import org.apache.tsfile.write.record.Tablet.ColumnType;
import org.apache.tsfile.write.schema.IMeasurementSchema;
import org.apache.tsfile.write.schema.MeasurementSchema;
import org.slf4j.Logger;

import java.util.ArrayList;
import java.util.List;
import java.util.Objects;
import java.util.stream.Collectors;

public class TableSchema {

  private final String tableName;

  private final List<ColumnSchema> columns;

  public TableSchema(String tableName, List<ColumnSchema> columns) {
    this.tableName = tableName;
    this.columns = columns;
  }

  public String getTableName() {
    return tableName;
  }

  public List<ColumnSchema> getColumns() {
    return columns;
  }

  public static TableSchema of(TsTable tsTable) {
    String tableName = tsTable.getTableName();
    List<ColumnSchema> columns = new ArrayList<>();
    for (TsTableColumnSchema tsTableColumnSchema : tsTable.getColumnList()) {
      columns.add(ColumnSchema.ofTsColumnSchema(tsTableColumnSchema));
    }
    return new TableSchema(tableName, columns);
  }

  public org.apache.tsfile.file.metadata.TableSchema toTsFileTableSchema() {
    // TODO-Table: unify redundant definitions
    String tableName = this.getTableName();
    List<IMeasurementSchema> measurementSchemas = new ArrayList<>();
    List<ColumnType> columnTypes = new ArrayList<>();
    for (ColumnSchema column : columns) {
      if (column.getColumnCategory() == TsTableColumnCategory.TIME) {
        continue;
      }
      measurementSchemas.add(
          new MeasurementSchema(
              column.getName(), InternalTypeManager.getTSDataType(column.getType())));
      columnTypes.add(column.getColumnCategory().toTsFileColumnType());
    }
    return new org.apache.tsfile.file.metadata.TableSchema(
        tableName, measurementSchemas, columnTypes);
  }

<<<<<<< HEAD
=======
  public org.apache.tsfile.file.metadata.TableSchema toTsFileTableSchemaNoAttribute() {
    // TODO-Table: unify redundant definitions
    String tableName = this.getTableName();
    List<IMeasurementSchema> measurementSchemas = new ArrayList<>();
    List<ColumnType> columnTypes = new ArrayList<>();
    for (ColumnSchema column : columns) {
      if (column.getColumnCategory() == TsTableColumnCategory.TIME
          || column.getColumnCategory() == TsTableColumnCategory.ATTRIBUTE) {
        continue;
      }
      measurementSchemas.add(
          new MeasurementSchema(
              column.getName(), InternalTypeManager.getTSDataType(column.getType())));
      columnTypes.add(column.getColumnCategory().toTsFileColumnType());
    }
    return new org.apache.tsfile.file.metadata.TableSchema(
        tableName, measurementSchemas, columnTypes);
  }

>>>>>>> dcde7f9e
  private static final Logger LOGGER = org.slf4j.LoggerFactory.getLogger(TableSchema.class);

  public static TableSchema fromTsFileTableSchema(
      String tableName, org.apache.tsfile.file.metadata.TableSchema tsFileTableSchema) {
    try {
      List<ColumnSchema> columns = new ArrayList<>();
      for (int i = 0; i < tsFileTableSchema.getColumnSchemas().size(); i++) {
        final String columnName = tsFileTableSchema.getColumnSchemas().get(i).getMeasurementId();
        if (columnName == null || columnName.isEmpty()) {
          continue;
        }

        final TSDataType dataType = tsFileTableSchema.getColumnSchemas().get(i).getType();
        if (dataType == TSDataType.VECTOR) {
          continue;
        }

        columns.add(
            new ColumnSchema(
                columnName,
                InternalTypeManager.fromTSDataType(dataType),
                false,
                TsTableColumnCategory.fromTsFileColumnType(
                    tsFileTableSchema.getColumnTypes().get(i))));
      }
      return new TableSchema(tableName, columns);
    } catch (Exception e) {
      LOGGER.warn(
          "Cannot convert tsfile table schema to iotdb table schema, table name: {}, tsfile table schema: {}",
          tableName,
          tsFileTableSchema,
          e);
      throw e;
    }
  }

  @Override
  public boolean equals(Object o) {
    if (this == o) {
      return true;
    }
    if (o == null || getClass() != o.getClass()) {
      return false;
    }
    TableSchema that = (TableSchema) o;
    return Objects.equals(tableName, that.tableName) && Objects.equals(columns, that.columns);
  }

  @Override
  public int hashCode() {
    return Objects.hash(tableName, columns);
  }

  @Override
  public String toString() {
    return "TableSchema{" + "tableName='" + tableName + '\'' + ", columns=" + columns + '}';
  }

  public List<ColumnSchema> getIdColumns() {
    return columns.stream()
        .filter(c -> c.getColumnCategory() == TsTableColumnCategory.ID)
        .collect(Collectors.toList());
  }
}<|MERGE_RESOLUTION|>--- conflicted
+++ resolved
@@ -81,8 +81,6 @@
         tableName, measurementSchemas, columnTypes);
   }
 
-<<<<<<< HEAD
-=======
   public org.apache.tsfile.file.metadata.TableSchema toTsFileTableSchemaNoAttribute() {
     // TODO-Table: unify redundant definitions
     String tableName = this.getTableName();
@@ -102,7 +100,6 @@
         tableName, measurementSchemas, columnTypes);
   }
 
->>>>>>> dcde7f9e
   private static final Logger LOGGER = org.slf4j.LoggerFactory.getLogger(TableSchema.class);
 
   public static TableSchema fromTsFileTableSchema(
