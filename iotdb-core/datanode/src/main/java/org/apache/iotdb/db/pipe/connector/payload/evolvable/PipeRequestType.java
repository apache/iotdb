/*
 * Licensed to the Apache Software Foundation (ASF) under one
 * or more contributor license agreements.  See the NOTICE file
 * distributed with this work for additional information
 * regarding copyright ownership.  The ASF licenses this file
 * to you under the Apache License, Version 2.0 (the
 * "License"); you may not use this file except in compliance
 * with the License.  You may obtain a copy of the License at
 *
 *     http://www.apache.org/licenses/LICENSE-2.0
 *
 * Unless required by applicable law or agreed to in writing,
 * software distributed under the License is distributed on an
 * "AS IS" BASIS, WITHOUT WARRANTIES OR CONDITIONS OF ANY
 * KIND, either express or implied.  See the License for the
 * specific language governing permissions and limitations
 * under the License.
 */

package org.apache.iotdb.db.pipe.connector.payload.evolvable;

import java.util.Arrays;
import java.util.HashMap;
import java.util.Map;

public enum PipeRequestType {
  HANDSHAKE((short) 1),

  TRANSFER_INSERT_NODE((short) 2),
  TRANSFER_TABLET((short) 3),

  TRANSFER_FILE_PIECE((short) 4),
  TRANSFER_FILE_SEAL((short) 5),
<<<<<<< HEAD
  TRANSFER_BINARY((short) 6),
=======

  TRANSFER_BATCH((short) 6),
>>>>>>> 23340404
  ;

  private final short type;

  PipeRequestType(short type) {
    this.type = type;
  }

  public short getType() {
    return type;
  }

  private static final Map<Short, PipeRequestType> TYPE_MAP =
      Arrays.stream(PipeRequestType.values())
          .collect(
              HashMap::new,
              (typeMap, pipeRequestType) -> typeMap.put(pipeRequestType.getType(), pipeRequestType),
              HashMap::putAll);

  public static boolean isValidatedRequestType(short type) {
    return TYPE_MAP.containsKey(type);
  }

  public static PipeRequestType valueOf(short type) {
    return TYPE_MAP.get(type);
  }
}<|MERGE_RESOLUTION|>--- conflicted
+++ resolved
@@ -31,12 +31,8 @@
 
   TRANSFER_FILE_PIECE((short) 4),
   TRANSFER_FILE_SEAL((short) 5),
-<<<<<<< HEAD
-  TRANSFER_BINARY((short) 6),
-=======
-
   TRANSFER_BATCH((short) 6),
->>>>>>> 23340404
+  TRANSFER_BINARY((short) 7),
   ;
 
   private final short type;
