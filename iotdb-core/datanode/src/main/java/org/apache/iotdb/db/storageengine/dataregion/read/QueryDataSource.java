/*
 * Licensed to the Apache Software Foundation (ASF) under one
 * or more contributor license agreements.  See the NOTICE file
 * distributed with this work for additional information
 * regarding copyright ownership.  The ASF licenses this file
 * to you under the Apache License, Version 2.0 (the
 * "License"); you may not use this file except in compliance
 * with the License.  You may obtain a copy of the License at
 *
 *     http://www.apache.org/licenses/LICENSE-2.0
 *
 * Unless required by applicable law or agreed to in writing,
 * software distributed under the License is distributed on an
 * "AS IS" BASIS, WITHOUT WARRANTIES OR CONDITIONS OF ANY
 * KIND, either express or implied.  See the License for the
 * specific language governing permissions and limitations
 * under the License.
 */

package org.apache.iotdb.db.storageengine.dataregion.read;

import org.apache.iotdb.db.storageengine.dataregion.tsfile.TsFileResource;
import org.apache.iotdb.tsfile.file.metadata.IDeviceID;
import org.apache.iotdb.tsfile.read.filter.basic.Filter;

import java.util.ArrayList;
import java.util.Comparator;
import java.util.List;
import java.util.TreeMap;

/**
 * The QueryDataSource contains all the seq and unseq TsFileResources for one timeseries in one
 * read.
 */
public class QueryDataSource {

  /**
   * TsFileResources used by read job.
   *
   * <p>Note: Sequences under the same data region share two lists of TsFileResources (seq and
   * unseq).
   */
  private final List<TsFileResource> seqResources;

  private int curSeqIndex = -1;

  // asc: startTime; desc: endTime
  private long curSeqOrderTime = 0;

  private Boolean curSeqSatisfied = null;

  private final List<TsFileResource> unseqResources;

  private int curUnSeqIndex = -1;

  // asc: startTime; desc: endTime
  private long curUnSeqOrderTime = 0;

  private Boolean curUnSeqSatisfied = null;

  private boolean isSingleDevice;

  /* The traversal order of unseqResources (different for each device) */
  private int[] unSeqFileOrderIndex;

  private static final Comparator<Long> descendingComparator = (o1, o2) -> Long.compare(o2, o1);

  public QueryDataSource(List<TsFileResource> seqResources, List<TsFileResource> unseqResources) {
    this.seqResources = seqResources;
    this.unseqResources = unseqResources;
  }

  // used for compaction, because in compaction task(unlike query, each QueryDataSource only serve
  // for one series), we will reuse this object for multi series
  public QueryDataSource(QueryDataSource other) {
    this.seqResources = other.seqResources;
    this.unseqResources = other.unseqResources;
    this.unSeqFileOrderIndex = other.unSeqFileOrderIndex;
  }

  public List<TsFileResource> getSeqResources() {
    return seqResources;
  }

  public List<TsFileResource> getUnseqResources() {
    return unseqResources;
  }

<<<<<<< HEAD
=======
  public long getDataTTL() {
    return dataTTL;
  }

  public void setDataTTL(long dataTTL) {
    this.dataTTL = dataTTL;
  }

  public boolean hasNextSeqResource(int curIndex, boolean ascending, IDeviceID deviceID) {
    boolean res = ascending ? curIndex < seqResources.size() : curIndex >= 0;
    if (res && curIndex != this.curSeqIndex) {
      this.curSeqIndex = curIndex;
      this.curSeqOrderTime = seqResources.get(curIndex).getOrderTime(deviceID, ascending);
      this.curSeqSatisfied = null;
    }
    return res;
  }

  public boolean isSeqSatisfied(
      IDeviceID deviceID, int curIndex, Filter timeFilter, boolean debug) {
    if (curIndex != this.curSeqIndex) {
      throw new IllegalArgumentException(
          String.format("curIndex %d is not equal to curSeqIndex %d", curIndex, this.curSeqIndex));
    }
    if (curSeqSatisfied == null) {
      TsFileResource tsFileResource = seqResources.get(curSeqIndex);
      curSeqSatisfied =
          tsFileResource != null
              && (isSingleDevice || tsFileResource.isSatisfied(deviceID, timeFilter, true, debug));
    }

    return curSeqSatisfied;
  }

  public long getCurrentSeqOrderTime(int curIndex) {
    if (curIndex != this.curSeqIndex) {
      throw new IllegalArgumentException(
          String.format("curIndex %d is not equal to curSeqIndex %d", curIndex, this.curSeqIndex));
    }
    return this.curSeqOrderTime;
  }

>>>>>>> 08b3772a
  public TsFileResource getSeqResourceByIndex(int curIndex) {
    if (curIndex < seqResources.size()) {
      return seqResources.get(curIndex);
    }
    return null;
  }

  public boolean hasNextUnseqResource(int curIndex, boolean ascending, IDeviceID deviceID) {
    boolean res = curIndex < unseqResources.size();
    if (res && curIndex != this.curUnSeqIndex) {
      this.curUnSeqIndex = curIndex;
      this.curUnSeqOrderTime =
          unseqResources.get(unSeqFileOrderIndex[curIndex]).getOrderTime(deviceID, ascending);
      this.curUnSeqSatisfied = null;
    }
    return res;
  }

  public boolean isUnSeqSatisfied(
      IDeviceID deviceID, int curIndex, Filter timeFilter, boolean debug) {
    if (curIndex != this.curUnSeqIndex) {
      throw new IllegalArgumentException(
          String.format(
              "curIndex %d is not equal to curUnSeqIndex %d", curIndex, this.curUnSeqIndex));
    }
    if (curUnSeqSatisfied == null) {
      TsFileResource tsFileResource = unseqResources.get(unSeqFileOrderIndex[curIndex]);
      curUnSeqSatisfied =
          tsFileResource != null
              && (isSingleDevice || tsFileResource.isSatisfied(deviceID, timeFilter, false, debug));
    }

    return curUnSeqSatisfied;
  }

  public long getCurrentUnSeqOrderTime(int curIndex) {
    if (curIndex != this.curUnSeqIndex) {
      throw new IllegalArgumentException(
          String.format(
              "curIndex %d is not equal to curSeqIndex %d", curIndex, this.curUnSeqIndex));
    }
    return this.curUnSeqOrderTime;
  }

  public TsFileResource getUnseqResourceByIndex(int curIndex) {
    int actualIndex = unSeqFileOrderIndex[curIndex];
    if (actualIndex < unseqResources.size()) {
      return unseqResources.get(actualIndex);
    }
    return null;
  }

  public int getSeqResourcesSize() {
    return seqResources.size();
  }

  public int getUnseqResourcesSize() {
    return unseqResources.size();
  }

  public void fillOrderIndexes(IDeviceID deviceId, boolean ascending) {
    TreeMap<Long, List<Integer>> orderTimeToIndexMap =
        ascending ? new TreeMap<>() : new TreeMap<>(descendingComparator);
    int index = 0;
    for (TsFileResource resource : unseqResources) {
      orderTimeToIndexMap
          .computeIfAbsent(resource.getOrderTime(deviceId, ascending), key -> new ArrayList<>())
          .add(index++);
    }

    index = 0;
    int[] unSeqFileOrderIndexArray = new int[unseqResources.size()];
    for (List<Integer> orderIndexes : orderTimeToIndexMap.values()) {
      for (Integer orderIndex : orderIndexes) {
        unSeqFileOrderIndexArray[index++] = orderIndex;
      }
    }
    this.unSeqFileOrderIndex = unSeqFileOrderIndexArray;
  }

  public boolean isSingleDevice() {
    return isSingleDevice;
  }

  public void setSingleDevice(boolean singleDevice) {
    isSingleDevice = singleDevice;
  }
}<|MERGE_RESOLUTION|>--- conflicted
+++ resolved
@@ -86,16 +86,6 @@
     return unseqResources;
   }
 
-<<<<<<< HEAD
-=======
-  public long getDataTTL() {
-    return dataTTL;
-  }
-
-  public void setDataTTL(long dataTTL) {
-    this.dataTTL = dataTTL;
-  }
-
   public boolean hasNextSeqResource(int curIndex, boolean ascending, IDeviceID deviceID) {
     boolean res = ascending ? curIndex < seqResources.size() : curIndex >= 0;
     if (res && curIndex != this.curSeqIndex) {
@@ -130,7 +120,6 @@
     return this.curSeqOrderTime;
   }
 
->>>>>>> 08b3772a
   public TsFileResource getSeqResourceByIndex(int curIndex) {
     if (curIndex < seqResources.size()) {
       return seqResources.get(curIndex);
