/*
 * Licensed to the Apache Software Foundation (ASF) under one
 * or more contributor license agreements.  See the NOTICE file
 * distributed with this work for additional information
 * regarding copyright ownership.  The ASF licenses this file
 * to you under the Apache License, Version 2.0 (the
 * "License"); you may not use this file except in compliance
 * with the License.  You may obtain a copy of the License at
 *
 *     http://www.apache.org/licenses/LICENSE-2.0
 *
 * Unless required by applicable law or agreed to in writing,
 * software distributed under the License is distributed on an
 * "AS IS" BASIS, WITHOUT WARRANTIES OR CONDITIONS OF ANY
 * KIND, either express or implied.  See the License for the
 * specific language governing permissions and limitations
 * under the License.
 */

package org.apache.iotdb.db.queryengine.plan.planner.distribution;

import org.apache.iotdb.common.rpc.thrift.TRegionReplicaSet;
import org.apache.iotdb.commons.exception.IllegalPathException;
import org.apache.iotdb.commons.path.PartialPath;
import org.apache.iotdb.commons.path.PathPatternTree;
import org.apache.iotdb.commons.schema.SchemaConstant;
import org.apache.iotdb.db.queryengine.common.MPPQueryContext;
import org.apache.iotdb.db.queryengine.plan.analyze.Analysis;
import org.apache.iotdb.db.queryengine.plan.expression.Expression;
import org.apache.iotdb.db.queryengine.plan.planner.LogicalPlanBuilder;
import org.apache.iotdb.db.queryengine.plan.planner.plan.node.PlanNode;
import org.apache.iotdb.db.queryengine.plan.planner.plan.node.PlanNodeId;
import org.apache.iotdb.db.queryengine.plan.planner.plan.node.SimplePlanNodeRewriter;
import org.apache.iotdb.db.queryengine.plan.planner.plan.node.metedata.read.CountSchemaMergeNode;
import org.apache.iotdb.db.queryengine.plan.planner.plan.node.metedata.read.SchemaFetchMergeNode;
import org.apache.iotdb.db.queryengine.plan.planner.plan.node.metedata.read.SchemaFetchScanNode;
import org.apache.iotdb.db.queryengine.plan.planner.plan.node.metedata.read.SchemaQueryMergeNode;
import org.apache.iotdb.db.queryengine.plan.planner.plan.node.metedata.read.SchemaQueryScanNode;
import org.apache.iotdb.db.queryengine.plan.planner.plan.node.process.AggregationNode;
import org.apache.iotdb.db.queryengine.plan.planner.plan.node.process.DeviceViewNode;
import org.apache.iotdb.db.queryengine.plan.planner.plan.node.process.GroupByLevelNode;
import org.apache.iotdb.db.queryengine.plan.planner.plan.node.process.GroupByTagNode;
import org.apache.iotdb.db.queryengine.plan.planner.plan.node.process.HorizontallyConcatNode;
import org.apache.iotdb.db.queryengine.plan.planner.plan.node.process.LimitNode;
import org.apache.iotdb.db.queryengine.plan.planner.plan.node.process.MergeSortNode;
import org.apache.iotdb.db.queryengine.plan.planner.plan.node.process.MultiChildProcessNode;
import org.apache.iotdb.db.queryengine.plan.planner.plan.node.process.SingleDeviceViewNode;
import org.apache.iotdb.db.queryengine.plan.planner.plan.node.process.SlidingWindowAggregationNode;
import org.apache.iotdb.db.queryengine.plan.planner.plan.node.process.SortNode;
import org.apache.iotdb.db.queryengine.plan.planner.plan.node.process.TimeJoinNode;
import org.apache.iotdb.db.queryengine.plan.planner.plan.node.process.last.LastQueryCollectNode;
import org.apache.iotdb.db.queryengine.plan.planner.plan.node.process.last.LastQueryMergeNode;
import org.apache.iotdb.db.queryengine.plan.planner.plan.node.process.last.LastQueryNode;
import org.apache.iotdb.db.queryengine.plan.planner.plan.node.source.AlignedLastQueryScanNode;
import org.apache.iotdb.db.queryengine.plan.planner.plan.node.source.AlignedSeriesAggregationScanNode;
import org.apache.iotdb.db.queryengine.plan.planner.plan.node.source.AlignedSeriesScanNode;
import org.apache.iotdb.db.queryengine.plan.planner.plan.node.source.LastQueryScanNode;
import org.apache.iotdb.db.queryengine.plan.planner.plan.node.source.SeriesAggregationScanNode;
import org.apache.iotdb.db.queryengine.plan.planner.plan.node.source.SeriesAggregationSourceNode;
import org.apache.iotdb.db.queryengine.plan.planner.plan.node.source.SeriesScanNode;
import org.apache.iotdb.db.queryengine.plan.planner.plan.node.source.SeriesSourceNode;
import org.apache.iotdb.db.queryengine.plan.planner.plan.node.source.SourceNode;
import org.apache.iotdb.db.queryengine.plan.planner.plan.parameter.AggregationDescriptor;
import org.apache.iotdb.db.queryengine.plan.planner.plan.parameter.AggregationStep;
import org.apache.iotdb.db.queryengine.plan.planner.plan.parameter.CrossSeriesAggregationDescriptor;
import org.apache.iotdb.db.queryengine.plan.statement.component.Ordering;

import java.util.ArrayList;
import java.util.Collections;
import java.util.Comparator;
import java.util.HashMap;
import java.util.HashSet;
import java.util.List;
import java.util.Map;
import java.util.Set;
import java.util.TreeSet;
import java.util.stream.Collectors;

import static org.apache.iotdb.commons.conf.IoTDBConstant.MULTI_LEVEL_PATH_WILDCARD;

public class SourceRewriter extends SimplePlanNodeRewriter<DistributionPlanContext> {

  private final Analysis analysis;

  public SourceRewriter(Analysis analysis) {
    this.analysis = analysis;
  }

  @Override
  public List<PlanNode> visitMergeSort(MergeSortNode node, DistributionPlanContext context) {
    MergeSortNode newRoot = cloneMergeSortNodeWithoutChild(node, context);
    for (int i = 0; i < node.getChildren().size(); i++) {
      List<PlanNode> rewroteNodes = rewrite(node.getChildren().get(i), context);
      rewroteNodes.forEach(newRoot::addChild);
    }
    return Collections.singletonList(newRoot);
  }

  private MergeSortNode cloneMergeSortNodeWithoutChild(
      MergeSortNode node, DistributionPlanContext context) {
    return new MergeSortNode(
        context.queryContext.getQueryId().genPlanNodeId(),
        node.getMergeOrderParameter(),
        node.getOutputColumnNames());
  }

  @Override
  public List<PlanNode> visitSingleDeviceView(
      SingleDeviceViewNode node, DistributionPlanContext context) {

    // Same process logic as visitDeviceView
    if (analysis.isDeviceViewSpecialProcess()) {
      List<PlanNode> rewroteChildren = rewrite(node.getChild(), context);
      if (rewroteChildren.size() != 1) {
        throw new IllegalStateException("SingleDeviceViewNode have only one child");
      }
      node.setChild(rewroteChildren.get(0));
      return Collections.singletonList(node);
    }

    String device = node.getDevice();
    List<TRegionReplicaSet> regionReplicaSets =
        analysis.getPartitionInfo(device, context.getPartitionTimeFilter());

    List<PlanNode> singleDeviceViewList = new ArrayList<>();
    for (TRegionReplicaSet tRegionReplicaSet : regionReplicaSets) {
      singleDeviceViewList.add(
          buildSingleDeviceViewNodeInRegion(node, tRegionReplicaSet, context.queryContext));
    }

    return singleDeviceViewList;
  }

  private PlanNode buildSingleDeviceViewNodeInRegion(
      PlanNode root, TRegionReplicaSet regionReplicaSet, MPPQueryContext context) {
    List<PlanNode> children =
        root.getChildren().stream()
            .map(child -> buildSingleDeviceViewNodeInRegion(child, regionReplicaSet, context))
            .collect(Collectors.toList());
    PlanNode newRoot = root.cloneWithChildren(children);
    newRoot.setPlanNodeId(context.getQueryId().genPlanNodeId());
    if (newRoot instanceof SourceNode) {
      ((SourceNode) newRoot).setRegionReplicaSet(regionReplicaSet);
    }
    return newRoot;
  }

  @Override
  public List<PlanNode> visitDeviceView(DeviceViewNode node, DistributionPlanContext context) {
    if (node.getDevices().size() != node.getChildren().size()) {
      throw new IllegalArgumentException(
          "size of devices and its children in DeviceViewNode should be same");
    }

    // If the DeviceView is mixed with Function that need to merge data from different Data Region,
    // it should be processed by a special logic.
    // Now the Functions are : all Aggregation Functions and DIFF
    if (analysis.isDeviceViewSpecialProcess()) {
      return processSpecialDeviceView(node, context);
    }

    Set<TRegionReplicaSet> relatedDataRegions = new HashSet<>();

    List<DeviceViewSplit> deviceViewSplits = new ArrayList<>();

    // Step 1: constructs DeviceViewSplit
    Map<String, String> outputDeviceToQueriedDevicesMap =
        analysis.getOutputDeviceToQueriedDevicesMap();
    for (int i = 0; i < node.getDevices().size(); i++) {
      String outputDevice = node.getDevices().get(i);
      PlanNode child = node.getChildren().get(i);
<<<<<<< HEAD
      List<TRegionReplicaSet> regionReplicaSets = new ArrayList<>();
      for (String queriedDevice : outputDeviceToQueriedDevicesMap.get(outputDevice)) {
        regionReplicaSets.addAll(
            analysis.getPartitionInfo(queriedDevice, context.getPartitionTimeFilter()));
      }
=======
      List<TRegionReplicaSet> regionReplicaSets =
          analysis.isAllDevicesInOneTemplate()
              ? new ArrayList<>(
                  analysis.getPartitionInfo(outputDevice, analysis.getGlobalTimeFilter()))
              : new ArrayList<>(
                  analysis.getPartitionInfo(
                      outputDeviceToQueriedDevicesMap.get(outputDevice),
                      analysis.getGlobalTimeFilter()));
>>>>>>> 7640df9a
      deviceViewSplits.add(new DeviceViewSplit(outputDevice, child, regionReplicaSets));
      relatedDataRegions.addAll(regionReplicaSets);
    }

    // Step 2: Iterate all partition and create DeviceViewNode for each region
    List<PlanNode> deviceViewNodeList = new ArrayList<>();
    for (TRegionReplicaSet regionReplicaSet : relatedDataRegions) {
      List<String> devices = new ArrayList<>();
      List<PlanNode> children = new ArrayList<>();
      for (DeviceViewSplit split : deviceViewSplits) {
        if (split.needDistributeTo(regionReplicaSet)) {
          devices.add(split.device);
          children.add(split.buildPlanNodeInRegion(regionReplicaSet, context.queryContext));
        }
      }
      DeviceViewNode regionDeviceViewNode = cloneDeviceViewNodeWithoutChild(node, context);
      for (int i = 0; i < devices.size(); i++) {
        regionDeviceViewNode.addChildDeviceNode(devices.get(i), children.get(i));
      }
      deviceViewNodeList.add(regionDeviceViewNode);
    }

    if (deviceViewNodeList.size() == 1 || analysis.isHasSort() || analysis.isUseTopKNode()) {
      return deviceViewNodeList;
    }

    MergeSortNode mergeSortNode =
        new MergeSortNode(
            context.queryContext.getQueryId().genPlanNodeId(),
            node.getMergeOrderParameter(),
            node.getOutputColumnNames());
    for (PlanNode deviceViewNode : deviceViewNodeList) {
      mergeSortNode.addChild(deviceViewNode);
    }
    return Collections.singletonList(mergeSortNode);
  }

  private List<PlanNode> processSpecialDeviceView(
      DeviceViewNode node, DistributionPlanContext context) {
    DeviceViewNode newRoot = cloneDeviceViewNodeWithoutChild(node, context);
    for (int i = 0; i < node.getDevices().size(); i++) {
      List<PlanNode> rewroteNode = rewrite(node.getChildren().get(i), context);
      for (PlanNode planNode : rewroteNode) {
        newRoot.addChildDeviceNode(node.getDevices().get(i), planNode);
      }
    }
    return Collections.singletonList(newRoot);
  }

  private DeviceViewNode cloneDeviceViewNodeWithoutChild(
      DeviceViewNode node, DistributionPlanContext context) {
    return new DeviceViewNode(
        context.queryContext.getQueryId().genPlanNodeId(),
        node.getMergeOrderParameter(),
        node.getOutputColumnNames(),
        node.getDeviceToMeasurementIndexesMap());
  }

  private static class DeviceViewSplit {
    protected String device;
    protected PlanNode root;
    protected Set<TRegionReplicaSet> dataPartitions;

    protected DeviceViewSplit(
        String device, PlanNode root, List<TRegionReplicaSet> dataPartitions) {
      this.device = device;
      this.root = root;
      this.dataPartitions = new HashSet<>();
      this.dataPartitions.addAll(dataPartitions);
    }

    protected PlanNode buildPlanNodeInRegion(
        TRegionReplicaSet regionReplicaSet, MPPQueryContext context) {
      return buildPlanNodeInRegion(this.root, regionReplicaSet, context);
    }

    protected boolean needDistributeTo(TRegionReplicaSet regionReplicaSet) {
      return this.dataPartitions.contains(regionReplicaSet);
    }

    private PlanNode buildPlanNodeInRegion(
        PlanNode root, TRegionReplicaSet regionReplicaSet, MPPQueryContext context) {
      List<PlanNode> children =
          root.getChildren().stream()
              .map(child -> buildPlanNodeInRegion(child, regionReplicaSet, context))
              .collect(Collectors.toList());
      PlanNode newRoot = root.cloneWithChildren(children);
      newRoot.setPlanNodeId(context.getQueryId().genPlanNodeId());
      if (newRoot instanceof SourceNode) {
        ((SourceNode) newRoot).setRegionReplicaSet(regionReplicaSet);
      }
      return newRoot;
    }
  }

  @Override
  public List<PlanNode> visitSort(SortNode node, DistributionPlanContext context) {

    analysis.setHasSort(true);

    List<PlanNode> children = rewrite(node.getChild(), context);
    if (children.size() == 1) {
      node.setChild(children.get(0));
      return Collections.singletonList(node);
    }

    MergeSortNode mergeSortNode =
        new MergeSortNode(
            context.queryContext.getQueryId().genPlanNodeId(),
            node.getOrderByParameter(),
            node.getOutputColumnNames());

    for (PlanNode child : children) {
      SortNode sortNode = cloneSortNodeWithOutChild(node, context);
      sortNode.setChild(child);
      mergeSortNode.addChild(sortNode);
    }
    return Collections.singletonList(mergeSortNode);
  }

  private SortNode cloneSortNodeWithOutChild(SortNode node, DistributionPlanContext context) {
    return new SortNode(
        context.queryContext.getQueryId().genPlanNodeId(), node.getOrderByParameter());
  }

  @Override
  public List<PlanNode> visitSchemaQueryMerge(
      SchemaQueryMergeNode node, DistributionPlanContext context) {
    SchemaQueryMergeNode root = (SchemaQueryMergeNode) node.clone();
    SchemaQueryScanNode seed = (SchemaQueryScanNode) node.getChildren().get(0);
    List<PartialPath> pathPatternList = seed.getPathPatternList();
    Set<TRegionReplicaSet> regionsOfSystemDatabase = new HashSet<>();
    if (pathPatternList.size() == 1) {
      // the path pattern overlaps with all storageGroup or storageGroup.**
      TreeSet<TRegionReplicaSet> schemaRegions =
          new TreeSet<>(Comparator.comparingInt(region -> region.getRegionId().getId()));
      analysis
          .getSchemaPartitionInfo()
          .getSchemaPartitionMap()
          .forEach(
              (storageGroup, deviceGroup) -> {
                if (storageGroup.equals(SchemaConstant.SYSTEM_DATABASE)) {
                  deviceGroup.forEach(
                      (deviceGroupId, schemaRegionReplicaSet) ->
                          regionsOfSystemDatabase.add(schemaRegionReplicaSet));
                } else {
                  deviceGroup.forEach(
                      (deviceGroupId, schemaRegionReplicaSet) ->
                          schemaRegions.add(schemaRegionReplicaSet));
                }
              });
      schemaRegions.forEach(
          region -> {
            addSchemaSourceNode(
                root,
                seed.getPath(),
                region,
                context.queryContext.getQueryId().genPlanNodeId(),
                seed);
          });
      regionsOfSystemDatabase.forEach(
          region -> {
            addSchemaSourceNode(
                root,
                seed.getPath(),
                region,
                context.queryContext.getQueryId().genPlanNodeId(),
                seed);
          });
    } else {
      // the path pattern may only overlap with part of storageGroup or storageGroup.**, need filter
      PathPatternTree patternTree = new PathPatternTree();
      for (PartialPath pathPattern : pathPatternList) {
        patternTree.appendPathPattern(pathPattern);
      }
      Map<String, Set<TRegionReplicaSet>> storageGroupSchemaRegionMap = new HashMap<>();
      analysis
          .getSchemaPartitionInfo()
          .getSchemaPartitionMap()
          .forEach(
              (storageGroup, deviceGroup) -> {
                if (storageGroup.equals(SchemaConstant.SYSTEM_DATABASE)) {
                  deviceGroup.forEach(
                      (deviceGroupId, schemaRegionReplicaSet) ->
                          regionsOfSystemDatabase.add(schemaRegionReplicaSet));
                } else {
                  deviceGroup.forEach(
                      (deviceGroupId, schemaRegionReplicaSet) ->
                          storageGroupSchemaRegionMap
                              .computeIfAbsent(storageGroup, k -> new HashSet<>())
                              .add(schemaRegionReplicaSet));
                }
              });

      storageGroupSchemaRegionMap.forEach(
          (storageGroup, schemaRegionSet) -> {
            List<PartialPath> filteredPathPatternList =
                filterPathPattern(patternTree, storageGroup);
            schemaRegionSet.forEach(
                region -> {
                  addSchemaSourceNode(
                      root,
                      filteredPathPatternList.size() == 1
                          ? filteredPathPatternList.get(0)
                          : seed.getPath(),
                      region,
                      context.queryContext.getQueryId().genPlanNodeId(),
                      seed);
                });
          });
      if (!regionsOfSystemDatabase.isEmpty()) {
        List<PartialPath> filteredPathPatternList =
            filterPathPattern(patternTree, SchemaConstant.SYSTEM_DATABASE);
        regionsOfSystemDatabase.forEach(
            region -> {
              addSchemaSourceNode(
                  root,
                  filteredPathPatternList.size() == 1
                      ? filteredPathPatternList.get(0)
                      : seed.getPath(),
                  region,
                  context.queryContext.getQueryId().genPlanNodeId(),
                  seed);
            });
      }
    }
    return Collections.singletonList(root);
  }

  private List<PartialPath> filterPathPattern(PathPatternTree patternTree, String database) {
    // extract the patterns overlap with current database
    Set<PartialPath> filteredPathPatternSet = new HashSet<>();
    try {
      PartialPath storageGroupPath = new PartialPath(database);
      filteredPathPatternSet.addAll(patternTree.getOverlappedPathPatterns(storageGroupPath));
      filteredPathPatternSet.addAll(
          patternTree.getOverlappedPathPatterns(
              storageGroupPath.concatNode(MULTI_LEVEL_PATH_WILDCARD)));
    } catch (IllegalPathException ignored) {
      // won't reach here
    }
    return new ArrayList<>(filteredPathPatternSet);
  }

  private void addSchemaSourceNode(
      SchemaQueryMergeNode root,
      PartialPath pathPattern,
      TRegionReplicaSet schemaRegion,
      PlanNodeId planNodeId,
      SchemaQueryScanNode seed) {
    SchemaQueryScanNode schemaQueryScanNode = (SchemaQueryScanNode) seed.clone();
    schemaQueryScanNode.setPlanNodeId(planNodeId);
    schemaQueryScanNode.setRegionReplicaSet(schemaRegion);
    schemaQueryScanNode.setPath(pathPattern);
    root.addChild(schemaQueryScanNode);
  }

  @Override
  public List<PlanNode> visitCountMerge(
      CountSchemaMergeNode node, DistributionPlanContext context) {
    CountSchemaMergeNode root = (CountSchemaMergeNode) node.clone();
    SchemaQueryScanNode seed = (SchemaQueryScanNode) node.getChildren().get(0);
    Set<TRegionReplicaSet> schemaRegions = new HashSet<>();
    analysis
        .getSchemaPartitionInfo()
        .getSchemaPartitionMap()
        .forEach(
            (storageGroup, deviceGroup) -> {
              deviceGroup.forEach(
                  (deviceGroupId, schemaRegionReplicaSet) ->
                      schemaRegions.add(schemaRegionReplicaSet));
            });
    schemaRegions.forEach(
        region -> {
          SchemaQueryScanNode schemaQueryScanNode = (SchemaQueryScanNode) seed.clone();
          schemaQueryScanNode.setPlanNodeId(context.queryContext.getQueryId().genPlanNodeId());
          schemaQueryScanNode.setRegionReplicaSet(region);
          root.addChild(schemaQueryScanNode);
        });
    return Collections.singletonList(root);
  }

  // TODO: (xingtanzjr) a temporary way to resolve the distribution of single SeriesScanNode issue
  @Override
  public List<PlanNode> visitSeriesScan(SeriesScanNode node, DistributionPlanContext context) {
    TimeJoinNode timeJoinNode =
        new TimeJoinNode(context.queryContext.getQueryId().genPlanNodeId(), node.getScanOrder());
    return processRawSeriesScan(node, context, timeJoinNode);
  }

  @Override
  public List<PlanNode> visitAlignedSeriesScan(
      AlignedSeriesScanNode node, DistributionPlanContext context) {
    TimeJoinNode timeJoinNode =
        new TimeJoinNode(context.queryContext.getQueryId().genPlanNodeId(), node.getScanOrder());
    return processRawSeriesScan(node, context, timeJoinNode);
  }

  @Override
  public List<PlanNode> visitLastQueryScan(
      LastQueryScanNode node, DistributionPlanContext context) {
    LastQueryNode mergeNode =
        new LastQueryNode(context.queryContext.getQueryId().genPlanNodeId(), null, false);
    return processRawSeriesScan(node, context, mergeNode);
  }

  @Override
  public List<PlanNode> visitAlignedLastQueryScan(
      AlignedLastQueryScanNode node, DistributionPlanContext context) {
    LastQueryNode mergeNode =
        new LastQueryNode(context.queryContext.getQueryId().genPlanNodeId(), null, false);
    return processRawSeriesScan(node, context, mergeNode);
  }

  private List<PlanNode> processRawSeriesScan(
      SeriesSourceNode node, DistributionPlanContext context, MultiChildProcessNode parent) {
    List<PlanNode> sourceNodes = splitSeriesSourceNodeByPartition(node, context);
    if (sourceNodes.size() == 1) {
      return sourceNodes;
    }
    sourceNodes.forEach(parent::addChild);
    return Collections.singletonList(parent);
  }

  private List<PlanNode> splitSeriesSourceNodeByPartition(
      SeriesSourceNode node, DistributionPlanContext context) {
    List<PlanNode> ret = new ArrayList<>();
    List<TRegionReplicaSet> dataDistribution =
        analysis.getPartitionInfo(node.getPartitionPath(), context.getPartitionTimeFilter());
    if (dataDistribution.size() == 1) {
      node.setRegionReplicaSet(dataDistribution.get(0));
      ret.add(node);
      return ret;
    }

    for (TRegionReplicaSet dataRegion : dataDistribution) {
      SeriesSourceNode split = (SeriesSourceNode) node.clone();
      split.setPlanNodeId(context.queryContext.getQueryId().genPlanNodeId());
      split.setRegionReplicaSet(dataRegion);
      ret.add(split);
    }
    return ret;
  }

  @Override
  public List<PlanNode> visitSeriesAggregationScan(
      SeriesAggregationScanNode node, DistributionPlanContext context) {
    return processSeriesAggregationSource(node, context);
  }

  @Override
  public List<PlanNode> visitAlignedSeriesAggregationScan(
      AlignedSeriesAggregationScanNode node, DistributionPlanContext context) {
    return processSeriesAggregationSource(node, context);
  }

  private List<PlanNode> processSeriesAggregationSource(
      SeriesAggregationSourceNode node, DistributionPlanContext context) {
    List<TRegionReplicaSet> dataDistribution =
        analysis.getPartitionInfo(node.getPartitionPath(), context.getPartitionTimeFilter());
    if (dataDistribution.size() == 1) {
      node.setRegionReplicaSet(dataDistribution.get(0));
      return Collections.singletonList(node);
    }
    List<AggregationDescriptor> leafAggDescriptorList = new ArrayList<>();
    node.getAggregationDescriptorList()
        .forEach(
            descriptor -> {
              leafAggDescriptorList.add(
                  new AggregationDescriptor(
                      descriptor.getAggregationFuncName(),
                      AggregationStep.PARTIAL,
                      descriptor.getInputExpressions(),
                      descriptor.getInputAttributes()));
            });
    leafAggDescriptorList.forEach(
        d ->
            LogicalPlanBuilder.updateTypeProviderByPartialAggregation(
                d, context.queryContext.getTypeProvider()));
    List<AggregationDescriptor> rootAggDescriptorList = new ArrayList<>();
    node.getAggregationDescriptorList()
        .forEach(
            descriptor -> {
              rootAggDescriptorList.add(
                  new AggregationDescriptor(
                      descriptor.getAggregationFuncName(),
                      context.isRoot ? AggregationStep.FINAL : AggregationStep.INTERMEDIATE,
                      descriptor.getInputExpressions(),
                      descriptor.getInputAttributes()));
            });

    AggregationNode aggregationNode =
        new AggregationNode(
            context.queryContext.getQueryId().genPlanNodeId(),
            rootAggDescriptorList,
            node.getGroupByTimeParameter(),
            node.getScanOrder());
    for (TRegionReplicaSet dataRegion : dataDistribution) {
      SeriesAggregationSourceNode split = (SeriesAggregationSourceNode) node.clone();
      split.setAggregationDescriptorList(leafAggDescriptorList);
      split.setPlanNodeId(context.queryContext.getQueryId().genPlanNodeId());
      split.setRegionReplicaSet(dataRegion);
      aggregationNode.addChild(split);
    }
    return Collections.singletonList(aggregationNode);
  }

  @Override
  public List<PlanNode> visitSchemaFetchMerge(
      SchemaFetchMergeNode node, DistributionPlanContext context) {
    SchemaFetchMergeNode root = (SchemaFetchMergeNode) node.clone();
    Map<String, Set<TRegionReplicaSet>> storageGroupSchemaRegionMap = new HashMap<>();
    analysis
        .getSchemaPartitionInfo()
        .getSchemaPartitionMap()
        .forEach(
            (storageGroup, deviceGroup) -> {
              storageGroupSchemaRegionMap.put(storageGroup, new HashSet<>());
              deviceGroup.forEach(
                  (deviceGroupId, schemaRegionReplicaSet) ->
                      storageGroupSchemaRegionMap.get(storageGroup).add(schemaRegionReplicaSet));
            });

    for (PlanNode child : node.getChildren()) {
      for (TRegionReplicaSet schemaRegion :
          storageGroupSchemaRegionMap.get(
              ((SchemaFetchScanNode) child).getStorageGroup().getFullPath())) {
        SchemaFetchScanNode schemaFetchScanNode = (SchemaFetchScanNode) child.clone();
        schemaFetchScanNode.setPlanNodeId(context.queryContext.getQueryId().genPlanNodeId());
        schemaFetchScanNode.setRegionReplicaSet(schemaRegion);
        root.addChild(schemaFetchScanNode);
      }
    }
    return Collections.singletonList(root);
  }

  @Override
  public List<PlanNode> visitLastQuery(LastQueryNode node, DistributionPlanContext context) {
    // For last query, we need to keep every FI's root node is LastQueryMergeNode. So we
    // force every region group have a parent node even if there is only 1 child for it.
    context.setForceAddParent();
    PlanNode root = processRawMultiChildNode(node, context, false);
    if (context.queryMultiRegion) {
      PlanNode newRoot = genLastQueryRootNode(node, context);
      // add sort op for each if we add LastQueryMergeNode as root
      if (newRoot instanceof LastQueryMergeNode && !node.needOrderByTimeseries()) {
        addSortForEachLastQueryNode(root, Ordering.ASC);
      }
      root.getChildren().forEach(newRoot::addChild);
      return Collections.singletonList(newRoot);
    } else {
      return Collections.singletonList(root);
    }
  }

  private void addSortForEachLastQueryNode(PlanNode root, Ordering timeseriesOrdering) {
    if (root instanceof LastQueryNode
        && (root.getChildren().get(0) instanceof LastQueryScanNode
            || root.getChildren().get(0) instanceof AlignedLastQueryScanNode)) {
      LastQueryNode lastQueryNode = (LastQueryNode) root;
      lastQueryNode.setTimeseriesOrdering(timeseriesOrdering);
      // sort children node
      lastQueryNode.setChildren(
          lastQueryNode.getChildren().stream()
              .sorted(
                  Comparator.comparing(
                      child -> {
                        String sortKey = "";
                        if (child instanceof LastQueryScanNode) {
                          sortKey = ((LastQueryScanNode) child).getOutputSymbolForSort();
                        } else if (child instanceof AlignedLastQueryScanNode) {
                          sortKey = ((AlignedLastQueryScanNode) child).getOutputSymbolForSort();
                        }
                        return sortKey;
                      }))
              .collect(Collectors.toList()));
      lastQueryNode
          .getChildren()
          .forEach(
              child -> {
                if (child instanceof AlignedLastQueryScanNode) {
                  // sort the measurements of AlignedPath for LastQueryMergeOperator
                  ((AlignedLastQueryScanNode) child)
                      .getSeriesPath()
                      .sortMeasurement(Comparator.naturalOrder());
                }
              });
    } else {
      for (PlanNode child : root.getChildren()) {
        addSortForEachLastQueryNode(child, timeseriesOrdering);
      }
    }
  }

  private PlanNode genLastQueryRootNode(LastQueryNode node, DistributionPlanContext context) {
    PlanNodeId id = context.queryContext.getQueryId().genPlanNodeId();
    // if the series is from multi regions or order by clause only refer to timeseries, use
    // LastQueryMergeNode
    if (context.oneSeriesInMultiRegion || node.needOrderByTimeseries()) {
      return new LastQueryMergeNode(
          id, node.getTimeseriesOrdering(), node.isContainsLastTransformNode());
    }
    return new LastQueryCollectNode(id, node.isContainsLastTransformNode());
  }

  @Override
  public List<PlanNode> visitTimeJoin(TimeJoinNode node, DistributionPlanContext context) {
    // Although some logic is similar between Aggregation and RawDataQuery,
    // we still use separate method to process the distribution planning now
    // to make the planning procedure more clear
    if (containsAggregationSource(node)) {
      return planAggregationWithTimeJoin(node, context);
    }
    return Collections.singletonList(processRawMultiChildNode(node, context, true));
  }

  // Only `visitTimeJoin` and `visitLastQuery` invoke this method
  private PlanNode processRawMultiChildNode(
      MultiChildProcessNode node, DistributionPlanContext context, boolean isTimeJoin) {
    MultiChildProcessNode root = (MultiChildProcessNode) node.clone();
    Map<TRegionReplicaSet, List<SourceNode>> sourceGroup = groupBySourceNodes(node, context);

    // For the source nodes which belong to same data region, add a TimeJoinNode for them
    // and make the new TimeJoinNode as the child of current TimeJoinNode
    // TODO: (xingtanzjr) optimize the procedure here to remove duplicated TimeJoinNode
    boolean addParent = false;
    for (Map.Entry<TRegionReplicaSet, List<SourceNode>> entry : sourceGroup.entrySet()) {
      TRegionReplicaSet region = entry.getKey();
      List<SourceNode> seriesScanNodes = entry.getValue();
      if (seriesScanNodes.size() == 1 && (!context.isForceAddParent() || isTimeJoin)) {
        root.addChild(seriesScanNodes.get(0));
        continue;
      }
      // If size of RegionGroup = 1, we should not create new MultiChildNode as the parent.
      // If size of RegionGroup > 1, we need to consider the value of `forceAddParent`.
      // If `forceAddParent` is true, we should not create new MultiChildNode as the parent, either.
      // At last, we can use the parameter `addParent` to judge whether to create new
      // MultiChildNode.
      boolean appendToRootDirectly =
          sourceGroup.size() == 1 || (!addParent && !context.isForceAddParent());
      if (appendToRootDirectly) {
        // In non-last query, this code can be reached at most once
        // And we set region as MainFragmentLocatedRegion, the others Region should transfer data to
        // this region
        context.queryContext.setMainFragmentLocatedRegion(region);
        seriesScanNodes.forEach(root::addChild);
        addParent = true;
      } else {
        // We clone a TimeJoinNode from root to make the params to be consistent.
        // But we need to assign a new ID to it
        MultiChildProcessNode parentOfGroup = (MultiChildProcessNode) root.clone();
        parentOfGroup.setPlanNodeId(context.queryContext.getQueryId().genPlanNodeId());
        seriesScanNodes.forEach(parentOfGroup::addChild);
        root.addChild(parentOfGroup);
      }
    }

    // Process the other children which are not SeriesSourceNode
    for (PlanNode child : node.getChildren()) {
      if (!(child instanceof SeriesSourceNode)) {
        // In a general logical query plan, the children of TimeJoinNode should only be
        // SeriesScanNode or SeriesAggregateScanNode
        // So this branch should not be touched.
        List<PlanNode> children = visit(child, context);
        children.forEach(root::addChild);
      }
    }
    return root;
  }

  private Map<TRegionReplicaSet, List<SourceNode>> groupBySourceNodes(
      MultiChildProcessNode node, DistributionPlanContext context) {
    // Step 1: Get all source nodes. For the node which is not source, add it as the child of
    // current TimeJoinNode
    List<SourceNode> sources = new ArrayList<>();
    for (PlanNode child : node.getChildren()) {
      if (child instanceof SeriesSourceNode) {
        // If the child is SeriesScanNode, we need to check whether this node should be seperated
        // into several splits.
        SeriesSourceNode sourceNode = (SeriesSourceNode) child;
        List<TRegionReplicaSet> dataDistribution =
            analysis.getPartitionInfo(
                sourceNode.getPartitionPath(), context.getPartitionTimeFilter());
        if (dataDistribution.size() > 1) {
          // If there is some series which is distributed in multi DataRegions
          context.setOneSeriesInMultiRegion(true);
        }
        // If the size of dataDistribution is N, this SeriesScanNode should be seperated into N
        // SeriesScanNode.
        for (TRegionReplicaSet dataRegion : dataDistribution) {
          SeriesSourceNode split = (SeriesSourceNode) sourceNode.clone();
          split.setPlanNodeId(context.queryContext.getQueryId().genPlanNodeId());
          split.setRegionReplicaSet(dataRegion);
          sources.add(split);
        }
      }
    }

    // Step 2: For the source nodes, group them by the DataRegion.
    Map<TRegionReplicaSet, List<SourceNode>> sourceGroup =
        sources.stream().collect(Collectors.groupingBy(SourceNode::getRegionReplicaSet));
    if (sourceGroup.size() > 1) {
      context.setQueryMultiRegion(true);
    }

    return sourceGroup;
  }

  private boolean containsAggregationSource(TimeJoinNode node) {
    for (PlanNode child : node.getChildren()) {
      if (child instanceof SeriesAggregationScanNode
          || child instanceof AlignedSeriesAggregationScanNode) {
        return true;
      }
    }
    return false;
  }

  // This method is only used to process the PlanNodeTree whose root is SlidingWindowAggregationNode
  @Override
  public List<PlanNode> visitSlidingWindowAggregation(
      SlidingWindowAggregationNode node, DistributionPlanContext context) {
    DistributionPlanContext childContext = context.copy().setRoot(false);
    List<PlanNode> children = visit(node.getChild(), childContext);
    PlanNode newRoot = node.clone();
    children.forEach(newRoot::addChild);
    return Collections.singletonList(newRoot);
  }

  private List<PlanNode> planAggregationWithTimeJoin(
      TimeJoinNode root, DistributionPlanContext context) {
    Map<TRegionReplicaSet, List<SeriesAggregationSourceNode>> sourceGroup;

    // construct newRoot
    MultiChildProcessNode newRoot;
    if (context.isRoot) {
      // This node is the root of PlanTree,
      // if the aggregated series have only one region,
      // upstream will give the final aggregate result,
      // the step of this series' aggregator will be `STATIC`
      List<SeriesAggregationSourceNode> sources = new ArrayList<>();
      Map<PartialPath, Integer> regionCountPerSeries = new HashMap<>();
      boolean[] eachSeriesOneRegion = {true};
      sourceGroup =
          splitAggregationSourceByPartition(
              root, context, sources, eachSeriesOneRegion, regionCountPerSeries);

      if (eachSeriesOneRegion[0]) {
        newRoot = new HorizontallyConcatNode(context.queryContext.getQueryId().genPlanNodeId());
      } else {
        List<AggregationDescriptor> rootAggDescriptorList = new ArrayList<>();
        for (PlanNode child : root.getChildren()) {
          SeriesAggregationSourceNode handle = (SeriesAggregationSourceNode) child;
          handle
              .getAggregationDescriptorList()
              .forEach(
                  descriptor ->
                      rootAggDescriptorList.add(
                          new AggregationDescriptor(
                              descriptor.getAggregationFuncName(),
                              regionCountPerSeries.get(handle.getPartitionPath()) == 1
                                  ? AggregationStep.STATIC
                                  : AggregationStep.FINAL,
                              descriptor.getInputExpressions(),
                              descriptor.getInputAttributes())));
        }
        SeriesAggregationSourceNode seed = (SeriesAggregationSourceNode) root.getChildren().get(0);
        newRoot =
            new AggregationNode(
                context.queryContext.getQueryId().genPlanNodeId(),
                rootAggDescriptorList,
                seed.getGroupByTimeParameter(),
                seed.getScanOrder());
      }
    } else {
      // If this node is not the root node of PlanTree,
      // it declares that there have something to do at downstream,
      // the step of this AggregationNode should be `INTERMEDIATE`
      sourceGroup = splitAggregationSourceByPartition(root, context);
      List<AggregationDescriptor> rootAggDescriptorList = new ArrayList<>();
      for (PlanNode child : root.getChildren()) {
        SeriesAggregationSourceNode handle = (SeriesAggregationSourceNode) child;
        handle
            .getAggregationDescriptorList()
            .forEach(
                descriptor ->
                    rootAggDescriptorList.add(
                        new AggregationDescriptor(
                            descriptor.getAggregationFuncName(),
                            AggregationStep.INTERMEDIATE,
                            descriptor.getInputExpressions(),
                            descriptor.getInputAttributes())));
      }
      SeriesAggregationSourceNode seed = (SeriesAggregationSourceNode) root.getChildren().get(0);
      newRoot =
          new AggregationNode(
              context.queryContext.getQueryId().genPlanNodeId(),
              rootAggDescriptorList,
              seed.getGroupByTimeParameter(),
              seed.getScanOrder());
    }

    boolean[] addParent = {false};
    sourceGroup.forEach(
        (dataRegion, sourceNodes) -> {
          if (sourceNodes.size() == 1) {
            newRoot.addChild(sourceNodes.get(0));
          } else {
            if (!addParent[0]) {
              sourceNodes.forEach(newRoot::addChild);
              addParent[0] = true;
            } else {
              HorizontallyConcatNode parentOfGroup =
                  new HorizontallyConcatNode(context.queryContext.getQueryId().genPlanNodeId());
              sourceNodes.forEach(parentOfGroup::addChild);
              newRoot.addChild(parentOfGroup);
            }
          }
        });

    return Collections.singletonList(newRoot);
  }

  @Override
  public List<PlanNode> visitGroupByLevel(GroupByLevelNode root, DistributionPlanContext context) {
    if (shouldUseNaiveAggregation(root)) {
      return defaultRewrite(root, context);
    }
    // Firstly, we build the tree structure for GroupByLevelNode
    Map<TRegionReplicaSet, List<SeriesAggregationSourceNode>> sourceGroup =
        splitAggregationSourceByPartition(root, context);

    boolean containsSlidingWindow =
        root.getChildren().size() == 1
            && root.getChildren().get(0) instanceof SlidingWindowAggregationNode;

    GroupByLevelNode newRoot =
        containsSlidingWindow
            ? groupSourcesForGroupByLevelWithSlidingWindow(
                root,
                (SlidingWindowAggregationNode) root.getChildren().get(0),
                sourceGroup,
                context)
            : groupSourcesForGroupByLevel(root, sourceGroup, context);

    // Then, we calculate the attributes for GroupByLevelNode in each level
    Map<String, Expression> columnNameToExpression = new HashMap<>();
    for (CrossSeriesAggregationDescriptor originalDescriptor :
        newRoot.getGroupByLevelDescriptors()) {
      for (Expression exp : originalDescriptor.getInputExpressions()) {
        columnNameToExpression.put(exp.getExpressionString(), exp);
      }
      columnNameToExpression.put(
          originalDescriptor.getOutputExpression().getExpressionString(),
          originalDescriptor.getOutputExpression());
    }

    context.setColumnNameToExpression(columnNameToExpression);
    calculateGroupByLevelNodeAttributes(newRoot, 0, context);
    return Collections.singletonList(newRoot);
  }

  @Override
  public List<PlanNode> visitGroupByTag(GroupByTagNode root, DistributionPlanContext context) {
    Map<TRegionReplicaSet, List<SeriesAggregationSourceNode>> sourceGroup =
        splitAggregationSourceByPartition(root, context);

    boolean containsSlidingWindow =
        root.getChildren().size() == 1
            && root.getChildren().get(0) instanceof SlidingWindowAggregationNode;

    // TODO: use 2 phase aggregation to optimize the query
    return Collections.singletonList(
        containsSlidingWindow
            ? groupSourcesForGroupByTagWithSlidingWindow(
                root,
                (SlidingWindowAggregationNode) root.getChildren().get(0),
                sourceGroup,
                context)
            : groupSourcesForGroupByTag(root, sourceGroup, context));
  }

  @Override
  public List<PlanNode> visitLimit(LimitNode node, DistributionPlanContext context) {
    List<PlanNode> result = new ArrayList<>();
    for (PlanNode planNode : rewrite(node.getChild(), context)) {
      LimitNode newNode =
          new LimitNode(
              context.queryContext.getQueryId().genPlanNodeId(), planNode, node.getLimit());
      result.add(newNode);
    }
    return result;
  }

  // If the Aggregation Query contains value filter, we need to use the naive query plan
  // for it. That is, do the raw data query and then do the aggregation operation.
  // Currently, the method to judge whether the query should use naive query plan is whether
  // AggregationNode is contained in the PlanNode tree of logical plan.
  private boolean shouldUseNaiveAggregation(PlanNode root) {
    if (root instanceof AggregationNode) {
      return true;
    }
    for (PlanNode child : root.getChildren()) {
      if (shouldUseNaiveAggregation(child)) {
        return true;
      }
    }
    return false;
  }

  private GroupByLevelNode groupSourcesForGroupByLevelWithSlidingWindow(
      GroupByLevelNode root,
      SlidingWindowAggregationNode slidingWindowNode,
      Map<TRegionReplicaSet, List<SeriesAggregationSourceNode>> sourceGroup,
      DistributionPlanContext context) {
    GroupByLevelNode newRoot = (GroupByLevelNode) root.clone();
    List<SlidingWindowAggregationNode> groups = new ArrayList<>();
    sourceGroup.forEach(
        (dataRegion, sourceNodes) -> {
          SlidingWindowAggregationNode parentOfGroup =
              (SlidingWindowAggregationNode) slidingWindowNode.clone();
          parentOfGroup.setPlanNodeId(context.queryContext.getQueryId().genPlanNodeId());
          if (sourceNodes.size() == 1) {
            parentOfGroup.addChild(sourceNodes.get(0));
          } else {
            HorizontallyConcatNode verticallyConcatNode =
                new HorizontallyConcatNode(context.queryContext.getQueryId().genPlanNodeId());
            sourceNodes.forEach(verticallyConcatNode::addChild);
            parentOfGroup.addChild(verticallyConcatNode);
          }
          groups.add(parentOfGroup);
        });
    for (int i = 0; i < groups.size(); i++) {
      if (i == 0) {
        newRoot.addChild(groups.get(i));
        continue;
      }
      GroupByLevelNode parent = (GroupByLevelNode) root.clone();
      parent.setPlanNodeId(context.queryContext.getQueryId().genPlanNodeId());
      parent.addChild(groups.get(i));
      newRoot.addChild(parent);
    }
    return newRoot;
  }

  private GroupByLevelNode groupSourcesForGroupByLevel(
      GroupByLevelNode root,
      Map<TRegionReplicaSet, List<SeriesAggregationSourceNode>> sourceGroup,
      DistributionPlanContext context) {
    GroupByLevelNode newRoot = (GroupByLevelNode) root.clone();
    final boolean[] addParent = {false};
    sourceGroup.forEach(
        (dataRegion, sourceNodes) -> {
          if (sourceNodes.size() == 1) {
            newRoot.addChild(sourceNodes.get(0));
          } else {
            if (!addParent[0]) {
              sourceNodes.forEach(newRoot::addChild);
              addParent[0] = true;
            } else {
              GroupByLevelNode parentOfGroup = (GroupByLevelNode) root.clone();
              parentOfGroup.setPlanNodeId(context.queryContext.getQueryId().genPlanNodeId());
              sourceNodes.forEach(parentOfGroup::addChild);
              newRoot.addChild(parentOfGroup);
            }
          }
        });
    return newRoot;
  }

  // TODO: (xingtanzjr) consider to implement the descriptor construction in every class
  private void calculateGroupByLevelNodeAttributes(
      PlanNode node, int level, DistributionPlanContext context) {
    if (node == null) {
      return;
    }
    node.getChildren()
        .forEach(child -> calculateGroupByLevelNodeAttributes(child, level + 1, context));

    // Construct all outputColumns from children. Using Set here to avoid duplication
    Set<String> childrenOutputColumns = new HashSet<>();
    node.getChildren().forEach(child -> childrenOutputColumns.addAll(child.getOutputColumnNames()));

    if (node instanceof SlidingWindowAggregationNode) {
      SlidingWindowAggregationNode handle = (SlidingWindowAggregationNode) node;
      List<AggregationDescriptor> descriptorList = new ArrayList<>();
      for (AggregationDescriptor originalDescriptor : handle.getAggregationDescriptorList()) {
        boolean keep = false;
        for (String childColumn : childrenOutputColumns) {
          for (Expression exp : originalDescriptor.getInputExpressions()) {
            if (isAggColumnMatchExpression(childColumn, exp)) {
              keep = true;
            }
          }
        }
        if (keep) {
          descriptorList.add(originalDescriptor);
          LogicalPlanBuilder.updateTypeProviderByPartialAggregation(
              originalDescriptor, context.queryContext.getTypeProvider());
        }
      }
      handle.setAggregationDescriptorList(descriptorList);
    }

    if (node instanceof GroupByLevelNode) {
      GroupByLevelNode handle = (GroupByLevelNode) node;
      // Check every OutputColumn of GroupByLevelNode and set the Expression of corresponding
      // AggregationDescriptor
      List<CrossSeriesAggregationDescriptor> descriptorList = new ArrayList<>();
      Map<String, Expression> columnNameToExpression = context.getColumnNameToExpression();
      Set<Expression> childrenExpressionSet = new HashSet<>();
      for (String childColumn : childrenOutputColumns) {
        Expression childExpression =
            columnNameToExpression.get(
                childColumn.substring(childColumn.indexOf("(") + 1, childColumn.lastIndexOf(")")));
        childrenExpressionSet.add(childExpression);
      }

      for (CrossSeriesAggregationDescriptor originalDescriptor :
          handle.getGroupByLevelDescriptors()) {
        Set<Expression> descriptorExpressions = new HashSet<>();

        if (childrenExpressionSet.contains(originalDescriptor.getOutputExpression())) {
          descriptorExpressions.add(originalDescriptor.getOutputExpression());
        }

        for (Expression exp : originalDescriptor.getInputExpressions()) {
          if (childrenExpressionSet.contains(exp)) {
            descriptorExpressions.add(exp);
          }
        }

        if (descriptorExpressions.isEmpty()) {
          continue;
        }
        CrossSeriesAggregationDescriptor descriptor = originalDescriptor.deepClone();
        descriptor.setStep(level == 0 ? AggregationStep.FINAL : AggregationStep.INTERMEDIATE);
        descriptor.setInputExpressions(new ArrayList<>(descriptorExpressions));
        descriptorList.add(descriptor);
        LogicalPlanBuilder.updateTypeProviderByPartialAggregation(
            descriptor, context.queryContext.getTypeProvider());
      }
      handle.setGroupByLevelDescriptors(descriptorList);
    }
  }

  private GroupByTagNode groupSourcesForGroupByTagWithSlidingWindow(
      GroupByTagNode root,
      SlidingWindowAggregationNode slidingWindowNode,
      Map<TRegionReplicaSet, List<SeriesAggregationSourceNode>> sourceGroup,
      DistributionPlanContext context) {
    GroupByTagNode newRoot = (GroupByTagNode) root.clone();
    sourceGroup.forEach(
        (dataRegion, sourceNodes) -> {
          SlidingWindowAggregationNode parentOfGroup =
              (SlidingWindowAggregationNode) slidingWindowNode.clone();
          parentOfGroup.setPlanNodeId(context.queryContext.getQueryId().genPlanNodeId());
          List<AggregationDescriptor> childDescriptors = new ArrayList<>();
          sourceNodes.forEach(
              n ->
                  n.getAggregationDescriptorList()
                      .forEach(
                          v ->
                              childDescriptors.add(
                                  new AggregationDescriptor(
                                      v.getAggregationFuncName(),
                                      AggregationStep.INTERMEDIATE,
                                      v.getInputExpressions(),
                                      v.getInputAttributes()))));
          parentOfGroup.setAggregationDescriptorList(childDescriptors);
          if (sourceNodes.size() == 1) {
            parentOfGroup.addChild(sourceNodes.get(0));
          } else {
            HorizontallyConcatNode verticallyConcatNode =
                new HorizontallyConcatNode(context.queryContext.getQueryId().genPlanNodeId());
            sourceNodes.forEach(verticallyConcatNode::addChild);
            parentOfGroup.addChild(verticallyConcatNode);
          }
          newRoot.addChild(parentOfGroup);
        });
    return newRoot;
  }

  private GroupByTagNode groupSourcesForGroupByTag(
      GroupByTagNode root,
      Map<TRegionReplicaSet, List<SeriesAggregationSourceNode>> sourceGroup,
      DistributionPlanContext context) {
    GroupByTagNode newRoot = (GroupByTagNode) root.clone();
    final boolean[] addParent = {false};
    sourceGroup.forEach(
        (dataRegion, sourceNodes) -> {
          if (sourceNodes.size() == 1) {
            newRoot.addChild(sourceNodes.get(0));
          } else {
            if (!addParent[0]) {
              sourceNodes.forEach(newRoot::addChild);
              addParent[0] = true;
            } else {
              HorizontallyConcatNode horizontallyConcatNode =
                  new HorizontallyConcatNode(context.queryContext.getQueryId().genPlanNodeId());
              sourceNodes.forEach(horizontallyConcatNode::addChild);
              newRoot.addChild(horizontallyConcatNode);
            }
          }
        });
    return newRoot;
  }

  // TODO: (xingtanzjr) need to confirm the logic when processing UDF
  private boolean isAggColumnMatchExpression(String columnName, Expression expression) {
    if (columnName == null) {
      return false;
    }
    return columnName.contains(expression.getExpressionString());
  }

  /**
   * This method is used for rewriting second step AggregationNode like GroupByLevelNode,
   * GroupByTagNode and SlidingWindowAggregationNode, so the first step AggregationNode's step will
   * be {@link AggregationStep#PARTIAL}
   */
  private Map<TRegionReplicaSet, List<SeriesAggregationSourceNode>>
      splitAggregationSourceByPartition(PlanNode root, DistributionPlanContext context) {
    // Step 0: get all SeriesAggregationSourceNode in PlanNodeTree
    List<SeriesAggregationSourceNode> rawSources = AggregationNode.findAggregationSourceNode(root);

    // Step 1: construct SeriesAggregationSourceNode for each data region of one Path
    List<SeriesAggregationSourceNode> sources = new ArrayList<>();
    for (SeriesAggregationSourceNode child : rawSources) {
      constructAggregationSourceNodeForPerRegion(context, sources, child);
    }

    // Step 2: change step to PARTIAL for each SeriesAggregationSourceNode and update TypeProvider
    for (SeriesAggregationSourceNode source : sources) {
      source
          .getAggregationDescriptorList()
          .forEach(
              d -> {
                d.setStep(AggregationStep.PARTIAL);
                LogicalPlanBuilder.updateTypeProviderByPartialAggregation(
                    d, context.queryContext.getTypeProvider());
              });
    }

    // Step 3: group all SeriesAggregationSourceNode by each region
    return sources.stream().collect(Collectors.groupingBy(SourceNode::getRegionReplicaSet));
  }

  private Map<TRegionReplicaSet, List<SeriesAggregationSourceNode>>
      splitAggregationSourceByPartition(
          PlanNode root,
          DistributionPlanContext context,
          List<SeriesAggregationSourceNode> sources,
          boolean[] eachSeriesOneRegion,
          Map<PartialPath, Integer> regionCountPerSeries) {
    // Step 0: get all SeriesAggregationSourceNode in PlanNodeTree
    List<SeriesAggregationSourceNode> rawSources = AggregationNode.findAggregationSourceNode(root);

    // Step 1: construct SeriesAggregationSourceNode for each data region of one Path
    for (SeriesAggregationSourceNode child : rawSources) {
      regionCountPerSeries.put(
          child.getPartitionPath(),
          constructAggregationSourceNodeForPerRegion(context, sources, child));
    }

    // Step 2: change step to SINGLE or PARTIAL for each SeriesAggregationSourceNode and update
    // TypeProvider
    for (SeriesAggregationSourceNode source : sources) {
      boolean isSingle = regionCountPerSeries.get(source.getPartitionPath()) == 1;
      source
          .getAggregationDescriptorList()
          .forEach(
              d -> {
                if (isSingle) {
                  d.setStep(AggregationStep.SINGLE);
                } else {
                  eachSeriesOneRegion[0] = false;
                  d.setStep(AggregationStep.PARTIAL);
                  LogicalPlanBuilder.updateTypeProviderByPartialAggregation(
                      d, context.queryContext.getTypeProvider());
                }
              });
    }

    // Step 3: group all SeriesAggregationSourceNode by each region
    return sources.stream().collect(Collectors.groupingBy(SourceNode::getRegionReplicaSet));
  }

  private int constructAggregationSourceNodeForPerRegion(
      DistributionPlanContext context,
      List<SeriesAggregationSourceNode> sources,
      SeriesAggregationSourceNode child) {
    List<TRegionReplicaSet> dataDistribution =
        analysis.getPartitionInfo(child.getPartitionPath(), context.getPartitionTimeFilter());
    for (TRegionReplicaSet dataRegion : dataDistribution) {
      SeriesAggregationSourceNode split = (SeriesAggregationSourceNode) child.clone();
      split.setPlanNodeId(context.queryContext.getQueryId().genPlanNodeId());
      split.setRegionReplicaSet(dataRegion);
      // Let each split reference different object of AggregationDescriptorList
      split.setAggregationDescriptorList(
          child.getAggregationDescriptorList().stream()
              .map(AggregationDescriptor::deepClone)
              .collect(Collectors.toList()));
      sources.add(split);
    }
    return dataDistribution.size();
  }

  public List<PlanNode> visit(PlanNode node, DistributionPlanContext context) {
    return node.accept(this, context);
  }
}<|MERGE_RESOLUTION|>--- conflicted
+++ resolved
@@ -169,22 +169,14 @@
     for (int i = 0; i < node.getDevices().size(); i++) {
       String outputDevice = node.getDevices().get(i);
       PlanNode child = node.getChildren().get(i);
-<<<<<<< HEAD
-      List<TRegionReplicaSet> regionReplicaSets = new ArrayList<>();
-      for (String queriedDevice : outputDeviceToQueriedDevicesMap.get(outputDevice)) {
-        regionReplicaSets.addAll(
-            analysis.getPartitionInfo(queriedDevice, context.getPartitionTimeFilter()));
-      }
-=======
       List<TRegionReplicaSet> regionReplicaSets =
           analysis.isAllDevicesInOneTemplate()
               ? new ArrayList<>(
-                  analysis.getPartitionInfo(outputDevice, analysis.getGlobalTimeFilter()))
+                  analysis.getPartitionInfo(outputDevice, context.getPartitionTimeFilter()))
               : new ArrayList<>(
                   analysis.getPartitionInfo(
                       outputDeviceToQueriedDevicesMap.get(outputDevice),
-                      analysis.getGlobalTimeFilter()));
->>>>>>> 7640df9a
+                          context.getPartitionTimeFilter()));
       deviceViewSplits.add(new DeviceViewSplit(outputDevice, child, regionReplicaSets));
       relatedDataRegions.addAll(regionReplicaSets);
     }
