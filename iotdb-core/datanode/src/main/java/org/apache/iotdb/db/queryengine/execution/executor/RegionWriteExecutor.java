--- conflicted
+++ resolved
@@ -529,22 +529,11 @@
         final Map<PartialPath, MeasurementGroup> measurementGroupMap,
         final CreateMultiTimeSeriesNode node,
         final WritePlanNodeExecutionContext context,
-<<<<<<< HEAD
-        final List<TSStatus> failingStatus,
-        final boolean receivedFromPipe) {
-      if (!measurementGroupMap.isEmpty()) {
-        // try registering the rest timeseries
-        final RegionExecutionResult executionResult =
-            receivedFromPipe
-                ? super.visitPipeEnrichedWritePlanNode(new PipeEnrichedWritePlanNode(node), context)
-                : super.visitCreateMultiTimeSeries(node, context);
-=======
         final List<TSStatus> failingStatus) {
       if (!measurementGroupMap.isEmpty()) {
         // try registering the rest timeseries
         final RegionExecutionResult executionResult =
             super.visitCreateMultiTimeSeries(node, context);
->>>>>>> 133a9cb9
         if (failingStatus.isEmpty()) {
           return executionResult;
         }
@@ -943,11 +932,7 @@
         final CreateLogicalViewNode node,
         final WritePlanNodeExecutionContext context,
         final boolean receivedFromPipe) {
-<<<<<<< HEAD
       final ISchemaRegion schemaRegion =
-=======
-      ISchemaRegion schemaRegion =
->>>>>>> 133a9cb9
           schemaEngine.getSchemaRegion((SchemaRegionId) context.getRegionId());
       if (CONFIG.getSchemaRegionConsensusProtocolClass().equals(ConsensusFactory.RATIS_CONSENSUS)) {
         context.getRegionWriteValidationRWLock().writeLock().lock();
