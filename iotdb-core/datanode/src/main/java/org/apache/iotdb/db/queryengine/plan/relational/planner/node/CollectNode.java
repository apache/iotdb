--- conflicted
+++ resolved
@@ -7,11 +7,7 @@
  * "License"); you may not use this file except in compliance
  * with the License.  You may obtain a copy of the License at
  *
-<<<<<<< HEAD
- *      http://www.apache.org/licenses/LICENSE-2.0
-=======
  *     http://www.apache.org/licenses/LICENSE-2.0
->>>>>>> b17c09c2
  *
  * Unless required by applicable law or agreed to in writing,
  * software distributed under the License is distributed on an
