/*
 * Licensed to the Apache Software Foundation (ASF) under one
 * or more contributor license agreements.  See the NOTICE file
 * distributed with this work for additional information
 * regarding copyright ownership.  The ASF licenses this file
 * to you under the Apache License, Version 2.0 (the
 * "License"); you may not use this file except in compliance
 * with the License.  You may obtain a copy of the License at
 *
 *     http://www.apache.org/licenses/LICENSE-2.0
 *
 * Unless required by applicable law or agreed to in writing,
 * software distributed under the License is distributed on an
 * "AS IS" BASIS, WITHOUT WARRANTIES OR CONDITIONS OF ANY
 * KIND, either express or implied.  See the License for the
 * specific language governing permissions and limitations
 * under the License.
 */

package org.apache.iotdb.db.queryengine.plan.relational.planner.node;

import org.apache.iotdb.db.queryengine.plan.planner.plan.node.PlanNode;
import org.apache.iotdb.db.queryengine.plan.planner.plan.node.PlanNodeId;
import org.apache.iotdb.db.queryengine.plan.planner.plan.node.PlanNodeType;
import org.apache.iotdb.db.queryengine.plan.planner.plan.node.PlanVisitor;
import org.apache.iotdb.db.queryengine.plan.planner.plan.node.process.MultiChildProcessNode;
import org.apache.iotdb.db.queryengine.plan.relational.planner.Symbol;

import com.google.common.base.Objects;

import java.io.DataOutputStream;
import java.io.IOException;
import java.nio.ByteBuffer;
import java.util.List;

<<<<<<< HEAD
import static com.google.common.base.Preconditions.checkArgument;

/** CollectNode output the content of children. */
=======
/**
 * CollectNode output the content of children. Normally it will output the child one by one, but in
 * some cases, while some children are blocked, it may output the content of other children.
 */
>>>>>>> ce6c81af
public class CollectNode extends MultiChildProcessNode {

  public CollectNode(PlanNodeId id) {
    super(id);
  }

  public CollectNode(PlanNodeId id, List<PlanNode> children) {
    super(id, children);
  }

  @Override
  public <R, C> R accept(PlanVisitor<R, C> visitor, C context) {
    return visitor.visitCollect(this, context);
  }

  @Override
  public PlanNode clone() {
    return new CollectNode(id);
  }

  @Override
  public List<Symbol> getOutputSymbols() {
    return children.get(0).getOutputSymbols();
  }

  @Override
  public List<String> getOutputColumnNames() {
    throw new UnsupportedOperationException();
  }

  @Override
  public PlanNode replaceChildren(List<PlanNode> newChildren) {
    checkArgument(children.size() == newChildren.size(), "wrong number of new children");
    return new CollectNode(id, newChildren);
  }

  @Override
  protected void serializeAttributes(ByteBuffer byteBuffer) {
    PlanNodeType.TABLE_COLLECT_NODE.serialize(byteBuffer);
  }

  @Override
  protected void serializeAttributes(DataOutputStream stream) throws IOException {
    PlanNodeType.TABLE_COLLECT_NODE.serialize(stream);
  }

  public static CollectNode deserialize(ByteBuffer byteBuffer) {
    PlanNodeId planNodeId = PlanNodeId.deserialize(byteBuffer);
    return new CollectNode(planNodeId);
  }

  @Override
  public boolean equals(Object o) {
    if (this == o) return true;
    if (o == null || getClass() != o.getClass()) return false;
    if (!super.equals(o)) return false;
    return false;
  }

  @Override
  public int hashCode() {
    return Objects.hashCode(super.hashCode());
  }

  @Override
  public String toString() {
    return "CollectNode-" + this.getPlanNodeId();
  }
}<|MERGE_RESOLUTION|>--- conflicted
+++ resolved
@@ -33,16 +33,12 @@
 import java.nio.ByteBuffer;
 import java.util.List;
 
-<<<<<<< HEAD
 import static com.google.common.base.Preconditions.checkArgument;
 
-/** CollectNode output the content of children. */
-=======
 /**
  * CollectNode output the content of children. Normally it will output the child one by one, but in
  * some cases, while some children are blocked, it may output the content of other children.
  */
->>>>>>> ce6c81af
 public class CollectNode extends MultiChildProcessNode {
 
   public CollectNode(PlanNodeId id) {
