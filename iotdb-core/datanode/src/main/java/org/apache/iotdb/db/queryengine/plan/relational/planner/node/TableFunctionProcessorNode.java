/*
 * Licensed to the Apache Software Foundation (ASF) under one
 * or more contributor license agreements.  See the NOTICE file
 * distributed with this work for additional information
 * regarding copyright ownership.  The ASF licenses this file
 * to you under the Apache License, Version 2.0 (the
 * "License"); you may not use this file except in compliance
 * with the License.  You may obtain a copy of the License at
 *
 *     http://www.apache.org/licenses/LICENSE-2.0
 *
 * Unless required by applicable law or agreed to in writing,
 * software distributed under the License is distributed on an
 * "AS IS" BASIS, WITHOUT WARRANTIES OR CONDITIONS OF ANY
 * KIND, either express or implied.  See the License for the
 * specific language governing permissions and limitations
 * under the License.
 */

package org.apache.iotdb.db.queryengine.plan.relational.planner.node;

import org.apache.iotdb.db.queryengine.plan.planner.plan.node.PlanNode;
import org.apache.iotdb.db.queryengine.plan.planner.plan.node.PlanNodeId;
import org.apache.iotdb.db.queryengine.plan.planner.plan.node.PlanNodeType;
import org.apache.iotdb.db.queryengine.plan.planner.plan.node.PlanVisitor;
import org.apache.iotdb.db.queryengine.plan.planner.plan.node.process.SingleChildProcessNode;
import org.apache.iotdb.db.queryengine.plan.relational.planner.DataOrganizationSpecification;
import org.apache.iotdb.db.queryengine.plan.relational.planner.Symbol;
import org.apache.iotdb.udf.api.relational.table.argument.Argument;

import com.google.common.collect.ImmutableList;
import com.google.common.collect.ImmutableMap;
import org.apache.tsfile.utils.ReadWriteIOUtils;

import java.io.DataOutputStream;
import java.io.IOException;
import java.nio.ByteBuffer;
import java.util.ArrayList;
import java.util.HashMap;
import java.util.List;
import java.util.Map;
import java.util.Optional;
import java.util.stream.Collectors;

import static com.google.common.collect.Iterables.getOnlyElement;
import static java.util.Objects.requireNonNull;

public class TableFunctionProcessorNode extends SingleChildProcessNode {

  private final String name;

  // symbols produced by the function
  private final List<Symbol> properOutputs;

  // all source symbols to be produced on output, ordered as table argument specifications
  private final Optional<TableFunctionNode.PassThroughSpecification> passThroughSpecification;

  // symbols required from each source, ordered as table argument specifications
  private final List<Symbol> requiredSymbols;

  // partitioning and ordering combined from sources
  private final Optional<DataOrganizationSpecification> dataOrganizationSpecification;

  private final boolean rowSemantic;

  private final Map<String, Argument> arguments;

  public TableFunctionProcessorNode(
      PlanNodeId id,
      String name,
      List<Symbol> properOutputs,
      Optional<PlanNode> source,
      Optional<TableFunctionNode.PassThroughSpecification> passThroughSpecification,
      List<Symbol> requiredSymbols,
      Optional<DataOrganizationSpecification> dataOrganizationSpecification,
      boolean rowSemantic,
      Map<String, Argument> arguments) {
    super(id, source.orElse(null));
    this.name = requireNonNull(name, "name is null");
    this.properOutputs = ImmutableList.copyOf(properOutputs);
    this.passThroughSpecification = passThroughSpecification;
    this.requiredSymbols = ImmutableList.copyOf(requiredSymbols);
    this.dataOrganizationSpecification =
        requireNonNull(dataOrganizationSpecification, "specification is null");
    this.rowSemantic = rowSemantic;
    this.arguments = ImmutableMap.copyOf(arguments);
  }

  public TableFunctionProcessorNode(
      PlanNodeId id,
      String name,
      List<Symbol> properOutputs,
      Optional<TableFunctionNode.PassThroughSpecification> passThroughSpecification,
      List<Symbol> requiredSymbols,
      Optional<DataOrganizationSpecification> dataOrganizationSpecification,
      boolean rowSemantic,
      Map<String, Argument> arguments) {
    super(id);
    this.name = requireNonNull(name, "name is null");
    this.properOutputs = ImmutableList.copyOf(properOutputs);
    this.passThroughSpecification = passThroughSpecification;
    this.requiredSymbols = ImmutableList.copyOf(requiredSymbols);
    this.dataOrganizationSpecification =
        requireNonNull(dataOrganizationSpecification, "specification is null");
    this.rowSemantic = rowSemantic;
    this.arguments = ImmutableMap.copyOf(arguments);
  }

  public String getName() {
    return name;
  }

  public List<Symbol> getProperOutputs() {
    return properOutputs;
  }

<<<<<<< HEAD
  public boolean isRowSemantic() {
    return rowSemantic;
  }

  public boolean isPruneWhenEmpty() {
    return pruneWhenEmpty;
  }

=======
>>>>>>> 88f48151
  public Optional<TableFunctionNode.PassThroughSpecification> getPassThroughSpecification() {
    return passThroughSpecification;
  }

  public List<Symbol> getRequiredSymbols() {
    return requiredSymbols;
  }

  public Optional<DataOrganizationSpecification> getDataOrganizationSpecification() {
    return dataOrganizationSpecification;
  }

  public Map<String, Argument> getArguments() {
    return arguments;
  }

  @Override
  public PlanNode clone() {
    return new TableFunctionProcessorNode(
        id,
        name,
        properOutputs,
        passThroughSpecification,
        requiredSymbols,
        dataOrganizationSpecification,
        rowSemantic,
        arguments);
  }

  @Override
  public List<Symbol> getOutputSymbols() {
    ImmutableList.Builder<Symbol> symbols = ImmutableList.builder();
    symbols.addAll(properOutputs);
    passThroughSpecification.ifPresent(
        passThroughSpecification1 ->
            passThroughSpecification1.getColumns().stream()
                .map(TableFunctionNode.PassThroughColumn::getSymbol)
                .forEach(symbols::add));
    return symbols.build();
  }

  @Override
  public List<String> getOutputColumnNames() {
    ImmutableList.Builder<String> symbols = ImmutableList.builder();
    symbols.addAll(properOutputs.stream().map(Symbol::getName).collect(Collectors.toList()));
    passThroughSpecification.ifPresent(
        passThroughSpecification1 ->
            passThroughSpecification1.getColumns().stream()
                .map(TableFunctionNode.PassThroughColumn::getSymbol)
                .map(Symbol::getName)
                .forEach(symbols::add));
    return symbols.build();
  }

  @Override
  public <R, C> R accept(PlanVisitor<R, C> visitor, C context) {
    return visitor.visitTableFunctionProcessor(this, context);
  }

  @Override
  protected void serializeAttributes(ByteBuffer byteBuffer) {
    PlanNodeType.TABLE_FUNCTION_PROCESSOR_NODE.serialize(byteBuffer);
    ReadWriteIOUtils.write(name, byteBuffer);
    ReadWriteIOUtils.write(properOutputs.size(), byteBuffer);
    properOutputs.forEach(symbol -> Symbol.serialize(symbol, byteBuffer));
    ReadWriteIOUtils.write(passThroughSpecification.isPresent(), byteBuffer);
    passThroughSpecification.ifPresent(
        passThroughSpecification1 -> passThroughSpecification1.serialize(byteBuffer));
    ReadWriteIOUtils.write(requiredSymbols.size(), byteBuffer);
    requiredSymbols.forEach(symbol -> Symbol.serialize(symbol, byteBuffer));
    ReadWriteIOUtils.write(dataOrganizationSpecification.isPresent(), byteBuffer);
    if (dataOrganizationSpecification.isPresent()) {
      dataOrganizationSpecification.get().serialize(byteBuffer);
    }
    ReadWriteIOUtils.write(rowSemantic, byteBuffer);
    ReadWriteIOUtils.write(arguments.size(), byteBuffer);
    arguments.forEach(
        (key, value) -> {
          ReadWriteIOUtils.write(key, byteBuffer);
          value.serialize(byteBuffer);
        });
  }

  @Override
  protected void serializeAttributes(DataOutputStream stream) throws IOException {
    PlanNodeType.TABLE_FUNCTION_PROCESSOR_NODE.serialize(stream);
    ReadWriteIOUtils.write(name, stream);
    ReadWriteIOUtils.write(properOutputs.size(), stream);
    for (Symbol symbol : properOutputs) {
      Symbol.serialize(symbol, stream);
    }
    ReadWriteIOUtils.write(passThroughSpecification.isPresent(), stream);
    if (passThroughSpecification.isPresent()) {
      passThroughSpecification.get().serialize(stream);
    }
    ReadWriteIOUtils.write(requiredSymbols.size(), stream);
    for (Symbol symbol : requiredSymbols) {
      Symbol.serialize(symbol, stream);
    }
    ReadWriteIOUtils.write(dataOrganizationSpecification.isPresent(), stream);
    if (dataOrganizationSpecification.isPresent()) {
      dataOrganizationSpecification.get().serialize(stream);
    }
    ReadWriteIOUtils.write(rowSemantic, stream);
    ReadWriteIOUtils.write(arguments.size(), stream);
    for (Map.Entry<String, Argument> entry : arguments.entrySet()) {
      ReadWriteIOUtils.write(entry.getKey(), stream);
      entry.getValue().serialize(stream);
    }
  }

  public static TableFunctionProcessorNode deserialize(ByteBuffer byteBuffer) {
    String name = ReadWriteIOUtils.readString(byteBuffer);
    int size = ReadWriteIOUtils.readInt(byteBuffer);
    List<Symbol> properOutputs = new ArrayList<>(size);
    while (size-- > 0) {
      properOutputs.add(Symbol.deserialize(byteBuffer));
    }
    boolean hasPassThroughSpecification = ReadWriteIOUtils.readBoolean(byteBuffer);
    Optional<TableFunctionNode.PassThroughSpecification> passThroughSpecification =
        hasPassThroughSpecification
            ? Optional.of(TableFunctionNode.PassThroughSpecification.deserialize(byteBuffer))
            : Optional.empty();
    size = ReadWriteIOUtils.readInt(byteBuffer);
    List<Symbol> requiredSymbols = new ArrayList<>(size);
    while (size-- > 0) {
      requiredSymbols.add(Symbol.deserialize(byteBuffer));
    }
    boolean hasDataOrganizationSpecification = ReadWriteIOUtils.readBoolean(byteBuffer);
    Optional<DataOrganizationSpecification> dataOrganizationSpecification =
        hasDataOrganizationSpecification
            ? Optional.of(DataOrganizationSpecification.deserialize(byteBuffer))
            : Optional.empty();
    boolean rowSemantic = ReadWriteIOUtils.readBoolean(byteBuffer);
    size = ReadWriteIOUtils.readInt(byteBuffer);
    Map<String, Argument> arguments = new HashMap<>(size);
    while (size-- > 0) {
      String key = ReadWriteIOUtils.readString(byteBuffer);
      Argument value = Argument.deserialize(byteBuffer);
      arguments.put(key, value);
    }

    PlanNodeId planNodeId = PlanNodeId.deserialize(byteBuffer);
    return new TableFunctionProcessorNode(
        planNodeId,
        name,
        properOutputs,
        passThroughSpecification,
        requiredSymbols,
        dataOrganizationSpecification,
        rowSemantic,
        arguments);
  }

  @Override
  public PlanNode replaceChildren(List<PlanNode> newSources) {
    Optional<PlanNode> newSource =
        newSources.isEmpty() ? Optional.empty() : Optional.of(getOnlyElement(newSources));
    return new TableFunctionProcessorNode(
        id,
        name,
        properOutputs,
        newSource,
        passThroughSpecification,
        requiredSymbols,
        dataOrganizationSpecification,
        rowSemantic,
        arguments);
  }
}<|MERGE_RESOLUTION|>--- conflicted
+++ resolved
@@ -114,17 +114,10 @@
     return properOutputs;
   }
 
-<<<<<<< HEAD
   public boolean isRowSemantic() {
     return rowSemantic;
   }
 
-  public boolean isPruneWhenEmpty() {
-    return pruneWhenEmpty;
-  }
-
-=======
->>>>>>> 88f48151
   public Optional<TableFunctionNode.PassThroughSpecification> getPassThroughSpecification() {
     return passThroughSpecification;
   }
