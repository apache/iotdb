--- conflicted
+++ resolved
@@ -26,11 +26,7 @@
 import org.apache.iotdb.db.exception.sql.SemanticException;
 import org.apache.iotdb.db.protocol.client.an.AINodeClient;
 import org.apache.iotdb.db.protocol.client.an.AINodeClientManager;
-<<<<<<< HEAD
 import org.apache.iotdb.db.queryengine.plan.relational.utils.ResultColumnAppender;
-=======
-import org.apache.iotdb.db.queryengine.plan.analyze.IModelFetcher;
->>>>>>> b4c542dc
 import org.apache.iotdb.rpc.TSStatusCode;
 import org.apache.iotdb.udf.api.relational.TableFunction;
 import org.apache.iotdb.udf.api.relational.access.Record;
@@ -102,11 +98,7 @@
         int outputLength,
         long outputStartTime,
         long outputInterval,
-<<<<<<< HEAD
         List<Type> targetColumntypes) {
-=======
-        List<Type> types) {
->>>>>>> b4c542dc
       this.keepInput = keepInput;
       this.maxInputLength = maxInputLength;
       this.modelId = modelId;
@@ -114,11 +106,7 @@
       this.outputLength = outputLength;
       this.outputStartTime = outputStartTime;
       this.outputInterval = outputInterval;
-<<<<<<< HEAD
       this.targetColumntypes = targetColumntypes;
-=======
-      this.types = types;
->>>>>>> b4c542dc
     }
 
     @Override
@@ -353,11 +341,7 @@
             outputLength,
             outputStartTime,
             outputInterval,
-<<<<<<< HEAD
             targetColumnTypes);
-=======
-            predicatedColumnTypes);
->>>>>>> b4c542dc
 
     // outputColumnSchema
     return TableFunctionAnalysis.builder()
