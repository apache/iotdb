--- conflicted
+++ resolved
@@ -54,7 +54,6 @@
     if (taskInfo.getTotalChunkNum() == 0) {
       return taskInfo.getModificationFileSize();
     }
-    long maxConcurrentSeriesNum = taskInfo.getMaxConcurrentSeriesNum();
     long averageChunkSize = taskInfo.getTotalFileSize() / taskInfo.getTotalChunkNum();
 
     int batchSize = config.getCompactionMaxAlignedSeriesNumInOneBatch();
@@ -63,29 +62,17 @@
             batchSize <= 0 ? Integer.MAX_VALUE : batchSize, taskInfo.getMaxConcurrentSeriesNum());
 
     long maxConcurrentSeriesSizeOfTotalFiles =
-<<<<<<< HEAD
-        averageUncompressedChunkSize
-            * taskInfo.getFileInfoList().size()
-            * maxConcurrentSeriesNum
-            * taskInfo.getMaxChunkMetadataNumInSeries()
-            / compressionRatio;
-=======
         averageChunkSize
                 * taskInfo.getFileInfoList().size()
                 * maxConcurrentSeriesNum
                 * taskInfo.getMaxChunkMetadataNumInSeries()
             + maxConcurrentSeriesNum * tsFileConfig.getPageSizeInByte();
->>>>>>> 058aeba7
     long maxTargetChunkWriterSize = config.getTargetChunkSize() * maxConcurrentSeriesNum;
     long targetChunkWriterSize =
         Math.min(maxConcurrentSeriesSizeOfTotalFiles, maxTargetChunkWriterSize);
 
-<<<<<<< HEAD
-    long chunkSizeFromSourceFile = averageUncompressedChunkSize * maxConcurrentSeriesNum;
-=======
     long chunkSizeFromSourceFile =
         (averageChunkSize + tsFileConfig.getPageSizeInByte()) * maxConcurrentSeriesNum;
->>>>>>> 058aeba7
 
     return targetChunkWriterSize + chunkSizeFromSourceFile + taskInfo.getModificationFileSize();
   }
