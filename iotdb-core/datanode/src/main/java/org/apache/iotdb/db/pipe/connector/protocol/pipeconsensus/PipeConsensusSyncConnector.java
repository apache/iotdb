/*
 * Licensed to the Apache Software Foundation (ASF) under one
 * or more contributor license agreements.  See the NOTICE file
 * distributed with this work for additional information
 * regarding copyright ownership.  The ASF licenses this file
 * to you under the Apache License, Version 2.0 (the
 * "License"); you may not use this file except in compliance
 * with the License.  You may obtain a copy of the License at
 *
 *     http://www.apache.org/licenses/LICENSE-2.0
 *
 * Unless required by applicable law or agreed to in writing,
 * software distributed under the License is distributed on an
 * "AS IS" BASIS, WITHOUT WARRANTIES OR CONDITIONS OF ANY
 * KIND, either express or implied.  See the License for the
 * specific language governing permissions and limitations
 * under the License.
 */

package org.apache.iotdb.db.pipe.connector.protocol.pipeconsensus;

import org.apache.iotdb.common.rpc.thrift.TConsensusGroupId;
import org.apache.iotdb.common.rpc.thrift.TConsensusGroupType;
import org.apache.iotdb.common.rpc.thrift.TEndPoint;
import org.apache.iotdb.common.rpc.thrift.TSStatus;
import org.apache.iotdb.commons.client.IClientManager;
import org.apache.iotdb.commons.client.container.PipeConsensusClientMgrContainer;
import org.apache.iotdb.commons.client.sync.SyncPipeConsensusServiceClient;
import org.apache.iotdb.commons.consensus.index.ProgressIndex;
import org.apache.iotdb.commons.pipe.config.PipeConfig;
import org.apache.iotdb.commons.pipe.connector.payload.pipeconsensus.response.PipeConsensusTransferFilePieceResp;
import org.apache.iotdb.commons.pipe.connector.protocol.IoTDBConnector;
import org.apache.iotdb.consensus.pipe.thrift.TCommitId;
import org.apache.iotdb.consensus.pipe.thrift.TPipeConsensusBatchTransferResp;
import org.apache.iotdb.consensus.pipe.thrift.TPipeConsensusTransferResp;
import org.apache.iotdb.db.pipe.connector.protocol.pipeconsensus.payload.builder.PipeConsensusSyncBatchReqBuilder;
import org.apache.iotdb.db.pipe.connector.protocol.pipeconsensus.payload.request.PipeConsensusDeleteNodeReq;
import org.apache.iotdb.db.pipe.connector.protocol.pipeconsensus.payload.request.PipeConsensusTabletBinaryReq;
import org.apache.iotdb.db.pipe.connector.protocol.pipeconsensus.payload.request.PipeConsensusTabletInsertNodeReq;
import org.apache.iotdb.db.pipe.connector.protocol.pipeconsensus.payload.request.PipeConsensusTsFilePieceReq;
import org.apache.iotdb.db.pipe.connector.protocol.pipeconsensus.payload.request.PipeConsensusTsFilePieceWithModReq;
import org.apache.iotdb.db.pipe.connector.protocol.pipeconsensus.payload.request.PipeConsensusTsFileSealReq;
import org.apache.iotdb.db.pipe.connector.protocol.pipeconsensus.payload.request.PipeConsensusTsFileSealWithModReq;
import org.apache.iotdb.db.pipe.consensus.metric.PipeConsensusConnectorMetrics;
import org.apache.iotdb.db.pipe.event.common.deletion.PipeDeleteDataNodeEvent;
import org.apache.iotdb.db.pipe.event.common.tablet.PipeInsertNodeTabletInsertionEvent;
import org.apache.iotdb.db.pipe.event.common.tsfile.PipeTsFileInsertionEvent;
import org.apache.iotdb.db.queryengine.plan.planner.plan.node.write.InsertNode;
import org.apache.iotdb.db.storageengine.dataregion.modification.ModificationFile;
import org.apache.iotdb.pipe.api.customizer.configuration.PipeConnectorRuntimeConfiguration;
import org.apache.iotdb.pipe.api.customizer.parameter.PipeParameters;
import org.apache.iotdb.pipe.api.event.Event;
import org.apache.iotdb.pipe.api.event.dml.insertion.TabletInsertionEvent;
import org.apache.iotdb.pipe.api.event.dml.insertion.TsFileInsertionEvent;
import org.apache.iotdb.pipe.api.exception.PipeConnectionException;
import org.apache.iotdb.pipe.api.exception.PipeException;
import org.apache.iotdb.rpc.TSStatusCode;

import org.apache.tsfile.utils.Pair;
import org.slf4j.Logger;
import org.slf4j.LoggerFactory;

import java.io.File;
import java.io.IOException;
import java.io.RandomAccessFile;
import java.util.Arrays;
import java.util.List;
import java.util.stream.Collectors;

/** This connector is used for PipeConsensus to transfer queued event. */
public class PipeConsensusSyncConnector extends IoTDBConnector {
  private static final Logger LOGGER = LoggerFactory.getLogger(PipeConsensusSyncConnector.class);
  private static final String PIPE_CONSENSUS_SYNC_CONNECTION_FAILED_FORMAT =
      "PipeConsensus: syncClient connection to %s:%s failed when %s, because: %s";
  private static final String TABLET_INSERTION_NODE_SCENARIO = "transfer insertionNode tablet";
  private static final String TSFILE_SCENARIO = "transfer tsfile";
  private static final String TABLET_BATCH_SCENARIO = "transfer tablet batch";
  private static final String DELETION_SCENARIO = "transfer deletion";
  private final IClientManager<TEndPoint, SyncPipeConsensusServiceClient> syncRetryClientManager;
  private final List<TEndPoint> peers;
  private final int thisDataNodeId;
  private final int consensusGroupId;
  private final PipeConsensusConnectorMetrics pipeConsensusConnectorMetrics;
  private PipeConsensusSyncBatchReqBuilder tabletBatchBuilder;

  public PipeConsensusSyncConnector(
      final List<TEndPoint> peers,
      final int consensusGroupId,
      final int thisDataNodeId,
      final PipeConsensusConnectorMetrics pipeConsensusConnectorMetrics) {
    // In PipeConsensus, one pipeConsensusTask corresponds to a pipeConsensusConnector. Thus,
    // `peers` here actually is a singletonList that contains one peer's TEndPoint. But here we
    // retain the implementation of list to cope with possible future expansion
    this.peers = peers;
    this.consensusGroupId = consensusGroupId;
    this.thisDataNodeId = thisDataNodeId;
    this.syncRetryClientManager =
        PipeConsensusClientMgrContainer.getInstance().newSyncClientManager();
    this.pipeConsensusConnectorMetrics = pipeConsensusConnectorMetrics;
  }

  @Override
  public void customize(
      final PipeParameters parameters, final PipeConnectorRuntimeConfiguration configuration)
      throws Exception {
    super.customize(parameters, configuration);
    if (isTabletBatchModeEnabled) {
      tabletBatchBuilder =
          new PipeConsensusSyncBatchReqBuilder(
              parameters,
              new TConsensusGroupId(TConsensusGroupType.DataRegion, consensusGroupId),
              thisDataNodeId);
    }
    // Currently, tablet batch is false by default in PipeConsensus;
    isTabletBatchModeEnabled = false;
  }

  @Override
  public void handshake() throws Exception {
    // Do nothing
    // PipeConsensus doesn't need to do handshake, since nodes in same consensusGroup/cluster
    // usually have same configuration.
  }

  @Override
  public void heartbeat() throws Exception {
    // Do nothing
  }

  @Override
  public void transfer(final TabletInsertionEvent tabletInsertionEvent) throws Exception {
    // Note: here we don't need to do type judgment here, because PipeConsensus uses
    // PIPE_CONSENSUS_PROCESSOR and will not change the event type like
    // org.apache.iotdb.db.pipe.connector.protocol.thrift.sync.IoTDBDataRegionSyncConnector
    try {
      if (isTabletBatchModeEnabled) {
        if (tabletBatchBuilder.onEvent(tabletInsertionEvent)) {
          doTransfer();
        }
      } else {
        final long startTime = System.nanoTime();
        doTransferWrapper((PipeInsertNodeTabletInsertionEvent) tabletInsertionEvent);
        final long duration = System.nanoTime() - startTime;
        pipeConsensusConnectorMetrics.recordRetryWALTransferTimer(duration);
      }
    } catch (final Exception e) {
      throw new PipeConnectionException(
          String.format(
              "Failed to transfer tablet insertion event %s, because %s.",
              tabletInsertionEvent, e.getMessage()),
          e);
    }
  }

  @Override
  public void transfer(final TsFileInsertionEvent tsFileInsertionEvent) throws Exception {
    // Note: here we don't need to do type judgment here, because PipeConsensus uses DO_NOTHING
    // processor and will not change the event type like
    // org.apache.iotdb.db.pipe.connector.protocol.thrift.sync.IoTDBDataRegionSyncConnector
    try {
      final long startTime = System.nanoTime();
      // In order to commit in order
      if (isTabletBatchModeEnabled && !tabletBatchBuilder.isEmpty()) {
        doTransfer();
      }
      doTransfer((PipeTsFileInsertionEvent) tsFileInsertionEvent);
      final long duration = System.nanoTime() - startTime;
      pipeConsensusConnectorMetrics.recordRetryTsFileTransferTimer(duration);
    } catch (Exception e) {
      throw new PipeConnectionException(
          String.format(
              "Failed to transfer tsfile insertion event %s, because %s.",
              tsFileInsertionEvent, e.getMessage()),
          e);
    }
  }

  @Override
  public void transfer(final Event event) throws Exception {
    // in order to commit in order
    if (isTabletBatchModeEnabled && !tabletBatchBuilder.isEmpty()) {
      doTransfer();
    }

    // Only deletion event will be passed here.
    doTransferWrapper((PipeDeleteDataNodeEvent) event);
  }

  private void doTransfer() {
    try (final SyncPipeConsensusServiceClient syncPipeConsensusServiceClient =
        syncRetryClientManager.borrowClient(getFollowerUrl())) {
      final TPipeConsensusBatchTransferResp resp;
      resp =
          syncPipeConsensusServiceClient.pipeConsensusBatchTransfer(
              tabletBatchBuilder.toTPipeConsensusBatchTransferReq());

      final List<TSStatus> statusList =
          resp.getBatchResps().stream()
              .map(TPipeConsensusTransferResp::getStatus)
              .collect(Collectors.toList());

      // TODO(support batch): handle retry logic
      // Only handle the failed statuses to avoid string format performance overhead
      //      if (status.getCode() != TSStatusCode.SUCCESS_STATUS.getStatusCode()
      //          && status.getCode() != TSStatusCode.REDIRECTION_RECOMMEND.getStatusCode()) {
      //        receiverStatusHandler.handle(
      //            resp.getStatus(),
      //            String.format(
      //                "Transfer PipeConsensusTransferTabletBatchReq error, result status %s",
      //                resp.status),
      //            tabletBatchBuilder.deepCopyEvents().toString());
      //      }

      tabletBatchBuilder.onSuccess();
    } catch (final Exception e) {
      throw new PipeConnectionException(
          String.format(
              PIPE_CONSENSUS_SYNC_CONNECTION_FAILED_FORMAT,
              getFollowerUrl().getIp(),
              getFollowerUrl().getPort(),
              TABLET_BATCH_SCENARIO,
              e.getMessage()),
          e);
    }
  }

  private void doTransferWrapper(final PipeDeleteDataNodeEvent pipeDeleteDataNodeEvent)
      throws PipeException {
    // We increase the reference count for this event to determine if the event may be released.
    if (!pipeDeleteDataNodeEvent.increaseReferenceCount(
        PipeConsensusSyncConnector.class.getName())) {
      return;
    }
    try {
      doTransfer(pipeDeleteDataNodeEvent);
    } finally {
      pipeDeleteDataNodeEvent.decreaseReferenceCount(
          PipeConsensusSyncConnector.class.getName(), false);
    }
  }

  private void doTransfer(final PipeDeleteDataNodeEvent pipeDeleteDataNodeEvent)
      throws PipeException {
    final ProgressIndex progressIndex;
    final TPipeConsensusTransferResp resp;
    final TCommitId tCommitId =
        new TCommitId(
            pipeDeleteDataNodeEvent.getCommitId(),
            pipeDeleteDataNodeEvent.getCommitterKey().getRestartTimes(),
            pipeDeleteDataNodeEvent.getRebootTimes());
    final TConsensusGroupId tConsensusGroupId =
        new TConsensusGroupId(TConsensusGroupType.DataRegion, consensusGroupId);

    try (final SyncPipeConsensusServiceClient syncPipeConsensusServiceClient =
        syncRetryClientManager.borrowClient(getFollowerUrl())) {
      progressIndex = pipeDeleteDataNodeEvent.getProgressIndex();
      resp =
          syncPipeConsensusServiceClient.pipeConsensusTransfer(
              PipeConsensusDeleteNodeReq.toTPipeConsensusTransferReq(
                  pipeDeleteDataNodeEvent.getDeleteDataNode(),
                  tCommitId,
                  tConsensusGroupId,
                  progressIndex,
                  thisDataNodeId));
    } catch (final Exception e) {
      throw new PipeConnectionException(
          String.format(
              PIPE_CONSENSUS_SYNC_CONNECTION_FAILED_FORMAT,
              getFollowerUrl().getIp(),
              getFollowerUrl().getPort(),
              DELETION_SCENARIO,
              e.getMessage()),
          e);
    }

    final TSStatus status = resp.getStatus();
    // Only handle the failed statuses to avoid string format performance overhead
    if (resp.getStatus().getCode() != TSStatusCode.SUCCESS_STATUS.getStatusCode()
        && resp.getStatus().getCode() != TSStatusCode.REDIRECTION_RECOMMEND.getStatusCode()) {
      receiverStatusHandler.handle(
          status,
          String.format(
              "PipeConsensus transfer DeletionEvent %s error, result status %s.",
              pipeDeleteDataNodeEvent.getDeletionResource(), status),
          pipeDeleteDataNodeEvent.getDeleteDataNode().toString());
    }

    if (LOGGER.isDebugEnabled()) {
      LOGGER.debug(
          "Successfully transferred deletion event {}.",
          pipeDeleteDataNodeEvent.getDeletionResource());
    }
  }

  private void doTransferWrapper(
      final PipeInsertNodeTabletInsertionEvent pipeInsertNodeTabletInsertionEvent)
      throws PipeException {
    // We increase the reference count for this event to determine if the event may be released.
    if (!pipeInsertNodeTabletInsertionEvent.increaseReferenceCount(
        PipeConsensusSyncConnector.class.getName())) {
      return;
    }
    try {
      doTransfer(pipeInsertNodeTabletInsertionEvent);
    } finally {
      pipeInsertNodeTabletInsertionEvent.decreaseReferenceCount(
          PipeConsensusSyncConnector.class.getName(), false);
    }
  }

  private void doTransfer(PipeInsertNodeTabletInsertionEvent pipeInsertNodeTabletInsertionEvent)
      throws PipeException {
    final InsertNode insertNode;
    final ProgressIndex progressIndex;
    final TPipeConsensusTransferResp resp;
    final TCommitId tCommitId =
        new TCommitId(
            pipeInsertNodeTabletInsertionEvent.getCommitId(),
            pipeInsertNodeTabletInsertionEvent.getCommitterKey().getRestartTimes(),
            pipeInsertNodeTabletInsertionEvent.getRebootTimes());
    final TConsensusGroupId tConsensusGroupId =
        new TConsensusGroupId(TConsensusGroupType.DataRegion, consensusGroupId);

    try (final SyncPipeConsensusServiceClient syncPipeConsensusServiceClient =
        syncRetryClientManager.borrowClient(getFollowerUrl())) {
      insertNode = pipeInsertNodeTabletInsertionEvent.getInsertNodeViaCacheIfPossible();
      progressIndex = pipeInsertNodeTabletInsertionEvent.getProgressIndex();

      if (insertNode != null) {
        resp =
            syncPipeConsensusServiceClient.pipeConsensusTransfer(
                PipeConsensusTabletInsertNodeReq.toTPipeConsensusTransferReq(
                    insertNode, tCommitId, tConsensusGroupId, progressIndex, thisDataNodeId));
      } else {
        resp =
            syncPipeConsensusServiceClient.pipeConsensusTransfer(
                PipeConsensusTabletBinaryReq.toTPipeConsensusTransferReq(
                    pipeInsertNodeTabletInsertionEvent.getByteBuffer(),
                    tCommitId,
                    tConsensusGroupId,
                    progressIndex,
                    thisDataNodeId));
      }
    } catch (final Exception e) {
      throw new PipeConnectionException(
          String.format(
              PIPE_CONSENSUS_SYNC_CONNECTION_FAILED_FORMAT,
              getFollowerUrl().getIp(),
              getFollowerUrl().getPort(),
              TABLET_INSERTION_NODE_SCENARIO,
              e.getMessage()),
          e);
    }

    final TSStatus status = resp.getStatus();
    // Only handle the failed statuses to avoid string format performance overhead
    if (status.getCode() != TSStatusCode.SUCCESS_STATUS.getStatusCode()
        && status.getCode() != TSStatusCode.REDIRECTION_RECOMMEND.getStatusCode()) {
      receiverStatusHandler.handle(
          status,
          String.format(
              "PipeConsensus transfer PipeInsertNodeTabletInsertionEvent %s error, result status %s",
              pipeInsertNodeTabletInsertionEvent, status),
          pipeInsertNodeTabletInsertionEvent.toString());
    }
  }

<<<<<<< HEAD
  /**
   * Combine the exclusive mod file and the shared mod file of the sender as the receiver's
   * exclusive mod file.
   *
   * @return the combined mod file
   */
  private Pair<File, Long> doTransferModFile(
      final SyncPipeConsensusServiceClient syncPipeConsensusServiceClient,
      final PipeTsFileInsertionEvent pipeTsFileInsertionEvent,
      TCommitId tCommitId,
      TConsensusGroupId tConsensusGroupId)
      throws IOException {
    final File tsFile = pipeTsFileInsertionEvent.getTsFile();
    File targetModFile = ModificationFile.getExclusiveMods(tsFile);
    if (pipeTsFileInsertionEvent.isWithExclusiveMod()) {
      transferFilePieces(
          pipeTsFileInsertionEvent.getExclusiveModFile(),
          0,
          targetModFile,
          0,
          syncPipeConsensusServiceClient,
          true,
          tCommitId,
          tConsensusGroupId);
    }
    long lengthSent = pipeTsFileInsertionEvent.getExclusiveModFile().length();
    if (pipeTsFileInsertionEvent.isWithSharedMod()) {
      transferFilePieces(
          pipeTsFileInsertionEvent.getSharedModFile(),
          pipeTsFileInsertionEvent.getSharedModFileOffset(),
          targetModFile,
          lengthSent,
          syncPipeConsensusServiceClient,
          true,
          tCommitId,
          tConsensusGroupId);
    }
    lengthSent +=
        pipeTsFileInsertionEvent.getSharedModFile().length()
            - pipeTsFileInsertionEvent.getSharedModFileOffset();
    return new Pair<>(targetModFile, lengthSent);
  }

  private void doTransfer(PipeTsFileInsertionEvent pipeTsFileInsertionEvent) throws PipeException {
=======
  private void doTransfer(final PipeTsFileInsertionEvent pipeTsFileInsertionEvent)
      throws PipeException {
>>>>>>> 482a83e2
    final File tsFile = pipeTsFileInsertionEvent.getTsFile();
    final TPipeConsensusTransferResp resp;

    try (final SyncPipeConsensusServiceClient syncPipeConsensusServiceClient =
        syncRetryClientManager.borrowClient(getFollowerUrl())) {
      final TCommitId tCommitId =
          new TCommitId(
              pipeTsFileInsertionEvent.getCommitId(),
              pipeTsFileInsertionEvent.getCommitterKey().getRestartTimes(),
              pipeTsFileInsertionEvent.getRebootTimes());
      final TConsensusGroupId tConsensusGroupId =
          new TConsensusGroupId(TConsensusGroupType.DataRegion, consensusGroupId);

      // 1. Transfer tsFile, and mod file if exists
      if (pipeTsFileInsertionEvent.isWithExclusiveMod()
          || pipeTsFileInsertionEvent.isWithSharedMod()) {
        Pair<File, Long> modFileAndLength =
            doTransferModFile(
                syncPipeConsensusServiceClient,
                pipeTsFileInsertionEvent,
                tCommitId,
                tConsensusGroupId);
        transferFilePieces(
            tsFile, syncPipeConsensusServiceClient, true, tCommitId, tConsensusGroupId);
        // 2. Transfer file seal signal with mod, which means the file is transferred completely
        resp =
            syncPipeConsensusServiceClient.pipeConsensusTransfer(
                PipeConsensusTsFileSealWithModReq.toTPipeConsensusTransferReq(
                    modFileAndLength.getLeft().getName(),
                    modFileAndLength.getRight(),
                    tsFile.getName(),
                    tsFile.length(),
                    pipeTsFileInsertionEvent.getFlushPointCount(),
                    tCommitId,
                    tConsensusGroupId,
                    pipeTsFileInsertionEvent.getProgressIndex(),
                    thisDataNodeId));
      } else {
        transferFilePieces(
            tsFile, syncPipeConsensusServiceClient, false, tCommitId, tConsensusGroupId);
        // 2. Transfer file seal signal without mod, which means the file is transferred completely
        resp =
            syncPipeConsensusServiceClient.pipeConsensusTransfer(
                PipeConsensusTsFileSealReq.toTPipeConsensusTransferReq(
                    tsFile.getName(),
                    tsFile.length(),
                    pipeTsFileInsertionEvent.getFlushPointCount(),
                    tCommitId,
                    tConsensusGroupId,
                    pipeTsFileInsertionEvent.getProgressIndex(),
                    thisDataNodeId));
      }
    } catch (final Exception e) {
      throw new PipeConnectionException(
          String.format(
              PIPE_CONSENSUS_SYNC_CONNECTION_FAILED_FORMAT,
              getFollowerUrl().getIp(),
              getFollowerUrl().getPort(),
              TSFILE_SCENARIO,
              e.getMessage()),
          e);
    }

    final TSStatus status = resp.getStatus();
    // Only handle the failed statuses to avoid string format performance overhead
    if (status.getCode() != TSStatusCode.SUCCESS_STATUS.getStatusCode()
        && status.getCode() != TSStatusCode.REDIRECTION_RECOMMEND.getStatusCode()) {
      receiverStatusHandler.handle(
          resp.getStatus(),
          String.format("Seal file %s error, result status %s.", tsFile, resp.getStatus()),
          tsFile.getName());
    }

    LOGGER.info("Successfully transferred file {}.", tsFile);
  }

  protected void transferFilePieces(
<<<<<<< HEAD
      File srcFile,
      long srcFileOffset,
      File targetFile,
      long targetFileOffset,
      SyncPipeConsensusServiceClient syncPipeConsensusServiceClient,
      boolean isMultiFile,
      TCommitId tCommitId,
      TConsensusGroupId tConsensusGroupId)
      throws PipeException, IOException {
    final int readFileBufferSize = PipeConfig.getInstance().getPipeConnectorReadFileBufferSize();
    final byte[] readBuffer = new byte[readFileBufferSize];
    long position = srcFileOffset;
    try (final RandomAccessFile reader = new RandomAccessFile(srcFile, "r")) {
      reader.seek(srcFileOffset);

      while (true) {
        final int readLength = reader.read(readBuffer);
        if (readLength == -1) {
          break;
        }

        final byte[] payLoad =
            readLength == readFileBufferSize
                ? readBuffer
                : Arrays.copyOfRange(readBuffer, 0, readLength);
        final PipeConsensusTransferFilePieceResp resp;
        try {
          resp =
              PipeConsensusTransferFilePieceResp.fromTPipeConsensusTransferResp(
                  syncPipeConsensusServiceClient.pipeConsensusTransfer(
                      isMultiFile
                          ? PipeConsensusTsFilePieceWithModReq.toTPipeConsensusTransferReq(
                              targetFile.getName(),
                              position + targetFileOffset,
                              payLoad,
                              tCommitId,
                              tConsensusGroupId,
                              thisDataNodeId)
                          : PipeConsensusTsFilePieceReq.toTPipeConsensusTransferReq(
                              targetFile.getName(),
                              position + targetFileOffset,
                              payLoad,
                              tCommitId,
                              tConsensusGroupId,
                              thisDataNodeId)));
        } catch (Exception e) {
          throw new PipeConnectionException(
              String.format(
                  "Network error when transfer srcFile %s to %s, because %s.",
                  srcFile, targetFile, e.getMessage()),
              e);
        }

        position += readLength;

        final TSStatus status = resp.getStatus();
        // This case only happens when the connection is broken, and the connector is reconnected
        // to the receiver, then the receiver will redirect the srcFile position to the last
        // position
        if (status.getCode()
            == TSStatusCode.PIPE_CONSENSUS_TRANSFER_FILE_OFFSET_RESET.getStatusCode()) {
          position = resp.getEndWritingOffset() - targetFileOffset;
          reader.seek(position);
          LOGGER.info("Redirect srcFile position to {}.", position);
          continue;
        }

        // Only handle the failed statuses to avoid string format performance overhead
        if (status.getCode() != TSStatusCode.SUCCESS_STATUS.getStatusCode()
            && status.getCode() != TSStatusCode.REDIRECTION_RECOMMEND.getStatusCode()) {
          receiverStatusHandler.handle(
              resp.getStatus(),
              String.format(
                  "Transfer srcFile %s error, result status %s.", srcFile, resp.getStatus()),
              srcFile.getName());
        }
      }
    }
  }

  protected void transferFilePieces(
      File file,
      SyncPipeConsensusServiceClient syncPipeConsensusServiceClient,
      boolean isMultiFile,
      TCommitId tCommitId,
      TConsensusGroupId tConsensusGroupId)
=======
      final File file,
      final SyncPipeConsensusServiceClient syncPipeConsensusServiceClient,
      final boolean isMultiFile,
      final TCommitId tCommitId,
      final TConsensusGroupId tConsensusGroupId)
>>>>>>> 482a83e2
      throws PipeException, IOException {
    final int readFileBufferSize = PipeConfig.getInstance().getPipeConnectorReadFileBufferSize();
    final byte[] readBuffer = new byte[readFileBufferSize];
    long position = 0;
    try (final RandomAccessFile reader = new RandomAccessFile(file, "r")) {
      while (true) {
        final int readLength = reader.read(readBuffer);
        if (readLength == -1) {
          break;
        }

        final byte[] payLoad =
            readLength == readFileBufferSize
                ? readBuffer
                : Arrays.copyOfRange(readBuffer, 0, readLength);
        final PipeConsensusTransferFilePieceResp resp;
        try {
          resp =
              PipeConsensusTransferFilePieceResp.fromTPipeConsensusTransferResp(
                  syncPipeConsensusServiceClient.pipeConsensusTransfer(
                      isMultiFile
                          ? PipeConsensusTsFilePieceWithModReq.toTPipeConsensusTransferReq(
                              file.getName(),
                              position,
                              payLoad,
                              tCommitId,
                              tConsensusGroupId,
                              thisDataNodeId)
                          : PipeConsensusTsFilePieceReq.toTPipeConsensusTransferReq(
                              file.getName(),
                              position,
                              payLoad,
                              tCommitId,
                              tConsensusGroupId,
                              thisDataNodeId)));
        } catch (Exception e) {
          throw new PipeConnectionException(
              String.format(
                  "Network error when transfer file %s, because %s.", file, e.getMessage()),
              e);
        }

        position += readLength;

        final TSStatus status = resp.getStatus();
        // This case only happens when the connection is broken, and the connector is reconnected
        // to the receiver, then the receiver will redirect the file position to the last position
        if (status.getCode()
            == TSStatusCode.PIPE_CONSENSUS_TRANSFER_FILE_OFFSET_RESET.getStatusCode()) {
          position = resp.getEndWritingOffset();
          reader.seek(position);
          LOGGER.info("Redirect file position to {}.", position);
          continue;
        }

        // Only handle the failed statuses to avoid string format performance overhead
        if (status.getCode() != TSStatusCode.SUCCESS_STATUS.getStatusCode()
            && status.getCode() != TSStatusCode.REDIRECTION_RECOMMEND.getStatusCode()) {
          receiverStatusHandler.handle(
              resp.getStatus(),
              String.format("Transfer file %s error, result status %s.", file, resp.getStatus()),
              file.getName());
        }
      }
    }
  }

  private TEndPoint getFollowerUrl() {
    // In current pipeConsensus design, one connector corresponds to one follower, so the peers is
    // actually a singleton list
    return peers.get(0);
  }

  // synchronized to avoid close connector when transfer event
  @Override
  public synchronized void close() {
    super.close();
    if (syncRetryClientManager != null) {
      syncRetryClientManager.close();
    }

    if (tabletBatchBuilder != null) {
      tabletBatchBuilder.close();
    }
  }
}<|MERGE_RESOLUTION|>--- conflicted
+++ resolved
@@ -365,7 +365,6 @@
     }
   }
 
-<<<<<<< HEAD
   /**
    * Combine the exclusive mod file and the shared mod file of the sender as the receiver's
    * exclusive mod file.
@@ -409,11 +408,8 @@
     return new Pair<>(targetModFile, lengthSent);
   }
 
-  private void doTransfer(PipeTsFileInsertionEvent pipeTsFileInsertionEvent) throws PipeException {
-=======
   private void doTransfer(final PipeTsFileInsertionEvent pipeTsFileInsertionEvent)
       throws PipeException {
->>>>>>> 482a83e2
     final File tsFile = pipeTsFileInsertionEvent.getTsFile();
     final TPipeConsensusTransferResp resp;
 
@@ -491,15 +487,14 @@
   }
 
   protected void transferFilePieces(
-<<<<<<< HEAD
-      File srcFile,
-      long srcFileOffset,
-      File targetFile,
-      long targetFileOffset,
-      SyncPipeConsensusServiceClient syncPipeConsensusServiceClient,
-      boolean isMultiFile,
-      TCommitId tCommitId,
-      TConsensusGroupId tConsensusGroupId)
+      final File srcFile,
+      final long srcFileOffset,
+      final File targetFile,
+      final long targetFileOffset,
+      final SyncPipeConsensusServiceClient syncPipeConsensusServiceClient,
+      final boolean isMultiFile,
+      final TCommitId tCommitId,
+      final TConsensusGroupId tConsensusGroupId)
       throws PipeException, IOException {
     final int readFileBufferSize = PipeConfig.getInstance().getPipeConnectorReadFileBufferSize();
     final byte[] readBuffer = new byte[readFileBufferSize];
@@ -573,18 +568,11 @@
   }
 
   protected void transferFilePieces(
-      File file,
-      SyncPipeConsensusServiceClient syncPipeConsensusServiceClient,
-      boolean isMultiFile,
-      TCommitId tCommitId,
-      TConsensusGroupId tConsensusGroupId)
-=======
       final File file,
       final SyncPipeConsensusServiceClient syncPipeConsensusServiceClient,
       final boolean isMultiFile,
       final TCommitId tCommitId,
       final TConsensusGroupId tConsensusGroupId)
->>>>>>> 482a83e2
       throws PipeException, IOException {
     final int readFileBufferSize = PipeConfig.getInstance().getPipeConnectorReadFileBufferSize();
     final byte[] readBuffer = new byte[readFileBufferSize];
