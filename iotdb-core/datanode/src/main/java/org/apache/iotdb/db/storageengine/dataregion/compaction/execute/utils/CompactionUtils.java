/*
 * Licensed to the Apache Software Foundation (ASF) under one
 * or more contributor license agreements.  See the NOTICE file
 * distributed with this work for additional information
 * regarding copyright ownership.  The ASF licenses this file
 * to you under the Apache License, Version 2.0 (the
 * "License"); you may not use this file except in compliance
 * with the License.  You may obtain a copy of the License at
 *
 *      http://www.apache.org/licenses/LICENSE-2.0
 *
 * Unless required by applicable law or agreed to in writing,
 * software distributed under the License is distributed on an
 * "AS IS" BASIS, WITHOUT WARRANTIES OR CONDITIONS OF ANY
 * KIND, either express or implied.  See the License for the
 * specific language governing permissions and limitations
 * under the License.
 */

package org.apache.iotdb.db.storageengine.dataregion.compaction.execute.utils;

import org.apache.iotdb.commons.conf.CommonDescriptor;
import org.apache.iotdb.commons.conf.IoTDBConstant;
import org.apache.iotdb.commons.service.metric.MetricService;
import org.apache.iotdb.commons.service.metric.enums.Tag;
import org.apache.iotdb.commons.utils.TestOnly;
import org.apache.iotdb.db.service.metrics.CompactionMetrics;
import org.apache.iotdb.db.service.metrics.FileMetrics;
import org.apache.iotdb.db.storageengine.dataregion.compaction.constant.CompactionTaskType;
import org.apache.iotdb.db.storageengine.dataregion.compaction.schedule.CompactionTaskManager;
import org.apache.iotdb.db.storageengine.dataregion.modification.ModEntry;
import org.apache.iotdb.db.storageengine.dataregion.modification.ModificationFile;
import org.apache.iotdb.db.storageengine.dataregion.tsfile.TsFileResource;
import org.apache.iotdb.db.storageengine.dataregion.tsfile.timeindex.ArrayDeviceTimeIndex;
import org.apache.iotdb.metrics.utils.MetricLevel;
import org.apache.iotdb.metrics.utils.SystemMetric;

import org.apache.tsfile.common.constant.TsFileConstant;
import org.apache.tsfile.file.metadata.ChunkMetadata;
import org.apache.tsfile.file.metadata.IDeviceID;
import org.apache.tsfile.fileSystem.FSFactoryProducer;
import org.apache.tsfile.write.writer.TsFileIOWriter;
import org.slf4j.Logger;
import org.slf4j.LoggerFactory;

import java.io.File;
import java.io.IOException;
import java.util.Collection;
import java.util.HashSet;
import java.util.List;
import java.util.Set;

/**
 * This tool can be used to perform inner space or cross space compaction of aligned and non aligned
 * timeseries.
 */
public class CompactionUtils {
  private static final Logger logger =
      LoggerFactory.getLogger(IoTDBConstant.COMPACTION_LOGGER_NAME);
  private static final String SYSTEM = "system";

  private CompactionUtils() {}

  /**
   * Update the targetResource. Move tmp target file to target file and serialize
   * xxx.tsfile.resource.
   *
   * @throws IOException if io errors occurred
   */
  public static void moveTargetFile(
      List<TsFileResource> targetResources, CompactionTaskType type, String fullStorageGroupName)
      throws IOException {
    String fileSuffix = getTmpFileSuffix(type);
    for (TsFileResource targetResource : targetResources) {
      if (targetResource != null) {
        moveOneTargetFile(targetResource, fileSuffix, fullStorageGroupName);
      }
    }
  }

  public static String getTmpFileSuffix(CompactionTaskType type) {
    switch (type) {
      case INNER_UNSEQ:
      case INNER_SEQ:
      case REPAIR:
        return IoTDBConstant.INNER_COMPACTION_TMP_FILE_SUFFIX;
      case CROSS:
        return IoTDBConstant.CROSS_COMPACTION_TMP_FILE_SUFFIX;
      case SETTLE:
        return IoTDBConstant.SETTLE_SUFFIX;
      default:
        logger.error("Current task type {} does not have tmp file suffix.", type);
        return "";
    }
  }

  private static void moveOneTargetFile(
      TsFileResource targetResource, String tmpFileSuffix, String fullStorageGroupName)
      throws IOException {
    // move to target file and delete old tmp target file
    if (!targetResource.getTsFile().exists()) {
      logger.info(
          "{} [Compaction] Tmp target tsfile {} may be deleted after compaction.",
          fullStorageGroupName,
          targetResource.getTsFilePath());
      return;
    }
    File newFile =
        new File(
            targetResource.getTsFilePath().replace(tmpFileSuffix, TsFileConstant.TSFILE_SUFFIX));
    if (!newFile.exists()) {
      FSFactoryProducer.getFSFactory().moveFile(targetResource.getTsFile(), newFile);
    }

    // serialize xxx.tsfile.resource
    targetResource.setFile(newFile);
    targetResource.serialize();
    targetResource.closeWithoutSettingStatus();
  }

  /**
   * Collect all the compaction modification files of source files, and combines them as the
   * modification file of target file.
   *
   * @throws IOException if io errors occurred
   */
  public static void combineModsInCrossCompaction(
      List<TsFileResource> seqResources,
      List<TsFileResource> unseqResources,
      List<TsFileResource> targetResources)
      throws IOException {
    Set<ModEntry> modifications = new HashSet<>();
    // get compaction mods from all source unseq files
    for (TsFileResource unseqFile : unseqResources) {
      modifications.addAll(ModificationFile.getCompactionMods(unseqFile).getAllMods());
    }

    // write target mods file
    for (int i = 0; i < targetResources.size(); i++) {
      TsFileResource targetResource = targetResources.get(i);
      if (targetResource == null) {
        continue;
      }
      Set<ModEntry> seqModifications =
          new HashSet<>(ModificationFile.getCompactionMods(seqResources.get(i)).getAllMods());
      modifications.addAll(seqModifications);
      updateOneTargetMods(targetResource, modifications);
<<<<<<< HEAD
      if (!modifications.isEmpty()) {
        FileMetrics.getInstance().increaseModFileNum(1);
        FileMetrics.getInstance().increaseModFileSize(targetResource.getNewModFile().getSize());
      }
=======
>>>>>>> ac43165d
      modifications.removeAll(seqModifications);
    }
  }

  /**
   * Collect all the compaction modification files of source files, and combines them as the
   * modification file of target file.
   *
   * @throws IOException if io errors occurred
   */
  public static void combineModsInInnerCompaction(
      Collection<TsFileResource> sourceFiles, TsFileResource targetTsFile) throws IOException {
    Set<ModEntry> modifications = new HashSet<>();
    for (TsFileResource mergeTsFile : sourceFiles) {
      try (ModificationFile sourceCompactionModificationFile = mergeTsFile.getCompactionModFile()) {
        modifications.addAll(sourceCompactionModificationFile.getAllMods());
      }
    }
    updateOneTargetMods(targetTsFile, modifications);
<<<<<<< HEAD
    if (!modifications.isEmpty()) {
      FileMetrics.getInstance().increaseModFileNum(1);
      FileMetrics.getInstance().increaseModFileSize(targetTsFile.getNewModFile().getSize());
    }
=======
>>>>>>> ac43165d
  }

  public static void combineModsInInnerCompaction(
      Collection<TsFileResource> sourceFiles, List<TsFileResource> targetTsFiles)
      throws IOException {
    Set<ModEntry> modifications = new HashSet<>();
    for (TsFileResource mergeTsFile : sourceFiles) {
      try (ModificationFile sourceCompactionModificationFile = mergeTsFile.getCompactionModFile()) {
        modifications.addAll(sourceCompactionModificationFile.getAllMods());
      }
    }
    for (TsFileResource targetTsFile : targetTsFiles) {
      updateOneTargetMods(targetTsFile, modifications);
<<<<<<< HEAD
      if (!modifications.isEmpty()) {
        FileMetrics.getInstance().increaseModFileNum(1);
        FileMetrics.getInstance().increaseModFileSize(targetTsFile.getNewModFile().getSize());
      }
=======
    }
  }

  public static void addFilesToFileMetrics(TsFileResource resource) {
    FileMetrics.getInstance()
        .addTsFile(
            resource.getDatabaseName(),
            resource.getDataRegionId(),
            resource.getTsFile().length(),
            resource.isSeq(),
            resource.getTsFile().getName());
    if (resource.modFileExists()) {
      FileMetrics.getInstance().increaseModFileNum(1);
      FileMetrics.getInstance().increaseModFileSize(resource.getModFile().getSize());
>>>>>>> ac43165d
    }
  }

  private static void updateOneTargetMods(TsFileResource targetFile, Set<ModEntry> modifications)
      throws IOException {
    if (!modifications.isEmpty()) {
      try (ModificationFile modificationFile = targetFile.getNewModFile()) {
        for (ModEntry modification : modifications) {
          modificationFile.write(modification);
        }
      }
    }
  }

  public static void deleteCompactionModsFile(
      List<TsFileResource> selectedSeqTsFileResourceList,
      List<TsFileResource> selectedUnSeqTsFileResourceList)
      throws IOException {
    for (TsFileResource seqFile : selectedSeqTsFileResourceList) {
      seqFile.removeCompactionModFile();
    }
    for (TsFileResource unseqFile : selectedUnSeqTsFileResourceList) {
      unseqFile.removeCompactionModFile();
    }
  }

  public static boolean deleteTsFilesInDisk(
      Collection<TsFileResource> mergeTsFiles, String storageGroupName) {
    logger.info("{} [Compaction] Compaction starts to delete real file ", storageGroupName);
    boolean result = true;
    for (TsFileResource mergeTsFile : mergeTsFiles) {
      if (!mergeTsFile.remove()) {
        result = false;
      }
      logger.info(
          "{} [Compaction] delete TsFile {}", storageGroupName, mergeTsFile.getTsFilePath());
    }
    return result;
  }

  /**
   * Delete all modification files for source files.
   *
   * @throws IOException if io errors occurred
   */
  @TestOnly
  public static void deleteModificationForSourceFile(
      Collection<TsFileResource> sourceFiles, String storageGroupName) throws IOException {
    logger.info("{} [Compaction] Start to delete modifications of source files", storageGroupName);
    for (TsFileResource tsFileResource : sourceFiles) {
      tsFileResource.removeModFile();
    }
  }

  public static void updateResource(
      TsFileResource resource, TsFileIOWriter tsFileIoWriter, IDeviceID deviceId) {
    List<ChunkMetadata> chunkMetadatasOfCurrentDevice =
        tsFileIoWriter.getChunkMetadataListOfCurrentDeviceInMemory();
    if (chunkMetadatasOfCurrentDevice != null) {
      // this target file contains current device
      for (ChunkMetadata chunkMetadata : chunkMetadatasOfCurrentDevice) {
        if (chunkMetadata.getMask() == TsFileConstant.VALUE_COLUMN_MASK) {
          // value chunk metadata can be skipped
          continue;
        }
        resource.updateStartTime(deviceId, chunkMetadata.getStatistics().getStartTime());
        resource.updateEndTime(deviceId, chunkMetadata.getStatistics().getEndTime());
      }
    }
  }

  public static void updateProgressIndex(
      List<TsFileResource> targetResources,
      List<TsFileResource> seqResources,
      List<TsFileResource> unseqResources) {
    for (TsFileResource targetResource : targetResources) {
      for (TsFileResource unseqResource : unseqResources) {
        targetResource.updateProgressIndex(unseqResource.getMaxProgressIndexAfterClose());
      }
      for (TsFileResource seqResource : seqResources) {
        targetResource.updateProgressIndex(seqResource.getMaxProgressIndexAfterClose());
      }
    }
  }

  public static void updatePlanIndexes(
      List<TsFileResource> targetResources,
      List<TsFileResource> seqResources,
      List<TsFileResource> unseqResources) {
    // as the new file contains data of other files, track their plan indexes in the new file
    // so that we will be able to compare data across different IoTDBs that share the same index
    // generation policy
    // however, since the data of unseq files are mixed together, we won't be able to know
    // which files are exactly contained in the new file, so we have to record all unseq files
    // in the new file
    for (TsFileResource targetResource : targetResources) {
      for (TsFileResource unseqResource : unseqResources) {
        targetResource.updatePlanIndexes(unseqResource);
      }
      for (TsFileResource seqResource : seqResources) {
        targetResource.updatePlanIndexes(seqResource);
      }
    }
  }

  public static void deleteSourceTsFileAndUpdateFileMetrics(
      List<TsFileResource> sourceSeqResourceList, List<TsFileResource> sourceUnseqResourceList) {
    deleteSourceTsFileAndUpdateFileMetrics(sourceSeqResourceList, true);
    deleteSourceTsFileAndUpdateFileMetrics(sourceUnseqResourceList, false);
  }

  public static void deleteSourceTsFileAndUpdateFileMetrics(
      List<TsFileResource> resources, boolean seq) {
    for (TsFileResource resource : resources) {
      deleteTsFileResourceWithoutLock(resource);
    }
    FileMetrics.getInstance().deleteTsFile(seq, resources);
  }

  public static void deleteTsFileResourceWithoutLock(TsFileResource resource) {
    if (!resource.remove()) {
      logger.warn(
          "[Compaction] delete file failed, file path is {}",
          resource.getTsFile().getAbsolutePath());
    } else {
      logger.info("[Compaction] delete file: {}", resource.getTsFile().getAbsolutePath());
    }
  }

  public static boolean isDiskHasSpace() {
    return isDiskHasSpace(0d);
  }

  public static boolean isDiskHasSpace(double redundancy) {
    double availableDisk =
        MetricService.getInstance()
            .getAutoGauge(
                SystemMetric.SYS_DISK_AVAILABLE_SPACE.toString(),
                MetricLevel.CORE,
                Tag.NAME.toString(),
                SYSTEM)
            .getValue();
    double totalDisk =
        MetricService.getInstance()
            .getAutoGauge(
                SystemMetric.SYS_DISK_TOTAL_SPACE.toString(),
                MetricLevel.CORE,
                Tag.NAME.toString(),
                SYSTEM)
            .getValue();

    if (availableDisk != 0 && totalDisk != 0) {
      return availableDisk / totalDisk
          > CommonDescriptor.getInstance().getConfig().getDiskSpaceWarningThreshold() + redundancy;
    }
    return true;
  }

  public static ArrayDeviceTimeIndex buildDeviceTimeIndex(TsFileResource resource)
      throws IOException {
    long resourceFileSize =
        new File(resource.getTsFilePath() + TsFileResource.RESOURCE_SUFFIX).length();
    CompactionTaskManager.getInstance().getCompactionReadOperationRateLimiter().acquire(1);
    CompactionMetrics.getInstance().recordDeserializeResourceInfo(resourceFileSize);
    while (resourceFileSize > 0) {
      int readSize = (int) Math.min(resourceFileSize, Integer.MAX_VALUE);
      CompactionTaskManager.getInstance().getCompactionReadRateLimiter().acquire(readSize);
      resourceFileSize -= readSize;
    }
    return resource.buildDeviceTimeIndex();
  }
}<|MERGE_RESOLUTION|>--- conflicted
+++ resolved
@@ -145,13 +145,6 @@
           new HashSet<>(ModificationFile.getCompactionMods(seqResources.get(i)).getAllMods());
       modifications.addAll(seqModifications);
       updateOneTargetMods(targetResource, modifications);
-<<<<<<< HEAD
-      if (!modifications.isEmpty()) {
-        FileMetrics.getInstance().increaseModFileNum(1);
-        FileMetrics.getInstance().increaseModFileSize(targetResource.getNewModFile().getSize());
-      }
-=======
->>>>>>> ac43165d
       modifications.removeAll(seqModifications);
     }
   }
@@ -171,13 +164,6 @@
       }
     }
     updateOneTargetMods(targetTsFile, modifications);
-<<<<<<< HEAD
-    if (!modifications.isEmpty()) {
-      FileMetrics.getInstance().increaseModFileNum(1);
-      FileMetrics.getInstance().increaseModFileSize(targetTsFile.getNewModFile().getSize());
-    }
-=======
->>>>>>> ac43165d
   }
 
   public static void combineModsInInnerCompaction(
@@ -191,12 +177,6 @@
     }
     for (TsFileResource targetTsFile : targetTsFiles) {
       updateOneTargetMods(targetTsFile, modifications);
-<<<<<<< HEAD
-      if (!modifications.isEmpty()) {
-        FileMetrics.getInstance().increaseModFileNum(1);
-        FileMetrics.getInstance().increaseModFileSize(targetTsFile.getNewModFile().getSize());
-      }
-=======
     }
   }
 
@@ -208,10 +188,9 @@
             resource.getTsFile().length(),
             resource.isSeq(),
             resource.getTsFile().getName());
-    if (resource.modFileExists()) {
+    if (resource.newModFileExists()) {
       FileMetrics.getInstance().increaseModFileNum(1);
-      FileMetrics.getInstance().increaseModFileSize(resource.getModFile().getSize());
->>>>>>> ac43165d
+      FileMetrics.getInstance().increaseModFileSize(resource.getTotalModSizeInByte());
     }
   }
 
