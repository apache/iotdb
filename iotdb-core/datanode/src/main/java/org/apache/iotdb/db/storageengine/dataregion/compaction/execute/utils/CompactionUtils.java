--- conflicted
+++ resolved
@@ -175,8 +175,6 @@
   public static void prepareCompactionModFiles(
       List<TsFileResource> targets, List<TsFileResource>... sourceLists) throws IOException {
     if (!TsFileResource.useSharedModFile) {
-<<<<<<< HEAD
-=======
       Set<ModificationFile> compactionModFileSet =
           targets.stream()
               .map(
@@ -195,7 +193,6 @@
           tsFileResource.getModFileForWrite().setCascadeFile(compactionModFileSet);
         }
       }
->>>>>>> 482a83e2
       return;
     }
     TsFileResource firstSource = sourceLists[0].get(0);
