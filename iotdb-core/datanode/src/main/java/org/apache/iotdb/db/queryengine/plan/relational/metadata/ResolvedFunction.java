/*
 * Licensed to the Apache Software Foundation (ASF) under one
 * or more contributor license agreements.  See the NOTICE file
 * distributed with this work for additional information
 * regarding copyright ownership.  The ASF licenses this file
 * to you under the Apache License, Version 2.0 (the
 * "License"); you may not use this file except in compliance
 * with the License.  You may obtain a copy of the License at
 *
 *     http://www.apache.org/licenses/LICENSE-2.0
 *
 * Unless required by applicable law or agreed to in writing,
 * software distributed under the License is distributed on an
 * "AS IS" BASIS, WITHOUT WARRANTIES OR CONDITIONS OF ANY
 * KIND, either express or implied.  See the License for the
 * specific language governing permissions and limitations
 * under the License.
 */

package org.apache.iotdb.db.queryengine.plan.relational.metadata;

import org.apache.iotdb.db.queryengine.plan.relational.function.BoundSignature;
import org.apache.iotdb.db.queryengine.plan.relational.function.FunctionKind;
import org.apache.iotdb.db.queryengine.plan.relational.sql.ast.QualifiedName;

import java.util.Objects;

import static java.util.Objects.requireNonNull;

public class ResolvedFunction {
  private final BoundSignature signature;
  private final FunctionKind functionKind;
  private final boolean deterministic;

  private final FunctionNullability functionNullability;

  public ResolvedFunction(
<<<<<<< HEAD
      BoundSignature signature, FunctionKind functionKind, boolean deterministic) {
=======
      BoundSignature signature,
      FunctionId functionId,
      FunctionKind functionKind,
      boolean deterministic,
      FunctionNullability functionNullability) {
>>>>>>> 2a015fc4
    this.signature = requireNonNull(signature, "signature is null");
    this.functionKind = requireNonNull(functionKind, "functionKind is null");
    this.deterministic = deterministic;
    this.functionNullability = requireNonNull(functionNullability, "functionNullability is null");
    ;
  }

  public BoundSignature getSignature() {
    return signature;
  }

  public FunctionKind getFunctionKind() {
    return functionKind;
  }

  public boolean isDeterministic() {
    return deterministic;
  }

  public FunctionNullability getFunctionNullability() {
    return functionNullability;
  }

  //  public static boolean isResolved(QualifiedName name) {
  //    return SerializedResolvedFunction.isSerializedResolvedFunction(name);
  //  }
  //
  public QualifiedName toQualifiedName() {
    return QualifiedName.of(signature.getName());
  }

  //
  //  public CatalogSchemaFunctionName toCatalogSchemaFunctionName() {
  //    return ResolvedFunctionDecoder.toCatalogSchemaFunctionName(this);
  //  }
  //
  //  public static CatalogSchemaFunctionName extractFunctionName(QualifiedName qualifiedName) {
  //    checkArgument(isResolved(qualifiedName), "Expected qualifiedName to be a resolved function:
  // %s", qualifiedName);
  //    return SerializedResolvedFunction.fromSerializedName(qualifiedName).functionName();
  //  }

  @Override
  public boolean equals(Object o) {
    if (this == o) {
      return true;
    }
    if (o == null || getClass() != o.getClass()) {
      return false;
    }
    ResolvedFunction that = (ResolvedFunction) o;
    return Objects.equals(signature, that.signature)
        && functionKind == that.functionKind
        && deterministic == that.deterministic;
  }

  @Override
  public int hashCode() {
    return Objects.hash(signature, functionKind, deterministic);
  }

  @Override
  public String toString() {
    return signature.toString();
  }
}<|MERGE_RESOLUTION|>--- conflicted
+++ resolved
@@ -20,6 +20,7 @@
 package org.apache.iotdb.db.queryengine.plan.relational.metadata;
 
 import org.apache.iotdb.db.queryengine.plan.relational.function.BoundSignature;
+import org.apache.iotdb.db.queryengine.plan.relational.function.FunctionId;
 import org.apache.iotdb.db.queryengine.plan.relational.function.FunctionKind;
 import org.apache.iotdb.db.queryengine.plan.relational.sql.ast.QualifiedName;
 
@@ -29,22 +30,20 @@
 
 public class ResolvedFunction {
   private final BoundSignature signature;
+  private final FunctionId functionId;
   private final FunctionKind functionKind;
   private final boolean deterministic;
 
   private final FunctionNullability functionNullability;
 
   public ResolvedFunction(
-<<<<<<< HEAD
-      BoundSignature signature, FunctionKind functionKind, boolean deterministic) {
-=======
       BoundSignature signature,
       FunctionId functionId,
       FunctionKind functionKind,
       boolean deterministic,
       FunctionNullability functionNullability) {
->>>>>>> 2a015fc4
     this.signature = requireNonNull(signature, "signature is null");
+    this.functionId = requireNonNull(functionId, "functionId is null");
     this.functionKind = requireNonNull(functionKind, "functionKind is null");
     this.deterministic = deterministic;
     this.functionNullability = requireNonNull(functionNullability, "functionNullability is null");
@@ -53,6 +52,10 @@
 
   public BoundSignature getSignature() {
     return signature;
+  }
+
+  public FunctionId getFunctionId() {
+    return functionId;
   }
 
   public FunctionKind getFunctionKind() {
@@ -96,13 +99,14 @@
     }
     ResolvedFunction that = (ResolvedFunction) o;
     return Objects.equals(signature, that.signature)
+        && Objects.equals(functionId, that.functionId)
         && functionKind == that.functionKind
         && deterministic == that.deterministic;
   }
 
   @Override
   public int hashCode() {
-    return Objects.hash(signature, functionKind, deterministic);
+    return Objects.hash(signature, functionId, functionKind, deterministic);
   }
 
   @Override
