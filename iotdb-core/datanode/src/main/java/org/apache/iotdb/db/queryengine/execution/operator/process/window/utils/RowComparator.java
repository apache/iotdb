--- conflicted
+++ resolved
@@ -222,10 +222,7 @@
           break;
         case TEXT:
         case STRING:
-<<<<<<< HEAD
         case BLOB:
-=======
->>>>>>> 70ae1acc
           Binary bin1 = column1.getBinary(offset1);
           Binary bin2 = column2.getBinary(offset2);
           if (!bin1.equals(bin2)) {
