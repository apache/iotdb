--- conflicted
+++ resolved
@@ -256,7 +256,7 @@
       if (insertNode instanceof InsertRowNode || insertNode instanceof InsertTabletNode) {
         final PartialPath devicePartialPath = insertNode.getDevicePath();
         return Objects.isNull(devicePartialPath)
-            || pipePattern.mayOverlapWithDevice(devicePartialPath.getFullPath());
+            || pipePattern.mayOverlapWithDevice(devicePartialPath.getIDeviceIDAsFullDevice());
       }
 
       if (insertNode instanceof InsertRowsNode) {
@@ -266,7 +266,7 @@
                     insertRowNode ->
                         Objects.isNull(insertRowNode.getDevicePath())
                             || pipePattern.mayOverlapWithDevice(
-                                insertRowNode.getDevicePath().getFullPath()));
+                                insertRowNode.getDevicePath().getIDeviceIDAsFullDevice()));
       }
 
       return true;
@@ -360,23 +360,6 @@
 
   /////////////////////////// parsePatternOrTime ///////////////////////////
 
-<<<<<<< HEAD
-  @Override
-  public boolean shouldParsePattern() {
-    final InsertNode node = getInsertNodeViaCacheIfPossible();
-    return super.shouldParsePattern()
-        && Objects.nonNull(pipePattern)
-        && (Objects.isNull(node)
-            || (node.getType() == PlanNodeType.INSERT_ROWS
-                ? ((InsertRowsNode) node)
-                    .getInsertRowNodeList().stream()
-                        .anyMatch(
-                            insertRowNode -> !pipePattern.coversDevice(insertRowNode.getDeviceID()))
-                : !pipePattern.coversDevice(node.getDeviceID())));
-  }
-
-=======
->>>>>>> fe52d5de
   public List<PipeRawTabletInsertionEvent> toRawTabletInsertionEvents() {
     final List<PipeRawTabletInsertionEvent> events =
         convertToTablets().stream()
