/*
 * Licensed to the Apache Software Foundation (ASF) under one
 * or more contributor license agreements.  See the NOTICE file
 * distributed with this work for additional information
 * regarding copyright ownership.  The ASF licenses this file
 * to you under the Apache License, Version 2.0 (the
 * "License"); you may not use this file except in compliance
 * with the License.  You may obtain a copy of the License at
 *
 *     http://www.apache.org/licenses/LICENSE-2.0
 *
 * Unless required by applicable law or agreed to in writing,
 * software distributed under the License is distributed on an
 * "AS IS" BASIS, WITHOUT WARRANTIES OR CONDITIONS OF ANY
 * KIND, either express or implied.  See the License for the
 * specific language governing permissions and limitations
 * under the License.
 */

package org.apache.iotdb.db.pipe.event.common.tablet;

import org.apache.iotdb.common.rpc.thrift.TSStatus;
import org.apache.iotdb.commons.audit.UserEntity;
import org.apache.iotdb.commons.auth.entity.PrivilegeType;
import org.apache.iotdb.commons.consensus.index.ProgressIndex;
import org.apache.iotdb.commons.consensus.index.impl.MinimumProgressIndex;
import org.apache.iotdb.commons.exception.IllegalPathException;
import org.apache.iotdb.commons.exception.auth.AccessDeniedException;
import org.apache.iotdb.commons.path.MeasurementPath;
import org.apache.iotdb.commons.path.PartialPath;
import org.apache.iotdb.commons.pipe.agent.task.meta.PipeTaskMeta;
import org.apache.iotdb.commons.pipe.datastructure.pattern.TablePattern;
import org.apache.iotdb.commons.pipe.datastructure.pattern.TreePattern;
import org.apache.iotdb.commons.pipe.resource.ref.PipePhantomReferenceManager.PipeEventResource;
import org.apache.iotdb.db.auth.AuthorityChecker;
import org.apache.iotdb.db.pipe.agent.PipeDataNodeAgent;
import org.apache.iotdb.db.pipe.event.ReferenceTrackableEvent;
import org.apache.iotdb.db.pipe.event.common.PipeInsertionEvent;
import org.apache.iotdb.db.pipe.event.common.tablet.parser.TabletInsertionEventParser;
import org.apache.iotdb.db.pipe.event.common.tablet.parser.TabletInsertionEventTablePatternParser;
import org.apache.iotdb.db.pipe.event.common.tablet.parser.TabletInsertionEventTreePatternParser;
import org.apache.iotdb.db.pipe.metric.overview.PipeDataNodeSinglePipeMetrics;
import org.apache.iotdb.db.pipe.resource.PipeDataNodeResourceManager;
import org.apache.iotdb.db.pipe.resource.memory.InsertNodeMemoryEstimator;
import org.apache.iotdb.db.pipe.resource.memory.PipeMemoryWeightUtil;
import org.apache.iotdb.db.pipe.resource.memory.PipeTabletMemoryBlock;
import org.apache.iotdb.db.queryengine.plan.planner.plan.node.write.InsertNode;
import org.apache.iotdb.db.queryengine.plan.planner.plan.node.write.InsertRowNode;
import org.apache.iotdb.db.queryengine.plan.planner.plan.node.write.InsertRowsNode;
import org.apache.iotdb.db.queryengine.plan.planner.plan.node.write.InsertTabletNode;
import org.apache.iotdb.db.queryengine.plan.planner.plan.node.write.RelationalInsertRowNode;
import org.apache.iotdb.db.queryengine.plan.planner.plan.node.write.RelationalInsertRowsNode;
import org.apache.iotdb.db.queryengine.plan.planner.plan.node.write.RelationalInsertTabletNode;
import org.apache.iotdb.db.queryengine.plan.relational.metadata.QualifiedObjectName;
import org.apache.iotdb.db.storageengine.dataregion.memtable.DeviceIDFactory;
import org.apache.iotdb.db.storageengine.dataregion.wal.exception.WALPipeException;
import org.apache.iotdb.pipe.api.access.Row;
import org.apache.iotdb.pipe.api.collector.RowCollector;
import org.apache.iotdb.pipe.api.event.dml.insertion.TabletInsertionEvent;
import org.apache.iotdb.pipe.api.exception.PipeException;
import org.apache.iotdb.rpc.TSStatusCode;

import org.apache.tsfile.file.metadata.IDeviceID;
import org.apache.tsfile.utils.Accountable;
import org.apache.tsfile.utils.RamUsageEstimator;
import org.apache.tsfile.write.UnSupportedDataTypeException;
import org.apache.tsfile.write.record.Tablet;
import org.slf4j.Logger;
import org.slf4j.LoggerFactory;

import java.nio.ByteBuffer;
import java.util.ArrayList;
import java.util.Collection;
import java.util.List;
import java.util.Objects;
import java.util.concurrent.atomic.AtomicBoolean;
import java.util.concurrent.atomic.AtomicInteger;
import java.util.concurrent.atomic.AtomicReference;
import java.util.function.BiConsumer;
import java.util.stream.Collectors;

public class PipeInsertNodeTabletInsertionEvent extends PipeInsertionEvent
    implements TabletInsertionEvent, ReferenceTrackableEvent, Accountable, AutoCloseable {

  private static final Logger LOGGER =
      LoggerFactory.getLogger(PipeInsertNodeTabletInsertionEvent.class);
  private static final long INSTANCE_SIZE =
      RamUsageEstimator.shallowSizeOfInstance(PipeInsertNodeTabletInsertionEvent.class)
          + RamUsageEstimator.shallowSizeOfInstance(AtomicInteger.class)
          + RamUsageEstimator.shallowSizeOfInstance(AtomicBoolean.class)
          + RamUsageEstimator.shallowSizeOf(Boolean.class);

  private final AtomicReference<PipeTabletMemoryBlock> allocatedMemoryBlock;
  private volatile List<Tablet> tablets;

  private List<TabletInsertionEventParser> eventParsers;

  private InsertNode insertNode;

  private ProgressIndex progressIndex;
  private long bytes = Long.MIN_VALUE;

  private long extractTime = 0;

  public PipeInsertNodeTabletInsertionEvent(
      final Boolean isTableModel,
      final String databaseNameFromDataRegion,
      final InsertNode insertNode) {
    this(
        isTableModel,
        databaseNameFromDataRegion,
        insertNode,
        null,
        0,
        null,
        null,
        null,
        null,
        null,
        null,
        true,
        Long.MIN_VALUE,
        Long.MAX_VALUE);
  }

  private PipeInsertNodeTabletInsertionEvent(
      final Boolean isTableModelEvent,
      final String databaseNameFromDataRegion,
      final InsertNode insertNode,
      final String pipeName,
      final long creationTime,
      final PipeTaskMeta pipeTaskMeta,
      final TreePattern treePattern,
      final TablePattern tablePattern,
      final String userId,
      final String userName,
      final String cliHostname,
      final boolean skipIfNoPrivileges,
      final long startTime,
      final long endTime) {
    super(
        pipeName,
        creationTime,
        pipeTaskMeta,
        treePattern,
        tablePattern,
        userId,
        userName,
        cliHostname,
        skipIfNoPrivileges,
        startTime,
        endTime,
        isTableModelEvent,
        databaseNameFromDataRegion);
    this.insertNode = insertNode;
    this.progressIndex = insertNode.getProgressIndex();

    this.allocatedMemoryBlock = new AtomicReference<>();
  }

  public InsertNode getInsertNode() {
    return insertNode;
  }

  public ByteBuffer getByteBuffer() throws WALPipeException {
    final InsertNode node = insertNode;
    if (Objects.isNull(node)) {
      throw new PipeException("InsertNode has been released");
    }
    return node.serializeToByteBuffer();
  }

  public String getDeviceId() {
    final InsertNode node = insertNode;
    if (Objects.isNull(node)) {
      return null;
    }
    final PartialPath targetPath = node.getTargetPath();
    return Objects.nonNull(targetPath) ? targetPath.getFullPath() : null;
  }

  public long getExtractTime() {
    return extractTime;
  }

  /////////////////////////// EnrichedEvent ///////////////////////////

  @Override
  public boolean internallyIncreaseResourceReferenceCount(final String holderMessage) {
    extractTime = System.nanoTime();
    try {
      if (Objects.nonNull(pipeName)) {
        PipeDataNodeSinglePipeMetrics.getInstance()
            .increaseInsertNodeEventCount(pipeName, creationTime);
        PipeDataNodeAgent.task()
            .addFloatingMemoryUsageInByte(pipeName, creationTime, ramBytesUsed());
      }
      return true;
    } catch (final Exception e) {
      LOGGER.warn(
          String.format("Increase reference count error. Holder Message: %s", holderMessage), e);
      return false;
    }
  }

  @Override
  public boolean internallyDecreaseResourceReferenceCount(final String holderMessage) {
    try {
      // release the parsers' memory and close memory block
      if (eventParsers != null) {
        eventParsers.clear();
        eventParsers = null;
      }
      close();
      return true;
    } catch (final Exception e) {
      LOGGER.warn(
          String.format("Decrease reference count error. Holder Message: %s", holderMessage), e);
      return false;
    } finally {
      if (Objects.nonNull(pipeName)) {
        PipeDataNodeAgent.task()
            .decreaseFloatingMemoryUsageInByte(pipeName, creationTime, ramBytesUsed());
        PipeDataNodeSinglePipeMetrics.getInstance()
            .decreaseInsertNodeEventCount(
                pipeName,
                creationTime,
                shouldReportOnCommit ? System.nanoTime() - extractTime : -1);
      }
      insertNode = null;
    }
  }

  @Override
  public void bindProgressIndex(final ProgressIndex progressIndex) {
    this.progressIndex = progressIndex;
  }

  @Override
  public ProgressIndex getProgressIndex() {
    return progressIndex == null ? MinimumProgressIndex.INSTANCE : progressIndex;
  }

  @Override
  public PipeInsertNodeTabletInsertionEvent shallowCopySelfAndBindPipeTaskMetaForProgressReport(
      final String pipeName,
      final long creationTime,
      final PipeTaskMeta pipeTaskMeta,
      final TreePattern treePattern,
      final TablePattern tablePattern,
      final String userId,
      final String userName,
      final String cliHostname,
      final boolean skipIfNoPrivileges,
      final long startTime,
      final long endTime) {
    final InsertNode node = insertNode;
    if (Objects.isNull(node)) {
      throw new PipeException("InsertNode has been released");
    }
    return new PipeInsertNodeTabletInsertionEvent(
        getRawIsTableModelEvent(),
        getSourceDatabaseNameFromDataRegion(),
        node,
        pipeName,
        creationTime,
        pipeTaskMeta,
        treePattern,
        tablePattern,
        userId,
        userName,
        cliHostname,
        skipIfNoPrivileges,
        startTime,
        endTime);
  }

  @Override
  public boolean isGeneratedByPipe() {
    final InsertNode node = insertNode;
    if (Objects.isNull(node)) {
      throw new PipeException("InsertNode has been released");
    }
    return node.isGeneratedByPipe();
  }

  @Override
  public void throwIfNoPrivilege() throws Exception {
    if (skipIfNoPrivileges) {
      return;
    }
<<<<<<< HEAD
    if (Objects.nonNull(insertNode.getTargetPath())) {
      if (isTableModelEvent()) {
        checkTableName(
            DeviceIDFactory.getInstance().getDeviceID(insertNode.getTargetPath()).getTableName());
      } else {
        checkTreePattern(insertNode.getDeviceID(), insertNode.getMeasurements());
      }
    } else if (insertNode instanceof InsertRowsNode) {
      for (final InsertNode node : ((InsertRowsNode) insertNode).getInsertRowNodeList()) {
        if (isTableModelEvent()) {
          checkTableName(
              DeviceIDFactory.getInstance().getDeviceID(node.getTargetPath()).getTableName());
        } else {
          checkTreePattern(node.getDeviceID(), node.getMeasurements());
        }
=======
    final InsertNode node = insertNode;
    if (Objects.isNull(node)) {
      // Event is released, skip privilege check
      return;
    }
    final PartialPath targetPath = node.getTargetPath();
    if (Objects.nonNull(targetPath)) {
      checkTableName(DeviceIDFactory.getInstance().getDeviceID(targetPath).getTableName());
    } else if (node instanceof InsertRowsNode) {
      for (final String tableName :
          ((InsertRowsNode) node)
              .getInsertRowNodeList().stream()
                  .map(
                      insertRowNode ->
                          DeviceIDFactory.getInstance()
                              .getDeviceID(insertRowNode.getTargetPath())
                              .getTableName())
                  .collect(Collectors.toSet())) {
        checkTableName(tableName);
>>>>>>> 5bc4779b
      }
    }
  }

  private void checkTableName(final String tableName) {
    if (!AuthorityChecker.getAccessControl()
        .checkCanSelectFromTable4Pipe(
            userName,
            new QualifiedObjectName(getTableModelDatabaseName(), tableName),
            new UserEntity(Long.parseLong(userId), userName, cliHostname))) {
      throw new AccessDeniedException(
          String.format(
              "No privilege for SELECT for user %s at table %s.%s",
              userName, tableModelDatabaseName, tableName));
    }
  }

  private void checkTreePattern(final IDeviceID deviceID, final String[] measurements)
      throws IllegalPathException {
    final List<MeasurementPath> measurementList = new ArrayList<>();
    for (final String measurement : measurements) {
      if (treePattern.matchesMeasurement(deviceID, measurement)) {
        measurementList.add(new MeasurementPath(deviceID, measurement));
      }
    }
    final TSStatus status =
        AuthorityChecker.getAccessControl()
            .checkSeriesPrivilege4Pipe(
                new UserEntity(Long.parseLong(userId), userName, cliHostname),
                measurementList,
                PrivilegeType.READ_DATA);
    if (TSStatusCode.SUCCESS_STATUS.getStatusCode() != status.getCode()) {
      if (skipIfNoPrivileges) {
        shouldParse4Privilege = true;
      } else {
        throw new AccessDeniedException(status.getMessage());
      }
    }
  }

  @Override
  public boolean mayEventTimeOverlappedWithTimeRange() {
    try {
      final InsertNode insertNode = getInsertNode();
      if (Objects.isNull(insertNode)) {
        return true;
      }

      if (insertNode instanceof InsertRowNode) {
        final long timestamp = ((InsertRowNode) insertNode).getTime();
        return startTime <= timestamp && timestamp <= endTime;
      }

      if (insertNode instanceof InsertTabletNode) {
        final long[] timestamps = ((InsertTabletNode) insertNode).getTimes();
        if (Objects.isNull(timestamps) || timestamps.length == 0) {
          return false;
        }
        // We assume that `timestamps` is ordered.
        return startTime <= timestamps[timestamps.length - 1] && timestamps[0] <= endTime;
      }

      if (insertNode instanceof InsertRowsNode) {
        return ((InsertRowsNode) insertNode)
            .getInsertRowNodeList().stream()
                .anyMatch(
                    insertRowNode -> {
                      final long timestamp = insertRowNode.getTime();
                      return startTime <= timestamp && timestamp <= endTime;
                    });
      }

      return true;
    } catch (final Exception e) {
      LOGGER.warn(
          "Exception occurred when determining the event time of PipeInsertNodeTabletInsertionEvent({}) overlaps with the time range: [{}, {}]. Returning true to ensure data integrity.",
          this,
          startTime,
          endTime,
          e);
      return true;
    }
  }

  @Override
  public boolean mayEventPathsOverlappedWithPattern() {
    try {
      final InsertNode insertNode = getInsertNode();
      if (Objects.isNull(insertNode)) {
        return true;
      }

      if (insertNode instanceof RelationalInsertRowNode
          || insertNode instanceof RelationalInsertTabletNode
          || insertNode instanceof RelationalInsertRowsNode) {
        return true;
      }

      if (insertNode instanceof InsertRowNode || insertNode instanceof InsertTabletNode) {
        final PartialPath devicePartialPath = insertNode.getTargetPath();
        return Objects.isNull(devicePartialPath)
            || treePattern.mayOverlapWithDevice(devicePartialPath.getIDeviceIDAsFullDevice());
      }

      if (insertNode instanceof InsertRowsNode) {
        return ((InsertRowsNode) insertNode)
            .getInsertRowNodeList().stream()
                .anyMatch(
                    insertRowNode ->
                        Objects.isNull(insertRowNode.getTargetPath())
                            || treePattern.mayOverlapWithDevice(
                                insertRowNode.getTargetPath().getIDeviceIDAsFullDevice()));
      }

      return true;
    } catch (final Exception e) {
      LOGGER.warn(
          "Exception occurred when determining the event time of PipeInsertNodeTabletInsertionEvent({}) overlaps with the time range: [{}, {}]. Returning true to ensure data integrity.",
          this,
          startTime,
          endTime,
          e);
      return true;
    }
  }

  /////////////////////////// TabletInsertionEvent ///////////////////////////

  @Override
  public Iterable<TabletInsertionEvent> processRowByRow(
      final BiConsumer<Row, RowCollector> consumer) {
    return initEventParsers().stream()
        .map(tabletInsertionEventParser -> tabletInsertionEventParser.processRowByRow(consumer))
        .flatMap(Collection::stream)
        .collect(Collectors.toList());
  }

  @Override
  public Iterable<TabletInsertionEvent> processTablet(
      final BiConsumer<Tablet, RowCollector> consumer) {
    return initEventParsers().stream()
        .map(tabletInsertionEventParser -> tabletInsertionEventParser.processTablet(consumer))
        .flatMap(Collection::stream)
        .collect(Collectors.toList());
  }

  /////////////////////////// convertToTablet ///////////////////////////

  public boolean isAligned(final int i) {
    return initEventParsers().get(i).isAligned();
  }

  // TODO: for table model insertion, we need to get the database name
  public synchronized List<Tablet> convertToTablets() {
    if (Objects.isNull(tablets)) {
      tablets =
          initEventParsers().stream()
              .map(TabletInsertionEventParser::convertToTablet)
              .collect(Collectors.toList());
      allocatedMemoryBlock.compareAndSet(
          null,
          PipeDataNodeResourceManager.memory()
              .forceAllocateForTabletWithRetry(
                  tablets.stream()
                      .map(PipeMemoryWeightUtil::calculateTabletSizeInBytes)
                      .reduce(Long::sum)
                      .orElse(0L)));
    }
    return tablets;
  }

  /////////////////////////// event parser ///////////////////////////

  private List<TabletInsertionEventParser> initEventParsers() {
    try {
      if (eventParsers != null) {
        return eventParsers;
      }

      eventParsers = new ArrayList<>();
      final InsertNode node = getInsertNode();
      if (Objects.isNull(node)) {
        throw new PipeException("InsertNode has been released");
      }
      switch (node.getType()) {
        case INSERT_ROW:
        case INSERT_TABLET:
          eventParsers.add(
              new TabletInsertionEventTreePatternParser(
                  pipeTaskMeta,
                  this,
                  node,
                  treePattern,
                  shouldParse4Privilege
                      ? new UserEntity(Long.parseLong(userId), userName, cliHostname)
                      : null));
          break;
        case INSERT_ROWS:
          for (final InsertRowNode insertRowNode : ((InsertRowsNode) node).getInsertRowNodeList()) {
            eventParsers.add(
                new TabletInsertionEventTreePatternParser(
                    pipeTaskMeta,
                    this,
                    insertRowNode,
                    treePattern,
                    shouldParse4Privilege
                        ? new UserEntity(Long.parseLong(userId), userName, cliHostname)
                        : null));
          }
          break;
        case RELATIONAL_INSERT_ROW:
        case RELATIONAL_INSERT_TABLET:
          eventParsers.add(
              new TabletInsertionEventTablePatternParser(pipeTaskMeta, this, node, tablePattern));
          break;
        case RELATIONAL_INSERT_ROWS:
          for (final InsertRowNode insertRowNode :
              ((RelationalInsertRowsNode) node).getInsertRowNodeList()) {
            eventParsers.add(
                new TabletInsertionEventTablePatternParser(
                    pipeTaskMeta, this, insertRowNode, tablePattern));
          }
          break;
        default:
          throw new UnSupportedDataTypeException("Unsupported node type " + node.getType());
      }

      final int size = eventParsers.size();
      if (size > 0) {
        eventParsers.get(size - 1).markAsNeedToReport();
      }

      return eventParsers;
    } catch (final Exception e) {
      throw new PipeException("Initialize data container error.", e);
    }
  }

  public long count() {
    long count = 0;
    for (final Tablet covertedTablet : convertToTablets()) {
      count += (long) covertedTablet.getRowSize() * covertedTablet.getSchemas().size();
    }
    return count;
  }

  /////////////////////////// parsePatternOrTime ///////////////////////////

  public List<PipeRawTabletInsertionEvent> toRawTabletInsertionEvents() {
    final List<PipeRawTabletInsertionEvent> events =
        initEventParsers().stream()
            .map(
                container ->
                    new PipeRawTabletInsertionEvent(
                        getRawIsTableModelEvent(),
                        getSourceDatabaseNameFromDataRegion(),
                        getRawTableModelDataBase(),
                        getRawTreeModelDataBase(),
                        container.convertToTablet(),
                        container.isAligned(),
                        pipeName,
                        creationTime,
                        pipeTaskMeta,
                        this,
                        false))
            .filter(event -> !event.hasNoNeedParsingAndIsEmpty())
            .collect(Collectors.toList());

    final int size = events.size();
    if (size > 0) {
      events.get(size - 1).markAsNeedToReport();
    }

    return events;
  }

  /////////////////////////// Object ///////////////////////////

  @Override
  public String toString() {
    final InsertNode node = insertNode;
    return String.format(
            "PipeInsertNodeTabletInsertionEvent{progressIndex=%s, isAligned=%s, isGeneratedByPipe=%s, eventParsers=%s}",
            progressIndex,
            Objects.nonNull(node) ? node.isAligned() : null,
            Objects.nonNull(node) ? node.isGeneratedByPipe() : null,
            eventParsers)
        + " - "
        + super.toString();
  }

  @Override
  public String coreReportMessage() {
    final InsertNode node = insertNode;
    return String.format(
            "PipeInsertNodeTabletInsertionEvent{progressIndex=%s, isAligned=%s, isGeneratedByPipe=%s}",
            progressIndex,
            Objects.nonNull(node) ? node.isAligned() : null,
            Objects.nonNull(node) ? node.isGeneratedByPipe() : null)
        + " - "
        + super.coreReportMessage();
  }

  /////////////////////////// ReferenceTrackableEvent ///////////////////////////

  @Override
  protected void trackResource() {
    PipeDataNodeResourceManager.ref().trackPipeEventResource(this, eventResourceBuilder());
  }

  @Override
  public PipeEventResource eventResourceBuilder() {
    return new PipeInsertNodeTabletInsertionEventResource(
        this.isReleased, this.referenceCount, this.allocatedMemoryBlock);
  }

  // Notes:
  // 1. We only consider insertion event's memory for degrading, because degrading may not be of use
  // for releasing other events' memory.
  // 2. We do not consider eventParsers and database names because they may not exist and if it is
  // invoked, the event will soon be released.
  @Override
  public long ramBytesUsed() {
    if (bytes > 0) {
      return bytes;
    }
    final InsertNode node = insertNode;
    bytes =
        INSTANCE_SIZE
            + (Objects.nonNull(node) ? InsertNodeMemoryEstimator.sizeOf(node) : 0)
            + (Objects.nonNull(progressIndex) ? progressIndex.ramBytesUsed() : 0);
    return bytes;
  }

  private static class PipeInsertNodeTabletInsertionEventResource extends PipeEventResource {

    private final AtomicReference<PipeTabletMemoryBlock> allocatedMemoryBlock;

    private PipeInsertNodeTabletInsertionEventResource(
        final AtomicBoolean isReleased,
        final AtomicInteger referenceCount,
        final AtomicReference<PipeTabletMemoryBlock> allocatedMemoryBlock) {
      super(isReleased, referenceCount);
      this.allocatedMemoryBlock = allocatedMemoryBlock;
    }

    @Override
    protected void finalizeResource() {
      try {
        allocatedMemoryBlock.getAndUpdate(
            memoryBlock -> {
              if (Objects.nonNull(memoryBlock)) {
                memoryBlock.close();
              }
              return null;
            });
      } catch (final Exception e) {
        LOGGER.warn("Decrease reference count error.", e);
      }
    }
  }

  /////////////////////////// AutoCloseable ///////////////////////////

  @Override
  public synchronized void close() {
    allocatedMemoryBlock.getAndUpdate(
        memoryBlock -> {
          if (Objects.nonNull(memoryBlock)) {
            memoryBlock.close();
          }
          return null;
        });
    tablets = null;
  }
}<|MERGE_RESOLUTION|>--- conflicted
+++ resolved
@@ -289,43 +289,26 @@
     if (skipIfNoPrivileges) {
       return;
     }
-<<<<<<< HEAD
-    if (Objects.nonNull(insertNode.getTargetPath())) {
-      if (isTableModelEvent()) {
-        checkTableName(
-            DeviceIDFactory.getInstance().getDeviceID(insertNode.getTargetPath()).getTableName());
-      } else {
-        checkTreePattern(insertNode.getDeviceID(), insertNode.getMeasurements());
-      }
-    } else if (insertNode instanceof InsertRowsNode) {
-      for (final InsertNode node : ((InsertRowsNode) insertNode).getInsertRowNodeList()) {
-        if (isTableModelEvent()) {
-          checkTableName(
-              DeviceIDFactory.getInstance().getDeviceID(node.getTargetPath()).getTableName());
-        } else {
-          checkTreePattern(node.getDeviceID(), node.getMeasurements());
-        }
-=======
     final InsertNode node = insertNode;
     if (Objects.isNull(node)) {
       // Event is released, skip privilege check
       return;
     }
-    final PartialPath targetPath = node.getTargetPath();
-    if (Objects.nonNull(targetPath)) {
-      checkTableName(DeviceIDFactory.getInstance().getDeviceID(targetPath).getTableName());
-    } else if (node instanceof InsertRowsNode) {
-      for (final String tableName :
-          ((InsertRowsNode) node)
-              .getInsertRowNodeList().stream()
-                  .map(
-                      insertRowNode ->
-                          DeviceIDFactory.getInstance()
-                              .getDeviceID(insertRowNode.getTargetPath())
-                              .getTableName())
-                  .collect(Collectors.toSet())) {
-        checkTableName(tableName);
->>>>>>> 5bc4779b
+    if (Objects.nonNull(node.getTargetPath())) {
+      if (isTableModelEvent()) {
+        checkTableName(
+            DeviceIDFactory.getInstance().getDeviceID(node.getTargetPath()).getTableName());
+      } else {
+        checkTreePattern(node.getDeviceID(), node.getMeasurements());
+      }
+    } else if (insertNode instanceof InsertRowsNode) {
+      for (final InsertNode subNode : ((InsertRowsNode) node).getInsertRowNodeList()) {
+        if (isTableModelEvent()) {
+          checkTableName(
+              DeviceIDFactory.getInstance().getDeviceID(subNode.getTargetPath()).getTableName());
+        } else {
+          checkTreePattern(subNode.getDeviceID(), subNode.getMeasurements());
+        }
       }
     }
   }
