--- conflicted
+++ resolved
@@ -94,19 +94,12 @@
       final boolean isAligned,
       final boolean isGeneratedByPipe,
       final String pipeName,
-<<<<<<< HEAD
-=======
       final long creationTime,
->>>>>>> 89af73d2
       final PipeTaskMeta pipeTaskMeta,
       final PipePattern pattern,
       final long startTime,
       final long endTime) {
-<<<<<<< HEAD
-    super(pipeName, pipeTaskMeta, pattern, startTime, endTime);
-=======
     super(pipeName, creationTime, pipeTaskMeta, pattern, startTime, endTime);
->>>>>>> 89af73d2
     this.walEntryHandler = walEntryHandler;
     // Record device path here so there's no need to get it from InsertNode cache later.
     this.devicePath = devicePath;
@@ -185,10 +178,7 @@
   @Override
   public PipeInsertNodeTabletInsertionEvent shallowCopySelfAndBindPipeTaskMetaForProgressReport(
       final String pipeName,
-<<<<<<< HEAD
-=======
       final long creationTime,
->>>>>>> 89af73d2
       final PipeTaskMeta pipeTaskMeta,
       final PipePattern pattern,
       final long startTime,
@@ -350,16 +340,13 @@
             .map(
                 container ->
                     new PipeRawTabletInsertionEvent(
-<<<<<<< HEAD
                         container.convertToTablet(),
                         container.isAligned(),
                         pipeName,
+                        creationTime,
                         pipeTaskMeta,
                         this,
                         false))
-=======
-                        tablet, isAligned, pipeName, creationTime, pipeTaskMeta, this, false))
->>>>>>> 89af73d2
             .filter(event -> !event.hasNoNeedParsingAndIsEmpty())
             .collect(Collectors.toList());
 
