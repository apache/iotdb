--- conflicted
+++ resolved
@@ -111,10 +111,10 @@
       final long startTime,
       final long endTime,
       final PipeTaskMeta pipeTaskMeta,
-<<<<<<< HEAD
       final IAuditEntity entity,
       final boolean skipIfNoPrivileges,
-      final PipeInsertionEvent sourceEvent)
+      final PipeInsertionEvent sourceEvent,
+      final boolean isWithMod)
       throws IOException, IllegalPathException {
     super(
         pipeName,
@@ -127,12 +127,6 @@
         entity,
         skipIfNoPrivileges,
         sourceEvent);
-=======
-      final PipeInsertionEvent sourceEvent,
-      final boolean isWithMod)
-      throws IOException {
-    super(pipeName, creationTime, pattern, null, startTime, endTime, pipeTaskMeta, sourceEvent);
->>>>>>> 274fc9ed
 
     this.startTime = startTime;
     this.endTime = endTime;
@@ -175,16 +169,10 @@
       final long startTime,
       final long endTime,
       final PipeTaskMeta pipeTaskMeta,
-<<<<<<< HEAD
-      final PipeInsertionEvent sourceEvent)
-      throws IOException, IllegalPathException {
-    this(null, 0, tsFile, pattern, startTime, endTime, pipeTaskMeta, null, false, sourceEvent);
-=======
       final PipeInsertionEvent sourceEvent,
       final boolean isWithMod)
-      throws IOException {
-    this(null, 0, tsFile, pattern, startTime, endTime, pipeTaskMeta, sourceEvent, isWithMod);
->>>>>>> 274fc9ed
+      throws IOException, IllegalPathException {
+    this(null, 0, tsFile, pattern, startTime, endTime, pipeTaskMeta, null, false, sourceEvent, isWithMod);
   }
 
   @Override
@@ -511,28 +499,6 @@
               break;
             }
 
-<<<<<<< HEAD
-          if (Objects.nonNull(entity)) {
-            final TSStatus status =
-                AuthorityChecker.getAccessControl()
-                    .checkSeriesPrivilege4Pipe(
-                        entity,
-                        Collections.singletonList(
-                            new MeasurementPath(currentDevice, chunkHeader.getMeasurementID())),
-                        PrivilegeType.READ_DATA);
-            if (status.getCode() != TSStatusCode.SUCCESS_STATUS.getStatusCode()) {
-              if (skipIfNoPrivileges) {
-                continue;
-              }
-              throw new AccessDeniedException(status.getMessage());
-            }
-          }
-
-          if (chunkHeader.getDataSize() > allocatedMemoryBlockForChunk.getMemoryUsageInBytes()) {
-            PipeDataNodeResourceManager.memory()
-                .forceResize(allocatedMemoryBlockForChunk, chunkHeader.getDataSize());
-          }
-=======
             // Skip the chunk if it is fully deleted by mods
             if (!currentModifications.isEmpty()) {
               final Statistics statistics =
@@ -552,11 +518,26 @@
               }
             }
 
+              if (Objects.nonNull(entity)) {
+                  final TSStatus status =
+                          AuthorityChecker.getAccessControl()
+                                  .checkSeriesPrivilege4Pipe(
+                                          entity,
+                                          Collections.singletonList(
+                                                  new MeasurementPath(currentDevice, chunkHeader.getMeasurementID())),
+                                          PrivilegeType.READ_DATA);
+                  if (status.getCode() != TSStatusCode.SUCCESS_STATUS.getStatusCode()) {
+                      if (skipIfNoPrivileges) {
+                          continue;
+                      }
+                      throw new AccessDeniedException(status.getMessage());
+                  }
+              }
+
             if (chunkHeader.getDataSize() > allocatedMemoryBlockForChunk.getMemoryUsageInBytes()) {
               PipeDataNodeResourceManager.memory()
                   .forceResize(allocatedMemoryBlockForChunk, chunkHeader.getDataSize());
             }
->>>>>>> 274fc9ed
 
             Chunk chunk =
                 new Chunk(
