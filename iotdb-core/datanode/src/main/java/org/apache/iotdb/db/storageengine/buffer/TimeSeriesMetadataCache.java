/*
 * Licensed to the Apache Software Foundation (ASF) under one
 * or more contributor license agreements.  See the NOTICE file
 * distributed with this work for additional information
 * regarding copyright ownership.  The ASF licenses this file
 * to you under the Apache License, Version 2.0 (the
 * "License"); you may not use this file except in compliance
 * with the License.  You may obtain a copy of the License at
 *
 *     http://www.apache.org/licenses/LICENSE-2.0
 *
 * Unless required by applicable law or agreed to in writing,
 * software distributed under the License is distributed on an
 * "AS IS" BASIS, WITHOUT WARRANTIES OR CONDITIONS OF ANY
 * KIND, either express or implied.  See the License for the
 * specific language governing permissions and limitations
 * under the License.
 */

package org.apache.iotdb.db.storageengine.buffer;

import org.apache.iotdb.commons.conf.IoTDBConstant;
import org.apache.iotdb.commons.memory.IMemoryBlock;
import org.apache.iotdb.commons.memory.MemoryBlockType;
import org.apache.iotdb.commons.service.metric.MetricService;
import org.apache.iotdb.commons.utils.TestOnly;
import org.apache.iotdb.db.conf.DataNodeMemoryConfig;
import org.apache.iotdb.db.conf.IoTDBDescriptor;
import org.apache.iotdb.db.queryengine.execution.fragment.QueryContext;
import org.apache.iotdb.db.queryengine.metric.SeriesScanCostMetricSet;
import org.apache.iotdb.db.queryengine.metric.TimeSeriesMetadataCacheMetrics;
import org.apache.iotdb.db.storageengine.dataregion.read.control.FileReaderManager;
import org.apache.iotdb.db.storageengine.dataregion.tsfile.TsFileID;

import com.github.benmanes.caffeine.cache.Cache;
import com.github.benmanes.caffeine.cache.Caffeine;
import com.github.benmanes.caffeine.cache.Weigher;
import org.apache.tsfile.common.constant.TsFileConstant;
import org.apache.tsfile.file.metadata.IDeviceID;
import org.apache.tsfile.file.metadata.TimeseriesMetadata;
import org.apache.tsfile.read.TsFileSequenceReader;
import org.apache.tsfile.utils.BloomFilter;
import org.apache.tsfile.utils.RamUsageEstimator;
import org.slf4j.Logger;
import org.slf4j.LoggerFactory;

import java.io.IOException;
import java.lang.ref.WeakReference;
import java.util.Collections;
import java.util.List;
import java.util.Map;
import java.util.Objects;
import java.util.Set;
import java.util.WeakHashMap;
import java.util.concurrent.atomic.AtomicLong;
import java.util.function.LongConsumer;

import static org.apache.iotdb.db.queryengine.metric.SeriesScanCostMetricSet.READ_TIMESERIES_METADATA_CACHE;
import static org.apache.iotdb.db.queryengine.metric.SeriesScanCostMetricSet.READ_TIMESERIES_METADATA_FILE;
import static org.apache.tsfile.utils.RamUsageEstimator.sizeOfCharArray;

/**
 * This class is used to cache <code>TimeSeriesMetadata</code> in IoTDB. The caching strategy is
 * LRU.
 */
@SuppressWarnings("squid:S6548")
public class TimeSeriesMetadataCache {

  private static final Logger logger = LoggerFactory.getLogger(TimeSeriesMetadataCache.class);
  private static final Logger DEBUG_LOGGER = LoggerFactory.getLogger("QUERY_DEBUG");
  private static final DataNodeMemoryConfig memoryConfig =
      IoTDBDescriptor.getInstance().getMemoryConfig();
  private static final IMemoryBlock CACHE_MEMORY_BLOCK;
  private static final boolean CACHE_ENABLE = memoryConfig.isMetaDataCacheEnable();

  private static final SeriesScanCostMetricSet SERIES_SCAN_COST_METRIC_SET =
      SeriesScanCostMetricSet.getInstance();

  private final Cache<TimeSeriesMetadataCacheKey, TimeseriesMetadata> lruCache;

  private final AtomicLong entryAverageSize = new AtomicLong(0);

  private final Map<String, WeakReference<String>> devices =
      Collections.synchronizedMap(new WeakHashMap<>());
  private static final String SEPARATOR = "$";

  static {
    CACHE_MEMORY_BLOCK =
        memoryConfig
            .getTimeSeriesMetaDataCacheMemoryManager()
<<<<<<< HEAD
            .forceAllocate("TimeSeriesMetadataCache", MemoryBlockType.STATIC);
=======
            .exactAllocate("TimeSeriesMetadataCache", MemoryBlockType.STATIC);
>>>>>>> fddf0a6e
    // TODO @spricoder find a better way to get the size of cache
    CACHE_MEMORY_BLOCK.allocate(CACHE_MEMORY_BLOCK.getTotalMemorySizeInBytes());
  }

  private TimeSeriesMetadataCache() {
    if (CACHE_ENABLE) {
      logger.info(
          "TimeSeriesMetadataCache size = {}", CACHE_MEMORY_BLOCK.getTotalMemorySizeInBytes());
    }
    lruCache =
        Caffeine.newBuilder()
            .maximumWeight(CACHE_MEMORY_BLOCK.getTotalMemorySizeInBytes())
            .weigher(
                (Weigher<TimeSeriesMetadataCacheKey, TimeseriesMetadata>)
                    (key, value) ->
                        (int) (key.getRetainedSizeInBytes() + value.getRetainedSizeInBytes()))
            .recordStats()
            .build();
    // add metrics
    MetricService.getInstance().addMetricSet(new TimeSeriesMetadataCacheMetrics(this));
  }

  public static TimeSeriesMetadataCache getInstance() {
    return TimeSeriesMetadataCache.TimeSeriesMetadataCacheHolder.INSTANCE;
  }

  @SuppressWarnings({"squid:S1860", "squid:S6541", "squid:S3776"}) // Suppress synchronize warning
  public TimeseriesMetadata get(
      String filePath,
      TimeSeriesMetadataCacheKey key,
      Set<String> allSensors,
      boolean ignoreNotExists,
      boolean debug,
      QueryContext queryContext)
      throws IOException {
    long startTime = System.nanoTime();
    long loadBloomFilterTime = 0;
    LongConsumer timeSeriesMetadataIoSizeRecorder =
        queryContext.getQueryStatistics().getLoadTimeSeriesMetadataActualIOSize()::addAndGet;
    LongConsumer bloomFilterIoSizeRecorder =
        queryContext.getQueryStatistics().getLoadBloomFilterActualIOSize()::addAndGet;
    boolean cacheHit = true;
    try {
      String deviceStringFormat = key.device.toString();
      if (!CACHE_ENABLE) {
        cacheHit = false;

        // bloom filter part
        TsFileSequenceReader reader =
            FileReaderManager.getInstance().get(filePath, true, bloomFilterIoSizeRecorder);
        BloomFilter bloomFilter = reader.readBloomFilter(bloomFilterIoSizeRecorder);
        queryContext.getQueryStatistics().getLoadBloomFilterFromDiskCount().incrementAndGet();
        if (bloomFilter != null
            && !bloomFilter.contains(
                deviceStringFormat + IoTDBConstant.PATH_SEPARATOR + key.measurement)) {
          loadBloomFilterTime = System.nanoTime() - startTime;
          return null;
        }
        loadBloomFilterTime = System.nanoTime() - startTime;

        TimeseriesMetadata timeseriesMetadata =
            reader.readTimeseriesMetadata(
                key.device, key.measurement, ignoreNotExists, timeSeriesMetadataIoSizeRecorder);
        return (timeseriesMetadata == null || timeseriesMetadata.getStatistics().getCount() == 0)
            ? null
            : timeseriesMetadata;
      }

      TimeseriesMetadata timeseriesMetadata = lruCache.getIfPresent(key);

      if (timeseriesMetadata == null) {
        if (debug) {
          DEBUG_LOGGER.info("Cache miss: {}.{} in file: {}", key.device, key.measurement, filePath);
          DEBUG_LOGGER.info("Device: {}, all sensors: {}", key.device, allSensors);
        }
        // allow for the parallelism of different devices
        synchronized (
            devices.computeIfAbsent(
                deviceStringFormat + SEPARATOR + filePath, WeakReference::new)) {
          // double check
          timeseriesMetadata = lruCache.getIfPresent(key);
          if (timeseriesMetadata == null) {
            cacheHit = false;

            long loadBloomFilterStartTime = System.nanoTime();
            // bloom filter part
            BloomFilter bloomFilter =
                BloomFilterCache.getInstance()
                    .get(
                        new BloomFilterCache.BloomFilterCacheKey(filePath, key.tsFileID),
                        debug,
                        bloomFilterIoSizeRecorder,
                        queryContext.getQueryStatistics().getLoadBloomFilterFromCacheCount()
                            ::addAndGet,
                        queryContext.getQueryStatistics().getLoadBloomFilterFromDiskCount()
                            ::addAndGet);
            if (bloomFilter != null
                && !bloomFilter.contains(
                    deviceStringFormat + TsFileConstant.PATH_SEPARATOR + key.measurement)) {
              if (debug) {
                DEBUG_LOGGER.info("TimeSeries meta data {} is filter by bloomFilter!", key);
              }
              loadBloomFilterTime = System.nanoTime() - loadBloomFilterStartTime;
              return null;
            }

            loadBloomFilterTime = System.nanoTime() - loadBloomFilterStartTime;
            TsFileSequenceReader reader =
                FileReaderManager.getInstance()
                    .get(filePath, true, timeSeriesMetadataIoSizeRecorder);
            List<TimeseriesMetadata> timeSeriesMetadataList =
                reader.readTimeseriesMetadata(
                    key.device,
                    key.measurement,
                    allSensors,
                    ignoreNotExists,
                    timeSeriesMetadataIoSizeRecorder);
            // put TimeSeriesMetadata of all sensors used in this read into cache
            for (TimeseriesMetadata metadata : timeSeriesMetadataList) {
              TimeSeriesMetadataCacheKey k =
                  new TimeSeriesMetadataCacheKey(
                      key.tsFileID, key.device, metadata.getMeasurementId());
              if (metadata.getStatistics().getCount() != 0) {
                lruCache.put(k, metadata);
              }
              if (metadata.getMeasurementId().equals(key.measurement)) {
                timeseriesMetadata = metadata.getStatistics().getCount() == 0 ? null : metadata;
              }
            }
          }
        }
      }
      if (timeseriesMetadata == null) {
        if (debug) {
          DEBUG_LOGGER.info("The file doesn't have this time series {}.", key);
        }
        return null;
      } else {
        if (debug) {
          DEBUG_LOGGER.info(
              "Get timeseries: {}.{}  metadata in file: {}  from cache: {}.",
              key.device,
              key.measurement,
              filePath,
              timeseriesMetadata);
        }
        return new TimeseriesMetadata(timeseriesMetadata);
      }
    } finally {
      queryContext.getQueryStatistics().getLoadBloomFilterTime().getAndAdd(loadBloomFilterTime);
      if (cacheHit) {
        queryContext
            .getQueryStatistics()
            .getLoadTimeSeriesMetadataFromCacheCount()
            .incrementAndGet();
        // in metric panel, loading BloomFilter time is included in loading TimeSeriesMetadata
        SERIES_SCAN_COST_METRIC_SET.recordSeriesScanCost(
            READ_TIMESERIES_METADATA_CACHE, System.nanoTime() - startTime);
      } else {
        queryContext
            .getQueryStatistics()
            .getLoadTimeSeriesMetadataFromDiskCount()
            .incrementAndGet();
        // in metric panel, loading BloomFilter time is included in loading TimeSeriesMetadata
        SERIES_SCAN_COST_METRIC_SET.recordSeriesScanCost(
            READ_TIMESERIES_METADATA_FILE, System.nanoTime() - startTime);
      }
    }
  }

  public double calculateTimeSeriesMetadataHitRatio() {
    return lruCache.stats().hitRate();
  }

  public long getEvictionCount() {
    return lruCache.stats().evictionCount();
  }

  public long getMaxMemory() {
    return CACHE_MEMORY_BLOCK.getTotalMemorySizeInBytes();
  }

  public double getAverageLoadPenalty() {
    return lruCache.stats().averageLoadPenalty();
  }

  public long getAverageSize() {
    return entryAverageSize.get();
  }

  public double calculateBloomFilterHitRatio() {
    return BloomFilterCache.getInstance().calculateBloomFilterHitRatio();
  }

  /** clear LRUCache. */
  public void clear() {
    lruCache.invalidateAll();
    lruCache.cleanUp();
  }

  public void remove(TimeSeriesMetadataCacheKey key) {
    lruCache.invalidate(key);
  }

  @TestOnly
  public boolean isEmpty() {
    return lruCache.asMap().isEmpty();
  }

  public static class TimeSeriesMetadataCacheKey {

    private static final long INSTANCE_SIZE =
        RamUsageEstimator.shallowSizeOfInstance(TimeSeriesMetadataCacheKey.class)
            + RamUsageEstimator.shallowSizeOfInstance(String.class);

    private final TsFileID tsFileID;
    private final IDeviceID device;
    private final String measurement;

    public TimeSeriesMetadataCacheKey(TsFileID tsFileID, IDeviceID device, String measurement) {
      this.tsFileID = tsFileID;
      this.device = device;
      this.measurement = measurement;
    }

    public long getRetainedSizeInBytes() {
      return INSTANCE_SIZE + device.ramBytesUsed() + sizeOfCharArray(measurement.length());
    }

    @Override
    public boolean equals(Object o) {
      if (this == o) {
        return true;
      }
      if (o == null || getClass() != o.getClass()) {
        return false;
      }
      TimeSeriesMetadataCacheKey that = (TimeSeriesMetadataCacheKey) o;
      return Objects.equals(tsFileID, that.tsFileID)
          && Objects.equals(device, that.device)
          && Objects.equals(measurement, that.measurement);
    }

    @Override
    public int hashCode() {
      return Objects.hash(tsFileID, device, measurement);
    }

    @Override
    public String toString() {
      return "TimeSeriesMetadataCacheKey{"
          + "regionId="
          + tsFileID.regionId
          + ", timePartitionId="
          + tsFileID.timePartitionId
          + ", tsFileVersion="
          + tsFileID.fileVersion
          + ", compactionVersion="
          + tsFileID.compactionVersion
          + ", device='"
          + device
          + '\''
          + ", measurement='"
          + measurement
          + '\''
          + '}';
    }
  }

  /** singleton pattern. */
  private static class TimeSeriesMetadataCacheHolder {

    private static final TimeSeriesMetadataCache INSTANCE = new TimeSeriesMetadataCache();
  }
}<|MERGE_RESOLUTION|>--- conflicted
+++ resolved
@@ -88,11 +88,7 @@
     CACHE_MEMORY_BLOCK =
         memoryConfig
             .getTimeSeriesMetaDataCacheMemoryManager()
-<<<<<<< HEAD
-            .forceAllocate("TimeSeriesMetadataCache", MemoryBlockType.STATIC);
-=======
             .exactAllocate("TimeSeriesMetadataCache", MemoryBlockType.STATIC);
->>>>>>> fddf0a6e
     // TODO @spricoder find a better way to get the size of cache
     CACHE_MEMORY_BLOCK.allocate(CACHE_MEMORY_BLOCK.getTotalMemorySizeInBytes());
   }
