/*
 * Licensed to the Apache Software Foundation (ASF) under one
 * or more contributor license agreements.  See the NOTICE file
 * distributed with this work for additional information
 * regarding copyright ownership.  The ASF licenses this file
 * to you under the Apache License, Version 2.0 (the
 * "License"); you may not use this file except in compliance
 * with the License.  You may obtain a copy of the License at
 *
 *     http://www.apache.org/licenses/LICENSE-2.0
 *
 * Unless required by applicable law or agreed to in writing,
 * software distributed under the License is distributed on an
 * "AS IS" BASIS, WITHOUT WARRANTIES OR CONDITIONS OF ANY
 * KIND, either express or implied.  See the License for the
 * specific language governing permissions and limitations
 * under the License.
 */

package org.apache.iotdb.db.storageengine.buffer;

import org.apache.iotdb.commons.conf.IoTDBConstant;
import org.apache.iotdb.commons.memory.IMemoryBlock;
import org.apache.iotdb.commons.memory.MemoryBlockType;
<<<<<<< HEAD
=======
import org.apache.iotdb.commons.memory.MemoryConfig;
>>>>>>> 1a4ac0ea
import org.apache.iotdb.commons.service.metric.MetricService;
import org.apache.iotdb.commons.utils.TestOnly;
import org.apache.iotdb.db.conf.IoTDBConfig;
import org.apache.iotdb.db.conf.IoTDBDescriptor;
import org.apache.iotdb.db.queryengine.execution.fragment.QueryContext;
import org.apache.iotdb.db.queryengine.metric.SeriesScanCostMetricSet;
import org.apache.iotdb.db.queryengine.metric.TimeSeriesMetadataCacheMetrics;
import org.apache.iotdb.db.storageengine.dataregion.read.control.FileReaderManager;
import org.apache.iotdb.db.storageengine.dataregion.tsfile.TsFileID;

import com.github.benmanes.caffeine.cache.Cache;
import com.github.benmanes.caffeine.cache.Caffeine;
import com.github.benmanes.caffeine.cache.Weigher;
import org.apache.tsfile.common.constant.TsFileConstant;
import org.apache.tsfile.file.metadata.IDeviceID;
import org.apache.tsfile.file.metadata.TimeseriesMetadata;
import org.apache.tsfile.read.TsFileSequenceReader;
import org.apache.tsfile.utils.BloomFilter;
import org.apache.tsfile.utils.RamUsageEstimator;
import org.slf4j.Logger;
import org.slf4j.LoggerFactory;

import java.io.IOException;
import java.lang.ref.WeakReference;
import java.util.Collections;
import java.util.List;
import java.util.Map;
import java.util.Objects;
import java.util.Set;
import java.util.WeakHashMap;
import java.util.concurrent.atomic.AtomicLong;
import java.util.function.LongConsumer;

import static org.apache.iotdb.db.queryengine.metric.SeriesScanCostMetricSet.READ_TIMESERIES_METADATA_CACHE;
import static org.apache.iotdb.db.queryengine.metric.SeriesScanCostMetricSet.READ_TIMESERIES_METADATA_FILE;
import static org.apache.tsfile.utils.RamUsageEstimator.sizeOfCharArray;

/**
 * This class is used to cache <code>TimeSeriesMetadata</code> in IoTDB. The caching strategy is
 * LRU.
 */
@SuppressWarnings("squid:S6548")
public class TimeSeriesMetadataCache {

  private static final Logger logger = LoggerFactory.getLogger(TimeSeriesMetadataCache.class);
  private static final Logger DEBUG_LOGGER = LoggerFactory.getLogger("QUERY_DEBUG");
  private static final IoTDBConfig config = IoTDBDescriptor.getInstance().getConfig();
<<<<<<< HEAD
=======
  private static final MemoryConfig memoryConfig = MemoryConfig.getInstance();
>>>>>>> 1a4ac0ea
  private static final IMemoryBlock CACHE_MEMORY_BLOCK;
  private static final boolean CACHE_ENABLE = config.isMetaDataCacheEnable();

  private static final SeriesScanCostMetricSet SERIES_SCAN_COST_METRIC_SET =
      SeriesScanCostMetricSet.getInstance();

  private final Cache<TimeSeriesMetadataCacheKey, TimeseriesMetadata> lruCache;

  private final AtomicLong entryAverageSize = new AtomicLong(0);

  private final Map<String, WeakReference<String>> devices =
      Collections.synchronizedMap(new WeakHashMap<>());
  private static final String SEPARATOR = "$";

  static {
    CACHE_MEMORY_BLOCK =
<<<<<<< HEAD
        config
            .getTimeSeriesMetaDataCacheMemoryManager()
            .forceAllocate("TimeSeriesMetadataCache", MemoryBlockType.STATIC);
=======
        memoryConfig
            .getTimeSeriesMetaDataCacheMemoryManager()
            .forceAllocate("TimeSeriesMetadataCache", MemoryBlockType.PERFORMANCE);
>>>>>>> 1a4ac0ea
    // TODO @spricoder find a better way to get the size of cache
    CACHE_MEMORY_BLOCK.allocate(CACHE_MEMORY_BLOCK.getTotalMemorySizeInBytes());
  }

  private TimeSeriesMetadataCache() {
    if (CACHE_ENABLE) {
      logger.info(
          "TimeSeriesMetadataCache size = {}", CACHE_MEMORY_BLOCK.getTotalMemorySizeInBytes());
    }
    lruCache =
        Caffeine.newBuilder()
            .maximumWeight(CACHE_MEMORY_BLOCK.getTotalMemorySizeInBytes())
            .weigher(
                (Weigher<TimeSeriesMetadataCacheKey, TimeseriesMetadata>)
                    (key, value) ->
                        (int) (key.getRetainedSizeInBytes() + value.getRetainedSizeInBytes()))
            .recordStats()
            .build();
    // add metrics
    MetricService.getInstance().addMetricSet(new TimeSeriesMetadataCacheMetrics(this));
  }

  public static TimeSeriesMetadataCache getInstance() {
    return TimeSeriesMetadataCache.TimeSeriesMetadataCacheHolder.INSTANCE;
  }

  @SuppressWarnings({"squid:S1860", "squid:S6541", "squid:S3776"}) // Suppress synchronize warning
  public TimeseriesMetadata get(
      String filePath,
      TimeSeriesMetadataCacheKey key,
      Set<String> allSensors,
      boolean ignoreNotExists,
      boolean debug,
      QueryContext queryContext)
      throws IOException {
    long startTime = System.nanoTime();
    long loadBloomFilterTime = 0;
    LongConsumer timeSeriesMetadataIoSizeRecorder =
        queryContext.getQueryStatistics().getLoadTimeSeriesMetadataActualIOSize()::addAndGet;
    LongConsumer bloomFilterIoSizeRecorder =
        queryContext.getQueryStatistics().getLoadBloomFilterActualIOSize()::addAndGet;
    boolean cacheHit = true;
    try {
      String deviceStringFormat = key.device.toString();
      if (!CACHE_ENABLE) {
        cacheHit = false;

        // bloom filter part
        TsFileSequenceReader reader =
            FileReaderManager.getInstance().get(filePath, true, bloomFilterIoSizeRecorder);
        BloomFilter bloomFilter = reader.readBloomFilter(bloomFilterIoSizeRecorder);
        queryContext.getQueryStatistics().getLoadBloomFilterFromDiskCount().incrementAndGet();
        if (bloomFilter != null
            && !bloomFilter.contains(
                deviceStringFormat + IoTDBConstant.PATH_SEPARATOR + key.measurement)) {
          loadBloomFilterTime = System.nanoTime() - startTime;
          return null;
        }
        loadBloomFilterTime = System.nanoTime() - startTime;

        TimeseriesMetadata timeseriesMetadata =
            reader.readTimeseriesMetadata(
                key.device, key.measurement, ignoreNotExists, timeSeriesMetadataIoSizeRecorder);
        return (timeseriesMetadata == null || timeseriesMetadata.getStatistics().getCount() == 0)
            ? null
            : timeseriesMetadata;
      }

      TimeseriesMetadata timeseriesMetadata = lruCache.getIfPresent(key);

      if (timeseriesMetadata == null) {
        if (debug) {
          DEBUG_LOGGER.info("Cache miss: {}.{} in file: {}", key.device, key.measurement, filePath);
          DEBUG_LOGGER.info("Device: {}, all sensors: {}", key.device, allSensors);
        }
        // allow for the parallelism of different devices
        synchronized (
            devices.computeIfAbsent(
                deviceStringFormat + SEPARATOR + filePath, WeakReference::new)) {
          // double check
          timeseriesMetadata = lruCache.getIfPresent(key);
          if (timeseriesMetadata == null) {
            cacheHit = false;

            long loadBloomFilterStartTime = System.nanoTime();
            // bloom filter part
            BloomFilter bloomFilter =
                BloomFilterCache.getInstance()
                    .get(
                        new BloomFilterCache.BloomFilterCacheKey(filePath, key.tsFileID),
                        debug,
                        bloomFilterIoSizeRecorder,
                        queryContext.getQueryStatistics().getLoadBloomFilterFromCacheCount()
                            ::addAndGet,
                        queryContext.getQueryStatistics().getLoadBloomFilterFromDiskCount()
                            ::addAndGet);
            if (bloomFilter != null
                && !bloomFilter.contains(
                    deviceStringFormat + TsFileConstant.PATH_SEPARATOR + key.measurement)) {
              if (debug) {
                DEBUG_LOGGER.info("TimeSeries meta data {} is filter by bloomFilter!", key);
              }
              loadBloomFilterTime = System.nanoTime() - loadBloomFilterStartTime;
              return null;
            }

            loadBloomFilterTime = System.nanoTime() - loadBloomFilterStartTime;
            TsFileSequenceReader reader =
                FileReaderManager.getInstance()
                    .get(filePath, true, timeSeriesMetadataIoSizeRecorder);
            List<TimeseriesMetadata> timeSeriesMetadataList =
                reader.readTimeseriesMetadata(
                    key.device,
                    key.measurement,
                    allSensors,
                    ignoreNotExists,
                    timeSeriesMetadataIoSizeRecorder);
            // put TimeSeriesMetadata of all sensors used in this read into cache
            for (TimeseriesMetadata metadata : timeSeriesMetadataList) {
              TimeSeriesMetadataCacheKey k =
                  new TimeSeriesMetadataCacheKey(
                      key.tsFileID, key.device, metadata.getMeasurementId());
              if (metadata.getStatistics().getCount() != 0) {
                lruCache.put(k, metadata);
              }
              if (metadata.getMeasurementId().equals(key.measurement)) {
                timeseriesMetadata = metadata.getStatistics().getCount() == 0 ? null : metadata;
              }
            }
          }
        }
      }
      if (timeseriesMetadata == null) {
        if (debug) {
          DEBUG_LOGGER.info("The file doesn't have this time series {}.", key);
        }
        return null;
      } else {
        if (debug) {
          DEBUG_LOGGER.info(
              "Get timeseries: {}.{}  metadata in file: {}  from cache: {}.",
              key.device,
              key.measurement,
              filePath,
              timeseriesMetadata);
        }
        return new TimeseriesMetadata(timeseriesMetadata);
      }
    } finally {
      queryContext.getQueryStatistics().getLoadBloomFilterTime().getAndAdd(loadBloomFilterTime);
      if (cacheHit) {
        queryContext
            .getQueryStatistics()
            .getLoadTimeSeriesMetadataFromCacheCount()
            .incrementAndGet();
        // in metric panel, loading BloomFilter time is included in loading TimeSeriesMetadata
        SERIES_SCAN_COST_METRIC_SET.recordSeriesScanCost(
            READ_TIMESERIES_METADATA_CACHE, System.nanoTime() - startTime);
      } else {
        queryContext
            .getQueryStatistics()
            .getLoadTimeSeriesMetadataFromDiskCount()
            .incrementAndGet();
        // in metric panel, loading BloomFilter time is included in loading TimeSeriesMetadata
        SERIES_SCAN_COST_METRIC_SET.recordSeriesScanCost(
            READ_TIMESERIES_METADATA_FILE, System.nanoTime() - startTime);
      }
    }
  }

  public double calculateTimeSeriesMetadataHitRatio() {
    return lruCache.stats().hitRate();
  }

  public long getEvictionCount() {
    return lruCache.stats().evictionCount();
  }

  public long getMaxMemory() {
    return CACHE_MEMORY_BLOCK.getTotalMemorySizeInBytes();
  }

  public double getAverageLoadPenalty() {
    return lruCache.stats().averageLoadPenalty();
  }

  public long getAverageSize() {
    return entryAverageSize.get();
  }

  public double calculateBloomFilterHitRatio() {
    return BloomFilterCache.getInstance().calculateBloomFilterHitRatio();
  }

  /** clear LRUCache. */
  public void clear() {
    lruCache.invalidateAll();
    lruCache.cleanUp();
  }

  public void remove(TimeSeriesMetadataCacheKey key) {
    lruCache.invalidate(key);
  }

  @TestOnly
  public boolean isEmpty() {
    return lruCache.asMap().isEmpty();
  }

  public static class TimeSeriesMetadataCacheKey {

    private static final long INSTANCE_SIZE =
        RamUsageEstimator.shallowSizeOfInstance(TimeSeriesMetadataCacheKey.class)
            + RamUsageEstimator.shallowSizeOfInstance(String.class);

    private final TsFileID tsFileID;
    private final IDeviceID device;
    private final String measurement;

    public TimeSeriesMetadataCacheKey(TsFileID tsFileID, IDeviceID device, String measurement) {
      this.tsFileID = tsFileID;
      this.device = device;
      this.measurement = measurement;
    }

    public long getRetainedSizeInBytes() {
      return INSTANCE_SIZE + device.ramBytesUsed() + sizeOfCharArray(measurement.length());
    }

    @Override
    public boolean equals(Object o) {
      if (this == o) {
        return true;
      }
      if (o == null || getClass() != o.getClass()) {
        return false;
      }
      TimeSeriesMetadataCacheKey that = (TimeSeriesMetadataCacheKey) o;
      return Objects.equals(tsFileID, that.tsFileID)
          && Objects.equals(device, that.device)
          && Objects.equals(measurement, that.measurement);
    }

    @Override
    public int hashCode() {
      return Objects.hash(tsFileID, device, measurement);
    }

    @Override
    public String toString() {
      return "TimeSeriesMetadataCacheKey{"
          + "regionId="
          + tsFileID.regionId
          + ", timePartitionId="
          + tsFileID.timePartitionId
          + ", tsFileVersion="
          + tsFileID.fileVersion
          + ", compactionVersion="
          + tsFileID.compactionVersion
          + ", device='"
          + device
          + '\''
          + ", measurement='"
          + measurement
          + '\''
          + '}';
    }
  }

  /** singleton pattern. */
  private static class TimeSeriesMetadataCacheHolder {

    private static final TimeSeriesMetadataCache INSTANCE = new TimeSeriesMetadataCache();
  }
}<|MERGE_RESOLUTION|>--- conflicted
+++ resolved
@@ -22,10 +22,7 @@
 import org.apache.iotdb.commons.conf.IoTDBConstant;
 import org.apache.iotdb.commons.memory.IMemoryBlock;
 import org.apache.iotdb.commons.memory.MemoryBlockType;
-<<<<<<< HEAD
-=======
 import org.apache.iotdb.commons.memory.MemoryConfig;
->>>>>>> 1a4ac0ea
 import org.apache.iotdb.commons.service.metric.MetricService;
 import org.apache.iotdb.commons.utils.TestOnly;
 import org.apache.iotdb.db.conf.IoTDBConfig;
@@ -73,10 +70,7 @@
   private static final Logger logger = LoggerFactory.getLogger(TimeSeriesMetadataCache.class);
   private static final Logger DEBUG_LOGGER = LoggerFactory.getLogger("QUERY_DEBUG");
   private static final IoTDBConfig config = IoTDBDescriptor.getInstance().getConfig();
-<<<<<<< HEAD
-=======
   private static final MemoryConfig memoryConfig = MemoryConfig.getInstance();
->>>>>>> 1a4ac0ea
   private static final IMemoryBlock CACHE_MEMORY_BLOCK;
   private static final boolean CACHE_ENABLE = config.isMetaDataCacheEnable();
 
@@ -93,15 +87,9 @@
 
   static {
     CACHE_MEMORY_BLOCK =
-<<<<<<< HEAD
-        config
+        memoryConfig
             .getTimeSeriesMetaDataCacheMemoryManager()
             .forceAllocate("TimeSeriesMetadataCache", MemoryBlockType.STATIC);
-=======
-        memoryConfig
-            .getTimeSeriesMetaDataCacheMemoryManager()
-            .forceAllocate("TimeSeriesMetadataCache", MemoryBlockType.PERFORMANCE);
->>>>>>> 1a4ac0ea
     // TODO @spricoder find a better way to get the size of cache
     CACHE_MEMORY_BLOCK.allocate(CACHE_MEMORY_BLOCK.getTotalMemorySizeInBytes());
   }
