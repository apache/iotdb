/*
 * Licensed to the Apache Software Foundation (ASF) under one
 * or more contributor license agreements.  See the NOTICE file
 * distributed with this work for additional information
 * regarding copyright ownership.  The ASF licenses this file
 * to you under the Apache License, Version 2.0 (the
 * "License"); you may not use this file except in compliance
 * with the License.  You may obtain a copy of the License at
 *
 *     http://www.apache.org/licenses/LICENSE-2.0
 *
 * Unless required by applicable law or agreed to in writing,
 * software distributed under the License is distributed on an
 * "AS IS" BASIS, WITHOUT WARRANTIES OR CONDITIONS OF ANY
 * KIND, either express or implied.  See the License for the
 * specific language governing permissions and limitations
 * under the License.
 */

package org.apache.iotdb.db.queryengine.plan.relational.sql.ast;

import org.apache.iotdb.commons.schema.table.InsertNodeMeasurementInfo;
import org.apache.iotdb.commons.schema.table.column.TsTableColumnCategory;
import org.apache.iotdb.commons.schema.table.column.TsTableColumnSchema;
import org.apache.iotdb.db.conf.IoTDBDescriptor;
import org.apache.iotdb.db.exception.metadata.DataTypeMismatchException;
import org.apache.iotdb.db.exception.metadata.PathNotExistException;
import org.apache.iotdb.db.exception.query.QueryProcessException;
import org.apache.iotdb.db.exception.sql.SemanticException;
import org.apache.iotdb.db.queryengine.common.MPPQueryContext;
import org.apache.iotdb.db.queryengine.plan.analyze.AnalyzeUtils;
import org.apache.iotdb.db.queryengine.plan.relational.metadata.ColumnSchema;
import org.apache.iotdb.db.queryengine.plan.relational.metadata.ITableDeviceSchemaValidation;
import org.apache.iotdb.db.queryengine.plan.relational.metadata.Metadata;
import org.apache.iotdb.db.queryengine.plan.relational.metadata.TableSchema;
import org.apache.iotdb.db.queryengine.plan.statement.crud.InsertBaseStatement;
import org.apache.iotdb.db.queryengine.plan.statement.crud.InsertRowStatement;
import org.apache.iotdb.db.utils.TypeInferenceUtils;
import org.apache.iotdb.rpc.TSStatusCode;

import org.apache.tsfile.common.conf.TSFileDescriptor;
import org.apache.tsfile.enums.TSDataType;
import org.apache.tsfile.read.common.type.TypeFactory;
import org.apache.tsfile.write.schema.MeasurementSchema;

import java.util.ArrayList;
import java.util.HashSet;
import java.util.LinkedHashMap;
import java.util.List;
import java.util.Map;
import java.util.Set;

import static org.apache.iotdb.db.queryengine.plan.execution.config.TableConfigTaskVisitor.DATABASE_NOT_SPECIFIED;
import static org.apache.iotdb.db.utils.EncodingInferenceUtils.getDefaultEncoding;

public abstract class WrappedInsertStatement extends WrappedStatement
    implements ITableDeviceSchemaValidation {

  protected TableSchema tableSchema;

  protected WrappedInsertStatement(
      InsertBaseStatement innerTreeStatement, MPPQueryContext context) {
    super(innerTreeStatement, context);
  }

  @Override
  public InsertBaseStatement getInnerTreeStatement() {
    return ((InsertBaseStatement) super.getInnerTreeStatement());
  }

  public abstract void updateAfterSchemaValidation(MPPQueryContext context)
      throws QueryProcessException;

  public TableSchema getTableSchema() {
    if (tableSchema == null) {
      InsertBaseStatement insertBaseStatement = getInnerTreeStatement();
      tableSchema = toTableSchema(insertBaseStatement);
    }

    return tableSchema;
  }

  public InsertNodeMeasurementInfo getInsertNodeMeasurementInfo() {
    InsertBaseStatement insertBaseStatement = getInnerTreeStatement();
    return toInsertNodeMeasurementInfo(insertBaseStatement);
  }

  protected TableSchema toTableSchema(InsertBaseStatement insertBaseStatement) {
    String tableName = insertBaseStatement.getDevicePath().getFullPath();
    List<ColumnSchema> columnSchemas =
        new ArrayList<>(insertBaseStatement.getMeasurements().length);
    for (int i = 0; i < insertBaseStatement.getMeasurements().length; i++) {
      if (insertBaseStatement.getMeasurements()[i] != null) {
        TSDataType dataType = insertBaseStatement.getDataType(i);
        if (dataType == null) {
          dataType =
              TypeInferenceUtils.getPredictedDataType(
                  insertBaseStatement.getFirstValueOfIndex(i), true);
        }
        columnSchemas.add(
            new ColumnSchema(
                insertBaseStatement.getMeasurements()[i],
                dataType != null ? TypeFactory.getType(dataType) : null,
                false,
                insertBaseStatement.getColumnCategory(i)));
      } else {
        columnSchemas.add(null);
      }
    }
    return new TableSchema(tableName, columnSchemas);
  }

  protected InsertNodeMeasurementInfo toInsertNodeMeasurementInfo(
      InsertBaseStatement insertBaseStatement) {
    String tableName = insertBaseStatement.getDevicePath().getFullPath().toLowerCase();

    // Use lazy initialization with measurements and dataTypes
    return new InsertNodeMeasurementInfo(
        tableName,
        insertBaseStatement.getColumnCategories(),
        insertBaseStatement.getMeasurements(),
        insertBaseStatement.getDataTypes(),
        index ->
            TypeInferenceUtils.getPredictedDataType(
                insertBaseStatement.getFirstValueOfIndex(index), true),
        insertBaseStatement::toLowerCase,
        insertBaseStatement::semanticCheck,
        insertBaseStatement::setAttributeColumnsPresent,
        insertBaseStatement::setToLowerCaseApplied,
        insertBaseStatement::setSemanticChecked);
  }

  public void validateTableSchema(Metadata metadata, MPPQueryContext context) {
    String databaseName = getDatabase();
    metadata.validateInsertNodeMeasurements(
        databaseName,
        getInsertNodeMeasurementInfo(),
        context,
        true,
        this::validate,
        this::adjustTagColumns);
  }

  public void validateTableSchema(
      final Metadata metadata,
      final MPPQueryContext context,
      final InsertRowStatement insertRowStatement,
      final String databaseName,
      final boolean allowCreateTable) {
    metadata.validateInsertNodeMeasurements(
        databaseName,
        toInsertNodeMeasurementInfo(insertRowStatement),
        context,
        allowCreateTable,
        (index, measurement, dataType, columnCategory, existingColumn) ->
            validate(
                index, insertRowStatement, measurement, dataType, columnCategory, existingColumn),
        (tagColumnIndexMap, existingTagColumnIndexMap) ->
            adjustTagColumns(insertRowStatement, tagColumnIndexMap, existingTagColumnIndexMap));
  }

  private void validate(
      final int index,
      final String measurement,
      final TSDataType dataType,
      final TsTableColumnCategory columnCategory,
      final TsTableColumnSchema existingColumn) {
    final InsertBaseStatement innerTreeStatement = getInnerTreeStatement();
    validate(index, innerTreeStatement, measurement, dataType, columnCategory, existingColumn);
  }

  private void validate(
      final int index,
      final InsertBaseStatement innerTreeStatement,
      final String measurement,
      final TSDataType dataType,
      final TsTableColumnCategory columnCategory,
      final TsTableColumnSchema existingColumn) {
    if (existingColumn == null) {
      processNonExistColumn(measurement, columnCategory, innerTreeStatement, index);
      return; // Exit early if column doesn't exist
    }

    // check data type
    if (dataType == null || columnCategory != TsTableColumnCategory.FIELD) {
      // sql insertion does not provide type
      // the type is inferred and can be inconsistent with the existing one
      innerTreeStatement.setDataType(existingColumn.getDataType(), index);
    } else if (!existingColumn.getDataType().isCompatible(dataType)
        && !innerTreeStatement.isForceTypeConversion()) {
      processTypeConflictColumn(
          measurement, dataType, columnCategory, existingColumn, index, innerTreeStatement);
      return;
    }

    // check column category
    if (columnCategory == null) {
      // sql insertion does not provide category
      innerTreeStatement.setColumnCategory(existingColumn.getColumnCategory(), index);
    } else if (!columnCategory.equals(existingColumn.getColumnCategory())) {
      throw new SemanticException(
          String.format(
              "Inconsistent column category of column %s: %s/%s",
              measurement, columnCategory, existingColumn.getColumnCategory()),
          TSStatusCode.COLUMN_CATEGORY_MISMATCH.getStatusCode());
    }

    // construct measurement schema
    TSDataType tsDataType = existingColumn.getDataType();
    MeasurementSchema newMeasurementSchema =
        new MeasurementSchema(
            existingColumn.getColumnName(),
            tsDataType,
            getDefaultEncoding(tsDataType),
            TSFileDescriptor.getInstance().getConfig().getCompressor(tsDataType));
    innerTreeStatement.setMeasurementSchema(newMeasurementSchema, index);
    try {
      innerTreeStatement.selfCheckDataTypes(index);
    } catch (DataTypeMismatchException | PathNotExistException e) {
      throw new SemanticException(e);
    }
<<<<<<< HEAD
    // incoming schema should contain all id columns in real schema and have consistent order
    final List<ColumnSchema> realTagColumns = realSchema.getTagColumns();
    adjustTagColumns(realTagColumns, innerTreeStatement);
=======
  }

  void adjustTagColumns(
      final LinkedHashMap<String, Integer> tagColumnIndexMap,
      final LinkedHashMap<String, Integer> existingTagColumnIndexMap) {
    adjustTagColumns(getInnerTreeStatement(), tagColumnIndexMap, existingTagColumnIndexMap);
>>>>>>> 7249a52f
  }

  /**
   * Adjust the order of TAG columns in this insertion to be consistent with that from the schema
   * region. Optimized for performance: one expansion if needed, one reordering pass.
   *
<<<<<<< HEAD
   * @param realTagColumnSchemas id column order from the schema region
   */
  public void adjustTagColumns(
      List<ColumnSchema> realTagColumnSchemas, final InsertBaseStatement baseStatement) {
    List<ColumnSchema> incomingColumnSchemas = toTableSchema(baseStatement).getColumns();
    for (int realIdColPos = 0; realIdColPos < realTagColumnSchemas.size(); realIdColPos++) {
      ColumnSchema realColumn = realTagColumnSchemas.get(realIdColPos);
      int incomingIdColPos = incomingColumnSchemas.indexOf(realColumn);
      if (incomingIdColPos == -1) {
        // if the realIdColPos-th id column in the table is missing, insert an empty column in the
        // tablet
        baseStatement.insertColumn(realIdColPos, realColumn);
        incomingColumnSchemas.add(realIdColPos, realColumn);
      } else {
        // move the id column in the tablet to the proper position
        baseStatement.swapColumn(incomingIdColPos, realIdColPos);
        Collections.swap(incomingColumnSchemas, incomingIdColPos, realIdColPos);
=======
   * @param tagColumnIndexMap LinkedHashMap of incoming TAG columns, key is column name, value is
   *     measurement index in the array (will be updated during adjustment)
   * @param existingTagColumnIndexMap LinkedHashMap of existing TAG columns in TsTable, key is
   *     column name, value is TAG column index in table (maintains schema region order)
   */
  void adjustTagColumns(
      final InsertBaseStatement baseStatement,
      final LinkedHashMap<String, Integer> tagColumnIndexMap,
      final LinkedHashMap<String, Integer> existingTagColumnIndexMap) {
    if (baseStatement == null || existingTagColumnIndexMap.isEmpty()) {
      return;
    }

    // Phase 1: Analyze and determine action in one pass
    final int oldLength = baseStatement.getMeasurements().length;
    final int totalTagCount = existingTagColumnIndexMap.size();

    // Build mapping, count existing TAG columns, and check if reordering is needed - all in one
    // pass
    int existingTagCount = 0;
    boolean needReorder = false;
    final Map<String, Integer> tagOldIndexMap =
        new LinkedHashMap<>(existingTagColumnIndexMap.size());

    int targetPos = 0;
    for (String tagColumnName : existingTagColumnIndexMap.keySet()) {
      final Integer oldIndex = tagColumnIndexMap.get(tagColumnName);
      if (oldIndex != null) {
        tagOldIndexMap.put(tagColumnName, oldIndex);
        existingTagCount++;
        // Check if this TAG column is at the correct position
        if (oldIndex != targetPos) {
          needReorder = true;
        }
>>>>>>> 7249a52f
      }
      targetPos++;
    }

    final boolean needExpansion = (existingTagCount < totalTagCount);

    if (needExpansion) {
      // Case 1: Expansion needed - create new arrays and reorder in one pass
      expandAndReorderTagColumns(
          baseStatement, existingTagColumnIndexMap, tagColumnIndexMap, oldLength, totalTagCount);
    } else if (needReorder) {
      // Case 2: No expansion but reordering needed - use swaps
      reorderTagColumnsWithSwap(baseStatement, tagColumnIndexMap, existingTagColumnIndexMap);
    }
    // else: No expansion and already in correct order - no operation needed

    // Clear cached table schema to force regeneration
    tableSchema = null;
  }

  /**
   * Expand arrays and reorder TAG columns in one pass. Array layout: [TAG area: 0~totalTagCount] +
   * [non-TAG area: totalTagCount~newLength]
   */
  private void expandAndReorderTagColumns(
      final InsertBaseStatement baseStatement,
      final LinkedHashMap<String, Integer> existingTagColumnIndexMap,
      final Map<String, Integer> tagOldIndexMap,
      final int oldLength,
      final int totalTagCount) {
    // Get old arrays
    final String[] oldMeasurements = baseStatement.getMeasurements();

    final int missingCount = totalTagCount - tagOldIndexMap.size();
    final int newLength = oldLength + missingCount;
    final int[] newToOldMapping = new int[newLength];
    final String[] newMeasurements = new String[newLength];

    // Fill TAG area [0, totalTagCount) in schema order
    int tagIdx = 0;
    final Set<Integer> tagOldIndices = new HashSet<>(tagOldIndexMap.values());
    for (String tagColumnName : existingTagColumnIndexMap.keySet()) {
      final Integer oldIdx = tagOldIndexMap.get(tagColumnName);
      newMeasurements[tagIdx] = tagColumnName;
      if (oldIdx == null) {
        newToOldMapping[tagIdx++] = -1;
      } else {
        newToOldMapping[tagIdx++] = oldIdx;
      }
    }

    for (int oldIdx = 0; oldIdx < oldLength; oldIdx++) {
      if (!tagOldIndices.contains(oldIdx)) {
        newMeasurements[tagIdx] = oldMeasurements[oldIdx];
        newToOldMapping[tagIdx++] = oldIdx;
      }
    }
    baseStatement.rebuildArraysAfterExpansion(newToOldMapping, newMeasurements);
  }

  /**
   * Reorder TAG columns using swap operations when no expansion is needed. This method is only
   * called when reordering is confirmed to be needed, so no need to check again.
   */
  private void reorderTagColumnsWithSwap(
      final InsertBaseStatement baseStatement,
      final LinkedHashMap<String, Integer> tagColumnIndexMap,
      final LinkedHashMap<String, Integer> existingTagColumnIndexMap) {

    // Swap columns to correct positions
    int targetPos = 0;
    for (String tagColumnName : existingTagColumnIndexMap.keySet()) {
      final Integer currentPos = tagColumnIndexMap.get(tagColumnName);

      if (currentPos != null && currentPos != targetPos) {
        baseStatement.swapColumn(currentPos, targetPos);

        // Update tagColumnIndexMap
        String columnAtTarget = findColumnAtPosition(tagColumnIndexMap, targetPos);
        tagColumnIndexMap.put(tagColumnName, targetPos);
        if (columnAtTarget != null) {
          tagColumnIndexMap.put(columnAtTarget, currentPos);
        }
      }
      targetPos++;
    }
  }

  /** Find column name at the given position */
  private String findColumnAtPosition(
      final LinkedHashMap<String, Integer> tagColumnIndexMap, final int position) {
    for (Map.Entry<String, Integer> entry : tagColumnIndexMap.entrySet()) {
      if (entry.getValue() == position) {
        return entry.getKey();
      }
    }
    return null;
  }

  /** Fill a missing TAG column with default value */
  private void fillMissingTagColumn(
      final String[] measurements,
      final MeasurementSchema[] measurementSchemas,
      final TSDataType[] dataTypes,
      final TsTableColumnCategory[] columnCategories,
      final int index,
      final String columnName) {
    measurements[index] = columnName;
    if (measurementSchemas != null) {
      measurementSchemas[index] = new MeasurementSchema(columnName, TSDataType.STRING);
    }
    if (dataTypes != null) {
      dataTypes[index] = TSDataType.STRING;
    }
    if (columnCategories != null) {
      columnCategories[index] = TsTableColumnCategory.TAG;
    }
  }

  /** Copy column data from old array to new array */
  private void copyColumn(
      final String[] oldMeasurements,
      final MeasurementSchema[] oldMeasurementSchemas,
      final TSDataType[] oldDataTypes,
      final TsTableColumnCategory[] oldColumnCategories,
      final String[] newMeasurements,
      final MeasurementSchema[] newMeasurementSchemas,
      final TSDataType[] newDataTypes,
      final TsTableColumnCategory[] newColumnCategories,
      final int oldIdx,
      final int newIdx) {
    newMeasurements[newIdx] = oldMeasurements[oldIdx];
    if (newMeasurementSchemas != null) {
      newMeasurementSchemas[newIdx] = oldMeasurementSchemas[oldIdx];
    }
    if (newDataTypes != null) {
      newDataTypes[newIdx] = oldDataTypes[oldIdx];
    }
    if (newColumnCategories != null) {
      newColumnCategories[newIdx] = oldColumnCategories[oldIdx];
    }
  }

  public static void processNonExistColumn(
      String name,
      TsTableColumnCategory columnCategory,
      InsertBaseStatement innerTreeStatement,
      int i) {
    // the column does not exist and auto-creation is disabled
    SemanticException semanticException =
        new SemanticException(
            "Column " + name + " does not exists or fails to be " + "created",
            TSStatusCode.COLUMN_NOT_EXISTS.getStatusCode());
    if (columnCategory != TsTableColumnCategory.FIELD
        || !IoTDBDescriptor.getInstance().getConfig().isEnablePartialInsert()) {
      // non-measurement columns cannot be partially inserted
      throw semanticException;
    } else {
      // partial insertion
      innerTreeStatement.markFailedMeasurement(i, semanticException);
    }
  }

  public static void processTypeConflictColumn(
      ColumnSchema incoming, ColumnSchema real, int i, InsertBaseStatement innerTreeStatement) {
    SemanticException semanticException =
        new SemanticException(
            String.format(
                "Incompatible data type of column %s: %s/%s",
                incoming.getName(), incoming.getType(), real.getType()),
            TSStatusCode.DATA_TYPE_MISMATCH.getStatusCode());
    if (incoming.getColumnCategory() != TsTableColumnCategory.FIELD
        || !IoTDBDescriptor.getInstance().getConfig().isEnablePartialInsert()) {
      // non-measurement columns cannot be partially inserted
      throw semanticException;
    } else {
      // partial insertion
      innerTreeStatement.markFailedMeasurement(i, semanticException);
    }
  }

  public static void processTypeConflictColumn(
      String incomingMeasurement,
      TSDataType incomingDataType,
      TsTableColumnCategory columnCategory,
      TsTableColumnSchema real,
      int i,
      InsertBaseStatement innerTreeStatement) {
    SemanticException semanticException =
        new SemanticException(
            String.format(
                "Incompatible data type of column %s: %s/%s",
                incomingMeasurement, incomingDataType, real.getDataType()),
            TSStatusCode.DATA_TYPE_MISMATCH.getStatusCode());
    if (columnCategory != TsTableColumnCategory.FIELD
        || !IoTDBDescriptor.getInstance().getConfig().isEnablePartialInsert()) {
      // non-measurement columns cannot be partially inserted
      throw semanticException;
    } else {
      // partial insertion
      innerTreeStatement.markFailedMeasurement(i, semanticException);
    }
  }

  public void validateDeviceSchema(Metadata metadata, MPPQueryContext context) {
    metadata.validateDeviceSchema(this, context);
  }

  public String getDatabase() {
    String databaseName = AnalyzeUtils.getDatabaseName(getInnerTreeStatement(), context);
    if (databaseName == null) {
      throw new SemanticException(DATABASE_NOT_SPECIFIED);
    }
    return databaseName;
  }

  public void toLowerCase() {
    getInnerTreeStatement().toLowerCase();
  }

  public void removeAttributeColumns() {
    getInnerTreeStatement().removeAttributeColumns();
  }
}<|MERGE_RESOLUTION|>--- conflicted
+++ resolved
@@ -219,43 +219,18 @@
     } catch (DataTypeMismatchException | PathNotExistException e) {
       throw new SemanticException(e);
     }
-<<<<<<< HEAD
-    // incoming schema should contain all id columns in real schema and have consistent order
-    final List<ColumnSchema> realTagColumns = realSchema.getTagColumns();
-    adjustTagColumns(realTagColumns, innerTreeStatement);
-=======
   }
 
   void adjustTagColumns(
       final LinkedHashMap<String, Integer> tagColumnIndexMap,
       final LinkedHashMap<String, Integer> existingTagColumnIndexMap) {
     adjustTagColumns(getInnerTreeStatement(), tagColumnIndexMap, existingTagColumnIndexMap);
->>>>>>> 7249a52f
   }
 
   /**
    * Adjust the order of TAG columns in this insertion to be consistent with that from the schema
    * region. Optimized for performance: one expansion if needed, one reordering pass.
    *
-<<<<<<< HEAD
-   * @param realTagColumnSchemas id column order from the schema region
-   */
-  public void adjustTagColumns(
-      List<ColumnSchema> realTagColumnSchemas, final InsertBaseStatement baseStatement) {
-    List<ColumnSchema> incomingColumnSchemas = toTableSchema(baseStatement).getColumns();
-    for (int realIdColPos = 0; realIdColPos < realTagColumnSchemas.size(); realIdColPos++) {
-      ColumnSchema realColumn = realTagColumnSchemas.get(realIdColPos);
-      int incomingIdColPos = incomingColumnSchemas.indexOf(realColumn);
-      if (incomingIdColPos == -1) {
-        // if the realIdColPos-th id column in the table is missing, insert an empty column in the
-        // tablet
-        baseStatement.insertColumn(realIdColPos, realColumn);
-        incomingColumnSchemas.add(realIdColPos, realColumn);
-      } else {
-        // move the id column in the tablet to the proper position
-        baseStatement.swapColumn(incomingIdColPos, realIdColPos);
-        Collections.swap(incomingColumnSchemas, incomingIdColPos, realIdColPos);
-=======
    * @param tagColumnIndexMap LinkedHashMap of incoming TAG columns, key is column name, value is
    *     measurement index in the array (will be updated during adjustment)
    * @param existingTagColumnIndexMap LinkedHashMap of existing TAG columns in TsTable, key is
@@ -290,7 +265,6 @@
         if (oldIndex != targetPos) {
           needReorder = true;
         }
->>>>>>> 7249a52f
       }
       targetPos++;
     }
