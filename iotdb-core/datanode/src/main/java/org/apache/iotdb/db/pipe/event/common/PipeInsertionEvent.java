/*
 * Licensed to the Apache Software Foundation (ASF) under one
 * or more contributor license agreements.  See the NOTICE file
 * distributed with this work for additional information
 * regarding copyright ownership.  The ASF licenses this file
 * to you under the Apache License, Version 2.0 (the
 * "License"); you may not use this file except in compliance
 * with the License.  You may obtain a copy of the License at
 *
 *     http://www.apache.org/licenses/LICENSE-2.0
 *
 * Unless required by applicable law or agreed to in writing,
 * software distributed under the License is distributed on an
 * "AS IS" BASIS, WITHOUT WARRANTIES OR CONDITIONS OF ANY
 * KIND, either express or implied.  See the License for the
 * specific language governing permissions and limitations
 * under the License.
 */

package org.apache.iotdb.db.pipe.event.common;

import org.apache.iotdb.commons.pipe.agent.task.meta.PipeTaskMeta;
import org.apache.iotdb.commons.pipe.datastructure.pattern.TablePattern;
import org.apache.iotdb.commons.pipe.datastructure.pattern.TreePattern;
import org.apache.iotdb.commons.pipe.event.EnrichedEvent;
import org.apache.iotdb.commons.utils.PathUtils;
import org.apache.iotdb.db.pipe.event.common.tsfile.PipeTsFileInsertionEvent;

import javax.validation.constraints.NotNull;

<<<<<<< HEAD
import java.util.HashSet;
import java.util.Set;

=======
/**
 * The data model used to record the Event and the data model of the DataRegion corresponding to the
 * source data, so this type requires some specifications .
 *
 * <p>1. {@code sourceDatabaseNameFromDataRegion} is immutable, coming from the source data or the
 * DataBaseName corresponding to the Processor that generates this Event.
 *
 * <p>2. {@code isTableModelEvent} is mutable, because it may be necessary to support the conversion
 * of the table model to the tree model or the tree model to the table model, leaving it to the user
 * to decide what model the data is. If it is not defined, the default is the data model
 * corresponding to {@code sourceDatabaseNameFromDataRegion}.
 *
 * <p>3. {@code treeModelDatabaseName} and {@code tableModelDatabaseName} are mutable, and the user
 * can change the name of the world, but it must correspond to the {@code isTableModelEvent} field.
 * The default is determined by {@code sourceDatabaseNameFromDataRegion}.
 *
 * <p>4. The corresponding {@link PipeTsFileInsertionEvent} cannot convert the data model at will,
 * and TSFile does not support this.
 */
>>>>>>> 85f85cec
public abstract class PipeInsertionEvent extends EnrichedEvent {

  // Record the database name of the DataRegion corresponding to the SourceEvent
  private final String sourceDatabaseNameFromDataRegion;

  protected Boolean isTableModelEvent; // lazy initialization

  protected String treeModelDatabaseName; // lazy initialization
  protected String tableModelDatabaseName; // lazy initialization

  private Set<String> noPrivilegeTableNames = new HashSet<>();

  protected PipeInsertionEvent(
      final String pipeName,
      final long creationTime,
      final PipeTaskMeta pipeTaskMeta,
      final TreePattern treePattern,
      final TablePattern tablePattern,
      final String userName,
      final boolean skipIfNoPrivileges,
      final long startTime,
      final long endTime,
      final Boolean isTableModelEvent,
<<<<<<< HEAD
      final String treeModelDatabaseName,
      final String tableModelDatabaseName) {
    super(
        pipeName,
        creationTime,
        pipeTaskMeta,
        treePattern,
        tablePattern,
        userName,
        skipIfNoPrivileges,
        startTime,
        endTime);
=======
      final String databaseNameFromDataRegion,
      final String tableModelDatabaseName,
      final String treeModelDatabaseName) {
    super(pipeName, creationTime, pipeTaskMeta, treePattern, tablePattern, startTime, endTime);
>>>>>>> 85f85cec
    this.isTableModelEvent = isTableModelEvent;
    this.sourceDatabaseNameFromDataRegion = databaseNameFromDataRegion;
    this.treeModelDatabaseName = treeModelDatabaseName;
    if (tableModelDatabaseName != null) {
      this.tableModelDatabaseName = tableModelDatabaseName.toLowerCase();
    }
  }

  protected PipeInsertionEvent(
      final String pipeName,
      final long creationTime,
      final PipeTaskMeta pipeTaskMeta,
      final TreePattern treePattern,
      final TablePattern tablePattern,
      final String userName,
      final boolean skipIfNoPrivileges,
      final long startTime,
      final long endTime,
      final Boolean isTableModelEvent,
      final String databaseNameFromDataRegion) {
    this(
        pipeName,
        creationTime,
        pipeTaskMeta,
        treePattern,
        tablePattern,
        userName,
        skipIfNoPrivileges,
        startTime,
        endTime,
        isTableModelEvent,
        databaseNameFromDataRegion,
        null,
        null);
  }

  public void markAsTableModelEvent() {
    isTableModelEvent = Boolean.TRUE;
  }

  public void markAsTreeModelEvent() {
    isTableModelEvent = Boolean.FALSE;
  }

  public boolean isTableModelEvent() {
    if (isTableModelEvent == null) {
      if (sourceDatabaseNameFromDataRegion == null) {
        throw new IllegalStateException("databaseNameFromDataRegion is null");
      }
      return isTableModelEvent = PathUtils.isTableModelDatabase(sourceDatabaseNameFromDataRegion);
    }
    return isTableModelEvent;
  }

  public Boolean getRawIsTableModelEvent() {
    return isTableModelEvent;
  }

  public String getSourceDatabaseNameFromDataRegion() {
    return sourceDatabaseNameFromDataRegion;
  }

  public String getRawTableModelDataBase() {
    return tableModelDatabaseName;
  }

  public String getRawTreeModelDataBase() {
    return treeModelDatabaseName;
  }

  public String getTreeModelDatabaseName() {
    return treeModelDatabaseName == null
        ? treeModelDatabaseName = PathUtils.qualifyDatabaseName(sourceDatabaseNameFromDataRegion)
        : treeModelDatabaseName;
  }

  public String getTableModelDatabaseName() {
    return tableModelDatabaseName == null
        ? tableModelDatabaseName = PathUtils.unQualifyDatabaseName(sourceDatabaseNameFromDataRegion)
        : tableModelDatabaseName;
  }

  public void renameTableModelDatabase(@NotNull final String tableModelDatabaseName) {
    // Please note that if you parse TsFile, you need to use TreeModelDatabaseName, so you need to
    // rename TreeModelDatabaseName as well.
    this.tableModelDatabaseName = tableModelDatabaseName.toLowerCase();
    this.treeModelDatabaseName = PathUtils.qualifyDatabaseName(tableModelDatabaseName);
  }

  public void addTable(final String tableName) {
    noPrivilegeTableNames.add(tableName);
  }

  public Set<String> getNoPrivilegeTableNames() {
    return noPrivilegeTableNames;
  }
}<|MERGE_RESOLUTION|>--- conflicted
+++ resolved
@@ -28,11 +28,9 @@
 
 import javax.validation.constraints.NotNull;
 
-<<<<<<< HEAD
 import java.util.HashSet;
 import java.util.Set;
 
-=======
 /**
  * The data model used to record the Event and the data model of the DataRegion corresponding to the
  * source data, so this type requires some specifications .
@@ -52,7 +50,6 @@
  * <p>4. The corresponding {@link PipeTsFileInsertionEvent} cannot convert the data model at will,
  * and TSFile does not support this.
  */
->>>>>>> 85f85cec
 public abstract class PipeInsertionEvent extends EnrichedEvent {
 
   // Record the database name of the DataRegion corresponding to the SourceEvent
@@ -76,9 +73,9 @@
       final long startTime,
       final long endTime,
       final Boolean isTableModelEvent,
-<<<<<<< HEAD
-      final String treeModelDatabaseName,
-      final String tableModelDatabaseName) {
+      final String databaseNameFromDataRegion,
+      final String tableModelDatabaseName,
+      final String treeModelDatabaseName) {
     super(
         pipeName,
         creationTime,
@@ -89,12 +86,6 @@
         skipIfNoPrivileges,
         startTime,
         endTime);
-=======
-      final String databaseNameFromDataRegion,
-      final String tableModelDatabaseName,
-      final String treeModelDatabaseName) {
-    super(pipeName, creationTime, pipeTaskMeta, treePattern, tablePattern, startTime, endTime);
->>>>>>> 85f85cec
     this.isTableModelEvent = isTableModelEvent;
     this.sourceDatabaseNameFromDataRegion = databaseNameFromDataRegion;
     this.treeModelDatabaseName = treeModelDatabaseName;
