--- conflicted
+++ resolved
@@ -151,18 +151,13 @@
       }
     } else if (e instanceof InterruptedException
         || Thread.interrupted()
-<<<<<<< HEAD
-        || e instanceof StopReadTsFileByInterruptException) {
+        || e instanceof StopReadTsFileByInterruptException
+        || !tsFileManager.isAllowCompaction()) {
       logger.warn(
           "{}-{} [Compaction] {} task interrupted",
           storageGroupName,
           dataRegionId,
           getCompactionTaskType());
-=======
-        || e instanceof StopReadTsFileByInterruptException
-        || !tsFileManager.isAllowCompaction()) {
-      logger.warn("{}-{} [Compaction] Compaction interrupted", storageGroupName, dataRegionId);
->>>>>>> a8f3ca3f
       Thread.currentThread().interrupt();
     } else {
       logger.error(
