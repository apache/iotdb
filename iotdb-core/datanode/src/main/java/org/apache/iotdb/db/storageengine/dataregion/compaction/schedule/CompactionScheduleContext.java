/*
 * Licensed to the Apache Software Foundation (ASF) under one
 * or more contributor license agreements.  See the NOTICE file
 * distributed with this work for additional information
 * regarding copyright ownership.  The ASF licenses this file
 * to you under the Apache License, Version 2.0 (the
 * "License"); you may not use this file except in compliance
 * with the License.  You may obtain a copy of the License at
 *
 *     http://www.apache.org/licenses/LICENSE-2.0
 *
 * Unless required by applicable law or agreed to in writing,
 * software distributed under the License is distributed on an
 * "AS IS" BASIS, WITHOUT WARRANTIES OR CONDITIONS OF ANY
 * KIND, either express or implied.  See the License for the
 * specific language governing permissions and limitations
 * under the License.
 */

package org.apache.iotdb.db.storageengine.dataregion.compaction.schedule;

import org.apache.iotdb.commons.utils.TestOnly;
import org.apache.iotdb.db.conf.IoTDBDescriptor;
import org.apache.iotdb.db.service.metrics.CompactionMetrics;
import org.apache.iotdb.db.storageengine.dataregion.compaction.constant.CompactionTaskType;
import org.apache.iotdb.db.storageengine.dataregion.compaction.execute.performer.ICrossCompactionPerformer;
import org.apache.iotdb.db.storageengine.dataregion.compaction.execute.performer.ISeqCompactionPerformer;
import org.apache.iotdb.db.storageengine.dataregion.compaction.execute.performer.IUnseqCompactionPerformer;
import org.apache.iotdb.db.storageengine.dataregion.compaction.execute.task.AbstractCompactionTask;
import org.apache.iotdb.db.storageengine.dataregion.compaction.execute.task.SettleCompactionTask;
import org.apache.iotdb.db.storageengine.dataregion.tsfile.TsFileResource;
import org.apache.iotdb.db.storageengine.dataregion.tsfile.timeindex.ArrayDeviceTimeIndex;
import org.apache.iotdb.db.utils.EncryptDBUtils;

import org.apache.tsfile.encrypt.EncryptParameter;

import org.apache.tsfile.file.metadata.IDeviceID;

import java.io.IOException;
import java.io.InputStream;
import java.nio.ByteBuffer;
import java.util.HashMap;
import java.util.HashSet;
import java.util.Map;
import java.util.Set;

public class CompactionScheduleContext {
  private int submitSeqInnerSpaceCompactionTaskNum = 0;
  private int submitUnseqInnerSpaceCompactionTaskNum = 0;
  private int submitCrossSpaceCompactionTaskNum = 0;
  private int submitInsertionCrossSpaceCompactionTaskNum = 0;
  private int submitSettleCompactionTaskNum = 0;

  // region info
  private int fullyDirtyFileNum = 0;

  private int partiallyDirtyFileNum = 0;
  // end region

  private final Map<TsFileResource, ArrayDeviceTimeIndex> partitionFileDeviceInfoCache;
  private final Map<IDeviceID, IDeviceID> deviceIdCache;
  private long cachedDeviceInfoSize = 0;

  private final Set<Long> timePartitionsDelayInsertionSelection;

  private EncryptParameter encryptParameter;

  @TestOnly
  public CompactionScheduleContext() {
    this.partitionFileDeviceInfoCache = new HashMap<>();
    this.timePartitionsDelayInsertionSelection = new HashSet<>();
<<<<<<< HEAD
    this.deviceIdCache = new HashMap<>();
=======
    this.encryptParameter = EncryptDBUtils.getDefaultFirstEncryptParam();
  }

  public CompactionScheduleContext(EncryptParameter encryptParameter) {
    this.partitionFileDeviceInfoCache = new HashMap<>();
    this.timePartitionsDelayInsertionSelection = new HashSet<>();
    this.encryptParameter = encryptParameter;
>>>>>>> 57fe5734
  }

  public void delayInsertionSelection(long timePartitionId) {
    timePartitionsDelayInsertionSelection.add(timePartitionId);
  }

  public boolean isInsertionSelectionDelayed(long timePartitionId) {
    return timePartitionsDelayInsertionSelection.remove(timePartitionId);
  }

  public void addResourceDeviceTimeIndex(
      TsFileResource tsFileResource, ArrayDeviceTimeIndex deviceTimeIndex) {
    partitionFileDeviceInfoCache.put(tsFileResource, deviceTimeIndex);
    long deviceTimeIndexSize =
        tsFileResource.getDeviceTimeIndexRamSize().orElse(deviceTimeIndex.calculateRamSize());
    cachedDeviceInfoSize += deviceTimeIndexSize;
    CompactionMetrics.getInstance().addSelectionCachedDeviceTimeIndexSize(deviceTimeIndexSize);
  }

  public ArrayDeviceTimeIndex getResourceDeviceInfo(TsFileResource resource) {
    return partitionFileDeviceInfoCache.get(resource);
  }

  public void clearTimePartitionDeviceInfoCache() {
    partitionFileDeviceInfoCache.clear();
    deviceIdCache.clear();
    CompactionMetrics.getInstance()
        .decreaseSelectionCachedDeviceTimeIndexSize(cachedDeviceInfoSize);
    cachedDeviceInfoSize = 0;
  }

  public void incrementSubmitTaskNum(CompactionTaskType taskType, int num) {
    switch (taskType) {
      case INNER_SEQ:
        submitSeqInnerSpaceCompactionTaskNum += num;
        break;
      case INNER_UNSEQ:
        submitUnseqInnerSpaceCompactionTaskNum += num;
        break;
      case CROSS:
        submitCrossSpaceCompactionTaskNum += num;
        break;
      case INSERTION:
        submitInsertionCrossSpaceCompactionTaskNum += num;
        break;
      case SETTLE:
        submitSettleCompactionTaskNum += num;
        break;
      default:
        break;
    }
  }

  public void updateTTLInfo(AbstractCompactionTask task) {
    switch (task.getCompactionTaskType()) {
      case INNER_SEQ:
        submitSeqInnerSpaceCompactionTaskNum += 1;
        partiallyDirtyFileNum += task.getProcessedFileNum();
        break;
      case INNER_UNSEQ:
        submitUnseqInnerSpaceCompactionTaskNum += 1;
        partiallyDirtyFileNum += task.getProcessedFileNum();
        break;
      case SETTLE:
        submitSettleCompactionTaskNum += 1;
        partiallyDirtyFileNum += ((SettleCompactionTask) task).getPartiallyDirtyFiles().size();
        fullyDirtyFileNum += ((SettleCompactionTask) task).getFullyDirtyFiles().size();
        break;
      default:
        break;
    }
  }

  public int getSubmitCrossSpaceCompactionTaskNum() {
    return submitCrossSpaceCompactionTaskNum;
  }

  public int getSubmitInsertionCrossSpaceCompactionTaskNum() {
    return submitInsertionCrossSpaceCompactionTaskNum;
  }

  public int getSubmitSeqInnerSpaceCompactionTaskNum() {
    return submitSeqInnerSpaceCompactionTaskNum;
  }

  public int getSubmitUnseqInnerSpaceCompactionTaskNum() {
    return submitUnseqInnerSpaceCompactionTaskNum;
  }

  public int getSubmitSettleCompactionTaskNum() {
    return submitSettleCompactionTaskNum;
  }

  public int getSubmitCompactionTaskNum() {
    return submitSeqInnerSpaceCompactionTaskNum
        + submitUnseqInnerSpaceCompactionTaskNum
        + submitCrossSpaceCompactionTaskNum
        + submitInsertionCrossSpaceCompactionTaskNum
        + submitSettleCompactionTaskNum;
  }

  public boolean hasSubmitTask() {
    return submitCrossSpaceCompactionTaskNum
            + submitInsertionCrossSpaceCompactionTaskNum
            + submitSeqInnerSpaceCompactionTaskNum
            + submitUnseqInnerSpaceCompactionTaskNum
            + submitSettleCompactionTaskNum
        > 0;
  }

  public int getFullyDirtyFileNum() {
    return fullyDirtyFileNum;
  }

  public int getPartiallyDirtyFileNum() {
    return partiallyDirtyFileNum;
  }

  public ISeqCompactionPerformer getSeqCompactionPerformer() {
    return IoTDBDescriptor.getInstance()
        .getConfig()
        .getInnerSeqCompactionPerformer()
        .createInstance(encryptParameter);
  }

  public IUnseqCompactionPerformer getUnseqCompactionPerformer() {
    IUnseqCompactionPerformer unseqCompactionPerformer =
        IoTDBDescriptor.getInstance()
            .getConfig()
            .getInnerUnseqCompactionPerformer()
            .createInstance(encryptParameter);
    return unseqCompactionPerformer;
  }

  public ICrossCompactionPerformer getCrossCompactionPerformer() {
    return IoTDBDescriptor.getInstance()
        .getConfig()
        .getCrossCompactionPerformer()
        .createInstance(encryptParameter);
  }

  public IDeviceID.Deserializer getCachedDeviceIdDeserializer() {
    return new CachedIDeviceIdDeserializer();
  }

  private class CachedIDeviceIdDeserializer implements IDeviceID.Deserializer {

    @Override
    public IDeviceID deserializeFrom(ByteBuffer byteBuffer) {
      IDeviceID deviceId = IDeviceID.Deserializer.DEFAULT_DESERIALIZER.deserializeFrom(byteBuffer);
      return deviceIdCache.computeIfAbsent(deviceId, k -> deviceId);
    }

    @Override
    public IDeviceID deserializeFrom(InputStream inputStream) throws IOException {
      IDeviceID deviceId = IDeviceID.Deserializer.DEFAULT_DESERIALIZER.deserializeFrom(inputStream);
      return deviceIdCache.computeIfAbsent(deviceId, k -> deviceId);
    }
  }
}<|MERGE_RESOLUTION|>--- conflicted
+++ resolved
@@ -33,7 +33,6 @@
 import org.apache.iotdb.db.utils.EncryptDBUtils;
 
 import org.apache.tsfile.encrypt.EncryptParameter;
-
 import org.apache.tsfile.file.metadata.IDeviceID;
 
 import java.io.IOException;
@@ -69,17 +68,15 @@
   public CompactionScheduleContext() {
     this.partitionFileDeviceInfoCache = new HashMap<>();
     this.timePartitionsDelayInsertionSelection = new HashSet<>();
-<<<<<<< HEAD
     this.deviceIdCache = new HashMap<>();
-=======
     this.encryptParameter = EncryptDBUtils.getDefaultFirstEncryptParam();
   }
 
   public CompactionScheduleContext(EncryptParameter encryptParameter) {
     this.partitionFileDeviceInfoCache = new HashMap<>();
     this.timePartitionsDelayInsertionSelection = new HashSet<>();
+    this.deviceIdCache = new HashMap<>();
     this.encryptParameter = encryptParameter;
->>>>>>> 57fe5734
   }
 
   public void delayInsertionSelection(long timePartitionId) {
