--- conflicted
+++ resolved
@@ -87,13 +87,8 @@
     final TsBlockBuilder builder = new TsBlockBuilder(outputDataTypes);
     InformationSchemaUtils.buildDatabaseTsBlock(canSeenDB, builder, false);
     for (final Map.Entry<String, TDatabaseInfo> entry : storageGroupInfoMap.entrySet()) {
-<<<<<<< HEAD
       final String dbName = entry.getKey();
-      if (!canSeenDB.apply(dbName)) {
-=======
-      final String dbName = PathUtils.unQualifyDatabaseName(entry.getKey());
       if (Boolean.FALSE.equals(canSeenDB.test(dbName))) {
->>>>>>> d34511a9
         continue;
       }
       final TDatabaseInfo storageGroupInfo = entry.getValue();
@@ -132,13 +127,8 @@
     final TsBlockBuilder builder = new TsBlockBuilder(outputDataTypes);
     InformationSchemaUtils.buildDatabaseTsBlock(canSeenDB, builder, true);
     for (final Map.Entry<String, TDatabaseInfo> entry : storageGroupInfoMap.entrySet()) {
-<<<<<<< HEAD
       final String dbName = entry.getKey();
-      if (!canSeenDB.apply(dbName)) {
-=======
-      final String dbName = entry.getKey().substring(5);
       if (!canSeenDB.test(dbName)) {
->>>>>>> d34511a9
         continue;
       }
       final TDatabaseInfo storageGroupInfo = entry.getValue();
