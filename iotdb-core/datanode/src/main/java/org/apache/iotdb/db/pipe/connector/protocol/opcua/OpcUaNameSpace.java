--- conflicted
+++ resolved
@@ -21,12 +21,11 @@
 
 import org.apache.iotdb.commons.exception.pipe.PipeRuntimeCriticalException;
 import org.apache.iotdb.commons.exception.pipe.PipeRuntimeNonCriticalException;
-<<<<<<< HEAD
+
+import org.apache.iotdb.commons.utils.PathUtils;
 import org.apache.iotdb.db.pipe.connector.util.PipeTreeModelTabletEventSorter;
-=======
-import org.apache.iotdb.commons.utils.PathUtils;
-import org.apache.iotdb.db.pipe.connector.util.PipeTabletEventSorter;
->>>>>>> 06d9f3bb
+import org.apache.iotdb.db.pipe.connector.util.PipeTableModelTabletEventSorter;
+
 import org.apache.iotdb.db.utils.DateTimeUtils;
 import org.apache.iotdb.db.utils.TimestampPrecisionUtils;
 import org.apache.iotdb.pipe.api.event.Event;
@@ -118,10 +117,6 @@
     }
   }
 
-<<<<<<< HEAD
-  private void transferTabletForClientServerModel(final Tablet tablet) {
-    new PipeTreeModelTabletEventSorter(tablet).deduplicateAndSortTimestampsIfNecessary();
-=======
   private void transferTabletForClientServerModel(final Tablet tablet, final boolean isTableModel) {
     final List<IMeasurementSchema> schemas = tablet.getSchemas();
     final List<IMeasurementSchema> newSchemas = new ArrayList<>();
@@ -163,7 +158,7 @@
         for (int j = 0; j < segments.length; ++j) {
           folderSegments[j + 2] = Objects.isNull(segments[j]) ? placeHolder : (String) segments[j];
         }
->>>>>>> 06d9f3bb
+
 
         final int finalI = i;
         transferTabletRowForClientServerModel(
