--- conflicted
+++ resolved
@@ -156,11 +156,12 @@
     appendFunctions(
         builder,
         TableBuiltinTableFunction.getBuiltInTableFunctionName(),
-<<<<<<< HEAD
         BINARY_MAP.get(FUNCTION_TYPE_BUILTIN_AGG_FUNC),
-=======
+        BINARY_MAP.get(FUNCTION_STATE_AVAILABLE));
+    appendFunctions(
+        builder,
+        TableBuiltinTableFunction.getBuiltInTableFunctionName(),
         BINARY_MAP.get(FUNCTION_TYPE_BUILTIN_TABLE_FUNC),
->>>>>>> a7ebfa82
         BINARY_MAP.get(FUNCTION_STATE_AVAILABLE));
     DatasetHeader datasetHeader = DatasetHeaderFactory.getShowFunctionsHeader();
     future.set(new ConfigTaskResult(TSStatusCode.SUCCESS_STATUS, builder.build(), datasetHeader));
