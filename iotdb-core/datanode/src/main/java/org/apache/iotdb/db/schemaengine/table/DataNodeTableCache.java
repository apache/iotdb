--- conflicted
+++ resolved
@@ -95,12 +95,8 @@
   }
 
   @Override
-<<<<<<< HEAD
-  public void preCreateTable(String database, TsTable table) {
-    database = PathUtils.qualifyDatabaseName(database);
-=======
-  public void preUpdateTable(final String database, final TsTable table) {
->>>>>>> ce6c81af
+  public void preUpdateTable(String database, final TsTable table) {
+    database = PathUtils.qualifyDatabaseName(database);
     readWriteLock.writeLock().lock();
     try {
       preUpdateTableMap
@@ -113,12 +109,8 @@
   }
 
   @Override
-<<<<<<< HEAD
-  public void rollbackCreateTable(String database, String tableName) {
-    database = PathUtils.qualifyDatabaseName(database);
-=======
-  public void rollbackUpdateTable(final String database, final String tableName) {
->>>>>>> ce6c81af
+  public void rollbackUpdateTable(String database, final String tableName) {
+    database = PathUtils.qualifyDatabaseName(database);
     readWriteLock.writeLock().lock();
     try {
       removeTableFromPreUpdateMap(database, tableName);
@@ -145,95 +137,24 @@
   }
 
   @Override
-<<<<<<< HEAD
-  public void commitCreateTable(String database, String tableName) {
-    database = PathUtils.qualifyDatabaseName(database);
-=======
-  public void commitUpdateTable(final String database, final String tableName) {
->>>>>>> ce6c81af
+  public void commitUpdateTable(String database, final String tableName) {
+    database = PathUtils.qualifyDatabaseName(database);
     readWriteLock.writeLock().lock();
     try {
       final TsTable table = preUpdateTableMap.get(database).get(tableName);
       databaseTableMap
           .computeIfAbsent(database, k -> new ConcurrentHashMap<>())
           .put(tableName, table);
-<<<<<<< HEAD
-      removeTableFromPreCreateMap(database, tableName);
-      LOGGER.info("Commit-create table {}.{} successfully", database, tableName);
-    } finally {
-      readWriteLock.writeLock().unlock();
-    }
-  }
-
-  @Override
-  public void preAddTableColumn(
-      String database, String tableName, List<TsTableColumnSchema> columnSchemaList) {
-    database = PathUtils.qualifyDatabaseName(database);
-    readWriteLock.writeLock().lock();
-    try {
-      preAddColumnMap
-          .computeIfAbsent(database, k -> new ConcurrentHashMap<>())
-          .computeIfAbsent(tableName, k -> new ArrayList<>())
-          .addAll(columnSchemaList);
-    } finally {
-      readWriteLock.writeLock().unlock();
-    }
-  }
-
-  @Override
-  public void commitAddTableColumn(
-      String database, String tableName, List<TsTableColumnSchema> columnSchemaList) {
-    database = PathUtils.qualifyDatabaseName(database);
-    readWriteLock.writeLock().lock();
-    try {
-      TsTable table = databaseTableMap.get(database).get(tableName);
-      columnSchemaList.forEach(table::addColumnSchema);
-      preAddColumnMap.compute(
-          database,
-          (k, v) -> {
-            if (v == null) {
-              throw new IllegalStateException();
-            }
-            v.remove(tableName);
-            if (v.isEmpty()) {
-              return null;
-            }
-            return v;
-          });
-    } finally {
-      readWriteLock.writeLock().unlock();
-    }
-  }
-
-  @Override
-  public void rollbackAddColumn(
-      String database, String tableName, List<TsTableColumnSchema> columnSchemaList) {
-    database = PathUtils.qualifyDatabaseName(database);
-    readWriteLock.writeLock().lock();
-    try {
-      preAddColumnMap.compute(
-          database,
-          (k, v) -> {
-            if (v == null) {
-              throw new IllegalStateException();
-            }
-            v.remove(tableName);
-            if (v.isEmpty()) {
-              return null;
-            }
-            return v;
-          });
-=======
       removeTableFromPreUpdateMap(database, tableName);
       LOGGER.info("Commit-update table {}.{} successfully", database, tableName);
->>>>>>> ce6c81af
-    } finally {
-      readWriteLock.writeLock().unlock();
-    }
-  }
-
-  @Override
-  public void invalid(final String database) {
+    } finally {
+      readWriteLock.writeLock().unlock();
+    }
+  }
+
+  @Override
+  public void invalid(String database) {
+    database = PathUtils.qualifyDatabaseName(database);
     readWriteLock.writeLock().lock();
     try {
       databaseTableMap.remove(database);
@@ -243,12 +164,8 @@
     }
   }
 
-<<<<<<< HEAD
-  public TsTable getTable(String database, String tableName) {
-    database = PathUtils.qualifyDatabaseName(database);
-=======
-  public TsTable getTable(final String database, final String tableName) {
->>>>>>> ce6c81af
+  public TsTable getTable(String database, final String tableName) {
+    database = PathUtils.qualifyDatabaseName(database);
     readWriteLock.readLock().lock();
     try {
       if (databaseTableMap.containsKey(database)) {
@@ -260,12 +177,8 @@
     }
   }
 
-<<<<<<< HEAD
   public Optional<List<TsTable>> getTables(String database) {
     database = PathUtils.qualifyDatabaseName(database);
-=======
-  public Optional<List<TsTable>> getTables(final String database) {
->>>>>>> ce6c81af
     readWriteLock.readLock().lock();
     try {
       final Map<String, TsTable> tableMap = databaseTableMap.get(database);
