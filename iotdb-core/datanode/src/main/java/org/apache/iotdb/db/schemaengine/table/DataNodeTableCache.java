--- conflicted
+++ resolved
@@ -34,11 +34,7 @@
 
 import javax.annotation.Nonnull;
 
-<<<<<<< HEAD
-import java.util.ArrayList;
-=======
 import java.util.Collections;
->>>>>>> ee9b752b
 import java.util.List;
 import java.util.Map;
 import java.util.Objects;
@@ -119,25 +115,6 @@
     }
   }
 
-<<<<<<< HEAD
-  private void saveUpdatedTableInfo(
-      final Map<String, List<TsTable>> tableMap,
-      final Map<String, Map<String, TsTable>> localTableMap) {
-    tableMap.forEach(
-        (key, value) ->
-            localTableMap.put(
-                PathUtils.unQualifyDatabaseName(key),
-                value.stream()
-                    .collect(
-                        Collectors.toMap(
-                            TsTable::getTableName,
-                            Function.identity(),
-                            (v1, v2) -> v2,
-                            ConcurrentHashMap::new))));
-  }
-
-=======
->>>>>>> ee9b752b
   @Override
   public void preUpdateTable(String database, final TsTable table) {
     database = PathUtils.unQualifyDatabaseName(database);
@@ -224,8 +201,6 @@
    */
   public TsTable getTable(String database, final String tableName) {
     database = PathUtils.unQualifyDatabaseName(database);
-<<<<<<< HEAD
-=======
     final Map<String, Map<String, Long>> preUpdateTables =
         mayGetTableInPreUpdateMap(database, tableName);
     if (Objects.nonNull(preUpdateTables)) {
@@ -236,7 +211,6 @@
 
   private Map<String, Map<String, Long>> mayGetTableInPreUpdateMap(
       final String database, final String tableName) {
->>>>>>> ee9b752b
     readWriteLock.readLock().lock();
     try {
       return preUpdateTableMap.containsKey(database)
@@ -257,10 +231,6 @@
     }
   }
 
-<<<<<<< HEAD
-  public Optional<List<TsTable>> getTables(String database) {
-    database = PathUtils.unQualifyDatabaseName(database);
-=======
   private Map<String, Map<String, TsTable>> getTablesInConfigNode(
       final Map<String, Map<String, Long>> tableInput) {
     Map<String, Map<String, TsTable>> result = Collections.emptyMap();
@@ -322,7 +292,6 @@
   }
 
   private TsTable getTableInCache(final String database, final String tableName) {
->>>>>>> ee9b752b
     readWriteLock.readLock().lock();
     try {
       return databaseTableMap.containsKey(database)
