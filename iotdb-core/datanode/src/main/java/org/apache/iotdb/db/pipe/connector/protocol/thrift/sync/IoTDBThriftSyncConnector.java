--- conflicted
+++ resolved
@@ -97,19 +97,26 @@
     super.validate(validator);
 
     final IoTDBConfig ioTDBConfig = IoTDBDescriptor.getInstance().getConfig();
-<<<<<<< HEAD
     final PipeParameters parameters = validator.getParameters();
     Set<TEndPoint> givenNodeUrls = parseNodeUrls(parameters);
 
     validator
         .validate(
-            empty ->
-                !(givenNodeUrls.contains(
-                        new TEndPoint(ioTDBConfig.getRpcAddress(), ioTDBConfig.getRpcPort()))
-                    || givenNodeUrls.contains(new TEndPoint("127.0.0.1", ioTDBConfig.getRpcPort()))
-                    || givenNodeUrls.contains(new TEndPoint("0.0.0.0", ioTDBConfig.getRpcPort()))),
+            empty -> {
+              try {
+                // Ensure the sink doesn't point to the thrift receiver on DataNode itself
+                return !NodeUrlUtils.containsLocalAddress(
+                    givenNodeUrls.stream()
+                        .filter(tEndPoint -> tEndPoint.getPort() == ioTDBConfig.getRpcPort())
+                        .map(TEndPoint::getIp)
+                        .collect(Collectors.toList()));
+              } catch (UnknownHostException e) {
+                LOGGER.warn("Unknown host when checking pipe sink IP.", e);
+                return false;
+              }
+            },
             String.format(
-                "One of the endpoints %s of the receivers is pointing back to the thrift receiver %s on sender itself",
+                "One of the endpoints %s of the receivers is pointing back to the thrift receiver %s on sender itself, or unknown host when checking pipe sink IP.",
                 givenNodeUrls,
                 new TEndPoint(ioTDBConfig.getRpcAddress(), ioTDBConfig.getRpcPort())))
         .validate(
@@ -122,27 +129,6 @@
             parameters.getBooleanOrDefault(SINK_IOTDB_SSL_ENABLE_KEY, false),
             parameters.hasAttribute(SINK_IOTDB_SSL_TRUST_STORE_PATH_KEY),
             parameters.hasAttribute(SINK_IOTDB_SSL_TRUST_STORE_PWD_KEY));
-=======
-    Set<TEndPoint> givenNodeUrls = parseNodeUrls(validator.getParameters());
-
-    validator.validate(
-        empty -> {
-          try {
-            // Ensure the sink doesn't point to the thrift receiver on DataNode itself
-            return !NodeUrlUtils.containsLocalAddress(
-                givenNodeUrls.stream()
-                    .filter(tEndPoint -> tEndPoint.getPort() == ioTDBConfig.getRpcPort())
-                    .map(TEndPoint::getIp)
-                    .collect(Collectors.toList()));
-          } catch (UnknownHostException e) {
-            LOGGER.warn("Unknown host when checking pipe sink IP.", e);
-            return false;
-          }
-        },
-        String.format(
-            "One of the endpoints %s of the receivers is pointing back to the thrift receiver %s on sender itself, or unknown host when checking pipe sink IP.",
-            givenNodeUrls, new TEndPoint(ioTDBConfig.getRpcAddress(), ioTDBConfig.getRpcPort())));
->>>>>>> a7b74584
   }
 
   @Override
