/*
 * Licensed to the Apache Software Foundation (ASF) under one
 * or more contributor license agreements.  See the NOTICE file
 * distributed with this work for additional information
 * regarding copyright ownership.  The ASF licenses this file
 * to you under the Apache License, Version 2.0 (the
 * "License"); you may not use this file except in compliance
 * with the License.  You may obtain a copy of the License at
 *
 *     http://www.apache.org/licenses/LICENSE-2.0
 *
 * Unless required by applicable law or agreed to in writing,
 * software distributed under the License is distributed on an
 * "AS IS" BASIS, WITHOUT WARRANTIES OR CONDITIONS OF ANY
 * KIND, either express or implied.  See the License for the
 * specific language governing permissions and limitations
 * under the License.
 */

package org.apache.iotdb.db.utils;

import org.apache.iotdb.common.rpc.thrift.TConsensusGroupId;
import org.apache.iotdb.common.rpc.thrift.TConsensusGroupType;
import org.apache.iotdb.common.rpc.thrift.TDataNodeLocation;
import org.apache.iotdb.common.rpc.thrift.TRegionReplicaSet;
import org.apache.iotdb.commons.client.sync.SyncDataNodeInternalServiceClient;
import org.apache.iotdb.commons.exception.IoTDBRuntimeException;
import org.apache.iotdb.commons.exception.ObjectFileNotExist;
import org.apache.iotdb.db.exception.sql.SemanticException;
import org.apache.iotdb.db.queryengine.plan.Coordinator;
import org.apache.iotdb.db.queryengine.plan.analyze.ClusterPartitionFetcher;
import org.apache.iotdb.db.service.metrics.FileMetrics;
import org.apache.iotdb.db.storageengine.dataregion.Base32ObjectPath;
import org.apache.iotdb.db.storageengine.dataregion.IObjectPath;
import org.apache.iotdb.db.storageengine.dataregion.PlainObjectPath;
import org.apache.iotdb.db.storageengine.rescon.disk.TierManager;
import org.apache.iotdb.mpp.rpc.thrift.TReadObjectReq;
import org.apache.iotdb.rpc.TSStatusCode;

import org.apache.tsfile.encoding.decoder.Decoder;
import org.apache.tsfile.encoding.decoder.DecoderWrapper;
import org.apache.tsfile.utils.Binary;
import org.apache.tsfile.utils.Pair;
import org.apache.tsfile.utils.ReadWriteIOUtils;
import org.slf4j.Logger;
import org.slf4j.LoggerFactory;

import java.io.File;
import java.io.IOException;
import java.nio.ByteBuffer;
import java.nio.channels.FileChannel;
import java.nio.file.Files;
import java.nio.file.Path;
import java.nio.file.Paths;
import java.nio.file.StandardOpenOption;
import java.util.Collections;
import java.util.List;
import java.util.Optional;

public class ObjectTypeUtils {

  private static final Logger logger = LoggerFactory.getLogger(ObjectTypeUtils.class);
  private static final TierManager TIER_MANAGER = TierManager.getInstance();

  private ObjectTypeUtils() {}

  public static ByteBuffer readObjectContent(
      Binary binary, long offset, int length, boolean mayNotInCurrentNode) {
    Pair<Long, String> objectLengthPathPair =
        ObjectTypeUtils.parseObjectBinaryToSizeStringPathPair(binary);
    long fileLength = objectLengthPathPair.getLeft();
    String relativePath = objectLengthPathPair.getRight();
    int actualReadSize =
        ObjectTypeUtils.getActualReadSize(
            relativePath, fileLength, offset, length < 0 ? fileLength : length);
    return ObjectTypeUtils.readObjectContent(
        relativePath, offset, actualReadSize, mayNotInCurrentNode);
  }

  public static ByteBuffer readObjectContent(
      String relativePath, long offset, int readSize, boolean mayNotInCurrentNode) {
    Optional<File> objectFile = TIER_MANAGER.getAbsoluteObjectFilePath(relativePath, false);
    if (objectFile.isPresent()) {
      return readObjectContentFromLocalFile(objectFile.get(), offset, readSize);
    }
    if (mayNotInCurrentNode) {
      return readObjectContentFromRemoteFile(relativePath, offset, readSize);
    }
    throw new ObjectFileNotExist(relativePath);
  }

  private static ByteBuffer readObjectContentFromLocalFile(File file, long offset, long readSize) {
    byte[] bytes = new byte[(int) readSize];
    ByteBuffer buffer = ByteBuffer.wrap(bytes);
    try (FileChannel fileChannel = FileChannel.open(file.toPath(), StandardOpenOption.READ)) {
      fileChannel.read(buffer, offset);
    } catch (IOException e) {
      throw new IoTDBRuntimeException(e, TSStatusCode.OBJECT_READ_ERROR.getStatusCode());
    }
    buffer.flip();
    return buffer;
  }

  private static ByteBuffer readObjectContentFromRemoteFile(
      final String relativePath, final long offset, final int readSize) {
    int regionId;
    try {
      regionId = Integer.parseInt(Paths.get(relativePath).getName(0).toString());
    } catch (NumberFormatException e) {
      throw new IoTDBRuntimeException(
          "wrong object file path: " + relativePath,
          TSStatusCode.OBJECT_READ_ERROR.getStatusCode());
    }
    TConsensusGroupId consensusGroupId =
        new TConsensusGroupId(TConsensusGroupType.DataRegion, regionId);
    List<TRegionReplicaSet> regionReplicaSetList =
        ClusterPartitionFetcher.getInstance()
            .getRegionReplicaSet(Collections.singletonList(consensusGroupId));
    if (regionReplicaSetList.isEmpty()) {
      throw new ObjectFileNotExist(relativePath);
    }
    TRegionReplicaSet regionReplicaSet = regionReplicaSetList.iterator().next();
    if (regionReplicaSet.getDataNodeLocations().isEmpty()) {
      throw new ObjectFileNotExist(relativePath);
    }
    final int batchSize = 1024 * 1024;
    final TReadObjectReq req = new TReadObjectReq();
    req.setRelativePath(relativePath);
    ByteBuffer buffer = ByteBuffer.allocate(readSize);
    for (int i = 0; i < regionReplicaSet.getDataNodeLocations().size(); i++) {
      TDataNodeLocation dataNodeLocation = regionReplicaSet.getDataNodeLocations().get(i);
      int toReadSizeInCurrentDataNode = readSize;
      try (SyncDataNodeInternalServiceClient client =
          Coordinator.getInstance()
              .getInternalServiceClientManager()
              .borrowClient(dataNodeLocation.getInternalEndPoint())) {
        while (toReadSizeInCurrentDataNode > 0) {
          req.setOffset(offset + buffer.position());
          req.setSize(Math.min(toReadSizeInCurrentDataNode, batchSize));
          toReadSizeInCurrentDataNode -= req.getSize();
          ByteBuffer partial = client.readObject(req);
          buffer.put(partial);
        }
      } catch (Exception e) {
        logger.warn("Failed to read object from datanode: {}", dataNodeLocation, e);
        if (i == regionReplicaSet.getDataNodeLocations().size() - 1) {
          throw new IoTDBRuntimeException(e, TSStatusCode.OBJECT_READ_ERROR.getStatusCode());
        }
        continue;
      }
      break;
    }
    buffer.flip();
    return buffer;
  }

  public static Binary generateObjectBinary(long objectSize, IObjectPath objectPath) {
    byte[] valueBytes = new byte[objectPath.getSerializeSizeToObjectValue() + Long.BYTES];
    ByteBuffer buffer = ByteBuffer.wrap(valueBytes);
    ReadWriteIOUtils.write(objectSize, buffer);
    objectPath.serializeToObjectValue(buffer);
    return new Binary(buffer.array());
  }

  public static DecoderWrapper getReplaceDecoder(final Decoder decoder, final int newRegionId) {
    return new ObjectRegionIdReplaceDecoder(decoder, newRegionId);
  }

  private static class ObjectRegionIdReplaceDecoder extends DecoderWrapper {

    private final int newRegionId;

    public ObjectRegionIdReplaceDecoder(Decoder decoder, int newRegionId) {
      super(decoder);
      this.newRegionId = newRegionId;
    }

    @Override
    public Binary readBinary(ByteBuffer buffer) {
      Binary originValue = originDecoder.readBinary(buffer);
      return ObjectTypeUtils.replaceRegionIdForObjectBinary(newRegionId, originValue);
    }
  }

  public static Binary replaceRegionIdForObjectBinary(int newRegionId, Binary originValue) {
    Pair<Long, IObjectPath> pair =
        ObjectTypeUtils.parseObjectBinaryToSizeIObjectPathPair(originValue);
    IObjectPath objectPath = pair.getRight();
    try {
      Path path;
      if (objectPath instanceof PlainObjectPath) {
        path = Paths.get(objectPath.toString());
      } else {
        path = ((Base32ObjectPath) objectPath).getPath();
      }
      int regionId = Integer.parseInt(path.getName(0).toString());
      if (regionId == newRegionId) {
        return originValue;
      }
      IObjectPath newObjectPath;
      if (objectPath instanceof PlainObjectPath) {
        String newPath = objectPath.toString().replaceFirst(regionId + "", newRegionId + "");
        newObjectPath = new PlainObjectPath(newPath);
      } else {
        String[] subPath = new String[path.getNameCount() - 1];
        for (int i = 1; i < path.getNameCount(); i++) {
          subPath[i - 1] = path.getName(i).toString();
        }
        Path newPath = Paths.get(newRegionId + "", subPath);
        newObjectPath = new Base32ObjectPath(newPath);
      }
      return ObjectTypeUtils.generateObjectBinary(pair.getLeft(), newObjectPath);
    } catch (NumberFormatException e) {
      throw new IoTDBRuntimeException(
          "wrong object file path: " + pair.getRight(),
          TSStatusCode.OBJECT_READ_ERROR.getStatusCode());
    }
  }

  public static int getActualReadSize(String filePath, long fileSize, long offset, long length) {
    if (offset >= fileSize) {
      throw new SemanticException(
          String.format(
              "offset %d is greater than or equal to object size %d, file path is %s",
              offset, fileSize, filePath));
    }
    long actualReadSize = Math.min(length < 0 ? fileSize : length, fileSize - offset);
    if (actualReadSize > Integer.MAX_VALUE) {
      throw new SemanticException(
          String.format(
              "Read object size %s is too large (size > 2G), file path is %s",
              actualReadSize, filePath));
    }
    return (int) actualReadSize;
  }

  public static Pair<Long, String> parseObjectBinaryToSizeStringPathPair(Binary binary) {
    byte[] bytes = binary.getValues();
    ByteBuffer buffer = ByteBuffer.wrap(bytes);
    long length = buffer.getLong();
    String relativeObjectFilePath =
        IObjectPath.getDeserializer().deserializeFromObjectValue(buffer).toString();
    return new Pair<>(length, relativeObjectFilePath);
  }

  public static Pair<Long, IObjectPath> parseObjectBinaryToSizeIObjectPathPair(Binary binary) {
    byte[] bytes = binary.getValues();
    ByteBuffer buffer = ByteBuffer.wrap(bytes);
    long length = buffer.getLong();
    IObjectPath objectPath = IObjectPath.getDeserializer().deserializeFromObjectValue(buffer);
    return new Pair<>(length, objectPath);
  }

<<<<<<< HEAD
  public static long getObjectLength(Binary binary) {
    byte[] bytes = binary.getValues();
    ByteBuffer wrap = ByteBuffer.wrap(bytes);
    return wrap.getLong();
=======
  public static Optional<File> getObjectPathFromBinary(Binary binary) {
    byte[] bytes = binary.getValues();
    String relativeObjectFilePath =
        new String(bytes, 8, bytes.length - 8, TSFileConfig.STRING_CHARSET);
    return TIER_MANAGER.getAbsoluteObjectFilePath(relativeObjectFilePath);
>>>>>>> d64c2913
  }

  public static Optional<File> getNullableObjectPathFromBinary(
      Binary binary, boolean needTempFile) {
    byte[] bytes = binary.getValues();
    ByteBuffer buffer = ByteBuffer.wrap(bytes, 8, bytes.length - 8);
    String relativeObjectFilePath =
        IObjectPath.getDeserializer().deserializeFromObjectValue(buffer).toString();
    return TIER_MANAGER.getAbsoluteObjectFilePath(relativeObjectFilePath, needTempFile);
  }

  public static void deleteObjectPathFromBinary(Binary binary) {
    Optional<File> file = ObjectTypeUtils.getNullableObjectPathFromBinary(binary, true);
    if (!file.isPresent()) {
      return;
    }
    File tmpFile = new File(file.get().getPath() + ".tmp");
    File bakFile = new File(file.get().getPath() + ".back");
    for (int i = 0; i < 2; i++) {
      if (file.get().exists()) {
        FileMetrics.getInstance().decreaseObjectFileNum(1);
        FileMetrics.getInstance().decreaseObjectFileSize(file.get().length());
      }
      try {
        deleteObjectFile(file.get());
        deleteObjectFile(tmpFile);
        deleteObjectFile(bakFile);
      } catch (IOException e) {
        logger.error("Failed to remove object file {}", file.get().getAbsolutePath(), e);
      }
    }
  }

  private static void deleteObjectFile(File file) throws IOException {
    if (file.exists()) {
      logger.info("Remove object file {}, size is {}(byte)", file.getAbsolutePath(), file.length());
    }
    Files.deleteIfExists(file.toPath());
  }
}<|MERGE_RESOLUTION|>--- conflicted
+++ resolved
@@ -37,6 +37,7 @@
 import org.apache.iotdb.mpp.rpc.thrift.TReadObjectReq;
 import org.apache.iotdb.rpc.TSStatusCode;
 
+import org.apache.tsfile.common.conf.TSFileConfig;
 import org.apache.tsfile.encoding.decoder.Decoder;
 import org.apache.tsfile.encoding.decoder.DecoderWrapper;
 import org.apache.tsfile.utils.Binary;
@@ -251,18 +252,17 @@
     return new Pair<>(length, objectPath);
   }
 
-<<<<<<< HEAD
   public static long getObjectLength(Binary binary) {
     byte[] bytes = binary.getValues();
     ByteBuffer wrap = ByteBuffer.wrap(bytes);
     return wrap.getLong();
-=======
+  }
+
   public static Optional<File> getObjectPathFromBinary(Binary binary) {
     byte[] bytes = binary.getValues();
     String relativeObjectFilePath =
         new String(bytes, 8, bytes.length - 8, TSFileConfig.STRING_CHARSET);
     return TIER_MANAGER.getAbsoluteObjectFilePath(relativeObjectFilePath);
->>>>>>> d64c2913
   }
 
   public static Optional<File> getNullableObjectPathFromBinary(
