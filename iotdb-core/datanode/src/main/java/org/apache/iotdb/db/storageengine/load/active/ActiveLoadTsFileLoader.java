/*
 * Licensed to the Apache Software Foundation (ASF) under one
 * or more contributor license agreements.  See the NOTICE file
 * distributed with this work for additional information
 * regarding copyright ownership.  The ASF licenses this file
 * to you under the Apache License, Version 2.0 (the
 * "License"); you may not use this file except in compliance
 * with the License.  You may obtain a copy of the License at
 *
 *     http://www.apache.org/licenses/LICENSE-2.0
 *
 * Unless required by applicable law or agreed to in writing,
 * software distributed under the License is distributed on an
 * "AS IS" BASIS, WITHOUT WARRANTIES OR CONDITIONS OF ANY
 * KIND, either express or implied.  See the License for the
 * specific language governing permissions and limitations
 * under the License.
 */

package org.apache.iotdb.db.storageengine.load.active;

import org.apache.iotdb.common.rpc.thrift.TSStatus;
import org.apache.iotdb.commons.concurrent.IoTThreadFactory;
import org.apache.iotdb.commons.concurrent.ThreadName;
import org.apache.iotdb.commons.concurrent.threadpool.WrappedThreadPoolExecutor;
import org.apache.iotdb.commons.conf.CommonDescriptor;
import org.apache.iotdb.commons.utils.RetryUtils;
import org.apache.iotdb.db.auth.AuthorityChecker;
import org.apache.iotdb.db.conf.IoTDBConfig;
import org.apache.iotdb.db.conf.IoTDBDescriptor;
import org.apache.iotdb.db.protocol.session.SessionManager;
import org.apache.iotdb.db.queryengine.common.SessionInfo;
import org.apache.iotdb.db.queryengine.plan.Coordinator;
import org.apache.iotdb.db.queryengine.plan.analyze.ClusterPartitionFetcher;
import org.apache.iotdb.db.queryengine.plan.analyze.schema.ClusterSchemaFetcher;
import org.apache.iotdb.db.queryengine.plan.statement.Statement;
import org.apache.iotdb.db.queryengine.plan.statement.crud.LoadTsFileStatement;
import org.apache.iotdb.db.queryengine.plan.statement.pipe.PipeEnrichedStatement;
import org.apache.iotdb.db.storageengine.load.metrics.ActiveLoadingFilesNumberMetricsSet;
import org.apache.iotdb.db.storageengine.load.metrics.ActiveLoadingFilesSizeMetricsSet;
import org.apache.iotdb.rpc.TSStatusCode;

import org.apache.commons.io.FileUtils;
import org.apache.tsfile.utils.Pair;
import org.slf4j.Logger;
import org.slf4j.LoggerFactory;

import java.io.File;
import java.io.FileNotFoundException;
import java.io.IOException;
import java.nio.file.FileVisitResult;
import java.nio.file.Files;
import java.nio.file.Path;
import java.nio.file.SimpleFileVisitor;
import java.nio.file.attribute.BasicFileAttributes;
import java.time.ZoneId;
import java.util.Objects;
import java.util.Optional;
import java.util.concurrent.LinkedBlockingQueue;
import java.util.concurrent.TimeUnit;
import java.util.concurrent.atomic.AtomicReference;
import java.util.concurrent.locks.LockSupport;

public class ActiveLoadTsFileLoader {

  private static final Logger LOGGER = LoggerFactory.getLogger(ActiveLoadTsFileLoader.class);

  private static final IoTDBConfig IOTDB_CONFIG = IoTDBDescriptor.getInstance().getConfig();

  private static final int MAX_PENDING_SIZE = 1000;
  private final ActiveLoadPendingQueue pendingQueue = new ActiveLoadPendingQueue();

  private final AtomicReference<WrappedThreadPoolExecutor> activeLoadExecutor =
      new AtomicReference<>();
  private final AtomicReference<String> failDir = new AtomicReference<>();
  private final boolean isVerify = IOTDB_CONFIG.isLoadActiveListeningVerifyEnable();

  public int getCurrentAllowedPendingSize() {
    return MAX_PENDING_SIZE - pendingQueue.size();
  }

  public void tryTriggerTsFileLoad(String absolutePath, boolean isGeneratedByPipe) {
    if (CommonDescriptor.getInstance().getConfig().isReadOnly()) {
      return;
    }

    if (pendingQueue.enqueue(absolutePath, isGeneratedByPipe)) {
      initFailDirIfNecessary();
      adjustExecutorIfNecessary();
    }
  }

  private void initFailDirIfNecessary() {
    if (!Objects.equals(failDir.get(), IOTDB_CONFIG.getLoadActiveListeningFailDir())) {
      synchronized (failDir) {
        if (!Objects.equals(failDir.get(), IOTDB_CONFIG.getLoadActiveListeningFailDir())) {
          final File failDirFile = new File(IOTDB_CONFIG.getLoadActiveListeningFailDir());
          try {
            RetryUtils.retryOnException(
                () -> {
                  FileUtils.forceMkdir(failDirFile);
                  return null;
                });
          } catch (final IOException e) {
            LOGGER.warn(
                "Error occurred during creating fail directory {} for active load.",
                failDirFile.getAbsoluteFile(),
                e);
          }
          failDir.set(IOTDB_CONFIG.getLoadActiveListeningFailDir());

          ActiveLoadingFilesSizeMetricsSet.getInstance().updateFailedDir(failDir.get());
          ActiveLoadingFilesNumberMetricsSet.getInstance().updateFailedDir(failDir.get());
        }
      }
    }
  }

  private void adjustExecutorIfNecessary() {
    if (activeLoadExecutor.get() == null) {
      synchronized (activeLoadExecutor) {
        if (activeLoadExecutor.get() == null) {
          activeLoadExecutor.set(
              new WrappedThreadPoolExecutor(
                  IOTDB_CONFIG.getLoadActiveListeningMaxThreadNum(),
                  IOTDB_CONFIG.getLoadActiveListeningMaxThreadNum(),
                  0L,
                  TimeUnit.SECONDS,
                  new LinkedBlockingQueue<>(),
                  new IoTThreadFactory(ThreadName.ACTIVE_LOAD_TSFILE_LOADER.name()),
                  ThreadName.ACTIVE_LOAD_TSFILE_LOADER.name()));
        }
      }
    }

    final int targetCorePoolSize =
        Math.min(pendingQueue.size(), IOTDB_CONFIG.getLoadActiveListeningMaxThreadNum());

    if (activeLoadExecutor.get().getCorePoolSize() != targetCorePoolSize) {
      activeLoadExecutor.get().setCorePoolSize(targetCorePoolSize);
    }

    // calculate how many threads need to be loaded
    final int threadsToBeAdded =
        Math.max(targetCorePoolSize - activeLoadExecutor.get().getActiveCount(), 0);
    for (int i = 0; i < threadsToBeAdded; i++) {
      activeLoadExecutor.get().execute(this::tryLoadPendingTsFiles);
    }
  }

  private void tryLoadPendingTsFiles() {
    while (true) {
      final Optional<Pair<String, Boolean>> filePair = tryGetNextPendingFile();
      if (!filePair.isPresent()) {
        return;
      }

      try {
        final TSStatus result = loadTsFile(filePair.get());
        if (result.getCode() == TSStatusCode.SUCCESS_STATUS.getStatusCode()
            || result.getCode() == TSStatusCode.REDIRECTION_RECOMMEND.getStatusCode()) {
          LOGGER.info(
              "Successfully auto load tsfile {} (isGeneratedByPipe = {})",
              filePair.get().getLeft(),
              filePair.get().getRight());
        } else {
          handleLoadFailure(filePair.get(), result);
        }
      } catch (final FileNotFoundException e) {
        handleFileNotFoundException(filePair.get());
      } catch (final Exception e) {
        handleOtherException(filePair.get(), e);
      } finally {
        pendingQueue.removeFromLoading(filePair.get().getLeft());
      }
    }
  }

  private Optional<Pair<String, Boolean>> tryGetNextPendingFile() {
    final long maxRetryTimes =
        Math.max(1, IOTDB_CONFIG.getLoadActiveListeningCheckIntervalSeconds() << 1);
    long currentRetryTimes = 0;

    while (true) {
      final Pair<String, Boolean> filePair = pendingQueue.dequeueFromPending();
      if (Objects.nonNull(filePair)) {
        return Optional.of(filePair);
      }

      LockSupport.parkNanos(TimeUnit.SECONDS.toNanos(1));

      if (currentRetryTimes++ >= maxRetryTimes) {
        return Optional.empty();
      }
    }
  }

  private TSStatus loadTsFile(final Pair<String, Boolean> filePair) throws FileNotFoundException {
    final LoadTsFileStatement statement = new LoadTsFileStatement(filePair.getLeft());
    statement.setDeleteAfterLoad(true);
    statement.setConvertOnTypeMismatch(true);
<<<<<<< HEAD
    statement.setTabletConversionThreshold(-1);
    statement.setVerifySchema(true);
=======
    statement.setVerifySchema(isVerify);
>>>>>>> e5dacc08
    statement.setAutoCreateDatabase(false);
    return executeStatement(filePair.getRight() ? new PipeEnrichedStatement(statement) : statement);
  }

  private TSStatus executeStatement(final Statement statement) {
    return Coordinator.getInstance()
        .executeForTreeModel(
            statement,
            SessionManager.getInstance().requestQueryId(),
            new SessionInfo(0, AuthorityChecker.SUPER_USER, ZoneId.systemDefault()),
            "",
            ClusterPartitionFetcher.getInstance(),
            ClusterSchemaFetcher.getInstance(),
            IOTDB_CONFIG.getQueryTimeoutThreshold(),
            false)
        .status;
  }

  private void handleLoadFailure(final Pair<String, Boolean> filePair, final TSStatus status) {
    if (!ActiveLoadFailedMessageHandler.isExceptionMessageShouldRetry(
        filePair, status.getMessage())) {
      LOGGER.warn(
          "Failed to auto load tsfile {} (isGeneratedByPipe = {}), status: {}. File will be moved to fail directory.",
          filePair.getLeft(),
          filePair.getRight(),
          status);
      removeFileAndResourceAndModsToFailDir(filePair.getLeft());
    }
  }

  private void handleFileNotFoundException(final Pair<String, Boolean> filePair) {
    LOGGER.warn(
        "Failed to auto load tsfile {} (isGeneratedByPipe = {}) due to file not found, will skip this file.",
        filePair.getLeft(),
        filePair.getRight());
    removeFileAndResourceAndModsToFailDir(filePair.getLeft());
  }

  private void handleOtherException(final Pair<String, Boolean> filePair, final Exception e) {
    if (!ActiveLoadFailedMessageHandler.isExceptionMessageShouldRetry(filePair, e.getMessage())) {
      LOGGER.warn(
          "Failed to auto load tsfile {} (isGeneratedByPipe = {}) because of an unexpected exception. File will be moved to fail directory.",
          filePair.getLeft(),
          filePair.getRight(),
          e);
      removeFileAndResourceAndModsToFailDir(filePair.getLeft());
    }
  }

  private void removeFileAndResourceAndModsToFailDir(final String filePath) {
    removeToFailDir(filePath);
    removeToFailDir(filePath + ".resource");
    removeToFailDir(filePath + ".mods");
  }

  private void removeToFailDir(final String filePath) {
    final File sourceFile = new File(filePath);
    // prevent the resource or mods not exist
    if (!sourceFile.exists()) {
      return;
    }

    final File targetDir = new File(failDir.get());
    try {
      RetryUtils.retryOnException(
          () -> {
            org.apache.iotdb.commons.utils.FileUtils.moveFileWithMD5Check(sourceFile, targetDir);
            return null;
          });
    } catch (final IOException e) {
      LOGGER.warn("Error occurred during moving file {} to fail directory.", filePath, e);
    }
  }

  public boolean isFilePendingOrLoading(final File file) {
    return pendingQueue.isFilePendingOrLoading(file.getAbsolutePath());
  }

  // Metrics
  public long countAndReportFailedFileNumber() {
    final long[] fileCount = {0};
    final long[] fileSize = {0};

    try {
      initFailDirIfNecessary();
      Files.walkFileTree(
          new File(failDir.get()).toPath(),
          new SimpleFileVisitor<Path>() {
            @Override
            public FileVisitResult visitFile(Path file, BasicFileAttributes attrs) {
              fileCount[0]++;
              try {
                fileSize[0] += file.toFile().length();
              } catch (Exception e) {
                LOGGER.debug("Failed to count failed files in fail directory.", e);
              }
              return FileVisitResult.CONTINUE;
            }
          });

      ActiveLoadingFilesNumberMetricsSet.getInstance().updateTotalFailedFileCounter(fileCount[0]);
      ActiveLoadingFilesSizeMetricsSet.getInstance().updateTotalFailedFileCounter(fileSize[0]);
    } catch (final IOException e) {
      LOGGER.debug("Failed to count failed files in fail directory.", e);
    }

    return fileCount[0];
  }
}<|MERGE_RESOLUTION|>--- conflicted
+++ resolved
@@ -199,12 +199,8 @@
     final LoadTsFileStatement statement = new LoadTsFileStatement(filePair.getLeft());
     statement.setDeleteAfterLoad(true);
     statement.setConvertOnTypeMismatch(true);
-<<<<<<< HEAD
     statement.setTabletConversionThreshold(-1);
-    statement.setVerifySchema(true);
-=======
     statement.setVerifySchema(isVerify);
->>>>>>> e5dacc08
     statement.setAutoCreateDatabase(false);
     return executeStatement(filePair.getRight() ? new PipeEnrichedStatement(statement) : statement);
   }
