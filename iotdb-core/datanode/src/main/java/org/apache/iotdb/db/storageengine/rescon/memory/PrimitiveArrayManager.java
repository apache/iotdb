--- conflicted
+++ resolved
@@ -59,11 +59,7 @@
   private static final IMemoryBlock POOLED_ARRAYS_MEMORY_BLOCK =
       MEMORY_CONFIG
           .getBufferedArraysMemoryManager()
-<<<<<<< HEAD
-          .forceAllocate("BufferedArrays", MemoryBlockType.DYNAMIC);
-=======
           .exactAllocate("BufferedArrays", MemoryBlockType.DYNAMIC);
->>>>>>> fddf0a6e
 
   /** threshold total size of arrays for all data types */
   private static final double POOLED_ARRAYS_MEMORY_THRESHOLD =
