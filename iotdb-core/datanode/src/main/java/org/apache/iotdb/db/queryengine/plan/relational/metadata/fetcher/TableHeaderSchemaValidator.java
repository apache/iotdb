/*
 * Licensed to the Apache Software Foundation (ASF) under one
 * or more contributor license agreements.  See the NOTICE file
 * distributed with this work for additional information
 * regarding copyright ownership.  The ASF licenses this file
 * to you under the Apache License, Version 2.0 (the
 * "License"); you may not use this file except in compliance
 * with the License.  You may obtain a copy of the License at
 *
 *     http://www.apache.org/licenses/LICENSE-2.0
 *
 * Unless required by applicable law or agreed to in writing,
 * software distributed under the License is distributed on an
 * "AS IS" BASIS, WITHOUT WARRANTIES OR CONDITIONS OF ANY
 * KIND, either express or implied.  See the License for the
 * specific language governing permissions and limitations
 * under the License.
 */

package org.apache.iotdb.db.queryengine.plan.relational.metadata.fetcher;

import org.apache.iotdb.commons.exception.IoTDBException;
import org.apache.iotdb.commons.schema.table.TsTable;
import org.apache.iotdb.commons.schema.table.column.AttributeColumnSchema;
import org.apache.iotdb.commons.schema.table.column.IdColumnSchema;
import org.apache.iotdb.commons.schema.table.column.MeasurementColumnSchema;
import org.apache.iotdb.commons.schema.table.column.TsTableColumnCategory;
import org.apache.iotdb.commons.schema.table.column.TsTableColumnSchema;
import org.apache.iotdb.db.exception.sql.SemanticException;
import org.apache.iotdb.db.queryengine.common.MPPQueryContext;
import org.apache.iotdb.db.queryengine.plan.analyze.lock.DataNodeSchemaLockManager;
import org.apache.iotdb.db.queryengine.plan.analyze.lock.SchemaLockType;
import org.apache.iotdb.db.queryengine.plan.execution.config.ConfigTaskResult;
import org.apache.iotdb.db.queryengine.plan.execution.config.executor.ClusterConfigTaskExecutor;
import org.apache.iotdb.db.queryengine.plan.execution.config.metadata.relational.AlterTableAddColumnTask;
import org.apache.iotdb.db.queryengine.plan.execution.config.metadata.relational.CreateTableTask;
import org.apache.iotdb.db.queryengine.plan.relational.metadata.ColumnSchema;
import org.apache.iotdb.db.queryengine.plan.relational.metadata.TableSchema;
import org.apache.iotdb.db.schemaengine.table.DataNodeTableCache;
import org.apache.iotdb.rpc.TSStatusCode;

import com.google.common.util.concurrent.ListenableFuture;
import org.apache.tsfile.common.conf.TSFileDescriptor;
import org.apache.tsfile.enums.TSDataType;
import org.apache.tsfile.read.common.type.TypeFactory;
import org.slf4j.Logger;
import org.slf4j.LoggerFactory;

import java.util.ArrayList;
import java.util.List;
import java.util.Optional;
import java.util.concurrent.ExecutionException;

import static org.apache.iotdb.db.queryengine.plan.relational.type.InternalTypeManager.getTSDataType;
import static org.apache.iotdb.db.utils.EncodingInferenceUtils.getDefaultEncoding;

public class TableHeaderSchemaValidator {

  private static final Logger LOGGER = LoggerFactory.getLogger(TableHeaderSchemaValidator.class);

  private final ClusterConfigTaskExecutor configTaskExecutor =
      ClusterConfigTaskExecutor.getInstance();

  private TableHeaderSchemaValidator() {
    // do nothing
  }

  private static class TableHeaderSchemaValidatorHolder {

    private static final TableHeaderSchemaValidator INSTANCE = new TableHeaderSchemaValidator();
  }

  public static TableHeaderSchemaValidator getInstance() {
    return TableHeaderSchemaValidatorHolder.INSTANCE;
  }

  public Optional<TableSchema> validateTableHeaderSchema(
      String database, TableSchema tableSchema, MPPQueryContext context) {
    // The schema cache R/W and fetch operation must be locked together thus the cache clean
    // operation executed by delete timeseries will be effective.
    DataNodeSchemaLockManager.getInstance().takeReadLock(SchemaLockType.VALIDATE_VS_DELETION);
    context.addAcquiredLockNum(SchemaLockType.VALIDATE_VS_DELETION);

    List<ColumnSchema> inputColumnList = tableSchema.getColumns();
    if (inputColumnList == null || inputColumnList.isEmpty()) {
      throw new IllegalArgumentException(
          "Column List in TableSchema should never be null or empty.");
    }
    TsTable table = DataNodeTableCache.getInstance().getTable(database, tableSchema.getTableName());
    LOGGER.info("Get TsTable from cache: {}", table);
    List<ColumnSchema> missingColumnList = new ArrayList<>();
    List<ColumnSchema> resultColumnList = new ArrayList<>();

    // first round validate, check existing schema
    if (table == null) {
      // TODO table metadata: authority check for table create
      // auto create missing table
      // it's ok that many write requests concurrently auto create same table, the thread safety
      // will be guaranteed by ProcedureManager.createTable in CN
      autoCreateTable(database, tableSchema);
      table = DataNodeTableCache.getInstance().getTable(database, tableSchema.getTableName());
      if (table == null) {
        throw new IllegalStateException(
            "auto create table succeed, but cannot get table schema in current node's DataNodeTableCache, may be caused by concurrently auto creating table");
      }
    }

    for (ColumnSchema columnSchema : inputColumnList) {
      TsTableColumnSchema existingColumn = table.getColumnSchema(columnSchema.getName());
      if (existingColumn == null) {
        // check arguments for column auto creation
        if (columnSchema.getColumnCategory() == null) {
          throw new SemanticException("Unknown column category. Cannot auto create column.");
        }
        if (columnSchema.getType() == null) {
          throw new SemanticException("Unknown column data type. Cannot auto create column.");
        }
        missingColumnList.add(columnSchema);
<<<<<<< HEAD
      }
    } else if (inputColumnList == null) {
      // SQL insert without columnName, nothing to check
    } else {
      for (int i = 0; i < inputColumnList.size(); i++) {
        ColumnSchema columnSchema = inputColumnList.get(i);
        TsTableColumnSchema existingColumn = table.getColumnSchema(columnSchema.getName());
        if (existingColumn == null) {
          // check arguments for column auto creation
          if (columnSchema.getColumnCategory() == null) {
            throw new IllegalArgumentException(
                "Unknown column category. Cannot auto create column.");
          }
          if (columnSchema.getType() == null) {
            throw new IllegalArgumentException(
                "Unknown column data type. Cannot auto create column.");
          }
          missingColumnList.add(columnSchema);
        } else {
          // check and validate column data type and category
          if (!columnSchema.getType().equals(UnknownType.UNKNOWN)
              && !TypeFactory.getType(existingColumn.getDataType())
                  .equals(columnSchema.getType())) {
            throw new SemanticException(
                String.format("Wrong data type at column %s.", columnSchema.getName()));
          }
          if (columnSchema.getColumnCategory() != null
              && !existingColumn.getColumnCategory().equals(columnSchema.getColumnCategory())) {
            throw new SemanticException(
                String.format(
                    "Wrong category at column %s : %s/%s",
                    columnSchema.getName(),
                    columnSchema.getColumnCategory(),
                    existingColumn.getColumnCategory()));
          }
        }
      }
    }

    // auto create missing table or columns
    if (table == null) {
      LOGGER.info("Trying to auto-create table: {}", tableSchema);
      autoCreateTable(database, tableSchema);
      table = DataNodeTableCache.getInstance().getTable(database, tableSchema.getTableName());
      if (table == null) {
        throw new IllegalStateException(
            "auto create table succeed, but cannot get table schema in current node's DataNodeTableCache, may be caused by concurrently auto creating table");
      }
    } else if (inputColumnList == null) {
      // do nothing
    } else {
      if (!missingColumnList.isEmpty()) {
        autoCreateColumn(database, tableSchema.getTableName(), missingColumnList, context);
      }
=======
      } else {
        // leave measurement columns' dataType checking to the caller, then the caller can decide
        // whether to do partial insert

        // only check column category
        if (columnSchema.getColumnCategory() != null
            && !existingColumn.getColumnCategory().equals(columnSchema.getColumnCategory())) {
          throw new SemanticException(
              String.format("Wrong category at column %s.", columnSchema.getName()));
        }
      }
    }

    if (!missingColumnList.isEmpty()) {
      // TODO table metadata: authority check for table alter
      // check id or attribute column data type in this method
      autoCreateColumn(database, tableSchema.getTableName(), missingColumnList, context);
>>>>>>> 180e8fb4
    }

    table
        .getColumnList()
        .forEach(
            o ->
                resultColumnList.add(
                    new ColumnSchema(
                        o.getColumnName(),
                        TypeFactory.getType(o.getDataType()),
                        false,
                        o.getColumnCategory())));
    return Optional.of(new TableSchema(tableSchema.getTableName(), resultColumnList));
  }

  private void autoCreateTable(String database, TableSchema tableSchema) {
    TsTable tsTable = new TsTable(tableSchema.getTableName());
    addColumnSchema(tableSchema.getColumns(), tsTable);
    CreateTableTask createTableTask = new CreateTableTask(tsTable, database, true);
    try {
      ListenableFuture<ConfigTaskResult> future = createTableTask.execute(configTaskExecutor);
      ConfigTaskResult result = future.get();
      if (result.getStatusCode().getStatusCode() != TSStatusCode.SUCCESS_STATUS.getStatusCode()) {
        throw new RuntimeException(
            new IoTDBException(
                "Auto create table column failed.", result.getStatusCode().getStatusCode()));
      }
    } catch (ExecutionException e) {
      throw new RuntimeException(e);
    } catch (InterruptedException e) {
      /* Clean up whatever needs to be handled before interrupting  */
      Thread.currentThread().interrupt();
      throw new RuntimeException(e);
    }
  }

  private void addColumnSchema(List<ColumnSchema> columnSchemas, TsTable tsTable) {
    for (ColumnSchema columnSchema : columnSchemas) {
      TsTableColumnCategory category = columnSchema.getColumnCategory();
      String columnName = columnSchema.getName();
      if (tsTable.getColumnSchema(columnName) != null) {
        throw new SemanticException(
            String.format("Columns in table shall not share the same name %s.", columnName));
      }
      TSDataType dataType = getTSDataType(columnSchema.getType());
      generateColumnSchema(tsTable, category, columnName, dataType);
    }
  }

  public static void generateColumnSchema(
      TsTable tsTable, TsTableColumnCategory category, String columnName, TSDataType dataType) {
    switch (category) {
      case ID:
        if (!TSDataType.STRING.equals(dataType)) {
          throw new SemanticException(
              "DataType of ID Column should only be STRING, current is " + dataType);
        }
        tsTable.addColumnSchema(new IdColumnSchema(columnName, dataType));
        break;
      case ATTRIBUTE:
        if (!TSDataType.STRING.equals(dataType)) {
          throw new SemanticException(
              "DataType of ATTRIBUTE Column should only be STRING, current is " + dataType);
        }
        tsTable.addColumnSchema(new AttributeColumnSchema(columnName, dataType));
        break;
      case TIME:
        break;
      case MEASUREMENT:
        tsTable.addColumnSchema(
            new MeasurementColumnSchema(
                columnName,
                dataType,
                getDefaultEncoding(dataType),
                TSFileDescriptor.getInstance().getConfig().getCompressor()));
        break;
      default:
        throw new IllegalArgumentException();
    }
  }

  private void autoCreateColumn(
      String database,
      String tableName,
      List<ColumnSchema> inputColumnList,
      MPPQueryContext context) {
    AlterTableAddColumnTask task =
        new AlterTableAddColumnTask(
            database, tableName, inputColumnList, context.getQueryId().getId());
    try {
      ListenableFuture<ConfigTaskResult> future = task.execute(configTaskExecutor);
      ConfigTaskResult result = future.get();
      if (result.getStatusCode().getStatusCode() != TSStatusCode.SUCCESS_STATUS.getStatusCode()) {
        throw new RuntimeException(
            new IoTDBException(
                "Auto add table column failed.", result.getStatusCode().getStatusCode()));
      }
    } catch (ExecutionException | InterruptedException e) {
      LOGGER.warn("Auto add table column failed.", e);
      throw new RuntimeException(e);
    }
  }
}<|MERGE_RESOLUTION|>--- conflicted
+++ resolved
@@ -116,62 +116,6 @@
           throw new SemanticException("Unknown column data type. Cannot auto create column.");
         }
         missingColumnList.add(columnSchema);
-<<<<<<< HEAD
-      }
-    } else if (inputColumnList == null) {
-      // SQL insert without columnName, nothing to check
-    } else {
-      for (int i = 0; i < inputColumnList.size(); i++) {
-        ColumnSchema columnSchema = inputColumnList.get(i);
-        TsTableColumnSchema existingColumn = table.getColumnSchema(columnSchema.getName());
-        if (existingColumn == null) {
-          // check arguments for column auto creation
-          if (columnSchema.getColumnCategory() == null) {
-            throw new IllegalArgumentException(
-                "Unknown column category. Cannot auto create column.");
-          }
-          if (columnSchema.getType() == null) {
-            throw new IllegalArgumentException(
-                "Unknown column data type. Cannot auto create column.");
-          }
-          missingColumnList.add(columnSchema);
-        } else {
-          // check and validate column data type and category
-          if (!columnSchema.getType().equals(UnknownType.UNKNOWN)
-              && !TypeFactory.getType(existingColumn.getDataType())
-                  .equals(columnSchema.getType())) {
-            throw new SemanticException(
-                String.format("Wrong data type at column %s.", columnSchema.getName()));
-          }
-          if (columnSchema.getColumnCategory() != null
-              && !existingColumn.getColumnCategory().equals(columnSchema.getColumnCategory())) {
-            throw new SemanticException(
-                String.format(
-                    "Wrong category at column %s : %s/%s",
-                    columnSchema.getName(),
-                    columnSchema.getColumnCategory(),
-                    existingColumn.getColumnCategory()));
-          }
-        }
-      }
-    }
-
-    // auto create missing table or columns
-    if (table == null) {
-      LOGGER.info("Trying to auto-create table: {}", tableSchema);
-      autoCreateTable(database, tableSchema);
-      table = DataNodeTableCache.getInstance().getTable(database, tableSchema.getTableName());
-      if (table == null) {
-        throw new IllegalStateException(
-            "auto create table succeed, but cannot get table schema in current node's DataNodeTableCache, may be caused by concurrently auto creating table");
-      }
-    } else if (inputColumnList == null) {
-      // do nothing
-    } else {
-      if (!missingColumnList.isEmpty()) {
-        autoCreateColumn(database, tableSchema.getTableName(), missingColumnList, context);
-      }
-=======
       } else {
         // leave measurement columns' dataType checking to the caller, then the caller can decide
         // whether to do partial insert
@@ -189,7 +133,6 @@
       // TODO table metadata: authority check for table alter
       // check id or attribute column data type in this method
       autoCreateColumn(database, tableSchema.getTableName(), missingColumnList, context);
->>>>>>> 180e8fb4
     }
 
     table
