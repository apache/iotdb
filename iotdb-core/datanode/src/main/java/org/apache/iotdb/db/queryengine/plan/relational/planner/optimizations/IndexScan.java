--- conflicted
+++ resolved
@@ -122,12 +122,8 @@
                 deviceEntries,
                 treeModelDatabase,
                 context.getQueryContext().getGlobalTimeFilter(),
-<<<<<<< HEAD
-                context.getMetadata().getPartitionFetcher());
-=======
-                context.getPartitionFetcher(),
+                context.getMetadata().getPartitionFetcher(),
                 context.getQueryContext());
->>>>>>> 25012cf5
         context.getAnalysis().setDataPartition(dataPartition);
 
         if (dataPartition.getDataPartitionMap().size() > 1) {
