--- conflicted
+++ resolved
@@ -80,14 +80,9 @@
         tsFileSequenceReader.getDeviceMeasurementsMap();
     final Map<IDeviceID, Set<String>> filteredDeviceMeasurementsMap = new HashMap<>();
 
-<<<<<<< HEAD
-    for (Map.Entry<IDeviceID, List<String>> entry : originalDeviceMeasurementsMap.entrySet()) {
-      final IDeviceID deviceId = entry.getKey();
-=======
     for (final Map.Entry<IDeviceID, List<String>> entry :
         originalDeviceMeasurementsMap.entrySet()) {
-      final String deviceId = ((PlainDeviceID) entry.getKey()).toStringID();
->>>>>>> dd18eca3
+      final IDeviceID deviceId = entry.getKey();
 
       // case 1: for example, pattern is root.a.b or pattern is null and device is root.a.b.c
       // in this case, all data can be matched without checking the measurements
