--- conflicted
+++ resolved
@@ -101,14 +101,9 @@
   protected SeriesCompactionExecutor(
       AbstractCompactionWriter compactionWriter,
       Map<TsFileResource, TsFileSequenceReader> readerCacheMap,
-<<<<<<< HEAD
       Map<String, PatternTreeMap<Modification, PatternTreeMapFactory.ModsSerializer>>
           modificationCacheMap,
-      String deviceId,
-=======
-      Map<TsFileResource, List<Modification>> modificationCacheMap,
       IDeviceID deviceId,
->>>>>>> 08b3772a
       boolean isAligned,
       int subTaskId,
       FastCompactionTaskSummary summary) {
