--- conflicted
+++ resolved
@@ -32,14 +32,7 @@
   public ReleaseFlushStrategySizeBasedImpl(CachedSchemaEngineStatistics engineStatistics) {
     this.engineStatistics = engineStatistics;
     long capacity =
-<<<<<<< HEAD
-        IoTDBDescriptor.getInstance()
-            .getConfig()
-            .getSchemaRegionMemoryManager()
-            .getTotalMemorySizeInBytes();
-=======
         MemoryConfig.getInstance().getSchemaRegionMemoryManager().getTotalMemorySizeInBytes();
->>>>>>> 1a4ac0ea
     this.releaseThreshold = (long) (capacity * RELEASE_THRESHOLD_RATIO);
   }
 
