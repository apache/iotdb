/*
 * Licensed to the Apache Software Foundation (ASF) under one
 * or more contributor license agreements.  See the NOTICE file
 * distributed with this work for additional information
 * regarding copyright ownership.  The ASF licenses this file
 * to you under the Apache License, Version 2.0 (the
 * "License"); you may not use this file except in compliance
 * with the License.  You may obtain a copy of the License at
 *
 *     http://www.apache.org/licenses/LICENSE-2.0
 *
 * Unless required by applicable law or agreed to in writing,
 * software distributed under the License is distributed on an
 * "AS IS" BASIS, WITHOUT WARRANTIES OR CONDITIONS OF ANY
 * KIND, either express or implied.  See the License for the
 * specific language governing permissions and limitations
 * under the License.
 */

package org.apache.iotdb.db.pipe.connector.payload.evolvable.request;

import org.apache.iotdb.commons.pipe.connector.payload.thrift.request.PipeRequestType;
import org.apache.iotdb.commons.pipe.connector.payload.thrift.request.PipeTransferFileSealReqV2;
import org.apache.iotdb.service.rpc.thrift.TPipeTransferReq;

import java.io.IOException;
import java.util.Arrays;
import java.util.Collections;
import java.util.HashMap;

public class PipeTransferTsFileSealWithModReq extends PipeTransferFileSealReqV2 {

  private PipeTransferTsFileSealWithModReq() {
    // Empty constructor
  }

  @Override
  protected PipeRequestType getPlanType() {
    return PipeRequestType.TRANSFER_TS_FILE_SEAL_WITH_MOD;
  }

  protected static final String DATABASE_NAME_KEY_PREFIX = "DATABASE_NAME_";

<<<<<<< HEAD
  public String getDatabaseNameByTsFileName() {
=======
  public String getDatabaseNameWithTsFileName() {
>>>>>>> 88953df6
    return parameters == null
        ? null
        : parameters.get(generateDatabaseNameWithFileNameKey(fileNames.get(fileNames.size() - 1)));
  }

  protected static String generateDatabaseNameWithFileNameKey(String fileName) {
    return DATABASE_NAME_KEY_PREFIX + fileName;
  }

  /////////////////////////////// Thrift ///////////////////////////////

  public static PipeTransferTsFileSealWithModReq toTPipeTransferReq(
      String modFileName, long modFileLength, String tsFileName, long tsFileLength)
      throws IOException {
    return toTPipeTransferReq(modFileName, modFileLength, tsFileName, tsFileLength, null);
  }

  public static PipeTransferTsFileSealWithModReq toTPipeTransferReq(
      String modFileName,
      long modFileLength,
      String tsFileName,
      long tsFileLength,
      String dataBaseName)
      throws IOException {
    return (PipeTransferTsFileSealWithModReq)
        new PipeTransferTsFileSealWithModReq()
            .convertToTPipeTransferReq(
                Arrays.asList(modFileName, tsFileName),
                Arrays.asList(modFileLength, tsFileLength),
                Collections.singletonMap(
                    generateDatabaseNameWithFileNameKey(tsFileName), dataBaseName));
<<<<<<< HEAD
  }

  public static PipeTransferTsFileSealWithModReq toTPipeTransferReq(
      String tsFileName, long tsFileLength, String dataBaseName) throws IOException {
    return (PipeTransferTsFileSealWithModReq)
        new PipeTransferTsFileSealWithModReq()
            .convertToTPipeTransferReq(
                Collections.singletonList(tsFileName),
                Collections.singletonList(tsFileLength),
                Collections.singletonMap(
                    generateDatabaseNameWithFileNameKey(tsFileName), dataBaseName));
=======
>>>>>>> 88953df6
  }

  public static PipeTransferTsFileSealWithModReq fromTPipeTransferReq(TPipeTransferReq req) {
    return (PipeTransferTsFileSealWithModReq)
        new PipeTransferTsFileSealWithModReq().translateFromTPipeTransferReq(req);
  }

  /////////////////////////////// Air Gap ///////////////////////////////

  public static byte[] toTPipeTransferBytes(
      String modFileName, long modFileLength, String tsFileName, long tsFileLength)
      throws IOException {
    return new PipeTransferTsFileSealWithModReq()
        .convertToTPipeTransferSnapshotSealBytes(
            Arrays.asList(modFileName, tsFileName),
            Arrays.asList(modFileLength, tsFileLength),
            new HashMap<>());
  }

  /////////////////////////////// Object ///////////////////////////////

  @Override
  public boolean equals(Object obj) {
    return obj instanceof PipeTransferTsFileSealWithModReq && super.equals(obj);
  }

  @Override
  public int hashCode() {
    return super.hashCode();
  }
}<|MERGE_RESOLUTION|>--- conflicted
+++ resolved
@@ -41,11 +41,7 @@
 
   protected static final String DATABASE_NAME_KEY_PREFIX = "DATABASE_NAME_";
 
-<<<<<<< HEAD
-  public String getDatabaseNameByTsFileName() {
-=======
   public String getDatabaseNameWithTsFileName() {
->>>>>>> 88953df6
     return parameters == null
         ? null
         : parameters.get(generateDatabaseNameWithFileNameKey(fileNames.get(fileNames.size() - 1)));
@@ -77,20 +73,6 @@
                 Arrays.asList(modFileLength, tsFileLength),
                 Collections.singletonMap(
                     generateDatabaseNameWithFileNameKey(tsFileName), dataBaseName));
-<<<<<<< HEAD
-  }
-
-  public static PipeTransferTsFileSealWithModReq toTPipeTransferReq(
-      String tsFileName, long tsFileLength, String dataBaseName) throws IOException {
-    return (PipeTransferTsFileSealWithModReq)
-        new PipeTransferTsFileSealWithModReq()
-            .convertToTPipeTransferReq(
-                Collections.singletonList(tsFileName),
-                Collections.singletonList(tsFileLength),
-                Collections.singletonMap(
-                    generateDatabaseNameWithFileNameKey(tsFileName), dataBaseName));
-=======
->>>>>>> 88953df6
   }
 
   public static PipeTransferTsFileSealWithModReq fromTPipeTransferReq(TPipeTransferReq req) {
