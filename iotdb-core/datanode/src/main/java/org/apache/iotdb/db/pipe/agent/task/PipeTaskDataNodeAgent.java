/*
 * Licensed to the Apache Software Foundation (ASF) under one
 * or more contributor license agreements.  See the NOTICE file
 * distributed with this work for additional information
 * regarding copyright ownership.  The ASF licenses this file
 * to you under the Apache License, Version 2.0 (the
 * "License"); you may not use this file except in compliance
 * with the License.  You may obtain a copy of the License at
 *
 *     http://www.apache.org/licenses/LICENSE-2.0
 *
 * Unless required by applicable law or agreed to in writing,
 * software distributed under the License is distributed on an
 * "AS IS" BASIS, WITHOUT WARRANTIES OR CONDITIONS OF ANY
 * KIND, either express or implied.  See the License for the
 * specific language governing permissions and limitations
 * under the License.
 */

package org.apache.iotdb.db.pipe.agent.task;

import org.apache.iotdb.commons.consensus.DataRegionId;
import org.apache.iotdb.commons.consensus.SchemaRegionId;
import org.apache.iotdb.commons.consensus.index.ProgressIndex;
import org.apache.iotdb.commons.consensus.index.impl.MetaProgressIndex;
import org.apache.iotdb.commons.pipe.agent.task.PipeTaskAgent;
import org.apache.iotdb.commons.pipe.task.PipeTask;
import org.apache.iotdb.commons.pipe.task.meta.PipeMeta;
import org.apache.iotdb.commons.pipe.task.meta.PipeStaticMeta;
import org.apache.iotdb.commons.pipe.task.meta.PipeTaskMeta;
import org.apache.iotdb.db.conf.IoTDBConfig;
import org.apache.iotdb.db.conf.IoTDBDescriptor;
import org.apache.iotdb.db.pipe.agent.PipeAgent;
import org.apache.iotdb.db.pipe.extractor.dataregion.realtime.listener.PipeInsertionDataNodeListener;
import org.apache.iotdb.db.pipe.extractor.schemaregion.SchemaNodeListeningQueue;
import org.apache.iotdb.db.pipe.task.PipeDataNodeTask;
import org.apache.iotdb.db.pipe.task.builder.PipeDataNodeBuilder;
import org.apache.iotdb.db.pipe.task.builder.PipeDataNodeTaskBuilder;
import org.apache.iotdb.db.schemaengine.SchemaEngine;
import org.apache.iotdb.db.storageengine.StorageEngine;
import org.apache.iotdb.mpp.rpc.thrift.TDataNodeHeartbeatResp;
import org.apache.iotdb.mpp.rpc.thrift.TPipeHeartbeatReq;
import org.apache.iotdb.mpp.rpc.thrift.TPipeHeartbeatResp;
import org.apache.iotdb.mpp.rpc.thrift.TPushPipeMetaRespExceptionMessage;

import org.apache.thrift.TException;
import org.slf4j.Logger;
import org.slf4j.LoggerFactory;

import java.io.IOException;
import java.nio.ByteBuffer;
import java.util.ArrayList;
import java.util.List;
import java.util.Map;
import java.util.concurrent.ConcurrentHashMap;
import java.util.concurrent.ConcurrentMap;

public class PipeTaskDataNodeAgent extends PipeTaskAgent {

  private static final Logger LOGGER = LoggerFactory.getLogger(PipeTaskDataNodeAgent.class);

  protected static final IoTDBConfig CONFIG = IoTDBDescriptor.getInstance().getConfig();

  ////////////////////////// Pipe Task Management Entry //////////////////////////

  @Override
  protected boolean isShutdown() {
    return PipeAgent.runtime().isShutdown();
  }

  @Override
  protected Map<Integer, PipeTask> buildPipeTasks(PipeMeta pipeMetaFromConfigNode) {
    return new PipeDataNodeBuilder(pipeMetaFromConfigNode).build();
  }

<<<<<<< HEAD
  ///////////////////////// Manage by regionGroupId /////////////////////////
=======
  /**
   * Using try lock method to prevent deadlock when stopping all pipes with critical exceptions and
   * {@link PipeTaskDataNodeAgent#handlePipeMetaChanges(List)}} concurrently.
   */
  public void stopAllPipesWithCriticalException() {
    try {
      int retryCount = 0;
      while (true) {
        if (tryWriteLockWithTimeOut(5)) {
          try {
            stopAllPipesWithCriticalExceptionInternal();
            LOGGER.info("Stopped all pipes with critical exception.");
            return;
          } finally {
            releaseWriteLock();
          }
        } else {
          Thread.sleep(1000);
          LOGGER.warn(
              "Failed to stop all pipes with critical exception, retry count: {}.", ++retryCount);
        }
      }
    } catch (InterruptedException e) {
      LOGGER.error(
          "Interrupted when trying to stop all pipes with critical exception, exception message: {}",
          e.getMessage(),
          e);
      Thread.currentThread().interrupt();
    } catch (Exception e) {
      LOGGER.error(
          "Failed to stop all pipes with critical exception, exception message: {}",
          e.getMessage(),
          e);
    }
  }

  private void stopAllPipesWithCriticalExceptionInternal() {
    // 1. track exception in all pipe tasks that share the same connector that have critical
    // exceptions.
    final int currentDataNodeId = IoTDBDescriptor.getInstance().getConfig().getDataNodeId();
    final Map<PipeParameters, PipeRuntimeConnectorCriticalException>
        reusedConnectorParameters2ExceptionMap = new HashMap<>();

    pipeMetaKeeper
        .getPipeMetaList()
        .forEach(
            pipeMeta -> {
              final PipeStaticMeta staticMeta = pipeMeta.getStaticMeta();
              final PipeRuntimeMeta runtimeMeta = pipeMeta.getRuntimeMeta();

              runtimeMeta
                  .getConsensusGroupId2TaskMetaMap()
                  .values()
                  .forEach(
                      pipeTaskMeta -> {
                        if (pipeTaskMeta.getLeaderDataNodeId() != currentDataNodeId) {
                          return;
                        }

                        for (final PipeRuntimeException e : pipeTaskMeta.getExceptionMessages()) {
                          if (e instanceof PipeRuntimeConnectorCriticalException) {
                            reusedConnectorParameters2ExceptionMap.putIfAbsent(
                                staticMeta.getConnectorParameters(),
                                (PipeRuntimeConnectorCriticalException) e);
                          }
                        }
                      });
            });
    pipeMetaKeeper
        .getPipeMetaList()
        .forEach(
            pipeMeta -> {
              final PipeStaticMeta staticMeta = pipeMeta.getStaticMeta();
              final PipeRuntimeMeta runtimeMeta = pipeMeta.getRuntimeMeta();

              runtimeMeta
                  .getConsensusGroupId2TaskMetaMap()
                  .values()
                  .forEach(
                      pipeTaskMeta -> {
                        if (pipeTaskMeta.getLeaderDataNodeId() == currentDataNodeId
                            && reusedConnectorParameters2ExceptionMap.containsKey(
                                staticMeta.getConnectorParameters())
                            && !pipeTaskMeta.containsExceptionMessage(
                                reusedConnectorParameters2ExceptionMap.get(
                                    staticMeta.getConnectorParameters()))) {
                          final PipeRuntimeConnectorCriticalException exception =
                              reusedConnectorParameters2ExceptionMap.get(
                                  staticMeta.getConnectorParameters());
                          pipeTaskMeta.trackExceptionMessage(exception);
                          LOGGER.warn(
                              "Pipe {} (creation time = {}) will be stopped because of critical exception "
                                  + "(occurred time {}) in connector {}.",
                              staticMeta.getPipeName(),
                              DateTimeUtils.convertLongToDate(staticMeta.getCreationTime(), "ms"),
                              DateTimeUtils.convertLongToDate(exception.getTimeStamp(), "ms"),
                              staticMeta.getConnectorParameters());
                        }
                      });
            });

    // 2. stop all pipes that have critical exceptions.
    pipeMetaKeeper
        .getPipeMetaList()
        .forEach(
            pipeMeta -> {
              final PipeStaticMeta staticMeta = pipeMeta.getStaticMeta();
              final PipeRuntimeMeta runtimeMeta = pipeMeta.getRuntimeMeta();

              if (runtimeMeta.getStatus().get() == PipeStatus.RUNNING) {
                runtimeMeta
                    .getConsensusGroupId2TaskMetaMap()
                    .values()
                    .forEach(
                        pipeTaskMeta -> {
                          for (final PipeRuntimeException e : pipeTaskMeta.getExceptionMessages()) {
                            if (e instanceof PipeRuntimeCriticalException) {
                              stopPipe(staticMeta.getPipeName(), staticMeta.getCreationTime());
                              LOGGER.warn(
                                  "Pipe {} (creation time = {}) was stopped because of critical exception "
                                      + "(occurred time {}).",
                                  staticMeta.getPipeName(),
                                  DateTimeUtils.convertLongToDate(
                                      staticMeta.getCreationTime(), "ms"),
                                  DateTimeUtils.convertLongToDate(e.getTimeStamp(), "ms"));
                              return;
                            }
                          }
                        });
              }
            });
  }

  ///////////////////////// Manage by dataRegionGroupId /////////////////////////
>>>>>>> 0746d671

  @Override
  protected void createPipeTask(
      int consensusGroupId, PipeStaticMeta pipeStaticMeta, PipeTaskMeta pipeTaskMeta) {
    if (pipeTaskMeta.getLeaderNodeId() == CONFIG.getDataNodeId()) {
      final PipeDataNodeTask pipeTask;
      if (StorageEngine.getInstance()
              .getAllDataRegionIds()
              .contains(new DataRegionId(consensusGroupId))
          || SchemaEngine.getInstance()
              .getAllSchemaRegionIds()
              .contains(new SchemaRegionId(consensusGroupId))) {
        pipeTask =
            new PipeDataNodeTaskBuilder(pipeStaticMeta, consensusGroupId, pipeTaskMeta).build();
      } else {
        throw new UnsupportedOperationException(
            "Unsupported consensus group id: " + consensusGroupId);
      }
      pipeTask.create();
      pipeTaskManager.addPipeTask(pipeStaticMeta, consensusGroupId, pipeTask);
    }

    pipeMetaKeeper
        .getPipeMeta(pipeStaticMeta.getPipeName())
        .getRuntimeMeta()
        .getConsensusGroupId2TaskMetaMap()
        .put(consensusGroupId, pipeTaskMeta);
  }

  @Override
  public List<TPushPipeMetaRespExceptionMessage> handlePipeMetaChangesInternal(
      List<PipeMeta> pipeMetaListFromCoordinator) {
    final ConcurrentMap<Integer, Long> earliestIndexMap = new ConcurrentHashMap<>();

    pipeMetaListFromCoordinator.forEach(
        pipeMeta -> {
          Map<Integer, PipeTaskMeta> metaMap =
              pipeMeta.getRuntimeMeta().getConsensusGroupId2TaskMetaMap();
          for (SchemaRegionId regionId : SchemaEngine.getInstance().getAllSchemaRegionIds()) {
            int id = regionId.getId();
            PipeTaskMeta schemaMeta = metaMap.get(id);
            if (schemaMeta != null) {
              ProgressIndex schemaIndex = schemaMeta.getProgressIndex();
              if (schemaIndex instanceof MetaProgressIndex
                  && ((MetaProgressIndex) schemaIndex).getIndex()
                      < earliestIndexMap.getOrDefault(id, Long.MAX_VALUE)) {
                earliestIndexMap.put(id, ((MetaProgressIndex) schemaIndex).getIndex());
              }
            }
          }
        });

    // Do not clear if there are only "minimumProgressIndex"s to avoid clearing
    // the queue when there are schema tasks that haven't been started yet
    earliestIndexMap.forEach(
        (schemaId, index) -> SchemaNodeListeningQueue.getInstance(schemaId).removeBefore(index));

    return super.handlePipeMetaChangesInternal(pipeMetaListFromCoordinator);
  }

  public synchronized void stopAllPipesWithCriticalException() {
    super.stopAllPipesWithCriticalException(
        IoTDBDescriptor.getInstance().getConfig().getDataNodeId());
  }

  ///////////////////////// Heartbeat /////////////////////////

  public void collectPipeMetaList(TDataNodeHeartbeatResp resp) throws TException {
    // Try the lock instead of directly acquire it to prevent the block of the cluster heartbeat
    // 10s is the half of the HEARTBEAT_TIMEOUT_TIME defined in class BaseNodeCache in ConfigNode
    if (!tryReadLockWithTimeOut(10)) {
      return;
    }
    try {
      collectPipeMetaListInternal(resp);
    } finally {
      releaseReadLock();
    }
  }

  private void collectPipeMetaListInternal(TDataNodeHeartbeatResp resp) throws TException {
    // Do nothing if data node is removing or removed, or request does not need pipe meta list
    if (PipeAgent.runtime().isShutdown()) {
      return;
    }

    final List<ByteBuffer> pipeMetaBinaryList = new ArrayList<>();
    try {
      for (final PipeMeta pipeMeta : pipeMetaKeeper.getPipeMetaList()) {
        pipeMetaBinaryList.add(pipeMeta.serialize());
        LOGGER.info("Reporting pipe meta: {}", pipeMeta.coreReportMessage());
      }
    } catch (IOException e) {
      throw new TException(e);
    }
    resp.setPipeMetaList(pipeMetaBinaryList);
  }

  public void collectPipeMetaList(TPipeHeartbeatReq req, TPipeHeartbeatResp resp)
      throws TException {
    acquireReadLock();
    try {
      collectPipeMetaListInternal(req, resp);
    } finally {
      releaseReadLock();
    }
  }

  private void collectPipeMetaListInternal(TPipeHeartbeatReq req, TPipeHeartbeatResp resp)
      throws TException {
    // Do nothing if data node is removing or removed, or request does not need pipe meta list
    if (PipeAgent.runtime().isShutdown()) {
      return;
    }
    LOGGER.info("Received pipe heartbeat request {} from config node.", req.heartbeatId);

    final List<ByteBuffer> pipeMetaBinaryList = new ArrayList<>();
    try {
      for (final PipeMeta pipeMeta : pipeMetaKeeper.getPipeMetaList()) {
        pipeMetaBinaryList.add(pipeMeta.serialize());
        LOGGER.info("Reporting pipe meta: {}", pipeMeta.coreReportMessage());
      }
    } catch (IOException e) {
      throw new TException(e);
    }
    resp.setPipeMetaList(pipeMetaBinaryList);

    PipeInsertionDataNodeListener.getInstance().listenToHeartbeat(true);
  }
}<|MERGE_RESOLUTION|>--- conflicted
+++ resolved
@@ -73,144 +73,7 @@
     return new PipeDataNodeBuilder(pipeMetaFromConfigNode).build();
   }
 
-<<<<<<< HEAD
   ///////////////////////// Manage by regionGroupId /////////////////////////
-=======
-  /**
-   * Using try lock method to prevent deadlock when stopping all pipes with critical exceptions and
-   * {@link PipeTaskDataNodeAgent#handlePipeMetaChanges(List)}} concurrently.
-   */
-  public void stopAllPipesWithCriticalException() {
-    try {
-      int retryCount = 0;
-      while (true) {
-        if (tryWriteLockWithTimeOut(5)) {
-          try {
-            stopAllPipesWithCriticalExceptionInternal();
-            LOGGER.info("Stopped all pipes with critical exception.");
-            return;
-          } finally {
-            releaseWriteLock();
-          }
-        } else {
-          Thread.sleep(1000);
-          LOGGER.warn(
-              "Failed to stop all pipes with critical exception, retry count: {}.", ++retryCount);
-        }
-      }
-    } catch (InterruptedException e) {
-      LOGGER.error(
-          "Interrupted when trying to stop all pipes with critical exception, exception message: {}",
-          e.getMessage(),
-          e);
-      Thread.currentThread().interrupt();
-    } catch (Exception e) {
-      LOGGER.error(
-          "Failed to stop all pipes with critical exception, exception message: {}",
-          e.getMessage(),
-          e);
-    }
-  }
-
-  private void stopAllPipesWithCriticalExceptionInternal() {
-    // 1. track exception in all pipe tasks that share the same connector that have critical
-    // exceptions.
-    final int currentDataNodeId = IoTDBDescriptor.getInstance().getConfig().getDataNodeId();
-    final Map<PipeParameters, PipeRuntimeConnectorCriticalException>
-        reusedConnectorParameters2ExceptionMap = new HashMap<>();
-
-    pipeMetaKeeper
-        .getPipeMetaList()
-        .forEach(
-            pipeMeta -> {
-              final PipeStaticMeta staticMeta = pipeMeta.getStaticMeta();
-              final PipeRuntimeMeta runtimeMeta = pipeMeta.getRuntimeMeta();
-
-              runtimeMeta
-                  .getConsensusGroupId2TaskMetaMap()
-                  .values()
-                  .forEach(
-                      pipeTaskMeta -> {
-                        if (pipeTaskMeta.getLeaderDataNodeId() != currentDataNodeId) {
-                          return;
-                        }
-
-                        for (final PipeRuntimeException e : pipeTaskMeta.getExceptionMessages()) {
-                          if (e instanceof PipeRuntimeConnectorCriticalException) {
-                            reusedConnectorParameters2ExceptionMap.putIfAbsent(
-                                staticMeta.getConnectorParameters(),
-                                (PipeRuntimeConnectorCriticalException) e);
-                          }
-                        }
-                      });
-            });
-    pipeMetaKeeper
-        .getPipeMetaList()
-        .forEach(
-            pipeMeta -> {
-              final PipeStaticMeta staticMeta = pipeMeta.getStaticMeta();
-              final PipeRuntimeMeta runtimeMeta = pipeMeta.getRuntimeMeta();
-
-              runtimeMeta
-                  .getConsensusGroupId2TaskMetaMap()
-                  .values()
-                  .forEach(
-                      pipeTaskMeta -> {
-                        if (pipeTaskMeta.getLeaderDataNodeId() == currentDataNodeId
-                            && reusedConnectorParameters2ExceptionMap.containsKey(
-                                staticMeta.getConnectorParameters())
-                            && !pipeTaskMeta.containsExceptionMessage(
-                                reusedConnectorParameters2ExceptionMap.get(
-                                    staticMeta.getConnectorParameters()))) {
-                          final PipeRuntimeConnectorCriticalException exception =
-                              reusedConnectorParameters2ExceptionMap.get(
-                                  staticMeta.getConnectorParameters());
-                          pipeTaskMeta.trackExceptionMessage(exception);
-                          LOGGER.warn(
-                              "Pipe {} (creation time = {}) will be stopped because of critical exception "
-                                  + "(occurred time {}) in connector {}.",
-                              staticMeta.getPipeName(),
-                              DateTimeUtils.convertLongToDate(staticMeta.getCreationTime(), "ms"),
-                              DateTimeUtils.convertLongToDate(exception.getTimeStamp(), "ms"),
-                              staticMeta.getConnectorParameters());
-                        }
-                      });
-            });
-
-    // 2. stop all pipes that have critical exceptions.
-    pipeMetaKeeper
-        .getPipeMetaList()
-        .forEach(
-            pipeMeta -> {
-              final PipeStaticMeta staticMeta = pipeMeta.getStaticMeta();
-              final PipeRuntimeMeta runtimeMeta = pipeMeta.getRuntimeMeta();
-
-              if (runtimeMeta.getStatus().get() == PipeStatus.RUNNING) {
-                runtimeMeta
-                    .getConsensusGroupId2TaskMetaMap()
-                    .values()
-                    .forEach(
-                        pipeTaskMeta -> {
-                          for (final PipeRuntimeException e : pipeTaskMeta.getExceptionMessages()) {
-                            if (e instanceof PipeRuntimeCriticalException) {
-                              stopPipe(staticMeta.getPipeName(), staticMeta.getCreationTime());
-                              LOGGER.warn(
-                                  "Pipe {} (creation time = {}) was stopped because of critical exception "
-                                      + "(occurred time {}).",
-                                  staticMeta.getPipeName(),
-                                  DateTimeUtils.convertLongToDate(
-                                      staticMeta.getCreationTime(), "ms"),
-                                  DateTimeUtils.convertLongToDate(e.getTimeStamp(), "ms"));
-                              return;
-                            }
-                          }
-                        });
-              }
-            });
-  }
-
-  ///////////////////////// Manage by dataRegionGroupId /////////////////////////
->>>>>>> 0746d671
 
   @Override
   protected void createPipeTask(
@@ -271,7 +134,7 @@
     return super.handlePipeMetaChangesInternal(pipeMetaListFromCoordinator);
   }
 
-  public synchronized void stopAllPipesWithCriticalException() {
+  public void stopAllPipesWithCriticalException() {
     super.stopAllPipesWithCriticalException(
         IoTDBDescriptor.getInstance().getConfig().getDataNodeId());
   }
