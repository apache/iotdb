/*
 * Licensed to the Apache Software Foundation (ASF) under one
 * or more contributor license agreements.  See the NOTICE file
 * distributed with this work for additional information
 * regarding copyright ownership.  The ASF licenses this file
 * to you under the Apache License, Version 2.0 (the
 * "License"); you may not use this file except in compliance
 * with the License.  You may obtain a copy of the License at
 *
 *     http://www.apache.org/licenses/LICENSE-2.0
 *
 * Unless required by applicable law or agreed to in writing,
 * software distributed under the License is distributed on an
 * "AS IS" BASIS, WITHOUT WARRANTIES OR CONDITIONS OF ANY
 * KIND, either express or implied.  See the License for the
 * specific language governing permissions and limitations
 * under the License.
 */

package org.apache.iotdb.db.pipe.agent.task;

import org.apache.iotdb.commons.consensus.DataRegionId;
import org.apache.iotdb.commons.consensus.SchemaRegionId;
import org.apache.iotdb.commons.consensus.index.ProgressIndex;
import org.apache.iotdb.commons.consensus.index.impl.MetaProgressIndex;
import org.apache.iotdb.commons.exception.IllegalPathException;
import org.apache.iotdb.commons.pipe.agent.task.PipeTaskAgent;
import org.apache.iotdb.commons.pipe.config.PipeConfig;
import org.apache.iotdb.commons.pipe.task.PipeTask;
import org.apache.iotdb.commons.pipe.task.meta.PipeMeta;
import org.apache.iotdb.commons.pipe.task.meta.PipeStaticMeta;
import org.apache.iotdb.commons.pipe.task.meta.PipeTaskMeta;
import org.apache.iotdb.consensus.exception.ConsensusException;
import org.apache.iotdb.db.conf.IoTDBConfig;
import org.apache.iotdb.db.conf.IoTDBDescriptor;
import org.apache.iotdb.db.consensus.SchemaRegionConsensusImpl;
import org.apache.iotdb.db.pipe.agent.PipeAgent;
<<<<<<< HEAD
import org.apache.iotdb.db.pipe.extractor.dataregion.PipeDataRegionFilter;
import org.apache.iotdb.db.pipe.extractor.dataregion.realtime.listener.PipeInsertionDataNodeListener;
import org.apache.iotdb.db.pipe.extractor.schemaregion.PipeSchemaNodeFilter;
import org.apache.iotdb.db.pipe.extractor.schemaregion.SchemaNodeListeningQueue;
import org.apache.iotdb.db.pipe.task.PipeDataNodeTask;
import org.apache.iotdb.db.pipe.task.builder.PipeDataNodeBuilder;
import org.apache.iotdb.db.pipe.task.builder.PipeDataNodeTaskBuilder;
import org.apache.iotdb.db.queryengine.plan.planner.plan.node.PlanNodeId;
import org.apache.iotdb.db.queryengine.plan.planner.plan.node.pipe.OperateSchemaQueueNode;
import org.apache.iotdb.db.schemaengine.SchemaEngine;
import org.apache.iotdb.db.storageengine.StorageEngine;
=======
import org.apache.iotdb.db.pipe.extractor.IoTDBDataRegionExtractor;
import org.apache.iotdb.db.pipe.extractor.realtime.listener.PipeInsertionDataNodeListener;
import org.apache.iotdb.db.pipe.metric.PipeExtractorMetrics;
import org.apache.iotdb.db.pipe.resource.PipeResourceManager;
import org.apache.iotdb.db.pipe.task.PipeDataNodeTask;
import org.apache.iotdb.db.pipe.task.builder.PipeDataNodeBuilder;
import org.apache.iotdb.db.pipe.task.builder.PipeDataNodeTaskDataRegionBuilder;
import org.apache.iotdb.db.pipe.task.builder.PipeDataNodeTaskSchemaRegionBuilder;
import org.apache.iotdb.db.storageengine.dataregion.wal.WALManager;
import org.apache.iotdb.db.utils.DateTimeUtils;
>>>>>>> e7b0ca57
import org.apache.iotdb.mpp.rpc.thrift.TDataNodeHeartbeatResp;
import org.apache.iotdb.mpp.rpc.thrift.TPipeHeartbeatReq;
import org.apache.iotdb.mpp.rpc.thrift.TPipeHeartbeatResp;
import org.apache.iotdb.mpp.rpc.thrift.TPushPipeMetaRespExceptionMessage;
import org.apache.iotdb.pipe.api.customizer.parameter.PipeParameters;

import org.apache.thrift.TException;
import org.slf4j.Logger;
import org.slf4j.LoggerFactory;

import java.io.IOException;
import java.nio.ByteBuffer;
import java.util.ArrayList;
import java.util.HashMap;
import java.util.HashSet;
import java.util.List;
import java.util.Map;
import java.util.Set;
import java.util.stream.Collectors;

public class PipeTaskDataNodeAgent extends PipeTaskAgent {

  private static final Logger LOGGER = LoggerFactory.getLogger(PipeTaskDataNodeAgent.class);

  protected static final IoTDBConfig CONFIG = IoTDBDescriptor.getInstance().getConfig();

  ////////////////////////// Pipe Task Management Entry //////////////////////////

  @Override
  protected boolean isShutdown() {
    return PipeAgent.runtime().isShutdown();
  }

  @Override
  protected Map<Integer, PipeTask> buildPipeTasks(PipeMeta pipeMetaFromConfigNode) {
    return new PipeDataNodeBuilder(pipeMetaFromConfigNode).build();
  }

  ///////////////////////// Manage by regionGroupId /////////////////////////

  @Override
  protected void createPipeTask(
      int consensusGroupId, PipeStaticMeta pipeStaticMeta, PipeTaskMeta pipeTaskMeta)
      throws IllegalPathException {
    if (pipeTaskMeta.getLeaderNodeId() == CONFIG.getDataNodeId()) {
      final PipeDataNodeTask pipeTask;
      final PipeParameters extractorParameters = pipeStaticMeta.getExtractorParameters();

      // Advance the extractor parameters parsing logic to avoid creating un-relevant pipeTasks
      if (Boolean.TRUE.equals(
              StorageEngine.getInstance()
                      .getAllDataRegionIds()
                      .contains(new DataRegionId(consensusGroupId))
                  && PipeDataRegionFilter.getDataRegionListenPair(extractorParameters).getLeft())
          || SchemaEngine.getInstance()
                  .getAllSchemaRegionIds()
                  .contains(new SchemaRegionId(consensusGroupId))
              && !PipeSchemaNodeFilter.getPipeListenSet(extractorParameters).isEmpty()) {
        pipeTask =
            new PipeDataNodeTaskBuilder(pipeStaticMeta, consensusGroupId, pipeTaskMeta).build();
      } else {
        throw new UnsupportedOperationException(
            "Unsupported consensus group id: " + consensusGroupId);
      }
      pipeTask.create();
      pipeTaskManager.addPipeTask(pipeStaticMeta, consensusGroupId, pipeTask);
    }

    pipeMetaKeeper
        .getPipeMeta(pipeStaticMeta.getPipeName())
        .getRuntimeMeta()
        .getConsensusGroupId2TaskMetaMap()
        .put(consensusGroupId, pipeTaskMeta);
  }

  @Override
  public List<TPushPipeMetaRespExceptionMessage> handlePipeMetaChangesInternal(
      List<PipeMeta> pipeMetaListFromCoordinator) {
    List<TPushPipeMetaRespExceptionMessage> exceptionMessages =
        super.handlePipeMetaChangesInternal(pipeMetaListFromCoordinator);
    // Clear useless events for listening queues
    try {
      // Remove used messages
      final Map<Integer, Long> newFirstIndexMap = new HashMap<>();

      for (PipeMeta pipeMeta : pipeMetaListFromCoordinator) {
        Map<Integer, PipeTaskMeta> metaMap =
            pipeMeta.getRuntimeMeta().getConsensusGroupId2TaskMetaMap();

        if (!PipeSchemaNodeFilter.getPipeListenSet(
                pipeMeta.getStaticMeta().getExtractorParameters())
            .isEmpty()) {
          for (SchemaRegionId regionId : SchemaEngine.getInstance().getAllSchemaRegionIds()) {
            int id = regionId.getId();
            PipeTaskMeta schemaMeta = metaMap.get(id);

            if (schemaMeta != null) {
              ProgressIndex schemaIndex = schemaMeta.getProgressIndex();
              if (schemaIndex instanceof MetaProgressIndex
                  && ((MetaProgressIndex) schemaIndex).getIndex() + 1
                      < newFirstIndexMap.getOrDefault(id, Long.MAX_VALUE)) {
                // The index itself is committed, thus can be removed
                newFirstIndexMap.put(id, ((MetaProgressIndex) schemaIndex).getIndex() + 1);
              } else {
                // Do not clear "minimumProgressIndex"s related queues to avoid clearing
                // the queue when there are schema tasks just started and transferring
                newFirstIndexMap.put(id, 0L);
              }
            }
          }
        }
      }

      newFirstIndexMap.forEach(
          (schemaId, index) -> SchemaNodeListeningQueue.getInstance(schemaId).removeBefore(index));

      // Close queues of no sending pipe because there may be no pipeTasks originally for
      // listening queues
      SchemaEngine.getInstance()
          .getAllSchemaRegionIds()
          .forEach(
              schemaRegionId -> {
                int id = schemaRegionId.getId();
                if (!newFirstIndexMap.containsKey(id)
                    && SchemaNodeListeningQueue.getInstance(id).isLeaderReady()
                    && SchemaNodeListeningQueue.getInstance(id).isOpened()) {
                  try {
                    SchemaRegionConsensusImpl.getInstance()
                        .write(
                            schemaRegionId, new OperateSchemaQueueNode(new PlanNodeId(""), false));
                  } catch (ConsensusException e) {
                    LOGGER.warn(
                        "Failed to close listening queue for schemaRegion {}, because {}",
                        schemaRegionId,
                        e.getMessage());
                  }
                }
              });
    } catch (Exception e) {
      final String errorMessage =
          String.format("Failed to handle pipe meta changes because %s", e.getMessage());
      LOGGER.warn("Failed to handle pipe meta changes because ", e);
      exceptionMessages.add(
          new TPushPipeMetaRespExceptionMessage(null, errorMessage, System.currentTimeMillis()));
    }
    return exceptionMessages;
  }

  public void stopAllPipesWithCriticalException() {
    super.stopAllPipesWithCriticalException(
        IoTDBDescriptor.getInstance().getConfig().getDataNodeId());
  }

  ///////////////////////// Heartbeat /////////////////////////

  public void collectPipeMetaList(TDataNodeHeartbeatResp resp) throws TException {
    // Try the lock instead of directly acquire it to prevent the block of the cluster heartbeat
    // 10s is the half of the HEARTBEAT_TIMEOUT_TIME defined in class BaseNodeCache in ConfigNode
    if (!tryReadLockWithTimeOut(10)) {
      return;
    }
    try {
      collectPipeMetaListInternal(resp);
    } finally {
      releaseReadLock();
    }
  }

  private void collectPipeMetaListInternal(TDataNodeHeartbeatResp resp) throws TException {
    // Do nothing if data node is removing or removed, or request does not need pipe meta list
    if (PipeAgent.runtime().isShutdown()) {
      return;
    }

    final List<ByteBuffer> pipeMetaBinaryList = new ArrayList<>();
    try {
      for (final PipeMeta pipeMeta : pipeMetaKeeper.getPipeMetaList()) {
        pipeMetaBinaryList.add(pipeMeta.serialize());
        LOGGER.info("Reporting pipe meta: {}", pipeMeta.coreReportMessage());
      }
    } catch (IOException e) {
      throw new TException(e);
    }
    resp.setPipeMetaList(pipeMetaBinaryList);
  }

  public void collectPipeMetaList(TPipeHeartbeatReq req, TPipeHeartbeatResp resp)
      throws TException {
    acquireReadLock();
    try {
      collectPipeMetaListInternal(req, resp);
    } finally {
      releaseReadLock();
    }
  }

  private void collectPipeMetaListInternal(TPipeHeartbeatReq req, TPipeHeartbeatResp resp)
      throws TException {
    // Do nothing if data node is removing or removed, or request does not need pipe meta list
    if (PipeAgent.runtime().isShutdown()) {
      return;
    }
    LOGGER.info("Received pipe heartbeat request {} from config node.", req.heartbeatId);

    final List<ByteBuffer> pipeMetaBinaryList = new ArrayList<>();
    try {
      for (final PipeMeta pipeMeta : pipeMetaKeeper.getPipeMetaList()) {
        pipeMetaBinaryList.add(pipeMeta.serialize());
        LOGGER.info("Reporting pipe meta: {}", pipeMeta.coreReportMessage());
      }
    } catch (IOException e) {
      throw new TException(e);
    }
    resp.setPipeMetaList(pipeMetaBinaryList);

    PipeInsertionDataNodeListener.getInstance().listenToHeartbeat(true);
  }

  ///////////////////////// Restart Logic /////////////////////////

  public void restartAllStuckPipes() {
    if (!tryWriteLockWithTimeOut(5)) {
      return;
    }
    try {
      restartAllStuckPipesInternal();
    } finally {
      releaseWriteLock();
    }
  }

  private void restartAllStuckPipesInternal() {
    final Map<String, IoTDBDataRegionExtractor> taskId2ExtractorMap =
        PipeExtractorMetrics.getInstance().getExtractorMap();

    final Set<PipeMeta> stuckPipes = new HashSet<>();
    for (final PipeMeta pipeMeta : pipeMetaKeeper.getPipeMetaList()) {
      final String pipeName = pipeMeta.getStaticMeta().getPipeName();
      final List<IoTDBDataRegionExtractor> extractors =
          taskId2ExtractorMap.values().stream()
              .filter(e -> e.getPipeName().equals(pipeName))
              .collect(Collectors.toList());
      if (extractors.isEmpty()
          || !extractors.get(0).isStreamMode()
          || extractors.stream()
              .noneMatch(IoTDBDataRegionExtractor::hasConsumedAllHistoricalTsFiles)) {
        continue;
      }

      if (mayLinkedTsFileCountReachDangerousThreshold()
          || mayMemTablePinnedCountReachDangerousThreshold()
          || mayWalSizeReachThrottleThreshold()) {
        LOGGER.warn("Pipe {} may be stuck.", pipeMeta.getStaticMeta());
        stuckPipes.add(pipeMeta);
      }
    }

    // Restart all stuck pipes
    stuckPipes.parallelStream().forEach(this::restartStuckPipe);
  }

  private boolean mayLinkedTsFileCountReachDangerousThreshold() {
    return PipeResourceManager.tsfile().getLinkedTsfileCount()
        >= 2 * PipeConfig.getInstance().getPipeMaxAllowedLinkedTsFileCount();
  }

  private boolean mayMemTablePinnedCountReachDangerousThreshold() {
    return PipeResourceManager.wal().getPinnedWalCount()
        >= 10 * PipeConfig.getInstance().getPipeMaxAllowedPinnedMemTableCount();
  }

  private boolean mayWalSizeReachThrottleThreshold() {
    return 3 * WALManager.getInstance().getTotalDiskUsage()
        > 2 * IoTDBDescriptor.getInstance().getConfig().getThrottleThreshold();
  }

  private void restartStuckPipe(PipeMeta pipeMeta) {
    LOGGER.warn("Pipe {} will be restarted because of stuck.", pipeMeta.getStaticMeta());
    final long startTime = System.currentTimeMillis();
    handleDropPipeInternal(pipeMeta.getStaticMeta().getPipeName());
    handleSinglePipeMetaChangesInternal(pipeMeta);
    LOGGER.warn(
        "Pipe {} was restarted because of stuck, time cost: {} ms.",
        pipeMeta.getStaticMeta(),
        System.currentTimeMillis() - startTime);
  }
}<|MERGE_RESOLUTION|>--- conflicted
+++ resolved
@@ -35,30 +35,22 @@
 import org.apache.iotdb.db.conf.IoTDBDescriptor;
 import org.apache.iotdb.db.consensus.SchemaRegionConsensusImpl;
 import org.apache.iotdb.db.pipe.agent.PipeAgent;
-<<<<<<< HEAD
 import org.apache.iotdb.db.pipe.extractor.dataregion.PipeDataRegionFilter;
 import org.apache.iotdb.db.pipe.extractor.dataregion.realtime.listener.PipeInsertionDataNodeListener;
 import org.apache.iotdb.db.pipe.extractor.schemaregion.PipeSchemaNodeFilter;
 import org.apache.iotdb.db.pipe.extractor.schemaregion.SchemaNodeListeningQueue;
+import org.apache.iotdb.db.pipe.extractor.IoTDBDataRegionExtractor;
+import org.apache.iotdb.db.pipe.extractor.realtime.listener.PipeInsertionDataNodeListener;
+import org.apache.iotdb.db.pipe.metric.PipeExtractorMetrics;
+import org.apache.iotdb.db.pipe.resource.PipeResourceManager;
 import org.apache.iotdb.db.pipe.task.PipeDataNodeTask;
 import org.apache.iotdb.db.pipe.task.builder.PipeDataNodeBuilder;
 import org.apache.iotdb.db.pipe.task.builder.PipeDataNodeTaskBuilder;
 import org.apache.iotdb.db.queryengine.plan.planner.plan.node.PlanNodeId;
 import org.apache.iotdb.db.queryengine.plan.planner.plan.node.pipe.OperateSchemaQueueNode;
 import org.apache.iotdb.db.schemaengine.SchemaEngine;
+import org.apache.iotdb.db.storageengine.dataregion.wal.WALManager;
 import org.apache.iotdb.db.storageengine.StorageEngine;
-=======
-import org.apache.iotdb.db.pipe.extractor.IoTDBDataRegionExtractor;
-import org.apache.iotdb.db.pipe.extractor.realtime.listener.PipeInsertionDataNodeListener;
-import org.apache.iotdb.db.pipe.metric.PipeExtractorMetrics;
-import org.apache.iotdb.db.pipe.resource.PipeResourceManager;
-import org.apache.iotdb.db.pipe.task.PipeDataNodeTask;
-import org.apache.iotdb.db.pipe.task.builder.PipeDataNodeBuilder;
-import org.apache.iotdb.db.pipe.task.builder.PipeDataNodeTaskDataRegionBuilder;
-import org.apache.iotdb.db.pipe.task.builder.PipeDataNodeTaskSchemaRegionBuilder;
-import org.apache.iotdb.db.storageengine.dataregion.wal.WALManager;
-import org.apache.iotdb.db.utils.DateTimeUtils;
->>>>>>> e7b0ca57
 import org.apache.iotdb.mpp.rpc.thrift.TDataNodeHeartbeatResp;
 import org.apache.iotdb.mpp.rpc.thrift.TPipeHeartbeatReq;
 import org.apache.iotdb.mpp.rpc.thrift.TPipeHeartbeatResp;
@@ -95,6 +87,139 @@
   @Override
   protected Map<Integer, PipeTask> buildPipeTasks(PipeMeta pipeMetaFromConfigNode) {
     return new PipeDataNodeBuilder(pipeMetaFromConfigNode).build();
+  }
+
+  /**
+   * Using try lock method to prevent deadlock when stopping all pipes with critical exceptions and
+   * {@link PipeTaskDataNodeAgent#handlePipeMetaChanges(List)}} concurrently.
+   */
+  public void stopAllPipesWithCriticalException() {
+    try {
+      int retryCount = 0;
+      while (true) {
+        if (tryWriteLockWithTimeOut(5)) {
+          try {
+            stopAllPipesWithCriticalExceptionInternal();
+            LOGGER.info("Stopped all pipes with critical exception.");
+            return;
+          } finally {
+            releaseWriteLock();
+          }
+        } else {
+          Thread.sleep(1000);
+          LOGGER.warn(
+              "Failed to stop all pipes with critical exception, retry count: {}.", ++retryCount);
+        }
+      }
+    } catch (InterruptedException e) {
+      LOGGER.error(
+          "Interrupted when trying to stop all pipes with critical exception, exception message: {}",
+          e.getMessage(),
+          e);
+      Thread.currentThread().interrupt();
+    } catch (Exception e) {
+      LOGGER.error(
+          "Failed to stop all pipes with critical exception, exception message: {}",
+          e.getMessage(),
+          e);
+    }
+  }
+
+  private void stopAllPipesWithCriticalExceptionInternal() {
+    // 1. track exception in all pipe tasks that share the same connector that have critical
+    // exceptions.
+    final int currentDataNodeId = IoTDBDescriptor.getInstance().getConfig().getDataNodeId();
+    final Map<PipeParameters, PipeRuntimeConnectorCriticalException>
+        reusedConnectorParameters2ExceptionMap = new HashMap<>();
+
+    pipeMetaKeeper
+        .getPipeMetaList()
+        .forEach(
+            pipeMeta -> {
+              final PipeStaticMeta staticMeta = pipeMeta.getStaticMeta();
+              final PipeRuntimeMeta runtimeMeta = pipeMeta.getRuntimeMeta();
+
+              runtimeMeta
+                  .getConsensusGroupId2TaskMetaMap()
+                  .values()
+                  .forEach(
+                      pipeTaskMeta -> {
+                        if (pipeTaskMeta.getLeaderDataNodeId() != currentDataNodeId) {
+                          return;
+                        }
+
+                        for (final PipeRuntimeException e : pipeTaskMeta.getExceptionMessages()) {
+                          if (e instanceof PipeRuntimeConnectorCriticalException) {
+                            reusedConnectorParameters2ExceptionMap.putIfAbsent(
+                                staticMeta.getConnectorParameters(),
+                                (PipeRuntimeConnectorCriticalException) e);
+                          }
+                        }
+                      });
+            });
+    pipeMetaKeeper
+        .getPipeMetaList()
+        .forEach(
+            pipeMeta -> {
+              final PipeStaticMeta staticMeta = pipeMeta.getStaticMeta();
+              final PipeRuntimeMeta runtimeMeta = pipeMeta.getRuntimeMeta();
+
+              runtimeMeta
+                  .getConsensusGroupId2TaskMetaMap()
+                  .values()
+                  .forEach(
+                      pipeTaskMeta -> {
+                        if (pipeTaskMeta.getLeaderDataNodeId() == currentDataNodeId
+                            && reusedConnectorParameters2ExceptionMap.containsKey(
+                                staticMeta.getConnectorParameters())
+                            && !pipeTaskMeta.containsExceptionMessage(
+                                reusedConnectorParameters2ExceptionMap.get(
+                                    staticMeta.getConnectorParameters()))) {
+                          final PipeRuntimeConnectorCriticalException exception =
+                              reusedConnectorParameters2ExceptionMap.get(
+                                  staticMeta.getConnectorParameters());
+                          pipeTaskMeta.trackExceptionMessage(exception);
+                          LOGGER.warn(
+                              "Pipe {} (creation time = {}) will be stopped because of critical exception "
+                                  + "(occurred time {}) in connector {}.",
+                              staticMeta.getPipeName(),
+                              DateTimeUtils.convertLongToDate(staticMeta.getCreationTime(), "ms"),
+                              DateTimeUtils.convertLongToDate(exception.getTimeStamp(), "ms"),
+                              staticMeta.getConnectorParameters());
+                        }
+                      });
+            });
+
+    // 2. stop all pipes that have critical exceptions.
+    pipeMetaKeeper
+        .getPipeMetaList()
+        .forEach(
+            pipeMeta -> {
+              final PipeStaticMeta staticMeta = pipeMeta.getStaticMeta();
+              final PipeRuntimeMeta runtimeMeta = pipeMeta.getRuntimeMeta();
+
+              if (runtimeMeta.getStatus().get() == PipeStatus.RUNNING) {
+                runtimeMeta
+                    .getConsensusGroupId2TaskMetaMap()
+                    .values()
+                    .forEach(
+                        pipeTaskMeta -> {
+                          for (final PipeRuntimeException e : pipeTaskMeta.getExceptionMessages()) {
+                            if (e instanceof PipeRuntimeCriticalException) {
+                              stopPipe(staticMeta.getPipeName(), staticMeta.getCreationTime());
+                              LOGGER.warn(
+                                  "Pipe {} (creation time = {}) was stopped because of critical exception "
+                                      + "(occurred time {}).",
+                                  staticMeta.getPipeName(),
+                                  DateTimeUtils.convertLongToDate(
+                                      staticMeta.getCreationTime(), "ms"),
+                                  DateTimeUtils.convertLongToDate(e.getTimeStamp(), "ms"));
+                              return;
+                            }
+                          }
+                        });
+              }
+            });
   }
 
   ///////////////////////// Manage by regionGroupId /////////////////////////
