/*
 * Licensed to the Apache Software Foundation (ASF) under one
 * or more contributor license agreements.  See the NOTICE file
 * distributed with this work for additional information
 * regarding copyright ownership.  The ASF licenses this file
 * to you under the Apache License, Version 2.0 (the
 * "License"); you may not use this file except in compliance
 * with the License.  You may obtain a copy of the License at
 *
 *     http://www.apache.org/licenses/LICENSE-2.0
 *
 * Unless required by applicable law or agreed to in writing,
 * software distributed under the License is distributed on an
 * "AS IS" BASIS, WITHOUT WARRANTIES OR CONDITIONS OF ANY
 * KIND, either express or implied.  See the License for the
 * specific language governing permissions and limitations
 * under the License.
 */

package org.apache.iotdb.db.pipe.execution.executor;

<<<<<<< HEAD
import org.apache.iotdb.db.pipe.execution.executor.dataregion.PipeDataRegionConnectorSubtaskExecutor;
import org.apache.iotdb.db.pipe.execution.executor.dataregion.PipeDataRegionProcessorSubtaskExecutor;
import org.apache.iotdb.db.pipe.execution.executor.schemaregion.PipeSchemaRegionConnectorSubtaskExecutor;
import org.apache.iotdb.db.pipe.execution.executor.schemaregion.PipeSchemaRegionProcessorSubtaskExecutor;
import org.apache.iotdb.db.subscription.execution.executor.SubscriptionSubtaskExecutor;

=======
>>>>>>> 27a0d197
/**
 * PipeTaskExecutor is responsible for executing the pipe tasks, and it is scheduled by the
 * PipeTaskScheduler. It is a singleton class.
 */
public class PipeSubtaskExecutorManager {
  private final PipeProcessorSubtaskExecutor processorExecutor;
  private final PipeConnectorSubtaskExecutor connectorExecutor;

<<<<<<< HEAD
  private final PipeAssignerSubtaskExecutor dataRegionAssignerExecutor;
  private final PipeProcessorSubtaskExecutor dataRegionProcessorExecutor;
  private final PipeConnectorSubtaskExecutor dataRegionConnectorExecutor;

  private final PipeAssignerSubtaskExecutor schemaRegionAssignerExecutor;
  private final PipeProcessorSubtaskExecutor schemaRegionProcessorExecutor;
  private final PipeConnectorSubtaskExecutor schemaRegionConnectorExecutor;

  private final SubscriptionSubtaskExecutor subscriptionSubtaskExecutor;

  public PipeAssignerSubtaskExecutor getDataRegionAssignerExecutor() {
    throw new UnsupportedOperationException("currently not needed");
  }

  public PipeProcessorSubtaskExecutor getDataRegionProcessorExecutor() {
    return dataRegionProcessorExecutor;
  }

  public PipeConnectorSubtaskExecutor getDataRegionConnectorExecutor() {
    return dataRegionConnectorExecutor;
  }

  public PipeAssignerSubtaskExecutor getSchemaRegionAssignerExecutor() {
    throw new UnsupportedOperationException("currently not needed");
=======
  public PipeProcessorSubtaskExecutor getProcessorExecutor() {
    return processorExecutor;
>>>>>>> 27a0d197
  }

  public PipeConnectorSubtaskExecutor getConnectorExecutor() {
    return connectorExecutor;
  }

  public SubscriptionSubtaskExecutor getSubscriptionSubtaskExecutor() {
    return subscriptionSubtaskExecutor;
  }

  /////////////////////////  Singleton Instance Holder  /////////////////////////

  private PipeSubtaskExecutorManager() {
<<<<<<< HEAD
    dataRegionAssignerExecutor = null;
    dataRegionProcessorExecutor = new PipeDataRegionProcessorSubtaskExecutor();
    dataRegionConnectorExecutor = new PipeDataRegionConnectorSubtaskExecutor();

    schemaRegionAssignerExecutor = null;
    schemaRegionProcessorExecutor = new PipeSchemaRegionProcessorSubtaskExecutor();
    schemaRegionConnectorExecutor = new PipeSchemaRegionConnectorSubtaskExecutor();

    subscriptionSubtaskExecutor = new SubscriptionSubtaskExecutor();
=======
    processorExecutor = new PipeProcessorSubtaskExecutor();
    connectorExecutor = new PipeConnectorSubtaskExecutor();
>>>>>>> 27a0d197
  }

  private static class PipeTaskExecutorHolder {
    private static PipeSubtaskExecutorManager instance = null;
  }

  public static synchronized PipeSubtaskExecutorManager getInstance() {
    if (PipeTaskExecutorHolder.instance == null) {
      PipeTaskExecutorHolder.instance = new PipeSubtaskExecutorManager();
    }
    return PipeTaskExecutorHolder.instance;
  }
}<|MERGE_RESOLUTION|>--- conflicted
+++ resolved
@@ -19,15 +19,6 @@
 
 package org.apache.iotdb.db.pipe.execution.executor;
 
-<<<<<<< HEAD
-import org.apache.iotdb.db.pipe.execution.executor.dataregion.PipeDataRegionConnectorSubtaskExecutor;
-import org.apache.iotdb.db.pipe.execution.executor.dataregion.PipeDataRegionProcessorSubtaskExecutor;
-import org.apache.iotdb.db.pipe.execution.executor.schemaregion.PipeSchemaRegionConnectorSubtaskExecutor;
-import org.apache.iotdb.db.pipe.execution.executor.schemaregion.PipeSchemaRegionProcessorSubtaskExecutor;
-import org.apache.iotdb.db.subscription.execution.executor.SubscriptionSubtaskExecutor;
-
-=======
->>>>>>> 27a0d197
 /**
  * PipeTaskExecutor is responsible for executing the pipe tasks, and it is scheduled by the
  * PipeTaskScheduler. It is a singleton class.
@@ -36,62 +27,19 @@
   private final PipeProcessorSubtaskExecutor processorExecutor;
   private final PipeConnectorSubtaskExecutor connectorExecutor;
 
-<<<<<<< HEAD
-  private final PipeAssignerSubtaskExecutor dataRegionAssignerExecutor;
-  private final PipeProcessorSubtaskExecutor dataRegionProcessorExecutor;
-  private final PipeConnectorSubtaskExecutor dataRegionConnectorExecutor;
-
-  private final PipeAssignerSubtaskExecutor schemaRegionAssignerExecutor;
-  private final PipeProcessorSubtaskExecutor schemaRegionProcessorExecutor;
-  private final PipeConnectorSubtaskExecutor schemaRegionConnectorExecutor;
-
-  private final SubscriptionSubtaskExecutor subscriptionSubtaskExecutor;
-
-  public PipeAssignerSubtaskExecutor getDataRegionAssignerExecutor() {
-    throw new UnsupportedOperationException("currently not needed");
-  }
-
-  public PipeProcessorSubtaskExecutor getDataRegionProcessorExecutor() {
-    return dataRegionProcessorExecutor;
-  }
-
-  public PipeConnectorSubtaskExecutor getDataRegionConnectorExecutor() {
-    return dataRegionConnectorExecutor;
-  }
-
-  public PipeAssignerSubtaskExecutor getSchemaRegionAssignerExecutor() {
-    throw new UnsupportedOperationException("currently not needed");
-=======
   public PipeProcessorSubtaskExecutor getProcessorExecutor() {
     return processorExecutor;
->>>>>>> 27a0d197
   }
 
   public PipeConnectorSubtaskExecutor getConnectorExecutor() {
     return connectorExecutor;
   }
 
-  public SubscriptionSubtaskExecutor getSubscriptionSubtaskExecutor() {
-    return subscriptionSubtaskExecutor;
-  }
-
   /////////////////////////  Singleton Instance Holder  /////////////////////////
 
   private PipeSubtaskExecutorManager() {
-<<<<<<< HEAD
-    dataRegionAssignerExecutor = null;
-    dataRegionProcessorExecutor = new PipeDataRegionProcessorSubtaskExecutor();
-    dataRegionConnectorExecutor = new PipeDataRegionConnectorSubtaskExecutor();
-
-    schemaRegionAssignerExecutor = null;
-    schemaRegionProcessorExecutor = new PipeSchemaRegionProcessorSubtaskExecutor();
-    schemaRegionConnectorExecutor = new PipeSchemaRegionConnectorSubtaskExecutor();
-
-    subscriptionSubtaskExecutor = new SubscriptionSubtaskExecutor();
-=======
     processorExecutor = new PipeProcessorSubtaskExecutor();
     connectorExecutor = new PipeConnectorSubtaskExecutor();
->>>>>>> 27a0d197
   }
 
   private static class PipeTaskExecutorHolder {
