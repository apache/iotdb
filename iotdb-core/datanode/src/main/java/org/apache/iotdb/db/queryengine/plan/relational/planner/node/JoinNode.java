--- conflicted
+++ resolved
@@ -294,11 +294,7 @@
   }
 
   public boolean isCrossJoin() {
-<<<<<<< HEAD
-    return criteria.isEmpty() && !filter.isPresent() && joinType == JoinType.INNER;
-=======
     return criteria.isEmpty() && !filter.isPresent() && joinType == INNER;
->>>>>>> d751364a
   }
 
   @Override
