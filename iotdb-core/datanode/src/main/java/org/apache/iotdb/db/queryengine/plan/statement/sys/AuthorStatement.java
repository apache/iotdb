/*
 * Licensed to the Apache Software Foundation (ASF) under one
 * or more contributor license agreements.  See the NOTICE file
 * distributed with this work for additional information
 * regarding copyright ownership.  The ASF licenses this file
 * to you under the Apache License, Version 2.0 (the
 * "License"); you may not use this file except in compliance
 * with the License.  You may obtain a copy of the License at
 *
 *     http://www.apache.org/licenses/LICENSE-2.0
 *
 * Unless required by applicable law or agreed to in writing,
 * software distributed under the License is distributed on an
 * "AS IS" BASIS, WITHOUT WARRANTIES OR CONDITIONS OF ANY
 * KIND, either express or implied.  See the License for the
 * specific language governing permissions and limitations
 * under the License.
 */

package org.apache.iotdb.db.queryengine.plan.statement.sys;

import org.apache.iotdb.common.rpc.thrift.TSStatus;
import org.apache.iotdb.commons.path.PartialPath;
import org.apache.iotdb.commons.utils.AuthUtils;
import org.apache.iotdb.commons.utils.CommonDateTimeUtils;
import org.apache.iotdb.db.auth.AuthorityChecker;
import org.apache.iotdb.db.queryengine.plan.analyze.QueryType;
import org.apache.iotdb.db.queryengine.plan.statement.AuthorType;
import org.apache.iotdb.db.queryengine.plan.statement.IConfigStatement;
import org.apache.iotdb.db.queryengine.plan.statement.Statement;
import org.apache.iotdb.db.queryengine.plan.statement.StatementType;
import org.apache.iotdb.db.queryengine.plan.statement.StatementVisitor;
import org.apache.iotdb.db.utils.DataNodeAuthUtils;
import org.apache.iotdb.rpc.RpcUtils;
import org.apache.iotdb.rpc.StatementExecutionException;

import java.util.Collections;
import java.util.List;

public class AuthorStatement extends Statement implements IConfigStatement {

  private final AuthorType authorType;
  private String userName;
  private String roleName;
  private String password;
  private String newPassword;
  private String[] privilegeList;
  private List<PartialPath> nodeNameList;
  private boolean grantOpt;
  private long executedByUserId;
<<<<<<< HEAD
  private String loginAddr;
=======
  private String newUsername = "";
>>>>>>> e03560fa

  /**
   * Constructor with AuthorType.
   *
   * @param type author type
   */
  public AuthorStatement(AuthorType type) {
    super();
    authorType = type;
    switch (authorType) {
      case DROP_ROLE:
        this.setType(StatementType.DELETE_ROLE);
        break;
      case DROP_USER:
        this.setType(StatementType.DELETE_USER);
        break;
      case GRANT_ROLE:
        this.setType(StatementType.GRANT_ROLE_PRIVILEGE);
        break;
      case GRANT_USER:
        this.setType(StatementType.GRANT_USER_PRIVILEGE);
        break;
      case CREATE_ROLE:
        this.setType(StatementType.CREATE_ROLE);
        break;
      case CREATE_USER:
        this.setType(StatementType.CREATE_USER);
        break;
      case REVOKE_ROLE:
        this.setType(StatementType.REVOKE_ROLE_PRIVILEGE);
        break;
      case REVOKE_USER:
        this.setType(StatementType.REVOKE_USER_PRIVILEGE);
        break;
      case UPDATE_USER:
        this.setType(StatementType.MODIFY_PASSWORD);
        break;
      case GRANT_USER_ROLE:
        this.setType(StatementType.GRANT_USER_ROLE);
        break;
      case REVOKE_USER_ROLE:
        this.setType(StatementType.REVOKE_USER_ROLE);
        break;
      case LIST_USER_PRIVILEGE:
        this.setType(StatementType.LIST_USER_PRIVILEGE);
        break;
      case LIST_ROLE_PRIVILEGE:
        this.setType(StatementType.LIST_ROLE_PRIVILEGE);
        break;
      case LIST_USER:
        this.setType(StatementType.LIST_USER);
        break;
      case LIST_ROLE:
        this.setType(StatementType.LIST_ROLE);
        break;
<<<<<<< HEAD
      case ACCOUNT_UNLOCK:
        this.setType(StatementType.ACCOUNT_UNLOCK);
=======
      case RENAME_USER:
        this.setType(StatementType.RENAME_USER);
>>>>>>> e03560fa
        break;
      default:
        throw new IllegalArgumentException("Unknown authorType: " + authorType);
    }
  }

  /**
   * Constructor with OperatorType.
   *
   * @param type statement type
   */
  public AuthorStatement(StatementType type) {
    super();
    authorType = null;
    statementType = type;
  }

  public AuthorType getAuthorType() {
    return authorType;
  }

  public String getUserName() {
    return userName;
  }

  public void setUserName(String userName) {
    this.userName = userName;
  }

  public String getRoleName() {
    return roleName;
  }

  public void setRoleName(String roleName) {
    this.roleName = roleName;
  }

  public String getPassWord() {
    return password;
  }

  public void setPassWord(String password) {
    this.password = password;
  }

  public String getLoginAddr() {
    return loginAddr;
  }

  public void setLoginAddr(String loginAddr) {
    this.loginAddr = loginAddr;
  }

  public String getNewPassword() {
    return newPassword;
  }

  public void setNewPassword(String newPassword) {
    this.newPassword = newPassword;
  }

  public String[] getPrivilegeList() {
    return privilegeList;
  }

  public void setPrivilegeList(String[] privilegeList) {
    this.privilegeList = privilegeList;
  }

  public List<PartialPath> getNodeNameList() {
    return nodeNameList != null ? nodeNameList : Collections.emptyList();
  }

  public void setNodeNameList(List<PartialPath> nodeNameList) {
    this.nodeNameList = nodeNameList;
  }

  public boolean getGrantOpt() {
    return grantOpt;
  }

  public void setGrantOpt(boolean grantOpt) {
    this.grantOpt = grantOpt;
  }

  public long getExecutedByUserId() {
    return executedByUserId;
  }

  public void setExecutedByUserId(long executedByUserId) {
    this.executedByUserId = executedByUserId;
  }

  public String getNewUsername() {
    return newUsername;
  }

  public void setNewUsername(String newUsername) {
    this.newUsername = newUsername;
  }

  @Override
  public <R, C> R accept(StatementVisitor<R, C> visitor, C context) {
    return visitor.visitAuthor(this, context);
  }

  @Override
  public QueryType getQueryType() {
    QueryType queryType;
    switch (authorType) {
      case CREATE_USER:
      case CREATE_ROLE:
      case DROP_USER:
      case DROP_ROLE:
      case GRANT_ROLE:
      case GRANT_USER:
      case GRANT_USER_ROLE:
      case REVOKE_USER:
      case REVOKE_ROLE:
      case REVOKE_USER_ROLE:
      case UPDATE_USER:
<<<<<<< HEAD
      case ACCOUNT_UNLOCK:
=======
      case RENAME_USER:
>>>>>>> e03560fa
        queryType = QueryType.WRITE;
        break;
      case LIST_USER:
      case LIST_ROLE:
      case LIST_USER_PRIVILEGE:
      case LIST_ROLE_PRIVILEGE:
        queryType = QueryType.READ;
        break;
      default:
        throw new IllegalArgumentException("Unknown authorType: " + authorType);
    }
    return queryType;
  }

  @Override
  public List<PartialPath> getPaths() {
    return nodeNameList != null ? nodeNameList : Collections.emptyList();
  }

  /**
   * Post-process when the statement is successfully executed.
   *
   * @return null if the post-process succeeds, a status otherwise.
   */
  public TSStatus onSuccess() {
    if (authorType == AuthorType.CREATE_USER) {
      return onCreateUserSuccess();
    } else if (authorType == AuthorType.UPDATE_USER) {
      return onUpdateUserSuccess();
    } else if (authorType == AuthorType.DROP_USER) {
      return onDropUserSuccess();
    }
    return null;
  }

  private TSStatus onCreateUserSuccess() {
    // the old password is expected to be encrypted during updates, so we also encrypt it here to
    // keep consistency
    TSStatus tsStatus =
        DataNodeAuthUtils.recordPasswordHistory(
            userName,
            password,
            AuthUtils.encryptPassword(password),
            CommonDateTimeUtils.currentTime());
    try {
      RpcUtils.verifySuccess(tsStatus);
    } catch (StatementExecutionException e) {
      return new TSStatus(e.getStatusCode()).setMessage(e.getMessage());
    }
    return null;
  }

  private TSStatus onUpdateUserSuccess() {
    TSStatus tsStatus =
        DataNodeAuthUtils.recordPasswordHistory(
            userName, newPassword, password, CommonDateTimeUtils.currentTime());
    try {
      RpcUtils.verifySuccess(tsStatus);
    } catch (StatementExecutionException e) {
      return new TSStatus(e.getStatusCode()).setMessage(e.getMessage());
    }
    return null;
  }

  private TSStatus onDropUserSuccess() {
    TSStatus tsStatus = DataNodeAuthUtils.deletePasswordHistory(userName);
    try {
      RpcUtils.verifySuccess(tsStatus);
    } catch (StatementExecutionException e) {
      return new TSStatus(e.getStatusCode()).setMessage(e.getMessage());
    }
    return null;
  }

  public TSStatus checkStatementIsValid(String currentUser) {
    switch (authorType) {
      case CREATE_USER:
        if (AuthorityChecker.SUPER_USER.equals(userName)) {
          return AuthorityChecker.getTSStatus(
              false, "Cannot create user has same name with admin user");
        }
        break;
      case DROP_USER:
        if (AuthorityChecker.SUPER_USER.equals(userName) || userName.equals(currentUser)) {
          return AuthorityChecker.getTSStatus(false, "Cannot drop admin user or yourself");
        }
      case CREATE_ROLE:
        if (AuthorityChecker.SUPER_USER.equals(roleName)) {
          return AuthorityChecker.getTSStatus(
              false, "Cannot create role has same name with admin user");
        }
        break;
      case REVOKE_USER:
      case GRANT_USER:
      case GRANT_ROLE:
      case REVOKE_ROLE:
        if (AuthorityChecker.SUPER_USER.equals(userName)) {
          return AuthorityChecker.getTSStatus(
              false, "Cannot grant/revoke privileges of admin user");
        }
        break;
    }
    return RpcUtils.SUCCESS_STATUS;
  }
}<|MERGE_RESOLUTION|>--- conflicted
+++ resolved
@@ -48,11 +48,8 @@
   private List<PartialPath> nodeNameList;
   private boolean grantOpt;
   private long executedByUserId;
-<<<<<<< HEAD
+  private String newUsername = "";
   private String loginAddr;
-=======
-  private String newUsername = "";
->>>>>>> e03560fa
 
   /**
    * Constructor with AuthorType.
@@ -108,13 +105,11 @@
       case LIST_ROLE:
         this.setType(StatementType.LIST_ROLE);
         break;
-<<<<<<< HEAD
+      case RENAME_USER:
+        this.setType(StatementType.RENAME_USER);
+        break;
       case ACCOUNT_UNLOCK:
         this.setType(StatementType.ACCOUNT_UNLOCK);
-=======
-      case RENAME_USER:
-        this.setType(StatementType.RENAME_USER);
->>>>>>> e03560fa
         break;
       default:
         throw new IllegalArgumentException("Unknown authorType: " + authorType);
@@ -236,11 +231,8 @@
       case REVOKE_ROLE:
       case REVOKE_USER_ROLE:
       case UPDATE_USER:
-<<<<<<< HEAD
+      case RENAME_USER:
       case ACCOUNT_UNLOCK:
-=======
-      case RENAME_USER:
->>>>>>> e03560fa
         queryType = QueryType.WRITE;
         break;
       case LIST_USER:
