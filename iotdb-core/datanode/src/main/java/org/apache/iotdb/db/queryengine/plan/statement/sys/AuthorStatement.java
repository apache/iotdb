--- conflicted
+++ resolved
@@ -257,7 +257,6 @@
             AuthorityChecker.checkSystemPermission(userName, PrivilegeType.MANAGE_USER.ordinal()),
             PrivilegeType.MANAGE_USER);
 
-<<<<<<< HEAD
       case LIST_USER_PRIVILEGE:
         if (AuthorityChecker.SUPER_USER.equals(userName) || userName.equals(this.userName)) {
           return new TSStatus(TSStatusCode.SUCCESS_STATUS.getStatusCode());
@@ -265,7 +264,7 @@
         return AuthorityChecker.getTSStatus(
             AuthorityChecker.checkSystemPermission(userName, PrivilegeType.MANAGE_USER.ordinal()),
             PrivilegeType.MANAGE_USER);
-=======
+
       case LIST_ROLE_PRIVILEGE:
         if (AuthorityChecker.SUPER_USER.equals(userName)) {
           return new TSStatus(TSStatusCode.SUCCESS_STATUS.getStatusCode());
@@ -277,7 +276,6 @@
         } else {
           return new TSStatus(TSStatusCode.SUCCESS_STATUS.getStatusCode());
         }
->>>>>>> 468ba478
 
       case CREATE_ROLE:
       case DROP_ROLE:
