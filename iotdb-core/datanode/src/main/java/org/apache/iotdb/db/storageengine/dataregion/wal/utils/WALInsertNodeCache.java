/*
 * Licensed to the Apache Software Foundation (ASF) under one
 * or more contributor license agreements.  See the NOTICE file
 * distributed with this work for additional information
 * regarding copyright ownership.  The ASF licenses this file
 * to you under the Apache License, Version 2.0 (the
 * "License"); you may not use this file except in compliance
 * with the License.  You may obtain a copy of the License at
 *
 *     http://www.apache.org/licenses/LICENSE-2.0
 *
 * Unless required by applicable law or agreed to in writing,
 * software distributed under the License is distributed on an
 * "AS IS" BASIS, WITHOUT WARRANTIES OR CONDITIONS OF ANY
 * KIND, either express or implied.  See the License for the
 * specific language governing permissions and limitations
 * under the License.
 */

package org.apache.iotdb.db.storageengine.dataregion.wal.utils;

import org.apache.iotdb.commons.memory.MemoryConfig;
import org.apache.iotdb.commons.utils.TestOnly;
import org.apache.iotdb.db.conf.IoTDBConfig;
import org.apache.iotdb.db.conf.IoTDBDescriptor;
import org.apache.iotdb.db.pipe.metric.PipeWALInsertNodeCacheMetrics;
import org.apache.iotdb.db.pipe.resource.PipeDataNodeResourceManager;
import org.apache.iotdb.db.pipe.resource.memory.InsertNodeMemoryEstimator;
import org.apache.iotdb.db.pipe.resource.memory.PipeMemoryBlock;
import org.apache.iotdb.db.queryengine.plan.planner.plan.node.PlanNode;
import org.apache.iotdb.db.queryengine.plan.planner.plan.node.write.InsertNode;
import org.apache.iotdb.db.storageengine.dataregion.wal.buffer.WALEntry;
import org.apache.iotdb.db.storageengine.dataregion.wal.buffer.WALEntryType;
import org.apache.iotdb.db.storageengine.dataregion.wal.io.WALByteBufReader;

import com.github.benmanes.caffeine.cache.CacheLoader;
import com.github.benmanes.caffeine.cache.Caffeine;
import com.github.benmanes.caffeine.cache.LoadingCache;
import com.github.benmanes.caffeine.cache.Weigher;
import com.google.common.util.concurrent.AtomicDouble;
import org.apache.tsfile.utils.Pair;
import org.checkerframework.checker.nullness.qual.NonNull;
import org.checkerframework.checker.nullness.qual.Nullable;
import org.slf4j.Logger;
import org.slf4j.LoggerFactory;

import java.io.IOException;
import java.nio.ByteBuffer;
import java.util.Collections;
import java.util.HashMap;
import java.util.Map;
import java.util.Objects;
import java.util.Set;
import java.util.concurrent.ConcurrentHashMap;
import java.util.concurrent.atomic.AtomicBoolean;

/** This cache is used by {@link WALEntryPosition}. */
public class WALInsertNodeCache {

  private static final Logger LOGGER = LoggerFactory.getLogger(WALInsertNodeCache.class);
  private static final IoTDBConfig CONFIG = IoTDBDescriptor.getInstance().getConfig();
  private static final MemoryConfig MEMORY_CONFIG = MemoryConfig.getInstance();

  private final PipeMemoryBlock allocatedMemoryBlock;
  // Used to adjust the memory usage of the cache
  private final AtomicDouble memoryUsageCheatFactor = new AtomicDouble(1);
  private final AtomicBoolean isBatchLoadEnabled = new AtomicBoolean(true);
  // LRU cache, find Pair<ByteBuffer, InsertNode> by WALEntryPosition
  private final LoadingCache<WALEntryPosition, Pair<ByteBuffer, InsertNode>> lruCache;

  // ids of all pinned memTables
  private final Set<Long> memTablesNeedSearch = ConcurrentHashMap.newKeySet();

  private volatile boolean hasPipeRunning = false;

  private WALInsertNodeCache(final Integer dataRegionId) {
    final long requestedAllocateSize =
        (long)
            Math.min(
                (double) 2 * CONFIG.getWalFileSizeThresholdInByte(),
<<<<<<< HEAD
                CONFIG.getPipeMemoryManager().getTotalMemorySizeInBytes() * 0.8 / 5);
=======
                MEMORY_CONFIG.getPipeMemoryManager().getTotalMemorySizeInBytes() * 0.8 / 5);
>>>>>>> 1a4ac0ea
    allocatedMemoryBlock =
        PipeDataNodeResourceManager.memory()
            .tryAllocate(requestedAllocateSize)
            .setShrinkMethod(oldMemory -> Math.max(oldMemory / 2, 1))
            .setExpandMethod(
                oldMemory -> Math.min(Math.max(oldMemory, 1) * 2, requestedAllocateSize))
            .setExpandCallback(
                (oldMemory, newMemory) -> {
                  memoryUsageCheatFactor.updateAndGet(
                      factor -> factor / ((double) newMemory / oldMemory));
                  isBatchLoadEnabled.set(newMemory >= CONFIG.getWalFileSizeThresholdInByte());
                  LOGGER.info(
                      "WALInsertNodeCache.allocatedMemoryBlock of dataRegion {} has expanded from {} to {}.",
                      dataRegionId,
                      oldMemory,
                      newMemory);
                });
    isBatchLoadEnabled.set(
        allocatedMemoryBlock.getMemoryUsageInBytes() >= CONFIG.getWalFileSizeThresholdInByte());
    lruCache =
        Caffeine.newBuilder()
            .maximumWeight(allocatedMemoryBlock.getMemoryUsageInBytes())
            .weigher(
                (Weigher<WALEntryPosition, Pair<ByteBuffer, InsertNode>>)
                    (position, pair) -> {
                      long weightInLong = 0L;
                      if (pair.right != null) {
                        weightInLong =
                            (long)
                                (InsertNodeMemoryEstimator.sizeOf(pair.right)
                                    * memoryUsageCheatFactor.get());
                      } else {
                        weightInLong = (long) (position.getSize() * memoryUsageCheatFactor.get());
                      }
                      if (weightInLong <= 0) {
                        return Integer.MAX_VALUE;
                      }
                      final int weightInInt = (int) weightInLong;
                      return weightInInt != weightInLong ? Integer.MAX_VALUE : weightInInt;
                    })
            .recordStats()
            .build(new WALInsertNodeCacheLoader());
    allocatedMemoryBlock.setShrinkCallback(
        (oldMemory, newMemory) -> {
          memoryUsageCheatFactor.updateAndGet(factor -> factor * ((double) oldMemory / newMemory));
          isBatchLoadEnabled.set(newMemory >= CONFIG.getWalFileSizeThresholdInByte());
          LOGGER.info(
              "WALInsertNodeCache.allocatedMemoryBlock of dataRegion {} has shrunk from {} to {}.",
              dataRegionId,
              oldMemory,
              newMemory);
          if (CONFIG.getWALCacheShrinkClearEnabled()) {
            try {
              lruCache.cleanUp();
            } catch (Exception e) {
              LOGGER.warn(
                  "Failed to clear WALInsertNodeCache for dataRegion ID: {}.", dataRegionId, e);
              return;
            }
            LOGGER.info(
                "Successfully cleared WALInsertNodeCache for dataRegion ID: {}.", dataRegionId);
          }
        });
    PipeWALInsertNodeCacheMetrics.getInstance().register(this, dataRegionId);
  }

  /////////////////////////// Getter & Setter ///////////////////////////

  public InsertNode getInsertNode(final WALEntryPosition position) {
    final Pair<ByteBuffer, InsertNode> pair = getByteBufferOrInsertNode(position);

    if (pair.getRight() != null) {
      return pair.getRight();
    }

    if (pair.getLeft() == null) {
      throw new IllegalStateException();
    }

    try {
      // multi pipes may share the same wal entry, so we need to wrap the byte[] into
      // different ByteBuffer for each pipe
      final InsertNode insertNode = parse(ByteBuffer.wrap(pair.getLeft().array()));
      pair.setRight(insertNode);
      return insertNode;
    } catch (final Exception e) {
      LOGGER.error(
          "Parsing failed when recovering insertNode from wal, walFile:{}, position:{}, size:{}, exception:",
          position.getWalFile(),
          position.getPosition(),
          position.getSize(),
          e);
      throw e;
    }
  }

  private InsertNode parse(final ByteBuffer buffer) {
    final PlanNode node = WALEntry.deserializeForConsensus(buffer);
    if (node instanceof InsertNode) {
      return (InsertNode) node;
    } else {
      return null;
    }
  }

  public ByteBuffer getByteBuffer(final WALEntryPosition position) {
    Pair<ByteBuffer, InsertNode> pair = getByteBufferOrInsertNode(position);

    if (pair.getLeft() != null) {
      // multi pipes may share the same wal entry, so we need to wrap the byte[] into
      // different ByteBuffer for each pipe
      return ByteBuffer.wrap(pair.getLeft().array());
    }

    // forbid multi threads to invalidate and load the same entry
    synchronized (this) {
      lruCache.invalidate(position);
      pair = getByteBufferOrInsertNode(position);
    }

    if (pair.getLeft() == null) {
      throw new IllegalStateException();
    }

    return ByteBuffer.wrap(pair.getLeft().array());
  }

  public Pair<ByteBuffer, InsertNode> getByteBufferOrInsertNode(final WALEntryPosition position) {
    hasPipeRunning = true;

    final Pair<ByteBuffer, InsertNode> pair =
        isBatchLoadEnabled.get()
            ? lruCache.getAll(Collections.singleton(position)).get(position)
            : lruCache.get(position);

    if (pair == null) {
      throw new IllegalStateException();
    }

    return pair;
  }

  public void cacheInsertNodeIfNeeded(
      final WALEntryPosition walEntryPosition, final InsertNode insertNode) {
    // reduce memory usage
    if (hasPipeRunning) {
      lruCache.put(walEntryPosition, new Pair<>(null, insertNode));
    }
  }

  //////////////////////////// APIs provided for metric framework ////////////////////////////

  public double getCacheHitRate() {
    return Objects.nonNull(lruCache) ? lruCache.stats().hitRate() : 0;
  }

  public double getCacheHitCount() {
    return Objects.nonNull(lruCache) ? lruCache.stats().hitCount() : 0;
  }

  public double getCacheRequestCount() {
    return Objects.nonNull(lruCache) ? lruCache.stats().requestCount() : 0;
  }

  /////////////////////////// MemTable ///////////////////////////

  public void addMemTable(final long memTableId) {
    memTablesNeedSearch.add(memTableId);
  }

  public void removeMemTable(final long memTableId) {
    memTablesNeedSearch.remove(memTableId);
  }

  /////////////////////////// Cache Loader ///////////////////////////

  class WALInsertNodeCacheLoader
      implements CacheLoader<WALEntryPosition, Pair<ByteBuffer, InsertNode>> {

    @Override
    public @Nullable Pair<ByteBuffer, InsertNode> load(@NonNull final WALEntryPosition key)
        throws Exception {
      return new Pair<>(key.read(), null);
    }

    /** Batch load all wal entries in the file when any one key is absent. */
    @Override
    public @NonNull Map<@NonNull WALEntryPosition, @NonNull Pair<ByteBuffer, InsertNode>> loadAll(
        @NonNull final Iterable<? extends @NonNull WALEntryPosition> walEntryPositions) {
      final Map<WALEntryPosition, Pair<ByteBuffer, InsertNode>> loadedEntries = new HashMap<>();

      for (final WALEntryPosition walEntryPosition : walEntryPositions) {
        if (loadedEntries.containsKey(walEntryPosition) || !walEntryPosition.canRead()) {
          continue;
        }

        final long walFileVersionId = walEntryPosition.getWalFileVersionId();

        // load one when wal file is not sealed
        if (!walEntryPosition.isInSealedFile()) {
          try {
            loadedEntries.put(walEntryPosition, load(walEntryPosition));
          } catch (final Exception e) {
            LOGGER.info(
                "Fail to cache wal entries from the wal file with version id {}",
                walFileVersionId,
                e);
          }
          continue;
        }

        // batch load when wal file is sealed
        long position = 0;
        try (final WALByteBufReader walByteBufReader = new WALByteBufReader(walEntryPosition)) {
          while (walByteBufReader.hasNext()) {
            // see WALInfoEntry#serialize, entry type + memtable id + plan node type
            final ByteBuffer buffer = walByteBufReader.next();

            final int size = buffer.capacity();
            final WALEntryType type = WALEntryType.valueOf(buffer.get());
            final long memTableId = buffer.getLong();

            if ((memTablesNeedSearch.contains(memTableId)
                    || walEntryPosition.getPosition() == position)
                && type.needSearch()) {
              buffer.clear();
              loadedEntries.put(
                  new WALEntryPosition(
                      walEntryPosition.getIdentifier(), walFileVersionId, position, size),
                  new Pair<>(buffer, null));
            }

            position += size;
          }
        } catch (final IOException e) {
          LOGGER.info(
              "Fail to cache wal entries from the wal file with version id {}",
              walFileVersionId,
              e);
        }
      }

      return loadedEntries;
    }
  }

  /////////////////////////// Singleton ///////////////////////////

  public static WALInsertNodeCache getInstance(final Integer regionId) {
    return InstanceHolder.getOrCreateInstance(regionId);
  }

  private static class InstanceHolder {

    private static final Map<Integer, WALInsertNodeCache> INSTANCE_MAP = new ConcurrentHashMap<>();

    public static WALInsertNodeCache getOrCreateInstance(final Integer key) {
      return INSTANCE_MAP.computeIfAbsent(key, k -> new WALInsertNodeCache(key));
    }

    private InstanceHolder() {
      // forbidding instantiation
    }
  }

  /////////////////////////// Test Only ///////////////////////////

  @TestOnly
  public boolean isBatchLoadEnabled() {
    return isBatchLoadEnabled.get();
  }

  @TestOnly
  public void setIsBatchLoadEnabled(final boolean isBatchLoadEnabled) {
    this.isBatchLoadEnabled.set(isBatchLoadEnabled);
  }

  @TestOnly
  boolean contains(WALEntryPosition position) {
    return lruCache.getIfPresent(position) != null;
  }

  @TestOnly
  public void clear() {
    lruCache.invalidateAll();
    allocatedMemoryBlock.close();
    memTablesNeedSearch.clear();
  }
}<|MERGE_RESOLUTION|>--- conflicted
+++ resolved
@@ -78,11 +78,7 @@
         (long)
             Math.min(
                 (double) 2 * CONFIG.getWalFileSizeThresholdInByte(),
-<<<<<<< HEAD
-                CONFIG.getPipeMemoryManager().getTotalMemorySizeInBytes() * 0.8 / 5);
-=======
                 MEMORY_CONFIG.getPipeMemoryManager().getTotalMemorySizeInBytes() * 0.8 / 5);
->>>>>>> 1a4ac0ea
     allocatedMemoryBlock =
         PipeDataNodeResourceManager.memory()
             .tryAllocate(requestedAllocateSize)
