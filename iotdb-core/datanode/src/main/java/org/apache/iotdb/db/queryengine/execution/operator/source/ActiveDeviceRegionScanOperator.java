/*
 * Licensed to the Apache Software Foundation (ASF) under one
 * or more contributor license agreements.  See the NOTICE file
 * distributed with this work for additional information
 * regarding copyright ownership.  The ASF licenses this file
 * to you under the Apache License, Version 2.0 (the
 * "License"); you may not use this file except in compliance
 * with the License.  You may obtain a copy of the License at
 *
 *     http://www.apache.org/licenses/LICENSE-2.0
 *
 * Unless required by applicable law or agreed to in writing,
 * software distributed under the License is distributed on an
 * "AS IS" BASIS, WITHOUT WARRANTIES OR CONDITIONS OF ANY
 * KIND, either express or implied.  See the License for the
 * specific language governing permissions and limitations
 * under the License.
 */

package org.apache.iotdb.db.queryengine.execution.operator.source;

import org.apache.iotdb.commons.exception.IllegalPathException;
import org.apache.iotdb.db.queryengine.common.header.ColumnHeader;
import org.apache.iotdb.db.queryengine.common.header.ColumnHeaderConstant;
import org.apache.iotdb.db.queryengine.execution.operator.OperatorContext;
import org.apache.iotdb.db.queryengine.plan.planner.plan.node.PlanNodeId;

import org.apache.tsfile.block.column.ColumnBuilder;
import org.apache.tsfile.common.conf.TSFileConfig;
import org.apache.tsfile.enums.TSDataType;
import org.apache.tsfile.file.metadata.IDeviceID;
import org.apache.tsfile.read.common.block.column.TimeColumnBuilder;
import org.apache.tsfile.read.filter.basic.Filter;
import org.apache.tsfile.utils.Binary;
import org.apache.tsfile.utils.RamUsageEstimator;

import java.io.IOException;
import java.util.List;
import java.util.Map;
import java.util.stream.Collectors;

public class ActiveDeviceRegionScanOperator extends AbstractRegionScanDataSourceOperator {
  // The devices which need to be checked.
  private final Map<IDeviceID, Boolean> deviceToAlignedMap;

  private static final long INSTANCE_SIZE =
      RamUsageEstimator.shallowSizeOfInstance(ActiveDeviceRegionScanOperator.class)
          + RamUsageEstimator.shallowSizeOfInstance(Map.class);

  public ActiveDeviceRegionScanOperator(
      OperatorContext operatorContext,
      PlanNodeId sourceId,
      Map<IDeviceID, Boolean> deviceToAlignedMap,
      Filter timeFilter,
      boolean outputCount) {
    this.outputCount = outputCount;
    this.sourceId = sourceId;
    this.operatorContext = operatorContext;
    this.deviceToAlignedMap = deviceToAlignedMap;
    this.regionScanUtil = new RegionScanForActiveDeviceUtil(timeFilter);
  }

  @Override
  protected boolean getNextTsFileHandle() throws IOException, IllegalPathException {
    return ((RegionScanForActiveDeviceUtil) regionScanUtil).nextTsFileHandle(deviceToAlignedMap);
  }

  @Override
  protected boolean isAllDataChecked() {
    return deviceToAlignedMap.isEmpty();
  }

  @Override
  protected void updateActiveData() {
    List<IDeviceID> activeDevices =
        ((RegionScanForActiveDeviceUtil) regionScanUtil).getActiveDevices();
<<<<<<< HEAD
    for (IDeviceID deviceID : activeDevices) {
      timeColumnBuilder.writeLong(-1);
      columnBuilders[0].writeBinary(new Binary(deviceID.toString(), TSFileConfig.STRING_CHARSET));
      columnBuilders[1].writeBinary(
          new Binary(
              String.valueOf(deviceToAlignedMap.get(deviceID)), TSFileConfig.STRING_CHARSET));
      columnBuilders[2].appendNull();
      columnBuilders[3].appendNull();
      resultTsBlockBuilder.declarePosition();
      deviceToAlignedMap.remove(deviceID);
=======

    if (this.outputCount) {
      count += activeDevices.size();
      activeDevices.forEach(deviceToAlignedMap.keySet()::remove);
    } else {
      TimeColumnBuilder timeColumnBuilder = resultTsBlockBuilder.getTimeColumnBuilder();
      ColumnBuilder[] columnBuilders = resultTsBlockBuilder.getValueColumnBuilders();
      for (IDeviceID deviceID : activeDevices) {
        timeColumnBuilder.writeLong(-1);
        columnBuilders[0].writeBinary(new Binary(deviceID.getBytes()));
        columnBuilders[1].writeBinary(
            new Binary(
                String.valueOf(deviceToAlignedMap.get(deviceID)), TSFileConfig.STRING_CHARSET));
        columnBuilders[2].appendNull();
        columnBuilders[3].appendNull();
        resultTsBlockBuilder.declarePosition();
        deviceToAlignedMap.remove(deviceID);
      }
>>>>>>> 9340708c
    }
  }

  @Override
  protected List<TSDataType> getResultDataTypes() {
    if (outputCount) {
      return ColumnHeaderConstant.countDevicesColumnHeaders.stream()
          .map(ColumnHeader::getColumnType)
          .collect(Collectors.toList());
    }
    return ColumnHeaderConstant.showDevicesColumnHeaders.stream()
        .map(ColumnHeader::getColumnType)
        .collect(Collectors.toList());
  }

  @Override
  public long ramBytesUsed() {
    return super.ramBytesUsed() + INSTANCE_SIZE;
  }
}<|MERGE_RESOLUTION|>--- conflicted
+++ resolved
@@ -74,18 +74,6 @@
   protected void updateActiveData() {
     List<IDeviceID> activeDevices =
         ((RegionScanForActiveDeviceUtil) regionScanUtil).getActiveDevices();
-<<<<<<< HEAD
-    for (IDeviceID deviceID : activeDevices) {
-      timeColumnBuilder.writeLong(-1);
-      columnBuilders[0].writeBinary(new Binary(deviceID.toString(), TSFileConfig.STRING_CHARSET));
-      columnBuilders[1].writeBinary(
-          new Binary(
-              String.valueOf(deviceToAlignedMap.get(deviceID)), TSFileConfig.STRING_CHARSET));
-      columnBuilders[2].appendNull();
-      columnBuilders[3].appendNull();
-      resultTsBlockBuilder.declarePosition();
-      deviceToAlignedMap.remove(deviceID);
-=======
 
     if (this.outputCount) {
       count += activeDevices.size();
@@ -95,7 +83,7 @@
       ColumnBuilder[] columnBuilders = resultTsBlockBuilder.getValueColumnBuilders();
       for (IDeviceID deviceID : activeDevices) {
         timeColumnBuilder.writeLong(-1);
-        columnBuilders[0].writeBinary(new Binary(deviceID.getBytes()));
+        columnBuilders[0].writeBinary(new Binary(deviceID.toString(), TSFileConfig.STRING_CHARSET));
         columnBuilders[1].writeBinary(
             new Binary(
                 String.valueOf(deviceToAlignedMap.get(deviceID)), TSFileConfig.STRING_CHARSET));
@@ -104,7 +92,6 @@
         resultTsBlockBuilder.declarePosition();
         deviceToAlignedMap.remove(deviceID);
       }
->>>>>>> 9340708c
     }
   }
 
