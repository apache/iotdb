/*
 * Licensed to the Apache Software Foundation (ASF) under one
 * or more contributor license agreements.  See the NOTICE file
 * distributed with this work for additional information
 * regarding copyright ownership.  The ASF licenses this file
 * to you under the Apache License, Version 2.0 (the
 * "License"); you may not use this file except in compliance
 * with the License.  You may obtain a copy of the License at
 *
 *     http://www.apache.org/licenses/LICENSE-2.0
 *
 * Unless required by applicable law or agreed to in writing,
 * software distributed under the License is distributed on an
 * "AS IS" BASIS, WITHOUT WARRANTIES OR CONDITIONS OF ANY
 * KIND, either express or implied.  See the License for the
 * specific language governing permissions and limitations
 * under the License.
 */

package org.apache.iotdb.db.schemaengine.table;

import org.apache.iotdb.commons.conf.IoTDBConstant;
import org.apache.iotdb.commons.exception.IoTDBException;
import org.apache.iotdb.commons.exception.table.TableNotExistsException;
import org.apache.iotdb.commons.schema.column.ColumnHeader;
import org.apache.iotdb.commons.schema.column.ColumnHeaderConstant;
import org.apache.iotdb.commons.schema.table.TableType;
import org.apache.iotdb.commons.schema.table.TsTable;
import org.apache.iotdb.commons.schema.table.column.TsTableColumnSchema;
import org.apache.iotdb.db.exception.sql.SemanticException;
import org.apache.iotdb.db.protocol.session.IClientSession;
import org.apache.iotdb.db.queryengine.common.header.DatasetHeaderFactory;
import org.apache.iotdb.db.queryengine.plan.execution.config.ConfigTaskResult;
import org.apache.iotdb.rpc.TSStatusCode;

import com.google.common.util.concurrent.SettableFuture;
import org.apache.tsfile.common.conf.TSFileConfig;
import org.apache.tsfile.enums.TSDataType;
import org.apache.tsfile.read.common.block.TsBlockBuilder;
import org.apache.tsfile.utils.Binary;

import java.util.List;
import java.util.function.Predicate;
import java.util.stream.Collectors;

import static org.apache.iotdb.commons.schema.table.InformationSchema.INFORMATION_DATABASE;
import static org.apache.iotdb.commons.schema.table.InformationSchema.getSchemaTables;

public class InformationSchemaUtils {

  public static void checkDBNameInWrite(final String dbName) {
    if (dbName.equals(INFORMATION_DATABASE)) {
      throw new SemanticException(
          new IoTDBException(
              "The database 'information_schema' can only be queried",
              TSStatusCode.SEMANTIC_ERROR.getStatusCode()));
    }
  }

  public static void buildDatabaseTsBlock(
      final Predicate<String> canSeenDB,
      final TsBlockBuilder builder,
      final boolean details,
      final boolean withTime) {
    if (!canSeenDB.test(INFORMATION_DATABASE)) {
      return;
    }
    if (withTime) {
      builder.getTimeColumnBuilder().writeLong(0L);
    }
    builder
        .getColumnBuilder(0)
        .writeBinary(new Binary(INFORMATION_DATABASE, TSFileConfig.STRING_CHARSET));
    builder
        .getColumnBuilder(1)
        .writeBinary(new Binary(IoTDBConstant.TTL_INFINITE, TSFileConfig.STRING_CHARSET));

    builder.getColumnBuilder(2).appendNull();
    builder.getColumnBuilder(3).appendNull();
    builder.getColumnBuilder(4).appendNull();
    if (details) {
      builder.getColumnBuilder(5).appendNull();
      builder.getColumnBuilder(6).appendNull();
    }
    builder.declarePosition();
  }

  public static TsTable mayGetTable(final String database, final String tableName) {
    return INFORMATION_DATABASE.equals(database) ? getSchemaTables().get(tableName) : null;
  }

  public static boolean mayUseDB(
      final String database,
      final IClientSession clientSession,
      final SettableFuture<ConfigTaskResult> future) {
    if (!database.equals(INFORMATION_DATABASE)) {
      return false;
    }
    clientSession.setDatabaseName(INFORMATION_DATABASE);
    future.set(new ConfigTaskResult(TSStatusCode.SUCCESS_STATUS));
    return true;
  }

  public static boolean mayShowTable(
      final String database,
      final boolean isDetails,
      final SettableFuture<ConfigTaskResult> future) {
    if (!database.equals(INFORMATION_DATABASE)) {
      return false;
    }
    final List<TSDataType> outputDataTypes =
        (isDetails
                ? ColumnHeaderConstant.showTablesDetailsColumnHeaders
                : ColumnHeaderConstant.showTablesColumnHeaders)
            .stream().map(ColumnHeader::getColumnType).collect(Collectors.toList());

    final TsBlockBuilder builder = new TsBlockBuilder(outputDataTypes);
    for (final String schemaTable : getSchemaTables().keySet()) {
      builder.getTimeColumnBuilder().writeLong(0L);
      builder.getColumnBuilder(0).writeBinary(new Binary(schemaTable, TSFileConfig.STRING_CHARSET));
      builder.getColumnBuilder(1).writeBinary(new Binary("INF", TSFileConfig.STRING_CHARSET));
      if (isDetails) {
        builder.getColumnBuilder(2).writeBinary(new Binary("USING", TSFileConfig.STRING_CHARSET));
<<<<<<< HEAD
        builder.getColumnBuilder(3).writeBinary(new Binary("", TSFileConfig.STRING_CHARSET));
        // Does not support comment
        builder
            .getColumnBuilder(4)
            .writeBinary(new Binary(TableType.SYSTEM_VIEW.getName(), TSFileConfig.STRING_CHARSET));
=======
        builder.getColumnBuilder(3).appendNull();
>>>>>>> ee779e2b
      }
      builder.declarePosition();
    }

    future.set(
        new ConfigTaskResult(
            TSStatusCode.SUCCESS_STATUS,
            builder.build(),
            isDetails
                ? DatasetHeaderFactory.getShowTablesDetailsHeader()
                : DatasetHeaderFactory.getShowTablesHeader()));
    return true;
  }

  public static boolean mayDescribeTable(
      final String database,
      final String tableName,
      final boolean isDetails,
      final SettableFuture<ConfigTaskResult> future) {
    if (!database.equals(INFORMATION_DATABASE)) {
      return false;
    }
    if (!getSchemaTables().containsKey(tableName)) {
      final TableNotExistsException exception =
          new TableNotExistsException(INFORMATION_DATABASE, tableName);
      future.setException(new IoTDBException(exception.getMessage(), exception.getErrorCode()));
      return true;
    }
    final TsTable table = getSchemaTables().get(tableName);

    final List<TSDataType> outputDataTypes =
        (isDetails
                ? ColumnHeaderConstant.describeTableDetailsColumnHeaders
                : ColumnHeaderConstant.describeTableColumnHeaders)
            .stream().map(ColumnHeader::getColumnType).collect(Collectors.toList());

    final TsBlockBuilder builder = new TsBlockBuilder(outputDataTypes);
    for (final TsTableColumnSchema columnSchema : table.getColumnList()) {
      builder.getTimeColumnBuilder().writeLong(0L);
      builder
          .getColumnBuilder(0)
          .writeBinary(new Binary(columnSchema.getColumnName(), TSFileConfig.STRING_CHARSET));
      builder
          .getColumnBuilder(1)
          .writeBinary(new Binary(columnSchema.getDataType().name(), TSFileConfig.STRING_CHARSET));
      builder
          .getColumnBuilder(2)
          .writeBinary(
              new Binary(columnSchema.getColumnCategory().name(), TSFileConfig.STRING_CHARSET));
      if (isDetails) {
        builder.getColumnBuilder(3).writeBinary(new Binary("USING", TSFileConfig.STRING_CHARSET));
        builder.getColumnBuilder(4).appendNull();
      }
      builder.declarePosition();
    }

    future.set(
        new ConfigTaskResult(
            TSStatusCode.SUCCESS_STATUS,
            builder.build(),
            isDetails
                ? DatasetHeaderFactory.getDescribeTableDetailsHeader()
                : DatasetHeaderFactory.getDescribeTableHeader()));
    return true;
  }

  private InformationSchemaUtils() {
    // Util class
  }
}<|MERGE_RESOLUTION|>--- conflicted
+++ resolved
@@ -121,15 +121,11 @@
       builder.getColumnBuilder(1).writeBinary(new Binary("INF", TSFileConfig.STRING_CHARSET));
       if (isDetails) {
         builder.getColumnBuilder(2).writeBinary(new Binary("USING", TSFileConfig.STRING_CHARSET));
-<<<<<<< HEAD
-        builder.getColumnBuilder(3).writeBinary(new Binary("", TSFileConfig.STRING_CHARSET));
+        builder.getColumnBuilder(3).appendNull();
         // Does not support comment
         builder
             .getColumnBuilder(4)
             .writeBinary(new Binary(TableType.SYSTEM_VIEW.getName(), TSFileConfig.STRING_CHARSET));
-=======
-        builder.getColumnBuilder(3).appendNull();
->>>>>>> ee779e2b
       }
       builder.declarePosition();
     }
