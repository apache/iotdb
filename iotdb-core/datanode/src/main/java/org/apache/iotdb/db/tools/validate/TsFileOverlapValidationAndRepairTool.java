--- conflicted
+++ resolved
@@ -129,11 +129,7 @@
     moveFile(
         new File(tsfile.getAbsolutePath() + TsFileResource.RESOURCE_SUFFIX),
         new File(targetFile.getAbsolutePath() + TsFileResource.RESOURCE_SUFFIX));
-<<<<<<< HEAD
-    if (resource.anyModFileExists()) {
-=======
     if (resource.exclusiveModFileExists()) {
->>>>>>> 3cb544e3
       moveFile(
           ModificationFile.getExclusiveMods(tsfile), ModificationFile.getExclusiveMods(targetFile));
     }
