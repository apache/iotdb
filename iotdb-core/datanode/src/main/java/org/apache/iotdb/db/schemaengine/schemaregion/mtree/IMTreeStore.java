--- conflicted
+++ resolved
@@ -75,19 +75,12 @@
   void deleteChild(N parent, String childName) throws MetadataException;
 
   /**
-<<<<<<< HEAD
-   * @param node
-   * @throws MetadataException
-   */
-  void updateMNode(N node) throws MetadataException;
-=======
    * Update the mnode under the guarantee of latch.
    *
    * @param node node to be updated
    * @param operation operation
    */
   void updateMNode(N node, Consumer<N> operation) throws MetadataException;
->>>>>>> c8f8086b
 
   IDeviceMNode<N> setToEntity(N node) throws MetadataException;
 
