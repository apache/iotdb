--- conflicted
+++ resolved
@@ -54,11 +54,8 @@
 
   private boolean grantOption;
   private long executedByUserId;
-<<<<<<< HEAD
+  private String newUsername = "";
   private String loginAddr;
-=======
-  private String newUsername = "";
->>>>>>> e03560fa
 
   public RelationalAuthorStatement(
       AuthorRType authorType,
@@ -179,21 +176,20 @@
     this.executedByUserId = executedByUserId;
   }
 
-<<<<<<< HEAD
+  public String getNewUsername() {
+    return newUsername;
+  }
+
+  public void setNewUsername(String newUsername) {
+    this.newUsername = newUsername;
+  }
+
   public String getLoginAddr() {
     return loginAddr;
   }
 
   public void setLoginAddr(String loginAddr) {
     this.loginAddr = loginAddr;
-=======
-  public String getNewUsername() {
-    return newUsername;
-  }
-
-  public void setNewUsername(String newUsername) {
-    this.newUsername = newUsername;
->>>>>>> e03560fa
   }
 
   @Override
@@ -257,11 +253,8 @@
       case REVOKE_ROLE_SYS:
       case REVOKE_USER_SYS:
       case REVOKE_USER_ROLE:
-<<<<<<< HEAD
+      case RENAME_USER:
       case ACCOUNT_UNLOCK:
-=======
-      case RENAME_USER:
->>>>>>> e03560fa
         return QueryType.WRITE;
       case LIST_ROLE:
       case LIST_USER:
