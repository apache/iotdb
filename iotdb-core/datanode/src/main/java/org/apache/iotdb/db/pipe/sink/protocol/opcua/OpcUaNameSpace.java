/*
 * Licensed to the Apache Software Foundation (ASF) under one
 * or more contributor license agreements.  See the NOTICE file
 * distributed with this work for additional information
 * regarding copyright ownership.  The ASF licenses this file
 * to you under the Apache License, Version 2.0 (the
 * "License"); you may not use this file except in compliance
 * with the License.  You may obtain a copy of the License at
 *
 *     http://www.apache.org/licenses/LICENSE-2.0
 *
 * Unless required by applicable law or agreed to in writing,
 * software distributed under the License is distributed on an
 * "AS IS" BASIS, WITHOUT WARRANTIES OR CONDITIONS OF ANY
 * KIND, either express or implied.  See the License for the
 * specific language governing permissions and limitations
 * under the License.
 */

package org.apache.iotdb.db.pipe.sink.protocol.opcua;

import org.apache.iotdb.commons.exception.pipe.PipeRuntimeCriticalException;
import org.apache.iotdb.commons.exception.pipe.PipeRuntimeNonCriticalException;
import org.apache.iotdb.db.pipe.sink.util.sorter.PipeTableModelTabletEventSorter;
import org.apache.iotdb.db.pipe.sink.util.sorter.PipeTreeModelTabletEventSorter;
import org.apache.iotdb.db.utils.DateTimeUtils;
import org.apache.iotdb.db.utils.TimestampPrecisionUtils;
import org.apache.iotdb.pipe.api.event.Event;

import org.apache.tsfile.common.constant.TsFileConstant;
import org.apache.tsfile.enums.ColumnCategory;
import org.apache.tsfile.enums.TSDataType;
import org.apache.tsfile.utils.Binary;
import org.apache.tsfile.write.UnSupportedDataTypeException;
import org.apache.tsfile.write.record.Tablet;
import org.apache.tsfile.write.schema.IMeasurementSchema;
import org.eclipse.milo.opcua.sdk.core.AccessLevel;
import org.eclipse.milo.opcua.sdk.core.Reference;
import org.eclipse.milo.opcua.sdk.server.Lifecycle;
import org.eclipse.milo.opcua.sdk.server.OpcUaServer;
import org.eclipse.milo.opcua.sdk.server.api.DataItem;
import org.eclipse.milo.opcua.sdk.server.api.ManagedNamespaceWithLifecycle;
import org.eclipse.milo.opcua.sdk.server.api.MonitoredItem;
import org.eclipse.milo.opcua.sdk.server.model.nodes.objects.BaseEventTypeNode;
import org.eclipse.milo.opcua.sdk.server.nodes.UaFolderNode;
import org.eclipse.milo.opcua.sdk.server.nodes.UaNode;
import org.eclipse.milo.opcua.sdk.server.nodes.UaObjectNode;
import org.eclipse.milo.opcua.sdk.server.nodes.UaVariableNode;
import org.eclipse.milo.opcua.sdk.server.util.SubscriptionModel;
import org.eclipse.milo.opcua.stack.core.Identifiers;
import org.eclipse.milo.opcua.stack.core.StatusCodes;
import org.eclipse.milo.opcua.stack.core.UaException;
import org.eclipse.milo.opcua.stack.core.types.builtin.DataValue;
import org.eclipse.milo.opcua.stack.core.types.builtin.DateTime;
import org.eclipse.milo.opcua.stack.core.types.builtin.ExtensionObject;
import org.eclipse.milo.opcua.stack.core.types.builtin.LocalizedText;
import org.eclipse.milo.opcua.stack.core.types.builtin.NodeId;
import org.eclipse.milo.opcua.stack.core.types.builtin.StatusCode;
import org.eclipse.milo.opcua.stack.core.types.builtin.Variant;
import org.eclipse.milo.opcua.stack.core.types.structured.AddNodesItem;
import org.eclipse.milo.opcua.stack.core.types.structured.AddNodesResult;
import org.eclipse.milo.opcua.stack.core.types.structured.ObjectAttributes;
import org.eclipse.milo.opcua.stack.core.types.structured.VariableAttributes;

import java.nio.file.Paths;
import java.sql.Date;
import java.time.LocalDate;
import java.time.ZoneId;
import java.util.ArrayList;
import java.util.Arrays;
import java.util.Collections;
import java.util.List;
import java.util.Objects;
import java.util.Optional;
import java.util.UUID;
import java.util.stream.Collectors;

public class OpcUaNameSpace extends ManagedNamespaceWithLifecycle {
  public static final String NAMESPACE_URI = "urn:apache:iotdb:opc-server";
  private final SubscriptionModel subscriptionModel;
  private final OpcUaServerBuilder builder;

  OpcUaNameSpace(final OpcUaServer server, final OpcUaServerBuilder builder) {
    super(server, NAMESPACE_URI);
    this.builder = builder;

    subscriptionModel = new SubscriptionModel(server, this);
    getLifecycleManager().addLifecycle(subscriptionModel);
    getLifecycleManager()
        .addLifecycle(
            new Lifecycle() {
              @Override
              public void startup() {
                // Do nothing
              }

              @Override
              public void shutdown() {
                getServer().shutdown();
                builder.close();
              }
            });
  }

  void transfer(final Tablet tablet, final boolean isTableModel, final OpcUaSink sink)
      throws UaException {
    if (sink.isClientServerModel) {
      transferTabletForClientServerModel(tablet, isTableModel, sink);
    } else {
      transferTabletForPubSubModel(tablet, isTableModel, sink);
    }
  }

  private void transferTabletForClientServerModel(
      final Tablet tablet, final boolean isTableModel, final OpcUaSink sink) {
    final List<IMeasurementSchema> schemas = tablet.getSchemas();
    final List<IMeasurementSchema> newSchemas = new ArrayList<>();
    if (!isTableModel) {
      new PipeTreeModelTabletEventSorter(tablet).deduplicateAndSortTimestampsIfNecessary();

      final List<Long> timestamps = new ArrayList<>();
      final List<Object> values = new ArrayList<>();

      for (int i = 0; i < schemas.size(); ++i) {
        for (int j = tablet.getRowSize() - 1; j >= 0; --j) {
          if (!tablet.isNull(j, i)) {
            newSchemas.add(schemas.get(i));
            timestamps.add(tablet.getTimestamp(j));
            values.add(
                getTabletObjectValue4Opc(tablet.getValues()[i], j, schemas.get(i).getType()));
            break;
          }
        }
      }

      transferTabletRowForClientServerModel(
          tablet.getDeviceId().split("\\."), newSchemas, timestamps, values, sink);
    } else {
      new PipeTableModelTabletEventSorter(tablet).sortByTimestampIfNecessary();

      final List<Integer> columnIndexes = new ArrayList<>();
      for (int i = 0; i < schemas.size(); ++i) {
        if (tablet.getColumnTypes().get(i) == ColumnCategory.FIELD) {
          columnIndexes.add(i);
          newSchemas.add(schemas.get(i));
        }
      }

      for (int i = 0; i < tablet.getRowSize(); ++i) {
        final Object[] segments = tablet.getDeviceID(i).getSegments();
        final String[] folderSegments = new String[segments.length + 1];
        folderSegments[0] = sink.unQualifiedDatabaseName;

        for (int j = 0; j < segments.length; ++j) {
          folderSegments[j + 1] =
              Objects.isNull(segments[j]) ? sink.placeHolder : (String) segments[j];
        }

        final int finalI = i;
        transferTabletRowForClientServerModel(
            folderSegments,
            newSchemas,
            Collections.singletonList(tablet.getTimestamp(i)),
            columnIndexes.stream()
                .map(
                    index ->
                        tablet.isNull(finalI, index)
                            ? null
                            : getTabletObjectValue4Opc(
                                tablet.getValues()[index], finalI, schemas.get(index).getType()))
                .collect(Collectors.toList()),
            sink);
      }
    }
  }

  private void transferTabletRowForClientServerModel(
      final String[] segments,
      final List<IMeasurementSchema> measurementSchemas,
      final List<Long> timestamps,
      final List<Object> values,
      final OpcUaSink sink) {
    if (segments.length == 0) {
      throw new PipeRuntimeCriticalException("The segments of tablets must exist");
    }
    final StringBuilder currentStr = new StringBuilder();
    UaNode folderNode = null;
    NodeId folderNodeId;
    for (int i = 0;
        i < (Objects.isNull(sink.valueName) ? segments.length : segments.length - 1);
        ++i) {
      final String segment = segments[i];
      final UaNode nextFolderNode;

      currentStr.append(segment);
      folderNodeId = newNodeId(currentStr.toString());
      currentStr.append("/");

      if (!getNodeManager().containsNode(folderNodeId)) {
        nextFolderNode =
            new UaFolderNode(
                getNodeContext(),
                folderNodeId,
                newQualifiedName(segment),
                LocalizedText.english(segment));
        getNodeManager().addNode(nextFolderNode);
        if (Objects.nonNull(folderNode)) {
          folderNode.addReference(
              new Reference(
                  folderNode.getNodeId(),
                  Identifiers.Organizes,
                  nextFolderNode.getNodeId().expanded(),
                  true));
        } else {
          nextFolderNode.addReference(
              new Reference(
                  folderNodeId,
                  Identifiers.Organizes,
                  Identifiers.ObjectsFolder.expanded(),
                  false));
        }
        folderNode = nextFolderNode;
      } else {
        folderNode =
            getNodeManager()
                .getNode(folderNodeId)
                .orElseThrow(
                    () ->
                        new PipeRuntimeCriticalException(
                            String.format(
                                "The folder node for %s does not exist.",
                                Arrays.toString(segments))));
      }
    }

    final String currentFolder = currentStr.toString();

    StatusCode currentQuality =
        Objects.isNull(sink.valueName) ? StatusCode.GOOD : StatusCode.UNCERTAIN;
    UaVariableNode valueNode = null;
    Object value = null;
    long timestamp = 0;

    for (int i = 0; i < measurementSchemas.size(); ++i) {
      if (Objects.isNull(values.get(i))) {
        continue;
      }
      final String name = measurementSchemas.get(i).getMeasurementName();
      final TSDataType type = measurementSchemas.get(i).getType();
      if (Objects.nonNull(sink.qualityName) && sink.qualityName.equals(name)) {
        if (!type.equals(TSDataType.BOOLEAN)) {
          throw new UnsupportedOperationException(
              "The quality value only supports boolean type, while true == GOOD and false == BAD.");
        }
        currentQuality = values.get(i) == Boolean.TRUE ? StatusCode.GOOD : StatusCode.BAD;
        continue;
      }
      if (Objects.nonNull(sink.valueName) && !sink.valueName.equals(name)) {
        throw new UnsupportedOperationException(
            "When the 'with-quality' mode is enabled, the measurement must be either \"value-name\" or \"quality-name\"");
      }
      final String nodeName = Objects.isNull(sink.valueName) ? name : segments[segments.length - 1];
      final NodeId nodeId = newNodeId(currentFolder + nodeName);
      final UaVariableNode measurementNode;
      if (!getNodeManager().containsNode(nodeId)) {
        measurementNode =
            new UaVariableNode.UaVariableNodeBuilder(getNodeContext())
                .setNodeId(nodeId)
                .setAccessLevel(AccessLevel.READ_WRITE)
<<<<<<< HEAD
                .setUserAccessLevel(AccessLevel.READ_WRITE)
                .setBrowseName(newQualifiedName(name))
                .setDisplayName(LocalizedText.english(name))
=======
                .setUserAccessLevel(AccessLevel.READ_ONLY)
                .setBrowseName(newQualifiedName(nodeName))
                .setDisplayName(LocalizedText.english(nodeName))
>>>>>>> 2bdbd41e
                .setDataType(convertToOpcDataType(type))
                .setTypeDefinition(Identifiers.BaseDataVariableType)
                .build();
        getNodeManager().addNode(measurementNode);
        if (Objects.nonNull(folderNode)) {
          folderNode.addReference(
              new Reference(
                  folderNode.getNodeId(), Identifiers.Organizes, nodeId.expanded(), true));
        } else {
          measurementNode.addReference(
              new Reference(
                  nodeId, Identifiers.Organizes, Identifiers.ObjectsFolder.expanded(), false));
        }
      } else {
        // This must exist
        measurementNode =
            (UaVariableNode)
                getNodeManager()
                    .getNode(nodeId)
                    .orElseThrow(
                        () ->
                            new PipeRuntimeCriticalException(
                                String.format("The Node %s does not exist.", nodeId)));
      }

      final long utcTimestamp = timestampToUtc(timestamps.get(timestamps.size() > 1 ? i : 0));
      if (Objects.isNull(sink.valueName)) {
        if (Objects.isNull(measurementNode.getValue())
            || Objects.requireNonNull(measurementNode.getValue().getSourceTime()).getUtcTime()
                < utcTimestamp) {
          measurementNode.setValue(
              new DataValue(
                  new Variant(values.get(i)),
                  currentQuality,
                  new DateTime(utcTimestamp),
                  new DateTime()));
        }
      } else {
        valueNode = measurementNode;
        value = values.get(i);
        timestamp = utcTimestamp;
      }
    }
    if (Objects.nonNull(valueNode)) {
      if (Objects.isNull(valueNode.getValue())
          || Objects.requireNonNull(valueNode.getValue().getSourceTime()).getUtcTime()
              < timestamp) {
        valueNode.setValue(
            new DataValue(
                new Variant(value), currentQuality, new DateTime(timestamp), new DateTime()));
      }
    }
  }

  private static Object getTabletObjectValue4Opc(
      final Object column, final int rowIndex, final TSDataType type) {
    switch (type) {
      case BOOLEAN:
        return ((boolean[]) column)[rowIndex];
      case INT32:
        return ((int[]) column)[rowIndex];
      case DATE:
        return new DateTime(Date.valueOf(((LocalDate[]) column)[rowIndex]));
      case INT64:
        return ((long[]) column)[rowIndex];
      case TIMESTAMP:
        return new DateTime(timestampToUtc(((long[]) column)[rowIndex]));
      case FLOAT:
        return ((float[]) column)[rowIndex];
      case DOUBLE:
        return ((double[]) column)[rowIndex];
      case TEXT:
      case BLOB:
      case STRING:
        return ((Binary[]) column)[rowIndex].toString();
      default:
        throw new UnSupportedDataTypeException("UnSupported dataType " + type);
    }
  }

  private static long timestampToUtc(final long timeStamp) {
    return TimestampPrecisionUtils.currPrecision.toNanos(timeStamp) / 100L + 116444736000000000L;
  }

  /**
   * Transfer {@link Tablet} into eventNodes and post it on the eventBus, so that they will be heard
   * at the subscribers. Notice that an eventNode is reused to reduce object creation costs.
   *
   * @param tablet the tablet to send
   * @throws UaException if failed to create {@link Event}
   */
  private void transferTabletForPubSubModel(
      final Tablet tablet, final boolean isTableModel, final OpcUaSink sink) throws UaException {
    final BaseEventTypeNode eventNode =
        getServer()
            .getEventFactory()
            .createEvent(
                new NodeId(getNamespaceIndex(), UUID.randomUUID()), Identifiers.BaseEventType);

    List<String> sourceNameList = null;
    if (isTableModel) {
      sourceNameList = new ArrayList<>(tablet.getRowSize());
      for (int i = 0; i < tablet.getRowSize(); ++i) {
        final StringBuilder idBuilder = new StringBuilder(sink.unQualifiedDatabaseName);
        for (final Object segment : tablet.getDeviceID(i).getSegments()) {
          idBuilder
              .append(TsFileConstant.PATH_SEPARATOR)
              .append(Objects.isNull(segment) ? sink.placeHolder : segment);
        }
        sourceNameList.add(idBuilder.toString());
      }
    }

    // Use eventNode here because other nodes doesn't support values and times simultaneously
    for (int columnIndex = 0; columnIndex < tablet.getSchemas().size(); ++columnIndex) {
      if (isTableModel && !tablet.getColumnTypes().get(columnIndex).equals(ColumnCategory.FIELD)) {
        continue;
      }
      final TSDataType dataType = tablet.getSchemas().get(columnIndex).getType();

      // Source name --> Sensor path, like root.test.d_0.s_0
      if (!isTableModel) {
        eventNode.setSourceName(
            tablet.getDeviceId()
                + TsFileConstant.PATH_SEPARATOR
                + tablet.getSchemas().get(columnIndex).getMeasurementName());
      }

      // Source node --> Sensor type, like double
      eventNode.setSourceNode(convertToOpcDataType(dataType));

      for (int rowIndex = 0; rowIndex < tablet.getRowSize(); ++rowIndex) {
        // Filter null value
        if (tablet.getBitMaps()[columnIndex].isMarked(rowIndex)) {
          continue;
        }

        if (Objects.nonNull(sourceNameList)) {
          final String deviceId = sourceNameList.get(rowIndex);
          if (Objects.isNull(deviceId)) {
            continue;
          }
          eventNode.setSourceName(
              deviceId
                  + TsFileConstant.PATH_SEPARATOR
                  + tablet.getSchemas().get(columnIndex).getMeasurementName());
        }

        // Time --> TimeStamp
        eventNode.setTime(new DateTime(timestampToUtc(tablet.getTimestamp(rowIndex))));

        // Message --> Value
        switch (dataType) {
          case BOOLEAN:
            eventNode.setMessage(
                LocalizedText.english(
                    Boolean.toString((boolean) tablet.getValue(rowIndex, columnIndex))));
            break;
          case INT32:
            eventNode.setMessage(
                LocalizedText.english(
                    Integer.toString((int) tablet.getValue(rowIndex, columnIndex))));
            break;
          case DATE:
            eventNode.setMessage(
                LocalizedText.english(
                    ((LocalDate) tablet.getValue(rowIndex, columnIndex))
                        .atStartOfDay(ZoneId.systemDefault())
                        .toString()));
            break;
          case INT64:
            eventNode.setMessage(
                LocalizedText.english(
                    Long.toString((long) tablet.getValue(rowIndex, columnIndex))));
            break;
          case TIMESTAMP:
            eventNode.setMessage(
                LocalizedText.english(
                    DateTimeUtils.convertLongToDate(
                        (long) tablet.getValue(rowIndex, columnIndex))));
            break;
          case FLOAT:
            eventNode.setMessage(
                LocalizedText.english(
                    Float.toString((float) tablet.getValue(rowIndex, columnIndex))));
            break;
          case DOUBLE:
            eventNode.setMessage(
                LocalizedText.english(
                    Double.toString((double) tablet.getValue(rowIndex, columnIndex))));
            break;
          case TEXT:
          case BLOB:
          case STRING:
            eventNode.setMessage(
                LocalizedText.english(tablet.getValue(rowIndex, columnIndex).toString()));
            break;
          case VECTOR:
          case UNKNOWN:
          default:
            throw new PipeRuntimeNonCriticalException(
                "Unsupported data type: " + tablet.getSchemas().get(columnIndex).getType());
        }

        // Send the event
        getServer().getEventBus().post(eventNode);
      }
    }
    eventNode.delete();
  }

  private NodeId convertToOpcDataType(final TSDataType type) {
    switch (type) {
      case BOOLEAN:
        return Identifiers.Boolean;
      case INT32:
        return Identifiers.Int32;
      case DATE:
      case TIMESTAMP:
        return Identifiers.DateTime;
      case INT64:
        return Identifiers.Int64;
      case FLOAT:
        return Identifiers.Float;
      case DOUBLE:
        return Identifiers.Double;
      case TEXT:
      case BLOB:
      case STRING:
        return Identifiers.String;
      case VECTOR:
      case UNKNOWN:
      default:
        throw new PipeRuntimeNonCriticalException("Unsupported data type: " + type);
    }
  }

  @Override
  public void addNodes(final AddNodesContext context, final List<AddNodesItem> nodesToAdd) {
    final List<AddNodesResult> results = new ArrayList<>(nodesToAdd.size());
    for (final AddNodesItem item : nodesToAdd) {
      // Check attributes
      final ExtensionObject attributes = item.getNodeAttributes();
      if (Objects.isNull(attributes)) {
        results.add(
            new AddNodesResult(
                new StatusCode(StatusCodes.Bad_NodeAttributesInvalid), NodeId.NULL_VALUE));
        continue;
      }

      // Check nodeId
      final Optional<NodeId> nodeId =
          item.getRequestedNewNodeId().toNodeId(getServer().getNamespaceTable());
      if (!nodeId.isPresent()) {
        results.add(
            new AddNodesResult(new StatusCode(StatusCodes.Bad_NodeIdRejected), NodeId.NULL_VALUE));
        continue;
      }
      if (getNodeManager().containsNode(nodeId.get())) {
        results.add(
            new AddNodesResult(new StatusCode(StatusCodes.Bad_NodeIdExists), NodeId.NULL_VALUE));
        continue;
      }

      // Check parent
      final Optional<NodeId> parentId =
          item.getParentNodeId().toNodeId(getServer().getNamespaceTable());
      if (!parentId.isPresent()) {
        results.add(
            new AddNodesResult(
                new StatusCode(StatusCodes.Bad_ParentNodeIdInvalid), NodeId.NULL_VALUE));
        continue;
      }
      final Optional<UaNode> parentNode =
          getServer().getAddressSpaceManager().getManagedNode(parentId.get());
      if (!parentNode.isPresent()) {
        results.add(
            new AddNodesResult(
                new StatusCode(StatusCodes.Bad_ParentNodeIdInvalid), NodeId.NULL_VALUE));
        continue;
      }

      // Check typeDefinition
      final Optional<NodeId> typeDefinition =
          item.getTypeDefinition().toNodeId(getServer().getNamespaceTable());
      if (!typeDefinition.isPresent()) {
        results.add(
            new AddNodesResult(
                new StatusCode(StatusCodes.Bad_TypeDefinitionInvalid), NodeId.NULL_VALUE));
        continue;
      }

      // Construct node
      final UaNode newNode;
      switch (item.getNodeClass()) {
        case Variable:
          final VariableAttributes variableAttributes =
              (VariableAttributes)
                  item.getNodeAttributes().decode(getServer().getSerializationContext());
          newNode =
              new UaVariableNode.UaVariableNodeBuilder(getNodeContext())
                  .setNodeId(nodeId.get())
                  .setAccessLevel(variableAttributes.getAccessLevel())
                  .setUserAccessLevel(variableAttributes.getUserAccessLevel())
                  .setBrowseName(item.getBrowseName())
                  .setDisplayName(variableAttributes.getDisplayName())
                  .setDataType(variableAttributes.getDataType())
                  .setTypeDefinition(typeDefinition.get())
                  .setValueRank(variableAttributes.getValueRank())
                  .setWriteMask(variableAttributes.getWriteMask())
                  .setUserWriteMask(variableAttributes.getUserWriteMask())
                  .setMinimumSamplingInterval(variableAttributes.getMinimumSamplingInterval())
                  .build();
          ((UaVariableNode) newNode)
              .setValue(
                  new DataValue(
                      variableAttributes.getValue(),
                      StatusCode.GOOD,
                      new DateTime(),
                      new DateTime()));
          break;
        case Object:
          final ObjectAttributes objectAttributes =
              (ObjectAttributes)
                  item.getNodeAttributes().decode(getServer().getSerializationContext());
          if (typeDefinition.get().equals(Identifiers.FolderType)) {
            newNode =
                new UaFolderNode(
                    getNodeContext(),
                    nodeId.get(),
                    item.getBrowseName(),
                    objectAttributes.getDisplayName());
            break;
          }
          newNode =
              new UaObjectNode.UaObjectNodeBuilder(getNodeContext())
                  .setNodeId(nodeId.get())
                  .setBrowseName(item.getBrowseName())
                  .setDisplayName(objectAttributes.getDisplayName())
                  .setTypeDefinition(typeDefinition.get())
                  .setWriteMask(objectAttributes.getWriteMask())
                  .setUserWriteMask(objectAttributes.getUserWriteMask())
                  .build();
          break;
        default:
          results.add(
              new AddNodesResult(
                  new StatusCode(StatusCodes.Bad_NodeClassInvalid), NodeId.NULL_VALUE));
          continue;
      }

      // Link reference
      getNodeManager().addNode(newNode);
      parentNode
          .get()
          .addReference(
              new Reference(
                  parentNode.get().getNodeId(),
                  item.getReferenceTypeId(),
                  newNode.getNodeId().expanded(),
                  true));
      results.add(new AddNodesResult(StatusCode.GOOD, newNode.getNodeId()));
    }

    context.success(results);
  }

  @Override
  public void onDataItemsCreated(final List<DataItem> dataItems) {
    subscriptionModel.onDataItemsCreated(dataItems);
  }

  @Override
  public void onDataItemsModified(final List<DataItem> dataItems) {
    subscriptionModel.onDataItemsModified(dataItems);
  }

  @Override
  public void onDataItemsDeleted(final List<DataItem> dataItems) {
    subscriptionModel.onDataItemsDeleted(dataItems);
  }

  @Override
  public void onMonitoringModeChanged(final List<MonitoredItem> monitoredItems) {
    subscriptionModel.onMonitoringModeChanged(monitoredItems);
  }

  /////////////////////////////// Conflict detection ///////////////////////////////

  void checkEquals(
      final String user,
      final String password,
      final String securityDir,
      final boolean enableAnonymousAccess) {
    builder.checkEquals(user, password, Paths.get(securityDir), enableAnonymousAccess);
  }
}<|MERGE_RESOLUTION|>--- conflicted
+++ resolved
@@ -267,15 +267,9 @@
             new UaVariableNode.UaVariableNodeBuilder(getNodeContext())
                 .setNodeId(nodeId)
                 .setAccessLevel(AccessLevel.READ_WRITE)
-<<<<<<< HEAD
                 .setUserAccessLevel(AccessLevel.READ_WRITE)
                 .setBrowseName(newQualifiedName(name))
                 .setDisplayName(LocalizedText.english(name))
-=======
-                .setUserAccessLevel(AccessLevel.READ_ONLY)
-                .setBrowseName(newQualifiedName(nodeName))
-                .setDisplayName(LocalizedText.english(nodeName))
->>>>>>> 2bdbd41e
                 .setDataType(convertToOpcDataType(type))
                 .setTypeDefinition(Identifiers.BaseDataVariableType)
                 .build();
