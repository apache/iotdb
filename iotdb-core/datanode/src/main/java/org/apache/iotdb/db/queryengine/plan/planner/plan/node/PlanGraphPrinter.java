--- conflicted
+++ resolved
@@ -102,11 +102,8 @@
   private static final int BOX_MARGIN = 1;
   private static final int CONNECTION_LINE_HEIGHT = 2;
 
-<<<<<<< HEAD
   private static final String REGION_NOT_ASSIGNED = "Not Assigned";
-=======
   public static final String DEVICE_NUMBER = "DeviceNumber";
->>>>>>> 864b94ed
 
   @Override
   public List<String> visitPlan(PlanNode node, GraphContext context) {
