--- conflicted
+++ resolved
@@ -988,7 +988,15 @@
   }
 
   @Override
-<<<<<<< HEAD
+  public List<String> visitAssignUniqueId(AssignUniqueId node, GraphContext context) {
+    List<String> boxValue = new ArrayList<>();
+    boxValue.add(String.format("AssignUniqueId-%s", node.getPlanNodeId().getId()));
+    boxValue.add(String.format("OutputSymbols: %s", node.getOutputSymbols()));
+    boxValue.add(String.format("IdColumnSymbol: %s", node.getIdColumn()));
+    return render(node, boxValue, context);
+  }
+
+  @Override
   public List<String> visitTableFunctionProcessor(
       TableFunctionProcessorNode node, GraphContext context) {
     List<String> boxValue = new ArrayList<>();
@@ -1036,16 +1044,6 @@
         argumentName, argument.isRowSemantics() ? "row semantics" : "set semantics");
   }
 
-=======
-  public List<String> visitAssignUniqueId(AssignUniqueId node, GraphContext context) {
-    List<String> boxValue = new ArrayList<>();
-    boxValue.add(String.format("AssignUniqueId-%s", node.getPlanNodeId().getId()));
-    boxValue.add(String.format("OutputSymbols: %s", node.getOutputSymbols()));
-    boxValue.add(String.format("IdColumnSymbol: %s", node.getIdColumn()));
-    return render(node, boxValue, context);
-  }
-
->>>>>>> 174b2cb9
   private String printRegion(TRegionReplicaSet regionReplicaSet) {
     return String.format(
         "Partition: %s",
