/*
 * Licensed to the Apache Software Foundation (ASF) under one
 * or more contributor license agreements.  See the NOTICE file
 * distributed with this work for additional information
 * regarding copyright ownership.  The ASF licenses this file
 * to you under the Apache License, Version 2.0 (the
 * "License"); you may not use this file except in compliance
 * with the License.  You may obtain a copy of the License at
 *
 *     http://www.apache.org/licenses/LICENSE-2.0
 *
 * Unless required by applicable law or agreed to in writing,
 * software distributed under the License is distributed on an
 * "AS IS" BASIS, WITHOUT WARRANTIES OR CONDITIONS OF ANY
 * KIND, either express or implied.  See the License for the
 * specific language governing permissions and limitations
 * under the License.
 */

package org.apache.iotdb.db.queryengine.plan.relational.planner;

import org.apache.iotdb.common.rpc.thrift.TEndPoint;
import org.apache.iotdb.common.rpc.thrift.TSStatus;
import org.apache.iotdb.commons.client.IClientManager;
import org.apache.iotdb.commons.client.async.AsyncDataNodeInternalServiceClient;
import org.apache.iotdb.commons.client.sync.SyncDataNodeInternalServiceClient;
import org.apache.iotdb.db.queryengine.common.MPPQueryContext;
import org.apache.iotdb.db.queryengine.execution.QueryStateMachine;
import org.apache.iotdb.db.queryengine.execution.warnings.WarningCollector;
import org.apache.iotdb.db.queryengine.metric.QueryPlanCostMetricSet;
import org.apache.iotdb.db.queryengine.plan.analyze.ClusterPartitionFetcher;
import org.apache.iotdb.db.queryengine.plan.analyze.IAnalysis;
import org.apache.iotdb.db.queryengine.plan.planner.IPlanner;
import org.apache.iotdb.db.queryengine.plan.planner.plan.DistributedQueryPlan;
import org.apache.iotdb.db.queryengine.plan.planner.plan.LogicalQueryPlan;
import org.apache.iotdb.db.queryengine.plan.relational.analyzer.Analysis;
import org.apache.iotdb.db.queryengine.plan.relational.analyzer.Analyzer;
import org.apache.iotdb.db.queryengine.plan.relational.analyzer.NodeRef;
import org.apache.iotdb.db.queryengine.plan.relational.analyzer.StatementAnalyzerFactory;
import org.apache.iotdb.db.queryengine.plan.relational.metadata.Metadata;
import org.apache.iotdb.db.queryengine.plan.relational.planner.distribute.TableDistributedPlanner;
import org.apache.iotdb.db.queryengine.plan.relational.planner.optimizations.DataNodeLocationSupplierFactory;
import org.apache.iotdb.db.queryengine.plan.relational.planner.optimizations.PlanOptimizer;
import org.apache.iotdb.db.queryengine.plan.relational.security.AccessControl;
import org.apache.iotdb.db.queryengine.plan.relational.sql.ast.Expression;
import org.apache.iotdb.db.queryengine.plan.relational.sql.ast.LoadTsFile;
import org.apache.iotdb.db.queryengine.plan.relational.sql.ast.Parameter;
import org.apache.iotdb.db.queryengine.plan.relational.sql.ast.PipeEnriched;
import org.apache.iotdb.db.queryengine.plan.relational.sql.ast.Statement;
import org.apache.iotdb.db.queryengine.plan.relational.sql.ast.WrappedInsertStatement;
import org.apache.iotdb.db.queryengine.plan.relational.sql.parser.SqlParser;
import org.apache.iotdb.db.queryengine.plan.relational.sql.rewrite.StatementRewrite;
import org.apache.iotdb.db.queryengine.plan.relational.type.TypeManager;
import org.apache.iotdb.db.queryengine.plan.scheduler.ClusterScheduler;
import org.apache.iotdb.db.queryengine.plan.scheduler.IScheduler;
import org.apache.iotdb.db.queryengine.plan.scheduler.load.LoadTsFileScheduler;
import org.apache.iotdb.db.queryengine.plan.statement.crud.InsertBaseStatement;
import org.apache.iotdb.db.queryengine.plan.statement.crud.InsertTabletStatement;
import org.apache.iotdb.rpc.RpcUtils;
import org.apache.iotdb.rpc.TSStatusCode;

import java.util.ArrayList;
import java.util.List;
import java.util.Map;
import java.util.concurrent.ScheduledExecutorService;

import static org.apache.iotdb.db.queryengine.metric.QueryPlanCostMetricSet.DISTRIBUTION_PLANNER;

public class TableModelPlanner implements IPlanner {

  private final Statement statement;

  private final SqlParser sqlParser;
  private final Metadata metadata;
  private final StatementRewrite statementRewrite;
  private final List<PlanOptimizer> logicalPlanOptimizers;
  private final List<PlanOptimizer> distributionPlanOptimizers;
  private final SymbolAllocator symbolAllocator = new SymbolAllocator();

  private final AccessControl accessControl;

  private final WarningCollector warningCollector = WarningCollector.NOOP;

  private final ScheduledExecutorService scheduledExecutor;

  private final IClientManager<TEndPoint, SyncDataNodeInternalServiceClient>
      syncInternalServiceClientManager;

  private final IClientManager<TEndPoint, AsyncDataNodeInternalServiceClient>
      asyncInternalServiceClientManager;

  private final DataNodeLocationSupplierFactory.DataNodeLocationSupplier dataNodeLocationSupplier;

<<<<<<< HEAD
  // Parameters for prepared statements (optional)
  private final List<Expression> parameters;
  private final Map<NodeRef<Parameter>, Expression> parameterLookup;
=======
  private final TypeManager typeManager;
>>>>>>> 0bb9e96e

  public TableModelPlanner(
      final Statement statement,
      final SqlParser sqlParser,
      final Metadata metadata,
      final ScheduledExecutorService scheduledExecutor,
      final IClientManager<TEndPoint, SyncDataNodeInternalServiceClient>
          syncInternalServiceClientManager,
      final IClientManager<TEndPoint, AsyncDataNodeInternalServiceClient>
          asyncInternalServiceClientManager,
      final StatementRewrite statementRewrite,
      final List<PlanOptimizer> logicalPlanOptimizers,
      final List<PlanOptimizer> distributionPlanOptimizers,
      final AccessControl accessControl,
      final DataNodeLocationSupplierFactory.DataNodeLocationSupplier dataNodeLocationSupplier,
<<<<<<< HEAD
      final List<Expression> parameters,
      final Map<NodeRef<Parameter>, Expression> parameterLookup) {
=======
      final TypeManager typeManager) {
>>>>>>> 0bb9e96e
    this.statement = statement;
    this.sqlParser = sqlParser;
    this.metadata = metadata;
    this.scheduledExecutor = scheduledExecutor;
    this.syncInternalServiceClientManager = syncInternalServiceClientManager;
    this.asyncInternalServiceClientManager = asyncInternalServiceClientManager;
    this.statementRewrite = statementRewrite;
    this.logicalPlanOptimizers = logicalPlanOptimizers;
    this.distributionPlanOptimizers = distributionPlanOptimizers;
    this.accessControl = accessControl;
    this.dataNodeLocationSupplier = dataNodeLocationSupplier;
<<<<<<< HEAD
    this.parameters = parameters;
    this.parameterLookup = parameterLookup;
=======
    this.typeManager = typeManager;
>>>>>>> 0bb9e96e
  }

  @Override
  public IAnalysis analyze(final MPPQueryContext context) {
    return new Analyzer(
            context,
            context.getSession(),
<<<<<<< HEAD
            new StatementAnalyzerFactory(metadata, sqlParser, accessControl),
            parameters,
            parameterLookup,
=======
            new StatementAnalyzerFactory(metadata, sqlParser, accessControl, typeManager),
            Collections.emptyList(),
            Collections.emptyMap(),
>>>>>>> 0bb9e96e
            statementRewrite,
            warningCollector)
        .analyze(statement);
  }

  @Override
  public LogicalQueryPlan doLogicalPlan(final IAnalysis analysis, final MPPQueryContext context) {
    return new TableLogicalPlanner(
            context,
            metadata,
            context.getSession(),
            symbolAllocator,
            warningCollector,
            logicalPlanOptimizers)
        .plan((Analysis) analysis);
  }

  @Override
  public DistributedQueryPlan doDistributionPlan(
      final IAnalysis analysis, final LogicalQueryPlan logicalPlan, MPPQueryContext context) {
    long startTime = System.nanoTime();
    try {
      TableDistributedPlanner planner =
          new TableDistributedPlanner(
              (Analysis) analysis,
              symbolAllocator,
              logicalPlan,
              metadata,
              distributionPlanOptimizers,
              dataNodeLocationSupplier);
      return planner.plan();
    } finally {
      if (analysis.isQuery()) {
        long distributionPlanCost = System.nanoTime() - startTime;
        context.setDistributionPlanCost(distributionPlanCost);
        QueryPlanCostMetricSet.getInstance()
            .recordTablePlanCost(DISTRIBUTION_PLANNER, distributionPlanCost);
      }
    }
  }

  @Override
  public IScheduler doSchedule(
      final IAnalysis analysis,
      final DistributedQueryPlan distributedPlan,
      final MPPQueryContext context,
      final QueryStateMachine stateMachine) {
    final IScheduler scheduler;

    final boolean isPipeEnrichedTsFileLoad =
        statement instanceof PipeEnriched
            && ((PipeEnriched) statement).getInnerStatement() instanceof LoadTsFile;
    if (statement instanceof LoadTsFile || isPipeEnrichedTsFileLoad) {
      scheduler =
          new LoadTsFileScheduler(
              distributedPlan,
              context,
              stateMachine,
              syncInternalServiceClientManager,
              ClusterPartitionFetcher.getInstance(),
              isPipeEnrichedTsFileLoad);
    } else {
      scheduler =
          new ClusterScheduler(
              context,
              stateMachine,
              distributedPlan,
              context.getQueryType(),
              scheduledExecutor,
              syncInternalServiceClientManager,
              asyncInternalServiceClientManager);
    }
    scheduler.start();
    return scheduler;
  }

  @Override
  public void invalidatePartitionCache() {}

  @Override
  public ScheduledExecutorService getScheduledExecutorService() {
    return scheduledExecutor;
  }

  @Override
  public void setRedirectInfo(IAnalysis iAnalysis, TEndPoint localEndPoint, TSStatus tsstatus) {
    Analysis analysis = (Analysis) iAnalysis;

    // Get the inner statement of PipeEnriched
    Statement statementToRedirect =
        analysis.getStatement() instanceof PipeEnriched
            ? ((PipeEnriched) analysis.getStatement()).getInnerStatement()
            : analysis.getStatement();

    if (!(statementToRedirect instanceof WrappedInsertStatement)) {
      return;
    }
    InsertBaseStatement insertStatement =
        ((WrappedInsertStatement) statementToRedirect).getInnerTreeStatement();

    if (!analysis.isFinishQueryAfterAnalyze()) {
      // Table Model Session only supports insertTablet
      if (insertStatement instanceof InsertTabletStatement) {
        if (tsstatus.getCode() == TSStatusCode.SUCCESS_STATUS.getStatusCode()) {
          boolean needRedirect = false;
          List<TEndPoint> redirectNodeList = analysis.getRedirectNodeList();
          List<TSStatus> subStatus = new ArrayList<>(redirectNodeList.size());
          for (TEndPoint endPoint : redirectNodeList) {
            // redirect writing only if the redirectEndPoint is not the current node
            if (!localEndPoint.equals(endPoint)) {
              subStatus.add(
                  RpcUtils.getStatus(TSStatusCode.SUCCESS_STATUS).setRedirectNode(endPoint));
              needRedirect = true;
            } else {
              subStatus.add(RpcUtils.getStatus(TSStatusCode.SUCCESS_STATUS));
            }
          }
          if (needRedirect) {
            tsstatus.setCode(TSStatusCode.REDIRECTION_RECOMMEND.getStatusCode());
            tsstatus.setSubStatus(subStatus);
          }
        }
      }
    }
  }
}<|MERGE_RESOLUTION|>--- conflicted
+++ resolved
@@ -91,13 +91,10 @@
 
   private final DataNodeLocationSupplierFactory.DataNodeLocationSupplier dataNodeLocationSupplier;
 
-<<<<<<< HEAD
   // Parameters for prepared statements (optional)
   private final List<Expression> parameters;
   private final Map<NodeRef<Parameter>, Expression> parameterLookup;
-=======
   private final TypeManager typeManager;
->>>>>>> 0bb9e96e
 
   public TableModelPlanner(
       final Statement statement,
@@ -113,12 +110,9 @@
       final List<PlanOptimizer> distributionPlanOptimizers,
       final AccessControl accessControl,
       final DataNodeLocationSupplierFactory.DataNodeLocationSupplier dataNodeLocationSupplier,
-<<<<<<< HEAD
       final List<Expression> parameters,
-      final Map<NodeRef<Parameter>, Expression> parameterLookup) {
-=======
+      final Map<NodeRef<Parameter>, Expression> parameterLookup,
       final TypeManager typeManager) {
->>>>>>> 0bb9e96e
     this.statement = statement;
     this.sqlParser = sqlParser;
     this.metadata = metadata;
@@ -130,12 +124,9 @@
     this.distributionPlanOptimizers = distributionPlanOptimizers;
     this.accessControl = accessControl;
     this.dataNodeLocationSupplier = dataNodeLocationSupplier;
-<<<<<<< HEAD
     this.parameters = parameters;
     this.parameterLookup = parameterLookup;
-=======
     this.typeManager = typeManager;
->>>>>>> 0bb9e96e
   }
 
   @Override
@@ -143,15 +134,9 @@
     return new Analyzer(
             context,
             context.getSession(),
-<<<<<<< HEAD
-            new StatementAnalyzerFactory(metadata, sqlParser, accessControl),
+            new StatementAnalyzerFactory(metadata, sqlParser, accessControl, typeManager),
             parameters,
             parameterLookup,
-=======
-            new StatementAnalyzerFactory(metadata, sqlParser, accessControl, typeManager),
-            Collections.emptyList(),
-            Collections.emptyMap(),
->>>>>>> 0bb9e96e
             statementRewrite,
             warningCollector)
         .analyze(statement);
