/*
 * Licensed to the Apache Software Foundation (ASF) under one
 * or more contributor license agreements.  See the NOTICE file
 * distributed with this work for additional information
 * regarding copyright ownership.  The ASF licenses this file
 * to you under the Apache License, Version 2.0 (the
 * "License"); you may not use this file except in compliance
 * with the License.  You may obtain a copy of the License at
 *
 *     http://www.apache.org/licenses/LICENSE-2.0
 *
 * Unless required by applicable law or agreed to in writing,
 * software distributed under the License is distributed on an
 * "AS IS" BASIS, WITHOUT WARRANTIES OR CONDITIONS OF ANY
 * KIND, either express or implied.  See the License for the
 * specific language governing permissions and limitations
 * under the License.
 */

package org.apache.iotdb.db.storageengine.dataregion.compaction.execute.performer.impl;

import org.apache.iotdb.commons.exception.IllegalPathException;
import org.apache.iotdb.commons.exception.MetadataException;
import org.apache.iotdb.commons.path.PartialPath;
import org.apache.iotdb.db.conf.IoTDBDescriptor;
import org.apache.iotdb.db.exception.StorageEngineException;
import org.apache.iotdb.db.storageengine.dataregion.compaction.execute.exception.CompactionTargetFileCountExceededException;
import org.apache.iotdb.db.storageengine.dataregion.compaction.execute.performer.ISeqCompactionPerformer;
import org.apache.iotdb.db.storageengine.dataregion.compaction.execute.task.CompactionTaskSummary;
import org.apache.iotdb.db.storageengine.dataregion.compaction.execute.utils.CompactionPathUtils;
import org.apache.iotdb.db.storageengine.dataregion.compaction.execute.utils.MultiTsFileDeviceIterator;
import org.apache.iotdb.db.storageengine.dataregion.compaction.execute.utils.executor.readchunk.AlignedSeriesCompactionExecutor;
import org.apache.iotdb.db.storageengine.dataregion.compaction.execute.utils.executor.readchunk.SingleSeriesCompactionExecutor;
import org.apache.iotdb.db.storageengine.dataregion.compaction.io.CompactionTsFileWriter;
import org.apache.iotdb.db.storageengine.dataregion.compaction.schedule.constant.CompactionType;
import org.apache.iotdb.db.storageengine.dataregion.tsfile.TsFileResource;
import org.apache.iotdb.db.storageengine.rescon.memory.SystemInfo;
import org.apache.iotdb.tsfile.common.constant.TsFileConstant;
import org.apache.iotdb.tsfile.file.metadata.AlignedChunkMetadata;
import org.apache.iotdb.tsfile.file.metadata.ChunkMetadata;
import org.apache.iotdb.tsfile.read.TsFileSequenceReader;
import org.apache.iotdb.tsfile.utils.Pair;

import java.io.IOException;
import java.util.LinkedList;
import java.util.List;

public class ReadChunkCompactionPerformer implements ISeqCompactionPerformer {
  private TsFileResource targetResource;
  private List<TsFileResource> seqFiles;
  private CompactionTaskSummary summary;

  public ReadChunkCompactionPerformer(List<TsFileResource> sourceFiles, TsFileResource targetFile) {
    this.seqFiles = sourceFiles;
    this.targetResource = targetFile;
  }

  public ReadChunkCompactionPerformer(List<TsFileResource> sourceFiles) {
    this.seqFiles = sourceFiles;
  }

  public ReadChunkCompactionPerformer() {}

  @Override
  public void perform()
      throws IOException, MetadataException, InterruptedException, StorageEngineException {
    // size for file writer is 5% of per compaction task memory budget
    long sizeForFileWriter =
        (long)
            ((double) SystemInfo.getInstance().getMemorySizeForCompaction()
                / IoTDBDescriptor.getInstance().getConfig().getCompactionThreadCount()
                * IoTDBDescriptor.getInstance().getConfig().getChunkMetadataSizeProportion());
    try (MultiTsFileDeviceIterator deviceIterator = new MultiTsFileDeviceIterator(seqFiles);
        CompactionTsFileWriter writer =
            new CompactionTsFileWriter(
                targetResource.getTsFile(),
                true,
                sizeForFileWriter,
                CompactionType.INNER_SEQ_COMPACTION)) {
      while (deviceIterator.hasNextDevice()) {
        Pair<String, Boolean> deviceInfo = deviceIterator.nextDevice();
        String device = deviceInfo.left;
        boolean aligned = deviceInfo.right;

        if (aligned) {
          compactAlignedSeries(device, targetResource, writer, deviceIterator);
        } else {
          compactNotAlignedSeries(device, targetResource, writer, deviceIterator);
        }
        // update temporal file metrics
        summary.setTemporalFileSize(writer.getPos());
      }

      for (TsFileResource tsFileResource : seqFiles) {
        targetResource.updatePlanIndexes(tsFileResource);
      }
      writer.endFile();
      if (writer.isEmptyTargetFile()) {
        targetResource.forceMarkDeleted();
      }
    }
  }

  @Override
  public void setTargetFiles(List<TsFileResource> targetFiles) {
    if (targetFiles.size() != 1) {
      throw new CompactionTargetFileCountExceededException(
          String.format(
              "Current performer only supports for one target file while getting %d target files",
              targetFiles.size()));
    }
    this.targetResource = targetFiles.get(0);
  }

  @Override
  public void setSummary(CompactionTaskSummary summary) {
    this.summary = summary;
  }

  private void compactAlignedSeries(
      String device,
      TsFileResource targetResource,
      CompactionTsFileWriter writer,
      MultiTsFileDeviceIterator deviceIterator)
      throws IOException, InterruptedException, IllegalPathException {
    checkThreadInterrupted();
    LinkedList<Pair<TsFileSequenceReader, List<AlignedChunkMetadata>>> readerAndChunkMetadataList =
        deviceIterator.getReaderAndChunkMetadataForCurrentAlignedSeries();
    if (!checkAlignedSeriesExists(readerAndChunkMetadataList)) {
      return;
    }
    writer.startChunkGroup(device);
    AlignedSeriesCompactionExecutor compactionExecutor =
        new AlignedSeriesCompactionExecutor(
            device, targetResource, readerAndChunkMetadataList, writer, summary);
    compactionExecutor.execute();
    writer.endChunkGroup();
  }

  private void checkThreadInterrupted() throws InterruptedException {
    if (Thread.interrupted() || summary.isCancel()) {
      throw new InterruptedException(
          String.format(
              "[Compaction] compaction for target file %s abort", targetResource.toString()));
    }
  }

  private boolean checkAlignedSeriesExists(
      LinkedList<Pair<TsFileSequenceReader, List<AlignedChunkMetadata>>>
          readerAndChunkMetadataList) {
    for (Pair<TsFileSequenceReader, List<AlignedChunkMetadata>> readerListPair :
        readerAndChunkMetadataList) {
      if (!readerListPair.right.isEmpty()) {
        return true;
      }
    }
    return false;
  }

  @SuppressWarnings("squid:S1135")
  private void compactNotAlignedSeries(
      String device,
      TsFileResource targetResource,
      CompactionTsFileWriter writer,
      MultiTsFileDeviceIterator deviceIterator)
      throws IOException, MetadataException, InterruptedException {
    writer.startChunkGroup(device);
    MultiTsFileDeviceIterator.MeasurementIterator seriesIterator =
        deviceIterator.iterateNotAlignedSeries(device, true);
    while (seriesIterator.hasNextSeries()) {
      checkThreadInterrupted();
      // TODO: we can provide a configuration item to enable concurrent between each series
<<<<<<< HEAD
      PartialPath p = CompactionPathUtils.getPath(device, seriesIterator.nextSeries());
=======
      String pathStr = device + TsFileConstant.PATH_SEPARATOR + seriesIterator.nextSeries();
      PartialPath p = new PartialPath(pathStr.split("\\."));
>>>>>>> 27637120
      // TODO: seriesIterator needs to be refactor.
      // This statement must be called before next hasNextSeries() called, or it may be trapped in a
      // dead-loop.
      LinkedList<Pair<TsFileSequenceReader, List<ChunkMetadata>>> readerAndChunkMetadataList =
          seriesIterator.getMetadataListForCurrentSeries();
      SingleSeriesCompactionExecutor compactionExecutorOfCurrentTimeSeries =
          new SingleSeriesCompactionExecutor(
              p, readerAndChunkMetadataList, writer, targetResource, summary);
      compactionExecutorOfCurrentTimeSeries.execute();
    }
    writer.endChunkGroup();
  }

  @Override
  public void setSourceFiles(List<TsFileResource> seqFiles) {
    this.seqFiles = seqFiles;
  }
}<|MERGE_RESOLUTION|>--- conflicted
+++ resolved
@@ -35,7 +35,6 @@
 import org.apache.iotdb.db.storageengine.dataregion.compaction.schedule.constant.CompactionType;
 import org.apache.iotdb.db.storageengine.dataregion.tsfile.TsFileResource;
 import org.apache.iotdb.db.storageengine.rescon.memory.SystemInfo;
-import org.apache.iotdb.tsfile.common.constant.TsFileConstant;
 import org.apache.iotdb.tsfile.file.metadata.AlignedChunkMetadata;
 import org.apache.iotdb.tsfile.file.metadata.ChunkMetadata;
 import org.apache.iotdb.tsfile.read.TsFileSequenceReader;
@@ -170,12 +169,7 @@
     while (seriesIterator.hasNextSeries()) {
       checkThreadInterrupted();
       // TODO: we can provide a configuration item to enable concurrent between each series
-<<<<<<< HEAD
       PartialPath p = CompactionPathUtils.getPath(device, seriesIterator.nextSeries());
-=======
-      String pathStr = device + TsFileConstant.PATH_SEPARATOR + seriesIterator.nextSeries();
-      PartialPath p = new PartialPath(pathStr.split("\\."));
->>>>>>> 27637120
       // TODO: seriesIterator needs to be refactor.
       // This statement must be called before next hasNextSeries() called, or it may be trapped in a
       // dead-loop.
