/*
 * Licensed to the Apache Software Foundation (ASF) under one
 * or more contributor license agreements.  See the NOTICE file
 * distributed with this work for additional information
 * regarding copyright ownership.  The ASF licenses this file
 * to you under the Apache License, Version 2.0 (the
 * "License"); you may not use this file except in compliance
 * with the License.  You may obtain a copy of the License at
 *
 *      http://www.apache.org/licenses/LICENSE-2.0
 *
 * Unless required by applicable law or agreed to in writing,
 * software distributed under the License is distributed on an
 * "AS IS" BASIS, WITHOUT WARRANTIES OR CONDITIONS OF ANY
 * KIND, either express or implied.  See the License for the
 * specific language governing permissions and limitations
 * under the License.
 */
package org.apache.iotdb.db.storageengine.dataregion.memtable;

import org.apache.iotdb.db.conf.IoTDBConfig;
import org.apache.iotdb.db.conf.IoTDBDescriptor;
import org.apache.iotdb.db.storageengine.dataregion.flush.CompressionRatio;
import org.apache.iotdb.db.storageengine.dataregion.wal.buffer.IWALByteBufferView;
import org.apache.iotdb.db.utils.MemUtils;
import org.apache.iotdb.db.utils.datastructure.TVList;

import org.apache.tsfile.enums.TSDataType;
import org.apache.tsfile.utils.Binary;
import org.apache.tsfile.utils.BitMap;
import org.apache.tsfile.write.UnSupportedDataTypeException;
import org.apache.tsfile.write.chunk.ChunkWriterImpl;
import org.apache.tsfile.write.schema.IMeasurementSchema;
import org.apache.tsfile.write.schema.MeasurementSchema;
import org.slf4j.Logger;
import org.slf4j.LoggerFactory;

import java.io.DataInputStream;
import java.io.IOException;
import java.nio.ByteBuffer;
import java.util.List;
import java.util.concurrent.LinkedBlockingQueue;

import static org.apache.iotdb.db.utils.MemUtils.getBinarySize;

public class WritableMemChunk implements IWritableMemChunk {

  private IMeasurementSchema schema;
  private TVList list;
  private static final String UNSUPPORTED_TYPE = "Unsupported data type:";

  private static final long TARGET_CHUNK_SIZE =
      IoTDBDescriptor.getInstance().getConfig().getTargetChunkSize();
  private static final Logger LOGGER = LoggerFactory.getLogger(WritableMemChunk.class);

  private static final IoTDBConfig CONFIG = IoTDBDescriptor.getInstance().getConfig();

  public WritableMemChunk(IMeasurementSchema schema) {
    this.schema = schema;
    this.list = TVList.newList(schema.getType());
  }

  private WritableMemChunk() {}

  @Override
  public boolean writeWithFlushCheck(long insertTime, Object objectValue) {
    switch (schema.getType()) {
      case BOOLEAN:
        putBoolean(insertTime, (boolean) objectValue);
        break;
      case INT32:
      case DATE:
        putInt(insertTime, (int) objectValue);
        break;
      case INT64:
      case TIMESTAMP:
        putLong(insertTime, (long) objectValue);
        break;
      case FLOAT:
        putFloat(insertTime, (float) objectValue);
        break;
      case DOUBLE:
        putDouble(insertTime, (double) objectValue);
        break;
      case TEXT:
      case BLOB:
      case STRING:
        return putBinaryWithFlushCheck(insertTime, (Binary) objectValue);
      default:
        throw new UnSupportedDataTypeException(UNSUPPORTED_TYPE + schema.getType());
    }
    return false;
  }

  @Override
  public boolean writeAlignedValueWithFlushCheck(
      long insertTime, Object[] objectValue, List<IMeasurementSchema> schemaList) {
    throw new UnSupportedDataTypeException(UNSUPPORTED_TYPE + list.getDataType());
  }

  @Override
  public boolean writeWithFlushCheck(
      long[] times, Object valueList, BitMap bitMap, TSDataType dataType, int start, int end) {
    switch (dataType) {
      case BOOLEAN:
        boolean[] boolValues = (boolean[]) valueList;
        putBooleans(times, boolValues, bitMap, start, end);
        break;
      case INT32:
      case DATE:
        int[] intValues = (int[]) valueList;
        putInts(times, intValues, bitMap, start, end);
        break;
      case INT64:
      case TIMESTAMP:
        long[] longValues = (long[]) valueList;
        putLongs(times, longValues, bitMap, start, end);
        break;
      case FLOAT:
        float[] floatValues = (float[]) valueList;
        putFloats(times, floatValues, bitMap, start, end);
        break;
      case DOUBLE:
        double[] doubleValues = (double[]) valueList;
        putDoubles(times, doubleValues, bitMap, start, end);
        break;
      case TEXT:
      case BLOB:
      case STRING:
        Binary[] binaryValues = (Binary[]) valueList;
        return putBinariesWithFlushCheck(times, binaryValues, bitMap, start, end);
      default:
        throw new UnSupportedDataTypeException(UNSUPPORTED_TYPE + dataType);
    }
    return false;
  }

  @Override
  public boolean writeAlignedValuesWithFlushCheck(
      long[] times,
      Object[] valueList,
      BitMap[] bitMaps,
      List<IMeasurementSchema> schemaList,
      int start,
      int end) {
    throw new UnSupportedDataTypeException(UNSUPPORTED_TYPE + list.getDataType());
  }

  @Override
  public void putLong(long t, long v) {
    list.putLong(t, v);
  }

  @Override
  public void putInt(long t, int v) {
    list.putInt(t, v);
  }

  @Override
  public void putFloat(long t, float v) {
    list.putFloat(t, v);
  }

  @Override
  public void putDouble(long t, double v) {
    list.putDouble(t, v);
  }

  @Override
  public boolean putBinaryWithFlushCheck(long t, Binary v) {
    list.putBinary(t, v);
    return list.reachMaxChunkSizeThreshold();
  }

  @Override
  public void putBoolean(long t, boolean v) {
    list.putBoolean(t, v);
  }

  @Override
  public boolean putAlignedValueWithFlushCheck(long t, Object[] v) {
    throw new UnSupportedDataTypeException(UNSUPPORTED_TYPE + schema.getType());
  }

  @Override
  public void putLongs(long[] t, long[] v, BitMap bitMap, int start, int end) {
    list.putLongs(t, v, bitMap, start, end);
  }

  @Override
  public void putInts(long[] t, int[] v, BitMap bitMap, int start, int end) {
    list.putInts(t, v, bitMap, start, end);
  }

  @Override
  public void putFloats(long[] t, float[] v, BitMap bitMap, int start, int end) {
    list.putFloats(t, v, bitMap, start, end);
  }

  @Override
  public void putDoubles(long[] t, double[] v, BitMap bitMap, int start, int end) {
    list.putDoubles(t, v, bitMap, start, end);
  }

  @Override
  public boolean putBinariesWithFlushCheck(
      long[] t, Binary[] v, BitMap bitMap, int start, int end) {
    list.putBinaries(t, v, bitMap, start, end);
    return list.reachMaxChunkSizeThreshold();
  }

  @Override
  public void putBooleans(long[] t, boolean[] v, BitMap bitMap, int start, int end) {
    list.putBooleans(t, v, bitMap, start, end);
  }

  @Override
  public boolean putAlignedValuesWithFlushCheck(
      long[] t, Object[] v, BitMap[] bitMaps, int start, int end) {
    throw new UnSupportedDataTypeException(UNSUPPORTED_TYPE + schema.getType());
  }

  @Override
  public synchronized TVList getSortedTvListForQuery() {
    sortTVList();
    // increase reference count
    list.increaseReferenceCount();
    return list;
  }

  @Override
  public synchronized TVList getSortedTvListForQuery(List<IMeasurementSchema> measurementSchema) {
    throw new UnSupportedDataTypeException(UNSUPPORTED_TYPE + list.getDataType());
  }

  private void sortTVList() {
    // check reference count
    if ((list.getReferenceCount() > 0 && !list.isSorted())) {
      list = list.clone();
    }

    if (!list.isSorted()) {
      list.sort();
    }
  }

  @Override
  public synchronized void sortTvListForFlush() {
    sortTVList();
  }

  @Override
  public TVList getTVList() {
    return list;
  }

  @Override
  public long count() {
    return list.rowCount();
  }

  @Override
  public IMeasurementSchema getSchema() {
    return schema;
  }

  @Override
  public long getMaxTime() {
    return list.getMaxTime();
  }

  @Override
  public long getFirstPoint() {
    if (list.rowCount() == 0) {
      return Long.MAX_VALUE;
    }
    return getSortedTvListForQuery().getTimeValuePair(0).getTimestamp();
  }

  @Override
  public long getLastPoint() {
    if (list.rowCount() == 0) {
      return Long.MIN_VALUE;
    }
    return getSortedTvListForQuery()
        .getTimeValuePair(getSortedTvListForQuery().rowCount() - 1)
        .getTimestamp();
  }

  @Override
  public boolean isEmpty() {
    return list.rowCount() == 0;
  }

  @Override
  public int delete(long lowerBound, long upperBound) {
    return list.delete(lowerBound, upperBound);
  }

  @Override
  public ChunkWriterImpl createIChunkWriter() {
    return new ChunkWriterImpl(schema);
  }

  @Override
  public String toString() {
    int size = list.rowCount();
    int firstIndex = 0;
    int lastIndex = size - 1;
    long minTime = Long.MAX_VALUE;
    long maxTime = Long.MIN_VALUE;
    for (int i = 0; i < size; i++) {
      long currentTime = list.getTime(i);
      if (currentTime < minTime) {
        firstIndex = i;
        minTime = currentTime;
      }
      if (currentTime >= maxTime) {
        lastIndex = i;
        maxTime = currentTime;
      }
    }

    StringBuilder out = new StringBuilder("MemChunk Size: " + size + System.lineSeparator());
    if (size != 0) {
      out.append("Data type:").append(schema.getType()).append(System.lineSeparator());
      out.append("First point:")
          .append(list.getTimeValuePair(firstIndex))
          .append(System.lineSeparator());
      out.append("Last point:")
          .append(list.getTimeValuePair(lastIndex))
          .append(System.lineSeparator());
    }
    return out.toString();
  }

  @Override
  public void encode(LinkedBlockingQueue<Object> ioTaskQueue) {

    TSDataType tsDataType = schema.getType();
    ChunkWriterImpl chunkWriterImpl = createIChunkWriter();
    long binarySizePerChunk = 0;
    for (int sortedRowIndex = 0; sortedRowIndex < list.rowCount(); sortedRowIndex++) {
      long time = list.getTime(sortedRowIndex);

      // skip duplicated data
      if ((sortedRowIndex + 1 < list.rowCount() && (time == list.getTime(sortedRowIndex + 1)))) {
        long recordSize =
            MemUtils.getRecordSize(
                tsDataType, tsDataType.isBinary() ? list.getBinary(sortedRowIndex) : null, true);
        CompressionRatio.decreaseDuplicatedMemorySize(recordSize);
        continue;
      }

      // store last point for SDT
      if (sortedRowIndex + 1 == list.rowCount()) {
        chunkWriterImpl.setLastPoint(true);
      }

      switch (tsDataType) {
        case BOOLEAN:
          chunkWriterImpl.write(time, list.getBoolean(sortedRowIndex));
          break;
        case INT32:
        case DATE:
          chunkWriterImpl.write(time, list.getInt(sortedRowIndex));
          break;
        case INT64:
        case TIMESTAMP:
          chunkWriterImpl.write(time, list.getLong(sortedRowIndex));
          break;
        case FLOAT:
          chunkWriterImpl.write(time, list.getFloat(sortedRowIndex));
          break;
        case DOUBLE:
          chunkWriterImpl.write(time, list.getDouble(sortedRowIndex));
          break;
        case TEXT:
<<<<<<< HEAD
          Binary value = list.getBinary(sortedRowIndex);
          chunkWriterImpl.write(time, value);
          binarySizePerChunk += getBinarySize(value);
          if (binarySizePerChunk > TARGET_CHUNK_SIZE) {
            chunkWriterImpl.sealCurrentPage();
            chunkWriterImpl.clearPageWriter();
            try {
              ioTaskQueue.put(chunkWriterImpl);
            } catch (InterruptedException e) {
              Thread.currentThread().interrupt();
            }
            chunkWriterImpl = createIChunkWriter();
            binarySizePerChunk = 0;
          }
=======
        case BLOB:
        case STRING:
          chunkWriterImpl.write(time, list.getBinary(sortedRowIndex));
>>>>>>> ec5374ad
          break;
        default:
          LOGGER.error("WritableMemChunk does not support data type: {}", tsDataType);
          break;
      }
    }
    chunkWriterImpl.sealCurrentPage();
    chunkWriterImpl.clearPageWriter();
    try {
      ioTaskQueue.put(chunkWriterImpl);
    } catch (InterruptedException e) {
      Thread.currentThread().interrupt();
    }
  }

  @Override
  public void release() {
    if (list.getReferenceCount() == 0) {
      list.clear();
    }
  }

  @Override
  public int serializedSize() {
    return schema.serializedSize() + list.serializedSize();
  }

  @Override
  public void serializeToWAL(IWALByteBufferView buffer) {
    byte[] bytes = new byte[schema.serializedSize()];
    schema.serializeTo(ByteBuffer.wrap(bytes));
    buffer.put(bytes);

    list.serializeToWAL(buffer);
  }

  public static WritableMemChunk deserialize(DataInputStream stream) throws IOException {
    WritableMemChunk memChunk = new WritableMemChunk();
    memChunk.schema = MeasurementSchema.deserializeFrom(stream);
    memChunk.list = TVList.deserialize(stream);
    return memChunk;
  }
}<|MERGE_RESOLUTION|>--- conflicted
+++ resolved
@@ -376,7 +376,8 @@
           chunkWriterImpl.write(time, list.getDouble(sortedRowIndex));
           break;
         case TEXT:
-<<<<<<< HEAD
+        case BLOB:
+        case STRING:
           Binary value = list.getBinary(sortedRowIndex);
           chunkWriterImpl.write(time, value);
           binarySizePerChunk += getBinarySize(value);
@@ -391,11 +392,6 @@
             chunkWriterImpl = createIChunkWriter();
             binarySizePerChunk = 0;
           }
-=======
-        case BLOB:
-        case STRING:
-          chunkWriterImpl.write(time, list.getBinary(sortedRowIndex));
->>>>>>> ec5374ad
           break;
         default:
           LOGGER.error("WritableMemChunk does not support data type: {}", tsDataType);
