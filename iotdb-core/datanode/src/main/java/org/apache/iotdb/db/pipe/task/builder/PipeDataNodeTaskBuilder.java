--- conflicted
+++ resolved
@@ -106,12 +106,8 @@
             regionId,
             extractorStage.getEventSupplier(),
             connectorStage.getPipeConnectorPendingQueue(),
-<<<<<<< HEAD
-            processorExecutor,
+            PROCESSOR_EXECUTOR,
             pipeTaskMeta);
-=======
-            PROCESSOR_EXECUTOR);
->>>>>>> f04e020d
 
     return new PipeDataNodeTask(
         pipeStaticMeta.getPipeName(), regionId, extractorStage, processorStage, connectorStage);
