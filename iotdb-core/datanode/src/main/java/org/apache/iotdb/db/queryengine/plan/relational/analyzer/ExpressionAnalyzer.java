/*
 * Licensed to the Apache Software Foundation (ASF) under one
 * or more contributor license agreements.  See the NOTICE file
 * distributed with this work for additional information
 * regarding copyright ownership.  The ASF licenses this file
 * to you under the Apache License, Version 2.0 (the
 * "License"); you may not use this file except in compliance
 * with the License.  You may obtain a copy of the License at
 *
 *     http://www.apache.org/licenses/LICENSE-2.0
 *
 * Unless required by applicable law or agreed to in writing,
 * software distributed under the License is distributed on an
 * "AS IS" BASIS, WITHOUT WARRANTIES OR CONDITIONS OF ANY
 * KIND, either express or implied.  See the License for the
 * specific language governing permissions and limitations
 * under the License.
 */

package org.apache.iotdb.db.queryengine.plan.relational.analyzer;

import org.apache.iotdb.db.exception.sql.SemanticException;
import org.apache.iotdb.db.queryengine.common.SessionInfo;
import org.apache.iotdb.db.queryengine.execution.warnings.WarningCollector;
import org.apache.iotdb.db.queryengine.plan.analyze.TypeProvider;
import org.apache.iotdb.db.queryengine.plan.relational.function.OperatorType;
import org.apache.iotdb.db.queryengine.plan.relational.metadata.Metadata;
import org.apache.iotdb.db.queryengine.plan.relational.metadata.OperatorNotFoundException;
import org.apache.iotdb.db.queryengine.plan.relational.metadata.QualifiedObjectName;
import org.apache.iotdb.db.queryengine.plan.relational.planner.Symbol;
import org.apache.iotdb.db.queryengine.plan.relational.security.AccessControl;
import org.apache.iotdb.db.queryengine.plan.relational.sql.ast.ArithmeticBinaryExpression;
import org.apache.iotdb.db.queryengine.plan.relational.sql.ast.ArithmeticUnaryExpression;
import org.apache.iotdb.db.queryengine.plan.relational.sql.ast.BetweenPredicate;
import org.apache.iotdb.db.queryengine.plan.relational.sql.ast.BinaryLiteral;
import org.apache.iotdb.db.queryengine.plan.relational.sql.ast.BooleanLiteral;
import org.apache.iotdb.db.queryengine.plan.relational.sql.ast.Cast;
import org.apache.iotdb.db.queryengine.plan.relational.sql.ast.CoalesceExpression;
import org.apache.iotdb.db.queryengine.plan.relational.sql.ast.ComparisonExpression;
import org.apache.iotdb.db.queryengine.plan.relational.sql.ast.CurrentDatabase;
import org.apache.iotdb.db.queryengine.plan.relational.sql.ast.CurrentTime;
import org.apache.iotdb.db.queryengine.plan.relational.sql.ast.CurrentUser;
import org.apache.iotdb.db.queryengine.plan.relational.sql.ast.DecimalLiteral;
import org.apache.iotdb.db.queryengine.plan.relational.sql.ast.DereferenceExpression;
import org.apache.iotdb.db.queryengine.plan.relational.sql.ast.DoubleLiteral;
import org.apache.iotdb.db.queryengine.plan.relational.sql.ast.ExistsPredicate;
import org.apache.iotdb.db.queryengine.plan.relational.sql.ast.Expression;
import org.apache.iotdb.db.queryengine.plan.relational.sql.ast.FieldReference;
import org.apache.iotdb.db.queryengine.plan.relational.sql.ast.FunctionCall;
import org.apache.iotdb.db.queryengine.plan.relational.sql.ast.GenericLiteral;
import org.apache.iotdb.db.queryengine.plan.relational.sql.ast.Identifier;
import org.apache.iotdb.db.queryengine.plan.relational.sql.ast.IfExpression;
import org.apache.iotdb.db.queryengine.plan.relational.sql.ast.InListExpression;
import org.apache.iotdb.db.queryengine.plan.relational.sql.ast.InPredicate;
import org.apache.iotdb.db.queryengine.plan.relational.sql.ast.IsNotNullPredicate;
import org.apache.iotdb.db.queryengine.plan.relational.sql.ast.IsNullPredicate;
import org.apache.iotdb.db.queryengine.plan.relational.sql.ast.LikePredicate;
import org.apache.iotdb.db.queryengine.plan.relational.sql.ast.LogicalExpression;
import org.apache.iotdb.db.queryengine.plan.relational.sql.ast.LongLiteral;
import org.apache.iotdb.db.queryengine.plan.relational.sql.ast.Node;
import org.apache.iotdb.db.queryengine.plan.relational.sql.ast.NotExpression;
import org.apache.iotdb.db.queryengine.plan.relational.sql.ast.NullIfExpression;
import org.apache.iotdb.db.queryengine.plan.relational.sql.ast.NullLiteral;
import org.apache.iotdb.db.queryengine.plan.relational.sql.ast.Parameter;
import org.apache.iotdb.db.queryengine.plan.relational.sql.ast.QualifiedName;
import org.apache.iotdb.db.queryengine.plan.relational.sql.ast.QuantifiedComparisonExpression;
import org.apache.iotdb.db.queryengine.plan.relational.sql.ast.Row;
import org.apache.iotdb.db.queryengine.plan.relational.sql.ast.SearchedCaseExpression;
import org.apache.iotdb.db.queryengine.plan.relational.sql.ast.SimpleCaseExpression;
import org.apache.iotdb.db.queryengine.plan.relational.sql.ast.StackableAstVisitor;
import org.apache.iotdb.db.queryengine.plan.relational.sql.ast.StringLiteral;
import org.apache.iotdb.db.queryengine.plan.relational.sql.ast.SubqueryExpression;
import org.apache.iotdb.db.queryengine.plan.relational.sql.ast.SymbolReference;
import org.apache.iotdb.db.queryengine.plan.relational.sql.ast.Trim;
import org.apache.iotdb.db.queryengine.plan.relational.sql.ast.WhenClause;
import org.apache.iotdb.db.queryengine.plan.relational.type.TypeNotFoundException;

import com.google.common.collect.HashMultimap;
import com.google.common.collect.ImmutableList;
import com.google.common.collect.LinkedHashMultimap;
import com.google.common.collect.Multimap;
import org.apache.tsfile.read.common.type.RowType;
import org.apache.tsfile.read.common.type.Type;
import org.apache.tsfile.read.common.type.UnknownType;

import javax.annotation.Nullable;

import java.util.ArrayList;
import java.util.Arrays;
import java.util.LinkedHashMap;
import java.util.LinkedHashSet;
import java.util.List;
import java.util.Map;
import java.util.NoSuchElementException;
import java.util.Optional;
import java.util.Set;
import java.util.function.BiFunction;
import java.util.function.Function;

import static com.google.common.base.Preconditions.checkState;
import static com.google.common.collect.ImmutableList.toImmutableList;
import static java.lang.String.format;
import static java.util.Collections.unmodifiableMap;
import static java.util.Collections.unmodifiableSet;
import static java.util.Objects.requireNonNull;
import static org.apache.iotdb.db.queryengine.plan.relational.metadata.TableMetadataImpl.isCharType;
import static org.apache.iotdb.db.queryengine.plan.relational.metadata.TableMetadataImpl.isNumericType;
import static org.apache.iotdb.db.queryengine.plan.relational.metadata.TableMetadataImpl.isThreeCharType;
import static org.apache.iotdb.db.queryengine.plan.relational.metadata.TableMetadataImpl.isThreeNumericType;
import static org.apache.iotdb.db.queryengine.plan.relational.metadata.TableMetadataImpl.isTwoTypeComparable;
import static org.apache.iotdb.db.queryengine.plan.relational.sql.ast.DereferenceExpression.isQualifiedAllFieldsReference;
import static org.apache.iotdb.db.queryengine.plan.relational.type.TypeSignatureTranslator.toTypeSignature;
import static org.apache.tsfile.read.common.type.BlobType.BLOB;
import static org.apache.tsfile.read.common.type.BooleanType.BOOLEAN;
import static org.apache.tsfile.read.common.type.DoubleType.DOUBLE;
import static org.apache.tsfile.read.common.type.IntType.INT32;
import static org.apache.tsfile.read.common.type.LongType.INT64;
import static org.apache.tsfile.read.common.type.StringType.STRING;
import static org.apache.tsfile.read.common.type.UnknownType.UNKNOWN;

public class ExpressionAnalyzer {

  private final Metadata metadata;
  private final AccessControl accessControl;

  private final BiFunction<Node, CorrelationSupport, StatementAnalyzer> statementAnalyzerFactory;

  private final TypeProvider symbolTypes;

  private final Set<NodeRef<SubqueryExpression>> subqueries = new LinkedHashSet<>();
  private final Set<NodeRef<ExistsPredicate>> existsSubqueries = new LinkedHashSet<>();

  private final Set<NodeRef<InPredicate>> subqueryInPredicates = new LinkedHashSet<>();

  private final Map<NodeRef<Expression>, ResolvedField> columnReferences = new LinkedHashMap<>();
  private final Map<NodeRef<Expression>, Type> expressionTypes = new LinkedHashMap<>();
  private final Set<NodeRef<QuantifiedComparisonExpression>> quantifiedComparisons =
      new LinkedHashSet<>();

  private final Multimap<QualifiedObjectName, String> tableColumnReferences = HashMultimap.create();

  // Track referenced fields from source relation node
  private final Multimap<NodeRef<Node>, Field> referencedFields = HashMultimap.create();

  private final SessionInfo session;

  private final Map<NodeRef<Parameter>, Expression> parameters;
  private final WarningCollector warningCollector;

  private final Function<Expression, Type> getPreanalyzedType;

  private final List<Field> sourceFields = new ArrayList<>();

  // Record fields prefixed with labels in row pattern recognition context
  private final Map<NodeRef<DereferenceExpression>, LabelPrefixedReference> labelDereferences =
      new LinkedHashMap<>();

  private ExpressionAnalyzer(
      Metadata metadata,
      AccessControl accessControl,
      StatementAnalyzerFactory statementAnalyzerFactory,
      Analysis analysis,
      SessionInfo session,
      TypeProvider types,
      WarningCollector warningCollector) {
    this(
        metadata,
        accessControl,
        (node, correlationSupport) ->
            statementAnalyzerFactory.createStatementAnalyzer(
                analysis, session, warningCollector, correlationSupport),
        session,
        types,
        analysis.getParameters(),
        warningCollector,
        analysis::getType);
  }

  ExpressionAnalyzer(
      Metadata metadata,
      AccessControl accessControl,
      BiFunction<Node, CorrelationSupport, StatementAnalyzer> statementAnalyzerFactory,
      SessionInfo session,
      TypeProvider symbolTypes,
      Map<NodeRef<Parameter>, Expression> parameters,
      WarningCollector warningCollector,
      Function<Expression, Type> getPreanalyzedType) {
    this.metadata = requireNonNull(metadata, "metadata is null");
    this.accessControl = requireNonNull(accessControl, "accessControl is null");
    this.statementAnalyzerFactory =
        requireNonNull(statementAnalyzerFactory, "statementAnalyzerFactory is null");
    this.session = requireNonNull(session, "session is null");
    this.symbolTypes = requireNonNull(symbolTypes, "symbolTypes is null");
    this.parameters = requireNonNull(parameters, "parameters is null");
    this.warningCollector = requireNonNull(warningCollector, "warningCollector is null");
    this.getPreanalyzedType = requireNonNull(getPreanalyzedType, "getPreanalyzedType is null");
  }

  public Map<NodeRef<Expression>, Type> getExpressionTypes() {
    return unmodifiableMap(expressionTypes);
  }

  public Type setExpressionType(Expression expression, Type type) {
    requireNonNull(expression, "expression cannot be null");
    requireNonNull(type, "type cannot be null");

    expressionTypes.put(NodeRef.of(expression), type);

    return type;
  }

  private Type getExpressionType(Expression expression) {
    requireNonNull(expression, "expression cannot be null");

    Type type = expressionTypes.get(NodeRef.of(expression));
    checkState(type != null, "Expression not yet analyzed: %s", expression);
    return type;
  }

  public Set<NodeRef<InPredicate>> getSubqueryInPredicates() {
    return unmodifiableSet(subqueryInPredicates);
  }

  public Map<NodeRef<Expression>, ResolvedField> getColumnReferences() {
    return unmodifiableMap(columnReferences);
  }

  public Type analyze(Expression expression, Scope scope) {
    Visitor visitor = new Visitor(scope, warningCollector);
    return visitor.process(
        expression,
        new StackableAstVisitor.StackableAstVisitorContext<>(
            Context.notInLambda(scope, CorrelationSupport.ALLOWED)));
  }

  public Type analyze(Expression expression, Scope scope, CorrelationSupport correlationSupport) {
    Visitor visitor = new Visitor(scope, warningCollector);
    return visitor.process(
        expression,
        new StackableAstVisitor.StackableAstVisitorContext<>(
            Context.notInLambda(scope, correlationSupport)));
  }

  private Type analyze(Expression expression, Scope scope, Set<String> labels) {
    Visitor visitor = new Visitor(scope, warningCollector);
    return visitor.process(
        expression,
        new StackableAstVisitor.StackableAstVisitorContext<>(
            Context.patternRecognition(scope, labels)));
  }

  private Type analyze(Expression expression, Scope baseScope, Context context) {
    Visitor visitor = new Visitor(baseScope, warningCollector);
    return visitor.process(
        expression, new StackableAstVisitor.StackableAstVisitorContext<>(context));
  }

  public Set<NodeRef<SubqueryExpression>> getSubqueries() {
    return unmodifiableSet(subqueries);
  }

  public Set<NodeRef<ExistsPredicate>> getExistsSubqueries() {
    return unmodifiableSet(existsSubqueries);
  }

  public Set<NodeRef<QuantifiedComparisonExpression>> getQuantifiedComparisons() {
    return unmodifiableSet(quantifiedComparisons);
  }

  public Multimap<QualifiedObjectName, String> getTableColumnReferences() {
    return tableColumnReferences;
  }

  public List<Field> getSourceFields() {
    return sourceFields;
  }

  private class Visitor extends StackableAstVisitor<Type, Context> {
    // Used to resolve FieldReferences (e.g. during local execution planning)
    private final Scope baseScope;
    private final WarningCollector warningCollector;

    public Visitor(Scope baseScope, WarningCollector warningCollector) {
      this.baseScope = requireNonNull(baseScope, "baseScope is null");
      this.warningCollector = requireNonNull(warningCollector, "warningCollector is null");
    }

    @Override
    public Type process(Node node, @Nullable StackableAstVisitorContext<Context> context) {
      if (node instanceof Expression) {
        // don't double process a node
        Type type = expressionTypes.get(NodeRef.of(((Expression) node)));
        if (type != null) {
          return type;
        }
      }
      return super.process(node, context);
    }

    @Override
    protected Type visitRow(Row node, StackableAstVisitorContext<Context> context) {
      List<Type> types =
          node.getItems().stream().map(child -> process(child, context)).collect(toImmutableList());

      Type type = RowType.anonymous(types);
      return setExpressionType(node, type);
    }

    @Override
    protected Type visitCurrentTime(CurrentTime node, StackableAstVisitorContext<Context> context) {
      if (requireNonNull(node.getFunction()) == CurrentTime.Function.TIMESTAMP) {
        return setExpressionType(node, INT64);
      }
      throw new UnsupportedOperationException(node.toString());
    }

    @Override
    protected Type visitSymbolReference(
        SymbolReference node, StackableAstVisitorContext<Context> context) {
      //      if (context.getContext().isInLambda()) {
      //        Optional<ResolvedField> resolvedField =
      //            context.getContext().getScope().tryResolveField(node,
      // QualifiedName.of(node.getName()));
      //        if (resolvedField.isPresent() &&
      //
      // context.getContext().getFieldToLambdaArgumentDeclaration().containsKey(FieldId.from(resolvedField.get()))) {
      //          return setExpressionType(node, resolvedField.get().getType());
      //        }
      //      }
      Type type = symbolTypes.getTableModelType(Symbol.from(node));
      return setExpressionType(node, type);
    }

    @Override
    protected Type visitIdentifier(Identifier node, StackableAstVisitorContext<Context> context) {
      ResolvedField resolvedField =
          context.getContext().getScope().resolveField(node, QualifiedName.of(node.getValue()));
      return handleResolvedField(node, resolvedField, context);
    }

    private Type handleResolvedField(
        Expression node, ResolvedField resolvedField, StackableAstVisitorContext<Context> context) {
      if (!resolvedField.isLocal()
          && context.getContext().getCorrelationSupport() != CorrelationSupport.ALLOWED) {
        throw new SemanticException(
            String.format(
                "Reference to column '%s' from outer scope not allowed in this context", node));
      }

      FieldId fieldId = FieldId.from(resolvedField);
      Field field = resolvedField.getField();
      //      if (context.getContext().isInLambda()) {
      //        LambdaArgumentDeclaration lambdaArgumentDeclaration =
      //            context.getContext().getFieldToLambdaArgumentDeclaration().get(fieldId);
      //        if (lambdaArgumentDeclaration != null) {
      //          // Lambda argument reference is not a column reference
      //          lambdaArgumentReferences.put(NodeRef.of((Identifier) node),
      // lambdaArgumentDeclaration);
      //          return setExpressionType(node, field.getType());
      //        }
      //      }

      if (field.getOriginTable().isPresent() && field.getOriginColumnName().isPresent()) {
        tableColumnReferences.put(field.getOriginTable().get(), field.getOriginColumnName().get());
      }

      sourceFields.add(field);

      fieldId
          .getRelationId()
          .getSourceNode()
          .ifPresent(source -> referencedFields.put(NodeRef.of(source), field));

      ResolvedField previous = columnReferences.put(NodeRef.of(node), resolvedField);
      checkState(previous == null, "%s already known to refer to %s", node, previous);

      return setExpressionType(node, field.getType());
    }

    @Override
    protected Type visitDereferenceExpression(
        DereferenceExpression node, StackableAstVisitorContext<Context> context) {
      if (isQualifiedAllFieldsReference(node)) {
        throw new SemanticException("<identifier>.* not allowed in this context");
      }

      QualifiedName qualifiedName = DereferenceExpression.getQualifiedName(node);

      // If this Dereference looks like column reference, try match it to column first.
      if (qualifiedName != null) {
        Scope scope = context.getContext().getScope();
        Optional<ResolvedField> resolvedField = scope.tryResolveField(node, qualifiedName);
        if (resolvedField.isPresent()) {
          return handleResolvedField(node, resolvedField.get(), context);
        }
        if (!scope.isColumnReference(qualifiedName)) {
          throw new SemanticException(
              String.format("Column '%s' cannot be resolved", qualifiedName));
        }
      }

      Type baseType = process(node.getBase(), context);
      if (!(baseType instanceof RowType)) {
        throw new SemanticException(
            String.format("Expression %s is not of type ROW", node.getBase()));
      }

      RowType rowType = (RowType) baseType;

      Identifier field =
          node.getField().orElseThrow(() -> new NoSuchElementException("No value present"));
      String fieldName = field.getValue();

      boolean foundFieldName = false;
      Type rowFieldType = null;
      for (RowType.Field rowField : rowType.getFields()) {
        if (fieldName.equalsIgnoreCase(rowField.getName().orElse(null))) {
          if (foundFieldName) {
            throw new SemanticException(
                String.format("Ambiguous row field reference: %s", fieldName));
          }
          foundFieldName = true;
          rowFieldType = rowField.getType();
        }
      }

      if (rowFieldType == null) {
        throw new SemanticException(String.format("Column '%s' cannot be resolved", qualifiedName));
      }

      return setExpressionType(node, rowFieldType);
    }

    @Override
    protected Type visitNotExpression(
        NotExpression node, StackableAstVisitorContext<Context> context) {
      coerceType(context, node.getValue(), BOOLEAN, "Value of logical NOT expression");

      return setExpressionType(node, BOOLEAN);
    }

    @Override
    protected Type visitLogicalExpression(
        LogicalExpression node, StackableAstVisitorContext<Context> context) {
      for (Expression term : node.getTerms()) {
        coerceType(context, term, BOOLEAN, "Logical expression term");
      }

      return setExpressionType(node, BOOLEAN);
    }

    @Override
    protected Type visitComparisonExpression(
        ComparisonExpression node, StackableAstVisitorContext<Context> context) {
      OperatorType operatorType = null;
      switch (node.getOperator()) {
        case EQUAL:
        case NOT_EQUAL:
          operatorType = OperatorType.EQUAL;
          break;
        case LESS_THAN:
        case GREATER_THAN:
          operatorType = OperatorType.LESS_THAN;
          break;
        case LESS_THAN_OR_EQUAL:
        case GREATER_THAN_OR_EQUAL:
          operatorType = OperatorType.LESS_THAN_OR_EQUAL;
          break;
        case IS_DISTINCT_FROM:
          operatorType = OperatorType.IS_DISTINCT_FROM;
          break;
      }

      return getOperator(context, node, operatorType, node.getLeft(), node.getRight());
    }

    @Override
    protected Type visitIsNullPredicate(
        IsNullPredicate node, StackableAstVisitorContext<Context> context) {
      process(node.getValue(), context);

      return setExpressionType(node, BOOLEAN);
    }

    @Override
    protected Type visitIsNotNullPredicate(
        IsNotNullPredicate node, StackableAstVisitorContext<Context> context) {
      process(node.getValue(), context);

      return setExpressionType(node, BOOLEAN);
    }

    @Override
    protected Type visitNullIfExpression(
        NullIfExpression node, StackableAstVisitorContext<Context> context) {
      Type firstType = process(node.getFirst(), context);
      Type secondType = process(node.getSecond(), context);

      if (!firstType.equals(secondType)) {
        throw new SemanticException(
            String.format("Types are not comparable with NULLIF: %s vs %s", firstType, secondType));
      }

      return setExpressionType(node, firstType);
    }

    @Override
    protected Type visitIfExpression(
        IfExpression node, StackableAstVisitorContext<Context> context) {
      coerceType(context, node.getCondition(), BOOLEAN, "IF condition");

      Type type;
      if (node.getFalseValue().isPresent()) {
        type =
            coerceToSingleType(
                context,
                node,
                "Result types for IF must be the same",
                node.getTrueValue(),
                node.getFalseValue().get());
      } else {
        type = process(node.getTrueValue(), context);
      }

      return setExpressionType(node, type);
    }

    @Override
    protected Type visitSearchedCaseExpression(
        SearchedCaseExpression node, StackableAstVisitorContext<Context> context) {
      for (WhenClause whenClause : node.getWhenClauses()) {
        coerceType(context, whenClause.getOperand(), BOOLEAN, "CASE WHEN clause");
      }

      Type type =
          coerceToSingleType(
              context,
              "All CASE results",
              getCaseResultExpressions(node.getWhenClauses(), node.getDefaultValue()));
      setExpressionType(node, type);

      for (WhenClause whenClause : node.getWhenClauses()) {
        Type whenClauseType = process(whenClause.getResult(), context);
        setExpressionType(whenClause, whenClauseType);
      }

      return type;
    }

    @Override
    protected Type visitSimpleCaseExpression(
        SimpleCaseExpression node, StackableAstVisitorContext<Context> context) {
      coerceCaseOperandToToSingleType(node, context);

      Type type =
          coerceToSingleType(
              context,
              "All CASE results",
              getCaseResultExpressions(node.getWhenClauses(), node.getDefaultValue()));
      setExpressionType(node, type);

      for (WhenClause whenClause : node.getWhenClauses()) {
        Type whenClauseType = process(whenClause.getResult(), context);
        setExpressionType(whenClause, whenClauseType);
      }

      return type;
    }

    private void coerceCaseOperandToToSingleType(
        SimpleCaseExpression node, StackableAstVisitorContext<Context> context) {
      Type operandType = process(node.getOperand(), context);

      List<WhenClause> whenClauses = node.getWhenClauses();
      List<Type> whenOperandTypes = new ArrayList<>(whenClauses.size());

      for (WhenClause whenClause : whenClauses) {
        Expression whenOperand = whenClause.getOperand();
        Type whenOperandType = process(whenOperand, context);
        whenOperandTypes.add(whenOperandType);

        if (!operandType.equals(whenOperandType)) {
          throw new SemanticException(
              String.format(
                  "CASE operand type does not match WHEN clause operand type: %s vs %s",
                  operandType, whenOperandType));
        }
      }

      for (int i = 0; i < whenOperandTypes.size(); i++) {
        Type whenOperandType = whenOperandTypes.get(i);
        if (!whenOperandType.equals(operandType)) {
          //          Expression whenOperand = whenClauses.get(i).getOperand();
          throw new SemanticException(
              String.format(
                  "CASE operand type does not match WHEN clause operand type: %s vs %s",
                  operandType, whenOperandType));
          //          addOrReplaceExpressionCoercion(whenOperand, whenOperandType, operandType);
        }
      }
    }

    private List<Expression> getCaseResultExpressions(
        List<WhenClause> whenClauses, Optional<Expression> defaultValue) {
      List<Expression> resultExpressions = new ArrayList<>();
      for (WhenClause whenClause : whenClauses) {
        resultExpressions.add(whenClause.getResult());
      }
      defaultValue.ifPresent(resultExpressions::add);
      return resultExpressions;
    }

    @Override
    protected Type visitCoalesceExpression(
        CoalesceExpression node, StackableAstVisitorContext<Context> context) {
      Type type = coerceToSingleType(context, "All COALESCE operands", node.getOperands());

      return setExpressionType(node, type);
    }

    @Override
    protected Type visitArithmeticUnary(
        ArithmeticUnaryExpression node, StackableAstVisitorContext<Context> context) {
      switch (node.getSign()) {
        case PLUS:
          Type type = process(node.getValue(), context);

          if (!isNumericType(type)) {
            // TODO: figure out a type-agnostic way of dealing with this. Maybe add a special unary
            // operator
            // that types can chose to implement, or piggyback on the existence of the negation
            // operator
            throw new SemanticException(
                String.format("Unary '+' operator cannot by applied to %s type", type));
          }
          return setExpressionType(node, type);
        case MINUS:
          return getOperator(context, node, OperatorType.NEGATION, node.getValue());
        default:
          throw new IllegalArgumentException("Unknown sign: " + node.getSign());
      }
    }

    @Override
    protected Type visitArithmeticBinary(
        ArithmeticBinaryExpression node, StackableAstVisitorContext<Context> context) {
      return getOperator(
          context,
          node,
          OperatorType.valueOf(node.getOperator().name()),
          node.getLeft(),
          node.getRight());
    }

    @Override
    protected Type visitLikePredicate(
        LikePredicate node, StackableAstVisitorContext<Context> context) {
      Type valueType = process(node.getValue(), context);
      if (!isCharType(valueType)) {
        throw new SemanticException(
            String.format(
                "Left side of LIKE expression must evaluate to TEXT or STRING Type (actual: %s)",
                valueType));
      }

      Type patternType = process(node.getPattern(), context);
      if (!isCharType(patternType)) {
        throw new SemanticException(
            String.format(
                "Pattern for LIKE expression must evaluate to TEXT or STRING Type (actual: %s)",
                patternType));
      }
      if (node.getEscape().isPresent()) {
        Expression escape = node.getEscape().get();
        Type escapeType = process(escape, context);
        if (!isCharType(escapeType)) {
          throw new SemanticException(
              String.format(
                  "Escape for LIKE expression must evaluate to TEXT or STRING Type (actual: %s)",
                  escapeType));
        }
      }

      return setExpressionType(node, BOOLEAN);
    }

    @Override
    protected Type visitStringLiteral(
        StringLiteral node, StackableAstVisitorContext<Context> context) {
      return setExpressionType(node, STRING);
    }

    @Override
    protected Type visitBinaryLiteral(
        BinaryLiteral node, StackableAstVisitorContext<Context> context) {
      return setExpressionType(node, BLOB);
    }

    @Override
    protected Type visitLongLiteral(LongLiteral node, StackableAstVisitorContext<Context> context) {
      if (node.getParsedValue() >= Integer.MIN_VALUE
          && node.getParsedValue() <= Integer.MAX_VALUE) {
        return setExpressionType(node, INT32);
      }

      return setExpressionType(node, INT64);
    }

    @Override
    protected Type visitDoubleLiteral(
        DoubleLiteral node, StackableAstVisitorContext<Context> context) {
      return setExpressionType(node, DOUBLE);
    }

    @Override
    protected Type visitDecimalLiteral(
        DecimalLiteral node, StackableAstVisitorContext<Context> context) {
      throw new SemanticException("DecimalLiteral is not supported yet.");
    }

    @Override
    protected Type visitBooleanLiteral(
        BooleanLiteral node, StackableAstVisitorContext<Context> context) {
      return setExpressionType(node, BOOLEAN);
    }

    @Override
    protected Type visitGenericLiteral(
        GenericLiteral node, StackableAstVisitorContext<Context> context) {
      throw new SemanticException("GenericLiteral is not supported yet.");
    }

    @Override
    protected Type visitNullLiteral(NullLiteral node, StackableAstVisitorContext<Context> context) {
      return setExpressionType(node, UNKNOWN);
    }

    @Override
    protected Type visitFunctionCall(
        FunctionCall node, StackableAstVisitorContext<Context> context) {
      String functionName = node.getName().getSuffix();
      boolean isAggregation = metadata.isAggregationFunction(session, functionName, accessControl);
      // argument of the form `label.*` is only allowed for row pattern count function
      node.getArguments().stream()
          .filter(DereferenceExpression::isQualifiedAllFieldsReference)
          .findAny()
          .ifPresent(
              allRowsReference -> {
                if (node.getArguments().size() > 1) {
                  throw new SemanticException(
                      "label.* syntax is only supported as the only argument of row pattern count function");
                }
              });

      if (node.isDistinct() && !isAggregation) {
        throw new SemanticException("DISTINCT is not supported for non-aggregation functions");
      }

      List<Type> argumentTypes = getCallArgumentTypes(node.getArguments(), context);

      if (node.getArguments().size() > 127) {
        throw new SemanticException(
            String.format("Too many arguments for function call %s()", functionName));
      }

      for (Type argumentType : argumentTypes) {
        if (node.isDistinct() && !argumentType.isComparable()) {
          throw new SemanticException(
              String.format(
                  "DISTINCT can only be applied to comparable types (actual: %s)", argumentType));
        }
      }

      Type type = metadata.getFunctionReturnType(functionName, argumentTypes);
      return setExpressionType(node, type);
    }

    public List<Type> getCallArgumentTypes(
        List<Expression> arguments, StackableAstVisitorContext<Context> context) {
      ImmutableList.Builder<Type> argumentTypesBuilder = ImmutableList.builder();
      for (Expression argument : arguments) {
        if (isQualifiedAllFieldsReference(argument)) {
          // to resolve `count(label.*)` correctly, we should skip the argument, like for `count(*)`
          // process the argument but do not include it in the list
          DereferenceExpression allRowsDereference = (DereferenceExpression) argument;
          String label = label((Identifier) allRowsDereference.getBase());
          if (!context.getContext().getLabels().contains(label)) {
            throw new SemanticException(
                String.format("%s is not a primary pattern variable or subset name", label));
          }
          labelDereferences.put(NodeRef.of(allRowsDereference), new LabelPrefixedReference(label));
        } else {
          argumentTypesBuilder.add(process(argument, context));
        }
      }

      return argumentTypesBuilder.build();
    }

    private String label(Identifier identifier) {
      return identifier.getCanonicalValue();
    }

    @Override
    protected Type visitCurrentDatabase(
        CurrentDatabase node, StackableAstVisitorContext<Context> context) {
      return setExpressionType(node, STRING);
    }

    @Override
    protected Type visitCurrentUser(CurrentUser node, StackableAstVisitorContext<Context> context) {
      return setExpressionType(node, STRING);
    }

    @Override
    protected Type visitTrim(Trim node, StackableAstVisitorContext<Context> context) {
      ImmutableList.Builder<Type> argumentTypes = ImmutableList.builder();

      argumentTypes.add(process(node.getTrimSource(), context));
      node.getTrimCharacter().ifPresent(trimChar -> argumentTypes.add(process(trimChar, context)));
      List<Type> actualTypes = argumentTypes.build();

      String functionName = node.getSpecification().getFunctionName();

      Type returnType = metadata.getFunctionReturnType(functionName, actualTypes);

      return setExpressionType(node, returnType);
    }

    @Override
    protected Type visitParameter(Parameter node, StackableAstVisitorContext<Context> context) {

      if (parameters.isEmpty()) {
        throw new SemanticException("Query takes no parameters");
      }
      if (node.getId() >= parameters.size()) {
        throw new SemanticException(
            String.format(
                "Invalid parameter index %s, max value is %s",
                node.getId(), parameters.size() - 1));
      }

      Expression providedValue = parameters.get(NodeRef.of(node));
      if (providedValue == null) {
        throw new SemanticException("No value provided for parameter");
      }
      Type resultType = process(providedValue, context);
      return setExpressionType(node, resultType);
    }

    @Override
    protected Type visitBetweenPredicate(
        BetweenPredicate node, StackableAstVisitorContext<Context> context) {
      Type valueType = process(node.getValue(), context);
      Type minType = process(node.getMin(), context);
      Type maxType = process(node.getMax(), context);

<<<<<<< HEAD
      List<Type> types = Arrays.asList(valueType, minType, maxType);
      if (!(isThreeNumericType(types) || isThreeCharType(types))) {
=======
      if (!isTwoTypeComparable(Arrays.asList(valueType, minType))
          || !isTwoTypeComparable(Arrays.asList(valueType, maxType))) {
>>>>>>> c8e9886a
        throw new SemanticException(
            String.format("Cannot check if %s is BETWEEN %s and %s", valueType, minType, maxType));
      }

      if (!valueType.isOrderable()) {
        throw new SemanticException(
            String.format("Cannot check if %s is BETWEEN %s and %s", valueType, minType, maxType));
      }

      return setExpressionType(node, BOOLEAN);
    }

    @Override
    public Type visitCast(Cast node, StackableAstVisitorContext<Context> context) {

      Type type;
      try {
        type = metadata.getType(toTypeSignature(node.getType()));
      } catch (TypeNotFoundException e) {
        throw new SemanticException(String.format("Unknown type: %s", node.getType()));
      }

      if (type.equals(UnknownType.UNKNOWN)) {
        throw new SemanticException("UNKNOWN is not a valid type");
      }

      Type value = process(node.getExpression(), context);
      if (!value.equals(UnknownType.UNKNOWN)
          && !node.isTypeOnly()
          && (!metadata.canCoerce(value, type))) {
        throw new SemanticException(String.format("Cannot cast %s to %s", value, type));
      }

      return setExpressionType(node, type);
    }

    @Override
    protected Type visitInPredicate(InPredicate node, StackableAstVisitorContext<Context> context) {
      Expression value = node.getValue();
      Expression valueList = node.getValueList();

      // When an IN-predicate containing a subquery: `x IN (SELECT ...)` is planned, both `value`
      // and `valueList` are pre-planned.
      // In the row pattern matching context, expressions can contain labeled column references,
      // navigations, CALSSIFIER(), and MATCH_NUMBER() calls.
      // None of these can be pre-planned. Instead, the query fails:
      // - if such elements are in the `value list` (subquery), the analysis of the subquery fails
      // as it is done in a non-pattern-matching context.
      // - if such elements are in `value`, they are captured by the below check.
      //
      // NOTE: Theoretically, if the IN-predicate does not contain CLASSIFIER() or MATCH_NUMBER()
      // calls, it could be pre-planned
      // on the condition that all column references of the `value` are consistently navigated
      // (i.e., the expression is effectively evaluated within a single row),
      // and that the same navigation should be applied to the resulting symbol.
      // Currently, we only support the case when there are no explicit labels or navigations. This
      // is a special case of such
      // consistent navigating, as the column reference `x` defaults to `RUNNING
      // LAST(universal_pattern_variable.x)`.

      if (valueList instanceof InListExpression) {
        InListExpression inListExpression = (InListExpression) valueList;
        Type type =
            coerceToSingleType(
                context,
                "IN value and list items",
                ImmutableList.<Expression>builder()
                    .add(value)
                    .addAll(inListExpression.getValues())
                    .build());
        setExpressionType(inListExpression, type);
      } else if (valueList instanceof SubqueryExpression) {
        subqueryInPredicates.add(NodeRef.of(node));
        analyzePredicateWithSubquery(
            node, process(value, context), (SubqueryExpression) valueList, context);
      } else {
        throw new IllegalArgumentException(
            "Unexpected value list type for InPredicate: "
                + node.getValueList().getClass().getName());
      }

      return setExpressionType(node, BOOLEAN);
    }

    @Override
    protected Type visitSubqueryExpression(
        SubqueryExpression node, StackableAstVisitorContext<Context> context) {
      Type type = analyzeSubquery(node, context);

      // the implied type of a scalar subquery is that of the unique field in the single-column row
      if (type instanceof RowType && ((RowType) type).getFields().size() == 1) {
        type = type.getTypeParameters().get(0);
      }

      setExpressionType(node, type);
      subqueries.add(NodeRef.of(node));
      return type;
    }

    /**
     * @return the common supertype between the value type and subquery type
     */
    private Type analyzePredicateWithSubquery(
        Expression node,
        Type declaredValueType,
        SubqueryExpression subquery,
        StackableAstVisitorContext<Context> context) {
      Type valueRowType = declaredValueType;
      if (!(declaredValueType instanceof RowType) && !(declaredValueType instanceof UnknownType)) {
        valueRowType = RowType.anonymous(ImmutableList.of(declaredValueType));
      }

      Type subqueryType = analyzeSubquery(subquery, context);
      setExpressionType(subquery, subqueryType);

      if (subqueryType.equals(valueRowType)) {
        throw new SemanticException(
            String.format(
                "Value expression and result of subquery must be of the same type: %s vs %s",
                valueRowType, subqueryType));
      }

      return subqueryType;
    }

    private Type analyzeSubquery(
        SubqueryExpression node, StackableAstVisitorContext<Context> context) {
      StatementAnalyzer analyzer =
          statementAnalyzerFactory.apply(node, context.getContext().getCorrelationSupport());
      Scope subqueryScope = Scope.builder().withParent(context.getContext().getScope()).build();
      Scope queryScope = analyzer.analyze(node.getQuery(), subqueryScope);

      ImmutableList.Builder<RowType.Field> fields = ImmutableList.builder();
      for (int i = 0; i < queryScope.getRelationType().getAllFieldCount(); i++) {
        Field field = queryScope.getRelationType().getFieldByIndex(i);
        if (!field.isHidden()) {
          if (field.getName().isPresent()) {
            fields.add(RowType.field(field.getName().get(), field.getType()));
          } else {
            fields.add(RowType.field(field.getType()));
          }
        }
      }

      sourceFields.addAll(queryScope.getRelationType().getVisibleFields());
      return RowType.from(fields.build());
    }

    @Override
    protected Type visitExists(ExistsPredicate node, StackableAstVisitorContext<Context> context) {
      StatementAnalyzer analyzer =
          statementAnalyzerFactory.apply(node, context.getContext().getCorrelationSupport());
      Scope subqueryScope = Scope.builder().withParent(context.getContext().getScope()).build();

      List<RowType.Field> fields =
          analyzer
              .analyze(node.getSubquery(), subqueryScope)
              .getRelationType()
              .getAllFields()
              .stream()
              .map(
                  field -> {
                    if (field.getName().isPresent()) {
                      return RowType.field(field.getName().get(), field.getType());
                    }

                    return RowType.field(field.getType());
                  })
              .collect(toImmutableList());

      // TODO: this should be multiset(row(...))
      setExpressionType(node.getSubquery(), RowType.from(fields));

      existsSubqueries.add(NodeRef.of(node));

      return setExpressionType(node, BOOLEAN);
    }

    @Override
    protected Type visitQuantifiedComparisonExpression(
        QuantifiedComparisonExpression node, StackableAstVisitorContext<Context> context) {
      quantifiedComparisons.add(NodeRef.of(node));

      Type declaredValueType = process(node.getValue(), context);
      Type comparisonType =
          analyzePredicateWithSubquery(
              node, declaredValueType, (SubqueryExpression) node.getSubquery(), context);

      switch (node.getOperator()) {
        case LESS_THAN:
        case LESS_THAN_OR_EQUAL:
        case GREATER_THAN:
        case GREATER_THAN_OR_EQUAL:
          if (!comparisonType.isOrderable()) {
            throw new SemanticException(
                String.format(
                    "Type [%s] must be orderable in order to be used in quantified comparison",
                    comparisonType));
          }
          break;
        case EQUAL:
        case NOT_EQUAL:
          if (!comparisonType.isComparable()) {
            throw new SemanticException(
                String.format(
                    "Type [%s] must be comparable in order to be used in quantified comparison",
                    comparisonType));
          }
          break;
        default:
          throw new IllegalStateException(
              format("Unexpected comparison type: %s", node.getOperator()));
      }

      return setExpressionType(node, BOOLEAN);
    }

    @Override
    public Type visitFieldReference(
        FieldReference node, StackableAstVisitorContext<Context> context) {
      ResolvedField field = baseScope.getField(node.getFieldIndex());
      return handleResolvedField(node, field, context);
    }

    @Override
    protected Type visitExpression(Expression node, StackableAstVisitorContext<Context> context) {
      throw new SemanticException(
          String.format("not yet implemented: %s", node.getClass().getName()));
    }

    @Override
    protected Type visitNode(Node node, StackableAstVisitorContext<Context> context) {
      throw new SemanticException(
          String.format("not yet implemented: %s", node.getClass().getName()));
    }

    private Type getOperator(
        StackableAstVisitorContext<Context> context,
        Expression node,
        OperatorType operatorType,
        Expression... arguments) {
      ImmutableList.Builder<Type> argumentTypes = ImmutableList.builder();
      for (Expression expression : arguments) {
        argumentTypes.add(process(expression, context));
      }

      Type type;
      try {
        type = metadata.getOperatorReturnType(operatorType, argumentTypes.build());
      } catch (OperatorNotFoundException e) {
        throw new SemanticException(e.getMessage());
      }

      return setExpressionType(node, type);
    }

    private void coerceType(
        Expression expression, Type actualType, Type expectedType, String message) {
      if (!actualType.equals(expectedType)) {
        //        if (!typeCoercion.canCoerce(actualType, expectedType)) {
        throw new SemanticException(
            String.format(
                "%s must evaluate to a %s (actual: %s)", message, expectedType, actualType));
        //        }
        //        addOrReplaceExpressionCoercion(expression, actualType, expectedType);
      }
    }

    private void coerceType(
        StackableAstVisitorContext<Context> context,
        Expression expression,
        Type expectedType,
        String message) {
      Type actualType = process(expression, context);
      coerceType(expression, actualType, expectedType, message);
    }

    private Type coerceToSingleType(
        StackableAstVisitorContext<Context> context,
        Node node,
        String message,
        Expression first,
        Expression second) {
      Type firstType = UNKNOWN;
      if (first != null) {
        firstType = process(first, context);
      }
      Type secondType = UNKNOWN;
      if (second != null) {
        secondType = process(second, context);
      }

      if (!firstType.equals(secondType)) {
        throw new SemanticException(String.format("%s: %s vs %s", message, firstType, secondType));
      }

      return firstType;
    }

    private Type coerceToSingleType(
        StackableAstVisitorContext<Context> context,
        String description,
        List<Expression> expressions) {
      // determine super type
      Type superType = UNKNOWN;

      // Use LinkedHashMultimap to preserve order in which expressions are analyzed within IN list
      Multimap<Type, NodeRef<Expression>> typeExpressions = LinkedHashMultimap.create();
      for (Expression expression : expressions) {
        // We need to wrap as NodeRef since LinkedHashMultimap does not allow duplicated values
        Type type = process(expression, context);
        typeExpressions.put(type, NodeRef.of(expression));
      }

      Set<Type> types = typeExpressions.keySet();

      for (Type type : types) {
        if (superType == UNKNOWN) {
          superType = type;
        } else {
          if (!isTwoTypeComparable(Arrays.asList(superType, type))) {
            throw new SemanticException(
                String.format(
                    "%s must be the same type or coercible to a common type. Cannot find common type between %s and %s, all types (without duplicates): %s",
                    description, superType, type, typeExpressions.keySet()));
          }
        }
        //        Optional<Type> newSuperType = typeCoercion.getCommonSuperType(superType, type);
        //        if (newSuperType.isEmpty()) {
        //          throw semanticException(TYPE_MISMATCH, Iterables.get(typeExpressions.get(type),
        // 0).getNode(),
        //              "%s must be the same type or coercible to a common type. Cannot find common
        // type between %s and %s, all types (without duplicates): %s",
        //              description,
        //              superType,
        //              type,
        //              typeExpressions.keySet());
        //        }
        //        superType = newSuperType.get();
      }

      // verify all expressions can be coerced to the superType
      //      for (Type type : types) {
      //        Collection<NodeRef<Expression>> coercionCandidates = typeExpressions.get(type);

      //        if (!type.equals(superType)) {
      //          if (!typeCoercion.canCoerce(type, superType)) {

      //          }
      //          addOrReplaceExpressionsCoercion(coercionCandidates, type, superType);
      //        }
      //      }

      return superType;
    }

    //    private void addOrReplaceExpressionCoercion(Expression expression, Type type, Type
    // superType) {
    //      addOrReplaceExpressionsCoercion(ImmutableList.of(NodeRef.of(expression)), type,
    // superType);
    //    }
    //
    //    private void addOrReplaceExpressionsCoercion(Collection<NodeRef<Expression>> expressions,
    // Type type,
    //                                                 Type superType) {
    //      expressions.forEach(expression -> expressionCoercions.put(expression, superType));
    //      if (typeCoercion.isTypeOnlyCoercion(type, superType)) {
    //        typeOnlyCoercions.addAll(expressions);
    //      } else {
    //        typeOnlyCoercions.removeAll(expressions);
    //      }
    //    }
  }

  private static class Context {
    private final Scope scope;

    // functionInputTypes and nameToLambdaDeclarationMap can be null or non-null independently. All
    // 4 combinations are possible.

    // The list of types when expecting a lambda (i.e. processing lambda parameters of a function);
    // null otherwise.
    // Empty list represents expecting a lambda with no arguments.
    private final List<Type> functionInputTypes;
    // The mapping from names to corresponding lambda argument declarations when inside a lambda;
    // null otherwise.
    // Empty map means that the all lambda expressions surrounding the current node has no
    // arguments.
    //    private final Map<FieldId, LambdaArgumentDeclaration> fieldToLambdaArgumentDeclaration;

    // Primary row pattern variables and named unions (subsets) of variables
    // necessary for the analysis of expressions in the context of row pattern recognition
    private final Set<String> labels;

    private final CorrelationSupport correlationSupport;

    private Context(
        Scope scope,
        List<Type> functionInputTypes,
        Set<String> labels,
        CorrelationSupport correlationSupport) {
      this.scope = requireNonNull(scope, "scope is null");
      this.functionInputTypes = functionInputTypes;
      //      this.fieldToLambdaArgumentDeclaration = fieldToLambdaArgumentDeclaration;
      this.labels = labels;
      this.correlationSupport = requireNonNull(correlationSupport, "correlationSupport is null");
    }

    public static Context notInLambda(Scope scope, CorrelationSupport correlationSupport) {
      return new Context(scope, null, null, correlationSupport);
    }

    public Context expectingLambda(List<Type> functionInputTypes) {
      return new Context(
          scope,
          requireNonNull(functionInputTypes, "functionInputTypes is null"),
          labels,
          correlationSupport);
    }

    public Context notExpectingLambda() {
      return new Context(scope, null, labels, correlationSupport);
    }

    public static Context patternRecognition(Scope scope, Set<String> labels) {
      return new Context(
          scope, null, requireNonNull(labels, "labels is null"), CorrelationSupport.DISALLOWED);
    }

    public Context patternRecognition(Set<String> labels) {
      return new Context(
          scope,
          functionInputTypes,
          requireNonNull(labels, "labels is null"),
          CorrelationSupport.DISALLOWED);
    }

    public Context notExpectingLabels() {
      return new Context(scope, functionInputTypes, null, correlationSupport);
    }

    Scope getScope() {
      return scope;
    }

    //    public boolean isInLambda() {
    //      return fieldToLambdaArgumentDeclaration != null;
    //    }

    public boolean isExpectingLambda() {
      return functionInputTypes != null;
    }

    public List<Type> getFunctionInputTypes() {
      checkState(isExpectingLambda());
      return functionInputTypes;
    }

    public Set<String> getLabels() {
      return labels;
    }

    public CorrelationSupport getCorrelationSupport() {
      return correlationSupport;
    }
  }

  public static ExpressionAnalysis analyzeExpressions(
      Metadata metadata,
      SessionInfo session,
      StatementAnalyzerFactory statementAnalyzerFactory,
      AccessControl accessControl,
      TypeProvider types,
      Iterable<Expression> expressions,
      Map<NodeRef<Parameter>, Expression> parameters,
      WarningCollector warningCollector) {
    Analysis analysis = new Analysis(null, parameters);
    analysis.setDatabaseName(session.getDatabaseName().get());
    ExpressionAnalyzer analyzer =
        new ExpressionAnalyzer(
            metadata,
            accessControl,
            statementAnalyzerFactory,
            analysis,
            session,
            types,
            warningCollector);
    for (Expression expression : expressions) {
      analyzer.analyze(
          expression,
          Scope.builder().withRelationType(RelationId.anonymous(), new RelationType()).build());
    }

    return new ExpressionAnalysis(
        analyzer.getExpressionTypes(),
        analyzer.getSubqueryInPredicates(),
        analyzer.getSubqueries(),
        analyzer.getExistsSubqueries(),
        analyzer.getColumnReferences(),
        analyzer.getQuantifiedComparisons());
  }

  public static ExpressionAnalysis analyzeExpression(
      Metadata metadata,
      SessionInfo session,
      StatementAnalyzerFactory statementAnalyzerFactory,
      AccessControl accessControl,
      Scope scope,
      Analysis analysis,
      Expression expression,
      WarningCollector warningCollector,
      CorrelationSupport correlationSupport) {
    ExpressionAnalyzer analyzer =
        new ExpressionAnalyzer(
            metadata,
            accessControl,
            statementAnalyzerFactory,
            analysis,
            session,
            TypeProvider.empty(),
            warningCollector);
    analyzer.analyze(expression, scope, correlationSupport);

    updateAnalysis(analysis, analyzer, session, accessControl);
    analysis.addExpressionFields(expression, analyzer.getSourceFields());

    return new ExpressionAnalysis(
        analyzer.getExpressionTypes(),
        analyzer.getSubqueryInPredicates(),
        analyzer.getSubqueries(),
        analyzer.getExistsSubqueries(),
        analyzer.getColumnReferences(),
        analyzer.getQuantifiedComparisons());
  }

  public static void analyzeExpressionWithoutSubqueries(
      Metadata metadata,
      SessionInfo session,
      AccessControl accessControl,
      Scope scope,
      Analysis analysis,
      Expression expression,
      String message,
      WarningCollector warningCollector,
      CorrelationSupport correlationSupport) {
    ExpressionAnalyzer analyzer =
        new ExpressionAnalyzer(
            metadata,
            accessControl,
            (node, ignored) -> {
              throw new SemanticException(message);
            },
            session,
            TypeProvider.empty(),
            analysis.getParameters(),
            warningCollector,
            analysis::getType);
    analyzer.analyze(expression, scope, correlationSupport);

    updateAnalysis(analysis, analyzer, session, accessControl);
    analysis.addExpressionFields(expression, analyzer.getSourceFields());
  }

  private static void updateAnalysis(
      Analysis analysis,
      ExpressionAnalyzer analyzer,
      SessionInfo session,
      AccessControl accessControl) {
    analysis.addTypes(analyzer.getExpressionTypes());
    analysis.addColumnReferences(analyzer.getColumnReferences());
    analysis.addTableColumnReferences(
        accessControl, session.getIdentity(), analyzer.getTableColumnReferences());
  }

  public static ExpressionAnalyzer createConstantAnalyzer(
      Metadata metadata,
      AccessControl accessControl,
      SessionInfo session,
      Map<NodeRef<Parameter>, Expression> parameters,
      WarningCollector warningCollector) {
    return createWithoutSubqueries(
        metadata,
        accessControl,
        session,
        parameters,
        "Constant expression cannot contain a subquery",
        warningCollector);
  }

  public static ExpressionAnalyzer createWithoutSubqueries(
      Metadata metadata,
      AccessControl accessControl,
      SessionInfo session,
      Map<NodeRef<Parameter>, Expression> parameters,
      String message,
      WarningCollector warningCollector) {
    return createWithoutSubqueries(
        metadata,
        accessControl,
        session,
        TypeProvider.empty(),
        parameters,
        node -> new SemanticException(message),
        warningCollector);
  }

  public static ExpressionAnalyzer createWithoutSubqueries(
      Metadata metadata,
      AccessControl accessControl,
      SessionInfo session,
      TypeProvider symbolTypes,
      Map<NodeRef<Parameter>, Expression> parameters,
      Function<Node, ? extends RuntimeException> statementAnalyzerRejection,
      WarningCollector warningCollector) {
    return new ExpressionAnalyzer(
        metadata,
        accessControl,
        (node, correlationSupport) -> {
          throw statementAnalyzerRejection.apply(node);
        },
        session,
        symbolTypes,
        parameters,
        warningCollector,
        expression -> {
          throw new IllegalStateException("Cannot access preanalyzed types");
        });
  }

  private static boolean isExactNumericWithScaleZero(Type type) {
    return type.equals(INT32) || type.equals(INT64);
  }

  public static class LabelPrefixedReference {
    private final String label;
    private final Optional<Identifier> column;

    public LabelPrefixedReference(String label, Identifier column) {
      this(label, Optional.of(requireNonNull(column, "column is null")));
    }

    public LabelPrefixedReference(String label) {
      this(label, Optional.empty());
    }

    private LabelPrefixedReference(String label, Optional<Identifier> column) {
      this.label = requireNonNull(label, "label is null");
      this.column = requireNonNull(column, "column is null");
    }

    public String getLabel() {
      return label;
    }

    public Optional<Identifier> getColumn() {
      return column;
    }
  }
}<|MERGE_RESOLUTION|>--- conflicted
+++ resolved
@@ -105,8 +105,6 @@
 import static java.util.Objects.requireNonNull;
 import static org.apache.iotdb.db.queryengine.plan.relational.metadata.TableMetadataImpl.isCharType;
 import static org.apache.iotdb.db.queryengine.plan.relational.metadata.TableMetadataImpl.isNumericType;
-import static org.apache.iotdb.db.queryengine.plan.relational.metadata.TableMetadataImpl.isThreeCharType;
-import static org.apache.iotdb.db.queryengine.plan.relational.metadata.TableMetadataImpl.isThreeNumericType;
 import static org.apache.iotdb.db.queryengine.plan.relational.metadata.TableMetadataImpl.isTwoTypeComparable;
 import static org.apache.iotdb.db.queryengine.plan.relational.sql.ast.DereferenceExpression.isQualifiedAllFieldsReference;
 import static org.apache.iotdb.db.queryengine.plan.relational.type.TypeSignatureTranslator.toTypeSignature;
@@ -855,13 +853,8 @@
       Type minType = process(node.getMin(), context);
       Type maxType = process(node.getMax(), context);
 
-<<<<<<< HEAD
-      List<Type> types = Arrays.asList(valueType, minType, maxType);
-      if (!(isThreeNumericType(types) || isThreeCharType(types))) {
-=======
       if (!isTwoTypeComparable(Arrays.asList(valueType, minType))
           || !isTwoTypeComparable(Arrays.asList(valueType, maxType))) {
->>>>>>> c8e9886a
         throw new SemanticException(
             String.format("Cannot check if %s is BETWEEN %s and %s", valueType, minType, maxType));
       }
