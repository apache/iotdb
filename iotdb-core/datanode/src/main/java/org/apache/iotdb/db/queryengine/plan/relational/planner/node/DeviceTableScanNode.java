--- conflicted
+++ resolved
@@ -146,22 +146,8 @@
       DeviceTableScanNode node, ByteBuffer byteBuffer, boolean serializeOutputSymbols) {
     TableScanNode.serializeMemberVariables(node, byteBuffer, serializeOutputSymbols);
 
-<<<<<<< HEAD
-    ReadWriteIOUtils.write(outputSymbols.size(), byteBuffer);
-    outputSymbols.forEach(symbol -> ReadWriteIOUtils.write(symbol.getName(), byteBuffer));
-
-    ReadWriteIOUtils.write(assignments.size(), byteBuffer);
-    for (Map.Entry<Symbol, ColumnSchema> entry : assignments.entrySet()) {
-      Symbol.serialize(entry.getKey(), byteBuffer);
-      ColumnSchema.serialize(entry.getValue(), byteBuffer);
-    }
-
-    ReadWriteIOUtils.write(deviceEntries.size(), byteBuffer);
-    for (AlignedDeviceEntry entry : deviceEntries) {
-=======
     ReadWriteIOUtils.write(node.deviceEntries.size(), byteBuffer);
     for (DeviceEntry entry : node.deviceEntries) {
->>>>>>> 716e8ff9
       entry.serialize(byteBuffer);
     }
 
@@ -188,24 +174,8 @@
       throws IOException {
     TableScanNode.serializeMemberVariables(node, stream, serializeOutputSymbols);
 
-<<<<<<< HEAD
-    ReadWriteIOUtils.write(outputSymbols.size(), stream);
-    for (Symbol symbol : outputSymbols) {
-      ReadWriteIOUtils.write(symbol.getName(), stream);
-    }
-
-    ReadWriteIOUtils.write(assignments.size(), stream);
-    for (Map.Entry<Symbol, ColumnSchema> entry : assignments.entrySet()) {
-      Symbol.serialize(entry.getKey(), stream);
-      ColumnSchema.serialize(entry.getValue(), stream);
-    }
-
-    ReadWriteIOUtils.write(deviceEntries.size(), stream);
-    for (AlignedDeviceEntry entry : deviceEntries) {
-=======
     ReadWriteIOUtils.write(node.deviceEntries.size(), stream);
     for (DeviceEntry entry : node.deviceEntries) {
->>>>>>> 716e8ff9
       entry.serialize(stream);
     }
 
@@ -232,23 +202,7 @@
     TableScanNode.deserializeMemberVariables(byteBuffer, node, deserializeOutputSymbols);
 
     int size = ReadWriteIOUtils.readInt(byteBuffer);
-<<<<<<< HEAD
-    List<Symbol> outputSymbols = new ArrayList<>(size);
-    for (int i = 0; i < size; i++) {
-      outputSymbols.add(Symbol.deserialize(byteBuffer));
-    }
-
-    size = ReadWriteIOUtils.readInt(byteBuffer);
-    Map<Symbol, ColumnSchema> assignments = new HashMap<>(size);
-    for (int i = 0; i < size; i++) {
-      assignments.put(Symbol.deserialize(byteBuffer), ColumnSchema.deserialize(byteBuffer));
-    }
-
-    size = ReadWriteIOUtils.readInt(byteBuffer);
-    List<AlignedDeviceEntry> deviceEntries = new ArrayList<>(size);
-=======
     List<DeviceEntry> deviceEntries = new ArrayList<>(size);
->>>>>>> 716e8ff9
     while (size-- > 0) {
       deviceEntries.add(AlignedDeviceEntry.deserialize(byteBuffer));
     }
