/*
 * Licensed to the Apache Software Foundation (ASF) under one
 * or more contributor license agreements.  See the NOTICE file
 * distributed with this work for additional information
 * regarding copyright ownership.  The ASF licenses this file
 * to you under the Apache License, Version 2.0 (the
 * "License"); you may not use this file except in compliance
 * with the License.  You may obtain a copy of the License at
 *
 *     http://www.apache.org/licenses/LICENSE-2.0
 *
 * Unless required by applicable law or agreed to in writing,
 * software distributed under the License is distributed on an
 * "AS IS" BASIS, WITHOUT WARRANTIES OR CONDITIONS OF ANY
 * KIND, either express or implied.  See the License for the
 * specific language governing permissions and limitations
 * under the License.
 */

package org.apache.iotdb.db.storageengine.dataregion.compaction.execute.task;

import org.apache.iotdb.commons.conf.IoTDBConstant;
import org.apache.iotdb.db.conf.IoTDBDescriptor;
import org.apache.iotdb.db.service.metrics.CompactionMetrics;
import org.apache.iotdb.db.service.metrics.FileMetrics;
import org.apache.iotdb.db.storageengine.dataregion.compaction.constant.CompactionTaskType;
import org.apache.iotdb.db.storageengine.dataregion.compaction.execute.exception.CompactionRecoverException;
import org.apache.iotdb.db.storageengine.dataregion.compaction.execute.performer.ICrossCompactionPerformer;
import org.apache.iotdb.db.storageengine.dataregion.compaction.execute.performer.impl.FastCompactionPerformer;
import org.apache.iotdb.db.storageengine.dataregion.compaction.execute.task.subtask.FastCompactionTaskSummary;
import org.apache.iotdb.db.storageengine.dataregion.compaction.execute.utils.CompactionUtils;
import org.apache.iotdb.db.storageengine.dataregion.compaction.execute.utils.log.CompactionLogAnalyzer;
import org.apache.iotdb.db.storageengine.dataregion.compaction.execute.utils.log.CompactionLogger;
import org.apache.iotdb.db.storageengine.dataregion.compaction.execute.utils.log.SimpleCompactionLogger;
import org.apache.iotdb.db.storageengine.dataregion.compaction.execute.utils.log.TsFileIdentifier;
import org.apache.iotdb.db.storageengine.dataregion.compaction.schedule.CompactionTaskManager;
import org.apache.iotdb.db.storageengine.dataregion.tsfile.TsFileManager;
import org.apache.iotdb.db.storageengine.dataregion.tsfile.TsFileResource;
import org.apache.iotdb.db.storageengine.dataregion.tsfile.TsFileResourceStatus;
import org.apache.iotdb.db.storageengine.dataregion.tsfile.generator.TsFileNameGenerator;

import org.apache.tsfile.utils.TsFileUtils;
import org.slf4j.Logger;
import org.slf4j.LoggerFactory;

import java.io.File;
import java.io.IOException;
import java.nio.file.Files;
import java.util.ArrayList;
import java.util.Collections;
import java.util.List;
import java.util.stream.Collectors;
import java.util.stream.Stream;

public class CrossSpaceCompactionTask extends AbstractCompactionTask {
  private static final Logger LOGGER =
      LoggerFactory.getLogger(IoTDBConstant.COMPACTION_LOGGER_NAME);
  protected List<TsFileResource> selectedSequenceFiles;
  protected List<TsFileResource> selectedUnsequenceFiles;
  private File logFile;
  protected List<TsFileResource> targetTsfileResourceList;
  private List<TsFileResource> emptyTargetTsFileResourceList;
  protected List<TsFileResource> holdWriteLockList = new ArrayList<>();
  protected double selectedSeqFileSize = 0;
  protected double selectedUnseqFileSize = 0;

  @SuppressWarnings("squid:S107")
  public CrossSpaceCompactionTask(
      long timePartition,
      TsFileManager tsFileManager,
      List<TsFileResource> selectedSequenceFiles,
      List<TsFileResource> selectedUnsequenceFiles,
      ICrossCompactionPerformer performer,
      long memoryCost,
      long serialId) {
    super(
        tsFileManager.getStorageGroupName(),
        tsFileManager.getDataRegionId(),
        timePartition,
        tsFileManager,
        serialId);
    this.selectedSequenceFiles = selectedSequenceFiles;
    this.selectedUnsequenceFiles = selectedUnsequenceFiles;
    for (TsFileResource resource : selectedSequenceFiles) {
      selectedSeqFileSize += resource.getTsFileSize();
    }
    for (TsFileResource resource : selectedUnsequenceFiles) {
      selectedUnseqFileSize += resource.getTsFileSize();
    }
    this.emptyTargetTsFileResourceList = new ArrayList<>();
    this.performer = performer;
    this.hashCode = this.toString().hashCode();
    this.memoryCost = memoryCost;
    createSummary();
  }

  public CrossSpaceCompactionTask(
      String databaseName, String dataRegionId, TsFileManager tsFileManager, File logFile) {
    super(databaseName, dataRegionId, 0L, tsFileManager, 0L);
    this.logFile = logFile;
    this.needRecoverTaskInfoFromLogFile = true;
  }

  private void recoverTaskInfoFromLogFile() throws IOException {
    CompactionLogAnalyzer logAnalyzer = new CompactionLogAnalyzer(this.logFile);
    logAnalyzer.analyze();
    List<TsFileIdentifier> sourceFileIdentifiers = logAnalyzer.getSourceFileInfos();
    this.selectedSequenceFiles = new ArrayList<>();
    sourceFileIdentifiers.stream()
        .filter(TsFileIdentifier::isSequence)
        .forEach(f -> this.selectedSequenceFiles.add(new TsFileResource(f.getFileFromDataDirs())));
    sourceFileIdentifiers.stream()
        .filter(f -> !f.isSequence())
        .forEach(
            f -> this.selectedUnsequenceFiles.add(new TsFileResource(f.getFileFromDataDirs())));

    List<TsFileIdentifier> targetFileIdentifiers = logAnalyzer.getTargetFileInfos();
    List<TsFileIdentifier> deletedTargetFileIdentifiers = logAnalyzer.getDeletedTargetFileInfos();
    for (TsFileIdentifier f : targetFileIdentifiers) {
      File targetFileOnDisk = getRealTargetFile(f, IoTDBConstant.CROSS_COMPACTION_TMP_FILE_SUFFIX);
      // The targetFileOnDisk may be null, but it won't impact the task recover stage
      TsFileResource targetTsFile = new TsFileResource(targetFileOnDisk);
      this.targetTsfileResourceList.add(targetTsFile);
      if (deletedTargetFileIdentifiers.contains(f)) {
        this.emptyTargetTsFileResourceList.add(targetTsFile);
      }
    }
    this.taskStage = logAnalyzer.getTaskStage();
  }

  @Override
  @SuppressWarnings({"squid:S6541", "squid:S3776", "squid:S2142"})
  public boolean doCompaction() {
    recoverMemoryStatus = true;
    boolean isSuccess = true;
    if (!tsFileManager.isAllowCompaction()) {
      return true;
    }
    if (!IoTDBDescriptor.getInstance().getConfig().isEnableCrossSpaceCompaction()) {
      return true;
    }
    if (compactionConfigVersion
        < CompactionTaskManager.getInstance().getCurrentCompactionConfigVersion()) {
      return true;
    }

    if (selectedSequenceFiles.isEmpty() || selectedUnsequenceFiles.isEmpty()) {
      LOGGER.info(
          "{}-{} [Compaction] Cross space compaction file list is empty, end it",
          storageGroupName,
          dataRegionId);
      return true;
    }
    LOGGER.info(
        "{}-{} [Compaction] CrossSpaceCompaction task starts with {} seq files "
            + "and {} unsequence files. "
            + "Sequence files : {}, unsequence files : {} . "
            + "Sequence files size is {} MB, "
            + "unsequence file size is {} MB, "
            + "total size is {} MB",
        storageGroupName,
        dataRegionId,
        selectedSequenceFiles.size(),
        selectedUnsequenceFiles.size(),
        selectedSequenceFiles,
        selectedUnsequenceFiles,
        selectedSeqFileSize / 1024 / 1024,
        selectedUnseqFileSize / 1024 / 1024,
        (selectedSeqFileSize + selectedUnseqFileSize) / 1024 / 1024);
    try {
      long startTime = System.currentTimeMillis();
      targetTsfileResourceList =
          TsFileNameGenerator.getCrossCompactionTargetFileResources(selectedSequenceFiles);

      logFile =
          new File(
              selectedSequenceFiles.get(0).getTsFile().getParent()
                  + File.separator
                  + targetTsfileResourceList.get(0).getTsFile().getName()
                  + CompactionLogger.CROSS_COMPACTION_LOG_NAME_SUFFIX);

      try (SimpleCompactionLogger compactionLogger = new SimpleCompactionLogger(logFile)) {
        // print the path of the temporary file first for priority check during recovery
        compactionLogger.logSourceFiles(selectedSequenceFiles);
        compactionLogger.logSourceFiles(selectedUnsequenceFiles);
        compactionLogger.logTargetFiles(targetTsfileResourceList);
        compactionLogger.force();

        performer.setSourceFiles(selectedSequenceFiles, selectedUnsequenceFiles);
        performer.setTargetFiles(targetTsfileResourceList);
        performer.setSummary(summary);
        performer.perform();

        CompactionUtils.updateProgressIndex(
            targetTsfileResourceList, selectedSequenceFiles, selectedUnsequenceFiles);
        CompactionUtils.moveTargetFile(
            targetTsfileResourceList,
            CompactionTaskType.CROSS,
            storageGroupName + "-" + dataRegionId);
        CompactionUtils.combineModsInCrossCompaction(
            selectedSequenceFiles, selectedUnsequenceFiles, targetTsfileResourceList);

        validateCompactionResult(
            selectedSequenceFiles, selectedUnsequenceFiles, targetTsfileResourceList);

        // update tsfile resource in memory
        tsFileManager.replace(
            selectedSequenceFiles,
            selectedUnsequenceFiles,
            targetTsfileResourceList,
            timePartition);

        // find empty target files and add log
        for (TsFileResource targetResource : targetTsfileResourceList) {
          if (targetResource.isDeleted()) {
            emptyTargetTsFileResourceList.add(targetResource);
            compactionLogger.logEmptyTargetFile(targetResource);
            compactionLogger.force();
          }
        }

        lockWrite(selectedSequenceFiles);
        lockWrite(selectedUnsequenceFiles);

        CompactionUtils.deleteSourceTsFileAndUpdateFileMetrics(
            selectedSequenceFiles, selectedUnsequenceFiles);

        for (TsFileResource targetResource : targetTsfileResourceList) {
          if (!targetResource.isDeleted()) {
            FileMetrics.getInstance()
                .addTsFile(
                    targetResource.getDatabaseName(),
                    targetResource.getDataRegionId(),
                    targetResource.getTsFileSize(),
                    true,
                    targetResource.getTsFile().getName());

          } else {
            // target resource is empty after compaction, then delete it
            targetResource.remove();
          }
        }

        CompactionMetrics.getInstance().recordSummaryInfo(summary);

        double costTime = (System.currentTimeMillis() - startTime) / 1000.0d;

        LOGGER.info(
            "{}-{} [Compaction] CrossSpaceCompaction task finishes successfully, "
                + "time cost is {} s, "
                + "compaction speed is {} MB/s, {}",
            storageGroupName,
            dataRegionId,
            String.format("%.2f", costTime),
            String.format(
                "%.2f",
                (selectedSeqFileSize + selectedUnseqFileSize) / 1024.0d / 1024.0d / costTime),
            summary);
      }
    } catch (Exception e) {
      isSuccess = false;
      handleException(LOGGER, e);
      recover();
    } finally {
      releaseAllLocks();
      try {
        if (logFile != null) {
          Files.deleteIfExists(logFile.toPath());
        }
      } catch (IOException e) {
        handleException(LOGGER, e);
      }
      for (TsFileResource resource : targetTsfileResourceList) {
        // may failed to set status if the status of current resource is DELETED
        resource.setStatus(TsFileResourceStatus.NORMAL);
      }
    }
    return isSuccess;
  }

  public void recover() {
    try {
      if (needRecoverTaskInfoFromLogFile) {
        recoverTaskInfoFromLogFile();
      }
      if (shouldRollback()) {
        rollback();
      } else {
        // That finishTask() is revoked means
        finishTask();
      }
    } catch (Exception e) {
      handleRecoverException(e);
    }
  }

  private boolean shouldRollback() {
    return checkAllSourceFileExists(selectedSequenceFiles)
        && checkAllSourceFileExists(selectedUnsequenceFiles);
  }

  private void rollback() throws IOException {
    // if the task has started,
    targetTsfileResourceList =
        targetTsfileResourceList == null ? Collections.emptyList() : targetTsfileResourceList;
    if (recoverMemoryStatus) {
      replaceTsFileInMemory(
          targetTsfileResourceList,
          Stream.concat(selectedSequenceFiles.stream(), selectedUnsequenceFiles.stream())
              .collect(Collectors.toList()));
    }
    deleteCompactionModsFile(selectedSequenceFiles);
    deleteCompactionModsFile(selectedUnsequenceFiles);
    // delete target file
    if (targetTsfileResourceList != null && !deleteTsFilesOnDisk(targetTsfileResourceList)) {
      throw new CompactionRecoverException("failed to delete target file %s");
    }
  }

  private void finishTask() throws IOException {
    for (TsFileResource target : targetTsfileResourceList) {
      if (target.isDeleted() || emptyTargetTsFileResourceList.contains(target)) {
        // it means the target file is empty after compaction
        if (!target.remove()) {
          throw new CompactionRecoverException(
              String.format("failed to delete empty target file %s", target));
        }
      } else {
        File targetFile = target.getTsFile();
        if (targetFile == null || !TsFileUtils.isTsFileComplete(target.getTsFile())) {
          throw new CompactionRecoverException(
              String.format("Target file is not completed. %s", targetFile));
        }
        if (recoverMemoryStatus) {
          target.setStatus(TsFileResourceStatus.NORMAL);
        }
      }
    }
    if (!deleteTsFilesOnDisk(selectedSequenceFiles)
        || !deleteTsFilesOnDisk(selectedUnsequenceFiles)) {
      throw new CompactionRecoverException("source files cannot be deleted successfully");
    }
    if (recoverMemoryStatus) {
      FileMetrics.getInstance().deleteTsFile(true, selectedSequenceFiles);
      FileMetrics.getInstance().deleteTsFile(true, selectedUnsequenceFiles);
    }
  }

  @Override
  public boolean equalsOtherTask(AbstractCompactionTask otherTask) {
    if (!(otherTask instanceof CrossSpaceCompactionTask)) {
      return false;
    }
    CrossSpaceCompactionTask otherCrossCompactionTask = (CrossSpaceCompactionTask) otherTask;
    return this.selectedSequenceFiles.equals(otherCrossCompactionTask.selectedSequenceFiles)
        && this.selectedUnsequenceFiles.equals(otherCrossCompactionTask.selectedUnsequenceFiles)
        && this.performer.getClass().isInstance(otherCrossCompactionTask.performer);
  }

  private void releaseAllLocks() {
    for (TsFileResource tsFileResource : holdWriteLockList) {
      tsFileResource.writeUnlock();
    }
    holdWriteLockList.clear();
  }

  public List<TsFileResource> getSelectedSequenceFiles() {
    return selectedSequenceFiles;
  }

  @Override
  public List<TsFileResource> getAllSourceTsFiles() {
    List<TsFileResource> allRelatedFiles = new ArrayList<>();
    allRelatedFiles.addAll(selectedSequenceFiles);
    allRelatedFiles.addAll(selectedUnsequenceFiles);
    return allRelatedFiles;
  }

  public List<TsFileResource> getSelectedUnsequenceFiles() {
    return selectedUnsequenceFiles;
  }

  @Override
  public String toString() {
    return storageGroupName
        + "-"
        + dataRegionId
        + "-"
        + timePartition
        + " task seq files are "
        + selectedSequenceFiles.toString()
        + " , unseq files are "
        + selectedUnsequenceFiles.toString();
  }

  @Override
  public int hashCode() {
    return hashCode;
  }

  @Override
  public boolean equals(Object other) {
    if (!(other instanceof CrossSpaceCompactionTask)) {
      return false;
    }

    return equalsOtherTask((CrossSpaceCompactionTask) other);
  }

  private void lockWrite(List<TsFileResource> tsFileResourceList) {
    for (TsFileResource tsFileResource : tsFileResourceList) {
      tsFileResource.writeLock();
      holdWriteLockList.add(tsFileResource);
    }
  }

  @Override
  public long getEstimatedMemoryCost() {
    return memoryCost;
  }

  @Override
  public int getProcessedFileNum() {
    return selectedSequenceFiles.size() + selectedUnsequenceFiles.size();
  }

  @Override
  protected void createSummary() {
    if (performer instanceof FastCompactionPerformer) {
      this.summary = new FastCompactionTaskSummary();
    } else {
      this.summary = new CompactionTaskSummary();
    }
  }

  @Override
  public CompactionTaskType getCompactionTaskType() {
    return CompactionTaskType.CROSS;
  }

  @Override
  public long getCompactionConfigVersion() {
    return this.compactionConfigVersion;
  }

  @Override
  public void setCompactionConfigVersion(long compactionConfigVersion) {
    this.compactionConfigVersion = Math.min(this.compactionConfigVersion, compactionConfigVersion);
  }

  @Override
<<<<<<< HEAD
  public long getCompactionRewriteFileSize() {
=======
  public long getSelectedFileSize() {
>>>>>>> 6510fb8b
    return (long) (selectedSeqFileSize + selectedUnseqFileSize);
  }
}<|MERGE_RESOLUTION|>--- conflicted
+++ resolved
@@ -449,11 +449,12 @@
   }
 
   @Override
-<<<<<<< HEAD
   public long getCompactionRewriteFileSize() {
-=======
+    return (long) (selectedSeqFileSize + selectedUnseqFileSize);
+  }
+
+  @Override
   public long getSelectedFileSize() {
->>>>>>> 6510fb8b
     return (long) (selectedSeqFileSize + selectedUnseqFileSize);
   }
 }