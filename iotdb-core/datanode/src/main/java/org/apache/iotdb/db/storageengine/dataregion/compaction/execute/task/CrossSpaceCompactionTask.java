/*
 * Licensed to the Apache Software Foundation (ASF) under one
 * or more contributor license agreements.  See the NOTICE file
 * distributed with this work for additional information
 * regarding copyright ownership.  The ASF licenses this file
 * to you under the Apache License, Version 2.0 (the
 * "License"); you may not use this file except in compliance
 * with the License.  You may obtain a copy of the License at
 *
 *     http://www.apache.org/licenses/LICENSE-2.0
 *
 * Unless required by applicable law or agreed to in writing,
 * software distributed under the License is distributed on an
 * "AS IS" BASIS, WITHOUT WARRANTIES OR CONDITIONS OF ANY
 * KIND, either express or implied.  See the License for the
 * specific language governing permissions and limitations
 * under the License.
 */

package org.apache.iotdb.db.storageengine.dataregion.compaction.execute.task;

import org.apache.iotdb.commons.conf.IoTDBConstant;
import org.apache.iotdb.db.conf.IoTDBDescriptor;
import org.apache.iotdb.db.service.metrics.CompactionMetrics;
import org.apache.iotdb.db.service.metrics.FileMetrics;
import org.apache.iotdb.db.storageengine.dataregion.compaction.constant.CompactionTaskType;
import org.apache.iotdb.db.storageengine.dataregion.compaction.execute.exception.CompactionRecoverException;
import org.apache.iotdb.db.storageengine.dataregion.compaction.execute.performer.ICrossCompactionPerformer;
import org.apache.iotdb.db.storageengine.dataregion.compaction.execute.performer.impl.FastCompactionPerformer;
import org.apache.iotdb.db.storageengine.dataregion.compaction.execute.task.subtask.FastCompactionTaskSummary;
import org.apache.iotdb.db.storageengine.dataregion.compaction.execute.utils.CompactionUtils;
import org.apache.iotdb.db.storageengine.dataregion.compaction.execute.utils.log.CompactionLogAnalyzer;
import org.apache.iotdb.db.storageengine.dataregion.compaction.execute.utils.log.CompactionLogger;
import org.apache.iotdb.db.storageengine.dataregion.compaction.execute.utils.log.SimpleCompactionLogger;
import org.apache.iotdb.db.storageengine.dataregion.compaction.execute.utils.log.TsFileIdentifier;
import org.apache.iotdb.db.storageengine.dataregion.compaction.schedule.CompactionTaskManager;
import org.apache.iotdb.db.storageengine.dataregion.tsfile.TsFileManager;
import org.apache.iotdb.db.storageengine.dataregion.tsfile.TsFileResource;
import org.apache.iotdb.db.storageengine.dataregion.tsfile.TsFileResourceStatus;
import org.apache.iotdb.db.storageengine.dataregion.tsfile.generator.TsFileNameGenerator;

import org.apache.tsfile.utils.TsFileUtils;
import org.slf4j.Logger;
import org.slf4j.LoggerFactory;

import java.io.File;
import java.io.IOException;
import java.nio.file.Files;
import java.util.ArrayList;
import java.util.List;
import java.util.stream.Collectors;
import java.util.stream.Stream;

public class CrossSpaceCompactionTask extends AbstractCompactionTask {
  private static final Logger LOGGER =
      LoggerFactory.getLogger(IoTDBConstant.COMPACTION_LOGGER_NAME);
  protected List<TsFileResource> selectedSequenceFiles;
  protected List<TsFileResource> selectedUnsequenceFiles;
  private File logFile;
  protected List<TsFileResource> targetTsfileResourceList;
  private List<TsFileResource> emptyTargetTsFileResourceList;
  protected List<TsFileResource> holdWriteLockList = new ArrayList<>();
  protected double selectedSeqFileSize = 0;
  protected double selectedUnseqFileSize = 0;

  @SuppressWarnings("squid:S107")
  public CrossSpaceCompactionTask(
      long timePartition,
      TsFileManager tsFileManager,
      List<TsFileResource> selectedSequenceFiles,
      List<TsFileResource> selectedUnsequenceFiles,
      ICrossCompactionPerformer performer,
      long memoryCost,
      long serialId) {
    super(
        tsFileManager.getStorageGroupName(),
        tsFileManager.getDataRegionId(),
        timePartition,
        tsFileManager,
        serialId);
    this.selectedSequenceFiles = selectedSequenceFiles;
    this.selectedUnsequenceFiles = selectedUnsequenceFiles;
    this.emptyTargetTsFileResourceList = new ArrayList<>();
    this.performer = performer;
    this.hashCode = this.toString().hashCode();
    this.memoryCost = memoryCost;
    createSummary();
  }

  public CrossSpaceCompactionTask(
      String databaseName, String dataRegionId, TsFileManager tsFileManager, File logFile) {
    super(databaseName, dataRegionId, 0L, tsFileManager, 0L);
    this.logFile = logFile;
    this.needRecoverTaskInfoFromLogFile = true;
  }

  private void recoverTaskInfoFromLogFile() throws IOException {
    CompactionLogAnalyzer logAnalyzer = new CompactionLogAnalyzer(this.logFile);
    logAnalyzer.analyze();
    List<TsFileIdentifier> sourceFileIdentifiers = logAnalyzer.getSourceFileInfos();
    this.selectedSequenceFiles = new ArrayList<>();
    sourceFileIdentifiers.stream()
        .filter(TsFileIdentifier::isSequence)
        .forEach(f -> this.selectedSequenceFiles.add(new TsFileResource(f.getFileFromDataDirs())));
    sourceFileIdentifiers.stream()
        .filter(f -> !f.isSequence())
        .forEach(
            f -> this.selectedUnsequenceFiles.add(new TsFileResource(f.getFileFromDataDirs())));

    List<TsFileIdentifier> targetFileIdentifiers = logAnalyzer.getTargetFileInfos();
    List<TsFileIdentifier> deletedTargetFileIdentifiers = logAnalyzer.getDeletedTargetFileInfos();
    for (TsFileIdentifier f : targetFileIdentifiers) {
      File targetFileOnDisk = getRealTargetFile(f, IoTDBConstant.CROSS_COMPACTION_TMP_FILE_SUFFIX);
      // The targetFileOnDisk may be null, but it won't impact the task recover stage
      TsFileResource targetTsFile = new TsFileResource(targetFileOnDisk);
      this.targetTsfileResourceList.add(targetTsFile);
      if (deletedTargetFileIdentifiers.contains(f)) {
        this.emptyTargetTsFileResourceList.add(targetTsFile);
      }
    }
    this.taskStage = logAnalyzer.getTaskStage();
  }

  @Override
  @SuppressWarnings({"squid:S6541", "squid:S3776", "squid:S2142"})
  public boolean doCompaction() {
    recoverMemoryStatus = true;
    boolean isSuccess = true;
    if (!tsFileManager.isAllowCompaction()) {
      return true;
    }

    if (selectedSequenceFiles.isEmpty() || selectedUnsequenceFiles.isEmpty()) {
      LOGGER.info(
          "{}-{} [Compaction] Cross space compaction file list is empty, end it",
          storageGroupName,
          dataRegionId);
      return true;
    }

    for (TsFileResource resource : selectedSequenceFiles) {
      selectedSeqFileSize += resource.getTsFileSize();
    }
    for (TsFileResource resource : selectedUnsequenceFiles) {
      selectedUnseqFileSize += resource.getTsFileSize();
    }
    LOGGER.info(
        "{}-{} [Compaction] CrossSpaceCompaction task starts with {} seq files "
            + "and {} unsequence files. "
            + "Sequence files : {}, unsequence files : {} . "
            + "Sequence files size is {} MB, "
            + "unsequence file size is {} MB, "
            + "total size is {} MB",
        storageGroupName,
        dataRegionId,
        selectedSequenceFiles.size(),
        selectedUnsequenceFiles.size(),
        selectedSequenceFiles,
        selectedUnsequenceFiles,
        selectedSeqFileSize / 1024 / 1024,
        selectedUnseqFileSize / 1024 / 1024,
        (selectedSeqFileSize + selectedUnseqFileSize) / 1024 / 1024);
    try {
<<<<<<< HEAD
=======
      if (!tsFileManager.isAllowCompaction()) {
        return true;
      }
      if (!IoTDBDescriptor.getInstance().getConfig().isEnableCrossSpaceCompaction()) {
        return true;
      }
      if (compactionConfigVersion
          < CompactionTaskManager.getInstance().getCurrentCompactionConfigVersion()) {
        return true;
      }
>>>>>>> fde91579
      long startTime = System.currentTimeMillis();
      targetTsfileResourceList =
          TsFileNameGenerator.getCrossCompactionTargetFileResources(selectedSequenceFiles);

      logFile =
          new File(
              selectedSequenceFiles.get(0).getTsFile().getParent()
                  + File.separator
                  + targetTsfileResourceList.get(0).getTsFile().getName()
                  + CompactionLogger.CROSS_COMPACTION_LOG_NAME_SUFFIX);

      try (SimpleCompactionLogger compactionLogger = new SimpleCompactionLogger(logFile)) {
        // print the path of the temporary file first for priority check during recovery
        compactionLogger.logSourceFiles(selectedSequenceFiles);
        compactionLogger.logSourceFiles(selectedUnsequenceFiles);
        compactionLogger.logTargetFiles(targetTsfileResourceList);
        compactionLogger.force();

        performer.setSourceFiles(selectedSequenceFiles, selectedUnsequenceFiles);
        performer.setTargetFiles(targetTsfileResourceList);
        performer.setSummary(summary);
        performer.perform();

        CompactionUtils.updateProgressIndex(
            targetTsfileResourceList, selectedSequenceFiles, selectedUnsequenceFiles);
        CompactionUtils.moveTargetFile(
            targetTsfileResourceList,
            CompactionTaskType.CROSS,
            storageGroupName + "-" + dataRegionId);
        CompactionUtils.combineModsInCrossCompaction(
            selectedSequenceFiles, selectedUnsequenceFiles, targetTsfileResourceList);

        validateCompactionResult(
            selectedSequenceFiles, selectedUnsequenceFiles, targetTsfileResourceList);

        // update tsfile resource in memory
        tsFileManager.replace(
            selectedSequenceFiles,
            selectedUnsequenceFiles,
            targetTsfileResourceList,
            timePartition);

        // find empty target files and add log
        for (TsFileResource targetResource : targetTsfileResourceList) {
          if (targetResource.isDeleted()) {
            emptyTargetTsFileResourceList.add(targetResource);
            compactionLogger.logEmptyTargetFile(targetResource);
            compactionLogger.force();
          }
        }

        lockWrite(selectedSequenceFiles);
        lockWrite(selectedUnsequenceFiles);

        CompactionUtils.deleteSourceTsFileAndUpdateFileMetrics(
            selectedSequenceFiles, selectedUnsequenceFiles);

        for (TsFileResource targetResource : targetTsfileResourceList) {
          if (!targetResource.isDeleted()) {
            FileMetrics.getInstance()
                .addTsFile(
                    targetResource.getDatabaseName(),
                    targetResource.getDataRegionId(),
                    targetResource.getTsFileSize(),
                    true,
                    targetResource.getTsFile().getName());

          } else {
            // target resource is empty after compaction, then delete it
            targetResource.remove();
          }
        }

        CompactionMetrics.getInstance().recordSummaryInfo(summary);

        double costTime = (System.currentTimeMillis() - startTime) / 1000.0d;

        LOGGER.info(
            "{}-{} [Compaction] CrossSpaceCompaction task finishes successfully, "
                + "time cost is {} s, "
                + "compaction speed is {} MB/s, {}",
            storageGroupName,
            dataRegionId,
            String.format("%.2f", costTime),
            String.format(
                "%.2f",
                (selectedSeqFileSize + selectedUnseqFileSize) / 1024.0d / 1024.0d / costTime),
            summary);
      }
    } catch (Exception e) {
      isSuccess = false;
      handleException(LOGGER, e);
      recover();
    } finally {
      releaseAllLocks();
      try {
        if (logFile != null) {
          Files.deleteIfExists(logFile.toPath());
        }
      } catch (IOException e) {
        handleException(LOGGER, e);
      }
      for (TsFileResource resource : targetTsfileResourceList) {
        // may failed to set status if the status of current resource is DELETED
        resource.setStatus(TsFileResourceStatus.NORMAL);
      }
    }
    return isSuccess;
  }

  public void recover() {
    try {
      if (needRecoverTaskInfoFromLogFile) {
        recoverTaskInfoFromLogFile();
      }
      if (shouldRollback()) {
        rollback();
      } else {
        // That finishTask() is revoked means
        finishTask();
      }
    } catch (Exception e) {
      handleRecoverException(e);
    }
  }

  private boolean shouldRollback() {
    return checkAllSourceFileExists(selectedSequenceFiles)
        && checkAllSourceFileExists(selectedUnsequenceFiles);
  }

  private void rollback() throws IOException {
    // if the task has started,
    if (recoverMemoryStatus) {
      replaceTsFileInMemory(
          targetTsfileResourceList,
          Stream.concat(selectedSequenceFiles.stream(), selectedUnsequenceFiles.stream())
              .collect(Collectors.toList()));
    }
    deleteCompactionModsFile(selectedSequenceFiles);
    deleteCompactionModsFile(selectedUnsequenceFiles);
    // delete target file
    if (targetTsfileResourceList != null && !deleteTsFilesOnDisk(targetTsfileResourceList)) {
      throw new CompactionRecoverException("failed to delete target file %s");
    }
  }

  private void finishTask() throws IOException {
    for (TsFileResource target : targetTsfileResourceList) {
      if (target.isDeleted() || emptyTargetTsFileResourceList.contains(target)) {
        // it means the target file is empty after compaction
        if (!target.remove()) {
          throw new CompactionRecoverException(
              String.format("failed to delete empty target file %s", target));
        }
      } else {
        File targetFile = target.getTsFile();
        if (targetFile == null || !TsFileUtils.isTsFileComplete(target.getTsFile())) {
          throw new CompactionRecoverException(
              String.format("Target file is not completed. %s", targetFile));
        }
        if (recoverMemoryStatus) {
          target.setStatus(TsFileResourceStatus.NORMAL);
        }
      }
    }
    if (!deleteTsFilesOnDisk(selectedSequenceFiles)
        || !deleteTsFilesOnDisk(selectedUnsequenceFiles)) {
      throw new CompactionRecoverException("source files cannot be deleted successfully");
    }
    if (recoverMemoryStatus) {
      FileMetrics.getInstance().deleteTsFile(true, selectedSequenceFiles);
      FileMetrics.getInstance().deleteTsFile(true, selectedUnsequenceFiles);
    }
  }

  @Override
  public boolean equalsOtherTask(AbstractCompactionTask otherTask) {
    if (!(otherTask instanceof CrossSpaceCompactionTask)) {
      return false;
    }
    CrossSpaceCompactionTask otherCrossCompactionTask = (CrossSpaceCompactionTask) otherTask;
    return this.selectedSequenceFiles.equals(otherCrossCompactionTask.selectedSequenceFiles)
        && this.selectedUnsequenceFiles.equals(otherCrossCompactionTask.selectedUnsequenceFiles)
        && this.performer.getClass().isInstance(otherCrossCompactionTask.performer);
  }

  private void releaseAllLocks() {
    for (TsFileResource tsFileResource : holdWriteLockList) {
      tsFileResource.writeUnlock();
    }
    holdWriteLockList.clear();
  }

  public List<TsFileResource> getSelectedSequenceFiles() {
    return selectedSequenceFiles;
  }

  @Override
  public List<TsFileResource> getAllSourceTsFiles() {
    List<TsFileResource> allRelatedFiles = new ArrayList<>();
    allRelatedFiles.addAll(selectedSequenceFiles);
    allRelatedFiles.addAll(selectedUnsequenceFiles);
    return allRelatedFiles;
  }

  public List<TsFileResource> getSelectedUnsequenceFiles() {
    return selectedUnsequenceFiles;
  }

  @Override
  public String toString() {
    return storageGroupName
        + "-"
        + dataRegionId
        + "-"
        + timePartition
        + " task seq files are "
        + selectedSequenceFiles.toString()
        + " , unseq files are "
        + selectedUnsequenceFiles.toString();
  }

  @Override
  public int hashCode() {
    return hashCode;
  }

  @Override
  public boolean equals(Object other) {
    if (!(other instanceof CrossSpaceCompactionTask)) {
      return false;
    }

    return equalsOtherTask((CrossSpaceCompactionTask) other);
  }

  private void lockWrite(List<TsFileResource> tsFileResourceList) {
    for (TsFileResource tsFileResource : tsFileResourceList) {
      tsFileResource.writeLock();
      holdWriteLockList.add(tsFileResource);
    }
  }

  @Override
  public long getEstimatedMemoryCost() {
    return memoryCost;
  }

  @Override
  public int getProcessedFileNum() {
    return selectedSequenceFiles.size() + selectedUnsequenceFiles.size();
  }

  @Override
  protected void createSummary() {
    if (performer instanceof FastCompactionPerformer) {
      this.summary = new FastCompactionTaskSummary();
    } else {
      this.summary = new CompactionTaskSummary();
    }
  }

  @Override
<<<<<<< HEAD
  public CompactionTaskType getCompactionTaskType() {
    return CompactionTaskType.CROSS;
=======
  public long getCompactionConfigVersion() {
    return this.compactionConfigVersion;
  }

  @Override
  public void setCompactionConfigVersion(long compactionConfigVersion) {
    this.compactionConfigVersion = Math.min(this.compactionConfigVersion, compactionConfigVersion);
>>>>>>> fde91579
  }
}<|MERGE_RESOLUTION|>--- conflicted
+++ resolved
@@ -129,6 +129,13 @@
     if (!tsFileManager.isAllowCompaction()) {
       return true;
     }
+    if (!IoTDBDescriptor.getInstance().getConfig().isEnableCrossSpaceCompaction()) {
+      return true;
+    }
+    if (compactionConfigVersion
+        < CompactionTaskManager.getInstance().getCurrentCompactionConfigVersion()) {
+      return true;
+    }
 
     if (selectedSequenceFiles.isEmpty() || selectedUnsequenceFiles.isEmpty()) {
       LOGGER.info(
@@ -161,19 +168,6 @@
         selectedUnseqFileSize / 1024 / 1024,
         (selectedSeqFileSize + selectedUnseqFileSize) / 1024 / 1024);
     try {
-<<<<<<< HEAD
-=======
-      if (!tsFileManager.isAllowCompaction()) {
-        return true;
-      }
-      if (!IoTDBDescriptor.getInstance().getConfig().isEnableCrossSpaceCompaction()) {
-        return true;
-      }
-      if (compactionConfigVersion
-          < CompactionTaskManager.getInstance().getCurrentCompactionConfigVersion()) {
-        return true;
-      }
->>>>>>> fde91579
       long startTime = System.currentTimeMillis();
       targetTsfileResourceList =
           TsFileNameGenerator.getCrossCompactionTargetFileResources(selectedSequenceFiles);
@@ -438,10 +432,11 @@
   }
 
   @Override
-<<<<<<< HEAD
   public CompactionTaskType getCompactionTaskType() {
     return CompactionTaskType.CROSS;
-=======
+  }
+
+  @Override
   public long getCompactionConfigVersion() {
     return this.compactionConfigVersion;
   }
@@ -449,6 +444,5 @@
   @Override
   public void setCompactionConfigVersion(long compactionConfigVersion) {
     this.compactionConfigVersion = Math.min(this.compactionConfigVersion, compactionConfigVersion);
->>>>>>> fde91579
   }
 }