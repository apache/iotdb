--- conflicted
+++ resolved
@@ -271,15 +271,11 @@
             summary);
       } finally {
         Files.deleteIfExists(logFile.toPath());
-      }
-<<<<<<< HEAD
-      Files.deleteIfExists(logFile.toPath());
-      for (TsFileResource resource : targetTsfileResourceList) {
-        // may failed to set status if the status of current resource is DELETED
-        resource.setStatus(TsFileResourceStatus.NORMAL);
-      }
-=======
->>>>>>> ccbfd065
+        for (TsFileResource resource : targetTsfileResourceList) {
+          // may failed to set status if the status of current resource is DELETED
+          resource.setStatus(TsFileResourceStatus.NORMAL);
+        }
+      }
     } catch (Exception e) {
       isSuccess = false;
       printLogWhenException(LOGGER, e);
