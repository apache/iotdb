--- conflicted
+++ resolved
@@ -19,12 +19,8 @@
 
 package org.apache.iotdb.db.pipe.task.stage;
 
-<<<<<<< HEAD
-import org.apache.iotdb.common.rpc.thrift.TConsensusGroupId;
+import org.apache.iotdb.commons.consensus.DataRegionId;
 import org.apache.iotdb.commons.pipe.config.constant.PipeProcessorConstant;
-=======
-import org.apache.iotdb.commons.consensus.DataRegionId;
->>>>>>> 1969f7e1
 import org.apache.iotdb.commons.pipe.config.plugin.configuraion.PipeTaskRuntimeConfiguration;
 import org.apache.iotdb.commons.pipe.config.plugin.env.PipeTaskProcessorRuntimeEnvironment;
 import org.apache.iotdb.commons.pipe.task.EventSupplier;
@@ -68,37 +64,19 @@
       EventSupplier pipeExtractorInputEventSupplier,
       BoundedBlockingPendingQueue<Event> pipeConnectorOutputPendingQueue,
       PipeProcessorSubtaskExecutor executor) {
-    final PipeProcessorRuntimeConfiguration runtimeConfiguration =
-        new PipeTaskRuntimeConfiguration(
-            new PipeTaskProcessorRuntimeEnvironment(pipeName, creationTime, dataRegionId.getId()));
+  final PipeProcessorRuntimeConfiguration runtimeConfiguration =
+          new PipeTaskRuntimeConfiguration(
+                  new PipeTaskProcessorRuntimeEnvironment(pipeName, creationTime, regionId));
     final PipeProcessor pipeProcessor =
-<<<<<<< HEAD
-        PipeAgent.plugin()
-            .dataRegion()
-            .getConfiguredProcessor(
+        StorageEngine.getInstance().getAllDataRegionIds().contains(new DataRegionId(regionId))
+            ? PipeAgent.plugin().dataRegion().getConfiguredProcessor(
+              pipeProcessorParameters.getString(PipeProcessorConstant.PROCESSOR_KEY),
+              pipeProcessorParameters,
+              runtimeConfiguration)
+            : PipeAgent.plugin().schemaRegion().getConfiguredProcessor(
                 pipeProcessorParameters.getString(PipeProcessorConstant.PROCESSOR_KEY),
                 pipeProcessorParameters,
                 runtimeConfiguration);
-=======
-        StorageEngine.getInstance().getAllDataRegionIds().contains(new DataRegionId(regionId))
-            ? PipeAgent.plugin().dataRegion().reflectProcessor(pipeProcessorParameters)
-            : PipeAgent.plugin().schemaRegion().reflectProcessor(pipeProcessorParameters);
-
-    // Validate and customize should be called before createSubtask. this allows extractor exposing
-    // exceptions in advance.
-    try {
-      // 1. validate processor parameters
-      pipeProcessor.validate(new PipeParameterValidator(pipeProcessorParameters));
-
-      // 2. customize processor
-      final PipeProcessorRuntimeConfiguration runtimeConfiguration =
-          new PipeTaskRuntimeConfiguration(
-              new PipeTaskProcessorRuntimeEnvironment(pipeName, creationTime, regionId));
-      pipeProcessor.customize(pipeProcessorParameters, runtimeConfiguration);
-    } catch (Exception e) {
-      throw new PipeException(e.getMessage(), e);
-    }
->>>>>>> 1969f7e1
 
     // Should add creation time in taskID, because subtasks are stored in the hashmap
     // PipeProcessorSubtaskWorker.subtasks, and deleted subtasks will be removed by
