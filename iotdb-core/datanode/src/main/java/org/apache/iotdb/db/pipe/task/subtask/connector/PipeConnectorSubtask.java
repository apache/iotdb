/*
 * Licensed to the Apache Software Foundation (ASF) under one
 * or more contributor license agreements.  See the NOTICE file
 * distributed with this work for additional information
 * regarding copyright ownership.  The ASF licenses this file
 * to you under the Apache License, Version 2.0 (the
 * "License"); you may not use this file except in compliance
 * with the License.  You may obtain a copy of the License at
 *
 *     http://www.apache.org/licenses/LICENSE-2.0
 *
 * Unless required by applicable law or agreed to in writing,
 * software distributed under the License is distributed on an
 * "AS IS" BASIS, WITHOUT WARRANTIES OR CONDITIONS OF ANY
 * KIND, either express or implied.  See the License for the
 * specific language governing permissions and limitations
 * under the License.
 */

package org.apache.iotdb.db.pipe.task.subtask.connector;

import org.apache.iotdb.commons.exception.pipe.PipeRuntimeConnectorCriticalException;
import org.apache.iotdb.commons.pipe.config.PipeConfig;
import org.apache.iotdb.db.pipe.event.EnrichedEvent;
import org.apache.iotdb.db.pipe.event.common.heartbeat.PipeHeartbeatEvent;
import org.apache.iotdb.db.pipe.execution.scheduler.PipeSubtaskScheduler;
import org.apache.iotdb.db.pipe.metric.PipeConnectorMetrics;
import org.apache.iotdb.db.pipe.task.connection.BoundedBlockingPendingQueue;
import org.apache.iotdb.db.pipe.task.connection.PipeEventCollector;
import org.apache.iotdb.db.pipe.task.subtask.DecoratingLock;
import org.apache.iotdb.db.pipe.task.subtask.PipeSubtask;
import org.apache.iotdb.db.utils.ErrorHandlingUtils;
import org.apache.iotdb.pipe.api.PipeConnector;
import org.apache.iotdb.pipe.api.event.Event;
import org.apache.iotdb.pipe.api.event.dml.insertion.TabletInsertionEvent;
import org.apache.iotdb.pipe.api.event.dml.insertion.TsFileInsertionEvent;
import org.apache.iotdb.pipe.api.exception.PipeConnectionException;
import org.apache.iotdb.pipe.api.exception.PipeException;

import com.google.common.util.concurrent.Futures;
import com.google.common.util.concurrent.ListenableFuture;
import com.google.common.util.concurrent.ListeningExecutorService;
import org.slf4j.Logger;
import org.slf4j.LoggerFactory;

import javax.validation.constraints.NotNull;

import java.util.concurrent.ExecutorService;

public class PipeConnectorSubtask extends PipeSubtask {

  private static final Logger LOGGER = LoggerFactory.getLogger(PipeConnectorSubtask.class);

  // For input and output
  private final BoundedBlockingPendingQueue<Event> inputPendingQueue;
  private final PipeConnector outputPipeConnector;

  // For thread pool to execute callbacks
  protected final DecoratingLock callbackDecoratingLock = new DecoratingLock();
  protected ExecutorService subtaskCallbackListeningExecutor;

<<<<<<< HEAD
  // For controlling subtask submitting, making sure that a subtask is submitted to only one thread
  // at a time
  protected volatile boolean isSubmitted = false;

  public Integer getTsFileInsertionEventCount() {
    return inputPendingQueue.getTsFileInsertionEventCount();
  }

  public Integer getTabletInsertionEventCount() {
    return inputPendingQueue.getTabletInsertionEventCount();
  }

  public Integer getPipeHeartbeatEventCount() {
    return inputPendingQueue.getPipeHeartbeatEventCount();
  }
=======
  // Record these variables to provide corresponding value to tag key of monitoring metrics
  private final String attributeSortedString;
  private final int connectorIndex;
>>>>>>> 8f3729fb

  public PipeConnectorSubtask(
      String taskID,
      long creationTime,
      String attributeSortedString,
      int connectorIndex,
      BoundedBlockingPendingQueue<Event> inputPendingQueue,
      PipeConnector outputPipeConnector) {
    super(taskID, creationTime);
    this.attributeSortedString = attributeSortedString;
    this.connectorIndex = connectorIndex;
    this.inputPendingQueue = inputPendingQueue;
    this.outputPipeConnector = outputPipeConnector;
    PipeConnectorMetrics.getInstance().register(this);
  }

  @Override
  public void bindExecutors(
      ListeningExecutorService subtaskWorkerThreadPoolExecutor,
      ExecutorService subtaskCallbackListeningExecutor,
      PipeSubtaskScheduler subtaskScheduler) {
    this.subtaskWorkerThreadPoolExecutor = subtaskWorkerThreadPoolExecutor;
    this.subtaskCallbackListeningExecutor = subtaskCallbackListeningExecutor;
    this.subtaskScheduler = subtaskScheduler;
  }

  @Override
  public Boolean call() throws Exception {
    final boolean hasAtLeastOneEventProcessed = super.call();

    // Wait for the callable to be decorated by Futures.addCallback in the executorService
    // to make sure that the callback can be submitted again on success or failure.
    callbackDecoratingLock.waitForDecorated();

    return hasAtLeastOneEventProcessed;
  }

  @Override
  protected boolean executeOnce() {
    if (isClosed.get()) {
      return false;
    }

    final Event event = lastEvent != null ? lastEvent : inputPendingQueue.waitedPoll();
    // Record this event for retrying on connection failure or other exceptions
    setLastEvent(event);
    if (event == null) {
      return false;
    }

    try {
      if (event instanceof TabletInsertionEvent) {
        outputPipeConnector.transfer((TabletInsertionEvent) event);
        PipeConnectorMetrics.getInstance().markTabletEvent(taskID);
      } else if (event instanceof TsFileInsertionEvent) {
        outputPipeConnector.transfer((TsFileInsertionEvent) event);
        PipeConnectorMetrics.getInstance().markTsFileEvent(taskID);
      } else if (event instanceof PipeHeartbeatEvent) {
        try {
          outputPipeConnector.heartbeat();
          outputPipeConnector.transfer(event);
        } catch (Exception e) {
          throw new PipeConnectionException(
              "PipeConnector: " + outputPipeConnector.getClass().getName() + " heartbeat failed",
              e);
        }
        ((PipeHeartbeatEvent) event).onTransferred();
        PipeConnectorMetrics.getInstance().markPipeHeartbeatEvent(taskID);
      } else {
        outputPipeConnector.transfer(event);
      }

      releaseLastEvent(true);
    } catch (PipeConnectionException e) {
      if (!isClosed.get()) {
        throw e;
      } else {
        LOGGER.info("PipeConnectionException in pipe transfer, ignored because pipe is dropped.");
        releaseLastEvent(false);
      }
    } catch (Exception e) {
      if (!isClosed.get()) {
        throw new PipeException(
            "Error occurred during executing PipeConnector#transfer, perhaps need to check "
                + "whether the implementation of PipeConnector is correct "
                + "according to the pipe-api description.",
            e);
      } else {
        LOGGER.info("Exception in pipe transfer, ignored because pipe is dropped.");
        releaseLastEvent(false);
      }
    }

    return true;
  }

  @Override
  public void onSuccess(Boolean hasAtLeastOneEventProcessed) {
    isSubmitted = false;

    super.onSuccess(hasAtLeastOneEventProcessed);
  }

  @Override
  public void onFailure(@NotNull Throwable throwable) {
    isSubmitted = false;

    if (isClosed.get()) {
      LOGGER.info("onFailure in pipe transfer, ignored because pipe is dropped.");
      releaseLastEvent(false);
      return;
    }

    // Retry to connect to the target system if the connection is broken
    if (throwable instanceof PipeConnectionException) {
      LOGGER.warn(
          "PipeConnectionException occurred, retrying to connect to the target system...",
          throwable);

      int retry = 0;
      while (retry < MAX_RETRY_TIMES) {
        try {
          outputPipeConnector.handshake();
          LOGGER.info("Successfully reconnected to the target system.");
          break;
        } catch (Exception e) {
          retry++;
          LOGGER.warn(
              "Failed to reconnect to the target system, retrying ... "
                  + "after [{}/{}] time(s) retries.",
              retry,
              MAX_RETRY_TIMES,
              e);
          try {
            Thread.sleep(retry * PipeConfig.getInstance().getPipeConnectorRetryIntervalMs());
          } catch (InterruptedException interruptedException) {
            LOGGER.info(
                "Interrupted while sleeping, perhaps need to check "
                    + "whether the thread is interrupted.",
                interruptedException);
            Thread.currentThread().interrupt();
          }
        }
      }

      // Stop current pipe task if failed to reconnect to the target system after MAX_RETRY_TIMES
      // times
      if (retry == MAX_RETRY_TIMES) {
        if (lastEvent instanceof EnrichedEvent) {
          LOGGER.warn(
              "Failed to reconnect to the target system after {} times, "
                  + "stopping current pipe task {}... "
                  + "Status shown when query the pipe will be 'STOPPED'. "
                  + "Please restart the task by executing 'START PIPE' manually if needed.",
              MAX_RETRY_TIMES,
              taskID,
              throwable);

          ((EnrichedEvent) lastEvent)
              .reportException(
                  new PipeRuntimeConnectorCriticalException(
                      throwable.getMessage()
                          + ", root cause: "
                          + ErrorHandlingUtils.getRootCause(throwable).getMessage()));
        } else {
          LOGGER.error(
              "Failed to reconnect to the target system after {} times, "
                  + "stopping current pipe task {} locally... "
                  + "Status shown when query the pipe will be 'RUNNING' instead of 'STOPPED', "
                  + "but the task is actually stopped. "
                  + "Please restart the task by executing 'START PIPE' manually if needed.",
              MAX_RETRY_TIMES,
              taskID,
              throwable);
        }

        // Although the pipe task will be stopped, we still don't release the last event here
        // Because we need to keep it for the next retry. If user wants to restart the task,
        // the last event will be processed again. The last event will be released when the task
        // is dropped or the process is running normally.

        // Stop current pipe task if failed to reconnect to the target system after MAX_RETRY_TIMES
        return;
      }
    } else {
      LOGGER.warn(
          "A non-PipeConnectionException occurred, exception message: {}",
          throwable.getMessage(),
          throwable);
    }

    // Handle other exceptions as usual
    super.onFailure(new PipeRuntimeConnectorCriticalException(throwable.getMessage()));
  }

  /**
   * Submit a subTask to the executor to keep it running. Note that the function will be called when
   * connector starts or the subTask finishes the last round, Thus the "isRunning" sign is added to
   * avoid concurrent problem of the two, ensuring two or more submitting threads generates only one
   * winner.
   */
  @Override
  public synchronized void submitSelf() {
    if (shouldStopSubmittingSelf.get() || isSubmitted) {
      return;
    }

    callbackDecoratingLock.markAsDecorating();
    try {
      final ListenableFuture<Boolean> nextFuture = subtaskWorkerThreadPoolExecutor.submit(this);
      Futures.addCallback(nextFuture, this, subtaskCallbackListeningExecutor);
      isSubmitted = true;
    } finally {
      callbackDecoratingLock.markAsDecorated();
    }
  }

  @Override
  public void close() {
    PipeConnectorMetrics.getInstance().deregister(taskID);
    isClosed.set(true);
    try {
      outputPipeConnector.close();
    } catch (Exception e) {
      LOGGER.info(
          "Error occurred during closing PipeConnector, perhaps need to check whether the "
              + "implementation of PipeConnector is correct according to the pipe-api description.",
          e);
    } finally {
      inputPendingQueue.forEach(
          event -> {
            if (event instanceof EnrichedEvent) {
              ((EnrichedEvent) event).clearReferenceCount(PipeEventCollector.class.getName());
            }
          });
      inputPendingQueue.clear();

      // Should be called after outputPipeConnector.close()
      super.close();
    }
  }

  //////////////////////////// APIs provided for metric framework ////////////////////////////

  public String getAttributeSortedString() {
    return attributeSortedString;
  }

  public int getConnectorIndex() {
    return connectorIndex;
  }

  public Integer getTsFileInsertionEventCount() {
    return inputPendingQueue.getTsFileInsertionEventCount();
  }

  public Integer getTabletInsertionEventCount() {
    return inputPendingQueue.getTabletInsertionEventCount();
  }

  public Integer getPipeHeartbeatEventCount() {
    return inputPendingQueue.getPipeHeartbeatEventCount();
  }
}<|MERGE_RESOLUTION|>--- conflicted
+++ resolved
@@ -59,27 +59,13 @@
   protected final DecoratingLock callbackDecoratingLock = new DecoratingLock();
   protected ExecutorService subtaskCallbackListeningExecutor;
 
-<<<<<<< HEAD
   // For controlling subtask submitting, making sure that a subtask is submitted to only one thread
   // at a time
   protected volatile boolean isSubmitted = false;
 
-  public Integer getTsFileInsertionEventCount() {
-    return inputPendingQueue.getTsFileInsertionEventCount();
-  }
-
-  public Integer getTabletInsertionEventCount() {
-    return inputPendingQueue.getTabletInsertionEventCount();
-  }
-
-  public Integer getPipeHeartbeatEventCount() {
-    return inputPendingQueue.getPipeHeartbeatEventCount();
-  }
-=======
   // Record these variables to provide corresponding value to tag key of monitoring metrics
   private final String attributeSortedString;
   private final int connectorIndex;
->>>>>>> 8f3729fb
 
   public PipeConnectorSubtask(
       String taskID,
