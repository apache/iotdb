/*
 * Licensed to the Apache Software Foundation (ASF) under one
 * or more contributor license agreements.  See the NOTICE file
 * distributed with this work for additional information
 * regarding copyright ownership.  The ASF licenses this file
 * to you under the Apache License, Version 2.0 (the
 * "License"); you may not use this file except in compliance
 * with the License.  You may obtain a copy of the License at
 *
 *     http://www.apache.org/licenses/LICENSE-2.0
 *
 * Unless required by applicable law or agreed to in writing,
 * software distributed under the License is distributed on an
 * "AS IS" BASIS, WITHOUT WARRANTIES OR CONDITIONS OF ANY
 * KIND, either express or implied.  See the License for the
 * specific language governing permissions and limitations
 * under the License.
 */

package org.apache.iotdb.db.pipe.task.subtask.connector;

import org.apache.iotdb.commons.exception.pipe.PipeRuntimeConnectorRetryTimesConfigurableException;
import org.apache.iotdb.commons.exception.pipe.PipeRuntimeException;
import org.apache.iotdb.commons.pipe.config.PipeConfig;
import org.apache.iotdb.commons.pipe.event.EnrichedEvent;
import org.apache.iotdb.commons.pipe.task.connection.BoundedBlockingPendingQueue;
import org.apache.iotdb.commons.pipe.task.subtask.PipeTransferSubtask;
import org.apache.iotdb.db.pipe.agent.PipeAgent;
import org.apache.iotdb.db.pipe.connector.protocol.thrift.async.IoTDBThriftAsyncConnector;
import org.apache.iotdb.db.pipe.event.common.heartbeat.PipeHeartbeatEvent;
import org.apache.iotdb.db.pipe.metric.PipeConnectorMetrics;
import org.apache.iotdb.db.pipe.task.connection.PipeEventCollector;
import org.apache.iotdb.db.utils.ErrorHandlingUtils;
import org.apache.iotdb.pipe.api.PipeConnector;
import org.apache.iotdb.pipe.api.event.Event;
import org.apache.iotdb.pipe.api.event.dml.insertion.TabletInsertionEvent;
import org.apache.iotdb.pipe.api.event.dml.insertion.TsFileInsertionEvent;
import org.apache.iotdb.pipe.api.exception.PipeConnectionException;
import org.apache.iotdb.pipe.api.exception.PipeException;

import org.slf4j.Logger;
import org.slf4j.LoggerFactory;

public class PipeConnectorSubtask extends PipeTransferSubtask {

  private static final Logger LOGGER = LoggerFactory.getLogger(PipeConnectorSubtask.class);

  // For input and output
  private final BoundedBlockingPendingQueue<Event> inputPendingQueue;

  // Record these variables to provide corresponding value to tag key of monitoring metrics
  private final String attributeSortedString;
  private final int connectorIndex;

  // Now parallel connectors run the same time, thus the heartbeat events are not sure
  // to trigger the general event transfer function, causing potentially such as
  // the random delay of the batch transmission. Therefore, here we inject cron events
  // when no event can be pulled.
  private static final PipeHeartbeatEvent CRON_HEARTBEAT_EVENT =
      new PipeHeartbeatEvent("cron", false);
  private static final long CRON_HEARTBEAT_EVENT_INJECT_INTERVAL_SECONDS =
      PipeConfig.getInstance().getPipeSubtaskExecutorCronHeartbeatEventIntervalSeconds();
  private long lastHeartbeatEventInjectTime = System.currentTimeMillis();

  public PipeConnectorSubtask(
      String taskID,
      long creationTime,
      String attributeSortedString,
      int connectorIndex,
      BoundedBlockingPendingQueue<Event> inputPendingQueue,
      PipeConnector outputPipeConnector) {
    super(taskID, creationTime, outputPipeConnector);
    this.attributeSortedString = attributeSortedString;
    this.connectorIndex = connectorIndex;
    this.inputPendingQueue = inputPendingQueue;
    PipeConnectorMetrics.getInstance().register(this);
  }

  @Override
  protected boolean executeOnce() {
    if (isClosed.get()) {
      return false;
    }

    final Event event = lastEvent != null ? lastEvent : inputPendingQueue.waitedPoll();
    // Record this event for retrying on connection failure or other exceptions
    setLastEvent(event);

    try {
      if (event == null) {
        if (System.currentTimeMillis() - lastHeartbeatEventInjectTime
            > CRON_HEARTBEAT_EVENT_INJECT_INTERVAL_SECONDS) {
          transferHeartbeatEvent(CRON_HEARTBEAT_EVENT);
        }
        return false;
      }

      if (event instanceof TabletInsertionEvent) {
        outputPipeConnector.transfer((TabletInsertionEvent) event);
        PipeConnectorMetrics.getInstance().markTabletEvent(taskID);
      } else if (event instanceof TsFileInsertionEvent) {
        outputPipeConnector.transfer((TsFileInsertionEvent) event);
        PipeConnectorMetrics.getInstance().markTsFileEvent(taskID);
      } else if (event instanceof PipeHeartbeatEvent) {
        transferHeartbeatEvent((PipeHeartbeatEvent) event);
      } else {
        outputPipeConnector.transfer(event);
      }

      releaseLastEvent(true);
    } catch (PipeConnectionException | PipeRuntimeConnectorRetryTimesConfigurableException e) {
      if (!isClosed.get()) {
        throw e;
      } else {
        LOGGER.info(
            "{} in pipe transfer, ignored because pipe is dropped.",
            e.getClass().getSimpleName(),
            e);
        releaseLastEvent(false);
      }
    } catch (Exception e) {
      if (!isClosed.get()) {
        throw new PipeException(
            String.format(
                "Exception in pipe transfer, subtask: %s, last event: %s, root cause: %s",
                taskID, lastEvent, ErrorHandlingUtils.getRootCause(e).getMessage()),
            e);
      } else {
        LOGGER.info("Exception in pipe transfer, ignored because pipe is dropped.", e);
        releaseLastEvent(false);
      }
    }

    return true;
  }

  private void transferHeartbeatEvent(PipeHeartbeatEvent event) throws Exception {
    try {
      outputPipeConnector.heartbeat();
      outputPipeConnector.transfer(event);
    } catch (Exception e) {
      LOGGER.warn(
          "PipeConnector: {} heartbeat failed, or encountered failure when transferring generic event. Failure: {}",
          outputPipeConnector.getClass().getName(),
          e.getMessage());
      throw e;
    }

    lastHeartbeatEventInjectTime = System.currentTimeMillis();

    event.onTransferred();
    PipeConnectorMetrics.getInstance().markPipeHeartbeatEvent(taskID);
  }

  @Override
<<<<<<< HEAD
=======
  public synchronized void onSuccess(Boolean hasAtLeastOneEventProcessed) {
    isSubmitted = false;

    super.onSuccess(hasAtLeastOneEventProcessed);
  }

  @Override
  public synchronized void onFailure(@NotNull Throwable throwable) {
    isSubmitted = false;

    if (isClosed.get()) {
      LOGGER.info("onFailure in pipe transfer, ignored because pipe is dropped.", throwable);
      releaseLastEvent(false);
      return;
    }

    if (throwable instanceof PipeConnectionException) {
      // Retry to connect to the target system if the connection is broken
      // We should reconstruct the client before re-submit the subtask
      if (onPipeConnectionException(throwable)) {
        // return if the pipe task should be stopped
        return;
      }
    }

    // Handle exceptions if any available clients exist
    // Notice that the PipeRuntimeConnectorCriticalException must be thrown here
    // because the upper layer relies on this to stop all the related pipe tasks
    // Other exceptions may cause the subtask to stop forever and can not be restarted
    super.onFailure(new PipeRuntimeConnectorCriticalException(throwable.getMessage()));
  }

  /** @return true if the pipe task should be stopped, false otherwise */
  private boolean onPipeConnectionException(Throwable throwable) {
    LOGGER.warn(
        "PipeConnectionException occurred, {} retries to handshake with the target system.",
        outputPipeConnector.getClass().getName(),
        throwable);

    int retry = 0;
    while (retry < MAX_RETRY_TIMES) {
      try {
        outputPipeConnector.handshake();
        LOGGER.info(
            "{} handshakes with the target system successfully.",
            outputPipeConnector.getClass().getName());
        break;
      } catch (Exception e) {
        retry++;
        LOGGER.warn(
            "{} failed to handshake with the target system for {} times, "
                + "will retry at most {} times.",
            outputPipeConnector.getClass().getName(),
            retry,
            MAX_RETRY_TIMES,
            e);
        try {
          Thread.sleep(retry * PipeConfig.getInstance().getPipeConnectorRetryIntervalMs());
        } catch (InterruptedException interruptedException) {
          LOGGER.info(
              "Interrupted while sleeping, will retry to handshake with the target system.",
              interruptedException);
          Thread.currentThread().interrupt();
        }
      }
    }

    // Stop current pipe task directly if failed to reconnect to
    // the target system after MAX_RETRY_TIMES times
    if (retry == MAX_RETRY_TIMES && lastEvent instanceof EnrichedEvent) {
      ((EnrichedEvent) lastEvent)
          .reportException(
              new PipeRuntimeConnectorCriticalException(
                  throwable.getMessage()
                      + ", root cause: "
                      + ErrorHandlingUtils.getRootCause(throwable).getMessage()));
      LOGGER.warn(
          "{} failed to handshake with the target system after {} times, "
              + "stopping current subtask {} (creation time: {}, simple class: {}). "
              + "Status shown when query the pipe will be 'STOPPED'. "
              + "Please restart the task by executing 'START PIPE' manually if needed.",
          outputPipeConnector.getClass().getName(),
          MAX_RETRY_TIMES,
          taskID,
          creationTime,
          this.getClass().getSimpleName(),
          throwable);

      // Although the pipe task will be stopped, we still don't release the last event here
      // Because we need to keep it for the next retry. If user wants to restart the task,
      // the last event will be processed again. The last event will be released when the task
      // is dropped or the process is running normally.

      // Stop current pipe task if failed to reconnect to the target system after MAX_RETRY_TIMES
      return true;
    }

    // For non enriched event, forever retry.
    // For enriched event, retry if connection is set up successfully.
    return false;
  }

  /**
   * Submit a subTask to the executor to keep it running. Note that the function will be called when
   * connector starts or the subTask finishes the last round, Thus the "isRunning" sign is added to
   * avoid concurrent problem of the two, ensuring two or more submitting threads generates only one
   * winner.
   */
  @Override
  public synchronized void submitSelf() {
    if (shouldStopSubmittingSelf.get() || isSubmitted) {
      return;
    }

    callbackDecoratingLock.markAsDecorating();
    try {
      final ListenableFuture<Boolean> nextFuture = subtaskWorkerThreadPoolExecutor.submit(this);
      Futures.addCallback(nextFuture, this, subtaskCallbackListeningExecutor);
      isSubmitted = true;
    } finally {
      callbackDecoratingLock.markAsDecorated();
    }
  }

  @Override
>>>>>>> e7b0ca57
  public void close() {
    PipeConnectorMetrics.getInstance().deregister(taskID);
    isClosed.set(true);
    try {
      outputPipeConnector.close();
    } catch (Exception e) {
      LOGGER.info(
          "Exception occurred when closing pipe connector subtask {}, root cause: {}",
          taskID,
          ErrorHandlingUtils.getRootCause(e).getMessage(),
          e);
    } finally {
      inputPendingQueue.forEach(
          event -> {
            if (event instanceof EnrichedEvent) {
              ((EnrichedEvent) event).clearReferenceCount(PipeEventCollector.class.getName());
            }
          });
      inputPendingQueue.clear();

      // Should be called after outputPipeConnector.close()
      super.close();
    }
  }

  /**
   * When a pipe is dropped, the connector maybe reused and will not be closed. So we just discard
   * its queued events in the output pipe connector.
   */
  public void discardEventsOfPipe(String pipeNameToDrop) {
    if (outputPipeConnector instanceof IoTDBThriftAsyncConnector) {
      ((IoTDBThriftAsyncConnector) outputPipeConnector).discardEventsOfPipe(pipeNameToDrop);
    }
  }

  //////////////////////////// APIs provided for metric framework ////////////////////////////

  public String getAttributeSortedString() {
    return attributeSortedString;
  }

  public int getConnectorIndex() {
    return connectorIndex;
  }

  public int getTsFileInsertionEventCount() {
    return inputPendingQueue.getTsFileInsertionEventCount();
  }

  public int getTabletInsertionEventCount() {
    return inputPendingQueue.getTabletInsertionEventCount();
  }

  public int getPipeHeartbeatEventCount() {
    return inputPendingQueue.getPipeHeartbeatEventCount();
  }

  public int getAsyncConnectorRetryEventQueueSize() {
    return outputPipeConnector instanceof IoTDBThriftAsyncConnector
        ? ((IoTDBThriftAsyncConnector) outputPipeConnector).getRetryEventQueueSize()
        : 0;
  }

  //////////////////////////// Error report ////////////////////////////
  @Override
  protected String getRootCause(Throwable throwable) {
    return ErrorHandlingUtils.getRootCause(throwable).getMessage();
  }

  @Override
  protected void report(EnrichedEvent event, PipeRuntimeException exception) {
    PipeAgent.runtime().report(event, exception);
  }
}<|MERGE_RESOLUTION|>--- conflicted
+++ resolved
@@ -153,134 +153,6 @@
   }
 
   @Override
-<<<<<<< HEAD
-=======
-  public synchronized void onSuccess(Boolean hasAtLeastOneEventProcessed) {
-    isSubmitted = false;
-
-    super.onSuccess(hasAtLeastOneEventProcessed);
-  }
-
-  @Override
-  public synchronized void onFailure(@NotNull Throwable throwable) {
-    isSubmitted = false;
-
-    if (isClosed.get()) {
-      LOGGER.info("onFailure in pipe transfer, ignored because pipe is dropped.", throwable);
-      releaseLastEvent(false);
-      return;
-    }
-
-    if (throwable instanceof PipeConnectionException) {
-      // Retry to connect to the target system if the connection is broken
-      // We should reconstruct the client before re-submit the subtask
-      if (onPipeConnectionException(throwable)) {
-        // return if the pipe task should be stopped
-        return;
-      }
-    }
-
-    // Handle exceptions if any available clients exist
-    // Notice that the PipeRuntimeConnectorCriticalException must be thrown here
-    // because the upper layer relies on this to stop all the related pipe tasks
-    // Other exceptions may cause the subtask to stop forever and can not be restarted
-    super.onFailure(new PipeRuntimeConnectorCriticalException(throwable.getMessage()));
-  }
-
-  /** @return true if the pipe task should be stopped, false otherwise */
-  private boolean onPipeConnectionException(Throwable throwable) {
-    LOGGER.warn(
-        "PipeConnectionException occurred, {} retries to handshake with the target system.",
-        outputPipeConnector.getClass().getName(),
-        throwable);
-
-    int retry = 0;
-    while (retry < MAX_RETRY_TIMES) {
-      try {
-        outputPipeConnector.handshake();
-        LOGGER.info(
-            "{} handshakes with the target system successfully.",
-            outputPipeConnector.getClass().getName());
-        break;
-      } catch (Exception e) {
-        retry++;
-        LOGGER.warn(
-            "{} failed to handshake with the target system for {} times, "
-                + "will retry at most {} times.",
-            outputPipeConnector.getClass().getName(),
-            retry,
-            MAX_RETRY_TIMES,
-            e);
-        try {
-          Thread.sleep(retry * PipeConfig.getInstance().getPipeConnectorRetryIntervalMs());
-        } catch (InterruptedException interruptedException) {
-          LOGGER.info(
-              "Interrupted while sleeping, will retry to handshake with the target system.",
-              interruptedException);
-          Thread.currentThread().interrupt();
-        }
-      }
-    }
-
-    // Stop current pipe task directly if failed to reconnect to
-    // the target system after MAX_RETRY_TIMES times
-    if (retry == MAX_RETRY_TIMES && lastEvent instanceof EnrichedEvent) {
-      ((EnrichedEvent) lastEvent)
-          .reportException(
-              new PipeRuntimeConnectorCriticalException(
-                  throwable.getMessage()
-                      + ", root cause: "
-                      + ErrorHandlingUtils.getRootCause(throwable).getMessage()));
-      LOGGER.warn(
-          "{} failed to handshake with the target system after {} times, "
-              + "stopping current subtask {} (creation time: {}, simple class: {}). "
-              + "Status shown when query the pipe will be 'STOPPED'. "
-              + "Please restart the task by executing 'START PIPE' manually if needed.",
-          outputPipeConnector.getClass().getName(),
-          MAX_RETRY_TIMES,
-          taskID,
-          creationTime,
-          this.getClass().getSimpleName(),
-          throwable);
-
-      // Although the pipe task will be stopped, we still don't release the last event here
-      // Because we need to keep it for the next retry. If user wants to restart the task,
-      // the last event will be processed again. The last event will be released when the task
-      // is dropped or the process is running normally.
-
-      // Stop current pipe task if failed to reconnect to the target system after MAX_RETRY_TIMES
-      return true;
-    }
-
-    // For non enriched event, forever retry.
-    // For enriched event, retry if connection is set up successfully.
-    return false;
-  }
-
-  /**
-   * Submit a subTask to the executor to keep it running. Note that the function will be called when
-   * connector starts or the subTask finishes the last round, Thus the "isRunning" sign is added to
-   * avoid concurrent problem of the two, ensuring two or more submitting threads generates only one
-   * winner.
-   */
-  @Override
-  public synchronized void submitSelf() {
-    if (shouldStopSubmittingSelf.get() || isSubmitted) {
-      return;
-    }
-
-    callbackDecoratingLock.markAsDecorating();
-    try {
-      final ListenableFuture<Boolean> nextFuture = subtaskWorkerThreadPoolExecutor.submit(this);
-      Futures.addCallback(nextFuture, this, subtaskCallbackListeningExecutor);
-      isSubmitted = true;
-    } finally {
-      callbackDecoratingLock.markAsDecorated();
-    }
-  }
-
-  @Override
->>>>>>> e7b0ca57
   public void close() {
     PipeConnectorMetrics.getInstance().deregister(taskID);
     isClosed.set(true);
