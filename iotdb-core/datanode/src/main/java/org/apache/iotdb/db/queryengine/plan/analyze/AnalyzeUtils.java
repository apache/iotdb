/*
 * Licensed to the Apache Software Foundation (ASF) under one
 * or more contributor license agreements.  See the NOTICE file
 * distributed with this work for additional information
 * regarding copyright ownership.  The ASF licenses this file
 * to you under the Apache License, Version 2.0 (the
 * "License"); you may not use this file except in compliance
 * with the License.  You may obtain a copy of the License at
 *
 *     http://www.apache.org/licenses/LICENSE-2.0
 *
 * Unless required by applicable law or agreed to in writing,
 * software distributed under the License is distributed on an
 * "AS IS" BASIS, WITHOUT WARRANTIES OR CONDITIONS OF ANY
 * KIND, either express or implied.  See the License for the
 * specific language governing permissions and limitations
 * under the License.
 */

package org.apache.iotdb.db.queryengine.plan.analyze;

import org.apache.iotdb.common.rpc.thrift.TConsensusGroupType;
import org.apache.iotdb.common.rpc.thrift.TRegionReplicaSet;
import org.apache.iotdb.common.rpc.thrift.TTimePartitionSlot;
import org.apache.iotdb.commons.exception.IoTDBException;
import org.apache.iotdb.commons.exception.IoTDBRuntimeException;
import org.apache.iotdb.commons.partition.DataPartition;
import org.apache.iotdb.commons.partition.DataPartitionQueryParam;
import org.apache.iotdb.commons.schema.table.TsTable;
import org.apache.iotdb.commons.service.metric.PerformanceOverviewMetrics;
import org.apache.iotdb.confignode.rpc.thrift.TRegionRouteMapResp;
import org.apache.iotdb.db.exception.sql.SemanticException;
import org.apache.iotdb.db.protocol.client.ConfigNodeClient;
import org.apache.iotdb.db.protocol.client.ConfigNodeClientManager;
import org.apache.iotdb.db.protocol.client.ConfigNodeInfo;
import org.apache.iotdb.db.queryengine.common.MPPQueryContext;
import org.apache.iotdb.db.queryengine.plan.relational.sql.ast.ComparisonExpression;
import org.apache.iotdb.db.queryengine.plan.relational.sql.ast.Delete;
import org.apache.iotdb.db.queryengine.plan.relational.sql.ast.Expression;
import org.apache.iotdb.db.queryengine.plan.relational.sql.ast.Identifier;
import org.apache.iotdb.db.queryengine.plan.relational.sql.ast.IsNullPredicate;
import org.apache.iotdb.db.queryengine.plan.relational.sql.ast.LogicalExpression;
import org.apache.iotdb.db.queryengine.plan.relational.sql.ast.LogicalExpression.Operator;
import org.apache.iotdb.db.queryengine.plan.relational.sql.ast.LongLiteral;
import org.apache.iotdb.db.queryengine.plan.relational.sql.ast.NullLiteral;
import org.apache.iotdb.db.queryengine.plan.relational.sql.ast.StringLiteral;
import org.apache.iotdb.db.queryengine.plan.relational.sql.ast.TimeRange;
import org.apache.iotdb.db.queryengine.plan.statement.crud.InsertBaseStatement;
import org.apache.iotdb.db.queryengine.plan.statement.crud.InsertMultiTabletsStatement;
import org.apache.iotdb.db.queryengine.plan.statement.crud.InsertRowStatement;
import org.apache.iotdb.db.queryengine.plan.statement.crud.InsertRowsStatement;
import org.apache.iotdb.db.queryengine.plan.statement.crud.InsertTabletStatement;
import org.apache.iotdb.db.schemaengine.table.DataNodeTableCache;
import org.apache.iotdb.db.schemaengine.table.InformationSchemaUtils;
import org.apache.iotdb.db.storageengine.dataregion.modification.DeletionPredicate;
import org.apache.iotdb.db.storageengine.dataregion.modification.IDPredicate;
import org.apache.iotdb.db.storageengine.dataregion.modification.IDPredicate.And;
import org.apache.iotdb.db.storageengine.dataregion.modification.IDPredicate.SegmentExactMatch;
import org.apache.iotdb.db.storageengine.dataregion.modification.TableDeletionEntry;
import org.apache.iotdb.rpc.RpcUtils;
import org.apache.iotdb.rpc.TSStatusCode;

import org.apache.tsfile.file.metadata.IDeviceID;
import org.slf4j.Logger;
import org.slf4j.LoggerFactory;

import java.util.ArrayList;
import java.util.Collections;
import java.util.HashMap;
import java.util.HashSet;
import java.util.LinkedList;
import java.util.List;
import java.util.Map;
import java.util.Objects;
import java.util.Queue;
import java.util.Set;
import java.util.stream.Collectors;

import static org.apache.iotdb.db.queryengine.plan.execution.config.TableConfigTaskVisitor.DATABASE_NOT_SPECIFIED;

public class AnalyzeUtils {

  private static final PerformanceOverviewMetrics PERFORMANCE_OVERVIEW_METRICS =
      PerformanceOverviewMetrics.getInstance();
  private static final Logger LOGGER = LoggerFactory.getLogger(AnalyzeUtils.class);

  private AnalyzeUtils() {
    // util class
  }

  public static InsertBaseStatement analyzeInsert(
      MPPQueryContext context,
      InsertBaseStatement insertBaseStatement,
      Runnable schemaValidation,
      DataPartitionQueryFunc partitionFetcher,
      DataPartitionQueryParamComputation partitionQueryParamComputation,
      IAnalysis analysis,
      boolean removeLogicalView) {
    context.setQueryType(QueryType.WRITE);
    insertBaseStatement.semanticCheck();
    validateSchema(analysis, insertBaseStatement, schemaValidation);

    InsertBaseStatement realStatement =
        removeLogicalView ? removeLogicalView(analysis, insertBaseStatement) : insertBaseStatement;
    if (analysis.isFinishQueryAfterAnalyze()) {
      return realStatement;
    }
    analysis.setRealStatement(realStatement);

    analyzeDataPartition(
        analysis,
        partitionQueryParamComputation.compute(realStatement, context),
        context.getSession().getUserName(),
        partitionFetcher);
    return realStatement;
  }

  public static String getDatabaseName(
      final InsertBaseStatement statement, final MPPQueryContext context) {
    if (statement.getDatabaseName().isPresent()) {
      return statement.getDatabaseName().get();
    }
    if (context != null && context.getDatabaseName().isPresent()) {
      return context.getDatabaseName().get();
    }
    return null;
  }

  public static List<DataPartitionQueryParam> computeTableDataPartitionParams(
      final InsertBaseStatement statement, final MPPQueryContext context) {
    if (statement instanceof InsertTabletStatement) {
      final InsertTabletStatement insertTabletStatement = (InsertTabletStatement) statement;
      final Map<IDeviceID, Set<TTimePartitionSlot>> timePartitionSlotMap = new HashMap<>();
      for (int i = 0; i < insertTabletStatement.getRowCount(); i++) {
        timePartitionSlotMap
            .computeIfAbsent(insertTabletStatement.getTableDeviceID(i), id -> new HashSet<>())
            .add(insertTabletStatement.getTimePartitionSlot(i));
      }
      return computeDataPartitionParams(timePartitionSlotMap, getDatabaseName(statement, context));
    } else if (statement instanceof InsertMultiTabletsStatement) {
      final InsertMultiTabletsStatement insertMultiTabletsStatement =
          (InsertMultiTabletsStatement) statement;
      final Map<IDeviceID, Set<TTimePartitionSlot>> timePartitionSlotMap = new HashMap<>();
      for (final InsertTabletStatement insertTabletStatement :
          insertMultiTabletsStatement.getInsertTabletStatementList()) {
        for (int i = 0; i < insertTabletStatement.getRowCount(); i++) {
          timePartitionSlotMap
              .computeIfAbsent(insertTabletStatement.getTableDeviceID(i), id -> new HashSet<>())
              .add(insertTabletStatement.getTimePartitionSlot(i));
        }
      }
      return computeDataPartitionParams(timePartitionSlotMap, getDatabaseName(statement, context));
    } else if (statement instanceof InsertRowStatement) {
      final InsertRowStatement insertRowStatement = (InsertRowStatement) statement;
      return computeDataPartitionParams(
          Collections.singletonMap(
              insertRowStatement.getTableDeviceID(),
              Collections.singleton(insertRowStatement.getTimePartitionSlot())),
          getDatabaseName(statement, context));
    } else if (statement instanceof InsertRowsStatement) {
      final InsertRowsStatement insertRowsStatement = (InsertRowsStatement) statement;
      final Map<IDeviceID, Set<TTimePartitionSlot>> timePartitionSlotMap = new HashMap<>();
      for (final InsertRowStatement insertRowStatement :
          insertRowsStatement.getInsertRowStatementList()) {
        timePartitionSlotMap
            .computeIfAbsent(insertRowStatement.getTableDeviceID(), id -> new HashSet<>())
            .add(insertRowStatement.getTimePartitionSlot());
      }
      return computeDataPartitionParams(timePartitionSlotMap, getDatabaseName(statement, context));
    }
    throw new UnsupportedOperationException("computeDataPartitionParams for " + statement);
  }

  public static List<DataPartitionQueryParam> computeTreeDataPartitionParams(
      InsertBaseStatement statement, MPPQueryContext context) {
    if (statement instanceof InsertTabletStatement) {
      DataPartitionQueryParam dataPartitionQueryParam =
          getTreeDataPartitionQueryParam((InsertTabletStatement) statement, context);
      return Collections.singletonList(dataPartitionQueryParam);
    } else if (statement instanceof InsertMultiTabletsStatement) {
      InsertMultiTabletsStatement insertMultiTabletsStatement =
          (InsertMultiTabletsStatement) statement;
      Map<IDeviceID, Set<TTimePartitionSlot>> dataPartitionQueryParamMap = new HashMap<>();
      for (InsertTabletStatement insertTabletStatement :
          insertMultiTabletsStatement.getInsertTabletStatementList()) {
        Set<TTimePartitionSlot> timePartitionSlotSet =
            dataPartitionQueryParamMap.computeIfAbsent(
                insertTabletStatement.getDevicePath().getIDeviceIDAsFullDevice(),
                k -> new HashSet<>());
        timePartitionSlotSet.addAll(insertTabletStatement.getTimePartitionSlots());
      }
      return computeDataPartitionParams(
          dataPartitionQueryParamMap, getDatabaseName(statement, context));
    } else if (statement instanceof InsertRowsStatement) {
      final InsertRowsStatement insertRowsStatement = (InsertRowsStatement) statement;
      Map<IDeviceID, Set<TTimePartitionSlot>> dataPartitionQueryParamMap = new HashMap<>();
      for (InsertRowStatement insertRowStatement :
          insertRowsStatement.getInsertRowStatementList()) {
        Set<TTimePartitionSlot> timePartitionSlotSet =
            dataPartitionQueryParamMap.computeIfAbsent(
                insertRowStatement.getDevicePath().getIDeviceIDAsFullDevice(),
                k -> new HashSet<>());
        timePartitionSlotSet.add(insertRowStatement.getTimePartitionSlot());
      }
      return computeDataPartitionParams(
          dataPartitionQueryParamMap, getDatabaseName(statement, context));
    }
    throw new UnsupportedOperationException("computeDataPartitionParams for " + statement);
  }

  private static DataPartitionQueryParam getTreeDataPartitionQueryParam(
      InsertTabletStatement statement, MPPQueryContext context) {
    DataPartitionQueryParam dataPartitionQueryParam = new DataPartitionQueryParam();
    dataPartitionQueryParam.setDeviceID(statement.getDevicePath().getIDeviceIDAsFullDevice());
    dataPartitionQueryParam.setTimePartitionSlotList(statement.getTimePartitionSlots());
    dataPartitionQueryParam.setDatabaseName(getDatabaseName(statement, context));
    return dataPartitionQueryParam;
  }

  /**
   * @param dataPartitionQueryParamMap IDeviceID's first segment should be tableName without
   *     databaseName.
   * @param databaseName must start with root.
   */
  public static List<DataPartitionQueryParam> computeDataPartitionParams(
      Map<IDeviceID, Set<TTimePartitionSlot>> dataPartitionQueryParamMap, String databaseName) {
    List<DataPartitionQueryParam> dataPartitionQueryParams = new ArrayList<>();
    for (Map.Entry<IDeviceID, Set<TTimePartitionSlot>> entry :
        dataPartitionQueryParamMap.entrySet()) {
      DataPartitionQueryParam dataPartitionQueryParam = new DataPartitionQueryParam();
      dataPartitionQueryParam.setDeviceID(entry.getKey());
      dataPartitionQueryParam.setTimePartitionSlotList(new ArrayList<>(entry.getValue()));
      dataPartitionQueryParam.setDatabaseName(databaseName);
      dataPartitionQueryParams.add(dataPartitionQueryParam);
    }
    return dataPartitionQueryParams;
  }

  public static void validateSchema(
      IAnalysis analysis, InsertBaseStatement insertStatement, Runnable schemaValidation) {
    final long startTime = System.nanoTime();
    try {
      schemaValidation.run();
    } catch (SemanticException e) {
      analysis.setFinishQueryAfterAnalyze(true);
      if (e.getCause() instanceof IoTDBException) {
        IoTDBException exception = (IoTDBException) e.getCause();
        analysis.setFailStatus(
            RpcUtils.getStatus(exception.getErrorCode(), exception.getMessage()));
      } else {
        if (e.getErrorCode() != TSStatusCode.SEMANTIC_ERROR.getStatusCode()) {
          // a specific code has been set, use it
          analysis.setFailStatus(RpcUtils.getStatus(e.getErrorCode(), e.getMessage()));
        } else {
          // use METADATA_ERROR by default
          analysis.setFailStatus(
              RpcUtils.getStatus(TSStatusCode.METADATA_ERROR.getStatusCode(), e.getMessage()));
        }
      }
    } finally {
      PERFORMANCE_OVERVIEW_METRICS.recordScheduleSchemaValidateCost(System.nanoTime() - startTime);
    }
    boolean hasFailedMeasurement = insertStatement.hasFailedMeasurements();
    String partialInsertMessage;
    if (hasFailedMeasurement) {
      partialInsertMessage =
          String.format(
              "Fail to insert measurements %s caused by %s",
              insertStatement.getFailedMeasurements(), insertStatement.getFailedMessages());
      LOGGER.warn(partialInsertMessage);
      analysis.setFailStatus(
          RpcUtils.getStatus(TSStatusCode.METADATA_ERROR.getStatusCode(), partialInsertMessage));
    }
  }

  public static InsertBaseStatement removeLogicalView(
      IAnalysis analysis, InsertBaseStatement insertBaseStatement) {
    try {
      return insertBaseStatement.removeLogicalView();
    } catch (SemanticException e) {
      analysis.setFinishQueryAfterAnalyze(true);
      if (e.getCause() instanceof IoTDBException) {
        IoTDBException exception = (IoTDBException) e.getCause();
        analysis.setFailStatus(
            RpcUtils.getStatus(exception.getErrorCode(), exception.getMessage()));
      } else {
        analysis.setFailStatus(RpcUtils.getStatus(TSStatusCode.METADATA_ERROR, e.getMessage()));
      }
      return insertBaseStatement;
    }
  }

  /** get analysis according to statement and params */
  public static void analyzeDataPartition(
      final IAnalysis analysis,
      final List<DataPartitionQueryParam> dataPartitionQueryParams,
      final String userName,
      final DataPartitionQueryFunc partitionQueryFunc) {

    final DataPartition dataPartition =
        partitionQueryFunc.queryDataPartition(dataPartitionQueryParams, userName);
    if (dataPartition.isEmpty()) {
      analysis.setFinishQueryAfterAnalyze(true);
      analysis.setFailStatus(
          RpcUtils.getStatus(
              TSStatusCode.DATABASE_NOT_EXIST.getStatusCode(),
              "Database not exists and failed to create automatically "
                  + "because enable_auto_create_schema is FALSE."));
    }
    analysis.setDataPartitionInfo(dataPartition);
  }

  public static void analyzeDelete(final Delete node, final MPPQueryContext queryContext) {
    queryContext.setQueryType(QueryType.WRITE);
    validateSchema(node, queryContext);

    try (final ConfigNodeClient configNodeClient =
<<<<<<< HEAD
        ConfigNodeClientManager.getInstance().borrowClient(ConfigNodeInfo.CONFIG_REGION_ID)) {
=======
        ConfigNodeClientManager.getInstance().borrowClient(ConfigNodeInfo.CONFIG_REGION_ID); ) {
>>>>>>> 530dd0bc
      // TODO: may use time and db/table to filter
      final TRegionRouteMapResp latestRegionRouteMap = configNodeClient.getLatestRegionRouteMap();
      final Set<TRegionReplicaSet> replicaSets = new HashSet<>();
      latestRegionRouteMap.getRegionRouteMap().entrySet().stream()
          .filter(e -> e.getKey().getType() == TConsensusGroupType.DataRegion)
          .forEach(e -> replicaSets.add(e.getValue()));
      node.setReplicaSets(replicaSets);
    } catch (final Exception e) {
      throw new IoTDBRuntimeException(e, TSStatusCode.CAN_NOT_CONNECT_CONFIGNODE.getStatusCode());
    }
  }

  @SuppressWarnings("java:S3655") // optional is checked
  private static void validateSchema(final Delete node, final MPPQueryContext queryContext) {
    final String tableName = node.getTable().getName().getSuffix();
    final String databaseName;
    if (node.getTable().getName().getPrefix().isPresent()) {
      databaseName = node.getTable().getName().getPrefix().get().toString();
    } else if (queryContext.getDatabaseName().isPresent()) {
      databaseName = queryContext.getDatabaseName().get();
    } else {
      throw new SemanticException(DATABASE_NOT_SPECIFIED);
    }
    InformationSchemaUtils.checkDBNameInWrite(databaseName);
    node.setDatabaseName(databaseName);

    final TsTable table = DataNodeTableCache.getInstance().getTable(databaseName, tableName);
    if (table == null) {
      throw new SemanticException("Table " + tableName + " not found");
    }

    // Maybe set by pipe transfer
    if (Objects.isNull(node.getTableDeletionEntries())) {
      node.setTableDeletionEntries(
          parseExpressions2ModEntries(node.getWhere().orElse(null), table));
    }
  }

  public static List<TableDeletionEntry> parseExpressions2ModEntries(
      final Expression expression, final TsTable table) {
    return toDisjunctiveNormalForms(expression).stream()
        .map(disjunctiveNormalForm -> parsePredicate(disjunctiveNormalForm, table))
        .collect(Collectors.toList());
  }

  /**
   * Convert to a disjunctive normal forms.
   *
   * <p>For example: ( A | B ) & ( C | D ) => ( A & C ) | ( A & D ) | ( B & C ) | ( B & D)
   *
   * <p>Returns the original expression if the expression is null or if the distribution will expand
   * the expression by too much.
   */
  public static List<Expression> toDisjunctiveNormalForms(Expression expression) {
    if (!(expression instanceof LogicalExpression)) {
      return Collections.singletonList(expression);
    }

    LogicalExpression logicalExpression = (LogicalExpression) expression;
    if (logicalExpression.getOperator() == Operator.AND) {
      // ( A | B ) & ( C | D ) => ( A & C ) | ( A & D ) | ( B & C ) | ( B & D)
      List<Expression> results = null;
      for (Expression term : logicalExpression.getTerms()) {
        if (results == null) {
          results = toDisjunctiveNormalForms(term);
        } else {
          results =
              crossProductOfDisjunctiveNormalForms(
                  results, toDisjunctiveNormalForms(term), Operator.AND);
        }
      }
      return results;
    } else if (logicalExpression.getOperator() == Operator.OR) {
      // ( A | B ) | ( C | D ) => A | B | C | D
      List<Expression> results = new ArrayList<>();
      for (Expression term : logicalExpression.getTerms()) {
        results.addAll(toDisjunctiveNormalForms(term));
      }
      return results;
    } else {
      throw new SemanticException("Unsupported operator: " + logicalExpression.getOperator());
    }
  }

  private static List<Expression> crossProductOfDisjunctiveNormalForms(
      List<Expression> leftList, List<Expression> rightList, Operator operator) {
    List<Expression> results = new ArrayList<>();
    for (Expression leftExp : leftList) {
      List<Expression> terms = new ArrayList<>();
      if (leftExp instanceof LogicalExpression) {
        terms.addAll(((LogicalExpression) leftExp).getTerms());
      } else {
        terms.add(leftExp);
      }

      for (Expression rightExp : rightList) {
        if (rightExp instanceof LogicalExpression) {
          terms.addAll(((LogicalExpression) rightExp).getTerms());
        } else {
          terms.add(rightExp);
        }

        results.add(new LogicalExpression(operator, terms));
      }
    }
    return results;
  }

  private static TableDeletionEntry parsePredicate(Expression expression, TsTable table) {
    if (expression == null) {
      return new TableDeletionEntry(
          new DeletionPredicate(table.getTableName()),
          new TimeRange(Long.MIN_VALUE, Long.MAX_VALUE, true).toTsFileTimeRange());
    }

    Queue<Expression> expressionQueue = new LinkedList<>();
    expressionQueue.add(expression);
    DeletionPredicate predicate = new DeletionPredicate(table.getTableName());
    IDPredicate idPredicate = null;
    TimeRange timeRange = new TimeRange(Long.MIN_VALUE, Long.MAX_VALUE, true);
    while (!expressionQueue.isEmpty()) {
      Expression currExp = expressionQueue.remove();
      if (currExp instanceof LogicalExpression) {
        parseAndPredicate(((LogicalExpression) currExp), expressionQueue);
      } else if (currExp instanceof ComparisonExpression) {
        idPredicate =
            parseComparison(((ComparisonExpression) currExp), timeRange, idPredicate, table);
      } else if (currExp instanceof IsNullPredicate) {
        idPredicate = parseIsNull((IsNullPredicate) currExp, idPredicate, table);
      } else {
        throw new SemanticException("Unsupported expression: " + currExp + " in " + expression);
      }
    }
    if (idPredicate != null) {
      predicate.setIdPredicate(idPredicate);
    }
    if (timeRange.getStartTime() > timeRange.getEndTime()) {
      throw new SemanticException(
          String.format(
              "Start time %d is greater than end time %d",
              timeRange.getStartTime(), timeRange.getEndTime()));
    }

    return new TableDeletionEntry(predicate, timeRange.toTsFileTimeRange());
  }

  private static void parseAndPredicate(
      LogicalExpression expression, Queue<Expression> expressionQueue) {
    if (expression.getOperator() != Operator.AND) {
      throw new SemanticException("Only support AND operator in deletion");
    }
    expressionQueue.addAll(expression.getTerms());
  }

  private static IDPredicate parseIsNull(
      IsNullPredicate isNullPredicate, IDPredicate oldPredicate, TsTable table) {
    Expression leftHandExp = isNullPredicate.getValue();
    if (!(leftHandExp instanceof Identifier)) {
      throw new SemanticException("Left hand expression is not an identifier: " + leftHandExp);
    }
    String columnName = ((Identifier) leftHandExp).getValue();
    int idColumnOrdinal = table.getIdColumnOrdinal(columnName);
    if (idColumnOrdinal == -1) {
      throw new SemanticException(
          "The column '" + columnName + "' does not exist or is not an id column");
    }

    // the first segment is the table name, so + 1
    IDPredicate newPredicate = new SegmentExactMatch(null, idColumnOrdinal + 1);
    return combinePredicates(oldPredicate, newPredicate);
  }

  private static IDPredicate combinePredicates(IDPredicate oldPredicate, IDPredicate newPredicate) {
    if (oldPredicate == null) {
      return newPredicate;
    }
    if (oldPredicate instanceof IDPredicate.And) {
      ((And) oldPredicate).add(newPredicate);
      return oldPredicate;
    }
    return new IDPredicate.And(oldPredicate, newPredicate);
  }

  private static IDPredicate parseComparison(
      ComparisonExpression comparisonExpression,
      TimeRange timeRange,
      IDPredicate oldPredicate,
      TsTable table) {
    Expression left = comparisonExpression.getLeft();
    Expression right = comparisonExpression.getRight();
    if (!(left instanceof Identifier)) {
      throw new SemanticException("The left hand value must be an identifier: " + left);
    }
    Identifier identifier = (Identifier) left;
    // time predicate
    if (identifier.getValue().equalsIgnoreCase("time")) {
      long rightHandValue;
      if (right instanceof LongLiteral) {
        rightHandValue = ((LongLiteral) right).getParsedValue();
      } else {
        throw new SemanticException(
            "The right hand value of time predicate must be a long: " + right);
      }

      switch (comparisonExpression.getOperator()) {
        case LESS_THAN:
          timeRange.setEndTime(Math.min(timeRange.getEndTime(), rightHandValue - 1));
          break;
        case LESS_THAN_OR_EQUAL:
          timeRange.setEndTime(Math.min(timeRange.getEndTime(), rightHandValue));
          break;
        case GREATER_THAN:
          timeRange.setStartTime(Math.max(timeRange.getStartTime(), rightHandValue + 1));
          break;
        case GREATER_THAN_OR_EQUAL:
          timeRange.setStartTime(Math.max(timeRange.getStartTime(), rightHandValue));
          break;
        case EQUAL:
          timeRange.setStartTime(rightHandValue);
          timeRange.setEndTime(rightHandValue);
          break;
        case NOT_EQUAL:
        case IS_DISTINCT_FROM:
        default:
          throw new SemanticException(
              "The operator of time predicate must be <, <=, >, or >=: " + right);
      }

      return oldPredicate;
    }
    // id predicate
    String columnName = identifier.getValue();
    int idColumnOrdinal = table.getIdColumnOrdinal(columnName);
    if (idColumnOrdinal == -1) {
      throw new SemanticException(
          "The column '" + columnName + "' does not exist or is not an id column");
    }

    IDPredicate newPredicate = getIdPredicate(comparisonExpression, right, idColumnOrdinal);
    return combinePredicates(oldPredicate, newPredicate);
  }

  private static IDPredicate getIdPredicate(
      ComparisonExpression comparisonExpression, Expression right, int idColumnOrdinal) {
    if (comparisonExpression.getOperator() != ComparisonExpression.Operator.EQUAL) {
      throw new SemanticException("The operator of id predicate must be '=' for " + right);
    }

    String rightHandValue;
    if (right instanceof StringLiteral) {
      rightHandValue = ((StringLiteral) right).getValue();
    } else if (right instanceof NullLiteral) {
      throw new SemanticException(
          "The right hand value of id predicate cannot be null with '=' operator, please use 'IS NULL' instead");
    } else {
      throw new SemanticException(
          "The right hand value of id predicate must be a string: " + right);
    }
    // the first segment is the table name, so + 1
    return new SegmentExactMatch(rightHandValue, idColumnOrdinal + 1);
  }

  public interface DataPartitionQueryFunc {

    DataPartition queryDataPartition(
        final List<DataPartitionQueryParam> dataPartitionQueryParams, final String userName);
  }

  public interface DataPartitionQueryParamComputation {

    List<DataPartitionQueryParam> compute(InsertBaseStatement statement, MPPQueryContext context);
  }
}<|MERGE_RESOLUTION|>--- conflicted
+++ resolved
@@ -315,11 +315,7 @@
     validateSchema(node, queryContext);
 
     try (final ConfigNodeClient configNodeClient =
-<<<<<<< HEAD
         ConfigNodeClientManager.getInstance().borrowClient(ConfigNodeInfo.CONFIG_REGION_ID)) {
-=======
-        ConfigNodeClientManager.getInstance().borrowClient(ConfigNodeInfo.CONFIG_REGION_ID); ) {
->>>>>>> 530dd0bc
       // TODO: may use time and db/table to filter
       final TRegionRouteMapResp latestRegionRouteMap = configNodeClient.getLatestRegionRouteMap();
       final Set<TRegionReplicaSet> replicaSets = new HashSet<>();
