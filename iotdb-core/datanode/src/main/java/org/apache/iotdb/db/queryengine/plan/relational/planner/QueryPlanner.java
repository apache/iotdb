/*
 * Licensed under the Apache License, Version 2.0 (the "License");
 * you may not use this file except in compliance with the License.
 * You may obtain a copy of the License at
 *
 *     http://www.apache.org/licenses/LICENSE-2.0
 *
 * Unless required by applicable law or agreed to in writing, software
 * distributed under the License is distributed on an "AS IS" BASIS,
 * WITHOUT WARRANTIES OR CONDITIONS OF ANY KIND, either express or implied.
 * See the License for the specific language governing permissions and
 * limitations under the License.
 */
package org.apache.iotdb.db.queryengine.plan.relational.planner;

import org.apache.iotdb.db.queryengine.common.MPPQueryContext;
import org.apache.iotdb.db.queryengine.common.QueryId;
import org.apache.iotdb.db.queryengine.common.SessionInfo;
import org.apache.iotdb.db.queryengine.plan.planner.plan.node.PlanNode;
import org.apache.iotdb.db.queryengine.plan.relational.analyzer.Analysis;
import org.apache.iotdb.db.queryengine.plan.relational.analyzer.NodeRef;
import org.apache.iotdb.db.queryengine.plan.relational.planner.node.FilterNode;
import org.apache.iotdb.db.queryengine.plan.relational.planner.node.LimitNode;
import org.apache.iotdb.db.queryengine.plan.relational.planner.node.OffsetNode;
import org.apache.iotdb.db.queryengine.plan.relational.planner.node.SortNode;
import org.apache.iotdb.db.queryengine.plan.relational.sql.ast.Delete;
import org.apache.iotdb.db.queryengine.plan.relational.sql.ast.Expression;
import org.apache.iotdb.db.queryengine.plan.relational.sql.ast.Node;
import org.apache.iotdb.db.queryengine.plan.relational.sql.ast.Offset;
import org.apache.iotdb.db.queryengine.plan.relational.sql.ast.OrderBy;
import org.apache.iotdb.db.queryengine.plan.relational.sql.ast.Query;
import org.apache.iotdb.db.queryengine.plan.relational.sql.ast.QueryBody;
import org.apache.iotdb.db.queryengine.plan.relational.sql.ast.QuerySpecification;
import org.apache.iotdb.db.queryengine.plan.relational.sql.ast.SortItem;

import com.google.common.collect.ImmutableList;
import com.google.common.collect.Iterables;
import org.apache.tsfile.read.common.type.Type;

import java.util.ArrayList;
import java.util.HashMap;
import java.util.Iterator;
import java.util.List;
import java.util.Map;
import java.util.Optional;

import static com.google.common.collect.ImmutableList.toImmutableList;
import static java.util.Objects.requireNonNull;
import static org.apache.iotdb.db.queryengine.plan.relational.planner.OrderingTranslator.sortItemToSortOrder;
import static org.apache.iotdb.db.queryengine.plan.relational.planner.PlanBuilder.newPlanBuilder;

public class QueryPlanner {
  private final Analysis analysis;
  private final SymbolAllocator symbolAllocator;
  private final MPPQueryContext queryContext;
  private final QueryId queryIdAllocator;
  private final SessionInfo session;
  private final Map<NodeRef<Node>, RelationPlan> recursiveSubqueries;

  // private final Map<NodeRef<LambdaArgumentDeclaration>, Symbol> lambdaDeclarationToSymbolMap;
  // private final SubqueryPlanner subqueryPlanner;

  public QueryPlanner(
      Analysis analysis,
      SymbolAllocator symbolAllocator,
      MPPQueryContext queryContext,
      SessionInfo session,
      Map<NodeRef<Node>, RelationPlan> recursiveSubqueries) {
    requireNonNull(analysis, "analysis is null");
    requireNonNull(symbolAllocator, "symbolAllocator is null");
    requireNonNull(queryContext, "idAllocator is null");
    requireNonNull(session, "session is null");
    requireNonNull(recursiveSubqueries, "recursiveSubqueries is null");

    this.analysis = analysis;
    this.symbolAllocator = symbolAllocator;
    this.queryContext = queryContext;
    this.queryIdAllocator = queryContext.getQueryId();
    this.session = session;
    this.recursiveSubqueries = recursiveSubqueries;
  }

  public RelationPlan plan(Query query) {
    PlanBuilder builder = planQueryBody(query.getQueryBody());

    // TODO result is :input[0], :input[1], :input[2]
    List<Analysis.SelectExpression> selectExpressions = analysis.getSelectExpressions(query);
    List<Expression> outputs =
        selectExpressions.stream()
            .map(Analysis.SelectExpression::getExpression)
            .collect(toImmutableList());

    List<Expression> orderBy = analysis.getOrderByExpressions(query);
    if (orderBy.size() > 0) {
      builder =
          builder.appendProjections(
              Iterables.concat(orderBy, outputs), symbolAllocator, queryContext);
    }

    Optional<OrderingScheme> orderingScheme =
        orderingScheme(builder, query.getOrderBy(), analysis.getOrderByExpressions(query));
    builder = sort(builder, orderingScheme);
    builder = offset(builder, query.getOffset());
    builder = limit(builder, query.getLimit(), orderingScheme);
    builder = builder.appendProjections(outputs, symbolAllocator, queryContext);

    return new RelationPlan(
        builder.getRoot(), analysis.getScope(query), computeOutputs(builder, outputs));
  }

  public RelationPlan plan(QuerySpecification node) {
    PlanBuilder builder = planFrom(node);

    builder = filter(builder, analysis.getWhere(node));

    List<Analysis.SelectExpression> selectExpressions = analysis.getSelectExpressions(node);

    if (hasExpressionsToUnfold(selectExpressions)) {
      List<Expression> expressions =
          selectExpressions.stream()
              .map(Analysis.SelectExpression::getExpression)
              .collect(toImmutableList());

      // pre-project the folded expressions to preserve any non-deterministic semantics of functions
      // that might be referenced
      builder = builder.appendProjections(expressions, symbolAllocator, queryContext);
    }

    List<Expression> outputs = outputExpressions(selectExpressions);
    if (node.getOrderBy().isPresent()) {
      // ORDER BY requires outputs of SELECT to be visible.
      // For queries with aggregation, it also requires grouping keys and translated aggregations.
      if (analysis.isAggregation(node)) {
        // Add projections for aggregations required by ORDER BY. After this step, grouping keys and
        // translated
        // aggregations are visible.
        List<Expression> orderByAggregates = analysis.getOrderByAggregates(node.getOrderBy().get());
        builder = builder.appendProjections(orderByAggregates, symbolAllocator, queryContext);
      }

      // Add projections for the outputs of SELECT, but stack them on top of the ones from the FROM
      // clause so both are visible
      // when resolving the ORDER BY clause.
      builder = builder.appendProjections(outputs, symbolAllocator, queryContext);

      // The new scope is the composite of the fields from the FROM and SELECT clause (local nested
      // scopes). Fields from the bottom of
      // the scope stack need to be placed first to match the expected layout for nested scopes.
      List<Symbol> newFields = new ArrayList<>();
      newFields.addAll(builder.getTranslations().getFieldSymbolsList());

      outputs.stream().map(builder::translate).forEach(newFields::add);

      builder = builder.withScope(analysis.getScope(node.getOrderBy().get()), newFields);
    }

    List<Expression> orderBy = analysis.getOrderByExpressions(node);
    if (orderBy.size() > 0) {
      builder =
          builder.appendProjections(
              Iterables.concat(orderBy, outputs), symbolAllocator, queryContext);
    }

    Optional<OrderingScheme> orderingScheme =
        orderingScheme(builder, node.getOrderBy(), analysis.getOrderByExpressions(node));
    builder = sort(builder, orderingScheme);
    builder = offset(builder, node.getOffset());
    builder = limit(builder, node.getLimit(), orderingScheme);

    builder = builder.appendProjections(outputs, symbolAllocator, queryContext);

    return new RelationPlan(
        builder.getRoot(), analysis.getScope(node), computeOutputs(builder, outputs));

    // TODO handle aggregate, having, distinct, subQuery later
  }

  private static boolean hasExpressionsToUnfold(List<Analysis.SelectExpression> selectExpressions) {
    return selectExpressions.stream()
        .map(Analysis.SelectExpression::getUnfoldedExpressions)
        .anyMatch(Optional::isPresent);
  }

  private static List<Expression> outputExpressions(
      List<Analysis.SelectExpression> selectExpressions) {
    ImmutableList.Builder<Expression> result = ImmutableList.builder();
    for (Analysis.SelectExpression selectExpression : selectExpressions) {
      if (selectExpression.getUnfoldedExpressions().isPresent()) {
        result.addAll(selectExpression.getUnfoldedExpressions().get());
      } else {
        result.add(selectExpression.getExpression());
      }
    }
    return result.build();
  }

  public PlanNode plan(Delete node) {
    // implement delete logic
    return null;
  }

  private static List<Symbol> computeOutputs(
      PlanBuilder builder, List<Expression> outputExpressions) {
    ImmutableList.Builder<Symbol> outputSymbols = ImmutableList.builder();
    for (Expression expression : outputExpressions) {
      outputSymbols.add(builder.translate(expression));
    }
    return outputSymbols.build();
  }

  private PlanBuilder planQueryBody(QueryBody queryBody) {
    RelationPlan relationPlan =
        new RelationPlanner(analysis, symbolAllocator, queryContext, session, recursiveSubqueries)
            .process(queryBody, null);

    return newPlanBuilder(relationPlan, analysis);
  }

  private PlanBuilder planFrom(QuerySpecification node) {
    if (node.getFrom().isPresent()) {
      RelationPlan relationPlan =
          new RelationPlanner(analysis, symbolAllocator, queryContext, session, recursiveSubqueries)
              .process(node.getFrom().get(), null);
      return newPlanBuilder(relationPlan, analysis);
    } else {
      throw new IllegalStateException("From clause must not by empty");
    }
  }

  private PlanBuilder filter(PlanBuilder subPlan, Expression predicate) {
    if (predicate == null) {
<<<<<<< HEAD
      return planBuilder;
    }

    return planBuilder.withNewRoot(
=======
      return subPlan;
    }

    // planBuilder = subqueryPlanner.handleSubqueries(subPlan, predicate,
    // analysis.getSubqueries(node));
    return subPlan.withNewRoot(
>>>>>>> 408bee93
        new FilterNode(
            queryIdAllocator.genPlanNodeId(), subPlan.getRoot(), subPlan.rewrite(predicate)));
  }

  public static Expression coerceIfNecessary(
      Analysis analysis, Expression original, Expression rewritten) {
    Type coercion = analysis.getCoercion(original);
    if (coercion == null) {
      return rewritten;
    } else {
      throw new RuntimeException("Coercion result in analysis only can be empty");
    }
  }

  private Optional<OrderingScheme> orderingScheme(
      PlanBuilder subPlan, Optional<OrderBy> orderBy, List<Expression> orderByExpressions) {
    if (!orderBy.isPresent() || (analysis.isOrderByRedundant(orderBy.get()))) {
      return Optional.empty();
    }

    Iterator<SortItem> sortItems = orderBy.get().getSortItems().iterator();

    ImmutableList.Builder<Symbol> orderBySymbols = ImmutableList.builder();
    Map<Symbol, SortOrder> orderings = new HashMap<>();
    for (Expression fieldOrExpression : orderByExpressions) {
      Symbol symbol = new Symbol(fieldOrExpression.toString());
      // subPlan.translate(fieldOrExpression);

      SortItem sortItem = sortItems.next();
      if (!orderings.containsKey(symbol)) {
        orderBySymbols.add(symbol);
        orderings.put(symbol, sortItemToSortOrder(sortItem));
      }
    }
    return Optional.of(new OrderingScheme(orderBySymbols.build(), orderings));
  }

  private PlanBuilder sort(PlanBuilder subPlan, Optional<OrderingScheme> orderingScheme) {
    if (!orderingScheme.isPresent()) {
      return subPlan;
    }

    return subPlan.withNewRoot(
        new SortNode(
            queryIdAllocator.genPlanNodeId(), subPlan.getRoot(), orderingScheme.get(), false));
  }

  private PlanBuilder offset(PlanBuilder subPlan, Optional<Offset> offset) {
    if (!offset.isPresent()) {
      return subPlan;
    }

    return subPlan.withNewRoot(
        new OffsetNode(
            queryIdAllocator.genPlanNodeId(), subPlan.getRoot(), analysis.getOffset(offset.get())));
  }

  private PlanBuilder limit(
      PlanBuilder subPlan, Optional<Node> limit, Optional<OrderingScheme> orderingScheme) {
    if (limit.isPresent() && analysis.getLimit(limit.get()).isPresent()) {
      Optional<OrderingScheme> tiesResolvingScheme = Optional.empty();

      return subPlan.withNewRoot(
          new LimitNode(
              queryIdAllocator.genPlanNodeId(),
              subPlan.getRoot(),
              analysis.getLimit(limit.get()).getAsLong(),
              tiesResolvingScheme));
    }
    return subPlan;
  }
}<|MERGE_RESOLUTION|>--- conflicted
+++ resolved
@@ -229,19 +229,12 @@
 
   private PlanBuilder filter(PlanBuilder subPlan, Expression predicate) {
     if (predicate == null) {
-<<<<<<< HEAD
-      return planBuilder;
-    }
-
-    return planBuilder.withNewRoot(
-=======
       return subPlan;
     }
 
     // planBuilder = subqueryPlanner.handleSubqueries(subPlan, predicate,
     // analysis.getSubqueries(node));
     return subPlan.withNewRoot(
->>>>>>> 408bee93
         new FilterNode(
             queryIdAllocator.genPlanNodeId(), subPlan.getRoot(), subPlan.rewrite(predicate)));
   }
