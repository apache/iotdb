--- conflicted
+++ resolved
@@ -41,10 +41,7 @@
 
 import com.google.common.collect.ImmutableList;
 import com.google.common.collect.ImmutableMap;
-<<<<<<< HEAD
 import com.google.common.collect.ImmutableSet;
-=======
->>>>>>> e70ea59d
 import com.google.common.collect.Iterables;
 import com.google.common.collect.Sets;
 import org.apache.tsfile.read.common.type.Type;
@@ -65,11 +62,8 @@
 
 import static com.google.common.base.Preconditions.checkArgument;
 import static com.google.common.collect.ImmutableList.toImmutableList;
-<<<<<<< HEAD
 import static com.google.common.collect.ImmutableMap.toImmutableMap;
 import static com.google.common.collect.ImmutableSet.toImmutableSet;
-=======
->>>>>>> e70ea59d
 import static java.lang.String.format;
 import static java.util.Objects.requireNonNull;
 import static org.apache.iotdb.db.queryengine.plan.relational.planner.OrderingTranslator.sortItemToSortOrder;
@@ -620,7 +614,6 @@
     return subPlan;
   }
 
-<<<<<<< HEAD
   private static class GroupingSetsPlan {
     private final PlanBuilder subPlan;
     private final List<Set<FieldId>> columnOnlyGroupingSets;
@@ -655,8 +648,6 @@
     }
   }
 
-=======
->>>>>>> e70ea59d
   public static class PlanAndMappings {
     private final PlanBuilder subPlan;
     private final Map<NodeRef<Expression>, Symbol> mappings;
@@ -690,7 +681,6 @@
       return Optional.empty();
     }
   }
-<<<<<<< HEAD
 
   private static class AggregationAssignment {
     private final Symbol symbol;
@@ -716,6 +706,4 @@
       return aggregation;
     }
   }
-=======
->>>>>>> e70ea59d
 }