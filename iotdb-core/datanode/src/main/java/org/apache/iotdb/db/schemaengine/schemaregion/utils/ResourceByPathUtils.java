--- conflicted
+++ resolved
@@ -368,18 +368,13 @@
 
   @Override
   public List<IChunkMetadata> getVisibleMetadataListFromWriter(
-<<<<<<< HEAD
-      RestorableTsFileIOWriter writer, TsFileResource tsFileResource, QueryContext context) {
+      RestorableTsFileIOWriter writer,
+      TsFileResource tsFileResource,
+      QueryContext context,
+      long timeLowerBound) {
     List<Modification> modifications =
         context.getPathModifications(
             tsFileResource, fullPath.getDeviceId(), fullPath.getMeasurement());
-=======
-      RestorableTsFileIOWriter writer,
-      TsFileResource tsFileResource,
-      QueryContext context,
-      long timeLowerBound) {
-    List<Modification> modifications = context.getPathModifications(tsFileResource, partialPath);
->>>>>>> 9465ac24
 
     List<IChunkMetadata> chunkMetadataList =
         new ArrayList<>(
