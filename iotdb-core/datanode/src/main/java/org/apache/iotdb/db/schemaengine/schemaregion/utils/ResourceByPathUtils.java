--- conflicted
+++ resolved
@@ -267,16 +267,11 @@
 
     for (ReadOnlyMemChunk memChunk : readOnlyMemChunk) {
       if (!memChunk.isEmpty()) {
-<<<<<<< HEAD
         memChunk.sortTvLists();
         memChunk.initChunkMetaFromTvLists();
-        AlignedChunkMetadata alignedChunkMetadata =
-            (AlignedChunkMetadata) memChunk.getChunkMetaData();
-=======
         AbstractAlignedChunkMetadata alignedChunkMetadata =
             (AbstractAlignedChunkMetadata) memChunk.getChunkMetaData();
         isTable = isTable || (alignedChunkMetadata instanceof TableDeviceChunkMetadata);
->>>>>>> a49958c1
         timeStatistics.mergeStatistics(alignedChunkMetadata.getTimeChunkMetadata().getStatistics());
         for (int i = 0; i < valueTimeSeriesMetadataList.size(); i++) {
           if (alignedChunkMetadata.getValueChunkMetadataList().get(i) != null) {
