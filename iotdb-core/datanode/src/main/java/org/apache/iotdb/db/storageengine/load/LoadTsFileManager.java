--- conflicted
+++ resolved
@@ -361,13 +361,8 @@
 
     private final File taskDir;
     private Map<DataPartitionInfo, TsFileIOWriter> dataPartition2Writer;
-<<<<<<< HEAD
-    private Map<DataPartitionInfo, String> dataPartition2LastDevice;
+    private Map<DataPartitionInfo, IDeviceID> dataPartition2LastDevice;
     private Map<DataPartitionInfo, ModificationFileV1> dataPartition2ModificationFile;
-=======
-    private Map<DataPartitionInfo, IDeviceID> dataPartition2LastDevice;
-    private Map<DataPartitionInfo, ModificationFile> dataPartition2ModificationFile;
->>>>>>> 77a2dd72
     private boolean isClosed;
 
     private TsFileWriterManager(File taskDir) {
