/*
 * Licensed to the Apache Software Foundation (ASF) under one
 * or more contributor license agreements.  See the NOTICE file
 * distributed with this work for additional information
 * regarding copyright ownership.  The ASF licenses this file
 * to you under the Apache License, Version 2.0 (the
 * "License"); you may not use this file except in compliance
 * with the License.  You may obtain a copy of the License at
 *
 *      http://www.apache.org/licenses/LICENSE-2.0
 *
 * Unless required by applicable law or agreed to in writing,
 * software distributed under the License is distributed on an
 * "AS IS" BASIS, WITHOUT WARRANTIES OR CONDITIONS OF ANY
 * KIND, either express or implied.  See the License for the
 * specific language governing permissions and limitations
 * under the License.
 */

package org.apache.iotdb.db.storageengine.load;

import org.apache.iotdb.common.rpc.thrift.TConsensusGroupType;
import org.apache.iotdb.common.rpc.thrift.TTimePartitionSlot;
import org.apache.iotdb.commons.conf.IoTDBConstant;
import org.apache.iotdb.commons.consensus.ConsensusGroupId;
import org.apache.iotdb.commons.consensus.index.ProgressIndex;
import org.apache.iotdb.commons.consensus.index.impl.MinimumProgressIndex;
import org.apache.iotdb.commons.file.SystemFileFactory;
import org.apache.iotdb.commons.schema.table.TsTable;
import org.apache.iotdb.commons.service.metric.MetricService;
import org.apache.iotdb.commons.service.metric.enums.Metric;
import org.apache.iotdb.commons.service.metric.enums.Tag;
import org.apache.iotdb.commons.utils.FileUtils;
import org.apache.iotdb.commons.utils.RetryUtils;
import org.apache.iotdb.db.conf.IoTDBConfig;
import org.apache.iotdb.db.conf.IoTDBDescriptor;
import org.apache.iotdb.db.consensus.DataRegionConsensusImpl;
import org.apache.iotdb.db.exception.DiskSpaceInsufficientException;
import org.apache.iotdb.db.exception.load.LoadFileException;
import org.apache.iotdb.db.pipe.agent.PipeDataNodeAgent;
import org.apache.iotdb.db.pipe.resource.memory.PipeMemoryWeightUtil;
import org.apache.iotdb.db.queryengine.plan.planner.plan.node.load.LoadTsFilePieceNode;
import org.apache.iotdb.db.queryengine.plan.relational.metadata.TableSchema;
import org.apache.iotdb.db.queryengine.plan.scheduler.load.LoadTsFileScheduler.LoadCommand;
import org.apache.iotdb.db.schemaengine.table.DataNodeTableCache;
import org.apache.iotdb.db.storageengine.dataregion.DataRegion;
import org.apache.iotdb.db.storageengine.dataregion.flush.MemTableFlushTask;
import org.apache.iotdb.db.storageengine.dataregion.modification.ModificationFile;
import org.apache.iotdb.db.storageengine.dataregion.tsfile.TsFileResource;
import org.apache.iotdb.db.storageengine.dataregion.tsfile.TsFileResourceStatus;
import org.apache.iotdb.db.storageengine.load.active.ActiveLoadAgent;
import org.apache.iotdb.db.storageengine.load.splitter.ChunkData;
import org.apache.iotdb.db.storageengine.load.splitter.DeletionData;
import org.apache.iotdb.db.storageengine.load.splitter.TsFileData;
import org.apache.iotdb.db.storageengine.rescon.disk.FolderManager;
import org.apache.iotdb.db.storageengine.rescon.disk.strategy.DirectoryStrategyType;
import org.apache.iotdb.metrics.utils.MetricLevel;

import com.github.benmanes.caffeine.cache.Cache;
import com.github.benmanes.caffeine.cache.Caffeine;
import org.apache.tsfile.common.constant.TsFileConstant;
import org.apache.tsfile.enums.TSDataType;
import org.apache.tsfile.exception.write.PageException;
import org.apache.tsfile.file.metadata.ChunkGroupMetadata;
import org.apache.tsfile.file.metadata.ChunkMetadata;
import org.apache.tsfile.file.metadata.IDeviceID;
import org.apache.tsfile.read.TimeValuePair;
import org.apache.tsfile.utils.Pair;
import org.apache.tsfile.utils.RamUsageEstimator;
import org.apache.tsfile.utils.TsPrimitiveType;
import org.apache.tsfile.write.writer.TsFileIOWriter;
import org.slf4j.Logger;
import org.slf4j.LoggerFactory;

import java.io.File;
import java.io.IOException;
import java.nio.file.DirectoryNotEmptyException;
import java.nio.file.Files;
import java.nio.file.Path;
import java.util.Arrays;
import java.util.HashMap;
import java.util.HashSet;
import java.util.List;
import java.util.Map;
import java.util.Objects;
import java.util.Optional;
import java.util.Set;
import java.util.concurrent.ConcurrentHashMap;
import java.util.concurrent.PriorityBlockingQueue;
import java.util.concurrent.atomic.AtomicLong;
import java.util.concurrent.atomic.AtomicReference;
import java.util.stream.Collectors;
import java.util.stream.Stream;

import static org.apache.iotdb.db.utils.constant.SqlConstant.ROOT;
import static org.apache.iotdb.db.utils.constant.SqlConstant.TREE_MODEL_DATABASE_PREFIX;

/**
 * {@link LoadTsFileManager} is used for dealing with {@link LoadTsFilePieceNode} and {@link
 * LoadCommand}. This class turn the content of a piece of loading TsFile into a new TsFile. When
 * DataNode finish transfer pieces, this class will flush all TsFile and load them into IoTDB, or
 * delete all.
 */
public class LoadTsFileManager {

  private static final Logger LOGGER = LoggerFactory.getLogger(LoadTsFileManager.class);

  private static final IoTDBConfig CONFIG = IoTDBDescriptor.getInstance().getConfig();

  private static final String MESSAGE_WRITER_MANAGER_HAS_BEEN_CLOSED =
      "%s TsFileWriterManager has been closed.";
  private static final String MESSAGE_DELETE_FAIL = "failed to delete {}.";

  private static final AtomicReference<String[]> LOAD_BASE_DIRS =
      new AtomicReference<>(CONFIG.getLoadTsFileDirs());
  private static final AtomicReference<FolderManager> FOLDER_MANAGER = new AtomicReference<>();

  private static final Cache<String, org.apache.tsfile.file.metadata.TableSchema> SCHEMA_CACHE =
      Caffeine.newBuilder()
          .maximumWeight(10L << 20)
          .weigher(
              (String k, org.apache.tsfile.file.metadata.TableSchema v) ->
                  (int) PipeMemoryWeightUtil.calculateTableSchemaBytesUsed(v))
          .build();

  private final Map<String, TsFileWriterManager> uuid2WriterManager = new ConcurrentHashMap<>();

  private final Map<String, CleanupTask> uuid2CleanupTask = new ConcurrentHashMap<>();
  private final PriorityBlockingQueue<CleanupTask> cleanupTaskQueue = new PriorityBlockingQueue<>();

  private final ActiveLoadAgent activeLoadAgent = new ActiveLoadAgent();

  public LoadTsFileManager() {
    registerCleanupTaskExecutor();
    recover();
    activeLoadAgent.start();
  }

  private void registerCleanupTaskExecutor() {
    PipeDataNodeAgent.runtime()
        .registerPeriodicalJob(
            "LoadTsFileManager#cleanupTasks",
            this::cleanupTasks,
            CONFIG.getLoadCleanupTaskExecutionDelayTimeSeconds() >> 2);
  }

  private void cleanupTasks() {
    while (!cleanupTaskQueue.isEmpty()) {
      synchronized (uuid2CleanupTask) {
        if (cleanupTaskQueue.isEmpty()) {
          continue;
        }

        final CleanupTask cleanupTask = cleanupTaskQueue.peek();
        if (cleanupTask.scheduledTime <= System.currentTimeMillis()) {
          if (cleanupTask.isLoadTaskRunning) {
            cleanupTaskQueue.poll();
            cleanupTask.resetScheduledTime();
            cleanupTaskQueue.add(cleanupTask);
            continue;
          }

          cleanupTask.run();

          uuid2CleanupTask.remove(cleanupTask.uuid);
          cleanupTaskQueue.poll();
        } else {
          final long waitTimeInMs = cleanupTask.scheduledTime - System.currentTimeMillis();
          LOGGER.info(
              "Next load cleanup task {} is not ready to run, wait for at least {} ms ({}s).",
              cleanupTask.uuid,
              waitTimeInMs,
              waitTimeInMs / 1000.0);
          return;
        }
      }
    }
  }

  private void recover() {
    if (CONFIG.getLoadTsFileDirs() != LOAD_BASE_DIRS.get()) {
      synchronized (FOLDER_MANAGER) {
        if (CONFIG.getLoadTsFileDirs() != LOAD_BASE_DIRS.get()) {
          LOAD_BASE_DIRS.set(CONFIG.getLoadTsFileDirs());
        }
      }
    }

    final File[] baseDirs = Arrays.stream(LOAD_BASE_DIRS.get()).map(File::new).toArray(File[]::new);
    final File[] files =
        Arrays.stream(baseDirs)
            .filter(File::exists)
            .flatMap(
                dir -> {
                  final File[] listedFiles = dir.listFiles();
                  return listedFiles != null ? Arrays.stream(listedFiles) : Stream.empty();
                })
            .toArray(File[]::new);

    Arrays.stream(files)
        .parallel()
        .forEach(
            taskDir -> {
              final String uuid = taskDir.getName();
              final TsFileWriterManager writerManager = new TsFileWriterManager(taskDir);

              uuid2WriterManager.put(uuid, writerManager);
              writerManager.close();

              synchronized (uuid2CleanupTask) {
                final CleanupTask cleanupTask =
                    new CleanupTask(
                        uuid, CONFIG.getLoadCleanupTaskExecutionDelayTimeSeconds() * 1000);
                uuid2CleanupTask.put(uuid, cleanupTask);
                cleanupTaskQueue.add(cleanupTask);
              }
            });
  }

  public void writeToDataRegion(DataRegion dataRegion, LoadTsFilePieceNode pieceNode, String uuid)
      throws IOException, PageException {
    if (!uuid2WriterManager.containsKey(uuid)) {
      synchronized (uuid2CleanupTask) {
        final CleanupTask cleanupTask =
            new CleanupTask(uuid, CONFIG.getLoadCleanupTaskExecutionDelayTimeSeconds() * 1000);
        uuid2CleanupTask.put(uuid, cleanupTask);
        cleanupTaskQueue.add(cleanupTask);
      }
    }

    final Optional<CleanupTask> cleanupTask = Optional.of(uuid2CleanupTask.get(uuid));
    cleanupTask.ifPresent(CleanupTask::markLoadTaskRunning);
    try {
      final AtomicReference<Exception> exception = new AtomicReference<>();
      final TsFileWriterManager writerManager =
          uuid2WriterManager.computeIfAbsent(
              uuid,
              o -> {
                try {
                  return getFolderManager()
                      .getNextWithRetry(folder -> new TsFileWriterManager(new File(folder, uuid)));
                } catch (DiskSpaceInsufficientException e) {
                  exception.set(e);
                  return null;
                }
              });

      if (exception.get() != null || writerManager == null) {
        throw new IOException(
            "Failed to create TsFileWriterManager for uuid "
                + uuid
                + " because of insufficient disk space.",
            exception.get());
      }

      for (TsFileData tsFileData : pieceNode.getAllTsFileData()) {
        switch (tsFileData.getType()) {
          case CHUNK:
            ChunkData chunkData = (ChunkData) tsFileData;
            writerManager.write(
                new DataPartitionInfo(dataRegion, chunkData.getTimePartitionSlot()), chunkData);
            break;
          case DELETION:
            writerManager.writeDeletion(dataRegion, (DeletionData) tsFileData);
            break;
          default:
            throw new IOException("Unsupported TsFileData type: " + tsFileData.getType());
        }
      }
    } finally {
      cleanupTask.ifPresent(CleanupTask::markLoadTaskNotRunning);
    }
  }

  private FolderManager getFolderManager() throws DiskSpaceInsufficientException {
    if (CONFIG.getLoadTsFileDirs() != LOAD_BASE_DIRS.get()) {
      synchronized (FOLDER_MANAGER) {
        if (CONFIG.getLoadTsFileDirs() != LOAD_BASE_DIRS.get()) {
          LOAD_BASE_DIRS.set(CONFIG.getLoadTsFileDirs());
          FOLDER_MANAGER.set(
              new FolderManager(
                  Arrays.asList(LOAD_BASE_DIRS.get()), DirectoryStrategyType.SEQUENCE_STRATEGY));
          return FOLDER_MANAGER.get();
        }
      }
    }

    if (FOLDER_MANAGER.get() == null) {
      synchronized (FOLDER_MANAGER) {
        if (FOLDER_MANAGER.get() == null) {
          FOLDER_MANAGER.set(
              new FolderManager(
                  Arrays.asList(LOAD_BASE_DIRS.get()), DirectoryStrategyType.SEQUENCE_STRATEGY));
          return FOLDER_MANAGER.get();
        }
      }
    }

    return FOLDER_MANAGER.get();
  }

  public boolean loadAll(
      String uuid,
      boolean isGeneratedByPipe,
      Map<TTimePartitionSlot, ProgressIndex> timePartitionProgressIndexMap)
      throws IOException, LoadFileException {
    if (!uuid2WriterManager.containsKey(uuid)) {
      return false;
    }

    final Optional<CleanupTask> cleanupTask = Optional.of(uuid2CleanupTask.get(uuid));
    cleanupTask.ifPresent(CleanupTask::markLoadTaskRunning);
    try {
      uuid2WriterManager.get(uuid).loadAll(isGeneratedByPipe, timePartitionProgressIndexMap);
    } finally {
      cleanupTask.ifPresent(CleanupTask::markLoadTaskNotRunning);
    }

    clean(uuid);
    return true;
  }

  public boolean deleteAll(String uuid) {
    if (!uuid2WriterManager.containsKey(uuid)) {
      return false;
    }
    clean(uuid);
    return true;
  }

  private void clean(String uuid) {
    synchronized (uuid2CleanupTask) {
      final CleanupTask cleanupTask = uuid2CleanupTask.get(uuid);
      if (cleanupTask != null) {
        cleanupTask.cancel();
      }
    }

    forceCloseWriterManager(uuid);
  }

  private void forceCloseWriterManager(String uuid) {
    final TsFileWriterManager writerManager = uuid2WriterManager.remove(uuid);
    if (Objects.nonNull(writerManager)) {
      writerManager.close();
    }
  }

  public static void updateWritePointCountMetrics(
      final DataRegion dataRegion,
      final String databaseName,
      final long writePointCount,
      final boolean isGeneratedByPipeConsensusLeader) {
    MemTableFlushTask.recordFlushPointsMetricInternal(
        writePointCount, databaseName, dataRegion.getDataRegionId());
    MetricService.getInstance()
        .count(
            writePointCount,
            Metric.QUANTITY.toString(),
            MetricLevel.CORE,
            Tag.NAME.toString(),
            Metric.POINTS_IN.toString(),
            Tag.DATABASE.toString(),
            databaseName,
            Tag.REGION.toString(),
            dataRegion.getDataRegionId(),
            Tag.TYPE.toString(),
            Metric.LOAD_POINT_COUNT.toString());
    // Because we cannot accurately judge who is the leader here,
    // we directly divide the writePointCount by the replicationNum to ensure the
    // correctness of this metric, which will be accurate in most cases
    final int replicationNum =
        DataRegionConsensusImpl.getInstance()
            .getReplicationNum(
                ConsensusGroupId.Factory.create(
                    TConsensusGroupType.DataRegion.getValue(),
                    Integer.parseInt(dataRegion.getDataRegionId())));
    // It may happen that the replicationNum is 0 when load and db deletion occurs
    // concurrently, so we can just not to count the number of points in this case
    if (replicationNum != 0 && !isGeneratedByPipeConsensusLeader) {
      MetricService.getInstance()
          .count(
              writePointCount / replicationNum,
              Metric.LEADER_QUANTITY.toString(),
              MetricLevel.CORE,
              Tag.NAME.toString(),
              Metric.POINTS_IN.toString(),
              Tag.DATABASE.toString(),
              databaseName,
              Tag.REGION.toString(),
              dataRegion.getDataRegionId(),
              Tag.TYPE.toString(),
              Metric.LOAD_POINT_COUNT.toString());
    }
  }

  private static class TsFileWriterManager {

    private final File taskDir;
    private Map<DataPartitionInfo, TsFileIOWriter> dataPartition2Writer;
    private Map<DataPartitionInfo, TsFileResource> dataPartition2Resource;
    private Map<DataPartitionInfo, IDeviceID> dataPartition2LastDevice;
    private Map<DataPartitionInfo, ModificationFile> dataPartition2ModificationFile;
    private Map<IDeviceID, DataPartitionInfo> device2Partition;
    private Map<IDeviceID, Set<DataPartitionInfo>> endChunkGroup;
    private boolean isClosed;

    private TsFileWriterManager(File taskDir) {
      this.taskDir = taskDir;
      this.dataPartition2Writer = new HashMap<>();
      this.dataPartition2Resource = new HashMap<>();
      this.dataPartition2LastDevice = new HashMap<>();
      this.dataPartition2ModificationFile = new HashMap<>();
      device2Partition = new HashMap<>();
      endChunkGroup = new HashMap<>();
      this.isClosed = false;

      clearDir(taskDir);
    }

    private void clearDir(File dir) {
      if (dir.exists()) {
        FileUtils.deleteFileOrDirectoryWithRetry(dir);
      }
      if (dir.mkdirs()) {
        LOGGER.info("Load TsFile dir {} is created.", dir.getPath());
      }
    }

    /**
     * It should be noted that all AlignedChunkData of the same partition split from a source file
     * should be guaranteed to be written to the same new file. Otherwise, for detached
     * BatchedAlignedChunkData, it may result in no data for the time column in the new file.
     */
    @SuppressWarnings("squid:S3824")
    private void write(DataPartitionInfo partitionInfo, ChunkData chunkData)
        throws IOException, PageException {
      if (isClosed) {
        throw new IOException(String.format(MESSAGE_WRITER_MANAGER_HAS_BEEN_CLOSED, taskDir));
      }
      if (!dataPartition2Writer.containsKey(partitionInfo)) {
        File newTsFile =
            SystemFileFactory.INSTANCE.getFile(
                taskDir, partitionInfo.toString() + TsFileConstant.TSFILE_SUFFIX);
        if (!newTsFile.createNewFile()) {
          LOGGER.error("Can not create TsFile {} for writing.", newTsFile.getPath());
          return;
        }

        final long chunkMetadataMaxSizeForEachWriter =
            CONFIG.getLoadChunkMetadataMemorySizeInBytes() / (dataPartition2Writer.size() + 1);
        final TsFileIOWriter writer =
            new TsFileIOWriter(newTsFile, chunkMetadataMaxSizeForEachWriter);
        final TsFileResource resource = new TsFileResource(writer.getFile());
        writer.addFlushListener(
            // Update time index by chunk groups going to be flushed to temp file
            sortedChunkMetadataList ->
                sortedChunkMetadataList.forEach(
                    pair -> {
                      final IDeviceID deviceId = pair.left.left;
                      pair.getRight()
                          .forEach(
                              chunkMetadata -> {
                                resource.updateStartTime(deviceId, chunkMetadata.getStartTime());
                                resource.updateEndTime(deviceId, chunkMetadata.getEndTime());
                              });
                    }));

        // When a new writer is added, we need to reduce the metadata size limit of all existing
        // writers for memory control
        for (final TsFileIOWriter existingWriter : dataPartition2Writer.values()) {
          existingWriter.setMaxMetadataSize(chunkMetadataMaxSizeForEachWriter);
        }
        dataPartition2Writer.put(partitionInfo, writer);
        dataPartition2Resource.put(partitionInfo, resource);
      }
      TsFileIOWriter writer = dataPartition2Writer.get(partitionInfo);

      // Table model needs to register TableSchema
      final String tableName =
          chunkData.getDevice() != null ? chunkData.getDevice().getTableName() : null;
      if (tableName != null
          && !(tableName.startsWith(TREE_MODEL_DATABASE_PREFIX) || tableName.equals(ROOT))) {
<<<<<<< HEAD
        writer
            .getSchema()
            .getTableSchemaMap()
            .computeIfAbsent(
                tableName,
                t ->
                    SCHEMA_CACHE.get(
                        t,
                        tablet ->
                            TableSchema.of(
                                    DataNodeTableCache.getInstance()
                                        .getTable(
                                            partitionInfo.getDataRegion().getDatabaseName(),
                                            tablet))
                                .toTsFileTableSchemaNoAttribute()));
=======
        // If the table does not exist, it means that the table is all deleted by mods
        final TsTable table =
            DataNodeTableCache.getInstance()
                .getTable(partitionInfo.getDataRegion().getDatabaseName(), tableName);
        if (Objects.nonNull(table)) {
          writer
              .getSchema()
              .getTableSchemaMap()
              .computeIfAbsent(
                  tableName, t -> TableSchema.of(table).toTsFileTableSchemaNoAttribute());
        }
>>>>>>> fbcca989
      }

      // ---------- Handle chunk-group boundaries ----------
      IDeviceID device = chunkData.getDevice();
      DataPartitionInfo prevPartition = device2Partition.get(device);

      // Device changed → close old group, open new one.
      if (!Objects.equals(device, dataPartition2LastDevice.get(partitionInfo))) {
        Set<DataPartitionInfo> set = endChunkGroup.computeIfAbsent(device, k -> new HashSet<>());
        if (dataPartition2LastDevice.containsKey(partitionInfo) && !set.contains(partitionInfo)) {
          writer.endChunkGroup();
          writer.checkMetadataSizeAndMayFlush();
          set.add(partitionInfo);
        }
        writer.startChunkGroup(device);
        dataPartition2LastDevice.put(partitionInfo, device);
      } else if (!Objects.equals(partitionInfo, prevPartition)) {
        // Data partition changed within same device → close group if needed.
        Set<DataPartitionInfo> set = endChunkGroup.get(device);
        if (dataPartition2LastDevice.containsKey(partitionInfo)
            && set != null
            && !set.contains(partitionInfo)) {
          writer.endChunkGroup();
          writer.checkMetadataSizeAndMayFlush();
          set.add(partitionInfo);
        }
      }

      // Record current partition for next check.
      device2Partition.put(device, partitionInfo);

      chunkData.writeToFileWriter(writer);
    }

    private void writeDeletion(DataRegion dataRegion, DeletionData deletionData)
        throws IOException {
      if (isClosed) {
        throw new IOException(String.format(MESSAGE_WRITER_MANAGER_HAS_BEEN_CLOSED, taskDir));
      }
      for (Map.Entry<DataPartitionInfo, TsFileIOWriter> entry : dataPartition2Writer.entrySet()) {
        final DataPartitionInfo partitionInfo = entry.getKey();
        if (partitionInfo.getDataRegion().equals(dataRegion)) {
          final TsFileIOWriter writer = entry.getValue();
          if (!dataPartition2ModificationFile.containsKey(partitionInfo)) {
            File newModificationFile = ModificationFile.getExclusiveMods(writer.getFile());
            if (!newModificationFile.createNewFile()) {
              LOGGER.error(
                  "Can not create ModificationFile {} for writing.", newModificationFile.getPath());
              return;
            }

            dataPartition2ModificationFile.put(
                partitionInfo, new ModificationFile(newModificationFile, false));
          }
          ModificationFile modificationFile = dataPartition2ModificationFile.get(partitionInfo);
          writer.flush();
          deletionData.writeToModificationFile(modificationFile);
        }
      }
    }

    private void loadAll(
        boolean isGeneratedByPipe,
        Map<TTimePartitionSlot, ProgressIndex> timePartitionProgressIndexMap)
        throws IOException, LoadFileException {
      if (isClosed) {
        throw new IOException(String.format(MESSAGE_WRITER_MANAGER_HAS_BEEN_CLOSED, taskDir));
      }
      for (final Map.Entry<DataPartitionInfo, ModificationFile> entry :
          dataPartition2ModificationFile.entrySet()) {
        entry.getValue().close();
      }
      for (final Map.Entry<DataPartitionInfo, TsFileIOWriter> entry :
          dataPartition2Writer.entrySet()) {
        final TsFileIOWriter writer = entry.getValue();
        if (writer.isWritingChunkGroup()) {
          writer.endChunkGroup();
        }
        writer.endFile();

        final DataRegion dataRegion = entry.getKey().getDataRegion();
        final TsFileResource tsFileResource = dataPartition2Resource.get(entry.getKey());
        tsFileResource.setGeneratedByPipe(isGeneratedByPipe);
        endTsFileResource(
            writer,
            tsFileResource,
            timePartitionProgressIndexMap.getOrDefault(
                entry.getKey().getTimePartitionSlot(), MinimumProgressIndex.INSTANCE));
        dataRegion.loadNewTsFile(tsFileResource, true, isGeneratedByPipe, false);

        // Metrics
        dataRegion
            .getNonSystemDatabaseName()
            .ifPresent(
                databaseName ->
                    updateWritePointCountMetrics(
                        dataRegion, databaseName, getTsFileWritePointCount(writer), false));
      }
    }

    private void endTsFileResource(
        TsFileIOWriter writer, TsFileResource tsFileResource, ProgressIndex progressIndex)
        throws IOException {
      // Update time index by chunk groups still in memory
      Map<IDeviceID, Map<String, TimeValuePair>> deviceLastValues = null;
      if (IoTDBDescriptor.getInstance().getConfig().isCacheLastValuesForLoad()) {
        deviceLastValues = new HashMap<>();
      }
      AtomicLong lastValuesMemCost = new AtomicLong(0);

      for (final ChunkGroupMetadata chunkGroupMetadata : writer.getChunkGroupMetadataList()) {
        final IDeviceID device = chunkGroupMetadata.getDevice();
        for (final ChunkMetadata chunkMetadata : chunkGroupMetadata.getChunkMetadataList()) {
          tsFileResource.updateStartTime(device, chunkMetadata.getStartTime());
          tsFileResource.updateEndTime(device, chunkMetadata.getEndTime());
          if (deviceLastValues != null) {
            Map<String, TimeValuePair> deviceMap =
                deviceLastValues.computeIfAbsent(
                    device,
                    d -> {
                      Map<String, TimeValuePair> map = new HashMap<>();
                      lastValuesMemCost.addAndGet(RamUsageEstimator.shallowSizeOf(map));
                      lastValuesMemCost.addAndGet(device.ramBytesUsed());
                      return map;
                    });
            int prevSize = deviceMap.size();
            deviceMap.compute(
                chunkMetadata.getMeasurementUid(),
                (m, oldPair) -> {
                  if (oldPair != null && oldPair.getTimestamp() > chunkMetadata.getEndTime()) {
                    return oldPair;
                  }
                  TsPrimitiveType lastValue =
                      chunkMetadata.getStatistics() != null
                              && chunkMetadata.getDataType() != TSDataType.BLOB
                          ? TsPrimitiveType.getByType(
                              chunkMetadata.getDataType() == TSDataType.VECTOR
                                  ? TSDataType.INT64
                                  : chunkMetadata.getDataType(),
                              chunkMetadata.getStatistics().getLastValue())
                          : null;
                  TimeValuePair timeValuePair =
                      lastValue != null
                          ? new TimeValuePair(chunkMetadata.getEndTime(), lastValue)
                          : null;
                  if (oldPair != null) {
                    lastValuesMemCost.addAndGet(-oldPair.getSize());
                  }
                  if (timeValuePair != null) {
                    lastValuesMemCost.addAndGet(timeValuePair.getSize());
                  }
                  return timeValuePair;
                });
            int afterSize = deviceMap.size();
            lastValuesMemCost.addAndGet(
                (afterSize - prevSize) * RamUsageEstimator.HASHTABLE_RAM_BYTES_PER_ENTRY);
            if (lastValuesMemCost.get()
                > IoTDBDescriptor.getInstance()
                    .getConfig()
                    .getCacheLastValuesMemoryBudgetInByte()) {
              deviceLastValues = null;
            }
          }
        }
      }
      if (deviceLastValues != null) {
        Map<IDeviceID, List<Pair<String, TimeValuePair>>> finalDeviceLastValues;
        finalDeviceLastValues = new HashMap<>(deviceLastValues.size());
        for (final Map.Entry<IDeviceID, Map<String, TimeValuePair>> entry :
            deviceLastValues.entrySet()) {
          final IDeviceID device = entry.getKey();
          Map<String, TimeValuePair> lastValues = entry.getValue();
          List<Pair<String, TimeValuePair>> pairList =
              lastValues.entrySet().stream()
                  .map(e -> new Pair<>(e.getKey(), e.getValue()))
                  .collect(Collectors.toList());
          finalDeviceLastValues.put(device, pairList);
        }
        tsFileResource.setLastValues(finalDeviceLastValues);
      }
      tsFileResource.setStatus(TsFileResourceStatus.NORMAL);
      tsFileResource.setProgressIndex(progressIndex);
      tsFileResource.serialize();
    }

    private long getTsFileWritePointCount(TsFileIOWriter writer) {
      return writer.getChunkGroupMetadataList().stream()
          .flatMap(chunkGroupMetadata -> chunkGroupMetadata.getChunkMetadataList().stream())
          .mapToLong(chunkMetadata -> chunkMetadata.getStatistics().getCount())
          .sum();
    }

    private void close() {
      if (isClosed) {
        return;
      }
      if (dataPartition2Writer != null) {
        for (Map.Entry<DataPartitionInfo, TsFileIOWriter> entry : dataPartition2Writer.entrySet()) {
          try {
            final TsFileIOWriter writer = entry.getValue();
            if (writer.canWrite()) {
              writer.close();
            }
            final Path writerPath = writer.getFile().toPath();
            if (Files.exists(writerPath)) {
              RetryUtils.retryOnException(
                  () -> {
                    Files.delete(writerPath);
                    return null;
                  });
            }
          } catch (IOException e) {
            LOGGER.warn("Close TsFileIOWriter {} error.", entry.getValue().getFile().getPath(), e);
          }
        }
      }
      if (dataPartition2ModificationFile != null) {
        for (Map.Entry<DataPartitionInfo, ModificationFile> entry :
            dataPartition2ModificationFile.entrySet()) {
          try {
            final ModificationFile modificationFile = entry.getValue();
            modificationFile.close();
            final Path modificationFilePath = modificationFile.getFile().toPath();
            if (Files.exists(modificationFilePath)) {
              RetryUtils.retryOnException(
                  () -> {
                    Files.delete(modificationFilePath);
                    return null;
                  });
            }
          } catch (IOException e) {
            LOGGER.warn("Close ModificationFile {} error.", entry.getValue().getFile(), e);
          }
        }
      }
      try {
        RetryUtils.retryOnException(
            () -> {
              Files.delete(taskDir.toPath());
              return null;
            });
      } catch (DirectoryNotEmptyException e) {
        LOGGER.info("Task dir {} is not empty, skip deleting.", taskDir.getPath());
      } catch (IOException e) {
        LOGGER.warn(MESSAGE_DELETE_FAIL, taskDir.getPath(), e);
      }
      dataPartition2Writer = null;
      dataPartition2LastDevice = null;
      endChunkGroup = null;
      dataPartition2ModificationFile = null;
      isClosed = true;
    }
  }

  private class CleanupTask implements Runnable, Comparable<CleanupTask> {

    private final String uuid;

    private final long delayInMs;
    private long scheduledTime;

    private volatile boolean isLoadTaskRunning = false;
    private volatile boolean isCanceled = false;

    private CleanupTask(String uuid, long delayInMs) {
      this.uuid = uuid;
      this.delayInMs = delayInMs;
      resetScheduledTime();
    }

    public void markLoadTaskRunning() {
      isLoadTaskRunning = true;
      resetScheduledTime();
    }

    public void markLoadTaskNotRunning() {
      isLoadTaskRunning = false;
      resetScheduledTime();
    }

    public void resetScheduledTime() {
      scheduledTime = System.currentTimeMillis() + delayInMs;
    }

    public void cancel() {
      isCanceled = true;
    }

    @Override
    public void run() {
      if (isCanceled) {
        LOGGER.info("Load cleanup task {} is canceled.", uuid);
      } else {
        LOGGER.info("Load cleanup task {} starts.", uuid);
        try {
          forceCloseWriterManager(uuid);
        } catch (Exception e) {
          LOGGER.warn("Load cleanup task {} error.", uuid, e);
        }
      }
    }

    @Override
    public int compareTo(CleanupTask that) {
      return Long.compare(this.scheduledTime, that.scheduledTime);
    }
  }

  private static class DataPartitionInfo {

    private final DataRegion dataRegion;
    private final TTimePartitionSlot timePartitionSlot;

    private DataPartitionInfo(DataRegion dataRegion, TTimePartitionSlot timePartitionSlot) {
      this.dataRegion = dataRegion;
      this.timePartitionSlot = timePartitionSlot;
    }

    public DataRegion getDataRegion() {
      return dataRegion;
    }

    public TTimePartitionSlot getTimePartitionSlot() {
      return timePartitionSlot;
    }

    @Override
    public String toString() {
      return String.join(
          IoTDBConstant.FILE_NAME_SEPARATOR,
          dataRegion.getDatabaseName(),
          dataRegion.getDataRegionId(),
          Long.toString(timePartitionSlot.getStartTime()));
    }

    @Override
    public boolean equals(Object o) {
      if (this == o) {
        return true;
      }
      if (o == null || getClass() != o.getClass()) {
        return false;
      }
      DataPartitionInfo that = (DataPartitionInfo) o;
      return Objects.equals(dataRegion, that.dataRegion)
          && timePartitionSlot.getStartTime() == that.timePartitionSlot.getStartTime();
    }

    @Override
    public int hashCode() {
      return Objects.hash(dataRegion, timePartitionSlot.getStartTime());
    }
  }
}<|MERGE_RESOLUTION|>--- conflicted
+++ resolved
@@ -481,7 +481,11 @@
           chunkData.getDevice() != null ? chunkData.getDevice().getTableName() : null;
       if (tableName != null
           && !(tableName.startsWith(TREE_MODEL_DATABASE_PREFIX) || tableName.equals(ROOT))) {
-<<<<<<< HEAD
+        // If the table does not exist, it means that the table is all deleted by mods
+        final TsTable table =
+            DataNodeTableCache.getInstance()
+                .getTable(partitionInfo.getDataRegion().getDatabaseName(), tableName);
+        if (Objects.nonNull(table)) {
         writer
             .getSchema()
             .getTableSchemaMap()
@@ -497,19 +501,7 @@
                                             partitionInfo.getDataRegion().getDatabaseName(),
                                             tablet))
                                 .toTsFileTableSchemaNoAttribute()));
-=======
-        // If the table does not exist, it means that the table is all deleted by mods
-        final TsTable table =
-            DataNodeTableCache.getInstance()
-                .getTable(partitionInfo.getDataRegion().getDatabaseName(), tableName);
-        if (Objects.nonNull(table)) {
-          writer
-              .getSchema()
-              .getTableSchemaMap()
-              .computeIfAbsent(
-                  tableName, t -> TableSchema.of(table).toTsFileTableSchemaNoAttribute());
-        }
->>>>>>> fbcca989
+        }
       }
 
       // ---------- Handle chunk-group boundaries ----------
