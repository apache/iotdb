/*
 * Licensed to the Apache Software Foundation (ASF) under one
 * or more contributor license agreements.  See the NOTICE file
 * distributed with this work for additional information
 * regarding copyright ownership.  The ASF licenses this file
 * to you under the Apache License, Version 2.0 (the
 * "License"); you may not use this file except in compliance
 * with the License.  You may obtain a copy of the License at
 *
 *     http://www.apache.org/licenses/LICENSE-2.0
 *
 * Unless required by applicable law or agreed to in writing,
 * software distributed under the License is distributed on an
 * "AS IS" BASIS, WITHOUT WARRANTIES OR CONDITIONS OF ANY
 * KIND, either express or implied.  See the License for the
 * specific language governing permissions and limitations
 * under the License.
 */

package org.apache.iotdb.db.queryengine.plan.relational.sql.parser;

import org.apache.iotdb.common.rpc.thrift.TConsensusGroupType;
import org.apache.iotdb.commons.auth.entity.PrivilegeType;
import org.apache.iotdb.commons.cluster.NodeStatus;
import org.apache.iotdb.commons.exception.IllegalPathException;
import org.apache.iotdb.commons.path.PartialPath;
import org.apache.iotdb.commons.schema.cache.CacheClearOptions;
import org.apache.iotdb.commons.schema.table.InformationSchema;
import org.apache.iotdb.commons.schema.table.TsTable;
import org.apache.iotdb.commons.schema.table.column.TsTableColumnCategory;
import org.apache.iotdb.commons.schema.table.column.TsTableColumnSchema;
import org.apache.iotdb.commons.udf.builtin.relational.TableBuiltinScalarFunction;
import org.apache.iotdb.commons.utils.CommonDateTimeUtils;
import org.apache.iotdb.db.exception.query.QueryProcessException;
import org.apache.iotdb.db.exception.sql.SemanticException;
import org.apache.iotdb.db.protocol.session.IClientSession;
import org.apache.iotdb.db.queryengine.plan.expression.leaf.TimestampOperand;
import org.apache.iotdb.db.queryengine.plan.relational.sql.ast.AddColumn;
import org.apache.iotdb.db.queryengine.plan.relational.sql.ast.AliasedRelation;
import org.apache.iotdb.db.queryengine.plan.relational.sql.ast.AllColumns;
import org.apache.iotdb.db.queryengine.plan.relational.sql.ast.AllRows;
import org.apache.iotdb.db.queryengine.plan.relational.sql.ast.AlterColumnDataType;
import org.apache.iotdb.db.queryengine.plan.relational.sql.ast.AlterDB;
import org.apache.iotdb.db.queryengine.plan.relational.sql.ast.AlterPipe;
import org.apache.iotdb.db.queryengine.plan.relational.sql.ast.ArithmeticBinaryExpression;
import org.apache.iotdb.db.queryengine.plan.relational.sql.ast.ArithmeticUnaryExpression;
import org.apache.iotdb.db.queryengine.plan.relational.sql.ast.BetweenPredicate;
import org.apache.iotdb.db.queryengine.plan.relational.sql.ast.BinaryLiteral;
import org.apache.iotdb.db.queryengine.plan.relational.sql.ast.BooleanLiteral;
import org.apache.iotdb.db.queryengine.plan.relational.sql.ast.Cast;
import org.apache.iotdb.db.queryengine.plan.relational.sql.ast.ClearCache;
import org.apache.iotdb.db.queryengine.plan.relational.sql.ast.CoalesceExpression;
import org.apache.iotdb.db.queryengine.plan.relational.sql.ast.ColumnDefinition;
import org.apache.iotdb.db.queryengine.plan.relational.sql.ast.ComparisonExpression;
import org.apache.iotdb.db.queryengine.plan.relational.sql.ast.CountDevice;
import org.apache.iotdb.db.queryengine.plan.relational.sql.ast.CountStatement;
import org.apache.iotdb.db.queryengine.plan.relational.sql.ast.CreateDB;
import org.apache.iotdb.db.queryengine.plan.relational.sql.ast.CreateFunction;
import org.apache.iotdb.db.queryengine.plan.relational.sql.ast.CreateIndex;
import org.apache.iotdb.db.queryengine.plan.relational.sql.ast.CreatePipe;
import org.apache.iotdb.db.queryengine.plan.relational.sql.ast.CreatePipePlugin;
import org.apache.iotdb.db.queryengine.plan.relational.sql.ast.CreateTable;
import org.apache.iotdb.db.queryengine.plan.relational.sql.ast.CreateTopic;
import org.apache.iotdb.db.queryengine.plan.relational.sql.ast.CurrentDatabase;
import org.apache.iotdb.db.queryengine.plan.relational.sql.ast.CurrentTime;
import org.apache.iotdb.db.queryengine.plan.relational.sql.ast.CurrentUser;
import org.apache.iotdb.db.queryengine.plan.relational.sql.ast.DataType;
import org.apache.iotdb.db.queryengine.plan.relational.sql.ast.DataTypeParameter;
import org.apache.iotdb.db.queryengine.plan.relational.sql.ast.Delete;
import org.apache.iotdb.db.queryengine.plan.relational.sql.ast.DeleteDevice;
import org.apache.iotdb.db.queryengine.plan.relational.sql.ast.DereferenceExpression;
import org.apache.iotdb.db.queryengine.plan.relational.sql.ast.DescribeTable;
import org.apache.iotdb.db.queryengine.plan.relational.sql.ast.DoubleLiteral;
import org.apache.iotdb.db.queryengine.plan.relational.sql.ast.DropColumn;
import org.apache.iotdb.db.queryengine.plan.relational.sql.ast.DropDB;
import org.apache.iotdb.db.queryengine.plan.relational.sql.ast.DropFunction;
import org.apache.iotdb.db.queryengine.plan.relational.sql.ast.DropIndex;
import org.apache.iotdb.db.queryengine.plan.relational.sql.ast.DropPipe;
import org.apache.iotdb.db.queryengine.plan.relational.sql.ast.DropPipePlugin;
import org.apache.iotdb.db.queryengine.plan.relational.sql.ast.DropTable;
import org.apache.iotdb.db.queryengine.plan.relational.sql.ast.DropTopic;
import org.apache.iotdb.db.queryengine.plan.relational.sql.ast.Except;
import org.apache.iotdb.db.queryengine.plan.relational.sql.ast.ExistsPredicate;
import org.apache.iotdb.db.queryengine.plan.relational.sql.ast.Explain;
import org.apache.iotdb.db.queryengine.plan.relational.sql.ast.ExplainAnalyze;
import org.apache.iotdb.db.queryengine.plan.relational.sql.ast.Expression;
import org.apache.iotdb.db.queryengine.plan.relational.sql.ast.ExtendRegion;
import org.apache.iotdb.db.queryengine.plan.relational.sql.ast.Fill;
import org.apache.iotdb.db.queryengine.plan.relational.sql.ast.Flush;
import org.apache.iotdb.db.queryengine.plan.relational.sql.ast.FunctionCall;
import org.apache.iotdb.db.queryengine.plan.relational.sql.ast.GenericDataType;
import org.apache.iotdb.db.queryengine.plan.relational.sql.ast.GroupBy;
import org.apache.iotdb.db.queryengine.plan.relational.sql.ast.GroupingElement;
import org.apache.iotdb.db.queryengine.plan.relational.sql.ast.GroupingSets;
import org.apache.iotdb.db.queryengine.plan.relational.sql.ast.Identifier;
import org.apache.iotdb.db.queryengine.plan.relational.sql.ast.IfExpression;
import org.apache.iotdb.db.queryengine.plan.relational.sql.ast.InListExpression;
import org.apache.iotdb.db.queryengine.plan.relational.sql.ast.InPredicate;
import org.apache.iotdb.db.queryengine.plan.relational.sql.ast.InsertRows;
import org.apache.iotdb.db.queryengine.plan.relational.sql.ast.Intersect;
import org.apache.iotdb.db.queryengine.plan.relational.sql.ast.IsNotNullPredicate;
import org.apache.iotdb.db.queryengine.plan.relational.sql.ast.IsNullPredicate;
import org.apache.iotdb.db.queryengine.plan.relational.sql.ast.Join;
import org.apache.iotdb.db.queryengine.plan.relational.sql.ast.JoinCriteria;
import org.apache.iotdb.db.queryengine.plan.relational.sql.ast.JoinOn;
import org.apache.iotdb.db.queryengine.plan.relational.sql.ast.JoinUsing;
import org.apache.iotdb.db.queryengine.plan.relational.sql.ast.KillQuery;
import org.apache.iotdb.db.queryengine.plan.relational.sql.ast.LikePredicate;
import org.apache.iotdb.db.queryengine.plan.relational.sql.ast.Limit;
import org.apache.iotdb.db.queryengine.plan.relational.sql.ast.Literal;
import org.apache.iotdb.db.queryengine.plan.relational.sql.ast.LoadConfiguration;
import org.apache.iotdb.db.queryengine.plan.relational.sql.ast.LoadTsFile;
import org.apache.iotdb.db.queryengine.plan.relational.sql.ast.LogicalExpression;
import org.apache.iotdb.db.queryengine.plan.relational.sql.ast.LongLiteral;
import org.apache.iotdb.db.queryengine.plan.relational.sql.ast.MigrateRegion;
import org.apache.iotdb.db.queryengine.plan.relational.sql.ast.NaturalJoin;
import org.apache.iotdb.db.queryengine.plan.relational.sql.ast.Node;
import org.apache.iotdb.db.queryengine.plan.relational.sql.ast.NodeLocation;
import org.apache.iotdb.db.queryengine.plan.relational.sql.ast.NotExpression;
import org.apache.iotdb.db.queryengine.plan.relational.sql.ast.NullIfExpression;
import org.apache.iotdb.db.queryengine.plan.relational.sql.ast.NullLiteral;
import org.apache.iotdb.db.queryengine.plan.relational.sql.ast.NumericParameter;
import org.apache.iotdb.db.queryengine.plan.relational.sql.ast.Offset;
import org.apache.iotdb.db.queryengine.plan.relational.sql.ast.OrderBy;
import org.apache.iotdb.db.queryengine.plan.relational.sql.ast.Parameter;
import org.apache.iotdb.db.queryengine.plan.relational.sql.ast.Property;
import org.apache.iotdb.db.queryengine.plan.relational.sql.ast.QualifiedName;
import org.apache.iotdb.db.queryengine.plan.relational.sql.ast.QuantifiedComparisonExpression;
import org.apache.iotdb.db.queryengine.plan.relational.sql.ast.Query;
import org.apache.iotdb.db.queryengine.plan.relational.sql.ast.QueryBody;
import org.apache.iotdb.db.queryengine.plan.relational.sql.ast.QuerySpecification;
import org.apache.iotdb.db.queryengine.plan.relational.sql.ast.ReconstructRegion;
import org.apache.iotdb.db.queryengine.plan.relational.sql.ast.Relation;
import org.apache.iotdb.db.queryengine.plan.relational.sql.ast.RelationalAuthorStatement;
import org.apache.iotdb.db.queryengine.plan.relational.sql.ast.RemoveConfigNode;
import org.apache.iotdb.db.queryengine.plan.relational.sql.ast.RemoveDataNode;
import org.apache.iotdb.db.queryengine.plan.relational.sql.ast.RemoveRegion;
import org.apache.iotdb.db.queryengine.plan.relational.sql.ast.RenameColumn;
import org.apache.iotdb.db.queryengine.plan.relational.sql.ast.RenameTable;
import org.apache.iotdb.db.queryengine.plan.relational.sql.ast.Row;
import org.apache.iotdb.db.queryengine.plan.relational.sql.ast.SearchedCaseExpression;
import org.apache.iotdb.db.queryengine.plan.relational.sql.ast.Select;
import org.apache.iotdb.db.queryengine.plan.relational.sql.ast.SelectItem;
import org.apache.iotdb.db.queryengine.plan.relational.sql.ast.SetColumnComment;
import org.apache.iotdb.db.queryengine.plan.relational.sql.ast.SetConfiguration;
import org.apache.iotdb.db.queryengine.plan.relational.sql.ast.SetProperties;
import org.apache.iotdb.db.queryengine.plan.relational.sql.ast.SetSqlDialect;
import org.apache.iotdb.db.queryengine.plan.relational.sql.ast.SetSystemStatus;
import org.apache.iotdb.db.queryengine.plan.relational.sql.ast.SetTableComment;
import org.apache.iotdb.db.queryengine.plan.relational.sql.ast.ShowAINodes;
import org.apache.iotdb.db.queryengine.plan.relational.sql.ast.ShowCluster;
import org.apache.iotdb.db.queryengine.plan.relational.sql.ast.ShowClusterId;
import org.apache.iotdb.db.queryengine.plan.relational.sql.ast.ShowConfigNodes;
import org.apache.iotdb.db.queryengine.plan.relational.sql.ast.ShowCurrentDatabase;
import org.apache.iotdb.db.queryengine.plan.relational.sql.ast.ShowCurrentSqlDialect;
import org.apache.iotdb.db.queryengine.plan.relational.sql.ast.ShowCurrentTimestamp;
import org.apache.iotdb.db.queryengine.plan.relational.sql.ast.ShowCurrentUser;
import org.apache.iotdb.db.queryengine.plan.relational.sql.ast.ShowDB;
import org.apache.iotdb.db.queryengine.plan.relational.sql.ast.ShowDataNodes;
import org.apache.iotdb.db.queryengine.plan.relational.sql.ast.ShowDevice;
import org.apache.iotdb.db.queryengine.plan.relational.sql.ast.ShowFunctions;
import org.apache.iotdb.db.queryengine.plan.relational.sql.ast.ShowIndex;
import org.apache.iotdb.db.queryengine.plan.relational.sql.ast.ShowPipePlugins;
import org.apache.iotdb.db.queryengine.plan.relational.sql.ast.ShowPipes;
import org.apache.iotdb.db.queryengine.plan.relational.sql.ast.ShowQueriesStatement;
import org.apache.iotdb.db.queryengine.plan.relational.sql.ast.ShowRegions;
import org.apache.iotdb.db.queryengine.plan.relational.sql.ast.ShowStatement;
import org.apache.iotdb.db.queryengine.plan.relational.sql.ast.ShowSubscriptions;
import org.apache.iotdb.db.queryengine.plan.relational.sql.ast.ShowTables;
import org.apache.iotdb.db.queryengine.plan.relational.sql.ast.ShowTopics;
import org.apache.iotdb.db.queryengine.plan.relational.sql.ast.ShowVariables;
import org.apache.iotdb.db.queryengine.plan.relational.sql.ast.ShowVersion;
import org.apache.iotdb.db.queryengine.plan.relational.sql.ast.SimpleCaseExpression;
import org.apache.iotdb.db.queryengine.plan.relational.sql.ast.SimpleGroupBy;
import org.apache.iotdb.db.queryengine.plan.relational.sql.ast.SingleColumn;
import org.apache.iotdb.db.queryengine.plan.relational.sql.ast.SortItem;
import org.apache.iotdb.db.queryengine.plan.relational.sql.ast.StartPipe;
import org.apache.iotdb.db.queryengine.plan.relational.sql.ast.StartRepairData;
import org.apache.iotdb.db.queryengine.plan.relational.sql.ast.Statement;
import org.apache.iotdb.db.queryengine.plan.relational.sql.ast.StopPipe;
import org.apache.iotdb.db.queryengine.plan.relational.sql.ast.StopRepairData;
import org.apache.iotdb.db.queryengine.plan.relational.sql.ast.StringLiteral;
import org.apache.iotdb.db.queryengine.plan.relational.sql.ast.SubqueryExpression;
import org.apache.iotdb.db.queryengine.plan.relational.sql.ast.Table;
import org.apache.iotdb.db.queryengine.plan.relational.sql.ast.TableExpressionType;
import org.apache.iotdb.db.queryengine.plan.relational.sql.ast.TableSubquery;
import org.apache.iotdb.db.queryengine.plan.relational.sql.ast.Trim;
import org.apache.iotdb.db.queryengine.plan.relational.sql.ast.TypeParameter;
import org.apache.iotdb.db.queryengine.plan.relational.sql.ast.Union;
import org.apache.iotdb.db.queryengine.plan.relational.sql.ast.Update;
import org.apache.iotdb.db.queryengine.plan.relational.sql.ast.UpdateAssignment;
import org.apache.iotdb.db.queryengine.plan.relational.sql.ast.Use;
import org.apache.iotdb.db.queryengine.plan.relational.sql.ast.Values;
import org.apache.iotdb.db.queryengine.plan.relational.sql.ast.WhenClause;
import org.apache.iotdb.db.queryengine.plan.relational.sql.ast.With;
import org.apache.iotdb.db.queryengine.plan.relational.sql.ast.WithQuery;
import org.apache.iotdb.db.queryengine.plan.relational.sql.util.AstUtil;
import org.apache.iotdb.db.queryengine.plan.relational.type.AuthorRType;
import org.apache.iotdb.db.queryengine.plan.statement.StatementType;
import org.apache.iotdb.db.queryengine.plan.statement.crud.InsertRowStatement;
import org.apache.iotdb.db.queryengine.plan.statement.crud.InsertRowsStatement;
import org.apache.iotdb.db.queryengine.plan.statement.sys.FlushStatement;
import org.apache.iotdb.db.queryengine.plan.statement.sys.LoadConfigurationStatement;
import org.apache.iotdb.db.queryengine.plan.statement.sys.SetConfigurationStatement;
import org.apache.iotdb.db.queryengine.plan.statement.sys.SetSystemStatusStatement;
import org.apache.iotdb.db.queryengine.plan.statement.sys.StartRepairDataStatement;
import org.apache.iotdb.db.queryengine.plan.statement.sys.StopRepairDataStatement;
import org.apache.iotdb.db.relational.grammar.sql.RelationalSqlBaseVisitor;
import org.apache.iotdb.db.relational.grammar.sql.RelationalSqlLexer;
import org.apache.iotdb.db.relational.grammar.sql.RelationalSqlParser;
import org.apache.iotdb.db.relational.grammar.sql.RelationalSqlParser.AlterColumnDataTypeContext;
import org.apache.iotdb.db.schemaengine.table.DataNodeTableCache;
import org.apache.iotdb.db.storageengine.load.config.LoadTsFileConfigurator;
import org.apache.iotdb.db.utils.DateTimeUtils;
import org.apache.iotdb.db.utils.TimestampPrecisionUtils;

import com.google.common.collect.ImmutableList;
import org.antlr.v4.runtime.ParserRuleContext;
import org.antlr.v4.runtime.Token;
import org.antlr.v4.runtime.tree.ParseTree;
import org.antlr.v4.runtime.tree.TerminalNode;
import org.apache.tsfile.enums.TSDataType;
import org.apache.tsfile.exception.write.NoTableException;
import org.apache.tsfile.utils.TimeDuration;
import org.apache.tsfile.write.schema.MeasurementSchema;

import javax.annotation.Nullable;

import java.net.URI;
import java.net.URISyntaxException;
import java.time.ZoneId;
import java.util.ArrayDeque;
import java.util.ArrayList;
import java.util.Arrays;
import java.util.Collections;
import java.util.Deque;
import java.util.HashMap;
import java.util.HashSet;
import java.util.Iterator;
import java.util.List;
import java.util.Locale;
import java.util.Map;
import java.util.Objects;
import java.util.Optional;
import java.util.Set;
import java.util.function.Function;
import java.util.stream.Collectors;

import static com.google.common.collect.ImmutableList.toImmutableList;
import static java.util.Objects.requireNonNull;
import static java.util.stream.Collectors.toList;
import static org.apache.iotdb.commons.schema.table.TsTable.TIME_COLUMN_NAME;
import static org.apache.iotdb.commons.schema.table.column.TsTableColumnCategory.ATTRIBUTE;
import static org.apache.iotdb.commons.schema.table.column.TsTableColumnCategory.FIELD;
import static org.apache.iotdb.commons.schema.table.column.TsTableColumnCategory.TAG;
import static org.apache.iotdb.commons.schema.table.column.TsTableColumnCategory.TIME;
import static org.apache.iotdb.commons.udf.builtin.relational.TableBuiltinScalarFunction.DATE_BIN;
import static org.apache.iotdb.db.queryengine.plan.execution.config.TableConfigTaskVisitor.DATABASE_NOT_SPECIFIED;
import static org.apache.iotdb.db.queryengine.plan.parser.ASTVisitor.parseDateTimeFormat;
import static org.apache.iotdb.db.queryengine.plan.relational.sql.ast.GroupingSets.Type.CUBE;
import static org.apache.iotdb.db.queryengine.plan.relational.sql.ast.GroupingSets.Type.EXPLICIT;
import static org.apache.iotdb.db.queryengine.plan.relational.sql.ast.GroupingSets.Type.ROLLUP;
import static org.apache.iotdb.db.queryengine.plan.relational.sql.ast.QualifiedName.mapIdentifier;
import static org.apache.iotdb.db.utils.constant.SqlConstant.FIRST_AGGREGATION;
import static org.apache.iotdb.db.utils.constant.SqlConstant.FIRST_BY_AGGREGATION;
import static org.apache.iotdb.db.utils.constant.SqlConstant.LAST_AGGREGATION;
import static org.apache.iotdb.db.utils.constant.SqlConstant.LAST_BY_AGGREGATION;

public class AstBuilder extends RelationalSqlBaseVisitor<Node> {

  private int parameterPosition;

  @Nullable private final NodeLocation baseLocation;

  private final ZoneId zoneId;

  private final IClientSession clientSession;

  AstBuilder(@Nullable NodeLocation baseLocation, ZoneId zoneId, IClientSession clientSession) {
    this.baseLocation = baseLocation;
    this.zoneId = zoneId;
    this.clientSession = clientSession;
  }

  @Override
  public Node visitSingleStatement(RelationalSqlParser.SingleStatementContext ctx) {
    return visit(ctx.statement());
  }

  @Override
  public Node visitStandaloneExpression(RelationalSqlParser.StandaloneExpressionContext context) {
    return visit(context.expression());
  }

  @Override
  public Node visitStandaloneType(RelationalSqlParser.StandaloneTypeContext context) {
    return visit(context.type());
  }

  // ******************* statements **********************
  @Override
  public Node visitUseDatabaseStatement(RelationalSqlParser.UseDatabaseStatementContext ctx) {
    return new Use(getLocation(ctx), lowerIdentifier((Identifier) visit(ctx.database)));
  }

  private static Identifier lowerIdentifier(Identifier identifier) {
    if (identifier.getLocation().isPresent()) {
      return new Identifier(
          identifier.getLocation().get(), mapIdentifier(identifier), identifier.isDelimited());
    } else {
      return new Identifier(mapIdentifier(identifier), identifier.isDelimited());
    }
  }

  @Override
  public Node visitShowDatabasesStatement(
      final RelationalSqlParser.ShowDatabasesStatementContext ctx) {
    return new ShowDB(getLocation(ctx), Objects.nonNull(ctx.DETAILS()));
  }

  @Override
  public Node visitCreateDbStatement(final RelationalSqlParser.CreateDbStatementContext ctx) {
    List<Property> properties = ImmutableList.of();
    if (ctx.properties() != null) {
      properties = visit(ctx.properties().propertyAssignments().property(), Property.class);
    }

    return new CreateDB(
        getLocation(ctx),
        ctx.EXISTS() != null,
        ((Identifier) visit(ctx.database)).getValue(),
        properties);
  }

  @Override
  public Node visitAlterDbStatement(final RelationalSqlParser.AlterDbStatementContext ctx) {
    List<Property> properties = ImmutableList.of();
    if (ctx.propertyAssignments() != null) {
      properties = visit(ctx.propertyAssignments().property(), Property.class);
    }

    return new AlterDB(
        getLocation(ctx),
        ctx.EXISTS() != null,
        ((Identifier) visit(ctx.database)).getValue(),
        properties);
  }

  @Override
  public Node visitDropDbStatement(final RelationalSqlParser.DropDbStatementContext ctx) {
    return new DropDB(
        getLocation(ctx), lowerIdentifier((Identifier) visit(ctx.database)), ctx.EXISTS() != null);
  }

  @Override
  public Node visitCreateTableStatement(final RelationalSqlParser.CreateTableStatementContext ctx) {
    List<Property> properties = ImmutableList.of();
    if (ctx.properties() != null) {
      properties = visit(ctx.properties().propertyAssignments().property(), Property.class);
    }
    return new CreateTable(
        getLocation(ctx),
        getQualifiedName(ctx.qualifiedName()),
        visit(ctx.columnDefinition(), ColumnDefinition.class),
        ctx.EXISTS() != null,
        ctx.charsetDesc() == null
            ? null
            : ((Identifier) visit(ctx.charsetDesc().identifierOrString())).getValue(),
        ctx.comment() == null ? null : ((StringLiteral) visit(ctx.comment().string())).getValue(),
        properties);
  }

  @Override
  public Node visitColumnDefinition(final RelationalSqlParser.ColumnDefinitionContext ctx) {
    return new ColumnDefinition(
        getLocation(ctx),
        lowerIdentifier((Identifier) visit(ctx.identifier())),
        Objects.nonNull(ctx.type()) ? (DataType) visit(ctx.type()) : null,
        getColumnCategory(ctx.columnCategory),
        ctx.charsetName() == null
            ? null
            : ((Identifier) visit(ctx.charsetName().identifier())).getValue(),
        ctx.comment() == null ? null : ((StringLiteral) visit(ctx.comment().string())).getValue());
  }

  @Override
  public Node visitDropTableStatement(final RelationalSqlParser.DropTableStatementContext ctx) {
    return new DropTable(
        getLocation(ctx), getQualifiedName(ctx.qualifiedName()), ctx.EXISTS() != null);
  }

  @Override
  public Node visitShowTableStatement(final RelationalSqlParser.ShowTableStatementContext ctx) {
    return Objects.nonNull(ctx.database)
        ? new ShowTables(
            getLocation(ctx),
            lowerIdentifier((Identifier) visit(ctx.database)),
            Objects.nonNull(ctx.DETAILS()))
        : new ShowTables(getLocation(ctx), Objects.nonNull(ctx.DETAILS()));
  }

  @Override
  public Node visitDescTableStatement(final RelationalSqlParser.DescTableStatementContext ctx) {
    return new DescribeTable(
        getLocation(ctx), getQualifiedName(ctx.table), Objects.nonNull(ctx.DETAILS()));
  }

  @Override
  public Node visitRenameTable(final RelationalSqlParser.RenameTableContext ctx) {
    return new RenameTable(
        getLocation(ctx),
        getQualifiedName(ctx.from),
        lowerIdentifier((Identifier) visit(ctx.to)),
        Objects.nonNull(ctx.EXISTS()));
  }

  @Override
  public Node visitAddColumn(final RelationalSqlParser.AddColumnContext ctx) {
    return new AddColumn(
        getLocation(ctx),
        getQualifiedName(ctx.tableName),
        (ColumnDefinition) visit(ctx.column),
        ctx.EXISTS().size() == (Objects.nonNull(ctx.NOT()) ? 2 : 1),
        Objects.nonNull(ctx.NOT()));
  }

  @Override
  public Node visitRenameColumn(final RelationalSqlParser.RenameColumnContext ctx) {
    return new RenameColumn(
        getLocation(ctx),
        getQualifiedName(ctx.tableName),
        (Identifier) visit(ctx.from),
        (Identifier) visit(ctx.to),
        ctx.EXISTS().stream()
            .anyMatch(
                node ->
                    node.getSymbol().getTokenIndex() < ctx.COLUMN().getSymbol().getTokenIndex()),
        ctx.EXISTS().stream()
            .anyMatch(
                node ->
                    node.getSymbol().getTokenIndex() > ctx.COLUMN().getSymbol().getTokenIndex()));
  }

  @Override
  public Node visitDropColumn(final RelationalSqlParser.DropColumnContext ctx) {
    return new DropColumn(
        getLocation(ctx),
        getQualifiedName(ctx.tableName),
        lowerIdentifier((Identifier) visit(ctx.column)),
        ctx.EXISTS().stream()
            .anyMatch(
                node ->
                    node.getSymbol().getTokenIndex() < ctx.COLUMN().getSymbol().getTokenIndex()),
        ctx.EXISTS().stream()
            .anyMatch(
                node ->
                    node.getSymbol().getTokenIndex() > ctx.COLUMN().getSymbol().getTokenIndex()));
  }

  @Override
  public Node visitSetTableProperties(final RelationalSqlParser.SetTablePropertiesContext ctx) {
    List<Property> properties = ImmutableList.of();
    if (ctx.propertyAssignments() != null) {
      properties = visit(ctx.propertyAssignments().property(), Property.class);
    }
    return new SetProperties(
        getLocation(ctx),
        SetProperties.Type.TABLE,
        getQualifiedName(ctx.qualifiedName()),
        properties,
        Objects.nonNull(ctx.EXISTS()));
  }

  @Override
<<<<<<< HEAD
  public Node visitAlterColumnDataType(AlterColumnDataTypeContext ctx) {
    QualifiedName tableName = getQualifiedName(ctx.tableName);
    Identifier columnName = lowerIdentifier((Identifier) visit(ctx.identifier()));
    DataType dataType = (DataType) visit(ctx.new_type);
    boolean ifTableExists =
        ctx.EXISTS().stream()
            .anyMatch(
                node ->
                    node.getSymbol().getTokenIndex() < ctx.COLUMN().getSymbol().getTokenIndex());
    boolean ifColumnExists =
        ctx.EXISTS().stream()
            .anyMatch(
                node ->
                    node.getSymbol().getTokenIndex() > ctx.COLUMN().getSymbol().getTokenIndex());
    return new AlterColumnDataType(
        getLocation(ctx), tableName, columnName, dataType, ifTableExists, ifColumnExists);
=======
  public Node visitCommentTable(final RelationalSqlParser.CommentTableContext ctx) {
    return new SetTableComment(
        getLocation(ctx),
        getQualifiedName(ctx.qualifiedName()),
        false,
        Objects.nonNull(ctx.string()) ? ((StringLiteral) visit(ctx.string())).getValue() : null);
  }

  @Override
  public Node visitCommentColumn(final RelationalSqlParser.CommentColumnContext ctx) {
    return new SetColumnComment(
        getLocation(ctx),
        getQualifiedName(ctx.qualifiedName()),
        lowerIdentifier((Identifier) visit(ctx.column)),
        false,
        false,
        Objects.nonNull(ctx.string()) ? ((StringLiteral) visit(ctx.string())).getValue() : null);
>>>>>>> c557e3e4
  }

  @Override
  public Node visitCreateIndexStatement(RelationalSqlParser.CreateIndexStatementContext ctx) {
    return new CreateIndex(
        getLocation(ctx),
        getQualifiedName(ctx.tableName),
        lowerIdentifier((Identifier) visit(ctx.indexName)),
        visit(ctx.identifierList().identifier(), Identifier.class));
  }

  @Override
  public Node visitDropIndexStatement(RelationalSqlParser.DropIndexStatementContext ctx) {
    return new DropIndex(
        getLocation(ctx),
        getQualifiedName(ctx.tableName),
        lowerIdentifier((Identifier) visit(ctx.indexName)));
  }

  @Override
  public Node visitShowIndexStatement(RelationalSqlParser.ShowIndexStatementContext ctx) {
    return new ShowIndex(getLocation(ctx), getQualifiedName(ctx.tableName));
  }

  @Override
  public Node visitInsertStatement(final RelationalSqlParser.InsertStatementContext ctx) {
    final QualifiedName qualifiedName = getQualifiedName(ctx.tableName);
    String tableName = qualifiedName.getSuffix();
    String databaseName =
        qualifiedName
            .getPrefix()
            .map(QualifiedName::toString)
            .orElse(clientSession.getDatabaseName());
    if (databaseName == null) {
      throw new SemanticException(DATABASE_NOT_SPECIFIED);
    }
    tableName = tableName.toLowerCase();
    databaseName = databaseName.toLowerCase();

    final Query query = (Query) visit(ctx.query());
    if (ctx.columnAliases() != null) {
      final List<Identifier> identifiers =
          visit(ctx.columnAliases().identifier(), Identifier.class);
      if (query.getQueryBody() instanceof Values) {
        return visitInsertValues(
            databaseName, tableName, identifiers, ((Values) query.getQueryBody()));
      } else {
        throw new SemanticException("Only support insert by values.");
      }
    } else {
      if (query.getQueryBody() instanceof Values) {
        final TsTable table = DataNodeTableCache.getInstance().getTable(databaseName, tableName);
        if (table == null) {
          throw new SemanticException(new NoTableException(tableName));
        }
        return visitInsertValues(databaseName, table, ((Values) query.getQueryBody()));
      } else {
        throw new SemanticException("Only support insert by values.");
      }
    }
  }

  private Node visitInsertValues(
      final String databaseName, final TsTable table, final Values queryBody) {
    final List<Expression> rows = queryBody.getRows();
    final List<InsertRowStatement> rowStatements =
        rows.stream()
            .map(
                r -> {
                  List<Expression> expressions;
                  if (r instanceof Row) {
                    expressions = ((Row) r).getItems();
                  } else if (r instanceof Literal) {
                    expressions = Collections.singletonList(r);
                  } else {
                    throw new SemanticException("unexpected expression: " + r);
                  }
                  return toInsertRowStatement(expressions, table, databaseName);
                })
            .collect(toList());

    InsertRowsStatement insertRowsStatement = new InsertRowsStatement();
    insertRowsStatement.setInsertRowStatementList(rowStatements);
    insertRowsStatement.setWriteToTable(true);
    return new InsertRows(insertRowsStatement, null);
  }

  private Node visitInsertValues(
      final String databaseName,
      final String tableName,
      final List<Identifier> identifiers,
      final Values queryBody) {
    final List<String> columnNames =
        identifiers.stream().map(Identifier::getValue).collect(toList());
    int timeColumnIndex = -1;
    for (int i = 0; i < columnNames.size(); i++) {
      if (TIME_COLUMN_NAME.equalsIgnoreCase(columnNames.get(i))) {
        if (timeColumnIndex == -1) {
          timeColumnIndex = i;
        } else {
          throw new SemanticException("One row should only have one time value");
        }
      }
    }
    if (timeColumnIndex != -1) {
      columnNames.remove(timeColumnIndex);
    }

    List<Expression> rows = queryBody.getRows();
    if (timeColumnIndex == -1 && rows.size() > 1) {
      throw new SemanticException("need timestamps when insert multi rows");
    }
    int finalTimeColumnIndex = timeColumnIndex;
    List<InsertRowStatement> rowStatements =
        rows.stream()
            .map(
                r -> {
                  List<Expression> expressions;
                  if (r instanceof Row) {
                    expressions = ((Row) r).getItems();
                  } else if (r instanceof Literal) {
                    expressions = Collections.singletonList(r);
                  } else {
                    throw new SemanticException("unexpected expression: " + r);
                  }
                  String[] columnNameArray = columnNames.toArray(new String[0]);
                  return toInsertRowStatement(
                      expressions, finalTimeColumnIndex, columnNameArray, tableName, databaseName);
                })
            .collect(toList());

    InsertRowsStatement insertRowsStatement = new InsertRowsStatement();
    insertRowsStatement.setInsertRowStatementList(rowStatements);
    insertRowsStatement.setWriteToTable(true);
    return new InsertRows(insertRowsStatement, null);
  }

  private InsertRowStatement toInsertRowStatement(
      List<Expression> expressions, TsTable table, String databaseName) {
    InsertRowStatement insertRowStatement = new InsertRowStatement();
    insertRowStatement.setWriteToTable(true);
    insertRowStatement.setDevicePath(new PartialPath(new String[] {table.getTableName()}));

    List<TsTableColumnSchema> columnList = table.getColumnList();
    if (expressions.size() != columnList.size()) {
      throw new SemanticException(
          "expressions and columns do not match, expressions size: "
              + expressions.size()
              + ", columns size: "
              + columnList.size());
    }

    String[] nonTimeColumnNames = new String[columnList.size() - 1];
    Object[] nonTimeValues = new Object[columnList.size() - 1];
    TsTableColumnCategory[] nonTimeColumnCategories =
        new TsTableColumnCategory[columnList.size() - 1];
    MeasurementSchema[] columnSchemas = new MeasurementSchema[columnList.size() - 1];
    TSDataType[] dataTypes = new TSDataType[columnList.size() - 1];
    int nonTimeColumnIndex = 0;
    long timestamp = -1;
    for (int i = 0; i < columnList.size(); i++) {
      TsTableColumnSchema columnSchema = columnList.get(i);
      Expression expression = expressions.get(i);

      if (columnSchema.getColumnCategory().equals(TIME)) {
        if (expression instanceof LongLiteral) {
          timestamp = ((LongLiteral) expression).getParsedValue();
        } else {
          timestamp =
              parseDateTimeFormat(
                  ((StringLiteral) expression).getValue(),
                  CommonDateTimeUtils.currentTime(),
                  zoneId);
        }
      } else {
        Object value = AstUtil.expressionToTsValue(expression);
        nonTimeValues[nonTimeColumnIndex] = value;
        nonTimeColumnNames[nonTimeColumnIndex] = columnSchema.getColumnName();
        dataTypes[nonTimeColumnIndex] = columnSchema.getDataType();
        nonTimeColumnCategories[nonTimeColumnIndex] = columnSchema.getColumnCategory();
        columnSchemas[nonTimeColumnIndex] =
            new MeasurementSchema(columnSchema.getColumnName(), columnSchema.getDataType());
        nonTimeColumnIndex++;
      }
    }

    TimestampPrecisionUtils.checkTimestampPrecision(timestamp);
    insertRowStatement.setTime(timestamp);
    insertRowStatement.setMeasurements(nonTimeColumnNames);
    insertRowStatement.setDataTypes(dataTypes);
    insertRowStatement.setMeasurementSchemas(columnSchemas);
    insertRowStatement.setValues(nonTimeValues);
    insertRowStatement.setColumnCategories(nonTimeColumnCategories);
    insertRowStatement.setNeedInferType(false);
    insertRowStatement.setDatabaseName(databaseName);

    try {
      insertRowStatement.transferType(zoneId);
    } catch (QueryProcessException e) {
      throw new SemanticException(e);
    }
    return insertRowStatement;
  }

  private InsertRowStatement toInsertRowStatement(
      List<Expression> expressions,
      int timeColumnIndex,
      String[] nonTimeColumnNames,
      String tableName,
      String databaseName) {
    InsertRowStatement insertRowStatement = new InsertRowStatement();
    insertRowStatement.setWriteToTable(true);
    insertRowStatement.setDevicePath(new PartialPath(new String[] {tableName}));
    long timestamp;
    int nonTimeColCnt;
    if (timeColumnIndex == -1) {
      timestamp = CommonDateTimeUtils.currentTime();
      nonTimeColCnt = expressions.size();
    } else {
      Expression timeExpression = expressions.get(timeColumnIndex);
      if (timeExpression instanceof LongLiteral) {
        timestamp = ((LongLiteral) timeExpression).getParsedValue();
      } else {
        timestamp =
            parseDateTimeFormat(
                ((StringLiteral) timeExpression).getValue(),
                CommonDateTimeUtils.currentTime(),
                zoneId);
      }
      nonTimeColCnt = expressions.size() - 1;
    }

    if (nonTimeColCnt != nonTimeColumnNames.length) {
      throw new SemanticException(
          String.format(
              "Inconsistent numbers of non-time column names and values: %d-%d",
              nonTimeColumnNames.length, nonTimeColCnt));
    }

    TimestampPrecisionUtils.checkTimestampPrecision(timestamp);
    insertRowStatement.setTime(timestamp);
    insertRowStatement.setMeasurements(nonTimeColumnNames);

    Object[] values = new Object[nonTimeColumnNames.length];
    int valuePos = 0;
    for (int i = 0; i < expressions.size(); i++) {
      if (i != timeColumnIndex) {
        values[valuePos++] = AstUtil.expressionToTsValue(expressions.get(i));
      }
    }

    insertRowStatement.setValues(values);
    insertRowStatement.setNeedInferType(true);
    insertRowStatement.setDatabaseName(databaseName);
    return insertRowStatement;
  }

  @Override
  public Node visitDeleteStatement(RelationalSqlParser.DeleteStatementContext ctx) {
    if (ctx.booleanExpression() != null) {
      return new Delete(
          getLocation(ctx),
          new Table(getLocation(ctx), getQualifiedName(ctx.tableName)),
          (Expression) visit(ctx.booleanExpression()));
    } else {
      return new Delete(
          getLocation(ctx), new Table(getLocation(ctx), getQualifiedName(ctx.tableName)));
    }
  }

  @Override
  public Node visitUpdateStatement(final RelationalSqlParser.UpdateStatementContext ctx) {
    return new Update(
        getLocation(ctx),
        new Table(getLocation(ctx), getQualifiedName(ctx.qualifiedName())),
        visit(ctx.updateAssignment(), UpdateAssignment.class),
        Objects.nonNull(ctx.booleanExpression())
            ? (Expression) visit(ctx.booleanExpression())
            : null);
  }

  @Override
  public Node visitDeleteDeviceStatement(
      final RelationalSqlParser.DeleteDeviceStatementContext ctx) {
    return new DeleteDevice(
        getLocation(ctx),
        new Table(getLocation(ctx), getQualifiedName(ctx.qualifiedName())),
        Objects.nonNull(ctx.booleanExpression())
            ? (Expression) visit(ctx.booleanExpression())
            : null);
  }

  @Override
  public Node visitUpdateAssignment(RelationalSqlParser.UpdateAssignmentContext ctx) {
    return new UpdateAssignment(
        (Identifier) visit(ctx.identifier()), (Expression) visit(ctx.expression()));
  }

  @Override
  public Node visitCreateFunctionStatement(RelationalSqlParser.CreateFunctionStatementContext ctx) {
    final String udfName = ((Identifier) visit(ctx.udfName)).getValue();
    final String className = ((Identifier) visit(ctx.className)).getValue();
    if (ctx.uriClause() == null) {
      return new CreateFunction(getLocation(ctx), udfName, className);
    } else {
      String uriString = parseAndValidateURI(ctx.uriClause());
      return new CreateFunction(getLocation(ctx), udfName, className, uriString);
    }
  }

  @Override
  public Node visitUriClause(RelationalSqlParser.UriClauseContext ctx) {
    return super.visitUriClause(ctx);
  }

  @Override
  public Node visitDropFunctionStatement(RelationalSqlParser.DropFunctionStatementContext ctx) {
    final String udfName = ((Identifier) visit(ctx.udfName)).getValue();
    return new DropFunction(getLocation(ctx), udfName);
  }

  @Override
  public Node visitShowFunctionsStatement(RelationalSqlParser.ShowFunctionsStatementContext ctx) {
    return new ShowFunctions();
  }

  @Override
  public Node visitLoadTsFileStatement(RelationalSqlParser.LoadTsFileStatementContext ctx) {
    final Map<String, String> withAttributes =
        ctx.loadFileWithAttributesClause() != null
            ? parseLoadFileWithAttributeClauses(
                ctx.loadFileWithAttributesClause().loadFileWithAttributeClause())
            : new HashMap<>();

    withAttributes.forEach(LoadTsFileConfigurator::validateParameters);
    return new LoadTsFile(
        getLocation(ctx), ((StringLiteral) visit(ctx.fileName)).getValue(), withAttributes);
  }

  private Map<String, String> parseLoadFileWithAttributeClauses(
      List<RelationalSqlParser.LoadFileWithAttributeClauseContext> contexts) {
    final Map<String, String> withAttributesMap = new HashMap<>();
    for (RelationalSqlParser.LoadFileWithAttributeClauseContext context : contexts) {
      withAttributesMap.put(
          ((StringLiteral) visit(context.loadFileWithKey)).getValue(),
          ((StringLiteral) visit(context.loadFileWithValue)).getValue());
    }
    return withAttributesMap;
  }

  @Override
  public Node visitCreatePipeStatement(RelationalSqlParser.CreatePipeStatementContext ctx) {
    final String pipeName = ((Identifier) visit(ctx.identifier())).getValue();
    final boolean hasIfNotExistsCondition =
        ctx.IF() != null && ctx.NOT() != null && ctx.EXISTS() != null;

    final Map<String, String> extractorAttributes =
        ctx.extractorAttributesClause() != null
            ? parseExtractorAttributesClause(
                ctx.extractorAttributesClause().extractorAttributeClause())
            : new HashMap<>(); // DO NOT USE Collections.emptyMap() here
    final Map<String, String> processorAttributes =
        ctx.processorAttributesClause() != null
            ? parseProcessorAttributesClause(
                ctx.processorAttributesClause().processorAttributeClause())
            : new HashMap<>(); // DO NOT USE Collections.emptyMap() here
    final Map<String, String> connectorAttributes =
        ctx.connectorAttributesClause() != null
            ? parseConnectorAttributesClause(
                ctx.connectorAttributesClause().connectorAttributeClause())
            : parseConnectorAttributesClause(
                ctx.connectorAttributesWithoutWithSinkClause().connectorAttributeClause());

    return new CreatePipe(
        pipeName,
        hasIfNotExistsCondition,
        extractorAttributes,
        processorAttributes,
        connectorAttributes);
  }

  private Map<String, String> parseExtractorAttributesClause(
      List<RelationalSqlParser.ExtractorAttributeClauseContext> contexts) {
    final Map<String, String> extractorMap = new HashMap<>();
    for (RelationalSqlParser.ExtractorAttributeClauseContext context : contexts) {
      extractorMap.put(
          ((StringLiteral) visit(context.extractorKey)).getValue(),
          ((StringLiteral) visit(context.extractorValue)).getValue());
    }
    return extractorMap;
  }

  private Map<String, String> parseProcessorAttributesClause(
      List<RelationalSqlParser.ProcessorAttributeClauseContext> contexts) {
    final Map<String, String> processorMap = new HashMap<>();
    for (RelationalSqlParser.ProcessorAttributeClauseContext context : contexts) {
      processorMap.put(
          ((StringLiteral) visit(context.processorKey)).getValue(),
          ((StringLiteral) visit(context.processorValue)).getValue());
    }
    return processorMap;
  }

  private Map<String, String> parseConnectorAttributesClause(
      List<RelationalSqlParser.ConnectorAttributeClauseContext> contexts) {
    final Map<String, String> connectorMap = new HashMap<>();
    for (RelationalSqlParser.ConnectorAttributeClauseContext context : contexts) {
      connectorMap.put(
          ((StringLiteral) visit(context.connectorKey)).getValue(),
          ((StringLiteral) visit(context.connectorValue)).getValue());
    }
    return connectorMap;
  }

  @Override
  public Node visitAlterPipeStatement(RelationalSqlParser.AlterPipeStatementContext ctx) {
    final String pipeName = ((Identifier) visit(ctx.identifier())).getValue();
    final boolean hasIfExistsCondition = ctx.IF() != null && ctx.EXISTS() != null;

    final Map<String, String> extractorAttributes;
    final boolean isReplaceAllExtractorAttributes;
    if (ctx.alterExtractorAttributesClause() != null) {
      extractorAttributes =
          parseExtractorAttributesClause(
              ctx.alterExtractorAttributesClause().extractorAttributeClause());
      isReplaceAllExtractorAttributes =
          Objects.nonNull(ctx.alterExtractorAttributesClause().REPLACE());
    } else {
      extractorAttributes = new HashMap<>(); // DO NOT USE Collections.emptyMap() here
      isReplaceAllExtractorAttributes = false;
    }

    final Map<String, String> processorAttributes;
    final boolean isReplaceAllProcessorAttributes;
    if (ctx.alterProcessorAttributesClause() != null) {
      processorAttributes =
          parseProcessorAttributesClause(
              ctx.alterProcessorAttributesClause().processorAttributeClause());
      isReplaceAllProcessorAttributes =
          Objects.nonNull(ctx.alterProcessorAttributesClause().REPLACE());
    } else {
      processorAttributes = new HashMap<>(); // DO NOT USE Collections.emptyMap() here
      isReplaceAllProcessorAttributes = false;
    }

    final Map<String, String> connectorAttributes;
    final boolean isReplaceAllConnectorAttributes;
    if (ctx.alterConnectorAttributesClause() != null) {
      connectorAttributes =
          parseConnectorAttributesClause(
              ctx.alterConnectorAttributesClause().connectorAttributeClause());
      isReplaceAllConnectorAttributes =
          Objects.nonNull(ctx.alterConnectorAttributesClause().REPLACE());
    } else {
      connectorAttributes = new HashMap<>(); // DO NOT USE Collections.emptyMap() here
      isReplaceAllConnectorAttributes = false;
    }

    return new AlterPipe(
        pipeName,
        hasIfExistsCondition,
        extractorAttributes,
        processorAttributes,
        connectorAttributes,
        isReplaceAllExtractorAttributes,
        isReplaceAllProcessorAttributes,
        isReplaceAllConnectorAttributes);
  }

  @Override
  public Node visitDropPipeStatement(RelationalSqlParser.DropPipeStatementContext ctx) {
    final String pipeName = ((Identifier) visit(ctx.identifier())).getValue();
    final boolean hasIfExistsCondition = ctx.IF() != null && ctx.EXISTS() != null;
    return new DropPipe(pipeName, hasIfExistsCondition);
  }

  @Override
  public Node visitStartPipeStatement(RelationalSqlParser.StartPipeStatementContext ctx) {
    return new StartPipe(((Identifier) visit(ctx.identifier())).getValue());
  }

  @Override
  public Node visitStopPipeStatement(RelationalSqlParser.StopPipeStatementContext ctx) {
    return new StopPipe(((Identifier) visit(ctx.identifier())).getValue());
  }

  @Override
  public Node visitShowPipesStatement(RelationalSqlParser.ShowPipesStatementContext ctx) {
    final String pipeName =
        getIdentifierIfPresent(ctx.identifier()).map(Identifier::getValue).orElse(null);
    final boolean hasWhereClause = ctx.WHERE() != null;
    return new ShowPipes(pipeName, hasWhereClause);
  }

  @Override
  public Node visitCreatePipePluginStatement(
      RelationalSqlParser.CreatePipePluginStatementContext ctx) {
    final String pluginName = ((Identifier) visit(ctx.identifier())).getValue();
    final boolean hasIfNotExistsCondition =
        ctx.IF() != null && ctx.NOT() != null && ctx.EXISTS() != null;
    final String className = ((StringLiteral) visit(ctx.className)).getValue();
    final String uriString = parseAndValidateURI(ctx.uriClause());
    return new CreatePipePlugin(pluginName, hasIfNotExistsCondition, className, uriString);
  }

  private String parseAndValidateURI(RelationalSqlParser.UriClauseContext ctx) {
    final String uriString =
        ctx.uri.identifier() != null
            ? ((Identifier) visit(ctx.uri.identifier())).getValue()
            : ((StringLiteral) visit(ctx.uri.string())).getValue();
    try {
      new URI(uriString);
    } catch (URISyntaxException e) {
      throw new SemanticException(String.format("Invalid URI: %s", uriString));
    }
    return uriString;
  }

  @Override
  public Node visitDropPipePluginStatement(RelationalSqlParser.DropPipePluginStatementContext ctx) {
    final String pluginName = ((Identifier) visit(ctx.identifier())).getValue();
    final boolean hasIfExistsCondition = ctx.IF() != null && ctx.EXISTS() != null;
    return new DropPipePlugin(pluginName, hasIfExistsCondition);
  }

  @Override
  public Node visitShowPipePluginsStatement(
      RelationalSqlParser.ShowPipePluginsStatementContext ctx) {
    return new ShowPipePlugins();
  }

  @Override
  public Node visitCreateTopicStatement(RelationalSqlParser.CreateTopicStatementContext ctx) {
    final String topicName = ((Identifier) visit(ctx.identifier())).getValue();
    final boolean hasIfNotExistsCondition =
        ctx.IF() != null && ctx.NOT() != null && ctx.EXISTS() != null;

    final Map<String, String> topicAttributes =
        ctx.topicAttributesClause() != null
            ? parseTopicAttributesClause(ctx.topicAttributesClause().topicAttributeClause())
            : new HashMap<>(); // DO NOT USE Collections.emptyMap() here

    return new CreateTopic(topicName, hasIfNotExistsCondition, topicAttributes);
  }

  private Map<String, String> parseTopicAttributesClause(
      List<RelationalSqlParser.TopicAttributeClauseContext> contexts) {
    final Map<String, String> tppicMap = new HashMap<>();
    for (RelationalSqlParser.TopicAttributeClauseContext context : contexts) {
      tppicMap.put(
          ((StringLiteral) visit(context.topicKey)).getValue(),
          ((StringLiteral) visit(context.topicValue)).getValue());
    }
    return tppicMap;
  }

  @Override
  public Node visitDropTopicStatement(RelationalSqlParser.DropTopicStatementContext ctx) {
    final String topicName = ((Identifier) visit(ctx.identifier())).getValue();
    final boolean hasIfExistsCondition = ctx.IF() != null && ctx.EXISTS() != null;
    return new DropTopic(topicName, hasIfExistsCondition);
  }

  @Override
  public Node visitShowTopicsStatement(RelationalSqlParser.ShowTopicsStatementContext ctx) {
    final String topicName =
        getIdentifierIfPresent(ctx.identifier()).map(Identifier::getValue).orElse(null);
    return new ShowTopics(topicName);
  }

  @Override
  public Node visitShowSubscriptionsStatement(
      RelationalSqlParser.ShowSubscriptionsStatementContext ctx) {
    final String topicName =
        getIdentifierIfPresent(ctx.identifier()).map(Identifier::getValue).orElse(null);
    return new ShowSubscriptions(topicName);
  }

  @Override
  public Node visitShowDevicesStatement(final RelationalSqlParser.ShowDevicesStatementContext ctx) {
    final QualifiedName name = getQualifiedName(ctx.tableName);
    return InformationSchema.INFORMATION_DATABASE.equals(
            name.getPrefix().map(QualifiedName::toString).orElse(clientSession.getDatabaseName()))
        ? new ShowStatement(
            getLocation(ctx),
            name.getSuffix(),
            visitIfPresent(ctx.where, Expression.class),
            Optional.empty(),
            visitIfPresent(ctx.limitOffsetClause().offset, Offset.class),
            visitIfPresent(ctx.limitOffsetClause().limit, Node.class))
        : new ShowDevice(
            getLocation(ctx),
            new Table(getLocation(ctx), name),
            visitIfPresent(ctx.where, Expression.class).orElse(null),
            visitIfPresent(ctx.limitOffsetClause().offset, Offset.class).orElse(null),
            visitIfPresent(ctx.limitOffsetClause().limit, Node.class).orElse(null));
  }

  @Override
  public Node visitCountDevicesStatement(
      final RelationalSqlParser.CountDevicesStatementContext ctx) {
    final QualifiedName name = getQualifiedName(ctx.tableName);
    return InformationSchema.INFORMATION_DATABASE.equals(
            name.getPrefix().map(QualifiedName::toString).orElse(clientSession.getDatabaseName()))
        ? new CountStatement(
            getLocation(ctx), name.getSuffix(), visitIfPresent(ctx.where, Expression.class))
        : new CountDevice(
            getLocation(ctx),
            new Table(getLocation(ctx), name),
            visitIfPresent(ctx.where, Expression.class).orElse(null));
  }

  @Override
  public Node visitShowClusterStatement(RelationalSqlParser.ShowClusterStatementContext ctx) {
    boolean details = ctx.DETAILS() != null;
    return new ShowCluster(details);
  }

  @Override
  public Node visitShowRegionsStatement(RelationalSqlParser.ShowRegionsStatementContext ctx) {
    TConsensusGroupType regionType = null;
    if (ctx.DATA() != null) {
      regionType = TConsensusGroupType.DataRegion;
    } else if (ctx.SCHEMA() != null) {
      regionType = TConsensusGroupType.SchemaRegion;
    }
    List<PartialPath> databases = null;
    if (ctx.identifier() != null) {
      try {
        // When using the table model, only single level databases are allowed to be used.
        // Therefore, the "root." prefix is omitted from the query syntax, but we need to
        // add it back before querying the server.
        databases =
            Collections.singletonList(new PartialPath("root." + ctx.identifier().getText()));
      } catch (IllegalPathException e) {
        throw new RuntimeException(e);
      }
    }
    // TODO: This will be left untouched for now, well add filtering later on.
    List<Integer> nodeIds = null;
    return new ShowRegions(regionType, databases, nodeIds);
  }

  @Override
  public Node visitShowDataNodesStatement(RelationalSqlParser.ShowDataNodesStatementContext ctx) {
    return new ShowDataNodes();
  }

  @Override
  public Node visitShowConfigNodesStatement(
      RelationalSqlParser.ShowConfigNodesStatementContext ctx) {
    return new ShowConfigNodes();
  }

  @Override
  public Node visitShowAINodesStatement(RelationalSqlParser.ShowAINodesStatementContext ctx) {
    return new ShowAINodes();
  }

  @Override
  public Node visitShowClusterIdStatement(RelationalSqlParser.ShowClusterIdStatementContext ctx) {
    return new ShowClusterId(getLocation(ctx));
  }

  @Override
  public Node visitShowRegionIdStatement(RelationalSqlParser.ShowRegionIdStatementContext ctx) {
    return super.visitShowRegionIdStatement(ctx);
  }

  @Override
  public Node visitShowTimeSlotListStatement(
      RelationalSqlParser.ShowTimeSlotListStatementContext ctx) {
    return super.visitShowTimeSlotListStatement(ctx);
  }

  @Override
  public Node visitCountTimeSlotListStatement(
      RelationalSqlParser.CountTimeSlotListStatementContext ctx) {
    return super.visitCountTimeSlotListStatement(ctx);
  }

  @Override
  public Node visitShowSeriesSlotListStatement(
      RelationalSqlParser.ShowSeriesSlotListStatementContext ctx) {
    return super.visitShowSeriesSlotListStatement(ctx);
  }

  @Override
  public Node visitMigrateRegionStatement(RelationalSqlParser.MigrateRegionStatementContext ctx) {
    return new MigrateRegion(
        Integer.parseInt(ctx.regionId.getText()),
        Integer.parseInt(ctx.fromId.getText()),
        Integer.parseInt(ctx.toId.getText()));
  }

  @Override
  public Node visitReconstructRegionStatement(
      RelationalSqlParser.ReconstructRegionStatementContext ctx) {
    int dataNodeId = Integer.parseInt(ctx.targetDataNodeId.getText());
    List<Integer> regionIds =
        ctx.regionIds.stream()
            .map(Token::getText)
            .map(Integer::parseInt)
            .collect(Collectors.toList());
    return new ReconstructRegion(dataNodeId, regionIds);
  }

  @Override
  public Node visitExtendRegionStatement(RelationalSqlParser.ExtendRegionStatementContext ctx) {
    return new ExtendRegion(
        Integer.parseInt(ctx.regionId.getText()), Integer.parseInt(ctx.targetDataNodeId.getText()));
  }

  @Override
  public Node visitRemoveRegionStatement(RelationalSqlParser.RemoveRegionStatementContext ctx) {
    return new RemoveRegion(
        Integer.parseInt(ctx.regionId.getText()), Integer.parseInt(ctx.targetDataNodeId.getText()));
  }

  @Override
  public Node visitRemoveDataNodeStatement(RelationalSqlParser.RemoveDataNodeStatementContext ctx) {
    List<Integer> nodeIds =
        Collections.singletonList(Integer.parseInt(ctx.INTEGER_VALUE().getText()));
    return new RemoveDataNode(nodeIds);
  }

  @Override
  public Node visitRemoveConfigNodeStatement(
      RelationalSqlParser.RemoveConfigNodeStatementContext ctx) {
    Integer nodeId = Integer.parseInt(ctx.INTEGER_VALUE().getText());
    return new RemoveConfigNode(nodeId);
  }

  @Override
  public Node visitFlushStatement(final RelationalSqlParser.FlushStatementContext ctx) {
    final FlushStatement flushStatement = new FlushStatement(StatementType.FLUSH);
    List<String> storageGroups = null;
    if (ctx.booleanValue() != null) {
      flushStatement.setSeq(Boolean.parseBoolean(ctx.booleanValue().getText()));
    }
    flushStatement.setOnCluster(
        ctx.localOrClusterMode() == null || ctx.localOrClusterMode().LOCAL() == null);
    if (ctx.identifier() != null) {
      storageGroups =
          getIdentifiers(ctx.identifier()).stream().map(Identifier::getValue).collect(toList());
    }
    flushStatement.setDatabases(storageGroups);
    return new Flush(flushStatement, null);
  }

  @Override
  public Node visitClearCacheStatement(final RelationalSqlParser.ClearCacheStatementContext ctx) {
    final Set<CacheClearOptions> options;
    final RelationalSqlParser.ClearCacheOptionsContext context = ctx.clearCacheOptions();

    if (Objects.isNull(context)) {
      options = Collections.singleton(CacheClearOptions.DEFAULT);
    } else if (context.ATTRIBUTE() != null) {
      options = Collections.singleton(CacheClearOptions.TABLE_ATTRIBUTE);
    } else if (context.QUERY() != null) {
      options = Collections.singleton(CacheClearOptions.QUERY);
    } else {
      options =
          new HashSet<>(
              Arrays.asList(
                  CacheClearOptions.TABLE_ATTRIBUTE,
                  CacheClearOptions.TREE_SCHEMA,
                  CacheClearOptions.QUERY));
    }
    return new ClearCache(
        Objects.isNull(ctx.localOrClusterMode())
            || Objects.nonNull(ctx.localOrClusterMode().CLUSTER()),
        options);
  }

  @Override
  public Node visitSetSystemStatusStatement(
      RelationalSqlParser.SetSystemStatusStatementContext ctx) {
    SetSystemStatusStatement setSystemStatusStatement = new SetSystemStatusStatement();
    setSystemStatusStatement.setOnCluster(
        ctx.localOrClusterMode() == null || ctx.localOrClusterMode().LOCAL() == null);
    if (ctx.RUNNING() != null) {
      setSystemStatusStatement.setStatus(NodeStatus.Running);
    } else if (ctx.READONLY() != null) {
      setSystemStatusStatement.setStatus(NodeStatus.ReadOnly);
    } else {
      throw new SemanticException("Unknown system status in set system command.");
    }
    return new SetSystemStatus(setSystemStatusStatement, null);
  }

  @Override
  public Node visitShowVersionStatement(RelationalSqlParser.ShowVersionStatementContext ctx) {
    return new ShowVersion(getLocation(ctx));
  }

  @Override
  public Node visitShowCurrentSqlDialectStatement(
      RelationalSqlParser.ShowCurrentSqlDialectStatementContext ctx) {
    return new ShowCurrentSqlDialect(getLocation(ctx));
  }

  @Override
  public Node visitSetSqlDialectStatement(RelationalSqlParser.SetSqlDialectStatementContext ctx) {
    return new SetSqlDialect(
        ctx.TABLE() == null ? IClientSession.SqlDialect.TREE : IClientSession.SqlDialect.TABLE,
        getLocation(ctx));
  }

  @Override
  public Node visitShowCurrentDatabaseStatement(
      RelationalSqlParser.ShowCurrentDatabaseStatementContext ctx) {
    return new ShowCurrentDatabase(getLocation(ctx));
  }

  @Override
  public Node visitShowCurrentUserStatement(
      RelationalSqlParser.ShowCurrentUserStatementContext ctx) {
    return new ShowCurrentUser(getLocation(ctx));
  }

  @Override
  public Node visitShowVariablesStatement(RelationalSqlParser.ShowVariablesStatementContext ctx) {
    return new ShowVariables(getLocation(ctx));
  }

  @Override
  public Node visitShowCurrentTimestampStatement(
      RelationalSqlParser.ShowCurrentTimestampStatementContext ctx) {
    return new ShowCurrentTimestamp(getLocation(ctx));
  }

  @Override
  public Node visitShowQueriesStatement(RelationalSqlParser.ShowQueriesStatementContext ctx) {
    Optional<OrderBy> orderBy = Optional.empty();
    if (ctx.ORDER() != null) {
      orderBy =
          Optional.of(new OrderBy(getLocation(ctx.ORDER()), visit(ctx.sortItem(), SortItem.class)));
    }

    Optional<Offset> offset = Optional.empty();
    if (ctx.limitOffsetClause().OFFSET() != null) {
      offset = visitIfPresent(ctx.limitOffsetClause().offset, Offset.class);
    }

    Optional<Node> limit = Optional.empty();
    if (ctx.limitOffsetClause().LIMIT() != null) {
      if (ctx.limitOffsetClause().limit == null) {
        throw new IllegalStateException("Missing LIMIT value");
      }
      limit = visitIfPresent(ctx.limitOffsetClause().limit, Node.class);
    }

    return new ShowQueriesStatement(
        getLocation(ctx),
        InformationSchema.QUERIES,
        visitIfPresent(ctx.where, Expression.class),
        orderBy,
        offset,
        limit);
  }

  @Override
  public Node visitKillQueryStatement(RelationalSqlParser.KillQueryStatementContext ctx) {
    if (ctx.queryId == null) {
      return new KillQuery(null, getLocation(ctx));
    }
    return new KillQuery(((StringLiteral) visit(ctx.queryId)).getValue(), getLocation(ctx));
  }

  @Override
  public Node visitLoadConfigurationStatement(
      RelationalSqlParser.LoadConfigurationStatementContext ctx) {
    LoadConfigurationStatement loadConfigurationStatement =
        new LoadConfigurationStatement(StatementType.LOAD_CONFIGURATION);
    loadConfigurationStatement.setOnCluster(
        ctx.localOrClusterMode() == null || ctx.localOrClusterMode().LOCAL() == null);
    return new LoadConfiguration(loadConfigurationStatement, null);
  }

  @Override
  public Node visitSetConfigurationStatement(
      RelationalSqlParser.SetConfigurationStatementContext ctx) {
    SetConfigurationStatement setConfigurationStatement =
        new SetConfigurationStatement(StatementType.SET_CONFIGURATION);
    int nodeId =
        Integer.parseInt(ctx.INTEGER_VALUE() == null ? "-1" : ctx.INTEGER_VALUE().getText());
    Map<String, String> configItems = new HashMap<>();
    List<Property> properties = ImmutableList.of();
    if (ctx.propertyAssignments() != null) {
      properties = visit(ctx.propertyAssignments().property(), Property.class);
    }
    for (Property property : properties) {
      String key = property.getName().getValue();
      Expression propertyValue = property.getNonDefaultValue();
      if (!propertyValue.getExpressionType().equals(TableExpressionType.STRING_LITERAL)) {
        throw new IllegalArgumentException(
            propertyValue.getExpressionType() + " is not supported for 'set configuration'");
      }
      String value = ((StringLiteral) propertyValue).getValue();
      configItems.put(key.trim(), value.trim());
    }
    setConfigurationStatement.setNodeId(nodeId);
    setConfigurationStatement.setConfigItems(configItems);
    return new SetConfiguration(setConfigurationStatement, null);
  }

  @Override
  public Node visitStartRepairDataStatement(
      RelationalSqlParser.StartRepairDataStatementContext ctx) {
    StartRepairDataStatement startRepairDataStatement =
        new StartRepairDataStatement(StatementType.START_REPAIR_DATA);
    startRepairDataStatement.setOnCluster(
        ctx.localOrClusterMode() == null || ctx.localOrClusterMode().LOCAL() == null);
    return new StartRepairData(startRepairDataStatement, null);
  }

  @Override
  public Node visitStopRepairDataStatement(RelationalSqlParser.StopRepairDataStatementContext ctx) {
    StopRepairDataStatement stopRepairDataStatement =
        new StopRepairDataStatement(StatementType.STOP_REPAIR_DATA);
    stopRepairDataStatement.setOnCluster(
        ctx.localOrClusterMode() == null || ctx.localOrClusterMode().LOCAL() == null);
    return new StopRepairData(stopRepairDataStatement, null);
  }

  @Override
  public Node visitLocalOrClusterMode(RelationalSqlParser.LocalOrClusterModeContext ctx) {
    return super.visitLocalOrClusterMode(ctx);
  }

  @Override
  public Node visitStatementDefault(RelationalSqlParser.StatementDefaultContext ctx) {
    return super.visitStatementDefault(ctx);
  }

  @Override
  public Node visitExplain(RelationalSqlParser.ExplainContext ctx) {
    return new Explain(getLocation(ctx), (Statement) visit(ctx.query()));
  }

  @Override
  public Node visitExplainAnalyze(RelationalSqlParser.ExplainAnalyzeContext ctx) {
    return new ExplainAnalyze(
        getLocation(ctx), ctx.VERBOSE() != null, (Statement) visit(ctx.query()));
  }

  // ********************** author expressions ********************

  private String stripQuotes(String text) {
    if (text != null && text.length() >= 2 && text.startsWith("'") && text.endsWith("'")) {
      return text.substring(1, text.length() - 1).replace("''", "'");
    }
    return text;
  }

  @Override
  public Node visitCreateUserStatement(RelationalSqlParser.CreateUserStatementContext ctx) {
    RelationalAuthorStatement stmt = new RelationalAuthorStatement(AuthorRType.CREATE_USER);
    stmt.setUserName(ctx.userName.getText());
    stmt.setPassword(stripQuotes(ctx.password.getText()));
    return stmt;
  }

  @Override
  public Node visitCreateRoleStatement(RelationalSqlParser.CreateRoleStatementContext ctx) {
    RelationalAuthorStatement stmt = new RelationalAuthorStatement(AuthorRType.CREATE_ROLE);
    stmt.setRoleName(ctx.roleName.getText());
    return stmt;
  }

  @Override
  public Node visitDropUserStatement(RelationalSqlParser.DropUserStatementContext ctx) {
    RelationalAuthorStatement stmt = new RelationalAuthorStatement(AuthorRType.DROP_USER);
    stmt.setUserName(ctx.userName.getText());
    return stmt;
  }

  @Override
  public Node visitDropRoleStatement(RelationalSqlParser.DropRoleStatementContext ctx) {
    RelationalAuthorStatement stmt = new RelationalAuthorStatement(AuthorRType.DROP_ROLE);
    stmt.setRoleName(ctx.roleName.getText());
    return stmt;
  }

  @Override
  public Node visitAlterUserStatement(RelationalSqlParser.AlterUserStatementContext ctx) {
    RelationalAuthorStatement stmt = new RelationalAuthorStatement(AuthorRType.UPDATE_USER);
    stmt.setUserName(ctx.userName.getText());
    stmt.setPassword(stripQuotes(ctx.password.getText()));
    return stmt;
  }

  @Override
  public Node visitGrantUserRoleStatement(RelationalSqlParser.GrantUserRoleStatementContext ctx) {
    RelationalAuthorStatement stmt = new RelationalAuthorStatement(AuthorRType.GRANT_USER_ROLE);
    stmt.setUserName(ctx.userName.getText());
    stmt.setRoleName(ctx.roleName.getText());
    return stmt;
  }

  @Override
  public Node visitRevokeUserRoleStatement(RelationalSqlParser.RevokeUserRoleStatementContext ctx) {
    RelationalAuthorStatement stmt = new RelationalAuthorStatement(AuthorRType.REVOKE_USER_ROLE);
    stmt.setUserName(ctx.userName.getText());
    stmt.setRoleName(ctx.roleName.getText());
    return stmt;
  }

  @Override
  public Node visitListUserPrivilegeStatement(
      RelationalSqlParser.ListUserPrivilegeStatementContext ctx) {
    RelationalAuthorStatement stmt = new RelationalAuthorStatement(AuthorRType.LIST_USER_PRIV);
    stmt.setUserName(ctx.userName.getText());
    return stmt;
  }

  @Override
  public Node visitListRolePrivilegeStatement(
      RelationalSqlParser.ListRolePrivilegeStatementContext ctx) {
    RelationalAuthorStatement stmt = new RelationalAuthorStatement(AuthorRType.LIST_ROLE_PRIV);
    stmt.setRoleName(ctx.roleName.getText());
    return stmt;
  }

  @Override
  public Node visitListUserStatement(RelationalSqlParser.ListUserStatementContext ctx) {
    RelationalAuthorStatement stmt = new RelationalAuthorStatement(AuthorRType.LIST_USER);
    if (ctx.OF() != null) {
      String roleName = ctx.roleName.getText();
      stmt.setRoleName(roleName);
    }
    return stmt;
  }

  @Override
  public Node visitListRoleStatement(RelationalSqlParser.ListRoleStatementContext ctx) {
    RelationalAuthorStatement stmt = new RelationalAuthorStatement(AuthorRType.LIST_ROLE);
    if (ctx.OF() != null) {
      String userName = ctx.userName.getText();
      stmt.setUserName(userName);
    }
    return stmt;
  }

  private Set<PrivilegeType> parseSystemPrivilege(RelationalSqlParser.SystemPrivilegesContext ctx) {
    List<RelationalSqlParser.SystemPrivilegeContext> privilegeContexts = ctx.systemPrivilege();
    Set<PrivilegeType> privileges = new HashSet<>();
    for (RelationalSqlParser.SystemPrivilegeContext privilege : privilegeContexts) {
      privileges.add(PrivilegeType.valueOf(privilege.getText().toUpperCase()));
    }
    return privileges;
  }

  private Set<PrivilegeType> parseRelationalPrivilege(
      RelationalSqlParser.ObjectPrivilegesContext ctx) {
    Set<PrivilegeType> privileges = new HashSet<>();
    if (ctx.ALL() != null) {
      for (PrivilegeType privilegeType : PrivilegeType.values()) {
        if (privilegeType.isRelationalPrivilege()) {
          privileges.add(privilegeType);
        }
      }
    } else {
      List<RelationalSqlParser.ObjectPrivilegeContext> privilegeContexts = ctx.objectPrivilege();
      for (RelationalSqlParser.ObjectPrivilegeContext privilege : privilegeContexts) {
        privileges.add(PrivilegeType.valueOf(privilege.getText().toUpperCase()));
      }
    }
    return privileges;
  }

  @Override
  public Node visitGrantStatement(RelationalSqlParser.GrantStatementContext ctx) {
    boolean toUser;
    String name;
    toUser = ctx.holderType().getText().equalsIgnoreCase("user");
    name = ctx.holderName.getText();
    boolean grantOption = ctx.grantOpt() != null;
    boolean toTable;
    Set<PrivilegeType> privileges;
    // SYSTEM PRIVILEGES OR ALL PRIVILEGES
    if (ctx.privilegeObjectScope().ON() == null) {
      if (ctx.privilegeObjectScope().ALL() != null) {
        return new RelationalAuthorStatement(
            toUser ? AuthorRType.GRANT_USER_ALL : AuthorRType.GRANT_ROLE_ALL,
            toUser ? name : "",
            toUser ? "" : name,
            grantOption);
      } else {
        privileges = parseSystemPrivilege(ctx.privilegeObjectScope().systemPrivileges());
        return new RelationalAuthorStatement(
            toUser ? AuthorRType.GRANT_USER_SYS : AuthorRType.GRANT_ROLE_SYS,
            privileges,
            toUser ? name : "",
            toUser ? "" : name,
            grantOption);
      }
    } else {
      privileges = parseRelationalPrivilege(ctx.privilegeObjectScope().objectPrivileges());
      // ON TABLE / DB
      if (ctx.privilegeObjectScope().objectType() != null) {
        toTable = ctx.privilegeObjectScope().objectType().getText().equalsIgnoreCase("table");
        String databaseName = "";
        if (toTable) {
          databaseName = clientSession.getDatabaseName();
          if (databaseName == null) {
            throw new SemanticException("Database is not set yet.");
          }
        }
        String obj = ctx.privilegeObjectScope().objectName.getText();
        return new RelationalAuthorStatement(
            toUser
                ? toTable ? AuthorRType.GRANT_USER_TB : AuthorRType.GRANT_USER_DB
                : toTable ? AuthorRType.GRANT_ROLE_TB : AuthorRType.GRANT_ROLE_DB,
            toUser ? name : "",
            toUser ? "" : name,
            toTable ? databaseName.toLowerCase() : obj.toLowerCase(),
            toTable ? obj.toLowerCase() : "",
            privileges,
            grantOption,
            null);
      } else if (ctx.privilegeObjectScope().objectScope() != null) {
        String db = ctx.privilegeObjectScope().objectScope().dbname.getText().toLowerCase();
        String tb = ctx.privilegeObjectScope().objectScope().tbname.getText().toLowerCase();
        return new RelationalAuthorStatement(
            toUser ? AuthorRType.GRANT_USER_TB : AuthorRType.GRANT_ROLE_TB,
            toUser ? name : "",
            toUser ? "" : name,
            db,
            tb,
            privileges,
            grantOption,
            null);
      } else if (ctx.privilegeObjectScope().ANY() != null) {
        return new RelationalAuthorStatement(
            toUser ? AuthorRType.GRANT_USER_ANY : AuthorRType.GRANT_ROLE_ANY,
            privileges,
            toUser ? name : "",
            toUser ? "" : name,
            grantOption);
      }
    }
    // will not get here.
    throw new SemanticException("author statement parser error");
  }

  public Node visitRevokeStatement(RelationalSqlParser.RevokeStatementContext ctx) {
    boolean fromUser;
    String name;
    fromUser = ctx.holderType().getText().equalsIgnoreCase("user");
    name = ctx.holderName.getText();
    boolean grantOption = ctx.revokeGrantOpt() != null;
    boolean fromTable = false;
    Set<PrivilegeType> privileges = new HashSet<>();

    // SYSTEM PRIVILEGES OR ALL PRIVILEGES
    if (ctx.privilegeObjectScope().ON() == null) {
      if (ctx.privilegeObjectScope().ALL() != null) {
        return new RelationalAuthorStatement(
            fromUser ? AuthorRType.REVOKE_USER_ALL : AuthorRType.REVOKE_ROLE_ALL,
            fromUser ? name : "",
            fromUser ? "" : name,
            grantOption);
      } else {
        privileges = parseSystemPrivilege(ctx.privilegeObjectScope().systemPrivileges());
        return new RelationalAuthorStatement(
            fromUser ? AuthorRType.REVOKE_USER_SYS : AuthorRType.REVOKE_ROLE_SYS,
            privileges,
            fromUser ? name : "",
            fromUser ? "" : name,
            grantOption);
      }
    } else {
      privileges = parseRelationalPrivilege(ctx.privilegeObjectScope().objectPrivileges());
      boolean revokeAll = ctx.privilegeObjectScope().objectPrivileges().ALL() != null;
      String databaseName = "";
      String tableName = "";

      // ON TABLE / DB
      if (ctx.privilegeObjectScope().objectType() != null) {
        fromTable = ctx.privilegeObjectScope().objectType().getText().equalsIgnoreCase("table");
        if (fromTable) {
          databaseName = clientSession.getDatabaseName();
          if (databaseName == null) {
            throw new SemanticException("Database is not set yet.");
          }
          tableName = ctx.privilegeObjectScope().objectName.getText().toLowerCase();
        } else {
          databaseName = ctx.privilegeObjectScope().objectName.getText().toLowerCase();
        }
      } else if (ctx.privilegeObjectScope().objectScope() != null) {
        fromTable = true;
        databaseName = ctx.privilegeObjectScope().objectScope().dbname.getText().toLowerCase();
        tableName = ctx.privilegeObjectScope().objectScope().tbname.getText().toLowerCase();
      }

      // The REVOKE ALL command can revoke privileges for users, databases, and tables.
      // When AuthorRType is REVOKE_USER_ALL:
      // If both database and table are empty, it clears all privileges globally.
      // If a database is specified (non-empty), it revokes all privileges within that database
      // scope.
      // If a table is specified (non-empty), it revokes privileges specifically for that table.
      // For operations involving the ANY scope, REVOKE_USER_ALL cannot be combined with
      // database/table
      // specifications. However, since ALL privileges are resolved as concrete privileges in this
      // context,
      // equivalent effects can be achieved by supplementing with REVOKE_USER_ANY operations.

      if (revokeAll && ctx.privilegeObjectScope().ANY() == null) {
        return new RelationalAuthorStatement(
            fromUser ? AuthorRType.REVOKE_USER_ALL : AuthorRType.REVOKE_ROLE_ALL,
            fromUser ? name : "",
            fromUser ? "" : name,
            databaseName,
            tableName,
            Collections.emptySet(),
            grantOption,
            null);
      } else if (ctx.privilegeObjectScope().ANY() != null) {
        return new RelationalAuthorStatement(
            fromUser ? AuthorRType.REVOKE_USER_ANY : AuthorRType.REVOKE_ROLE_ANY,
            privileges,
            fromUser ? name : "",
            fromUser ? "" : name,
            grantOption);
      } else {
        return new RelationalAuthorStatement(
            fromUser
                ? fromTable ? AuthorRType.REVOKE_USER_TB : AuthorRType.REVOKE_USER_DB
                : fromTable ? AuthorRType.REVOKE_ROLE_TB : AuthorRType.REVOKE_ROLE_DB,
            fromUser ? name : "",
            fromUser ? "" : name,
            databaseName,
            tableName,
            privileges,
            grantOption,
            null);
      }
    }
  }

  // ********************** query expressions ********************
  @Override
  public Node visitQuery(RelationalSqlParser.QueryContext ctx) {
    Query body = (Query) visit(ctx.queryNoWith());

    return new Query(
        getLocation(ctx),
        visitIfPresent(ctx.with(), With.class),
        body.getQueryBody(),
        body.getFill(),
        body.getOrderBy(),
        body.getOffset(),
        body.getLimit());
  }

  @Override
  public Node visitWith(RelationalSqlParser.WithContext ctx) {
    return new With(
        getLocation(ctx), ctx.RECURSIVE() != null, visit(ctx.namedQuery(), WithQuery.class));
  }

  @Override
  public Node visitNamedQuery(RelationalSqlParser.NamedQueryContext ctx) {
    if (ctx.columnAliases() != null) {
      List<Identifier> columns = visit(ctx.columnAliases().identifier(), Identifier.class);
      return new WithQuery(
          getLocation(ctx), (Identifier) visit(ctx.name), (Query) visit(ctx.query()), columns);
    } else {
      return new WithQuery(
          getLocation(ctx), (Identifier) visit(ctx.name), (Query) visit(ctx.query()));
    }
  }

  @Override
  public Node visitQueryNoWith(RelationalSqlParser.QueryNoWithContext ctx) {
    QueryBody term = (QueryBody) visit(ctx.queryTerm());

    Optional<Fill> fill = Optional.empty();
    if (ctx.fillClause() != null) {
      fill = visitIfPresent(ctx.fillClause().fillMethod(), Fill.class);
    }

    Optional<OrderBy> orderBy = Optional.empty();
    if (ctx.ORDER() != null) {
      orderBy =
          Optional.of(new OrderBy(getLocation(ctx.ORDER()), visit(ctx.sortItem(), SortItem.class)));
    }

    Optional<Offset> offset = Optional.empty();
    if (ctx.limitOffsetClause().OFFSET() != null) {
      offset = visitIfPresent(ctx.limitOffsetClause().offset, Offset.class);
    }

    Optional<Node> limit = Optional.empty();
    if (ctx.limitOffsetClause().LIMIT() != null) {
      if (ctx.limitOffsetClause().limit == null) {
        throw new IllegalStateException("Missing LIMIT value");
      }
      limit = visitIfPresent(ctx.limitOffsetClause().limit, Node.class);
    }

    if (term instanceof QuerySpecification) {
      // When we have a simple query specification
      // followed by order by, offset, limit or fetch,
      // fold the order by, limit, offset or fetch clauses
      // into the query specification (analyzer/planner
      // expects this structure to resolve references with respect
      // to columns defined in the query specification)
      final QuerySpecification query = (QuerySpecification) term;

      return new Query(
          getLocation(ctx),
          Optional.empty(),
          new QuerySpecification(
              getLocation(ctx),
              query.getSelect(),
              query.getFrom(),
              query.getWhere(),
              query.getGroupBy(),
              query.getHaving(),
              fill,
              orderBy,
              offset,
              limit),
          Optional.empty(),
          Optional.empty(),
          Optional.empty(),
          Optional.empty());
    }

    return new Query(getLocation(ctx), Optional.empty(), term, fill, orderBy, offset, limit);
  }

  @Override
  public Node visitPreviousFill(RelationalSqlParser.PreviousFillContext ctx) {
    TimeDuration timeBound = null;
    LongLiteral timeColumn = null;
    List<LongLiteral> fillGroupingElements = null;
    if (ctx.timeBoundClause() != null) {
      timeBound =
          DateTimeUtils.constructTimeDuration(ctx.timeBoundClause().timeDuration().getText());

      if (timeBound.monthDuration != 0 && timeBound.nonMonthDuration != 0) {
        throw new SemanticException(
            "Simultaneous setting of monthly and non-monthly intervals is not supported.");
      }
    }

    if (ctx.timeColumnClause() != null) {
      timeColumn =
          new LongLiteral(
              getLocation(ctx.timeColumnClause().INTEGER_VALUE()),
              ctx.timeColumnClause().INTEGER_VALUE().getText());
    }

    if (ctx.fillGroupClause() != null) {
      fillGroupingElements =
          ctx.fillGroupClause().INTEGER_VALUE().stream()
              .map(index -> new LongLiteral(getLocation(index), index.getText()))
              .collect(toList());
    }

    if (timeColumn != null && (timeBound == null && fillGroupingElements == null)) {
      throw new SemanticException(
          "Don't need to specify TIME_COLUMN while either TIME_BOUND or FILL_GROUP parameter is not specified");
    }
    return new Fill(getLocation(ctx), timeBound, timeColumn, fillGroupingElements);
  }

  @Override
  public Node visitLinearFill(RelationalSqlParser.LinearFillContext ctx) {
    LongLiteral timeColumn = null;
    List<LongLiteral> fillGroupingElements = null;
    if (ctx.timeColumnClause() != null) {
      timeColumn =
          new LongLiteral(
              getLocation(ctx.timeColumnClause().INTEGER_VALUE()),
              ctx.timeColumnClause().INTEGER_VALUE().getText());
    }
    if (ctx.fillGroupClause() != null) {
      fillGroupingElements =
          ctx.fillGroupClause().INTEGER_VALUE().stream()
              .map(index -> new LongLiteral(getLocation(index), index.getText()))
              .collect(toList());
    }

    return new Fill(getLocation(ctx), timeColumn, fillGroupingElements);
  }

  @Override
  public Node visitValueFill(RelationalSqlParser.ValueFillContext ctx) {
    return new Fill(getLocation(ctx), (Literal) visit(ctx.literalExpression()));
  }

  @Override
  public Node visitLimitRowCount(final RelationalSqlParser.LimitRowCountContext ctx) {
    final Expression rowCount;
    if (ctx.ALL() != null) {
      rowCount = new AllRows(getLocation(ctx.ALL()));
    } else if (ctx.rowCount().INTEGER_VALUE() != null) {
      rowCount = new LongLiteral(getLocation(ctx.rowCount().INTEGER_VALUE()), ctx.getText());
    } else {
      rowCount = new Parameter(getLocation(ctx.rowCount().QUESTION_MARK()), parameterPosition);
      parameterPosition++;
    }

    return new Limit(getLocation(ctx), rowCount);
  }

  @Override
  public Node visitRowCount(final RelationalSqlParser.RowCountContext ctx) {
    final Expression rowCount;
    if (ctx.INTEGER_VALUE() != null) {
      rowCount = new LongLiteral(getLocation(ctx.INTEGER_VALUE()), ctx.getText());
    } else {
      rowCount = new Parameter(getLocation(ctx.QUESTION_MARK()), parameterPosition);
      parameterPosition++;
    }
    return new Offset(getLocation(ctx), rowCount);
  }

  @Override
  public Node visitQuerySpecification(RelationalSqlParser.QuerySpecificationContext ctx) {
    Optional<Relation> from = Optional.empty();
    List<SelectItem> selectItems = visit(ctx.selectItem(), SelectItem.class);

    List<Relation> relations = visit(ctx.relation(), Relation.class);
    if (!relations.isEmpty()) {
      // synthesize implicit join nodes
      Iterator<Relation> iterator = relations.iterator();
      Relation relation = iterator.next();

      while (iterator.hasNext()) {
        relation = new Join(getLocation(ctx), Join.Type.IMPLICIT, relation, iterator.next());
      }

      from = Optional.of(relation);
    }

    return new QuerySpecification(
        getLocation(ctx),
        new Select(getLocation(ctx.SELECT()), isDistinct(ctx.setQuantifier()), selectItems),
        from,
        visitIfPresent(ctx.where, Expression.class),
        visitIfPresent(ctx.groupBy(), GroupBy.class),
        visitIfPresent(ctx.having, Expression.class),
        Optional.empty(),
        Optional.empty(),
        Optional.empty(),
        Optional.empty());
  }

  @Override
  public Node visitSelectSingle(RelationalSqlParser.SelectSingleContext ctx) {
    if (ctx.identifier() != null) {
      return new SingleColumn(
          getLocation(ctx),
          (Expression) visit(ctx.expression()),
          (Identifier) visit(ctx.identifier()));
    } else {
      return new SingleColumn(getLocation(ctx), (Expression) visit(ctx.expression()));
    }
  }

  @Override
  public Node visitSelectAll(RelationalSqlParser.SelectAllContext ctx) {
    List<Identifier> aliases = ImmutableList.of();
    if (ctx.columnAliases() != null) {
      aliases = visit(ctx.columnAliases().identifier(), Identifier.class);
    }

    if (ctx.primaryExpression() != null) {
      return new AllColumns(getLocation(ctx), (Expression) visit(ctx.primaryExpression()), aliases);
    } else {
      return new AllColumns(getLocation(ctx), aliases);
    }
  }

  @Override
  public Node visitGroupBy(RelationalSqlParser.GroupByContext ctx) {
    return new GroupBy(
        getLocation(ctx),
        isDistinct(ctx.setQuantifier()),
        visit(ctx.groupingElement(), GroupingElement.class));
  }

  @Override
  public Node visitSingleGroupingSet(RelationalSqlParser.SingleGroupingSetContext ctx) {
    return new SimpleGroupBy(
        getLocation(ctx), visit(ctx.groupingSet().expression(), Expression.class));
  }

  @Override
  public Node visitRollup(RelationalSqlParser.RollupContext ctx) {
    return new GroupingSets(
        getLocation(ctx),
        ROLLUP,
        ctx.groupingSet().stream()
            .map(groupingSet -> visit(groupingSet.expression(), Expression.class))
            .collect(toList()));
  }

  @Override
  public Node visitCube(RelationalSqlParser.CubeContext ctx) {
    return new GroupingSets(
        getLocation(ctx),
        CUBE,
        ctx.groupingSet().stream()
            .map(groupingSet -> visit(groupingSet.expression(), Expression.class))
            .collect(toList()));
  }

  @Override
  public Node visitMultipleGroupingSets(RelationalSqlParser.MultipleGroupingSetsContext ctx) {
    return new GroupingSets(
        getLocation(ctx),
        EXPLICIT,
        ctx.groupingSet().stream()
            .map(groupingSet -> visit(groupingSet.expression(), Expression.class))
            .collect(toList()));
  }

  @Override
  public Node visitSetOperation(RelationalSqlParser.SetOperationContext ctx) {
    QueryBody left = (QueryBody) visit(ctx.left);
    QueryBody right = (QueryBody) visit(ctx.right);

    boolean distinct = ctx.setQuantifier() == null || ctx.setQuantifier().DISTINCT() != null;

    switch (ctx.operator.getType()) {
      case RelationalSqlLexer.UNION:
        return new Union(getLocation(ctx.UNION()), ImmutableList.of(left, right), distinct);
      case RelationalSqlLexer.INTERSECT:
        return new Intersect(getLocation(ctx.INTERSECT()), ImmutableList.of(left, right), distinct);
      case RelationalSqlLexer.EXCEPT:
        return new Except(getLocation(ctx.EXCEPT()), left, right, distinct);
      default:
        throw new IllegalArgumentException("Unsupported set operation: " + ctx.operator.getText());
    }
  }

  @Override
  public Node visitProperty(RelationalSqlParser.PropertyContext ctx) {
    NodeLocation location = getLocation(ctx);
    Identifier name = (Identifier) visit(ctx.identifier());
    RelationalSqlParser.PropertyValueContext valueContext = ctx.propertyValue();
    if (valueContext instanceof RelationalSqlParser.DefaultPropertyValueContext) {
      return new Property(location, name);
    }
    Expression value =
        (Expression)
            visit(((RelationalSqlParser.NonDefaultPropertyValueContext) valueContext).expression());
    return new Property(location, name, value);
  }

  @Override
  public Node visitTable(RelationalSqlParser.TableContext ctx) {
    return new Table(getLocation(ctx), getQualifiedName(ctx.qualifiedName()));
  }

  @Override
  public Node visitInlineTable(RelationalSqlParser.InlineTableContext ctx) {
    return new Values(getLocation(ctx), visit(ctx.expression(), Expression.class));
  }

  @Override
  public Node visitSubquery(RelationalSqlParser.SubqueryContext ctx) {
    return new TableSubquery(getLocation(ctx), (Query) visit(ctx.queryNoWith()));
  }

  @Override
  public Node visitSortItem(RelationalSqlParser.SortItemContext ctx) {
    return new SortItem(
        getLocation(ctx),
        (Expression) visit(ctx.expression()),
        Optional.ofNullable(ctx.ordering)
            .map(AstBuilder::getOrderingType)
            .orElse(SortItem.Ordering.ASCENDING),
        Optional.ofNullable(ctx.nullOrdering)
            .map(AstBuilder::getNullOrderingType)
            .orElse(SortItem.NullOrdering.UNDEFINED));
  }

  @Override
  public Node visitUnquotedIdentifier(RelationalSqlParser.UnquotedIdentifierContext ctx) {
    return new Identifier(getLocation(ctx), ctx.getText(), false);
  }

  @Override
  public Node visitQuotedIdentifier(RelationalSqlParser.QuotedIdentifierContext ctx) {
    String token = ctx.getText();
    String identifier = token.substring(1, token.length() - 1).replace("\"\"", "\"");

    return new Identifier(getLocation(ctx), identifier, true);
  }

  // ***************** boolean expressions ******************
  @Override
  public Node visitLogicalNot(RelationalSqlParser.LogicalNotContext ctx) {
    return new NotExpression(getLocation(ctx), (Expression) visit(ctx.booleanExpression()));
  }

  @Override
  public Node visitOr(RelationalSqlParser.OrContext ctx) {
    List<ParserRuleContext> terms =
        flatten(
            ctx,
            element -> {
              if (element instanceof RelationalSqlParser.OrContext) {
                RelationalSqlParser.OrContext or = (RelationalSqlParser.OrContext) element;
                return Optional.of(or.booleanExpression());
              }

              return Optional.empty();
            });

    return new LogicalExpression(
        getLocation(ctx), LogicalExpression.Operator.OR, visit(terms, Expression.class));
  }

  @Override
  public Node visitAnd(RelationalSqlParser.AndContext ctx) {
    List<ParserRuleContext> terms =
        flatten(
            ctx,
            element -> {
              if (element instanceof RelationalSqlParser.AndContext) {
                RelationalSqlParser.AndContext and = (RelationalSqlParser.AndContext) element;
                return Optional.of(and.booleanExpression());
              }

              return Optional.empty();
            });

    return new LogicalExpression(
        getLocation(ctx), LogicalExpression.Operator.AND, visit(terms, Expression.class));
  }

  private static List<ParserRuleContext> flatten(
      ParserRuleContext root,
      Function<ParserRuleContext, Optional<List<? extends ParserRuleContext>>> extractChildren) {
    List<ParserRuleContext> result = new ArrayList<>();
    Deque<ParserRuleContext> pending = new ArrayDeque<>();
    pending.push(root);

    while (!pending.isEmpty()) {
      ParserRuleContext next = pending.pop();

      Optional<List<? extends ParserRuleContext>> children = extractChildren.apply(next);
      if (!children.isPresent()) {
        result.add(next);
      } else {
        for (int i = children.get().size() - 1; i >= 0; i--) {
          pending.push(children.get().get(i));
        }
      }
    }

    return result;
  }

  // *************** from clause *****************
  @Override
  public Node visitJoinRelation(RelationalSqlParser.JoinRelationContext ctx) {
    Relation left = (Relation) visit(ctx.left);
    Relation right;

    if (ctx.CROSS() != null) {
      right = (Relation) visit(ctx.right);
      return new Join(getLocation(ctx), Join.Type.CROSS, left, right);
    }

    JoinCriteria criteria;
    if (ctx.NATURAL() != null) {
      right = (Relation) visit(ctx.right);
      criteria = new NaturalJoin();
    } else {
      right = (Relation) visit(ctx.rightRelation);
      if (ctx.joinCriteria().ON() != null) {
        criteria = new JoinOn((Expression) visit(ctx.joinCriteria().booleanExpression()));
      } else if (ctx.joinCriteria().USING() != null) {
        criteria = new JoinUsing(visit(ctx.joinCriteria().identifier(), Identifier.class));
      } else {
        throw new IllegalArgumentException("Unsupported join criteria");
      }
    }

    Join.Type joinType;
    if (ctx.joinType().LEFT() != null) {
      joinType = Join.Type.LEFT;
    } else if (ctx.joinType().RIGHT() != null) {
      joinType = Join.Type.RIGHT;
    } else if (ctx.joinType().FULL() != null) {
      joinType = Join.Type.FULL;
    } else {
      joinType = Join.Type.INNER;
    }

    return new Join(getLocation(ctx), joinType, left, right, criteria);
  }

  @Override
  public Node visitAliasedRelation(RelationalSqlParser.AliasedRelationContext ctx) {
    Relation child = (Relation) visit(ctx.relationPrimary());

    if (ctx.identifier() == null) {
      return child;
    }

    List<Identifier> aliases = null;
    if (ctx.columnAliases() != null) {
      aliases = visit(ctx.columnAliases().identifier(), Identifier.class);
    }

    return new AliasedRelation(
        getLocation(ctx), child, (Identifier) visit(ctx.identifier()), aliases);
  }

  @Override
  public Node visitTableName(RelationalSqlParser.TableNameContext ctx) {
    return new Table(getLocation(ctx), getQualifiedName(ctx.qualifiedName()));
  }

  @Override
  public Node visitSubqueryRelation(RelationalSqlParser.SubqueryRelationContext ctx) {
    return new TableSubquery(getLocation(ctx), (Query) visit(ctx.query()));
  }

  @Override
  public Node visitParenthesizedRelation(RelationalSqlParser.ParenthesizedRelationContext ctx) {
    return visit(ctx.relation());
  }

  // ********************* predicates *******************

  @Override
  public Node visitPredicated(RelationalSqlParser.PredicatedContext ctx) {
    if (ctx.predicate() != null) {
      return visit(ctx.predicate());
    }

    return visit(ctx.valueExpression);
  }

  @Override
  public Node visitComparison(RelationalSqlParser.ComparisonContext ctx) {
    return new ComparisonExpression(
        getLocation(ctx.comparisonOperator()),
        getComparisonOperator(((TerminalNode) ctx.comparisonOperator().getChild(0)).getSymbol()),
        (Expression) visit(ctx.value),
        (Expression) visit(ctx.right));
  }

  @Override
  public Node visitQuantifiedComparison(RelationalSqlParser.QuantifiedComparisonContext ctx) {
    return new QuantifiedComparisonExpression(
        getLocation(ctx.comparisonOperator()),
        getComparisonOperator(((TerminalNode) ctx.comparisonOperator().getChild(0)).getSymbol()),
        getComparisonQuantifier(
            ((TerminalNode) ctx.comparisonQuantifier().getChild(0)).getSymbol()),
        (Expression) visit(ctx.value),
        new SubqueryExpression(getLocation(ctx.query()), (Query) visit(ctx.query())));
  }

  @Override
  public Node visitBetween(RelationalSqlParser.BetweenContext ctx) {
    Expression expression =
        new BetweenPredicate(
            getLocation(ctx),
            (Expression) visit(ctx.value),
            (Expression) visit(ctx.lower),
            (Expression) visit(ctx.upper));

    if (ctx.NOT() != null) {
      expression = new NotExpression(getLocation(ctx), expression);
    }

    return expression;
  }

  @Override
  public Node visitInList(RelationalSqlParser.InListContext ctx) {
    Expression result =
        new InPredicate(
            getLocation(ctx),
            (Expression) visit(ctx.value),
            new InListExpression(getLocation(ctx), visit(ctx.expression(), Expression.class)));

    if (ctx.NOT() != null) {
      result = new NotExpression(getLocation(ctx), result);
    }

    return result;
  }

  @Override
  public Node visitInSubquery(RelationalSqlParser.InSubqueryContext ctx) {
    Expression result =
        new InPredicate(
            getLocation(ctx),
            (Expression) visit(ctx.value),
            new SubqueryExpression(getLocation(ctx), (Query) visit(ctx.query())));

    if (ctx.NOT() != null) {
      result = new NotExpression(getLocation(ctx), result);
    }

    return result;
  }

  @Override
  public Node visitLike(RelationalSqlParser.LikeContext ctx) {
    Expression result;
    if (ctx.escape != null) {
      result =
          new LikePredicate(
              getLocation(ctx),
              (Expression) visit(ctx.value),
              (Expression) visit(ctx.pattern),
              (Expression) visit(ctx.escape));
    } else {
      result =
          new LikePredicate(
              getLocation(ctx), (Expression) visit(ctx.value), (Expression) visit(ctx.pattern));
    }

    if (ctx.NOT() != null) {
      result = new NotExpression(getLocation(ctx), result);
    }

    return result;
  }

  @Override
  public Node visitNullPredicate(RelationalSqlParser.NullPredicateContext ctx) {
    Expression child = (Expression) visit(ctx.value);

    if (ctx.NOT() == null) {
      return new IsNullPredicate(getLocation(ctx), child);
    }

    return new IsNotNullPredicate(getLocation(ctx), child);
  }

  @Override
  public Node visitDistinctFrom(RelationalSqlParser.DistinctFromContext ctx) {
    Expression expression =
        new ComparisonExpression(
            getLocation(ctx),
            ComparisonExpression.Operator.IS_DISTINCT_FROM,
            (Expression) visit(ctx.value),
            (Expression) visit(ctx.right));

    if (ctx.NOT() != null) {
      expression = new NotExpression(getLocation(ctx), expression);
    }

    return expression;
  }

  @Override
  public Node visitExists(RelationalSqlParser.ExistsContext ctx) {
    return new ExistsPredicate(
        getLocation(ctx), new SubqueryExpression(getLocation(ctx), (Query) visit(ctx.query())));
  }

  // ************** value expressions **************
  @Override
  public Node visitArithmeticUnary(RelationalSqlParser.ArithmeticUnaryContext ctx) {
    Expression child = (Expression) visit(ctx.valueExpression());

    switch (ctx.operator.getType()) {
      case RelationalSqlLexer.MINUS:
        return ArithmeticUnaryExpression.negative(getLocation(ctx), child);
      case RelationalSqlLexer.PLUS:
        return ArithmeticUnaryExpression.positive(getLocation(ctx), child);
      default:
        throw new UnsupportedOperationException("Unsupported sign: " + ctx.operator.getText());
    }
  }

  @Override
  public Node visitArithmeticBinary(RelationalSqlParser.ArithmeticBinaryContext ctx) {
    return new ArithmeticBinaryExpression(
        getLocation(ctx.operator),
        getArithmeticBinaryOperator(ctx.operator),
        (Expression) visit(ctx.left),
        (Expression) visit(ctx.right));
  }

  @Override
  public Node visitConcatenation(RelationalSqlParser.ConcatenationContext ctx) {
    return new FunctionCall(
        getLocation(ctx.CONCAT()),
        QualifiedName.of(TableBuiltinScalarFunction.CONCAT.getFunctionName()),
        ImmutableList.of((Expression) visit(ctx.left), (Expression) visit(ctx.right)));
  }

  // ********************* primary expressions **********************
  @Override
  public Node visitParenthesizedExpression(RelationalSqlParser.ParenthesizedExpressionContext ctx) {
    return visit(ctx.expression());
  }

  @Override
  public Node visitRowConstructor(RelationalSqlParser.RowConstructorContext context) {
    return new Row(getLocation(context), visit(context.expression(), Expression.class));
  }

  @Override
  public Node visitCast(RelationalSqlParser.CastContext ctx) {
    boolean isTryCast = ctx.TRY_CAST() != null;
    return new Cast(
        getLocation(ctx),
        (Expression) visit(ctx.expression()),
        (DataType) visit(ctx.type()),
        isTryCast);
  }

  @Override
  public Node visitSpecialDateTimeFunction(RelationalSqlParser.SpecialDateTimeFunctionContext ctx) {
    CurrentTime.Function function = getDateTimeFunctionType(ctx.name);
    return new CurrentTime(getLocation(ctx), function);
  }

  @Override
  public Node visitDateTimeExpression(RelationalSqlParser.DateTimeExpressionContext ctx) {
    return new LongLiteral(
        getLocation(ctx),
        String.valueOf(
            parseDateExpression(ctx.dateExpression(), CommonDateTimeUtils.currentTime())));
  }

  private Long parseDateExpression(
      RelationalSqlParser.DateExpressionContext ctx, long currentTime) {
    long time;
    time = parseDateTimeFormat(ctx.getChild(0).getText(), currentTime, zoneId);
    for (int i = 1; i < ctx.getChildCount(); i = i + 2) {
      if ("+".equals(ctx.getChild(i).getText())) {
        time += DateTimeUtils.convertDurationStrToLong(time, ctx.getChild(i + 1).getText(), false);
      } else {
        time -= DateTimeUtils.convertDurationStrToLong(time, ctx.getChild(i + 1).getText(), false);
      }
    }
    return time;
  }

  @Override
  public Node visitTrim(RelationalSqlParser.TrimContext ctx) {
    if (ctx.FROM() != null && ctx.trimsSpecification() == null && ctx.trimChar == null) {
      throw parseError(
          "The 'trim' function must have specification, char or both arguments when it takes FROM",
          ctx);
    }

    Trim.Specification specification =
        ctx.trimsSpecification() == null
            ? Trim.Specification.BOTH
            : toTrimSpecification((Token) ctx.trimsSpecification().getChild(0).getPayload());
    if (ctx.trimChar != null) {
      return new Trim(
          getLocation(ctx),
          specification,
          (Expression) visit(ctx.trimSource),
          (Expression) visit(ctx.trimChar));
    } else {
      return new Trim(getLocation(ctx), specification, (Expression) visit(ctx.trimSource));
    }
  }

  private static Trim.Specification toTrimSpecification(Token token) {
    switch (token.getType()) {
      case RelationalSqlLexer.BOTH:
        return Trim.Specification.BOTH;
      case RelationalSqlLexer.LEADING:
        return Trim.Specification.LEADING;
      case RelationalSqlLexer.TRAILING:
        return Trim.Specification.TRAILING;
      default:
        throw new IllegalArgumentException("Unsupported trim specification: " + token.getText());
    }
  }

  @Override
  public Node visitSubstring(RelationalSqlParser.SubstringContext ctx) {
    return new FunctionCall(
        getLocation(ctx),
        QualifiedName.of("substring"),
        visit(ctx.valueExpression(), Expression.class));
  }

  @Override
  public Node visitCurrentDatabase(RelationalSqlParser.CurrentDatabaseContext ctx) {
    return new CurrentDatabase(getLocation(ctx));
  }

  @Override
  public Node visitCurrentUser(RelationalSqlParser.CurrentUserContext ctx) {
    return new CurrentUser(getLocation(ctx));
  }

  @Override
  public Node visitSubqueryExpression(RelationalSqlParser.SubqueryExpressionContext ctx) {
    return new SubqueryExpression(getLocation(ctx), (Query) visit(ctx.query()));
  }

  @Override
  public Node visitDereference(RelationalSqlParser.DereferenceContext ctx) {
    return new DereferenceExpression(
        getLocation(ctx), (Expression) visit(ctx.base), (Identifier) visit(ctx.fieldName));
  }

  @Override
  public Node visitColumnReference(RelationalSqlParser.ColumnReferenceContext ctx) {
    return visit(ctx.identifier());
  }

  @Override
  public Node visitSimpleCase(RelationalSqlParser.SimpleCaseContext ctx) {
    if (ctx.elseExpression != null) {
      return new SimpleCaseExpression(
          getLocation(ctx),
          (Expression) visit(ctx.operand),
          visit(ctx.whenClause(), WhenClause.class),
          (Expression) visit(ctx.elseExpression));
    } else {
      return new SimpleCaseExpression(
          getLocation(ctx),
          (Expression) visit(ctx.operand),
          visit(ctx.whenClause(), WhenClause.class));
    }
  }

  @Override
  public Node visitSearchedCase(RelationalSqlParser.SearchedCaseContext ctx) {
    if (ctx.elseExpression != null) {
      return new SearchedCaseExpression(
          getLocation(ctx),
          visit(ctx.whenClause(), WhenClause.class),
          (Expression) visit(ctx.elseExpression));
    } else {
      return new SearchedCaseExpression(
          getLocation(ctx), visit(ctx.whenClause(), WhenClause.class));
    }
  }

  @Override
  public Node visitWhenClause(RelationalSqlParser.WhenClauseContext ctx) {
    return new WhenClause(
        getLocation(ctx), (Expression) visit(ctx.condition), (Expression) visit(ctx.result));
  }

  @Override
  public Node visitFunctionCall(RelationalSqlParser.FunctionCallContext ctx) {

    QualifiedName name = getQualifiedName(ctx.qualifiedName());

    boolean distinct = isDistinct(ctx.setQuantifier());

    if (name.toString().equalsIgnoreCase("if")) {
      check(
          ctx.expression().size() == 2 || ctx.expression().size() == 3,
          "Invalid number of arguments for 'if' function",
          ctx);
      check(!distinct, "DISTINCT not valid for 'if' function", ctx);

      Expression elseExpression = null;
      if (ctx.expression().size() == 3) {
        elseExpression = (Expression) visit(ctx.expression(2));
      }

      return new IfExpression(
          getLocation(ctx),
          (Expression) visit(ctx.expression(0)),
          (Expression) visit(ctx.expression(1)),
          elseExpression);
    }

    if (name.toString().equalsIgnoreCase("nullif")) {
      check(ctx.expression().size() == 2, "Invalid number of arguments for 'nullif' function", ctx);
      check(!distinct, "DISTINCT not valid for 'nullif' function", ctx);

      return new NullIfExpression(
          getLocation(ctx),
          (Expression) visit(ctx.expression(0)),
          (Expression) visit(ctx.expression(1)));
    }

    if (name.toString().equalsIgnoreCase("coalesce")) {
      check(
          ctx.expression().size() >= 2,
          "The 'coalesce' function must have at least two arguments",
          ctx);
      check(!distinct, "DISTINCT not valid for 'coalesce' function", ctx);

      return new CoalesceExpression(getLocation(ctx), visit(ctx.expression(), Expression.class));
    }

    List<Expression> arguments = visit(ctx.expression(), Expression.class);
    if (ctx.label != null) {
      arguments =
          ImmutableList.of(
              new DereferenceExpression(getLocation(ctx.label), (Identifier) visit(ctx.label)));
    }

    // Syntactic sugar: first(s1) => first(s1,time), first_by(s1,s2) => first_by(s1,s2,time)
    // So do last and last_by.
    if (name.toString().equalsIgnoreCase(FIRST_AGGREGATION)
        || name.toString().equalsIgnoreCase(LAST_AGGREGATION)) {
      if (arguments.size() == 1) {
        arguments.add(
            new Identifier(
                TimestampOperand.TIMESTAMP_EXPRESSION_STRING.toLowerCase(Locale.ENGLISH)));
      } else if (arguments.size() == 2) {
        check(
            arguments
                .get(1)
                .toString()
                .equalsIgnoreCase(TimestampOperand.TIMESTAMP_EXPRESSION_STRING),
            "The second argument of 'first' or 'last' function must be 'time'",
            ctx);
      }
    } else if (name.toString().equalsIgnoreCase(FIRST_BY_AGGREGATION)
        || name.toString().equalsIgnoreCase(LAST_BY_AGGREGATION)) {
      if (arguments.size() == 2) {
        arguments.add(
            new Identifier(
                TimestampOperand.TIMESTAMP_EXPRESSION_STRING.toLowerCase(Locale.ENGLISH)));
      } else if (arguments.size() == 3) {
        check(
            arguments
                .get(2)
                .toString()
                .equalsIgnoreCase(TimestampOperand.TIMESTAMP_EXPRESSION_STRING),
            "The third argument of 'first_by' or 'last_by' function must be 'time'",
            ctx);
      }
    }

    return new FunctionCall(getLocation(ctx), name, distinct, arguments);
  }

  @Override
  public Node visitDateBinGapFill(RelationalSqlParser.DateBinGapFillContext ctx) {
    TimeDuration timeDuration = DateTimeUtils.constructTimeDuration(ctx.timeDuration().getText());

    if (timeDuration.monthDuration != 0 && timeDuration.nonMonthDuration != 0) {
      throw new SemanticException(
          "Simultaneous setting of monthly and non-monthly intervals is not supported.");
    }

    LongLiteral monthDuration =
        new LongLiteral(
            getLocation(ctx.timeDuration()), String.valueOf(timeDuration.monthDuration));
    LongLiteral nonMonthDuration =
        new LongLiteral(
            getLocation(ctx.timeDuration()), String.valueOf(timeDuration.nonMonthDuration));
    LongLiteral origin =
        ctx.timeValue() == null
            ? new LongLiteral("0")
            : new LongLiteral(
                getLocation(ctx.timeValue()),
                String.valueOf(parseTimeValue(ctx.timeValue(), CommonDateTimeUtils.currentTime())));

    List<Expression> arguments =
        Arrays.asList(
            monthDuration,
            nonMonthDuration,
            (Expression) visit(ctx.valueExpression()),
            origin,
            new BooleanLiteral("true"));
    return new FunctionCall(
        getLocation(ctx), QualifiedName.of(DATE_BIN.getFunctionName()), arguments);
  }

  @Override
  public Node visitDateBin(RelationalSqlParser.DateBinContext ctx) {
    TimeDuration timeDuration = DateTimeUtils.constructTimeDuration(ctx.timeDuration().getText());

    if (timeDuration.monthDuration != 0 && timeDuration.nonMonthDuration != 0) {
      throw new SemanticException(
          "Simultaneous setting of monthly and non-monthly intervals is not supported.");
    }

    LongLiteral monthDuration =
        new LongLiteral(
            getLocation(ctx.timeDuration()), String.valueOf(timeDuration.monthDuration));
    LongLiteral nonMonthDuration =
        new LongLiteral(
            getLocation(ctx.timeDuration()), String.valueOf(timeDuration.nonMonthDuration));
    LongLiteral origin =
        ctx.timeValue() == null
            ? new LongLiteral("0")
            : new LongLiteral(
                getLocation(ctx.timeValue()),
                String.valueOf(parseTimeValue(ctx.timeValue(), CommonDateTimeUtils.currentTime())));

    List<Expression> arguments =
        Arrays.asList(
            monthDuration, nonMonthDuration, (Expression) visit(ctx.valueExpression()), origin);
    return new FunctionCall(
        getLocation(ctx), QualifiedName.of(DATE_BIN.getFunctionName()), arguments);
  }

  private long parseTimeValue(RelationalSqlParser.TimeValueContext ctx, long currentTime) {
    if (ctx.INTEGER_VALUE() != null) {
      try {
        if (ctx.MINUS() != null) {
          return -Long.parseLong(ctx.INTEGER_VALUE().getText());
        }
        return Long.parseLong(ctx.INTEGER_VALUE().getText());
      } catch (NumberFormatException e) {
        throw new SemanticException(
            String.format("Can not parse %s to long value", ctx.INTEGER_VALUE().getText()));
      }
    } else {
      return parseDateExpression(ctx.dateExpression(), currentTime);
    }
  }

  // ************** literals **************

  @Override
  public Node visitNullLiteral(RelationalSqlParser.NullLiteralContext ctx) {
    return new NullLiteral(getLocation(ctx));
  }

  @Override
  public Node visitBasicStringLiteral(RelationalSqlParser.BasicStringLiteralContext ctx) {
    return new StringLiteral(getLocation(ctx), unquote(ctx.STRING().getText()));
  }

  @Override
  public Node visitUnicodeStringLiteral(RelationalSqlParser.UnicodeStringLiteralContext ctx) {
    return new StringLiteral(getLocation(ctx), decodeUnicodeLiteral(ctx));
  }

  @Override
  public Node visitBinaryLiteral(RelationalSqlParser.BinaryLiteralContext ctx) {
    String raw = ctx.BINARY_LITERAL().getText();
    return new BinaryLiteral(getLocation(ctx), unquote(raw.substring(1)));
  }

  @Override
  public Node visitDecimalLiteral(RelationalSqlParser.DecimalLiteralContext ctx) {
    return new DoubleLiteral(getLocation(ctx), ctx.getText());
  }

  @Override
  public Node visitDoubleLiteral(RelationalSqlParser.DoubleLiteralContext ctx) {
    return new DoubleLiteral(getLocation(ctx), ctx.getText());
  }

  @Override
  public Node visitIntegerLiteral(RelationalSqlParser.IntegerLiteralContext ctx) {
    return new LongLiteral(getLocation(ctx), ctx.getText());
  }

  @Override
  public Node visitBooleanLiteral(RelationalSqlParser.BooleanLiteralContext ctx) {
    return new BooleanLiteral(getLocation(ctx), ctx.getText());
  }

  @Override
  public Node visitDatetimeLiteral(RelationalSqlParser.DatetimeLiteralContext ctx) {
    return new LongLiteral(
        getLocation(ctx),
        String.valueOf(
            parseDateTimeFormat(
                ctx.getChild(0).getText(), CommonDateTimeUtils.currentTime(), zoneId)));
  }

  @Override
  public Node visitParameter(RelationalSqlParser.ParameterContext ctx) {
    Parameter parameter = new Parameter(getLocation(ctx), parameterPosition);
    parameterPosition++;
    return parameter;
  }

  @Override
  public Node visitIdentifierOrString(RelationalSqlParser.IdentifierOrStringContext ctx) {
    String s = null;
    if (ctx.identifier() != null) {
      return visit(ctx.identifier());
    } else if (ctx.string() != null) {
      s = ((StringLiteral) visit(ctx.string())).getValue();
    }

    return new Identifier(getLocation(ctx), s);
  }

  @Override
  public Node visitIntervalField(RelationalSqlParser.IntervalFieldContext ctx) {
    return super.visitIntervalField(ctx);
  }

  // ***************** arguments *****************
  @Override
  public Node visitGenericType(RelationalSqlParser.GenericTypeContext ctx) {
    List<DataTypeParameter> parameters =
        ctx.typeParameter().stream()
            .map(this::visit)
            .map(DataTypeParameter.class::cast)
            .collect(toImmutableList());

    return new GenericDataType(getLocation(ctx), (Identifier) visit(ctx.identifier()), parameters);
  }

  @Override
  public Node visitTypeParameter(RelationalSqlParser.TypeParameterContext ctx) {
    if (ctx.INTEGER_VALUE() != null) {
      return new NumericParameter(getLocation(ctx), ctx.getText());
    }

    return new TypeParameter((DataType) visit(ctx.type()));
  }

  // ***************** helpers *****************

  private enum UnicodeDecodeState {
    EMPTY,
    ESCAPED,
    UNICODE_SEQUENCE
  }

  private static String decodeUnicodeLiteral(
      RelationalSqlParser.UnicodeStringLiteralContext context) {
    char escape;
    if (context.UESCAPE() != null) {
      String escapeString = unquote(context.STRING().getText());
      check(!escapeString.isEmpty(), "Empty Unicode escape character", context);
      check(
          escapeString.length() == 1, "Invalid Unicode escape character: " + escapeString, context);
      escape = escapeString.charAt(0);
      check(
          isValidUnicodeEscape(escape),
          "Invalid Unicode escape character: " + escapeString,
          context);
    } else {
      escape = '\\';
    }

    String rawContent = unquote(context.UNICODE_STRING().getText().substring(2));
    StringBuilder unicodeStringBuilder = new StringBuilder();
    StringBuilder escapedCharacterBuilder = new StringBuilder();
    int charactersNeeded = 0;
    UnicodeDecodeState state = UnicodeDecodeState.EMPTY;
    for (int i = 0; i < rawContent.length(); i++) {
      char ch = rawContent.charAt(i);
      switch (state) {
        case EMPTY:
          if (ch == escape) {
            state = UnicodeDecodeState.ESCAPED;
          } else {
            unicodeStringBuilder.append(ch);
          }
          break;
        case ESCAPED:
          if (ch == escape) {
            unicodeStringBuilder.append(escape);
            state = UnicodeDecodeState.EMPTY;
          } else if (ch == '+') {
            state = UnicodeDecodeState.UNICODE_SEQUENCE;
            charactersNeeded = 6;
          } else if (isHexDigit(ch)) {
            state = UnicodeDecodeState.UNICODE_SEQUENCE;
            charactersNeeded = 4;
            escapedCharacterBuilder.append(ch);
          } else {
            throw parseError("Invalid hexadecimal digit: " + ch, context);
          }
          break;
        case UNICODE_SEQUENCE:
          check(isHexDigit(ch), "Incomplete escape sequence: " + escapedCharacterBuilder, context);
          escapedCharacterBuilder.append(ch);
          if (charactersNeeded == escapedCharacterBuilder.length()) {
            String currentEscapedCode = escapedCharacterBuilder.toString();
            escapedCharacterBuilder.setLength(0);
            int codePoint = Integer.parseInt(currentEscapedCode, 16);
            check(
                Character.isValidCodePoint(codePoint),
                "Invalid escaped character: " + currentEscapedCode,
                context);
            if (Character.isSupplementaryCodePoint(codePoint)) {
              unicodeStringBuilder.appendCodePoint(codePoint);
            } else {
              char currentCodePoint = (char) codePoint;
              if (Character.isSurrogate(currentCodePoint)) {
                throw parseError(
                    String.format(
                        "Invalid escaped character: %s. Escaped character is a surrogate. Use '\\+123456' instead.",
                        currentEscapedCode),
                    context);
              }
              unicodeStringBuilder.append(currentCodePoint);
            }
            state = UnicodeDecodeState.EMPTY;
            charactersNeeded = -1;
          } else {
            check(
                charactersNeeded > escapedCharacterBuilder.length(),
                "Unexpected escape sequence length: " + escapedCharacterBuilder.length(),
                context);
          }
          break;
        default:
          throw new UnsupportedOperationException();
      }
    }

    check(
        state == UnicodeDecodeState.EMPTY,
        "Incomplete escape sequence: " + escapedCharacterBuilder.toString(),
        context);
    return unicodeStringBuilder.toString();
  }

  private <T> Optional<T> visitIfPresent(ParserRuleContext context, Class<T> clazz) {
    return Optional.ofNullable(context).map(this::visit).map(clazz::cast);
  }

  private <T> List<T> visit(List<? extends ParserRuleContext> contexts, Class<T> clazz) {
    return contexts.stream().map(this::visit).map(clazz::cast).collect(toList());
  }

  private static String unquote(String value) {
    return value.substring(1, value.length() - 1).replace("''", "'");
  }

  private QualifiedName getQualifiedName(RelationalSqlParser.QualifiedNameContext context) {
    return QualifiedName.of(visit(context.identifier(), Identifier.class));
  }

  private static boolean isDistinct(RelationalSqlParser.SetQuantifierContext setQuantifier) {
    return setQuantifier != null && setQuantifier.DISTINCT() != null;
  }

  private static boolean isHexDigit(char c) {
    return ((c >= '0') && (c <= '9')) || ((c >= 'A') && (c <= 'F')) || ((c >= 'a') && (c <= 'f'));
  }

  private static boolean isValidUnicodeEscape(char c) {
    return c < 0x7F && c > 0x20 && !isHexDigit(c) && c != '"' && c != '+' && c != '\'';
  }

  private static Optional<String> getTextIfPresent(ParserRuleContext context) {
    return Optional.ofNullable(context).map(ParseTree::getText);
  }

  private Optional<Identifier> getIdentifierIfPresent(ParserRuleContext context) {
    return Optional.ofNullable(context).map(c -> (Identifier) visit(c));
  }

  private static TsTableColumnCategory getColumnCategory(final Token category) {
    if (category == null) {
      return FIELD;
    }
    switch (category.getType()) {
      case RelationalSqlLexer.TAG:
        return TAG;
      case RelationalSqlLexer.ATTRIBUTE:
        return ATTRIBUTE;
      case RelationalSqlLexer.TIME:
        return TIME;
      case RelationalSqlLexer.FIELD:
        return FIELD;
      default:
        throw new UnsupportedOperationException(
            "Unsupported ColumnCategory: " + category.getText());
    }
  }

  private static ArithmeticBinaryExpression.Operator getArithmeticBinaryOperator(Token operator) {
    switch (operator.getType()) {
      case RelationalSqlLexer.PLUS:
        return ArithmeticBinaryExpression.Operator.ADD;
      case RelationalSqlLexer.MINUS:
        return ArithmeticBinaryExpression.Operator.SUBTRACT;
      case RelationalSqlLexer.ASTERISK:
        return ArithmeticBinaryExpression.Operator.MULTIPLY;
      case RelationalSqlLexer.SLASH:
        return ArithmeticBinaryExpression.Operator.DIVIDE;
      case RelationalSqlLexer.PERCENT:
        return ArithmeticBinaryExpression.Operator.MODULUS;
      default:
        throw new UnsupportedOperationException("Unsupported operator: " + operator.getText());
    }
  }

  private static ComparisonExpression.Operator getComparisonOperator(Token symbol) {
    switch (symbol.getType()) {
      case RelationalSqlLexer.EQ:
        return ComparisonExpression.Operator.EQUAL;
      case RelationalSqlLexer.NEQ:
        return ComparisonExpression.Operator.NOT_EQUAL;
      case RelationalSqlLexer.LT:
        return ComparisonExpression.Operator.LESS_THAN;
      case RelationalSqlLexer.LTE:
        return ComparisonExpression.Operator.LESS_THAN_OR_EQUAL;
      case RelationalSqlLexer.GT:
        return ComparisonExpression.Operator.GREATER_THAN;
      case RelationalSqlLexer.GTE:
        return ComparisonExpression.Operator.GREATER_THAN_OR_EQUAL;
      default:
        throw new IllegalArgumentException("Unsupported operator: " + symbol.getText());
    }
  }

  private static CurrentTime.Function getDateTimeFunctionType(Token token) {
    switch (token.getType()) {
      case RelationalSqlLexer.CURRENT_DATE:
        return CurrentTime.Function.DATE;
      case RelationalSqlLexer.CURRENT_TIME:
        return CurrentTime.Function.TIME;
      case RelationalSqlLexer.CURRENT_TIMESTAMP:
      case RelationalSqlLexer.NOW:
        return CurrentTime.Function.TIMESTAMP;
      case RelationalSqlLexer.LOCALTIME:
        return CurrentTime.Function.LOCALTIME;
      case RelationalSqlLexer.LOCALTIMESTAMP:
        return CurrentTime.Function.LOCALTIMESTAMP;
      default:
        throw new IllegalArgumentException("Unsupported special function: " + token.getText());
    }
  }

  private static SortItem.NullOrdering getNullOrderingType(Token token) {
    switch (token.getType()) {
      case RelationalSqlLexer.FIRST:
        return SortItem.NullOrdering.FIRST;
      case RelationalSqlLexer.LAST:
        return SortItem.NullOrdering.LAST;
      default:
        throw new IllegalArgumentException("Unsupported ordering: " + token.getText());
    }
  }

  private static SortItem.Ordering getOrderingType(Token token) {
    switch (token.getType()) {
      case RelationalSqlLexer.ASC:
        return SortItem.Ordering.ASCENDING;
      case RelationalSqlLexer.DESC:
        return SortItem.Ordering.DESCENDING;
      default:
        throw new IllegalArgumentException("Unsupported ordering: " + token.getText());
    }
  }

  private static QuantifiedComparisonExpression.Quantifier getComparisonQuantifier(Token symbol) {
    switch (symbol.getType()) {
      case RelationalSqlLexer.ALL:
        return QuantifiedComparisonExpression.Quantifier.ALL;
      case RelationalSqlLexer.ANY:
        return QuantifiedComparisonExpression.Quantifier.ANY;
      case RelationalSqlLexer.SOME:
        return QuantifiedComparisonExpression.Quantifier.SOME;
      default:
        throw new IllegalArgumentException("Unsupported quantifier: " + symbol.getText());
    }
  }

  private List<Identifier> getIdentifiers(List<RelationalSqlParser.IdentifierContext> identifiers) {
    return identifiers.stream().map(context -> (Identifier) visit(context)).collect(toList());
  }

  private static void check(boolean condition, String message, ParserRuleContext context) {
    if (!condition) {
      throw parseError(message, context);
    }
  }

  private NodeLocation getLocation(TerminalNode terminalNode) {
    requireNonNull(terminalNode, "terminalNode is null");
    return getLocation(terminalNode.getSymbol());
  }

  private NodeLocation getLocation(ParserRuleContext parserRuleContext) {
    requireNonNull(parserRuleContext, "parserRuleContext is null");
    return getLocation(parserRuleContext.getStart());
  }

  private NodeLocation getLocation(Token token) {
    requireNonNull(token, "token is null");
    return baseLocation != null
        ? new NodeLocation(
            token.getLine() + baseLocation.getLineNumber() - 1,
            token.getCharPositionInLine()
                + 1
                + (token.getLine() == 1 ? baseLocation.getColumnNumber() : 0))
        : new NodeLocation(token.getLine(), token.getCharPositionInLine() + 1);
  }

  private static ParsingException parseError(String message, ParserRuleContext context) {
    return new ParsingException(
        message,
        null,
        context.getStart().getLine(),
        context.getStart().getCharPositionInLine() + 1);
  }

  private static void validateArgumentAlias(Identifier alias, ParserRuleContext context) {
    check(
        alias.isDelimited() || !alias.getValue().equalsIgnoreCase("COPARTITION"),
        "The word \"COPARTITION\" is ambiguous in this context. "
            + "To alias an argument, precede the alias with \"AS\". "
            + "To specify co-partitioning, change the argument order so that the last argument cannot be aliased.",
        context);
  }
}<|MERGE_RESOLUTION|>--- conflicted
+++ resolved
@@ -472,7 +472,6 @@
   }
 
   @Override
-<<<<<<< HEAD
   public Node visitAlterColumnDataType(AlterColumnDataTypeContext ctx) {
     QualifiedName tableName = getQualifiedName(ctx.tableName);
     Identifier columnName = lowerIdentifier((Identifier) visit(ctx.identifier()));
@@ -489,7 +488,9 @@
                     node.getSymbol().getTokenIndex() > ctx.COLUMN().getSymbol().getTokenIndex());
     return new AlterColumnDataType(
         getLocation(ctx), tableName, columnName, dataType, ifTableExists, ifColumnExists);
-=======
+  }
+
+  @Override
   public Node visitCommentTable(final RelationalSqlParser.CommentTableContext ctx) {
     return new SetTableComment(
         getLocation(ctx),
@@ -507,7 +508,6 @@
         false,
         false,
         Objects.nonNull(ctx.string()) ? ((StringLiteral) visit(ctx.string())).getValue() : null);
->>>>>>> c557e3e4
   }
 
   @Override
