--- conflicted
+++ resolved
@@ -71,11 +71,7 @@
 
   private IDeviceID[] deviceIDs;
 
-<<<<<<< HEAD
-  private int rowCount = 0;
-=======
   protected int rowCount = 0;
->>>>>>> d78585c8
 
   /**
    * This param record whether the source of logical view is aligned. Only used when there are
