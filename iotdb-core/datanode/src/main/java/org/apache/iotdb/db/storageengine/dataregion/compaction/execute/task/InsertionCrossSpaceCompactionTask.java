/*
 * Licensed to the Apache Software Foundation (ASF) under one
 * or more contributor license agreements.  See the NOTICE file
 * distributed with this work for additional information
 * regarding copyright ownership.  The ASF licenses this file
 * to you under the Apache License, Version 2.0 (the
 * "License"); you may not use this file except in compliance
 * with the License.  You may obtain a copy of the License at
 *
 *     http://www.apache.org/licenses/LICENSE-2.0
 *
 * Unless required by applicable law or agreed to in writing,
 * software distributed under the License is distributed on an
 * "AS IS" BASIS, WITHOUT WARRANTIES OR CONDITIONS OF ANY
 * KIND, either express or implied.  See the License for the
 * specific language governing permissions and limitations
 * under the License.
 */

package org.apache.iotdb.db.storageengine.dataregion.compaction.execute.task;

import org.apache.iotdb.db.conf.IoTDBDescriptor;
import org.apache.iotdb.db.service.metrics.FileMetrics;
import org.apache.iotdb.db.storageengine.dataregion.compaction.constant.CompactionTaskType;
import org.apache.iotdb.db.storageengine.dataregion.compaction.execute.exception.CompactionRecoverException;
import org.apache.iotdb.db.storageengine.dataregion.compaction.execute.utils.CompactionUtils;
import org.apache.iotdb.db.storageengine.dataregion.compaction.execute.utils.log.CompactionLogAnalyzer;
import org.apache.iotdb.db.storageengine.dataregion.compaction.execute.utils.log.CompactionLogger;
import org.apache.iotdb.db.storageengine.dataregion.compaction.execute.utils.log.SimpleCompactionLogger;
import org.apache.iotdb.db.storageengine.dataregion.compaction.execute.utils.log.TsFileIdentifier;
import org.apache.iotdb.db.storageengine.dataregion.compaction.selector.utils.InsertionCrossCompactionTaskResource;
import org.apache.iotdb.db.storageengine.dataregion.tsfile.TsFileManager;
import org.apache.iotdb.db.storageengine.dataregion.tsfile.TsFileResource;
import org.apache.iotdb.db.storageengine.dataregion.tsfile.TsFileResourceStatus;
import org.apache.iotdb.db.storageengine.dataregion.tsfile.generator.TsFileNameGenerator;

import java.io.File;
import java.io.IOException;
import java.nio.file.Files;
import java.util.ArrayList;
import java.util.Collections;
import java.util.List;
import java.util.concurrent.Phaser;
import java.util.stream.Collectors;
import java.util.stream.Stream;

public class InsertionCrossSpaceCompactionTask extends AbstractCompactionTask {

  private Phaser phaser;
  private boolean failedBeforeReplaceInMemory = true;

  public InsertionCrossSpaceCompactionTask(
      Phaser phaser,
      long timePartition,
      TsFileManager tsFileManager,
      InsertionCrossCompactionTaskResource taskResource,
      long serialId) {
    super(
        tsFileManager.getStorageGroupName(),
        tsFileManager.getDataRegionId(),
        timePartition,
        tsFileManager,
        serialId);
    this.phaser = phaser;
    this.selectedSeqFiles = new ArrayList<>();
    this.selectedUnseqFiles = new ArrayList<>();
    if (taskResource.prevSeqFile != null) {
      selectedSeqFiles.add(taskResource.prevSeqFile);
    }
    if (taskResource.nextSeqFile != null) {
      selectedSeqFiles.add(taskResource.nextSeqFile);
    }
    if (taskResource.firstUnSeqFileInParitition != null) {
      selectedUnseqFiles.add(taskResource.firstUnSeqFileInParitition);
    }
    if (!taskResource.toInsertUnSeqFile.equals(taskResource.firstUnSeqFileInParitition)) {
      selectedUnseqFiles.add(taskResource.toInsertUnSeqFile);
    }
    this.unseqFileToInsert = taskResource.toInsertUnSeqFile;
    this.timestamp = taskResource.targetFileTimestamp;
    createSummary();
  }

  public InsertionCrossSpaceCompactionTask(
      String databaseName, String dataRegionId, TsFileManager tsFileManager, File logFile) {
    super(databaseName, dataRegionId, 0L, tsFileManager, 0L);
    this.logFile = logFile;
    this.needRecoverTaskInfoFromLogFile = true;
    this.selectedSeqFiles = Collections.emptyList();
    this.selectedUnseqFiles = new ArrayList<>(1);
    this.failedBeforeReplaceInMemory = false;
  }

  private TsFileResource unseqFileToInsert;
  private TsFileResource targetFile;
  private long timestamp;

  private List<TsFileResource> selectedSeqFiles;
  private List<TsFileResource> selectedUnseqFiles;
  private File logFile;
  protected List<TsFileResource> holdWriteLockList = new ArrayList<>();
  protected boolean needRecoverTaskInfoFromLogFile;

  @Override
  public List<TsFileResource> getAllSourceTsFiles() {
    return Stream.concat(selectedSeqFiles.stream(), selectedUnseqFiles.stream())
        .collect(Collectors.toList());
  }

  @Override
  public void handleTaskCleanup() {
    if (phaser != null) {
      phaser.arrive();
    }
  }

  @Override
  protected boolean doCompaction() {
    long startTime = System.currentTimeMillis();
    recoverMemoryStatus = true;
    LOGGER.info(
        "{}-{} [Compaction] InsertionCrossSpaceCompaction task starts with unseq file {}, "
            + "nearest seq files are {}, "
            + "target file name timestamp is {}, "
            + "file size is {} MB.",
        storageGroupName,
        dataRegionId,
        unseqFileToInsert,
        selectedSeqFiles,
        timestamp,
        unseqFileToInsert.getTsFileSize() / 1024 / 1024);
    boolean isSuccess = true;
    if (!tsFileManager.isAllowCompaction()
        || !IoTDBDescriptor.getInstance().getConfig().isEnableCrossSpaceCompaction()) {
      return true;
    }
    try {
      targetFile = new TsFileResource(generateTargetFile(), TsFileResourceStatus.COMPACTING);
    } catch (IOException e) {
      LOGGER.error(
          "{}-{} [InsertionCrossSpaceCompactionTask] failed to generate target file name, source unseq file is {}",
          storageGroupName,
          dataRegionId,
          unseqFileToInsert);
      return false;
    }
    logFile =
        new File(
            targetFile.getTsFilePath() + CompactionLogger.INSERTION_COMPACTION_LOG_NAME_SUFFIX);
    try (SimpleCompactionLogger logger = new SimpleCompactionLogger(logFile)) {

      logger.logSourceFile(unseqFileToInsert);
      logger.logTargetFile(targetFile);
      logger.force();
      prepareTargetFiles();

      validateCompactionResult(
          Collections.emptyList(),
          Collections.singletonList(unseqFileToInsert),
          Collections.singletonList(targetFile));

      replaceTsFileInMemory(
          Collections.singletonList(unseqFileToInsert), Collections.singletonList(targetFile));
      failedBeforeReplaceInMemory = false;

      lockWrite(Collections.singletonList(unseqFileToInsert));
      CompactionUtils.deleteTsFileResourceWithoutLock(unseqFileToInsert);

      double costTime = (System.currentTimeMillis() - startTime) / 1000.0d;
      LOGGER.info(
          "{}-{} [Compaction] InsertionCrossSpaceCompaction task finishes successfully, "
              + "target file is {},"
              + "time cost is {} s.",
          storageGroupName,
          dataRegionId,
          targetFile,
          String.format("%.2f", costTime));
    } catch (Exception e) {
      isSuccess = false;
      handleException(LOGGER, e);
      recover();
    } finally {
      releaseAllLocks();
      try {
        Files.deleteIfExists(logFile.toPath());
      } catch (IOException e) {
        handleException(LOGGER, e);
      }
      if (targetFile != null && targetFile.tsFileExists()) {
        updateFileMetrics();
      }
      targetFile.setStatus(TsFileResourceStatus.NORMAL);
    }
    return isSuccess;
  }

  public File generateTargetFile() throws IOException {
    String path = unseqFileToInsert.getTsFile().getParentFile().getPath();
    int pos = path.lastIndexOf("unsequence");
    path = path.substring(0, pos) + "sequence" + path.substring(pos + "unsequence".length());

    TsFileNameGenerator.TsFileName tsFileName =
        TsFileNameGenerator.getTsFileName(unseqFileToInsert.getTsFile().getName());
    tsFileName.setTime(timestamp);
    String fileNameStr =
        String.format(
            "%d-%d-%d-%d.tsfile",
            tsFileName.getTime(), tsFileName.getVersion(), tsFileName.getInnerCompactionCnt(), 0);
    File targetTsFile = new File(path + File.separator + fileNameStr);
    if (!targetTsFile.getParentFile().exists()) {
      targetTsFile.getParentFile().mkdirs();
    }
    return targetTsFile;
  }

  private void prepareTargetFiles() throws IOException {
    File sourceTsFile = unseqFileToInsert.getTsFile();
    File targetTsFile = targetFile.getTsFile();
    Files.createLink(targetTsFile.toPath(), sourceTsFile.toPath());
    Files.createLink(
        new File(targetTsFile.getPath() + TsFileResource.RESOURCE_SUFFIX).toPath(),
        new File(sourceTsFile.getPath() + TsFileResource.RESOURCE_SUFFIX).toPath());

    unseqFileToInsert.linkModFile(targetFile);

    targetFile.setProgressIndex(unseqFileToInsert.getMaxProgressIndexAfterClose());
    targetFile.deserializeWithoutModFile();
    targetFile.setProgressIndex(unseqFileToInsert.getMaxProgressIndexAfterClose());
  }

  private boolean recoverTaskInfoFromLogFile() throws IOException {
    CompactionLogAnalyzer logAnalyzer = new CompactionLogAnalyzer(this.logFile);
    logAnalyzer.analyze();
    List<TsFileIdentifier> sourceFileIdentifiers = logAnalyzer.getSourceFileInfos();
    List<TsFileIdentifier> targetFileIdentifiers = logAnalyzer.getTargetFileInfos();
    if (sourceFileIdentifiers.isEmpty() || targetFileIdentifiers.isEmpty()) {
      return false;
    }
    File sourceTsFile = sourceFileIdentifiers.get(0).getFileFromDataDirsIfAnyAdjuvantFileExists();
    long partitionId = Long.parseLong(sourceFileIdentifiers.get(0).getTimePartitionId());
    if (sourceTsFile != null) {
      unseqFileToInsert = new TsFileResource(sourceTsFile);
      unseqFileToInsert.setModFileManagement(tsFileManager.getModFileManagement(partitionId));
      if (unseqFileToInsert.resourceFileExists()) {
        unseqFileToInsert.deserialize();
      }
      selectedUnseqFiles.add(unseqFileToInsert);
    }
    File targetTsFile = targetFileIdentifiers.get(0).getFileFromDataDirsIfAnyAdjuvantFileExists();
    if (targetTsFile != null) {
      targetFile = new TsFileResource(targetTsFile);
      targetFile.setModFileManagement(tsFileManager.getModFileManagement(partitionId));
      targetFile.deserialize();
    }
    return true;
  }

  @Override
  public void recover() {
    try {
      if (needRecoverTaskInfoFromLogFile) {
        boolean isValidLog = recoverTaskInfoFromLogFile();
        if (!isValidLog) {
          return;
        }
      }
      if (!canRecover()) {
        throw new CompactionRecoverException("Can not recover InsertionCrossSpaceCompactionTask");
      }
      if (shouldRollback()) {
        rollback();
      } else {
        // That finishTask() is revoked means
        finishTask();
      }
    } catch (Exception e) {
      handleRecoverException(e);
    } finally {
      try {
        Files.deleteIfExists(logFile.toPath());
      } catch (IOException e) {
        handleException(LOGGER, e);
      }
    }
  }

  private boolean canRecover() {
    return unseqFileToInsert != null || targetFile != null;
  }

  private boolean shouldRollback() {
    // if target file or its responding file does not exist, then return true
    return targetFile == null
        || !targetFile.tsFileExists()
        || !targetFile.resourceFileExists()
        || (unseqFileToInsert != null
<<<<<<< HEAD
            && ((unseqFileToInsert.exclusiveModFileExists() && !targetFile.exclusiveModFileExists())
                || (unseqFileToInsert.sharedModFileExists() && !targetFile.sharedModFileExists())))
        || failToPassValidation;
=======
            && unseqFileToInsert.anyModFileExists()
            && !targetFile.anyModFileExists())
        || failedBeforeReplaceInMemory;
>>>>>>> ec06abee
  }

  private void rollback() throws IOException {
    // if the task has started,
    if (recoverMemoryStatus) {
      replaceTsFileInMemory(
          Collections.singletonList(targetFile), Collections.singletonList(unseqFileToInsert));
    }
    deleteCompactionModsFile(Collections.singletonList(unseqFileToInsert));
    if (targetFile == null) {
      return;
    }
    // delete target file
    if (!deleteTsFileOnDisk(targetFile)) {
      throw new CompactionRecoverException(
          String.format("failed to delete target file %s", targetFile));
    }
  }

  private void finishTask() throws IOException {
    if (unseqFileToInsert == null) {
      return;
    }
    if (!deleteTsFileOnDisk(unseqFileToInsert)) {
      throw new CompactionRecoverException("source files cannot be deleted successfully");
    }

    deleteCompactionModsFile(Collections.singletonList(unseqFileToInsert));
  }

  @Override
  public boolean equalsOtherTask(AbstractCompactionTask otherTask) {
    return false;
  }

  @Override
  public boolean isDiskSpaceCheckPassed() {
    return true;
  }

  @Override
  public long getEstimatedMemoryCost() {
    return 0;
  }

  @Override
  public int getProcessedFileNum() {
    return 0;
  }

  @Override
  protected void createSummary() {
    this.summary = new CompactionTaskSummary();
  }

  @Override
  public CompactionTaskType getCompactionTaskType() {
    return CompactionTaskType.INSERTION;
  }

  private void releaseAllLocks() {
    for (TsFileResource tsFileResource : holdWriteLockList) {
      tsFileResource.writeUnlock();
    }
    holdWriteLockList.clear();
  }

  private void lockWrite(List<TsFileResource> tsFileResourceList) {
    for (TsFileResource tsFileResource : tsFileResourceList) {
      tsFileResource.writeLock();
      holdWriteLockList.add(tsFileResource);
    }
  }

  private void updateFileMetrics() {
    // Here the target file is used for updating metrics because the source file
    // has been deleted here.
    // The statistics of the mods file can be left unchanged, as it does not
    // differentiate between sequence or unsequence.
    FileMetrics.getInstance().deleteTsFile(false, Collections.singletonList(targetFile));
    FileMetrics.getInstance()
        .addTsFile(
            targetFile.getDatabaseName(),
            targetFile.getDataRegionId(),
            targetFile.getTsFileSize(),
            true,
            targetFile.getTsFile().getName());
  }

  @Override
  public long getSelectedFileSize() {
    return unseqFileToInsert.getTsFileSize();
  }
}<|MERGE_RESOLUTION|>--- conflicted
+++ resolved
@@ -294,15 +294,9 @@
         || !targetFile.tsFileExists()
         || !targetFile.resourceFileExists()
         || (unseqFileToInsert != null
-<<<<<<< HEAD
             && ((unseqFileToInsert.exclusiveModFileExists() && !targetFile.exclusiveModFileExists())
                 || (unseqFileToInsert.sharedModFileExists() && !targetFile.sharedModFileExists())))
-        || failToPassValidation;
-=======
-            && unseqFileToInsert.anyModFileExists()
-            && !targetFile.anyModFileExists())
         || failedBeforeReplaceInMemory;
->>>>>>> ec06abee
   }
 
   private void rollback() throws IOException {
