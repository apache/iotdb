/*
 * Licensed to the Apache Software Foundation (ASF) under one
 * or more contributor license agreements.  See the NOTICE file
 * distributed with this work for additional information
 * regarding copyright ownership.  The ASF licenses this file
 * to you under the Apache License, Version 2.0 (the
 * "License"); you may not use this file except in compliance
 * with the License.  You may obtain a copy of the License at
 *
 *     http://www.apache.org/licenses/LICENSE-2.0
 *
 * Unless required by applicable law or agreed to in writing,
 * software distributed under the License is distributed on an
 * "AS IS" BASIS, WITHOUT WARRANTIES OR CONDITIONS OF ANY
 * KIND, either express or implied.  See the License for the
 * specific language governing permissions and limitations
 * under the License.
 */

package org.apache.iotdb.db.storageengine.dataregion.compaction.execute.task;

import org.apache.iotdb.db.conf.IoTDBDescriptor;
import org.apache.iotdb.db.service.metrics.FileMetrics;
import org.apache.iotdb.db.storageengine.dataregion.compaction.constant.CompactionTaskType;
import org.apache.iotdb.db.storageengine.dataregion.compaction.execute.exception.CompactionRecoverException;
import org.apache.iotdb.db.storageengine.dataregion.compaction.execute.exception.CompactionValidationFailedException;
import org.apache.iotdb.db.storageengine.dataregion.compaction.execute.utils.CompactionUtils;
import org.apache.iotdb.db.storageengine.dataregion.compaction.execute.utils.log.CompactionLogAnalyzer;
import org.apache.iotdb.db.storageengine.dataregion.compaction.execute.utils.log.CompactionLogger;
import org.apache.iotdb.db.storageengine.dataregion.compaction.execute.utils.log.SimpleCompactionLogger;
import org.apache.iotdb.db.storageengine.dataregion.compaction.execute.utils.log.TsFileIdentifier;
import org.apache.iotdb.db.storageengine.dataregion.compaction.selector.utils.InsertionCrossCompactionTaskResource;
import org.apache.iotdb.db.storageengine.dataregion.tsfile.TsFileManager;
import org.apache.iotdb.db.storageengine.dataregion.tsfile.TsFileResource;
import org.apache.iotdb.db.storageengine.dataregion.tsfile.TsFileResourceStatus;
import org.apache.iotdb.db.storageengine.dataregion.tsfile.generator.TsFileNameGenerator;

import java.io.File;
import java.io.IOException;
import java.nio.file.Files;
import java.util.ArrayList;
import java.util.Collections;
import java.util.List;
import java.util.concurrent.Phaser;
import java.util.stream.Collectors;
import java.util.stream.Stream;

public class InsertionCrossSpaceCompactionTask extends AbstractCompactionTask {

  private Phaser phaser;
  private boolean failToPassValidation = false;

  public InsertionCrossSpaceCompactionTask(
      Phaser phaser,
      long timePartition,
      TsFileManager tsFileManager,
      InsertionCrossCompactionTaskResource taskResource,
      long serialId) {
    super(
        tsFileManager.getStorageGroupName(),
        tsFileManager.getDataRegionId(),
        timePartition,
        tsFileManager,
        serialId);
    this.phaser = phaser;
    this.selectedSeqFiles = new ArrayList<>();
    this.selectedUnseqFiles = new ArrayList<>();
    if (taskResource.prevSeqFile != null) {
      selectedSeqFiles.add(taskResource.prevSeqFile);
    }
    if (taskResource.nextSeqFile != null) {
      selectedSeqFiles.add(taskResource.nextSeqFile);
    }
    if (taskResource.firstUnSeqFileInParitition != null) {
      selectedUnseqFiles.add(taskResource.firstUnSeqFileInParitition);
    }
    if (!taskResource.toInsertUnSeqFile.equals(taskResource.firstUnSeqFileInParitition)) {
      selectedUnseqFiles.add(taskResource.toInsertUnSeqFile);
    }
    this.unseqFileToInsert = taskResource.toInsertUnSeqFile;
    this.timestamp = taskResource.targetFileTimestamp;
    createSummary();
  }

  public InsertionCrossSpaceCompactionTask(
      String databaseName, String dataRegionId, TsFileManager tsFileManager, File logFile) {
    super(databaseName, dataRegionId, 0L, tsFileManager, 0L);
    this.logFile = logFile;
    this.needRecoverTaskInfoFromLogFile = true;
    this.selectedSeqFiles = Collections.emptyList();
    this.selectedUnseqFiles = new ArrayList<>(1);
  }

  private TsFileResource unseqFileToInsert;
  private TsFileResource targetFile;
  private long timestamp;

  private List<TsFileResource> selectedSeqFiles;
  private List<TsFileResource> selectedUnseqFiles;
  private File logFile;
  protected List<TsFileResource> holdWriteLockList = new ArrayList<>();
  protected boolean needRecoverTaskInfoFromLogFile;

  @Override
  public List<TsFileResource> getAllSourceTsFiles() {
    return Stream.concat(selectedSeqFiles.stream(), selectedUnseqFiles.stream())
        .collect(Collectors.toList());
  }

  @Override
  public void handleTaskCleanup() {
    if (phaser != null) {
      phaser.arrive();
    }
  }

  @Override
  protected boolean doCompaction() {
    long startTime = System.currentTimeMillis();
    recoverMemoryStatus = true;
    LOGGER.info(
        "{}-{} [Compaction] InsertionCrossSpaceCompaction task starts with unseq file {}, "
            + "nearest seq files are {}, "
            + "target file name timestamp is {}, "
            + "file size is {} MB.",
        storageGroupName,
        dataRegionId,
        unseqFileToInsert,
        selectedSeqFiles,
        timestamp,
        unseqFileToInsert.getTsFileSize() / 1024 / 1024);
    boolean isSuccess = true;
    if (!tsFileManager.isAllowCompaction()
        || !IoTDBDescriptor.getInstance().getConfig().isEnableCrossSpaceCompaction()) {
      return true;
    }
    try {
      targetFile = new TsFileResource(generateTargetFile(), TsFileResourceStatus.COMPACTING);
    } catch (IOException e) {
      LOGGER.error(
          "{}-{} [InsertionCrossSpaceCompactionTask] failed to generate target file name, source unseq file is {}",
          storageGroupName,
          dataRegionId,
          unseqFileToInsert);
      return false;
    }
    logFile =
        new File(
            targetFile.getTsFilePath() + CompactionLogger.INSERTION_COMPACTION_LOG_NAME_SUFFIX);
    try (SimpleCompactionLogger logger = new SimpleCompactionLogger(logFile)) {

      logger.logSourceFile(unseqFileToInsert);
      logger.logTargetFile(targetFile);
      logger.force();

      prepareTargetFiles();

      validateCompactionResult(
          Collections.emptyList(),
          Collections.singletonList(unseqFileToInsert),
          Collections.singletonList(targetFile));

      replaceTsFileInMemory(
          Collections.singletonList(unseqFileToInsert), Collections.singletonList(targetFile));

      lockWrite(Collections.singletonList(unseqFileToInsert));
      CompactionUtils.deleteTsFileResourceWithoutLock(unseqFileToInsert);

      double costTime = (System.currentTimeMillis() - startTime) / 1000.0d;
      LOGGER.info(
          "{}-{} [Compaction] InsertionCrossSpaceCompaction task finishes successfully, "
              + "target file is {},"
              + "time cost is {} s.",
          storageGroupName,
          dataRegionId,
          targetFile,
          String.format("%.2f", costTime));
    } catch (Exception e) {
      if (e instanceof CompactionValidationFailedException) {
        failToPassValidation = true;
      }
      isSuccess = false;
      handleException(LOGGER, e);
      recover();
    } finally {
      releaseAllLocks();
      try {
        Files.deleteIfExists(logFile.toPath());
      } catch (IOException e) {
        handleException(LOGGER, e);
      }
      if (targetFile != null && targetFile.tsFileExists()) {
        updateFileMetrics();
      }
      targetFile.setStatus(TsFileResourceStatus.NORMAL);
    }
    return isSuccess;
  }

  public File generateTargetFile() throws IOException {
    String path = unseqFileToInsert.getTsFile().getParentFile().getPath();
    int pos = path.lastIndexOf("unsequence");
    path = path.substring(0, pos) + "sequence" + path.substring(pos + "unsequence".length());

    TsFileNameGenerator.TsFileName tsFileName =
        TsFileNameGenerator.getTsFileName(unseqFileToInsert.getTsFile().getName());
    tsFileName.setTime(timestamp);
    String fileNameStr =
        String.format(
            "%d-%d-%d-%d.tsfile",
            tsFileName.getTime(), tsFileName.getVersion(), tsFileName.getInnerCompactionCnt(), 0);
    File targetTsFile = new File(path + File.separator + fileNameStr);
    if (!targetTsFile.getParentFile().exists()) {
      targetTsFile.getParentFile().mkdirs();
    }
    return targetTsFile;
  }

  private void prepareTargetFiles() throws IOException {
    File sourceTsFile = unseqFileToInsert.getTsFile();
    File targetTsFile = targetFile.getTsFile();
    Files.createLink(targetTsFile.toPath(), sourceTsFile.toPath());
    Files.createLink(
        new File(targetTsFile.getPath() + TsFileResource.RESOURCE_SUFFIX).toPath(),
        new File(sourceTsFile.getPath() + TsFileResource.RESOURCE_SUFFIX).toPath());

    unseqFileToInsert.linkModFile(targetTsFile);

    targetFile.setProgressIndex(unseqFileToInsert.getMaxProgressIndexAfterClose());
    targetFile.deserialize();
    targetFile.setProgressIndex(unseqFileToInsert.getMaxProgressIndexAfterClose());
  }

  private boolean recoverTaskInfoFromLogFile() throws IOException {
    CompactionLogAnalyzer logAnalyzer = new CompactionLogAnalyzer(this.logFile);
    logAnalyzer.analyze();
    List<TsFileIdentifier> sourceFileIdentifiers = logAnalyzer.getSourceFileInfos();
    List<TsFileIdentifier> targetFileIdentifiers = logAnalyzer.getTargetFileInfos();
    if (sourceFileIdentifiers.isEmpty() || targetFileIdentifiers.isEmpty()) {
      return false;
    }
    File sourceTsFile = sourceFileIdentifiers.get(0).getFileFromDataDirsIfAnyAdjuvantFileExists();
    if (sourceTsFile != null) {
      unseqFileToInsert = new TsFileResource(sourceTsFile);
      selectedUnseqFiles.add(unseqFileToInsert);
    }
    File targetTsFile = targetFileIdentifiers.get(0).getFileFromDataDirsIfAnyAdjuvantFileExists();
    if (targetTsFile != null) {
      targetFile = new TsFileResource(targetTsFile);
    }
    return true;
  }

  @Override
  public void recover() {
    try {
      if (needRecoverTaskInfoFromLogFile) {
        boolean isValidLog = recoverTaskInfoFromLogFile();
        if (!isValidLog) {
          return;
        }
      }
      if (!canRecover()) {
        throw new CompactionRecoverException("Can not recover InsertionCrossSpaceCompactionTask");
      }
      if (shouldRollback()) {
        rollback();
      } else {
        // That finishTask() is revoked means
        finishTask();
      }
    } catch (Exception e) {
      handleRecoverException(e);
    } finally {
      try {
        Files.deleteIfExists(logFile.toPath());
      } catch (IOException e) {
        handleException(LOGGER, e);
      }
    }
  }

  private boolean canRecover() {
    return unseqFileToInsert != null || targetFile != null;
  }

  private boolean shouldRollback() {
    // if target file or its responding file does not exist, then return true
    return targetFile == null
        || !targetFile.tsFileExists()
        || !targetFile.resourceFileExists()
        || (unseqFileToInsert != null
<<<<<<< HEAD
            && unseqFileToInsert.newModFileExists()
            && !targetFile.newModFileExists())
        || failToPassOverlapValidation;
=======
            && unseqFileToInsert.modFileExists()
            && !targetFile.modFileExists())
        || failToPassValidation;
>>>>>>> d35da563
  }

  private void rollback() throws IOException {
    // if the task has started,
    if (recoverMemoryStatus) {
      replaceTsFileInMemory(
          Collections.singletonList(targetFile), Collections.singletonList(unseqFileToInsert));
    }
    deleteCompactionModsFile(Collections.singletonList(unseqFileToInsert));
    if (targetFile == null) {
      return;
    }
    // delete target file
    if (!deleteTsFileOnDisk(targetFile)) {
      throw new CompactionRecoverException(
          String.format("failed to delete target file %s", targetFile));
    }
  }

  private void finishTask() throws IOException {
    if (unseqFileToInsert == null) {
      return;
    }
    if (!deleteTsFileOnDisk(unseqFileToInsert)) {
      throw new CompactionRecoverException("source files cannot be deleted successfully");
    }

    deleteCompactionModsFile(Collections.singletonList(unseqFileToInsert));
  }

  @Override
  public boolean equalsOtherTask(AbstractCompactionTask otherTask) {
    return false;
  }

  @Override
  public boolean isDiskSpaceCheckPassed() {
    return true;
  }

  @Override
  public long getEstimatedMemoryCost() {
    return 0;
  }

  @Override
  public int getProcessedFileNum() {
    return 0;
  }

  @Override
  protected void createSummary() {
    this.summary = new CompactionTaskSummary();
  }

  @Override
  public CompactionTaskType getCompactionTaskType() {
    return CompactionTaskType.INSERTION;
  }

  private void releaseAllLocks() {
    for (TsFileResource tsFileResource : holdWriteLockList) {
      tsFileResource.writeUnlock();
    }
    holdWriteLockList.clear();
  }

  private void lockWrite(List<TsFileResource> tsFileResourceList) {
    for (TsFileResource tsFileResource : tsFileResourceList) {
      tsFileResource.writeLock();
      holdWriteLockList.add(tsFileResource);
    }
  }

  private void updateFileMetrics() {
    // Here the target file is used for updating metrics because the source file
    // has been deleted here.
    // The statistics of the mods file can be left unchanged, as it does not
    // differentiate between sequence or unsequence.
    FileMetrics.getInstance().deleteTsFile(false, Collections.singletonList(targetFile));
    FileMetrics.getInstance()
        .addTsFile(
            targetFile.getDatabaseName(),
            targetFile.getDataRegionId(),
            targetFile.getTsFileSize(),
            true,
            targetFile.getTsFile().getName());
  }

  @Override
  public long getSelectedFileSize() {
    return unseqFileToInsert.getTsFileSize();
  }
}<|MERGE_RESOLUTION|>--- conflicted
+++ resolved
@@ -290,15 +290,9 @@
         || !targetFile.tsFileExists()
         || !targetFile.resourceFileExists()
         || (unseqFileToInsert != null
-<<<<<<< HEAD
             && unseqFileToInsert.newModFileExists()
             && !targetFile.newModFileExists())
-        || failToPassOverlapValidation;
-=======
-            && unseqFileToInsert.modFileExists()
-            && !targetFile.modFileExists())
         || failToPassValidation;
->>>>>>> d35da563
   }
 
   private void rollback() throws IOException {
