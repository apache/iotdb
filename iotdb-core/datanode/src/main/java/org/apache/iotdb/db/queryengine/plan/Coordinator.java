/*
 * Licensed to the Apache Software Foundation (ASF) under one
 * or more contributor license agreements.  See the NOTICE file
 * distributed with this work for additional information
 * regarding copyright ownership.  The ASF licenses this file
 * to you under the Apache License, Version 2.0 (the
 * "License"); you may not use this file except in compliance
 * with the License.  You may obtain a copy of the License at
 *
 *     http://www.apache.org/licenses/LICENSE-2.0
 *
 * Unless required by applicable law or agreed to in writing,
 * software distributed under the License is distributed on an
 * "AS IS" BASIS, WITHOUT WARRANTIES OR CONDITIONS OF ANY
 * KIND, either express or implied.  See the License for the
 * specific language governing permissions and limitations
 * under the License.
 */

package org.apache.iotdb.db.queryengine.plan;

import org.apache.iotdb.common.rpc.thrift.TEndPoint;
import org.apache.iotdb.commons.client.ClientPoolFactory;
import org.apache.iotdb.commons.client.IClientManager;
import org.apache.iotdb.commons.client.async.AsyncDataNodeInternalServiceClient;
import org.apache.iotdb.commons.client.sync.SyncDataNodeInternalServiceClient;
import org.apache.iotdb.commons.concurrent.IoTDBThreadPoolFactory;
import org.apache.iotdb.commons.concurrent.ThreadName;
import org.apache.iotdb.commons.conf.IoTDBConstant;
import org.apache.iotdb.db.conf.IoTDBConfig;
import org.apache.iotdb.db.conf.IoTDBDescriptor;
import org.apache.iotdb.db.protocol.session.IClientSession;
import org.apache.iotdb.db.queryengine.common.DataNodeEndPoints;
import org.apache.iotdb.db.queryengine.common.MPPQueryContext;
import org.apache.iotdb.db.queryengine.common.QueryId;
import org.apache.iotdb.db.queryengine.common.SessionInfo;
import org.apache.iotdb.db.queryengine.execution.QueryIdGenerator;
import org.apache.iotdb.db.queryengine.plan.analyze.IPartitionFetcher;
import org.apache.iotdb.db.queryengine.plan.analyze.lock.DataNodeSchemaLockManager;
import org.apache.iotdb.db.queryengine.plan.analyze.schema.ISchemaFetcher;
import org.apache.iotdb.db.queryengine.plan.execution.ExecutionResult;
import org.apache.iotdb.db.queryengine.plan.execution.IQueryExecution;
import org.apache.iotdb.db.queryengine.plan.execution.QueryExecution;
import org.apache.iotdb.db.queryengine.plan.execution.config.ConfigExecution;
import org.apache.iotdb.db.queryengine.plan.execution.config.TableConfigTaskVisitor;
import org.apache.iotdb.db.queryengine.plan.execution.config.TreeConfigTaskVisitor;
import org.apache.iotdb.db.queryengine.plan.planner.LocalExecutionPlanner;
import org.apache.iotdb.db.queryengine.plan.planner.TreeModelPlanner;
import org.apache.iotdb.db.queryengine.plan.relational.metadata.Metadata;
import org.apache.iotdb.db.queryengine.plan.relational.planner.PlannerContext;
import org.apache.iotdb.db.queryengine.plan.relational.planner.TableModelPlanner;
import org.apache.iotdb.db.queryengine.plan.relational.planner.optimizations.DataNodeLocationSupplierFactory;
import org.apache.iotdb.db.queryengine.plan.relational.planner.optimizations.DistributedOptimizeFactory;
import org.apache.iotdb.db.queryengine.plan.relational.planner.optimizations.LogicalOptimizeFactory;
import org.apache.iotdb.db.queryengine.plan.relational.planner.optimizations.PlanOptimizer;
import org.apache.iotdb.db.queryengine.plan.relational.security.AccessControl;
import org.apache.iotdb.db.queryengine.plan.relational.security.AllowAllAccessControl;
import org.apache.iotdb.db.queryengine.plan.relational.sql.ast.AddColumn;
import org.apache.iotdb.db.queryengine.plan.relational.sql.ast.AlterDB;
import org.apache.iotdb.db.queryengine.plan.relational.sql.ast.ClearCache;
import org.apache.iotdb.db.queryengine.plan.relational.sql.ast.CreateDB;
import org.apache.iotdb.db.queryengine.plan.relational.sql.ast.CreateFunction;
import org.apache.iotdb.db.queryengine.plan.relational.sql.ast.CreateTable;
import org.apache.iotdb.db.queryengine.plan.relational.sql.ast.DeleteDevice;
import org.apache.iotdb.db.queryengine.plan.relational.sql.ast.DescribeTable;
import org.apache.iotdb.db.queryengine.plan.relational.sql.ast.DropColumn;
import org.apache.iotdb.db.queryengine.plan.relational.sql.ast.DropDB;
import org.apache.iotdb.db.queryengine.plan.relational.sql.ast.DropFunction;
import org.apache.iotdb.db.queryengine.plan.relational.sql.ast.DropTable;
import org.apache.iotdb.db.queryengine.plan.relational.sql.ast.Flush;
import org.apache.iotdb.db.queryengine.plan.relational.sql.ast.KillQuery;
import org.apache.iotdb.db.queryengine.plan.relational.sql.ast.PipeStatement;
import org.apache.iotdb.db.queryengine.plan.relational.sql.ast.SetConfiguration;
import org.apache.iotdb.db.queryengine.plan.relational.sql.ast.SetProperties;
import org.apache.iotdb.db.queryengine.plan.relational.sql.ast.ShowAINodes;
import org.apache.iotdb.db.queryengine.plan.relational.sql.ast.ShowCluster;
import org.apache.iotdb.db.queryengine.plan.relational.sql.ast.ShowClusterId;
import org.apache.iotdb.db.queryengine.plan.relational.sql.ast.ShowConfigNodes;
import org.apache.iotdb.db.queryengine.plan.relational.sql.ast.ShowCurrentDatabase;
import org.apache.iotdb.db.queryengine.plan.relational.sql.ast.ShowCurrentSqlDialect;
import org.apache.iotdb.db.queryengine.plan.relational.sql.ast.ShowCurrentTimestamp;
import org.apache.iotdb.db.queryengine.plan.relational.sql.ast.ShowCurrentUser;
import org.apache.iotdb.db.queryengine.plan.relational.sql.ast.ShowDB;
import org.apache.iotdb.db.queryengine.plan.relational.sql.ast.ShowDataNodes;
import org.apache.iotdb.db.queryengine.plan.relational.sql.ast.ShowFunctions;
import org.apache.iotdb.db.queryengine.plan.relational.sql.ast.ShowRegions;
import org.apache.iotdb.db.queryengine.plan.relational.sql.ast.ShowTables;
import org.apache.iotdb.db.queryengine.plan.relational.sql.ast.ShowVariables;
import org.apache.iotdb.db.queryengine.plan.relational.sql.ast.ShowVersion;
import org.apache.iotdb.db.queryengine.plan.relational.sql.ast.SubscriptionStatement;
import org.apache.iotdb.db.queryengine.plan.relational.sql.ast.Use;
import org.apache.iotdb.db.queryengine.plan.relational.sql.ast.WrappedInsertStatement;
import org.apache.iotdb.db.queryengine.plan.relational.sql.parser.SqlParser;
import org.apache.iotdb.db.queryengine.plan.relational.sql.rewrite.StatementRewrite;
import org.apache.iotdb.db.queryengine.plan.relational.sql.rewrite.StatementRewriteFactory;
import org.apache.iotdb.db.queryengine.plan.relational.type.InternalTypeManager;
import org.apache.iotdb.db.queryengine.plan.statement.IConfigStatement;
import org.apache.iotdb.db.queryengine.plan.statement.Statement;
import org.apache.iotdb.db.utils.SetThreadName;

import org.slf4j.Logger;
import org.slf4j.LoggerFactory;

import java.util.ArrayList;
import java.util.List;
import java.util.concurrent.ConcurrentHashMap;
import java.util.concurrent.ExecutorService;
import java.util.concurrent.ScheduledExecutorService;
import java.util.function.BiFunction;

import static org.apache.iotdb.commons.utils.StatusUtils.needRetry;
import static org.apache.iotdb.db.utils.CommonUtils.getContentOfRequest;

/**
 * The coordinator for MPP. It manages all the queries which are executed in current Node. And it
 * will be responsible for the lifecycle of a query. A query request will be represented as a
 * QueryExecution.
 */
public class Coordinator {

  private static final Logger LOGGER = LoggerFactory.getLogger(Coordinator.class);
  private static final int COORDINATOR_SCHEDULED_EXECUTOR_SIZE = 10;
  private static final IoTDBConfig CONFIG = IoTDBDescriptor.getInstance().getConfig();

  private static final Logger SLOW_SQL_LOGGER =
      LoggerFactory.getLogger(IoTDBConstant.SLOW_SQL_LOGGER_NAME);

  private static final IClientManager<TEndPoint, SyncDataNodeInternalServiceClient>
      SYNC_INTERNAL_SERVICE_CLIENT_MANAGER =
          new IClientManager.Factory<TEndPoint, SyncDataNodeInternalServiceClient>()
              .createClientManager(
                  new ClientPoolFactory.SyncDataNodeInternalServiceClientPoolFactory());

  private static final IClientManager<TEndPoint, AsyncDataNodeInternalServiceClient>
      ASYNC_INTERNAL_SERVICE_CLIENT_MANAGER =
          new IClientManager.Factory<TEndPoint, AsyncDataNodeInternalServiceClient>()
              .createClientManager(
                  new ClientPoolFactory.AsyncDataNodeInternalServiceClientPoolFactory());

  private final ExecutorService executor;
  private final ExecutorService writeOperationExecutor;
  private final ScheduledExecutorService scheduledExecutor;

  private final QueryIdGenerator queryIdGenerator =
      new QueryIdGenerator(IoTDBDescriptor.getInstance().getConfig().getDataNodeId());

  private static final Coordinator INSTANCE = new Coordinator();

  private final ConcurrentHashMap<Long, IQueryExecution> queryExecutionMap;

  private final StatementRewrite statementRewrite;
  private final List<PlanOptimizer> logicalPlanOptimizers;
  private final List<PlanOptimizer> distributionPlanOptimizers;
  private final AccessControl accessControl;
  private final DataNodeLocationSupplierFactory.DataNodeLocationSupplier dataNodeLocationSupplier;

  private Coordinator() {
    this.queryExecutionMap = new ConcurrentHashMap<>();
    this.executor = getQueryExecutor();
    this.writeOperationExecutor = getWriteExecutor();
    this.scheduledExecutor = getScheduledExecutor();
    this.statementRewrite =
        new StatementRewriteFactory(LocalExecutionPlanner.getInstance().metadata)
            .getStatementRewrite();
    this.logicalPlanOptimizers =
        new LogicalOptimizeFactory(
                new PlannerContext(
                    LocalExecutionPlanner.getInstance().metadata, new InternalTypeManager()))
            .getPlanOptimizers();
    this.distributionPlanOptimizers =
        new DistributedOptimizeFactory(
                new PlannerContext(
                    LocalExecutionPlanner.getInstance().metadata, new InternalTypeManager()))
            .getPlanOptimizers();
    this.accessControl = new AllowAllAccessControl();
    this.dataNodeLocationSupplier = DataNodeLocationSupplierFactory.getSupplier();
  }

  private ExecutionResult execution(
      long queryId,
      SessionInfo session,
      String sql,
      BiFunction<MPPQueryContext, Long, IQueryExecution> iQueryExecutionFactory) {
    long startTime = System.currentTimeMillis();
    QueryId globalQueryId = queryIdGenerator.createNextQueryId();
    MPPQueryContext queryContext = null;
    try (SetThreadName queryName = new SetThreadName(globalQueryId.getId())) {
      if (sql != null && !sql.isEmpty()) {
        LOGGER.debug("[QueryStart] sql: {}", sql);
      }
      queryContext =
          new MPPQueryContext(
              sql,
              globalQueryId,
              queryId,
              session,
              DataNodeEndPoints.LOCAL_HOST_DATA_BLOCK_ENDPOINT,
              DataNodeEndPoints.LOCAL_HOST_INTERNAL_ENDPOINT);
      IQueryExecution execution = iQueryExecutionFactory.apply(queryContext, startTime);
      if (execution.isQuery()) {
        queryExecutionMap.put(queryId, execution);
      } else {
        // we won't limit write operation's execution time
        queryContext.setTimeOut(Long.MAX_VALUE);
      }
      execution.start();
      ExecutionResult result = execution.getStatus();
      if (!execution.isQuery() && result.status != null && needRetry(result.status)) {
        // if it's write request and the result status needs to retry
        result.status.setNeedRetry(true);
      }
      return result;
    } finally {
      if (queryContext != null) {
        queryContext.releaseAllMemoryReservedForFrontEnd();
      }
      DataNodeSchemaLockManager.getInstance().releaseReadLock(queryContext);
    }
  }

  /** This method is called by the write method. So it does not set the timeout parameter. */
  public ExecutionResult executeForTreeModel(
      Statement statement,
      long queryId,
      SessionInfo session,
      String sql,
      IPartitionFetcher partitionFetcher,
      ISchemaFetcher schemaFetcher) {
    return executeForTreeModel(
        statement, queryId, session, sql, partitionFetcher, schemaFetcher, Long.MAX_VALUE);
  }

  public ExecutionResult executeForTreeModel(
      Statement statement,
      long queryId,
      SessionInfo session,
      String sql,
      IPartitionFetcher partitionFetcher,
      ISchemaFetcher schemaFetcher,
      long timeOut) {
    return execution(
        queryId,
        session,
        sql,
        ((queryContext, startTime) ->
            createQueryExecutionForTreeModel(
                statement,
                queryContext,
                partitionFetcher,
                schemaFetcher,
                timeOut > 0 ? timeOut : CONFIG.getQueryTimeoutThreshold(),
                startTime)));
  }

  private IQueryExecution createQueryExecutionForTreeModel(
      Statement statement,
      MPPQueryContext queryContext,
      IPartitionFetcher partitionFetcher,
      ISchemaFetcher schemaFetcher,
      long timeOut,
      long startTime) {
    queryContext.setTimeOut(timeOut);
    queryContext.setStartTime(startTime);
    if (statement instanceof IConfigStatement) {
      queryContext.setQueryType(((IConfigStatement) statement).getQueryType());
      return new ConfigExecution(
          queryContext,
          statement.getType(),
          executor,
          statement.accept(new TreeConfigTaskVisitor(), queryContext));
    }
    TreeModelPlanner treeModelPlanner =
        new TreeModelPlanner(
            statement,
            executor,
            writeOperationExecutor,
            scheduledExecutor,
            partitionFetcher,
            schemaFetcher,
            SYNC_INTERNAL_SERVICE_CLIENT_MANAGER,
            ASYNC_INTERNAL_SERVICE_CLIENT_MANAGER);
    return new QueryExecution(treeModelPlanner, queryContext, executor);
  }

  public ExecutionResult executeForTableModel(
      org.apache.iotdb.db.queryengine.plan.relational.sql.ast.Statement statement,
      SqlParser sqlParser,
      IClientSession clientSession,
      long queryId,
      SessionInfo session,
      String sql,
      Metadata metadata,
      long timeOut) {
    return execution(
        queryId,
        session,
        sql,
        ((queryContext, startTime) ->
            createQueryExecutionForTableModel(
                statement,
                sqlParser,
                clientSession,
                queryContext,
                metadata,
                timeOut > 0 ? timeOut : CONFIG.getQueryTimeoutThreshold(),
                startTime)));
  }

  public ExecutionResult executeForTableModel(
      Statement statement,
      SqlParser sqlParser,
      IClientSession clientSession,
      long queryId,
      SessionInfo session,
      String sql,
      Metadata metadata,
      long timeOut) {
    return execution(
        queryId,
        session,
        sql,
        ((queryContext, startTime) ->
            createQueryExecutionForTableModel(
                statement,
                sqlParser,
                clientSession,
                queryContext,
                metadata,
                timeOut > 0 ? timeOut : CONFIG.getQueryTimeoutThreshold(),
                startTime)));
  }

  private IQueryExecution createQueryExecutionForTableModel(
      Statement statement,
      SqlParser sqlParser,
      IClientSession clientSession,
      MPPQueryContext queryContext,
      Metadata metadata,
      long timeOut,
      long startTime) {
    queryContext.setTableQuery(true);
    queryContext.setTimeOut(timeOut);
    queryContext.setStartTime(startTime);
    TableModelPlanner tableModelPlanner =
        new TableModelPlanner(
            statement.toRelationalStatement(queryContext),
            sqlParser,
            metadata,
            executor,
            writeOperationExecutor,
            scheduledExecutor,
            SYNC_INTERNAL_SERVICE_CLIENT_MANAGER,
            ASYNC_INTERNAL_SERVICE_CLIENT_MANAGER,
            statementRewrite,
            logicalPlanOptimizers,
            distributionPlanOptimizers,
            accessControl,
            dataNodeLocationSupplier);
    return new QueryExecution(tableModelPlanner, queryContext, executor);
  }

  private IQueryExecution createQueryExecutionForTableModel(
      final org.apache.iotdb.db.queryengine.plan.relational.sql.ast.Statement statement,
      final SqlParser sqlParser,
      final IClientSession clientSession,
      final MPPQueryContext queryContext,
      final Metadata metadata,
      final long timeOut,
      final long startTime) {
    queryContext.setTableQuery(true);
    queryContext.setTimeOut(timeOut);
    queryContext.setStartTime(startTime);
    if (statement instanceof DropDB
        || statement instanceof ShowDB
        || statement instanceof CreateDB
        || statement instanceof AlterDB
        || statement instanceof Use
        || statement instanceof CreateTable
        || statement instanceof DescribeTable
        || statement instanceof ShowTables
        || statement instanceof AddColumn
        || statement instanceof SetProperties
        || statement instanceof DropColumn
        || statement instanceof DropTable
        || statement instanceof DeleteDevice
        || statement instanceof ShowCluster
        || statement instanceof ShowRegions
        || statement instanceof ShowDataNodes
        || statement instanceof ShowConfigNodes
        || statement instanceof ShowAINodes
        || statement instanceof Flush
        || statement instanceof ClearCache
        || statement instanceof SetConfiguration
        || statement instanceof PipeStatement
        || statement instanceof SubscriptionStatement
        || statement instanceof ShowCurrentSqlDialect
        || statement instanceof ShowCurrentUser
        || statement instanceof ShowCurrentDatabase
        || statement instanceof ShowVersion
        || statement instanceof ShowVariables
        || statement instanceof ShowClusterId
        || statement instanceof ShowCurrentTimestamp
<<<<<<< HEAD
        || statement instanceof CreateFunction
        || statement instanceof DropFunction
        || statement instanceof ShowFunctions) {
=======
        || statement instanceof KillQuery) {
>>>>>>> 5c84e68d
      return new ConfigExecution(
          queryContext,
          null,
          executor,
          statement.accept(
              new TableConfigTaskVisitor(clientSession, metadata, accessControl), queryContext));
    }
    if (statement instanceof WrappedInsertStatement) {
      ((WrappedInsertStatement) statement).setContext(queryContext);
    }
    final TableModelPlanner tableModelPlanner =
        new TableModelPlanner(
            statement,
            sqlParser,
            metadata,
            executor,
            writeOperationExecutor,
            scheduledExecutor,
            SYNC_INTERNAL_SERVICE_CLIENT_MANAGER,
            ASYNC_INTERNAL_SERVICE_CLIENT_MANAGER,
            statementRewrite,
            logicalPlanOptimizers,
            distributionPlanOptimizers,
            accessControl,
            dataNodeLocationSupplier);
    return new QueryExecution(tableModelPlanner, queryContext, executor);
  }

  public IQueryExecution getQueryExecution(Long queryId) {
    return queryExecutionMap.get(queryId);
  }

  public List<IQueryExecution> getAllQueryExecutions() {
    return new ArrayList<>(queryExecutionMap.values());
  }

  public int getQueryExecutionMapSize() {
    return queryExecutionMap.size();
  }

  // TODO: (xingtanzjr) need to redo once we have a concrete policy for the threadPool management
  private ExecutorService getQueryExecutor() {
    int coordinatorReadExecutorSize = CONFIG.getCoordinatorReadExecutorSize();
    return IoTDBThreadPoolFactory.newFixedThreadPool(
        coordinatorReadExecutorSize, ThreadName.MPP_COORDINATOR_EXECUTOR_POOL.getName());
  }

  private ExecutorService getWriteExecutor() {
    int coordinatorWriteExecutorSize = CONFIG.getCoordinatorWriteExecutorSize();
    return IoTDBThreadPoolFactory.newFixedThreadPool(
        coordinatorWriteExecutorSize, ThreadName.MPP_COORDINATOR_WRITE_EXECUTOR.getName());
  }

  // TODO: (xingtanzjr) need to redo once we have a concrete policy for the threadPool management
  private ScheduledExecutorService getScheduledExecutor() {
    return IoTDBThreadPoolFactory.newScheduledThreadPool(
        COORDINATOR_SCHEDULED_EXECUTOR_SIZE,
        ThreadName.MPP_COORDINATOR_SCHEDULED_EXECUTOR.getName());
  }

  public QueryId createQueryId() {
    return queryIdGenerator.createNextQueryId();
  }

  public void cleanupQueryExecution(
      Long queryId, org.apache.thrift.TBase<?, ?> nativeApiRequest, Throwable t) {
    IQueryExecution queryExecution = getQueryExecution(queryId);
    if (queryExecution != null) {
      try (SetThreadName threadName = new SetThreadName(queryExecution.getQueryId())) {
        LOGGER.debug("[CleanUpQuery]]");
        queryExecution.stopAndCleanup(t);
        queryExecutionMap.remove(queryId);
        if (queryExecution.isQuery()) {
          long costTime = queryExecution.getTotalExecutionTime();
          if (costTime / 1_000_000 >= CONFIG.getSlowQueryThreshold()) {
            SLOW_SQL_LOGGER.info(
                "Cost: {} ms, {}",
                costTime / 1_000_000,
                getContentOfRequest(nativeApiRequest, queryExecution));
          }
        }
      }
    }
  }

  public void cleanupQueryExecution(Long queryId) {
    cleanupQueryExecution(queryId, null, null);
  }

  public IClientManager<TEndPoint, SyncDataNodeInternalServiceClient>
      getInternalServiceClientManager() {
    return SYNC_INTERNAL_SERVICE_CLIENT_MANAGER;
  }

  public static Coordinator getInstance() {
    return INSTANCE;
  }

  public void recordExecutionTime(long queryId, long executionTime) {
    IQueryExecution queryExecution = getQueryExecution(queryId);
    if (queryExecution != null) {
      queryExecution.recordExecutionTime(executionTime);
    }
  }

  public long getTotalExecutionTime(long queryId) {
    IQueryExecution queryExecution = getQueryExecution(queryId);
    if (queryExecution != null) {
      return queryExecution.getTotalExecutionTime();
    }
    return -1L;
  }

  public List<PlanOptimizer> getDistributionPlanOptimizers() {
    return distributionPlanOptimizers;
  }

  public List<PlanOptimizer> getLogicalPlanOptimizers() {
    return logicalPlanOptimizers;
  }

  public DataNodeLocationSupplierFactory.DataNodeLocationSupplier getDataNodeLocationSupplier() {
    return dataNodeLocationSupplier;
  }
}<|MERGE_RESOLUTION|>--- conflicted
+++ resolved
@@ -400,13 +400,10 @@
         || statement instanceof ShowVariables
         || statement instanceof ShowClusterId
         || statement instanceof ShowCurrentTimestamp
-<<<<<<< HEAD
+        || statement instanceof KillQuery
         || statement instanceof CreateFunction
         || statement instanceof DropFunction
         || statement instanceof ShowFunctions) {
-=======
-        || statement instanceof KillQuery) {
->>>>>>> 5c84e68d
       return new ConfigExecution(
           queryContext,
           null,
