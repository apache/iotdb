--- conflicted
+++ resolved
@@ -29,34 +29,20 @@
 
 import java.time.LocalDate;
 import java.util.Arrays;
-<<<<<<< HEAD
-import java.util.Iterator;
-import java.util.List;
-import java.util.NoSuchElementException;
-=======
 import java.util.HashSet;
 import java.util.Iterator;
 import java.util.List;
 import java.util.NoSuchElementException;
 import java.util.Set;
->>>>>>> 3327dfa7
 import java.util.stream.Collectors;
 
 /** Parts of partition. */
 public class Slice {
-<<<<<<< HEAD
-
-  private final Column[] requiredColumns;
-  private final Column[] passThroughColumns;
-  private final List<Type> dataTypes;
-  private final long size;
-=======
   private final Column[] requiredColumns;
   private final Column[] passThroughColumns;
   private final List<Type> requiredDataTypes;
   private final long size;
   private final long estimatedSize;
->>>>>>> 3327dfa7
 
   public Slice(
       int startIndex,
@@ -72,11 +58,6 @@
             .collect(Collectors.toList());
     this.requiredColumns =
         requiredChannels.stream().map(partitionColumns::get).toArray(Column[]::new);
-<<<<<<< HEAD
-    this.passThroughColumns =
-        passThroughChannels.stream().map(partitionColumns::get).toArray(Column[]::new);
-    this.dataTypes = dataTypes;
-=======
     this.requiredDataTypes =
         requiredChannels.stream().map(dataTypes::get).collect(Collectors.toList());
     this.passThroughColumns =
@@ -87,7 +68,6 @@
     channels.addAll(passThroughChannels);
     this.estimatedSize =
         channels.stream().map(i -> columns[i].getRetainedSizeInBytes()).reduce(0L, Long::sum);
->>>>>>> 3327dfa7
   }
 
   public long getSize() {
