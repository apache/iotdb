--- conflicted
+++ resolved
@@ -209,13 +209,8 @@
         updateIntMinValue(((Number) statistics[0].getMinValue()).intValue());
         break;
       case INT64:
-<<<<<<< HEAD
+      case TIMESTAMP:
         updateLongMinValue(((Number) statistics[0].getMinValue()).longValue());
-        break;
-=======
->>>>>>> 08ab2c9d
-      case TIMESTAMP:
-        updateLongMinValue((long) statistics[0].getMinValue());
         break;
       case FLOAT:
         updateFloatMinValue(((Number) statistics[0].getMinValue()).floatValue());
