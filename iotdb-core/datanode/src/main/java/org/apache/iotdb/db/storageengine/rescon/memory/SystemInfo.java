--- conflicted
+++ resolved
@@ -201,15 +201,6 @@
 
   public boolean addDirectBufferMemoryCost(long size) {
     AtomicBoolean result = new AtomicBoolean(false);
-<<<<<<< HEAD
-    directBufferMemoryCost.updateAndGet(memCost -> {
-      if (memCost + size > totalDirectBufferMemorySizeLimit) {
-        return memCost;
-      }
-      result.set(true);
-      return memCost + size;
-    });
-=======
     directBufferMemoryCost.updateAndGet(
         memCost -> {
           if (memCost + size > totalDirectBufferMemorySizeLimit) {
@@ -218,7 +209,6 @@
           result.set(true);
           return memCost + size;
         });
->>>>>>> 3238ec25
     return result.get();
   }
 
