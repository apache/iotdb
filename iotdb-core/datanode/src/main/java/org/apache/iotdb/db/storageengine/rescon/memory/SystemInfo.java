/*
 * Licensed to the Apache Software Foundation (ASF) under one
 * or more contributor license agreements.  See the NOTICE file
 * distributed with this work for additional information
 * regarding copyright ownership.  The ASF licenses this file
 * to you under the Apache License, Version 2.0 (the
 * "License"); you may not use this file except in compliance
 * with the License.  You may obtain a copy of the License at
 *
 *     http://www.apache.org/licenses/LICENSE-2.0
 *
 * Unless required by applicable law or agreed to in writing,
 * software distributed under the License is distributed on an
 * "AS IS" BASIS, WITHOUT WARRANTIES OR CONDITIONS OF ANY
 * KIND, either express or implied.  See the License for the
 * specific language governing permissions and limitations
 * under the License.
 */

package org.apache.iotdb.db.storageengine.rescon.memory;

import org.apache.iotdb.commons.concurrent.IoTDBThreadPoolFactory;
import org.apache.iotdb.commons.concurrent.ThreadName;
import org.apache.iotdb.commons.memory.IMemoryBlock;
import org.apache.iotdb.commons.memory.MemoryBlockType;
import org.apache.iotdb.commons.utils.TestOnly;
import org.apache.iotdb.db.conf.DataNodeMemoryConfig;
import org.apache.iotdb.db.conf.IoTDBConfig;
import org.apache.iotdb.db.conf.IoTDBDescriptor;
import org.apache.iotdb.db.exception.WriteProcessRejectException;
import org.apache.iotdb.db.service.metrics.WritingMetrics;
import org.apache.iotdb.db.storageengine.dataregion.DataRegionInfo;
import org.apache.iotdb.db.storageengine.dataregion.compaction.constant.CompactionTaskType;
import org.apache.iotdb.db.storageengine.dataregion.compaction.execute.exception.CompactionFileCountExceededException;
import org.apache.iotdb.db.storageengine.dataregion.compaction.execute.exception.CompactionMemoryNotEnoughException;
import org.apache.iotdb.db.storageengine.dataregion.memtable.TsFileProcessor;

import org.slf4j.Logger;
import org.slf4j.LoggerFactory;

import java.util.HashMap;
import java.util.Map;
import java.util.PriorityQueue;
import java.util.concurrent.ExecutorService;
import java.util.concurrent.TimeUnit;
import java.util.concurrent.atomic.AtomicInteger;
import java.util.concurrent.atomic.AtomicLong;

public class SystemInfo {
  private static final Logger logger = LoggerFactory.getLogger(SystemInfo.class);

<<<<<<< HEAD
  private static final Logger logger = LoggerFactory.getLogger(SystemInfo.class);
=======
  private static final IoTDBConfig config = IoTDBDescriptor.getInstance().getConfig();
  private static final DataNodeMemoryConfig memoryConfig =
      IoTDBDescriptor.getInstance().getMemoryConfig();
>>>>>>> fddf0a6e

  private static final IoTDBConfig config = IoTDBDescriptor.getInstance().getConfig();
  private static final DataNodeMemoryConfig memoryConfig =
      IoTDBDescriptor.getInstance().getMemoryConfig();

  private long totalStorageGroupMemCost = 0L;
  private volatile boolean rejected = false;

  private long memorySizeForMemtable;
  private final Map<DataRegionInfo, Long> reportedStorageGroupMemCostMap = new HashMap<>();

  private long flushingMemTablesCost = 0L;
  private IMemoryBlock walBufferQueueMemoryBlock;
  private IMemoryBlock directBufferMemoryBlock;
  private IMemoryBlock compactionMemoryBlock;
  private final AtomicLong seqInnerSpaceCompactionMemoryCost = new AtomicLong(0L);
  private final AtomicLong unseqInnerSpaceCompactionMemoryCost = new AtomicLong(0L);
  private final AtomicLong crossSpaceCompactionMemoryCost = new AtomicLong(0L);
  private final AtomicLong settleCompactionMemoryCost = new AtomicLong(0L);

  private final AtomicInteger compactionFileNumCost = new AtomicInteger(0);

  private int totalFileLimitForCompactionTask = config.getTotalFileLimitForCompactionTask();

  private final ExecutorService flushTaskSubmitThreadPool =
      IoTDBThreadPoolFactory.newSingleThreadExecutor(ThreadName.FLUSH_TASK_SUBMIT.getName());
  private double FLUSH_THRESHOLD = memorySizeForMemtable * config.getFlushProportion();
  private double REJECT_THRESHOLD = memorySizeForMemtable * memoryConfig.getRejectProportion();

  private volatile boolean isEncodingFasterThanIo = true;

  private SystemInfo() {
    compactionMemoryBlock =
        memoryConfig
            .getCompactionMemoryManager()
<<<<<<< HEAD
            .forceAllocate("Compaction", MemoryBlockType.DYNAMIC);
    walBufferQueueMemoryBlock =
        memoryConfig
            .getWalBufferQueueMemoryManager()
            .forceAllocate("WalBufferQueue", MemoryBlockType.DYNAMIC);
    directBufferMemoryBlock =
        memoryConfig
            .getDirectBufferMemoryManager()
            .forceAllocate("DirectBuffer", MemoryBlockType.DYNAMIC);
=======
            .exactAllocate("Compaction", MemoryBlockType.DYNAMIC);
    walBufferQueueMemoryBlock =
        memoryConfig
            .getWalBufferQueueMemoryManager()
            .exactAllocate("WalBufferQueue", MemoryBlockType.DYNAMIC);
    directBufferMemoryBlock =
        memoryConfig
            .getDirectBufferMemoryManager()
            .exactAllocate("DirectBuffer", MemoryBlockType.DYNAMIC);
>>>>>>> fddf0a6e
    loadWriteMemory();
  }

  /**
   * Report current mem cost of database to system. Called when the memory of database newly
   * accumulates to IoTDBConfig.getStorageGroupSizeReportThreshold()
   *
   * @param dataRegionInfo database
   * @throws WriteProcessRejectException
   */
  public synchronized boolean reportStorageGroupStatus(
      DataRegionInfo dataRegionInfo, TsFileProcessor tsFileProcessor)
      throws WriteProcessRejectException {
    long currentDataRegionMemCost = dataRegionInfo.getMemCost();
    long delta =
        currentDataRegionMemCost - reportedStorageGroupMemCostMap.getOrDefault(dataRegionInfo, 0L);
    totalStorageGroupMemCost += delta;
    if (logger.isDebugEnabled()) {
      logger.debug(
          "Report database Status to the system. " + "After adding {}, current sg mem cost is {}.",
          delta,
          totalStorageGroupMemCost);
    }
    reportedStorageGroupMemCostMap.put(dataRegionInfo, currentDataRegionMemCost);
    dataRegionInfo.setLastReportedSize(currentDataRegionMemCost);
    if (totalStorageGroupMemCost < FLUSH_THRESHOLD) {
      return true;
    } else if (totalStorageGroupMemCost < REJECT_THRESHOLD) {
      logger.debug(
          "The total database mem costs are too large, call for flushing. "
              + "Current sg cost is {}",
          totalStorageGroupMemCost);
      chooseMemTablesToMarkFlush(tsFileProcessor);
      return true;
    } else {
      logger.info(
          "Change system to reject status. Triggered by: logical SG ({}), mem cost delta ({}), totalSgMemCost ({}), REJECT_THRESHOLD ({})",
          dataRegionInfo.getDataRegion().getDatabaseName(),
          delta,
          totalStorageGroupMemCost,
          REJECT_THRESHOLD);
      rejected = true;
      if (chooseMemTablesToMarkFlush(tsFileProcessor)) {
        if (totalStorageGroupMemCost < memorySizeForMemtable) {
          return true;
        } else {
          throw new WriteProcessRejectException(
              "Total database MemCost "
                  + totalStorageGroupMemCost
                  + " is over than memorySizeForWriting "
                  + memorySizeForMemtable);
        }
      } else {
        return false;
      }
    }
  }

  /**
   * Report resetting the mem cost of sg to system. It will be called after flushing, closing and
   * failed to insert
   *
   * @param dataRegionInfo database
   */
  public synchronized void resetStorageGroupStatus(DataRegionInfo dataRegionInfo) {
    long currentDataRegionMemCost = dataRegionInfo.getMemCost();
    long delta = 0;
    if (reportedStorageGroupMemCostMap.containsKey(dataRegionInfo)) {
      delta = reportedStorageGroupMemCostMap.get(dataRegionInfo) - currentDataRegionMemCost;
      this.totalStorageGroupMemCost -= delta;
      dataRegionInfo.setLastReportedSize(currentDataRegionMemCost);
      // report after reset sg status, because slow write may not reach the report threshold
      dataRegionInfo.setNeedToReportToSystem(true);
      reportedStorageGroupMemCostMap.put(dataRegionInfo, currentDataRegionMemCost);
    }

    if (totalStorageGroupMemCost >= FLUSH_THRESHOLD
        && totalStorageGroupMemCost < REJECT_THRESHOLD) {
      logger.debug(
          "SG ({}) released memory (delta: {}) but still exceeding flush proportion (totalSgMemCost: {}), call flush.",
          dataRegionInfo.getDataRegion().getDatabaseName(),
          delta,
          totalStorageGroupMemCost);
      if (rejected) {
        logger.info(
            "SG ({}) released memory (delta: {}), set system to normal status (totalSgMemCost: {}).",
            dataRegionInfo.getDataRegion().getDatabaseName(),
            delta,
            totalStorageGroupMemCost);
      }
      logCurrentTotalSGMemory();
      rejected = false;
    } else if (totalStorageGroupMemCost >= REJECT_THRESHOLD) {
      logger.warn(
          "SG ({}) released memory (delta: {}), but system is still in reject status (totalSgMemCost: {}).",
          dataRegionInfo.getDataRegion().getDatabaseName(),
          delta,
          totalStorageGroupMemCost);
      logCurrentTotalSGMemory();
      rejected = true;
    } else {
      logger.debug(
          "SG ({}) released memory (delta: {}), system is in normal status (totalSgMemCost: {}).",
          dataRegionInfo.getDataRegion().getDatabaseName(),
          delta,
          totalStorageGroupMemCost);
      logCurrentTotalSGMemory();
      rejected = false;
    }
  }

  public synchronized void addFlushingMemTableCost(long flushingMemTableCost) {
    this.flushingMemTablesCost += flushingMemTableCost;
  }

  public synchronized void resetFlushingMemTableCost(long flushingMemTableCost) {
    this.flushingMemTablesCost -= flushingMemTableCost;
  }

  public boolean addDirectBufferMemoryCost(long size) {
    return directBufferMemoryBlock.allocate(size);
  }

  public void decreaseDirectBufferMemoryCost(long size) {
    directBufferMemoryBlock.release(size);
  }

  public long getTotalDirectBufferMemorySizeLimit() {
    return memoryConfig.getDirectBufferMemoryManager().getTotalMemorySizeInBytes();
  }

  public long getDirectBufferMemoryCost() {
    return directBufferMemoryBlock.getUsedMemoryInBytes();
  }

  public boolean addCompactionFileNum(int fileNum, long timeOutInSecond)
      throws InterruptedException, CompactionFileCountExceededException {
    if (fileNum > totalFileLimitForCompactionTask) {
      // source file num is greater than the max file num for compaction
      throw new CompactionFileCountExceededException(
          String.format(
              "Required file num %d is greater than the max file num %d for compaction.",
              fileNum, totalFileLimitForCompactionTask));
    }
    long startTime = System.currentTimeMillis();
    int originFileNum = this.compactionFileNumCost.get();
    while (originFileNum + fileNum > totalFileLimitForCompactionTask
        || !compactionFileNumCost.compareAndSet(originFileNum, originFileNum + fileNum)) {
      if (System.currentTimeMillis() - startTime >= timeOutInSecond * 1000L) {
        throw new CompactionFileCountExceededException(
            String.format(
                "Failed to allocate %d files for compaction after %d seconds, max file num for compaction module is %d, %d files is used.",
                fileNum, timeOutInSecond, totalFileLimitForCompactionTask, originFileNum));
      }
      Thread.sleep(100);
      originFileNum = this.compactionFileNumCost.get();
    }
    return true;
  }

  public void addCompactionFileNum(int fileNum, boolean waitUntilAcquired)
      throws CompactionFileCountExceededException, InterruptedException {
    if (fileNum > totalFileLimitForCompactionTask) {
      // source file num is greater than the max file num for compaction
      throw new CompactionFileCountExceededException(
          String.format(
              "Required file num %d is greater than the max file num %d for compaction.",
              fileNum, totalFileLimitForCompactionTask));
    }
    int originFileNum = this.compactionFileNumCost.get();
    while (true) {
      boolean canUpdate = originFileNum + fileNum <= totalFileLimitForCompactionTask;
      if (!canUpdate && !waitUntilAcquired) {
        throw new CompactionFileCountExceededException(
            String.format(
                "Failed to allocate %d files for compaction, max file num for compaction module is %d, %d files is used.",
                fileNum, totalFileLimitForCompactionTask, originFileNum));
      }
      if (canUpdate
          && compactionFileNumCost.compareAndSet(originFileNum, originFileNum + fileNum)) {
        return;
      }
      Thread.sleep(TimeUnit.MILLISECONDS.toMillis(100));
      originFileNum = this.compactionFileNumCost.get();
    }
  }

  public void addCompactionMemoryCost(
      CompactionTaskType taskType, long memoryCost, boolean waitUntilAcquired)
      throws CompactionMemoryNotEnoughException, InterruptedException {
    if (memoryCost > compactionMemoryBlock.getTotalMemorySizeInBytes()) {
      // required memory cost is greater than the total memory budget for compaction
      throw new CompactionMemoryNotEnoughException(
          String.format(
              "Required memory cost %d bytes is greater than "
                  + "the total memory budget for compaction %d bytes",
              memoryCost, compactionMemoryBlock.getTotalMemorySizeInBytes()));
    }
    boolean allocateResult =
        waitUntilAcquired
            ? compactionMemoryBlock.allocateUntilAvailable(memoryCost, 100)
            : compactionMemoryBlock.allocate(memoryCost);
    if (!allocateResult) {
      throw new CompactionMemoryNotEnoughException(
          String.format(
              "Failed to allocate %d bytes memory for compaction, "
                  + "total memory budget for compaction module is %d bytes, %d bytes is used",
              memoryCost,
              compactionMemoryBlock.getTotalMemorySizeInBytes(),
              compactionMemoryBlock.getUsedMemoryInBytes()));
    }
    switch (taskType) {
      case INNER_SEQ:
        seqInnerSpaceCompactionMemoryCost.addAndGet(memoryCost);
        break;
      case INNER_UNSEQ:
        unseqInnerSpaceCompactionMemoryCost.addAndGet(memoryCost);
        break;
      case CROSS:
        crossSpaceCompactionMemoryCost.addAndGet(memoryCost);
        break;
      case SETTLE:
        settleCompactionMemoryCost.addAndGet(memoryCost);
        break;
      default:
    }
  }

  public synchronized void resetCompactionMemoryCost(
      CompactionTaskType taskType, long compactionMemoryCost) {
    this.compactionMemoryBlock.release(compactionMemoryCost);
    switch (taskType) {
      case INNER_SEQ:
        seqInnerSpaceCompactionMemoryCost.addAndGet(-compactionMemoryCost);
        break;
      case INNER_UNSEQ:
        unseqInnerSpaceCompactionMemoryCost.addAndGet(-compactionMemoryCost);
        break;
      case CROSS:
        crossSpaceCompactionMemoryCost.addAndGet(-compactionMemoryCost);
        break;
      case SETTLE:
        settleCompactionMemoryCost.addAndGet(-compactionMemoryCost);
        break;
      default:
        break;
    }
  }

  public synchronized void decreaseCompactionFileNumCost(int fileNum) {
    this.compactionFileNumCost.addAndGet(-fileNum);
  }

  public long getMemorySizeForCompaction() {
    return compactionMemoryBlock.getTotalMemorySizeInBytes();
  }

  public void loadWriteMemory() {
    memorySizeForMemtable = memoryConfig.getMemtableMemoryManager().getTotalMemorySizeInBytes();
    FLUSH_THRESHOLD = memorySizeForMemtable * config.getFlushProportion();
    REJECT_THRESHOLD = memorySizeForMemtable * memoryConfig.getRejectProportion();
    WritingMetrics.getInstance().recordFlushThreshold(FLUSH_THRESHOLD);
    WritingMetrics.getInstance().recordRejectThreshold(REJECT_THRESHOLD);
    WritingMetrics.getInstance()
        .recordWALQueueMaxMemorySize(walBufferQueueMemoryBlock.getTotalMemorySizeInBytes());
  }

  @TestOnly
  public void setMemorySizeForCompaction(long size) {
    compactionMemoryBlock.setTotalMemorySizeInBytes(size);
  }

  @TestOnly
  public void setTotalFileLimitForCompactionTask(int totalFileLimitForCompactionTask) {
    this.totalFileLimitForCompactionTask = totalFileLimitForCompactionTask;
  }

  public int getTotalFileLimitForCompaction() {
    return totalFileLimitForCompactionTask;
  }

  public IMemoryBlock getCompactionMemoryBlock() {
    return compactionMemoryBlock;
  }

  public AtomicLong getSeqInnerSpaceCompactionMemoryCost() {
    return seqInnerSpaceCompactionMemoryCost;
  }

  public AtomicLong getUnseqInnerSpaceCompactionMemoryCost() {
    return unseqInnerSpaceCompactionMemoryCost;
  }

  public AtomicLong getCrossSpaceCompactionMemoryCost() {
    return crossSpaceCompactionMemoryCost;
  }

  public AtomicLong getSettleCompactionMemoryCost() {
    return settleCompactionMemoryCost;
  }

  @TestOnly
  public AtomicInteger getCompactionFileNumCost() {
    return compactionFileNumCost;
  }

  private void logCurrentTotalSGMemory() {
    logger.debug("Current Sg cost is {}", totalStorageGroupMemCost);
  }

  /**
   * Order all working memtables in system by memory cost of actual data points in memtable. Mark
   * the top K TSPs as to be flushed, so that after flushing the K TSPs, the memory cost should be
   * less than FLUSH_THRESHOLD
   */
  private boolean chooseMemTablesToMarkFlush(TsFileProcessor currentTsFileProcessor) {
    // If invoke flush by replaying logs, do not flush now!
    if (reportedStorageGroupMemCostMap.isEmpty()) {
      return false;
    }
    PriorityQueue<TsFileProcessor> allTsFileProcessors =
        new PriorityQueue<>(
            (o1, o2) -> Long.compare(o2.getWorkMemTableRamCost(), o1.getWorkMemTableRamCost()));
    for (DataRegionInfo dataRegionInfo : reportedStorageGroupMemCostMap.keySet()) {
      allTsFileProcessors.addAll(dataRegionInfo.getAllReportedTsp());
    }
    boolean isCurrentTsFileProcessorSelected = false;
    long memCost = 0;
    long activeMemSize = totalStorageGroupMemCost - flushingMemTablesCost;
    while (activeMemSize - memCost > FLUSH_THRESHOLD) {
      if (allTsFileProcessors.isEmpty()
          || allTsFileProcessors.peek().getWorkMemTableRamCost() == 0) {
        return false;
      }
      TsFileProcessor selectedTsFileProcessor = allTsFileProcessors.peek();
      memCost += selectedTsFileProcessor.getWorkMemTableRamCost();
      selectedTsFileProcessor.setWorkMemTableShouldFlush();
      flushTaskSubmitThreadPool.submit(selectedTsFileProcessor::submitAFlushTask);
      if (selectedTsFileProcessor == currentTsFileProcessor) {
        isCurrentTsFileProcessorSelected = true;
      }
      allTsFileProcessors.poll();
    }
    return isCurrentTsFileProcessorSelected;
  }

  public boolean isRejected() {
    return rejected;
  }

  public void setEncodingFasterThanIo(boolean isEncodingFasterThanIo) {
    this.isEncodingFasterThanIo = isEncodingFasterThanIo;
  }

  public boolean isEncodingFasterThanIo() {
    return isEncodingFasterThanIo;
  }

  public void close() {
    reportedStorageGroupMemCostMap.clear();
    totalStorageGroupMemCost = 0;
    rejected = false;
  }

  public static SystemInfo getInstance() {
    return InstanceHolder.instance;
  }

  private static class InstanceHolder {

    private InstanceHolder() {}

    private static final SystemInfo instance = new SystemInfo();
  }

  public synchronized void applyTemporaryMemoryForFlushing(long estimatedTemporaryMemSize) {
    memorySizeForMemtable -= estimatedTemporaryMemSize;
    FLUSH_THRESHOLD = memorySizeForMemtable * config.getFlushProportion();
    REJECT_THRESHOLD = memorySizeForMemtable * memoryConfig.getRejectProportion();
    WritingMetrics.getInstance().recordFlushThreshold(FLUSH_THRESHOLD);
    WritingMetrics.getInstance().recordRejectThreshold(REJECT_THRESHOLD);
    WritingMetrics.getInstance()
        .recordWALQueueMaxMemorySize(walBufferQueueMemoryBlock.getTotalMemorySizeInBytes());
  }

  public synchronized void releaseTemporaryMemoryForFlushing(long estimatedTemporaryMemSize) {
    memorySizeForMemtable += estimatedTemporaryMemSize;
    FLUSH_THRESHOLD = memorySizeForMemtable * config.getFlushProportion();
    REJECT_THRESHOLD = memorySizeForMemtable * memoryConfig.getRejectProportion();
    WritingMetrics.getInstance().recordFlushThreshold(FLUSH_THRESHOLD);
    WritingMetrics.getInstance().recordRejectThreshold(REJECT_THRESHOLD);
    WritingMetrics.getInstance()
        .recordWALQueueMaxMemorySize(walBufferQueueMemoryBlock.getTotalMemorySizeInBytes());
  }

  public long getTotalMemTableSize() {
    return totalStorageGroupMemCost;
  }

  public double getFlushThreshold() {
    return FLUSH_THRESHOLD;
  }

  public double getRejectThreshold() {
    return REJECT_THRESHOLD;
  }

  public IMemoryBlock getWalBufferQueueMemoryBlock() {
    return walBufferQueueMemoryBlock;
  }
}<|MERGE_RESOLUTION|>--- conflicted
+++ resolved
@@ -47,15 +47,8 @@
 import java.util.concurrent.atomic.AtomicLong;
 
 public class SystemInfo {
+
   private static final Logger logger = LoggerFactory.getLogger(SystemInfo.class);
-
-<<<<<<< HEAD
-  private static final Logger logger = LoggerFactory.getLogger(SystemInfo.class);
-=======
-  private static final IoTDBConfig config = IoTDBDescriptor.getInstance().getConfig();
-  private static final DataNodeMemoryConfig memoryConfig =
-      IoTDBDescriptor.getInstance().getMemoryConfig();
->>>>>>> fddf0a6e
 
   private static final IoTDBConfig config = IoTDBDescriptor.getInstance().getConfig();
   private static final DataNodeMemoryConfig memoryConfig =
@@ -91,17 +84,6 @@
     compactionMemoryBlock =
         memoryConfig
             .getCompactionMemoryManager()
-<<<<<<< HEAD
-            .forceAllocate("Compaction", MemoryBlockType.DYNAMIC);
-    walBufferQueueMemoryBlock =
-        memoryConfig
-            .getWalBufferQueueMemoryManager()
-            .forceAllocate("WalBufferQueue", MemoryBlockType.DYNAMIC);
-    directBufferMemoryBlock =
-        memoryConfig
-            .getDirectBufferMemoryManager()
-            .forceAllocate("DirectBuffer", MemoryBlockType.DYNAMIC);
-=======
             .exactAllocate("Compaction", MemoryBlockType.DYNAMIC);
     walBufferQueueMemoryBlock =
         memoryConfig
@@ -111,7 +93,6 @@
         memoryConfig
             .getDirectBufferMemoryManager()
             .exactAllocate("DirectBuffer", MemoryBlockType.DYNAMIC);
->>>>>>> fddf0a6e
     loadWriteMemory();
   }
 
