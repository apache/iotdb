/*
 * Licensed to the Apache Software Foundation (ASF) under one
 * or more contributor license agreements.  See the NOTICE file
 * distributed with this work for additional information
 * regarding copyright ownership.  The ASF licenses this file
 * to you under the Apache License, Version 2.0 (the
 * "License"); you may not use this file except in compliance
 * with the License.  You may obtain a copy of the License at
 *
 *     http://www.apache.org/licenses/LICENSE-2.0
 *
 * Unless required by applicable law or agreed to in writing,
 * software distributed under the License is distributed on an
 * "AS IS" BASIS, WITHOUT WARRANTIES OR CONDITIONS OF ANY
 * KIND, either express or implied.  See the License for the
 * specific language governing permissions and limitations
 * under the License.
 */

package org.apache.iotdb.db.storageengine.rescon.memory;

import org.apache.iotdb.commons.concurrent.IoTDBThreadPoolFactory;
import org.apache.iotdb.commons.concurrent.ThreadName;
import org.apache.iotdb.commons.memory.IMemoryBlock;
import org.apache.iotdb.commons.memory.MemoryBlockType;
import org.apache.iotdb.commons.utils.TestOnly;
import org.apache.iotdb.db.conf.DataNodeMemoryConfig;
import org.apache.iotdb.db.conf.IoTDBConfig;
import org.apache.iotdb.db.conf.IoTDBDescriptor;
import org.apache.iotdb.db.exception.WriteProcessRejectException;
import org.apache.iotdb.db.service.metrics.WritingMetrics;
import org.apache.iotdb.db.storageengine.dataregion.DataRegionInfo;
import org.apache.iotdb.db.storageengine.dataregion.compaction.constant.CompactionTaskType;
import org.apache.iotdb.db.storageengine.dataregion.compaction.execute.exception.CompactionFileCountExceededException;
import org.apache.iotdb.db.storageengine.dataregion.compaction.execute.exception.CompactionMemoryNotEnoughException;
import org.apache.iotdb.db.storageengine.dataregion.compaction.selector.estimator.FileInfo;
import org.apache.iotdb.db.storageengine.dataregion.memtable.TsFileProcessor;

import org.slf4j.Logger;
import org.slf4j.LoggerFactory;

import java.util.HashMap;
import java.util.Map;
import java.util.PriorityQueue;
import java.util.concurrent.ExecutorService;
import java.util.concurrent.TimeUnit;
import java.util.concurrent.atomic.AtomicInteger;
import java.util.concurrent.atomic.AtomicLong;

public class SystemInfo {
  private static final Logger logger = LoggerFactory.getLogger(SystemInfo.class);

  private static final IoTDBConfig config = IoTDBDescriptor.getInstance().getConfig();
  private static final DataNodeMemoryConfig memoryConfig =
      IoTDBDescriptor.getInstance().getMemoryConfig();

  private long totalStorageGroupMemCost = 0L;
  private volatile boolean rejected = false;

  private long memorySizeForMemtable;
  private final Map<DataRegionInfo, Long> reportedStorageGroupMemCostMap = new HashMap<>();

  private long flushingMemTablesCost = 0L;
  private IMemoryBlock walBufferQueueMemoryBlock;
  private IMemoryBlock directBufferMemoryBlock;
  private IMemoryBlock compactionMemoryBlock;
  private final AtomicLong seqInnerSpaceCompactionMemoryCost = new AtomicLong(0L);
  private final AtomicLong unseqInnerSpaceCompactionMemoryCost = new AtomicLong(0L);
  private final AtomicLong crossSpaceCompactionMemoryCost = new AtomicLong(0L);
  private final AtomicLong settleCompactionMemoryCost = new AtomicLong(0L);

  private final AtomicInteger compactionFileNumCost = new AtomicInteger(0);

  private int totalFileLimitForCompactionTask = config.getTotalFileLimitForCompactionTask();

  private final ExecutorService flushTaskSubmitThreadPool =
      IoTDBThreadPoolFactory.newSingleThreadExecutor(ThreadName.FLUSH_TASK_SUBMIT.getName());
  private double FLUSH_THRESHOLD = memorySizeForMemtable * config.getFlushProportion();
  private double REJECT_THRESHOLD = memorySizeForMemtable * memoryConfig.getRejectProportion();

  private volatile boolean isEncodingFasterThanIo = true;

  private SystemInfo() {
    compactionMemoryBlock =
        memoryConfig
            .getCompactionMemoryManager()
            .exactAllocate("Compaction", MemoryBlockType.DYNAMIC);
    walBufferQueueMemoryBlock =
        memoryConfig
            .getWalBufferQueueMemoryManager()
            .exactAllocate("WalBufferQueue", MemoryBlockType.DYNAMIC);
    directBufferMemoryBlock =
        memoryConfig
            .getDirectBufferMemoryManager()
            .exactAllocate("DirectBuffer", MemoryBlockType.DYNAMIC);
    loadWriteMemory();
  }

  /**
   * Report current mem cost of database to system. Called when the memory of database newly
   * accumulates to IoTDBConfig.getStorageGroupSizeReportThreshold()
   *
   * @param dataRegionInfo database
   * @throws WriteProcessRejectException
   */
  public synchronized boolean reportStorageGroupStatus(
      DataRegionInfo dataRegionInfo, TsFileProcessor tsFileProcessor)
      throws WriteProcessRejectException {
    long currentDataRegionMemCost = dataRegionInfo.getMemCost();
    long delta =
        currentDataRegionMemCost - reportedStorageGroupMemCostMap.getOrDefault(dataRegionInfo, 0L);
    totalStorageGroupMemCost += delta;
    if (logger.isDebugEnabled()) {
      logger.debug(
          "Report database Status to the system. " + "After adding {}, current sg mem cost is {}.",
          delta,
          totalStorageGroupMemCost);
    }
    reportedStorageGroupMemCostMap.put(dataRegionInfo, currentDataRegionMemCost);
    dataRegionInfo.setLastReportedSize(currentDataRegionMemCost);
    if (totalStorageGroupMemCost < FLUSH_THRESHOLD) {
      return true;
    } else if (totalStorageGroupMemCost < REJECT_THRESHOLD) {
      logger.debug(
          "The total database mem costs are too large, call for flushing. "
              + "Current sg cost is {}",
          totalStorageGroupMemCost);
      chooseMemTablesToMarkFlush(tsFileProcessor);
      return true;
    } else {
      logger.info(
          "Change system to reject status. Triggered by: logical SG ({}), mem cost delta ({}), totalSgMemCost ({}), REJECT_THRESHOLD ({})",
          dataRegionInfo.getDataRegion().getDatabaseName(),
          delta,
          totalStorageGroupMemCost,
          REJECT_THRESHOLD);
      rejected = true;
      if (chooseMemTablesToMarkFlush(tsFileProcessor)) {
        if (totalStorageGroupMemCost < memorySizeForMemtable) {
          return true;
        } else {
          throw new WriteProcessRejectException(
              "Total database MemCost "
                  + totalStorageGroupMemCost
                  + " is over than memorySizeForWriting "
                  + memorySizeForMemtable);
        }
      } else {
        return false;
      }
    }
  }

  /**
   * Report resetting the mem cost of sg to system. It will be called after flushing, closing and
   * failed to insert
   *
   * @param dataRegionInfo database
   */
  public synchronized void resetStorageGroupStatus(DataRegionInfo dataRegionInfo) {
    long currentDataRegionMemCost = dataRegionInfo.getMemCost();
    long delta = 0;
    if (reportedStorageGroupMemCostMap.containsKey(dataRegionInfo)) {
      delta = reportedStorageGroupMemCostMap.get(dataRegionInfo) - currentDataRegionMemCost;
      this.totalStorageGroupMemCost -= delta;
      dataRegionInfo.setLastReportedSize(currentDataRegionMemCost);
      // report after reset sg status, because slow write may not reach the report threshold
      dataRegionInfo.setNeedToReportToSystem(true);
      reportedStorageGroupMemCostMap.put(dataRegionInfo, currentDataRegionMemCost);
    }

    if (totalStorageGroupMemCost >= FLUSH_THRESHOLD
        && totalStorageGroupMemCost < REJECT_THRESHOLD) {
      logger.debug(
          "SG ({}) released memory (delta: {}) but still exceeding flush proportion (totalSgMemCost: {}), call flush.",
          dataRegionInfo.getDataRegion().getDatabaseName(),
          delta,
          totalStorageGroupMemCost);
      if (rejected) {
        logger.info(
            "SG ({}) released memory (delta: {}), set system to normal status (totalSgMemCost: {}).",
            dataRegionInfo.getDataRegion().getDatabaseName(),
            delta,
            totalStorageGroupMemCost);
      }
      logCurrentTotalSGMemory();
      rejected = false;
    } else if (totalStorageGroupMemCost >= REJECT_THRESHOLD) {
      logger.warn(
          "SG ({}) released memory (delta: {}), but system is still in reject status (totalSgMemCost: {}).",
          dataRegionInfo.getDataRegion().getDatabaseName(),
          delta,
          totalStorageGroupMemCost);
      logCurrentTotalSGMemory();
      rejected = true;
    } else {
      logger.debug(
          "SG ({}) released memory (delta: {}), system is in normal status (totalSgMemCost: {}).",
          dataRegionInfo.getDataRegion().getDatabaseName(),
          delta,
          totalStorageGroupMemCost);
      logCurrentTotalSGMemory();
      rejected = false;
    }
  }

  public synchronized void addFlushingMemTableCost(long flushingMemTableCost) {
    this.flushingMemTablesCost += flushingMemTableCost;
  }

  public synchronized void resetFlushingMemTableCost(long flushingMemTableCost) {
    this.flushingMemTablesCost -= flushingMemTableCost;
  }

  public boolean addDirectBufferMemoryCost(long size) {
    return directBufferMemoryBlock.allocate(size);
  }

  public void decreaseDirectBufferMemoryCost(long size) {
    directBufferMemoryBlock.release(size);
  }

  public long getTotalDirectBufferMemorySizeLimit() {
    return memoryConfig.getDirectBufferMemoryManager().getTotalMemorySizeInBytes();
  }

  public long getDirectBufferMemoryCost() {
    return directBufferMemoryBlock.getUsedMemoryInBytes();
  }

  public boolean addCompactionFileNum(int fileNum, long timeOutInSecond)
      throws InterruptedException, CompactionFileCountExceededException {
    if (fileNum > totalFileLimitForCompactionTask) {
      // source file num is greater than the max file num for compaction
      throw new CompactionFileCountExceededException(
          String.format(
              "Required file num %d is greater than the max file num %d for compaction.",
              fileNum, totalFileLimitForCompactionTask));
    }
    long startTime = System.currentTimeMillis();
    int originFileNum = this.compactionFileNumCost.get();
    while (originFileNum + fileNum > totalFileLimitForCompactionTask
        || !compactionFileNumCost.compareAndSet(originFileNum, originFileNum + fileNum)) {
      if (System.currentTimeMillis() - startTime >= timeOutInSecond * 1000L) {
        throw new CompactionFileCountExceededException(
            String.format(
                "Failed to allocate %d files for compaction after %d seconds, max file num for compaction module is %d, %d files is used.",
                fileNum, timeOutInSecond, totalFileLimitForCompactionTask, originFileNum));
      }
      Thread.sleep(100);
      originFileNum = this.compactionFileNumCost.get();
    }
    return true;
  }

  public void addCompactionFileNum(int fileNum, boolean waitUntilAcquired)
      throws CompactionFileCountExceededException, InterruptedException {
    if (fileNum > totalFileLimitForCompactionTask) {
      // source file num is greater than the max file num for compaction
      throw new CompactionFileCountExceededException(
          String.format(
              "Required file num %d is greater than the max file num %d for compaction.",
              fileNum, totalFileLimitForCompactionTask));
    }
    int originFileNum = this.compactionFileNumCost.get();
    while (true) {
      boolean canUpdate = originFileNum + fileNum <= totalFileLimitForCompactionTask;
      if (!canUpdate && !waitUntilAcquired) {
        throw new CompactionFileCountExceededException(
            String.format(
                "Failed to allocate %d files for compaction, max file num for compaction module is %d, %d files is used.",
                fileNum, totalFileLimitForCompactionTask, originFileNum));
      }
      if (canUpdate
          && compactionFileNumCost.compareAndSet(originFileNum, originFileNum + fileNum)) {
        return;
      }
      Thread.sleep(TimeUnit.MILLISECONDS.toMillis(100));
      originFileNum = this.compactionFileNumCost.get();
    }
  }

  public void addCompactionMemoryCost(
      CompactionTaskType taskType, long memoryCost, boolean waitUntilAcquired)
      throws CompactionMemoryNotEnoughException, InterruptedException {
    if (memoryCost > compactionMemoryBlock.getTotalMemorySizeInBytes()) {
      // required memory cost is greater than the total memory budget for compaction
      throw new CompactionMemoryNotEnoughException(
          String.format(
              "Required memory cost %d bytes is greater than "
                  + "the total memory budget for compaction %d bytes",
              memoryCost, compactionMemoryBlock.getTotalMemorySizeInBytes()));
    }
    boolean allocateResult =
        waitUntilAcquired
            ? compactionMemoryBlock.allocateUntilAvailable(memoryCost, 100)
            : compactionMemoryBlock.allocate(memoryCost);
    if (!allocateResult) {
      throw new CompactionMemoryNotEnoughException(
          String.format(
              "Failed to allocate %d bytes memory for compaction, "
                  + "total memory budget for compaction module is %d bytes, %d bytes is used",
              memoryCost,
              compactionMemoryBlock.getTotalMemorySizeInBytes(),
              compactionMemoryBlock.getUsedMemoryInBytes()));
    }
    switch (taskType) {
      case INNER_SEQ:
        seqInnerSpaceCompactionMemoryCost.addAndGet(memoryCost);
        break;
      case INNER_UNSEQ:
        unseqInnerSpaceCompactionMemoryCost.addAndGet(memoryCost);
        break;
      case CROSS:
        crossSpaceCompactionMemoryCost.addAndGet(memoryCost);
        break;
      case SETTLE:
        settleCompactionMemoryCost.addAndGet(memoryCost);
        break;
      default:
    }
  }

  public synchronized void resetCompactionMemoryCost(
      CompactionTaskType taskType, long compactionMemoryCost) {
    this.compactionMemoryBlock.release(compactionMemoryCost);
    switch (taskType) {
      case INNER_SEQ:
        seqInnerSpaceCompactionMemoryCost.addAndGet(-compactionMemoryCost);
        break;
      case INNER_UNSEQ:
        unseqInnerSpaceCompactionMemoryCost.addAndGet(-compactionMemoryCost);
        break;
      case CROSS:
        crossSpaceCompactionMemoryCost.addAndGet(-compactionMemoryCost);
        break;
      case SETTLE:
        settleCompactionMemoryCost.addAndGet(-compactionMemoryCost);
        break;
      default:
        break;
    }
  }

  public synchronized void decreaseCompactionFileNumCost(int fileNum) {
    this.compactionFileNumCost.addAndGet(-fileNum);
  }

  public long getMemorySizeForCompaction() {
<<<<<<< HEAD
    return memorySizeForCompaction;
  }

  public void allocateWriteMemory() {
    // when we can't get the OffHeapMemory variable from environment, it will be 0
    // and the limit should not be effective
    totalDirectBufferMemorySizeLimit =
        config.getMaxOffHeapMemoryBytes() == 0
            ? Long.MAX_VALUE
            : (long)
                (config.getMaxOffHeapMemoryBytes()
                    * config.getMaxDirectBufferOffHeapMemorySizeProportion());
    memorySizeForMemtable =
        (long)
            (config.getAllocateMemoryForStorageEngine() * config.getWriteProportionForMemtable());
    memorySizeForCompaction =
        (long) (config.getAllocateMemoryForStorageEngine() * config.getCompactionProportion())
            - config.getGlobalCompactionFileInfoCacheSize()
                * FileInfo.MEMORY_COST_OF_FILE_INFO_ENTRY_IN_CACHE
            - config.getGlobalCompactionRoughFileInfoCacheSize()
                * FileInfo.MEMORY_COST_OF_ROUGH_FILE_INFO_ENTRY_IN_CACHE;
    memorySizeForWalBufferQueue =
        (long)
            (config.getAllocateMemoryForStorageEngine()
                * config.getWriteProportionForMemtable()
                * config.getWalBufferQueueProportion());
=======
    return compactionMemoryBlock.getTotalMemorySizeInBytes();
  }

  public void loadWriteMemory() {
    memorySizeForMemtable = memoryConfig.getMemtableMemoryManager().getTotalMemorySizeInBytes();
>>>>>>> 46fc1e0a
    FLUSH_THRESHOLD = memorySizeForMemtable * config.getFlushProportion();
    REJECT_THRESHOLD = memorySizeForMemtable * memoryConfig.getRejectProportion();
    WritingMetrics.getInstance().recordFlushThreshold(FLUSH_THRESHOLD);
    WritingMetrics.getInstance().recordRejectThreshold(REJECT_THRESHOLD);
    WritingMetrics.getInstance()
        .recordWALQueueMaxMemorySize(walBufferQueueMemoryBlock.getTotalMemorySizeInBytes());
  }

  @TestOnly
  public void setMemorySizeForCompaction(long size) {
    compactionMemoryBlock.setTotalMemorySizeInBytes(size);
  }

  @TestOnly
  public void setTotalFileLimitForCompactionTask(int totalFileLimitForCompactionTask) {
    this.totalFileLimitForCompactionTask = totalFileLimitForCompactionTask;
  }

  public int getTotalFileLimitForCompaction() {
    return totalFileLimitForCompactionTask;
  }

  public IMemoryBlock getCompactionMemoryBlock() {
    return compactionMemoryBlock;
  }

  public AtomicLong getSeqInnerSpaceCompactionMemoryCost() {
    return seqInnerSpaceCompactionMemoryCost;
  }

  public AtomicLong getUnseqInnerSpaceCompactionMemoryCost() {
    return unseqInnerSpaceCompactionMemoryCost;
  }

  public AtomicLong getCrossSpaceCompactionMemoryCost() {
    return crossSpaceCompactionMemoryCost;
  }

  public AtomicLong getSettleCompactionMemoryCost() {
    return settleCompactionMemoryCost;
  }

  @TestOnly
  public AtomicInteger getCompactionFileNumCost() {
    return compactionFileNumCost;
  }

  private void logCurrentTotalSGMemory() {
    logger.debug("Current Sg cost is {}", totalStorageGroupMemCost);
  }

  /**
   * Order all working memtables in system by memory cost of actual data points in memtable. Mark
   * the top K TSPs as to be flushed, so that after flushing the K TSPs, the memory cost should be
   * less than FLUSH_THRESHOLD
   */
  private boolean chooseMemTablesToMarkFlush(TsFileProcessor currentTsFileProcessor) {
    // If invoke flush by replaying logs, do not flush now!
    if (reportedStorageGroupMemCostMap.isEmpty()) {
      return false;
    }
    PriorityQueue<TsFileProcessor> allTsFileProcessors =
        new PriorityQueue<>(
            (o1, o2) -> Long.compare(o2.getWorkMemTableRamCost(), o1.getWorkMemTableRamCost()));
    for (DataRegionInfo dataRegionInfo : reportedStorageGroupMemCostMap.keySet()) {
      allTsFileProcessors.addAll(dataRegionInfo.getAllReportedTsp());
    }
    boolean isCurrentTsFileProcessorSelected = false;
    long memCost = 0;
    long activeMemSize = totalStorageGroupMemCost - flushingMemTablesCost;
    while (activeMemSize - memCost > FLUSH_THRESHOLD) {
      if (allTsFileProcessors.isEmpty()
          || allTsFileProcessors.peek().getWorkMemTableRamCost() == 0) {
        return false;
      }
      TsFileProcessor selectedTsFileProcessor = allTsFileProcessors.peek();
      memCost += selectedTsFileProcessor.getWorkMemTableRamCost();
      selectedTsFileProcessor.setWorkMemTableShouldFlush();
      flushTaskSubmitThreadPool.submit(selectedTsFileProcessor::submitAFlushTask);
      if (selectedTsFileProcessor == currentTsFileProcessor) {
        isCurrentTsFileProcessorSelected = true;
      }
      allTsFileProcessors.poll();
    }
    return isCurrentTsFileProcessorSelected;
  }

  public boolean isRejected() {
    return rejected;
  }

  public void setEncodingFasterThanIo(boolean isEncodingFasterThanIo) {
    this.isEncodingFasterThanIo = isEncodingFasterThanIo;
  }

  public boolean isEncodingFasterThanIo() {
    return isEncodingFasterThanIo;
  }

  public void close() {
    reportedStorageGroupMemCostMap.clear();
    totalStorageGroupMemCost = 0;
    rejected = false;
  }

  public static SystemInfo getInstance() {
    return InstanceHolder.instance;
  }

  private static class InstanceHolder {

    private InstanceHolder() {}

    private static final SystemInfo instance = new SystemInfo();
  }

  public synchronized void applyTemporaryMemoryForFlushing(long estimatedTemporaryMemSize) {
    memorySizeForMemtable -= estimatedTemporaryMemSize;
    FLUSH_THRESHOLD = memorySizeForMemtable * config.getFlushProportion();
    REJECT_THRESHOLD = memorySizeForMemtable * memoryConfig.getRejectProportion();
    WritingMetrics.getInstance().recordFlushThreshold(FLUSH_THRESHOLD);
    WritingMetrics.getInstance().recordRejectThreshold(REJECT_THRESHOLD);
    WritingMetrics.getInstance()
        .recordWALQueueMaxMemorySize(walBufferQueueMemoryBlock.getTotalMemorySizeInBytes());
  }

  public synchronized void releaseTemporaryMemoryForFlushing(long estimatedTemporaryMemSize) {
    memorySizeForMemtable += estimatedTemporaryMemSize;
    FLUSH_THRESHOLD = memorySizeForMemtable * config.getFlushProportion();
    REJECT_THRESHOLD = memorySizeForMemtable * memoryConfig.getRejectProportion();
    WritingMetrics.getInstance().recordFlushThreshold(FLUSH_THRESHOLD);
    WritingMetrics.getInstance().recordRejectThreshold(REJECT_THRESHOLD);
    WritingMetrics.getInstance()
        .recordWALQueueMaxMemorySize(walBufferQueueMemoryBlock.getTotalMemorySizeInBytes());
  }

  public long getTotalMemTableSize() {
    return totalStorageGroupMemCost;
  }

  public double getFlushThreshold() {
    return FLUSH_THRESHOLD;
  }

  public double getRejectThreshold() {
    return REJECT_THRESHOLD;
  }

  public IMemoryBlock getWalBufferQueueMemoryBlock() {
    return walBufferQueueMemoryBlock;
  }
}<|MERGE_RESOLUTION|>--- conflicted
+++ resolved
@@ -347,40 +347,11 @@
   }
 
   public long getMemorySizeForCompaction() {
-<<<<<<< HEAD
-    return memorySizeForCompaction;
-  }
-
-  public void allocateWriteMemory() {
-    // when we can't get the OffHeapMemory variable from environment, it will be 0
-    // and the limit should not be effective
-    totalDirectBufferMemorySizeLimit =
-        config.getMaxOffHeapMemoryBytes() == 0
-            ? Long.MAX_VALUE
-            : (long)
-                (config.getMaxOffHeapMemoryBytes()
-                    * config.getMaxDirectBufferOffHeapMemorySizeProportion());
-    memorySizeForMemtable =
-        (long)
-            (config.getAllocateMemoryForStorageEngine() * config.getWriteProportionForMemtable());
-    memorySizeForCompaction =
-        (long) (config.getAllocateMemoryForStorageEngine() * config.getCompactionProportion())
-            - config.getGlobalCompactionFileInfoCacheSize()
-                * FileInfo.MEMORY_COST_OF_FILE_INFO_ENTRY_IN_CACHE
-            - config.getGlobalCompactionRoughFileInfoCacheSize()
-                * FileInfo.MEMORY_COST_OF_ROUGH_FILE_INFO_ENTRY_IN_CACHE;
-    memorySizeForWalBufferQueue =
-        (long)
-            (config.getAllocateMemoryForStorageEngine()
-                * config.getWriteProportionForMemtable()
-                * config.getWalBufferQueueProportion());
-=======
     return compactionMemoryBlock.getTotalMemorySizeInBytes();
   }
 
   public void loadWriteMemory() {
     memorySizeForMemtable = memoryConfig.getMemtableMemoryManager().getTotalMemorySizeInBytes();
->>>>>>> 46fc1e0a
     FLUSH_THRESHOLD = memorySizeForMemtable * config.getFlushProportion();
     REJECT_THRESHOLD = memorySizeForMemtable * memoryConfig.getRejectProportion();
     WritingMetrics.getInstance().recordFlushThreshold(FLUSH_THRESHOLD);
