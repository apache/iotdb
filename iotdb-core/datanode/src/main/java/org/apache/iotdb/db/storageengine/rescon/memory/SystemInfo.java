--- conflicted
+++ resolved
@@ -86,15 +86,9 @@
             .getCompactionMemoryManager()
             .forceAllocate("Compaction", MemoryBlockType.DYNAMIC);
     walBufferQueueMemoryBlock =
-<<<<<<< HEAD
-        memoryConfig
-            .getWalBufferQueueManager()
-            .forceAllocate("WalBufferQueue", MemoryBlockType.DYNAMIC);
-=======
         DATA_NODE_MEMORY_CONFIG
             .getWalBufferQueueMemoryManager()
-            .forceAllocate("WalBufferQueue", MemoryBlockType.FUNCTION);
->>>>>>> 685a03c2
+            .forceAllocate("WalBufferQueue", MemoryBlockType.DYNAMIC);
     directBufferMemoryBlock =
         DATA_NODE_MEMORY_CONFIG
             .getDirectBufferMemoryManager()
