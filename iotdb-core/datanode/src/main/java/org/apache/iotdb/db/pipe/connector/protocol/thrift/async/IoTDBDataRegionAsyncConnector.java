--- conflicted
+++ resolved
@@ -672,10 +672,6 @@
     super.close();
   }
 
-<<<<<<< HEAD
-  public Set<String> getEndPointsClusterIds() {
-    return retryConnector.getEndPointsClusterIds();
-=======
   public synchronized void clearRetryEventsReferenceCount() {
     while (!retryEventQueue.isEmpty()) {
       final Event event = retryEventQueue.poll();
@@ -684,7 +680,10 @@
         ((EnrichedEvent) event).clearReferenceCount(IoTDBDataRegionAsyncConnector.class.getName());
       }
     }
->>>>>>> 421ed660
+  }
+
+  public Set<String> getEndPointsClusterIds() {
+    return syncConnector.getEndPointsClusterIds();
   }
 
   //////////////////////// APIs provided for metric framework ////////////////////////
