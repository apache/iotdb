--- conflicted
+++ resolved
@@ -266,9 +266,6 @@
     }
   }
 
-<<<<<<< HEAD
-  private boolean firstPhase(final LoadSingleTsFileNode node) {
-=======
   private boolean firstPhaseWithRetry(LoadSingleTsFileNode node, int retryCountOnRegionChange) {
     retryCountOnRegionChange = Math.max(0, retryCountOnRegionChange);
     while (true) {
@@ -293,7 +290,6 @@
   }
 
   private boolean firstPhase(LoadSingleTsFileNode node) throws RegionReplicaSetChangedException {
->>>>>>> f3ebf521
     final TsFileDataManager tsFileDataManager = new TsFileDataManager(this, node, block);
     try {
       new TsFileSplitter(
@@ -305,13 +301,9 @@
         stateMachine.transitionToFailed(new TSStatus(TSStatusCode.LOAD_FILE_ERROR.getStatusCode()));
         return false;
       }
-<<<<<<< HEAD
-    } catch (final IllegalStateException e) {
-=======
     } catch (RegionReplicaSetChangedException e) {
       throw e;
-    } catch (IllegalStateException e) {
->>>>>>> f3ebf521
+    } catch (final IllegalStateException e) {
       stateMachine.transitionToFailed(e);
       LOGGER.warn(
           String.format(
