--- conflicted
+++ resolved
@@ -28,11 +28,7 @@
 import org.apache.iotdb.consensus.exception.ConsensusException;
 import org.apache.iotdb.db.conf.IoTDBDescriptor;
 import org.apache.iotdb.db.consensus.DataRegionConsensusImpl;
-<<<<<<< HEAD
 import org.apache.iotdb.db.pipe.agent.PipeDataNodeAgent;
-import org.apache.iotdb.db.pipe.agent.task.execution.PipeSubtaskExecutorManager;
-=======
->>>>>>> 145d87da
 import org.apache.iotdb.db.pipe.consensus.deletion.DeletionResourceManager;
 import org.apache.iotdb.db.protocol.client.ConfigNodeClient;
 import org.apache.iotdb.db.protocol.client.ConfigNodeClientManager;
@@ -94,15 +90,9 @@
       triggerSnapshotForAllDataRegion();
     }
 
-<<<<<<< HEAD
-    // Shutdown all pipe connector executors
-    PipeSubtaskExecutorManager.getInstance().shutdownAll();
-
     // Shutdown all consensus pipe's receiver
     PipeDataNodeAgent.receiver().pipeConsensus().closeReceiverExecutor();
 
-=======
->>>>>>> 145d87da
     // Actually stop all services started by the DataNode.
     // If we don't call this, services like the RestService are not stopped and I can't re-start
     // it.
