/*
 * Licensed to the Apache Software Foundation (ASF) under one
 * or more contributor license agreements.  See the NOTICE file
 * distributed with this work for additional information
 * regarding copyright ownership.  The ASF licenses this file
 * to you under the Apache License, Version 2.0 (the
 * "License"); you may not use this file except in compliance
 * with the License.  You may obtain a copy of the License at
 *
 *     http://www.apache.org/licenses/LICENSE-2.0
 *
 * Unless required by applicable law or agreed to in writing,
 * software distributed under the License is distributed on an
 * "AS IS" BASIS, WITHOUT WARRANTIES OR CONDITIONS OF ANY
 * KIND, either express or implied.  See the License for the
 * specific language governing permissions and limitations
 * under the License.
 */

package org.apache.iotdb.db.service;

import org.apache.iotdb.common.rpc.thrift.TDataNodeLocation;
import org.apache.iotdb.commons.client.exception.ClientManagerException;
import org.apache.iotdb.commons.cluster.NodeStatus;
import org.apache.iotdb.commons.concurrent.ThreadName;
import org.apache.iotdb.commons.conf.CommonDescriptor;
import org.apache.iotdb.commons.pipe.config.PipeConfig;
import org.apache.iotdb.consensus.ConsensusFactory;
import org.apache.iotdb.consensus.exception.ConsensusException;
import org.apache.iotdb.db.conf.IoTDBDescriptor;
import org.apache.iotdb.db.consensus.DataRegionConsensusImpl;
import org.apache.iotdb.db.pipe.agent.PipeDataNodeAgent;
import org.apache.iotdb.db.pipe.metric.overview.PipeDataNodeRemainingEventAndTimeOperator;
import org.apache.iotdb.db.pipe.metric.overview.PipeDataNodeSinglePipeMetrics;
import org.apache.iotdb.db.protocol.client.ConfigNodeClient;
import org.apache.iotdb.db.protocol.client.ConfigNodeClientManager;
import org.apache.iotdb.db.protocol.client.ConfigNodeInfo;
import org.apache.iotdb.db.storageengine.StorageEngine;
import org.apache.iotdb.db.storageengine.dataregion.wal.WALManager;
import org.apache.iotdb.db.storageengine.rescon.disk.DirectoryChecker;
import org.apache.iotdb.db.utils.MemUtils;
import org.apache.iotdb.rpc.TSStatusCode;

import org.apache.thrift.TException;
import org.slf4j.Logger;
import org.slf4j.LoggerFactory;

import java.util.Map;

public class DataNodeShutdownHook extends Thread {

  private static final Logger logger = LoggerFactory.getLogger(DataNodeShutdownHook.class);

  private final TDataNodeLocation nodeLocation;

  public DataNodeShutdownHook(TDataNodeLocation nodeLocation) {
    super(ThreadName.DATANODE_SHUTDOWN_HOOK.getName());
    this.nodeLocation = nodeLocation;
  }

  @Override
  public void run() {
    logger.info("DataNode exiting...");
    // Stop external rpc service firstly.
    ExternalRPCService.getInstance().stop();

    // Reject write operations to make sure all tsfiles will be sealed
    CommonDescriptor.getInstance().getConfig().setStopping(true);
    CommonDescriptor.getInstance().getConfig().setNodeStatus(NodeStatus.ReadOnly);
    // Wait all wal are flushed
    WALManager.getInstance().waitAllWALFlushed();

    // Flush data to Tsfile and remove WAL log files
    if (!IoTDBDescriptor.getInstance()
        .getConfig()
        .getDataRegionConsensusProtocolClass()
        .equals(ConsensusFactory.RATIS_CONSENSUS)) {
      StorageEngine.getInstance().syncCloseAllProcessor();
    }
    WALManager.getInstance().syncDeleteOutdatedFilesInWALNodes();

    // We did this work because the RatisConsensus recovery mechanism is different from other
    // consensus algorithms, which will replace the underlying storage engine based on its
    // own
    // latest snapshot, while other consensus algorithms will not. This judgement ensures that
    // compaction work is not discarded even if there are frequent restarts
    if (IoTDBDescriptor.getInstance()
        .getConfig()
        .getDataRegionConsensusProtocolClass()
        .equals(ConsensusFactory.RATIS_CONSENSUS)) {
      triggerSnapshotForAllDataRegion();
    }

    long startTime = System.currentTimeMillis();
    if (PipeDataNodeAgent.task().getPipeCount() != 0) {
      for (Map.Entry<String, PipeDataNodeRemainingEventAndTimeOperator> entry :
          PipeDataNodeSinglePipeMetrics.getInstance().remainingEventAndTimeOperatorMap.entrySet()) {
        boolean timeout = false;
        while (true) {
          if (entry.getValue().getRemainingNonHeartbeatEvents() > 0) {
            logger.info(
                "Successfully waited for pipe {} to finish.", entry.getValue().getPipeName());
            break;
          }
          if (System.currentTimeMillis() - startTime
              > PipeConfig.getInstance().getPipeMaxWaitFinishTime()) {
            timeout = true;
            break;
          }
          try {
            Thread.sleep(100);
          } catch (InterruptedException e) {
            Thread.currentThread().interrupt();
            logger.info("Interrupted when waiting for pipe to finish");
          }
        }
        if (timeout) {
          logger.info("Timed out when waiting for pipes to finish, will break");
          break;
        }
      }
    }
    // Persist progress index before shutdown to accurate recovery after restart
    PipeDataNodeAgent.task().persistAllProgressIndex();
<<<<<<< HEAD

    // Shutdown pipe progressIndex background service
    PipePeriodicalJobExecutor.shutdownBackgroundService();
=======
>>>>>>> ae14450a

    // Actually stop all services started by the DataNode.
    // If we don't call this, services like the RestService are not stopped and I can't re-start
    // it.
    DataNode.getInstance().stop();

    // Set and report shutdown to cluster ConfigNode-leader
    if (!reportShutdownToConfigNodeLeader()) {
      logger.warn(
          "Failed to report DataNode's shutdown to ConfigNode. The cluster will still take the current DataNode as Running for a few seconds.");
    }

    // Clear lock file. All services should be shutdown before this line.
    DirectoryChecker.getInstance().deregisterAll();

    logger.info(
        "DataNode exits. Jvm memory usage: {}",
        MemUtils.bytesCntToStr(
            Runtime.getRuntime().totalMemory() - Runtime.getRuntime().freeMemory()));
  }

  private void triggerSnapshotForAllDataRegion() {
    DataRegionConsensusImpl.getInstance().getAllConsensusGroupIds().parallelStream()
        .forEach(
            id -> {
              try {
                DataRegionConsensusImpl.getInstance().triggerSnapshot(id, false);
              } catch (ConsensusException e) {
                logger.warn(
                    "Something wrong happened while calling consensus layer's "
                        + "triggerSnapshot API.",
                    e);
              }
            });
  }

  private boolean reportShutdownToConfigNodeLeader() {
    try (ConfigNodeClient client =
        ConfigNodeClientManager.getInstance().borrowClient(ConfigNodeInfo.CONFIG_REGION_ID)) {
      return client.reportDataNodeShutdown(nodeLocation).getCode()
          == TSStatusCode.SUCCESS_STATUS.getStatusCode();
    } catch (ClientManagerException e) {
      logger.error("Failed to borrow ConfigNodeClient", e);
    } catch (TException e) {
      logger.error("Failed to report shutdown", e);
    }
    return false;
  }
}<|MERGE_RESOLUTION|>--- conflicted
+++ resolved
@@ -122,12 +122,6 @@
     }
     // Persist progress index before shutdown to accurate recovery after restart
     PipeDataNodeAgent.task().persistAllProgressIndex();
-<<<<<<< HEAD
-
-    // Shutdown pipe progressIndex background service
-    PipePeriodicalJobExecutor.shutdownBackgroundService();
-=======
->>>>>>> ae14450a
 
     // Actually stop all services started by the DataNode.
     // If we don't call this, services like the RestService are not stopped and I can't re-start
