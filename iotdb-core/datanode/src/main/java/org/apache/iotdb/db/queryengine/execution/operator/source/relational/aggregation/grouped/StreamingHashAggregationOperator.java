/*
 * Licensed to the Apache Software Foundation (ASF) under one
 * or more contributor license agreements.  See the NOTICE file
 * distributed with this work for additional information
 * regarding copyright ownership.  The ASF licenses this file
 * to you under the Apache License, Version 2.0 (the
 * "License"); you may not use this file except in compliance
 * with the License.  You may obtain a copy of the License at
 *
 *     http://www.apache.org/licenses/LICENSE-2.0
 *
 * Unless required by applicable law or agreed to in writing,
 * software distributed under the License is distributed on an
 * "AS IS" BASIS, WITHOUT WARRANTIES OR CONDITIONS OF ANY
 * KIND, either express or implied.  See the License for the
 * specific language governing permissions and limitations
 * under the License.
 */

package org.apache.iotdb.db.queryengine.execution.operator.source.relational.aggregation.grouped;

import org.apache.iotdb.db.queryengine.execution.MemoryEstimationHelper;
import org.apache.iotdb.db.queryengine.execution.operator.AbstractOperator;
import org.apache.iotdb.db.queryengine.execution.operator.Operator;
import org.apache.iotdb.db.queryengine.execution.operator.OperatorContext;
import org.apache.iotdb.db.queryengine.execution.operator.source.relational.aggregation.grouped.builder.HashAggregationBuilder;
import org.apache.iotdb.db.queryengine.execution.operator.source.relational.aggregation.grouped.builder.InMemoryHashAggregationBuilder;
import org.apache.iotdb.db.queryengine.plan.planner.memory.MemoryReservationManager;
import org.apache.iotdb.db.queryengine.plan.relational.planner.node.AggregationNode;
import org.apache.iotdb.db.utils.datastructure.SortKey;

import com.google.common.primitives.Ints;
import com.google.common.util.concurrent.ListenableFuture;
import org.apache.tsfile.block.column.Column;
import org.apache.tsfile.read.common.block.TsBlock;
import org.apache.tsfile.read.common.block.column.RunLengthEncodedColumn;
import org.apache.tsfile.read.common.type.Type;
import org.apache.tsfile.utils.RamUsageEstimator;

import java.util.Comparator;
import java.util.Deque;
import java.util.LinkedList;
import java.util.List;
import java.util.Optional;

import static com.google.common.base.Preconditions.checkArgument;
import static java.util.Objects.requireNonNull;
import static org.apache.iotdb.db.queryengine.execution.operator.source.relational.aggregation.grouped.UpdateMemory.NOOP;
import static org.apache.iotdb.db.queryengine.plan.planner.plan.node.PlanGraphPrinter.CURRENT_USED_MEMORY;
import static org.apache.iotdb.db.queryengine.plan.planner.plan.node.PlanGraphPrinter.MAX_USED_MEMORY;

public class StreamingHashAggregationOperator extends AbstractOperator {
  private static final long INSTANCE_SIZE =
      RamUsageEstimator.shallowSizeOfInstance(StreamingHashAggregationOperator.class);

  private final Operator child;

  private final int[] preGroupedChannels;

  // used for build result
  private final int[] preGroupedIndexInResult;
  private final int[] unPreGroupedIndexInResult;

  private final int valueColumnsCount;
  private final int resultColumnsCount;

  private HashAggregationBuilder aggregationBuilder;

  private final MemoryReservationManager memoryReservationManager;
  // memory already occupied by aggregationBuilder
  private long previousRetainedSize = 0;

  private boolean finished = false;

  // cached current group to judge row equality and construct preGroupedColumn in result
  private SortKey currentGroup;
  private final Comparator<SortKey> groupKeyComparator;

  // We limit the size of output block, but the process of one input block may produce more than one
  // output because:
  // 1. Input columns can be reused by multiple aggregations, so size of each row maybe larger than
  // input;
  // 2. There are many input has been added into HashAggregationBuilder before result produced of
  // this process, it may produce many rows which number is larger than limit.
  private final Deque<TsBlock> outputs = new LinkedList<>();

  private long maxUsedMemory;

  public StreamingHashAggregationOperator(
      OperatorContext operatorContext,
      Operator child,
      List<Integer> preGroupedChannels,
      List<Integer> preGroupedIndexInResult,
      List<Type> unPreGroupedTypes,
      List<Integer> unPreGroupedChannels,
      List<Integer> unPreGroupedIndexInResult,
      Comparator<SortKey> groupKeyComparator,
      List<GroupedAggregator> aggregators,
      AggregationNode.Step step,
      int expectedGroups,
      long maxPartialMemory,
      boolean spillEnabled,
      long unSpillMemoryLimit) {
    super.operatorContext = operatorContext;
    this.child = child;

    this.preGroupedChannels = Ints.toArray(preGroupedChannels);
    this.preGroupedIndexInResult = Ints.toArray(preGroupedIndexInResult);
    this.unPreGroupedIndexInResult = Ints.toArray(unPreGroupedIndexInResult);

    this.groupKeyComparator = groupKeyComparator;

    this.valueColumnsCount = aggregators.size();
    this.resultColumnsCount =
        this.preGroupedIndexInResult.length
            + this.unPreGroupedIndexInResult.length
            + aggregators.size();
    checkArgument(!spillEnabled, "spill is not supported");
    aggregationBuilder =
        new InMemoryHashAggregationBuilder(
            aggregators,
            step,
            expectedGroups,
            unPreGroupedTypes,
            unPreGroupedChannels,
            Optional.empty(),
            operatorContext,
            maxPartialMemory,
            NOOP);
    this.memoryReservationManager =
        operatorContext
            .getDriverContext()
            .getFragmentInstanceContext()
            .getMemoryReservationContext();
    updateOccupiedMemorySize();
  }

  @Override
  public ListenableFuture<?> isBlocked() {
    return child.isBlocked();
  }

  @Override
  public boolean hasNext() throws Exception {
    return !finished || retainedTsBlock != null || !outputs.isEmpty();
  }

  @Override
  public TsBlock next() throws Exception {
    if (retainedTsBlock != null) {
      return getResultFromRetainedTsBlock();
    }

    if (!outputs.isEmpty()) {
      resultTsBlock = outputs.removeFirst();
      return checkTsBlockSizeAndGetResult();
    }

    TsBlock block;
    if (child.hasNextWithTimer()) {
      block = child.nextWithTimer();
      if (block == null) {
        return null;
      }

      processInput(block);
    } else {
      // last evaluate
      if (currentGroup != null) {
        evaluateAndFlushGroup(currentGroup.tsBlock, currentGroup.rowIndex);
        currentGroup = null;
      }
      finished = true;
      closeAggregationBuilder();
    }

    if (outputs.isEmpty()) {
      return null;
    }

    resultTsBlock = outputs.removeFirst();
    return checkTsBlockSizeAndGetResult();
  }

  private void processInput(TsBlock page) {
    requireNonNull(page, "page is null");

    if (currentGroup != null) {
      if (groupKeyComparator.compare(currentGroup, new SortKey(page, 0)) != 0) {
        // page starts with new group, so flush it
        evaluateAndFlushGroup(currentGroup.tsBlock, currentGroup.rowIndex);
      }
      currentGroup = null;
    }

    int startPosition = 0;
    while (true) {
      // may be equal to page.getPositionCount() if the end is not found in this page
      int nextGroupStart = findNextGroupStart(startPosition, page);
      addRowsToAggregationBuilder(page, startPosition, nextGroupStart - 1);

      if (nextGroupStart < page.getPositionCount()) {
        // current group stops somewhere in the middle of the page, so flush it
        evaluateAndFlushGroup(page, startPosition);
        startPosition = nextGroupStart;
      } else {
        // late materialization requires that page being locally stored is materialized before the
        // next one is fetched
        currentGroup = new SortKey(page, page.getPositionCount() - 1);
        return;
      }
    }
  }

  private void addRowsToAggregationBuilder(TsBlock page, int startPosition, int endPosition) {
    TsBlock region = page.getRegion(startPosition, endPosition - startPosition + 1);
    aggregationBuilder.processBlock(region);
    updateOccupiedMemorySize();
  }

  private void resetAggregationBuilder() {
    aggregationBuilder.reset();
    updateOccupiedMemorySize();
  }

  private void evaluateAndFlushGroup(TsBlock page, int position) {
    // offset of value columns index
    int offset = preGroupedIndexInResult.length + unPreGroupedIndexInResult.length;

    do {
      Column[] result = new Column[resultColumnsCount];
<<<<<<< HEAD
=======

>>>>>>> 3327dfa7
      // contains unPreGrouped group by columns and value columns
      TsBlock buildResult = aggregationBuilder.buildResult();

      // preGrouped Columns
      for (int i = 0; i < preGroupedIndexInResult.length; i++) {
        Column column = page.getColumn(preGroupedChannels[i]).getRegion(position, 1);
        result[preGroupedIndexInResult[i]] =
            new RunLengthEncodedColumn(column, buildResult.getPositionCount());
      }

      // unPreGrouped Columns
      for (int i = 0; i < unPreGroupedIndexInResult.length; i++) {
        result[unPreGroupedIndexInResult[i]] = buildResult.getColumn(i);
      }

      // value Columns
      for (int i = 0; i < valueColumnsCount; i++) {
        result[offset + i] = buildResult.getColumn(i + unPreGroupedIndexInResult.length);
      }

      outputs.add(
          TsBlock.wrapBlocksWithoutCopy(
              buildResult.getPositionCount(), buildResult.getTimeColumn(), result));
    } while (!aggregationBuilder.finished());

    resetAggregationBuilder();
  }

  private int findNextGroupStart(int startPosition, TsBlock page) {
    int positionCount = page.getPositionCount();
    for (int i = startPosition + 1; i < positionCount; i++) {
      if (groupKeyComparator.compare(new SortKey(page, startPosition), new SortKey(page, i)) != 0) {
        return i;
      }
    }

    return positionCount;
  }

  private void updateOccupiedMemorySize() {
    long memorySize = aggregationBuilder.getEstimatedSize();
    operatorContext.recordSpecifiedInfo(CURRENT_USED_MEMORY, Long.toString(memorySize));
    if (memorySize > maxUsedMemory) {
      operatorContext.recordSpecifiedInfo(MAX_USED_MEMORY, Long.toString(memorySize));
      maxUsedMemory = memorySize;
    }
    long delta = memorySize - previousRetainedSize;
    if (delta > 0) {
      memoryReservationManager.reserveMemoryCumulatively(delta);
    } else if (delta < 0) {
      memoryReservationManager.releaseMemoryCumulatively(-delta);
    }
    previousRetainedSize = memorySize;
  }

  private void closeAggregationBuilder() {
    // outputPages = null;
    if (aggregationBuilder != null) {
      aggregationBuilder.close();
      // aggregationBuilder.close() will release all memory reserved in memory accounting.
      // The reference must be set to null afterward to avoid unaccounted memory.
      aggregationBuilder = null;
    }
    // memoryContext.setBytes(0);
  }

  @Override
  public boolean isFinished() throws Exception {
    return finished && retainedTsBlock == null && outputs.isEmpty();
  }

  @Override
  public void close() throws Exception {
    child.close();
  }

  @Override
  public OperatorContext getOperatorContext() {
    return operatorContext;
  }

  @Override
  public long calculateMaxPeekMemory() {
    return Math.max(
        child.calculateMaxPeekMemoryWithCounter(),
        calculateRetainedSizeAfterCallingNext() + calculateMaxReturnSize());
  }

  @Override
  public long calculateMaxReturnSize() {
    return maxReturnSize;
  }

  @Override
  public long calculateRetainedSizeAfterCallingNext() {
    return child.calculateMaxReturnSize() + child.calculateRetainedSizeAfterCallingNext();
  }

  @Override
  public long ramBytesUsed() {
    return INSTANCE_SIZE
        + MemoryEstimationHelper.getEstimatedSizeOfAccountableObject(child)
        + MemoryEstimationHelper.getEstimatedSizeOfAccountableObject(operatorContext)
        + outputs.stream().mapToLong(TsBlock::getRetainedSizeInBytes).sum();
  }
}<|MERGE_RESOLUTION|>--- conflicted
+++ resolved
@@ -229,10 +229,7 @@
 
     do {
       Column[] result = new Column[resultColumnsCount];
-<<<<<<< HEAD
-=======
-
->>>>>>> 3327dfa7
+
       // contains unPreGrouped group by columns and value columns
       TsBlock buildResult = aggregationBuilder.buildResult();
 
