/*
 * Licensed to the Apache Software Foundation (ASF) under one
 * or more contributor license agreements.  See the NOTICE file
 * distributed with this work for additional information
 * regarding copyright ownership.  The ASF licenses this file
 * to you under the Apache License, Version 2.0 (the
 * "License"); you may not use this file except in compliance
 * with the License.  You may obtain a copy of the License at
 *
 *     http://www.apache.org/licenses/LICENSE-2.0
 *
 * Unless required by applicable law or agreed to in writing,
 * software distributed under the License is distributed on an
 * "AS IS" BASIS, WITHOUT WARRANTIES OR CONDITIONS OF ANY
 * KIND, either express or implied.  See the License for the
 * specific language governing permissions and limitations
 * under the License.
 */

package org.apache.iotdb.db.queryengine.plan.planner.plan.node.write;

import org.apache.iotdb.common.rpc.thrift.TEndPoint;
import org.apache.iotdb.common.rpc.thrift.TRegionReplicaSet;
import org.apache.iotdb.common.rpc.thrift.TSStatus;
import org.apache.iotdb.commons.path.PartialPath;
import org.apache.iotdb.commons.schema.table.column.TsTableColumnCategory;
import org.apache.iotdb.commons.utils.TestOnly;
import org.apache.iotdb.db.exception.DataTypeInconsistentException;
import org.apache.iotdb.db.exception.query.OutOfTTLException;
import org.apache.iotdb.db.queryengine.plan.analyze.IAnalysis;
import org.apache.iotdb.db.queryengine.plan.planner.plan.node.PlanNodeId;
import org.apache.iotdb.db.queryengine.plan.planner.plan.node.PlanNodeType;
import org.apache.iotdb.db.queryengine.plan.planner.plan.node.PlanVisitor;
import org.apache.iotdb.db.queryengine.plan.relational.metadata.fetcher.cache.TableDeviceSchemaCache;
import org.apache.iotdb.db.storageengine.dataregion.memtable.AbstractMemTable;
import org.apache.iotdb.db.storageengine.dataregion.memtable.IWritableMemChunkGroup;
import org.apache.iotdb.db.storageengine.dataregion.wal.buffer.IWALByteBufferView;

import org.apache.tsfile.enums.TSDataType;
import org.apache.tsfile.file.metadata.IDeviceID;
import org.apache.tsfile.file.metadata.IDeviceID.Factory;
import org.apache.tsfile.read.TimeValuePair;
import org.apache.tsfile.utils.BitMap;
import org.apache.tsfile.utils.Pair;
import org.apache.tsfile.utils.ReadWriteIOUtils;
import org.apache.tsfile.write.schema.MeasurementSchema;

import java.io.DataInputStream;
import java.io.DataOutputStream;
import java.io.IOException;
import java.nio.ByteBuffer;
import java.util.ArrayList;
import java.util.HashMap;
import java.util.List;
import java.util.Map;

public class RelationalInsertTabletNode extends InsertTabletNode {

  // deviceId cache for Table-view insertion
  private IDeviceID[] deviceIDs;

  private boolean singleDevice;

  public RelationalInsertTabletNode(
      PlanNodeId id,
      PartialPath devicePath,
      boolean isAligned,
      String[] measurements,
      TSDataType[] dataTypes,
      MeasurementSchema[] measurementSchemas,
      long[] times,
      BitMap[] bitMaps,
      Object[] columns,
      int rowCount,
      TsTableColumnCategory[] columnCategories) {
    super(
        id,
        devicePath,
        isAligned,
        measurements,
        dataTypes,
        measurementSchemas,
        times,
        bitMaps,
        columns,
        rowCount);
    setColumnCategories(columnCategories);
  }

  public RelationalInsertTabletNode(PlanNodeId id) {
    super(id);
  }

  @TestOnly
  public RelationalInsertTabletNode(
      PlanNodeId id,
      PartialPath devicePath,
      boolean isAligned,
      String[] measurements,
      TSDataType[] dataTypes,
      long[] times,
      BitMap[] bitMaps,
      Object[] columns,
      int rowCount,
      TsTableColumnCategory[] columnCategories) {
    super(id, devicePath, isAligned, measurements, dataTypes, times, bitMaps, columns, rowCount);
    setColumnCategories(columnCategories);
  }

  public void setSingleDevice() {
    this.singleDevice = true;
  }

  @Override
  public IDeviceID getDeviceID(int rowIdx) {
    if (singleDevice) {
      if (deviceIDs == null) {
        deviceIDs = new IDeviceID[1];
      }
      if (deviceIDs[0] == null) {
        String[] deviceIdSegments = new String[idColumnIndices.size() + 1];
        deviceIdSegments[0] = this.getTableName();
        for (int i = 0; i < idColumnIndices.size(); i++) {
          final Integer columnIndex = idColumnIndices.get(i);
          Object idSeg = ((Object[]) columns[columnIndex])[0];
          boolean isNull =
              bitMaps != null && bitMaps[columnIndex] != null && bitMaps[columnIndex].isMarked(0);
          deviceIdSegments[i + 1] = !isNull && idSeg != null ? idSeg.toString() : null;
        }
        deviceIDs[0] = Factory.DEFAULT_FACTORY.create(deviceIdSegments);
      }
      return deviceIDs[0];
    }
    if (deviceIDs == null) {
      deviceIDs = new IDeviceID[rowCount];
    }
    if (deviceIDs[rowIdx] == null) {
      String[] deviceIdSegments = new String[idColumnIndices.size() + 1];
      deviceIdSegments[0] = this.getTableName();
      for (int i = 0; i < idColumnIndices.size(); i++) {
        final Integer columnIndex = idColumnIndices.get(i);
        Object idSeg = ((Object[]) columns[columnIndex])[rowIdx];
        boolean isNull =
            bitMaps != null
                && bitMaps[columnIndex] != null
                && bitMaps[columnIndex].isMarked(rowIdx);
        deviceIdSegments[i + 1] = !isNull && idSeg != null ? idSeg.toString() : null;
      }
      IDeviceID currentDeviceId = Factory.DEFAULT_FACTORY.create(deviceIdSegments);
      if (rowIdx > 0 && currentDeviceId.equals(deviceIDs[rowIdx - 1])) {
        deviceIDs[rowIdx] = deviceIDs[rowIdx - 1];
      } else {
        deviceIDs[rowIdx] = currentDeviceId;
      }
    }

    return deviceIDs[rowIdx];
  }

  @Override
  public <R, C> R accept(PlanVisitor<R, C> visitor, C context) {
    return visitor.visitRelationalInsertTablet(this, context);
  }

  @Override
  protected InsertTabletNode getEmptySplit(int count) {
    long[] subTimes = new long[count];
    Object[] values = initTabletValues(dataTypes.length, count, dataTypes);
    BitMap[] newBitMaps = this.bitMaps == null ? null : initBitmaps(dataTypes.length, count);
    RelationalInsertTabletNode split =
        new RelationalInsertTabletNode(
            getPlanNodeId(),
            targetPath,
            isAligned,
            measurements,
            dataTypes,
            measurementSchemas,
            subTimes,
            newBitMaps,
            values,
            subTimes.length,
            columnCategories);
    if (singleDevice) {
      split.setSingleDevice();
    }
    return split;
  }

  protected Map<TRegionReplicaSet, List<Integer>> splitByReplicaSet(
      final Map<IDeviceID, PartitionSplitInfo> deviceIDSplitInfoMap, final IAnalysis analysis) {
    final Map<TRegionReplicaSet, List<Integer>> splitMap = new HashMap<>();
    final Map<IDeviceID, TEndPoint> endPointMap = new HashMap<>();

    for (final Map.Entry<IDeviceID, PartitionSplitInfo> entry : deviceIDSplitInfoMap.entrySet()) {
      final IDeviceID deviceID = entry.getKey();
      final PartitionSplitInfo splitInfo = entry.getValue();
      final List<TRegionReplicaSet> replicaSets =
          analysis
              .getDataPartitionInfo()
              .getDataRegionReplicaSetForWriting(
                  deviceID, splitInfo.timePartitionSlots, analysis.getDatabaseName());
      splitInfo.replicaSets = replicaSets;
      // collect redirectInfo
      endPointMap.put(
          deviceID,
          replicaSets
              .get(replicaSets.size() - 1)
              .getDataNodeLocations()
              .get(0)
              .getClientRpcEndPoint());
      for (int i = 0; i < replicaSets.size(); i++) {
        final List<Integer> subRanges =
            splitMap.computeIfAbsent(replicaSets.get(i), x -> new ArrayList<>());
        subRanges.add(splitInfo.ranges.get(2 * i));
        subRanges.add(splitInfo.ranges.get(2 * i + 1));
      }
    }
    final List<TEndPoint> redirectNodeList = new ArrayList<>(times.length);
    for (int i = 0; i < times.length; i++) {
      final IDeviceID deviceId = getDeviceID(i);
      redirectNodeList.add(endPointMap.get(deviceId));
    }
    analysis.setRedirectNodeList(redirectNodeList);
    return splitMap;
  }

  public static RelationalInsertTabletNode deserialize(ByteBuffer byteBuffer) {
    RelationalInsertTabletNode insertNode = new RelationalInsertTabletNode(new PlanNodeId(""));
    insertNode.subDeserialize(byteBuffer);
    insertNode.setPlanNodeId(PlanNodeId.deserialize(byteBuffer));
    return insertNode;
  }

  @Override
  protected void serializeAttributes(ByteBuffer byteBuffer) {
    super.serializeAttributes(byteBuffer);
    for (int i = 0; i < measurements.length; i++) {
      if (measurements[i] != null) {
        columnCategories[i].serialize(byteBuffer);
      }
    }
  }

  @Override
  protected void serializeAttributes(DataOutputStream stream) throws IOException {
    super.serializeAttributes(stream);
    for (int i = 0; i < measurements.length; i++) {
      if (measurements[i] != null) {
        columnCategories[i].serialize(stream);
      }
    }
  }

  @Override
  public void subDeserialize(ByteBuffer buffer) {
    super.subDeserialize(buffer);
    TsTableColumnCategory[] columnCategories = new TsTableColumnCategory[measurements.length];
    for (int i = 0; i < measurements.length; i++) {
      columnCategories[i] = TsTableColumnCategory.deserialize(buffer);
    }
    setColumnCategories(columnCategories);
  }

  @Override
  void subSerialize(IWALByteBufferView buffer, List<int[]> rangeList) {
    super.subSerialize(buffer, rangeList);
    for (int i = 0; i < measurements.length; i++) {
      if (measurements[i] != null) {
        buffer.put(columnCategories[i].getCategory());
      }
    }
  }

  @Override
  protected void subDeserializeFromWAL(ByteBuffer buffer) {
    super.subDeserializeFromWAL(buffer);
    TsTableColumnCategory[] columnCategories = new TsTableColumnCategory[measurements.length];
    for (int i = 0; i < measurements.length; i++) {
      columnCategories[i] = TsTableColumnCategory.deserialize(buffer);
    }
    setColumnCategories(columnCategories);
  }

  @Override
  protected void subDeserializeFromWAL(DataInputStream stream) throws IOException {
    super.subDeserializeFromWAL(stream);
    TsTableColumnCategory[] columnCategories = new TsTableColumnCategory[measurements.length];
    for (int i = 0; i < measurements.length; i++) {
      columnCategories[i] = TsTableColumnCategory.deserialize(stream);
    }
    setColumnCategories(columnCategories);
  }

  /** Deserialize from wal */
  public static RelationalInsertTabletNode deserializeFromWAL(DataInputStream stream)
      throws IOException {
    // we do not store plan node id in wal entry
    RelationalInsertTabletNode insertNode = new RelationalInsertTabletNode(new PlanNodeId(""));
    insertNode.subDeserializeFromWAL(stream);
    return insertNode;
  }

  public static RelationalInsertTabletNode deserializeFromWAL(ByteBuffer buffer) {
    // we do not store plan node id in wal entry
    RelationalInsertTabletNode insertNode = new RelationalInsertTabletNode(new PlanNodeId(""));
    insertNode.subDeserializeFromWAL(buffer);
    return insertNode;
  }

  @Override
  int subSerializeSize(int start, int end) {
    return super.subSerializeSize(start, end) + columnCategories.length * Byte.BYTES;
  }

  @Override
  public PlanNodeType getType() {
    return PlanNodeType.RELATIONAL_INSERT_TABLET;
  }

  @Override
  public List<Pair<IDeviceID, Integer>> splitByDevice(int start, int end) {
    List<Pair<IDeviceID, Integer>> result = new ArrayList<>();
    IDeviceID prevDeviceId = getDeviceID(start);

    int i = start + 1;
    for (; i < end; i++) {
      IDeviceID currentDeviceId = getDeviceID(i);
      if (!currentDeviceId.equals(prevDeviceId)) {
        result.add(new Pair<>(prevDeviceId, i));
        prevDeviceId = getDeviceID(i);
      }
    }
    result.add(new Pair<>(prevDeviceId, end));

    return result;
  }

  @Override
  public int checkTTL(TSStatus[] results, long ttl) throws OutOfTTLException {
    return checkTTLInternal(results, ttl, false);
  }

  @Override
  public String getTableName() {
    return targetPath.getFullPath();
  }

  @Override
  protected PartialPath readTargetPath(ByteBuffer buffer) {
    return new PartialPath(ReadWriteIOUtils.readString(buffer), false);
  }

  @Override
  protected PartialPath readTargetPath(DataInputStream stream) throws IOException {
    return new PartialPath(ReadWriteIOUtils.readString(stream), false);
  }

  @Override
  public void updateLastCache(String databaseName) {
    String[] rawMeasurements = getRawMeasurements();

    List<Pair<IDeviceID, Integer>> deviceEndOffsetPairs = splitByDevice(0, rowCount);
    int startOffset = 0;
    for (Pair<IDeviceID, Integer> deviceEndOffsetPair : deviceEndOffsetPairs) {
      IDeviceID deviceID = deviceEndOffsetPair.getLeft();
      int endOffset = deviceEndOffsetPair.getRight();

      TimeValuePair[] timeValuePairs = new TimeValuePair[rawMeasurements.length];
      for (int i = 0; i < rawMeasurements.length; i++) {
        timeValuePairs[i] = composeLastTimeValuePair(i, startOffset, endOffset);
      }
      TableDeviceSchemaCache.getInstance()
          .updateLastCacheIfExists(databaseName, deviceID, rawMeasurements, timeValuePairs);

      startOffset = endOffset;
    }
  }

  @Override
<<<<<<< HEAD
  public void checkDataType(AbstractMemTable memTable) throws DataTypeInconsistentException {
    if (singleDevice) {
      IWritableMemChunkGroup writableMemChunkGroup =
          memTable.getWritableMemChunkGroup(getDeviceID(0));
      if (writableMemChunkGroup != null) {
        writableMemChunkGroup.checkDataType(this);
      }
    } else {
      for (int i = 0; i < rowCount; i++) {
        IWritableMemChunkGroup writableMemChunkGroup =
            memTable.getWritableMemChunkGroup(getDeviceID(i));
        if (writableMemChunkGroup != null) {
          writableMemChunkGroup.checkDataType(this);
        }
      }
    }
=======
  public boolean allMeasurementFailed() {
    if (measurements != null && measurements.length > 0) {
      return failedMeasurementNumber >= measurements.length;
    }
    return false;
>>>>>>> ab2ab36f
  }
}<|MERGE_RESOLUTION|>--- conflicted
+++ resolved
@@ -377,7 +377,6 @@
   }
 
   @Override
-<<<<<<< HEAD
   public void checkDataType(AbstractMemTable memTable) throws DataTypeInconsistentException {
     if (singleDevice) {
       IWritableMemChunkGroup writableMemChunkGroup =
@@ -394,12 +393,13 @@
         }
       }
     }
-=======
+  }
+
+  @Override
   public boolean allMeasurementFailed() {
     if (measurements != null && measurements.length > 0) {
       return failedMeasurementNumber >= measurements.length;
     }
     return false;
->>>>>>> ab2ab36f
   }
 }