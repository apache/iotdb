/*
 * Licensed to the Apache Software Foundation (ASF) under one
 * or more contributor license agreements.  See the NOTICE file
 * distributed with this work for additional information
 * regarding copyright ownership.  The ASF licenses this file
 * to you under the Apache License, Version 2.0 (the
 * "License"); you may not use this file except in compliance
 * with the License.  You may obtain a copy of the License at
 *
 *     http://www.apache.org/licenses/LICENSE-2.0
 *
 * Unless required by applicable law or agreed to in writing,
 * software distributed under the License is distributed on an
 * "AS IS" BASIS, WITHOUT WARRANTIES OR CONDITIONS OF ANY
 * KIND, either express or implied.  See the License for the
 * specific language governing permissions and limitations
 * under the License.
 */

package org.apache.iotdb.db.queryengine.plan.planner.plan.node.write;

import org.apache.iotdb.common.rpc.thrift.TEndPoint;
import org.apache.iotdb.common.rpc.thrift.TRegionReplicaSet;
import org.apache.iotdb.common.rpc.thrift.TSStatus;
import org.apache.iotdb.commons.path.PartialPath;
import org.apache.iotdb.commons.schema.table.column.TsTableColumnCategory;
import org.apache.iotdb.commons.utils.TestOnly;
import org.apache.iotdb.db.exception.DataTypeInconsistentException;
import org.apache.iotdb.db.exception.query.OutOfTTLException;
import org.apache.iotdb.db.queryengine.plan.analyze.IAnalysis;
import org.apache.iotdb.db.queryengine.plan.planner.plan.node.PlanNodeId;
import org.apache.iotdb.db.queryengine.plan.planner.plan.node.PlanNodeType;
import org.apache.iotdb.db.queryengine.plan.planner.plan.node.PlanVisitor;
import org.apache.iotdb.db.queryengine.plan.planner.plan.node.WritePlanNode;
import org.apache.iotdb.db.queryengine.plan.relational.metadata.fetcher.cache.TableDeviceSchemaCache;
<<<<<<< HEAD
import org.apache.iotdb.db.storageengine.dataregion.memtable.AbstractMemTable;
import org.apache.iotdb.db.storageengine.dataregion.memtable.IWritableMemChunkGroup;
=======
import org.apache.iotdb.db.storageengine.dataregion.IObjectPath;
>>>>>>> 9d9902fa
import org.apache.iotdb.db.storageengine.dataregion.wal.buffer.IWALByteBufferView;

import org.apache.tsfile.enums.TSDataType;
import org.apache.tsfile.file.metadata.IDeviceID;
import org.apache.tsfile.file.metadata.IDeviceID.Factory;
import org.apache.tsfile.read.TimeValuePair;
import org.apache.tsfile.utils.Binary;
import org.apache.tsfile.utils.BitMap;
import org.apache.tsfile.utils.Pair;
import org.apache.tsfile.utils.ReadWriteIOUtils;
import org.apache.tsfile.write.schema.MeasurementSchema;

import java.io.DataInputStream;
import java.io.DataOutputStream;
import java.io.IOException;
import java.nio.ByteBuffer;
import java.util.ArrayList;
import java.util.HashMap;
import java.util.List;
import java.util.Map;
import java.util.Map.Entry;

import static org.apache.iotdb.db.utils.ObjectTypeUtils.generateObjectBinary;

public class RelationalInsertTabletNode extends InsertTabletNode {

  // deviceId cache for Table-view insertion
  private IDeviceID[] deviceIDs;

  private boolean singleDevice;

  public RelationalInsertTabletNode(
      PlanNodeId id,
      PartialPath devicePath,
      boolean isAligned,
      String[] measurements,
      TSDataType[] dataTypes,
      MeasurementSchema[] measurementSchemas,
      long[] times,
      BitMap[] bitMaps,
      Object[] columns,
      int rowCount,
      TsTableColumnCategory[] columnCategories) {
    super(
        id,
        devicePath,
        isAligned,
        measurements,
        dataTypes,
        measurementSchemas,
        times,
        bitMaps,
        columns,
        rowCount);
    setColumnCategories(columnCategories);
  }

  public RelationalInsertTabletNode(PlanNodeId id) {
    super(id);
  }

  @TestOnly
  public RelationalInsertTabletNode(
      PlanNodeId id,
      PartialPath devicePath,
      boolean isAligned,
      String[] measurements,
      TSDataType[] dataTypes,
      long[] times,
      BitMap[] bitMaps,
      Object[] columns,
      int rowCount,
      TsTableColumnCategory[] columnCategories) {
    super(id, devicePath, isAligned, measurements, dataTypes, times, bitMaps, columns, rowCount);
    setColumnCategories(columnCategories);
  }

  public void setSingleDevice() {
    this.singleDevice = true;
  }

  public List<Binary[]> getObjectColumns() {
    List<Binary[]> objectColumns = new ArrayList<>();
    for (int i = 0; i < columns.length; i++) {
      if (dataTypes[i] == TSDataType.OBJECT) {
        objectColumns.add((Binary[]) columns[i]);
      }
    }
    return objectColumns;
  }

  @Override
  public IDeviceID getDeviceID(int rowIdx) {
    if (singleDevice) {
      if (deviceIDs == null) {
        deviceIDs = new IDeviceID[1];
      }
      if (deviceIDs[0] == null) {
        String[] deviceIdSegments = new String[tagColumnIndices.size() + 1];
        deviceIdSegments[0] = this.getTableName();
        for (int i = 0; i < tagColumnIndices.size(); i++) {
          final Integer columnIndex = tagColumnIndices.get(i);
          Object idSeg = ((Object[]) columns[columnIndex])[0];
          boolean isNull =
              bitMaps != null && bitMaps[columnIndex] != null && bitMaps[columnIndex].isMarked(0);
          deviceIdSegments[i + 1] = !isNull && idSeg != null ? idSeg.toString() : null;
        }
        deviceIDs[0] = Factory.DEFAULT_FACTORY.create(deviceIdSegments);
      }
      return deviceIDs[0];
    }
    if (deviceIDs == null) {
      deviceIDs = new IDeviceID[rowCount];
    }
    if (deviceIDs[rowIdx] == null) {
      String[] deviceIdSegments = new String[tagColumnIndices.size() + 1];
      deviceIdSegments[0] = this.getTableName();
      for (int i = 0; i < tagColumnIndices.size(); i++) {
        final Integer columnIndex = tagColumnIndices.get(i);
        Object idSeg = ((Object[]) columns[columnIndex])[rowIdx];
        boolean isNull =
            bitMaps != null
                && bitMaps[columnIndex] != null
                && bitMaps[columnIndex].isMarked(rowIdx);
        deviceIdSegments[i + 1] = !isNull && idSeg != null ? idSeg.toString() : null;
      }
      IDeviceID currentDeviceId = Factory.DEFAULT_FACTORY.create(deviceIdSegments);
      if (rowIdx > 0 && currentDeviceId.equals(deviceIDs[rowIdx - 1])) {
        deviceIDs[rowIdx] = deviceIDs[rowIdx - 1];
      } else {
        deviceIDs[rowIdx] = currentDeviceId;
      }
    }

    return deviceIDs[rowIdx];
  }

  @Override
  public <R, C> R accept(PlanVisitor<R, C> visitor, C context) {
    return visitor.visitRelationalInsertTablet(this, context);
  }

  @Override
  protected InsertTabletNode getEmptySplit(int count) {
    long[] subTimes = new long[count];
    Object[] values = initTabletValues(dataTypes.length, count, dataTypes);
    BitMap[] newBitMaps = this.bitMaps == null ? null : initBitmaps(dataTypes.length, count);
    RelationalInsertTabletNode split =
        new RelationalInsertTabletNode(
            getPlanNodeId(),
            targetPath,
            isAligned,
            measurements,
            dataTypes,
            measurementSchemas,
            subTimes,
            newBitMaps,
            values,
            subTimes.length,
            columnCategories);
    if (singleDevice) {
      split.setSingleDevice();
    }
    return split;
  }

  protected Map<TRegionReplicaSet, List<Integer>> splitByReplicaSet(
      final Map<IDeviceID, PartitionSplitInfo> deviceIDSplitInfoMap, final IAnalysis analysis) {
    final Map<TRegionReplicaSet, List<Integer>> splitMap = new HashMap<>();
    final Map<IDeviceID, TEndPoint> endPointMap = new HashMap<>();

    for (final Map.Entry<IDeviceID, PartitionSplitInfo> entry : deviceIDSplitInfoMap.entrySet()) {
      final IDeviceID deviceID = entry.getKey();
      final PartitionSplitInfo splitInfo = entry.getValue();
      final List<TRegionReplicaSet> replicaSets =
          analysis
              .getDataPartitionInfo()
              .getDataRegionReplicaSetForWriting(
                  deviceID, splitInfo.timePartitionSlots, analysis.getDatabaseName());
      splitInfo.replicaSets = replicaSets;
      // collect redirectInfo
      endPointMap.put(
          deviceID,
          replicaSets
              .get(replicaSets.size() - 1)
              .getDataNodeLocations()
              .get(0)
              .getClientRpcEndPoint());
      for (int i = 0; i < replicaSets.size(); i++) {
        final List<Integer> subRanges =
            splitMap.computeIfAbsent(replicaSets.get(i), x -> new ArrayList<>());
        subRanges.add(splitInfo.ranges.get(2 * i));
        subRanges.add(splitInfo.ranges.get(2 * i + 1));
      }
    }
    final List<TEndPoint> redirectNodeList = new ArrayList<>(times.length);
    for (int i = 0; i < times.length; i++) {
      final IDeviceID deviceId = getDeviceID(i);
      redirectNodeList.add(endPointMap.get(deviceId));
    }
    analysis.setRedirectNodeList(redirectNodeList);
    return splitMap;
  }

  public static RelationalInsertTabletNode deserialize(ByteBuffer byteBuffer) {
    RelationalInsertTabletNode insertNode = new RelationalInsertTabletNode(new PlanNodeId(""));
    insertNode.subDeserialize(byteBuffer);
    insertNode.setPlanNodeId(PlanNodeId.deserialize(byteBuffer));
    return insertNode;
  }

  @Override
  protected void serializeAttributes(ByteBuffer byteBuffer) {
    super.serializeAttributes(byteBuffer);
    for (int i = 0; i < measurements.length; i++) {
      if (measurements[i] != null) {
        columnCategories[i].serialize(byteBuffer);
      }
    }
  }

  @Override
  protected void serializeAttributes(DataOutputStream stream) throws IOException {
    super.serializeAttributes(stream);
    for (int i = 0; i < measurements.length; i++) {
      if (measurements[i] != null) {
        columnCategories[i].serialize(stream);
      }
    }
  }

  @Override
  public void subDeserialize(ByteBuffer buffer) {
    super.subDeserialize(buffer);
    TsTableColumnCategory[] columnCategories = new TsTableColumnCategory[measurements.length];
    for (int i = 0; i < measurements.length; i++) {
      columnCategories[i] = TsTableColumnCategory.deserialize(buffer);
    }
    setColumnCategories(columnCategories);
  }

  @Override
  void subSerialize(IWALByteBufferView buffer, List<int[]> rangeList) {
    super.subSerialize(buffer, rangeList);
    for (int i = 0; i < measurements.length; i++) {
      if (measurements[i] != null) {
        buffer.put(columnCategories[i].getCategory());
      }
    }
  }

  @Override
  protected void subDeserializeFromWAL(ByteBuffer buffer) {
    super.subDeserializeFromWAL(buffer);
    TsTableColumnCategory[] columnCategories = new TsTableColumnCategory[measurements.length];
    for (int i = 0; i < measurements.length; i++) {
      columnCategories[i] = TsTableColumnCategory.deserialize(buffer);
    }
    setColumnCategories(columnCategories);
  }

  @Override
  protected void subDeserializeFromWAL(DataInputStream stream) throws IOException {
    super.subDeserializeFromWAL(stream);
    TsTableColumnCategory[] columnCategories = new TsTableColumnCategory[measurements.length];
    for (int i = 0; i < measurements.length; i++) {
      columnCategories[i] = TsTableColumnCategory.deserialize(stream);
    }
    setColumnCategories(columnCategories);
  }

  /** Deserialize from wal */
  public static RelationalInsertTabletNode deserializeFromWAL(DataInputStream stream)
      throws IOException {
    // we do not store plan node id in wal entry
    RelationalInsertTabletNode insertNode = new RelationalInsertTabletNode(new PlanNodeId(""));
    insertNode.subDeserializeFromWAL(stream);
    return insertNode;
  }

  public static RelationalInsertTabletNode deserializeFromWAL(ByteBuffer buffer) {
    // we do not store plan node id in wal entry
    RelationalInsertTabletNode insertNode = new RelationalInsertTabletNode(new PlanNodeId(""));
    insertNode.subDeserializeFromWAL(buffer);
    return insertNode;
  }

  @Override
  int subSerializeSize(int start, int end) {
    return super.subSerializeSize(start, end) + columnCategories.length * Byte.BYTES;
  }

  @Override
  public PlanNodeType getType() {
    return PlanNodeType.RELATIONAL_INSERT_TABLET;
  }

  @Override
  public List<Pair<IDeviceID, Integer>> splitByDevice(int start, int end) {
    List<Pair<IDeviceID, Integer>> result = new ArrayList<>();
    IDeviceID prevDeviceId = getDeviceID(start);

    int i = start + 1;
    for (; i < end; i++) {
      IDeviceID currentDeviceId = getDeviceID(i);
      if (!currentDeviceId.equals(prevDeviceId)) {
        result.add(new Pair<>(prevDeviceId, i));
        prevDeviceId = getDeviceID(i);
      }
    }
    result.add(new Pair<>(prevDeviceId, end));

    return result;
  }

  @Override
  public int checkTTL(TSStatus[] results, long ttl) throws OutOfTTLException {
    return checkTTLInternal(results, ttl, false);
  }

  @Override
  public String getTableName() {
    return targetPath.getFullPath();
  }

  @Override
  protected PartialPath readTargetPath(ByteBuffer buffer) {
    return new PartialPath(ReadWriteIOUtils.readString(buffer), false);
  }

  @Override
  protected PartialPath readTargetPath(DataInputStream stream) throws IOException {
    return new PartialPath(ReadWriteIOUtils.readString(stream), false);
  }

  @Override
  public void updateLastCache(final String databaseName) {
    final String[] rawMeasurements = getRawMeasurements();

    final List<Pair<IDeviceID, Integer>> deviceEndOffsetPairs = splitByDevice(0, rowCount);
    int startOffset = 0;
    for (final Pair<IDeviceID, Integer> deviceEndOffsetPair : deviceEndOffsetPairs) {
      final IDeviceID deviceID = deviceEndOffsetPair.getLeft();
      final int endOffset = deviceEndOffsetPair.getRight();

      final TimeValuePair[] timeValuePairs = new TimeValuePair[rawMeasurements.length];
      for (int i = 0; i < rawMeasurements.length; i++) {
        timeValuePairs[i] = composeLastTimeValuePair(i, startOffset, endOffset);
      }
      TableDeviceSchemaCache.getInstance()
          .updateLastCacheIfExists(databaseName, deviceID, rawMeasurements, timeValuePairs);

      startOffset = endOffset;
    }
  }

  @Override
<<<<<<< HEAD
  public void checkDataType(AbstractMemTable memTable) throws DataTypeInconsistentException {
    if (singleDevice) {
      IWritableMemChunkGroup writableMemChunkGroup =
          memTable.getWritableMemChunkGroup(getDeviceID(0));
      if (writableMemChunkGroup != null) {
        writableMemChunkGroup.checkDataType(this);
      }
    } else {
      for (int i = 0; i < rowCount; i++) {
        IWritableMemChunkGroup writableMemChunkGroup =
            memTable.getWritableMemChunkGroup(getDeviceID(i));
        if (writableMemChunkGroup != null) {
          writableMemChunkGroup.checkDataType(this);
        }
=======
  protected List<WritePlanNode> doSplit(Map<TRegionReplicaSet, List<Integer>> splitMap) {
    List<WritePlanNode> result = new ArrayList<>();

    if (splitMap.size() == 1) {
      final Entry<TRegionReplicaSet, List<Integer>> entry = splitMap.entrySet().iterator().next();
      if (entry.getValue().size() == 2) {
        // Avoid using system arraycopy when there is no need to split
        setRange(entry.getValue());
        setDataRegionReplicaSet(entry.getKey());
        for (int i = 0; i < columns.length; i++) {
          if (dataTypes[i] == TSDataType.OBJECT) {
            handleObjectValue(i, 0, times.length, entry, result);
          }
        }
        result.add(this);
        return result;
      }
    }

    for (Map.Entry<TRegionReplicaSet, List<Integer>> entry : splitMap.entrySet()) {
      result.addAll(generateOneSplitList(entry));
    }
    return result;
  }

  private List<WritePlanNode> generateOneSplitList(
      Map.Entry<TRegionReplicaSet, List<Integer>> entry) {
    List<Integer> locs;
    // generate a new times and values
    locs = entry.getValue();
    int count = 0;
    for (int i = 0; i < locs.size(); i += 2) {
      int start = locs.get(i);
      int end = locs.get(i + 1);
      count += end - start;
    }

    List<WritePlanNode> result = new ArrayList<>();

    final InsertTabletNode subNode = getEmptySplit(count);
    int destLoc = 0;

    for (int k = 0; k < locs.size(); k += 2) {
      int start = locs.get(k);
      int end = locs.get(k + 1);
      final int length = end - start;

      System.arraycopy(times, start, subNode.times, destLoc, length);
      for (int i = 0; i < subNode.columns.length; i++) {
        if (dataTypes[i] != null) {
          if (dataTypes[i] == TSDataType.OBJECT) {
            handleObjectValue(i, start, end, entry, result);
          }
          System.arraycopy(columns[i], start, subNode.columns[i], destLoc, length);
        }
        if (subNode.bitMaps != null && this.bitMaps[i] != null) {
          BitMap.copyOfRange(this.bitMaps[i], start, subNode.bitMaps[i], destLoc, length);
        }
      }
      destLoc += length;
    }
    subNode.setFailedMeasurementNumber(getFailedMeasurementNumber());
    subNode.setRange(locs);
    subNode.setDataRegionReplicaSet(entry.getKey());
    result.add(subNode);
    return result;
  }

  private void handleObjectValue(
      int column,
      int startRow,
      int endRow,
      Map.Entry<TRegionReplicaSet, List<Integer>> entry,
      List<WritePlanNode> result) {
    for (int j = startRow; j < endRow; j++) {
      if (((Binary[]) columns[column])[j] == null) {
        continue;
      }
      byte[] binary = ((Binary[]) columns[column])[j].getValues();
      ByteBuffer buffer = ByteBuffer.wrap(binary);
      boolean isEoF = buffer.get() == 1;
      long offset = buffer.getLong();
      byte[] content = ReadWriteIOUtils.readBytes(buffer, buffer.remaining());
      IObjectPath relativePath =
          IObjectPath.Factory.FACTORY.create(
              entry.getKey().getRegionId().getId(), times[j], getDeviceID(j), measurements[column]);
      ObjectNode objectNode = new ObjectNode(isEoF, offset, content, relativePath);
      objectNode.setDataRegionReplicaSet(entry.getKey());
      result.add(objectNode);
      if (isEoF) {
        ((Binary[]) columns[column])[j] =
            generateObjectBinary(offset + content.length, relativePath);
      } else {
        ((Binary[]) columns[column])[j] = null;
        if (bitMaps == null) {
          bitMaps = new BitMap[columns.length];
        }
        if (bitMaps[column] == null) {
          bitMaps[column] = new BitMap(rowCount);
        }
        bitMaps[column].mark(j);
>>>>>>> 9d9902fa
      }
    }
  }
}<|MERGE_RESOLUTION|>--- conflicted
+++ resolved
@@ -33,12 +33,9 @@
 import org.apache.iotdb.db.queryengine.plan.planner.plan.node.PlanVisitor;
 import org.apache.iotdb.db.queryengine.plan.planner.plan.node.WritePlanNode;
 import org.apache.iotdb.db.queryengine.plan.relational.metadata.fetcher.cache.TableDeviceSchemaCache;
-<<<<<<< HEAD
+import org.apache.iotdb.db.storageengine.dataregion.IObjectPath;
 import org.apache.iotdb.db.storageengine.dataregion.memtable.AbstractMemTable;
 import org.apache.iotdb.db.storageengine.dataregion.memtable.IWritableMemChunkGroup;
-=======
-import org.apache.iotdb.db.storageengine.dataregion.IObjectPath;
->>>>>>> 9d9902fa
 import org.apache.iotdb.db.storageengine.dataregion.wal.buffer.IWALByteBufferView;
 
 import org.apache.tsfile.enums.TSDataType;
@@ -396,22 +393,6 @@
   }
 
   @Override
-<<<<<<< HEAD
-  public void checkDataType(AbstractMemTable memTable) throws DataTypeInconsistentException {
-    if (singleDevice) {
-      IWritableMemChunkGroup writableMemChunkGroup =
-          memTable.getWritableMemChunkGroup(getDeviceID(0));
-      if (writableMemChunkGroup != null) {
-        writableMemChunkGroup.checkDataType(this);
-      }
-    } else {
-      for (int i = 0; i < rowCount; i++) {
-        IWritableMemChunkGroup writableMemChunkGroup =
-            memTable.getWritableMemChunkGroup(getDeviceID(i));
-        if (writableMemChunkGroup != null) {
-          writableMemChunkGroup.checkDataType(this);
-        }
-=======
   protected List<WritePlanNode> doSplit(Map<TRegionReplicaSet, List<Integer>> splitMap) {
     List<WritePlanNode> result = new ArrayList<>();
 
@@ -513,7 +494,25 @@
           bitMaps[column] = new BitMap(rowCount);
         }
         bitMaps[column].mark(j);
->>>>>>> 9d9902fa
+      }
+    }
+  }
+
+  @Override
+  public void checkDataType(AbstractMemTable memTable) throws DataTypeInconsistentException {
+    if (singleDevice) {
+      IWritableMemChunkGroup writableMemChunkGroup =
+          memTable.getWritableMemChunkGroup(getDeviceID(0));
+      if (writableMemChunkGroup != null) {
+        writableMemChunkGroup.checkDataType(this);
+      }
+    } else {
+      for (int i = 0; i < rowCount; i++) {
+        IWritableMemChunkGroup writableMemChunkGroup =
+            memTable.getWritableMemChunkGroup(getDeviceID(i));
+        if (writableMemChunkGroup != null) {
+          writableMemChunkGroup.checkDataType(this);
+        }
       }
     }
   }
