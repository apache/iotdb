/*
 * Licensed to the Apache Software Foundation (ASF) under one
 * or more contributor license agreements.  See the NOTICE file
 * distributed with this work for additional information
 * regarding copyright ownership.  The ASF licenses this file
 * to you under the Apache License, Version 2.0 (the
 * "License"); you may not use this file except in compliance
 * with the License.  You may obtain a copy of the License at
 *
 *     http://www.apache.org/licenses/LICENSE-2.0
 *
 * Unless required by applicable law or agreed to in writing,
 * software distributed under the License is distributed on an
 * "AS IS" BASIS, WITHOUT WARRANTIES OR CONDITIONS OF ANY
 * KIND, either express or implied.  See the License for the
 * specific language governing permissions and limitations
 * under the License.
 */

package org.apache.iotdb.db.queryengine.transformation.datastructure.tv;

import org.apache.iotdb.commons.utils.TestOnly;
import org.apache.iotdb.db.queryengine.transformation.datastructure.SerializableList;

import org.apache.tsfile.block.column.Column;
import org.apache.tsfile.common.conf.TSFileConfig;
import org.apache.tsfile.enums.TSDataType;
import org.apache.tsfile.read.common.block.TsBlock;
import org.apache.tsfile.read.common.block.column.TimeColumn;
import org.apache.tsfile.read.common.block.column.TsBlockSerde;
import org.apache.tsfile.utils.Binary;
import org.apache.tsfile.utils.PublicBAOS;
import org.apache.tsfile.utils.ReadWriteIOUtils;
import org.apache.tsfile.write.UnSupportedDataTypeException;

import java.io.IOException;
import java.nio.ByteBuffer;
import java.util.ArrayList;
import java.util.List;

import static org.apache.iotdb.commons.conf.IoTDBConstant.MB;
import static org.apache.iotdb.db.queryengine.transformation.datastructure.util.BinaryUtils.MIN_ARRAY_HEADER_SIZE;
import static org.apache.iotdb.db.queryengine.transformation.datastructure.util.BinaryUtils.MIN_OBJECT_HEADER_SIZE;

public class SerializableTVList implements SerializableList {
  protected final SerializationRecorder serializationRecorder;

  private final TsBlockSerde serde;

  private List<Column> valueColumns;

  private List<TimeColumn> timeColumns;

  private final List<Integer> columnSizes;

  private int size;

  public static SerializableTVList construct(String queryId) {
    SerializationRecorder recorder = new SerializationRecorder(queryId);
<<<<<<< HEAD
    return new SerializableTVList(recorder);
  }

  protected SerializableTVList(SerializationRecorder serializationRecorder) {
    this.serializationRecorder = serializationRecorder;

    serde = new TsBlockSerde();
    columnSizes = new ArrayList<>();
    size = 0;

    init();
=======
    switch (dataType) {
      case INT32:
      case DATE:
        return new SerializableIntTVList(recorder);
      case INT64:
      case TIMESTAMP:
        return new SerializableLongTVList(recorder);
      case FLOAT:
        return new SerializableFloatTVList(recorder);
      case DOUBLE:
        return new SerializableDoubleTVList(recorder);
      case BOOLEAN:
        return new SerializableBooleanTVList(recorder);
      case TEXT:
      case STRING:
      case BLOB:
        return new SerializableBinaryTVList(recorder);
      default:
        throw new UnSupportedDataTypeException(dataType.toString());
    }
>>>>>>> 9a5b02a4
  }

  protected static int calculateCapacity(TSDataType dataType, float memoryLimitInMB) {
    int rowLength = ReadWriteIOUtils.LONG_LEN; // timestamp
    switch (dataType) { // value
      case INT32:
<<<<<<< HEAD
        rowLength += ReadWriteIOUtils.INT_LEN;
        break;
      case INT64:
        rowLength += ReadWriteIOUtils.LONG_LEN;
=======
      case DATE:
        size = SerializableIntTVList.calculateCapacity(memoryLimitInMB);
        break;
      case INT64:
      case TIMESTAMP:
        size = SerializableLongTVList.calculateCapacity(memoryLimitInMB);
>>>>>>> 9a5b02a4
        break;
      case FLOAT:
        rowLength += ReadWriteIOUtils.FLOAT_LEN;
        break;
      case DOUBLE:
        rowLength += ReadWriteIOUtils.DOUBLE_LEN;
        break;
      case BOOLEAN:
        rowLength += ReadWriteIOUtils.BOOLEAN_LEN;
        break;
      case TEXT:
<<<<<<< HEAD
        rowLength +=
            MIN_OBJECT_HEADER_SIZE
                + MIN_ARRAY_HEADER_SIZE
                + SerializableList.INITIAL_BYTE_ARRAY_LENGTH_FOR_MEMORY_CONTROL;
=======
      case STRING:
      case BLOB:
        size =
            SerializableBinaryTVList.calculateCapacity(
                memoryLimitInMB, SerializableList.INITIAL_BYTE_ARRAY_LENGTH_FOR_MEMORY_CONTROL);
>>>>>>> 9a5b02a4
        break;
      default:
        throw new UnSupportedDataTypeException(dataType.toString());
    }
    rowLength += ReadWriteIOUtils.BIT_LEN;

    int capacity =
        TSFileConfig.ARRAY_CAPACITY_THRESHOLD
            * (int)
                (memoryLimitInMB * MB / 2 / (rowLength * TSFileConfig.ARRAY_CAPACITY_THRESHOLD));
    if (capacity <= 0) {
      throw new RuntimeException("Memory is not enough for current query.");
    }
    return capacity;
  }

  @Override
  public SerializationRecorder getSerializationRecorder() {
    return serializationRecorder;
  }

  public int getColumnCount() {
    return columnSizes.size();
  }

  // region single data methods
  public long getTime(int index) {
    assert index < size;

    long ret = 0;
    int total = 0;
    for (TimeColumn column : timeColumns) {
      int length = column.getPositionCount();
      if (index < total + length) {
        int offset = index - total;
        ret = column.getLong(offset);
        break;
      }
      total += length;
    }

    return ret;
  }

  public int getInt(int index) {
    assert index < size;

    int ret = 0;
    int total = 0;
    for (Column column : valueColumns) {
      int length = column.getPositionCount();
      if (index < total + length) {
        int offset = index - total;
        ret = column.getInt(offset);
        break;
      }
      total += length;
    }

    return ret;
  }

  public long getLong(int index) {
    assert index < size;

    long ret = 0;
    int total = 0;
    for (Column column : valueColumns) {
      int length = column.getPositionCount();
      if (index < total + length) {
        int offset = index - total;
        ret = column.getLong(offset);
        break;
      }
      total += length;
    }

    return ret;
  }

  public float getFloat(int index) {
    assert index < size;

    float ret = 0;
    int total = 0;
    for (Column column : valueColumns) {
      int length = column.getPositionCount();
      if (index < total + length) {
        int offset = index - total;
        ret = column.getFloat(offset);
        break;
      }
      total += length;
    }

    return ret;
  }

  public double getDouble(int index) {
    assert index < size;

    double ret = 0;
    int total = 0;
    for (Column column : valueColumns) {
      int length = column.getPositionCount();
      if (index < total + length) {
        int offset = index - total;
        ret = column.getDouble(offset);
        break;
      }
      total += length;
    }

    return ret;
  }

  public boolean getBoolean(int index) {
    assert index < size;

    boolean ret = false;
    int total = 0;
    for (Column column : valueColumns) {
      int length = column.getPositionCount();
      if (index < total + length) {
        int offset = index - total;
        ret = column.getBoolean(offset);
        break;
      }
      total += length;
    }

    return ret;
  }

  public Binary getBinary(int index) {
    assert index < size;

    Binary ret = null;
    int total = 0;
    for (Column column : valueColumns) {
      int length = column.getPositionCount();
      if (index < total + length) {
        int offset = index - total;
        ret = column.getBinary(offset);
        break;
      }
      total += length;
    }

    return ret;
  }

  public boolean isNull(int index) {
    assert index < size;

    boolean ret = false;
    int total = 0;
    for (Column column : valueColumns) {
      int length = column.getPositionCount();
      if (index < total + length) {
        int offset = index - total;
        ret = column.isNull(offset);
        break;
      }
      total += length;
    }

    return ret;
  }

  // endregion

  // region batch data method
  public TimeColumn getTimeColumn(int index) {
    assert index < timeColumns.size();
    return timeColumns.get(index);
  }

  public Column getValueColumn(int index) {
    assert index < valueColumns.size();
    return valueColumns.get(index);
  }

  public void putColumns(TimeColumn timeColumn, Column valueColumn) {
    timeColumns.add(timeColumn);
    valueColumns.add(valueColumn);

    int columnSize = timeColumn.getPositionCount();
    columnSizes.add(columnSize);
    size += timeColumn.getPositionCount();
  }

  // endregion

  public int getColumnSize(int index) {
    assert index < columnSizes.size();
    return columnSizes.get(index);
  }

  public int getColumnIndex(int pointIndex) {
    assert pointIndex < size;

    int ret = -1;
    int total = 0;
    for (int i = 0; i < columnSizes.size(); i++) {
      int length = columnSizes.get(i);
      if (pointIndex < total + length) {
        ret = i;
        break;
      }
      total += length;
    }

    return ret;
  }

  public int getTVOffsetInColumns(int index) {
    assert index < size;

    int ret = -1;
    int total = 0;
    for (int length : columnSizes) {
      if (index < total + length) {
        ret = index - total;
        break;
      }
      total += length;
    }

    return ret;
  }

  public int getLastPointIndex(int columnIndex) {
    int total = 0;
    for (int i = 0; i <= columnIndex; i++) {
      total += columnSizes.get(i);
    }

    return total;
  }

  @Override
  public void release() {
    timeColumns = null;
    valueColumns = null;
  }

  @Override
  public void init() {
    timeColumns = new ArrayList<>();
    valueColumns = new ArrayList<>();
  }

  @Override
  public void serialize(PublicBAOS outputStream) throws IOException {
    int bufferSize = 0;

    // Write TsBlocks count
    bufferSize += ReadWriteIOUtils.write(timeColumns.size(), outputStream);

    for (int i = 0; i < timeColumns.size(); i++) {
      // Construct TsBlock
      TimeColumn timeColumn = timeColumns.get(i);
      Column valueColumn = valueColumns.get(i);
      TsBlock tsBlock = new TsBlock(timeColumn, valueColumn);

      ByteBuffer buffer = serde.serialize(tsBlock);
      byte[] byteArray = buffer.array();
      // Write TsBlock data
      outputStream.write(byteArray);
      bufferSize += byteArray.length;
    }

    serializationRecorder.setSerializedByteLength(bufferSize);
  }

  @Override
  public void deserialize(ByteBuffer byteBuffer) {
    // Read TsBlocks count
    int blockCount = ReadWriteIOUtils.readInt(byteBuffer);
    timeColumns = new ArrayList<>(blockCount);
    valueColumns = new ArrayList<>(blockCount);

    for (int i = 0; i < blockCount; i++) {
      // Read TsBlocks data
      TsBlock tsBlock = serde.deserialize(byteBuffer);

      // Unpack columns
      TimeColumn timeColumn = tsBlock.getTimeColumn();
      Column valueColumn = tsBlock.getColumn(0);

      timeColumns.add(timeColumn);
      valueColumns.add(valueColumn);
    }
  }

  @TestOnly
  public List<TimeColumn> getTimeColumns() {
    return timeColumns;
  }

  @TestOnly
  public List<Column> getValueColumns() {
    return valueColumns;
  }
}<|MERGE_RESOLUTION|>--- conflicted
+++ resolved
@@ -57,7 +57,6 @@
 
   public static SerializableTVList construct(String queryId) {
     SerializationRecorder recorder = new SerializationRecorder(queryId);
-<<<<<<< HEAD
     return new SerializableTVList(recorder);
   }
 
@@ -69,47 +68,18 @@
     size = 0;
 
     init();
-=======
-    switch (dataType) {
-      case INT32:
-      case DATE:
-        return new SerializableIntTVList(recorder);
-      case INT64:
-      case TIMESTAMP:
-        return new SerializableLongTVList(recorder);
-      case FLOAT:
-        return new SerializableFloatTVList(recorder);
-      case DOUBLE:
-        return new SerializableDoubleTVList(recorder);
-      case BOOLEAN:
-        return new SerializableBooleanTVList(recorder);
-      case TEXT:
-      case STRING:
-      case BLOB:
-        return new SerializableBinaryTVList(recorder);
-      default:
-        throw new UnSupportedDataTypeException(dataType.toString());
-    }
->>>>>>> 9a5b02a4
   }
 
   protected static int calculateCapacity(TSDataType dataType, float memoryLimitInMB) {
     int rowLength = ReadWriteIOUtils.LONG_LEN; // timestamp
     switch (dataType) { // value
       case INT32:
-<<<<<<< HEAD
+      case DATE:
         rowLength += ReadWriteIOUtils.INT_LEN;
-        break;
-      case INT64:
-        rowLength += ReadWriteIOUtils.LONG_LEN;
-=======
-      case DATE:
-        size = SerializableIntTVList.calculateCapacity(memoryLimitInMB);
         break;
       case INT64:
       case TIMESTAMP:
-        size = SerializableLongTVList.calculateCapacity(memoryLimitInMB);
->>>>>>> 9a5b02a4
+        rowLength += ReadWriteIOUtils.LONG_LEN;
         break;
       case FLOAT:
         rowLength += ReadWriteIOUtils.FLOAT_LEN;
@@ -121,18 +91,12 @@
         rowLength += ReadWriteIOUtils.BOOLEAN_LEN;
         break;
       case TEXT:
-<<<<<<< HEAD
+      case STRING:
+      case BLOB:
         rowLength +=
             MIN_OBJECT_HEADER_SIZE
                 + MIN_ARRAY_HEADER_SIZE
                 + SerializableList.INITIAL_BYTE_ARRAY_LENGTH_FOR_MEMORY_CONTROL;
-=======
-      case STRING:
-      case BLOB:
-        size =
-            SerializableBinaryTVList.calculateCapacity(
-                memoryLimitInMB, SerializableList.INITIAL_BYTE_ARRAY_LENGTH_FOR_MEMORY_CONTROL);
->>>>>>> 9a5b02a4
         break;
       default:
         throw new UnSupportedDataTypeException(dataType.toString());
