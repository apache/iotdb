/*
 * Licensed to the Apache Software Foundation (ASF) under one
 * or more contributor license agreements.  See the NOTICE file
 * distributed with this work for additional information
 * regarding copyright ownership.  The ASF licenses this file
 * to you under the Apache License, Version 2.0 (the
 * "License"); you may not use this file except in compliance
 * with the License.  You may obtain a copy of the License at
 *
 *     http://www.apache.org/licenses/LICENSE-2.0
 *
 * Unless required by applicable law or agreed to in writing,
 * software distributed under the License is distributed on an
 * "AS IS" BASIS, WITHOUT WARRANTIES OR CONDITIONS OF ANY
 * KIND, either express or implied.  See the License for the
 * specific language governing permissions and limitations
 * under the License.
 */

package org.apache.iotdb.db.consensus;

import org.apache.iotdb.common.rpc.thrift.TConsensusGroupType;
import org.apache.iotdb.common.rpc.thrift.TEndPoint;
import org.apache.iotdb.commons.consensus.SchemaRegionId;
import org.apache.iotdb.consensus.ConsensusFactory;
import org.apache.iotdb.consensus.IConsensus;
import org.apache.iotdb.consensus.config.ConsensusConfig;
import org.apache.iotdb.consensus.config.RatisConfig;
import org.apache.iotdb.db.conf.IoTDBConfig;
import org.apache.iotdb.db.conf.IoTDBDescriptor;
import org.apache.iotdb.db.consensus.statemachine.schemaregion.SchemaRegionStateMachine;
import org.apache.iotdb.db.schemaengine.SchemaEngine;

import org.apache.ratis.util.SizeInBytes;
import org.apache.ratis.util.TimeDuration;

import java.util.concurrent.TimeUnit;

/**
 * We can use SchemaRegionConsensusImpl.getInstance() to obtain a consensus layer reference for
 * schemaRegion's reading and writing
 */
public class SchemaRegionConsensusImpl {

  private SchemaRegionConsensusImpl() {
    // do nothing
  }

  public static IConsensus getInstance() {
    return SchemaRegionConsensusImplHolder.INSTANCE;
  }

<<<<<<< HEAD
  private static class SchemaRegionConsensusImplHolder {

    private static final IoTDBConfig CONF = IoTDBDescriptor.getInstance().getConfig();
    private static final IConsensus INSTANCE =
        ConsensusFactory.getConsensusImpl(
                CONF.getSchemaRegionConsensusProtocolClass(),
                ConsensusConfig.newBuilder()
                    .setThisNodeId(CONF.getDataNodeId())
                    .setThisNode(
                        new TEndPoint(
                            CONF.getInternalAddress(), CONF.getSchemaRegionConsensusPort()))
                    .setConsensusGroupType(TConsensusGroupType.SchemaRegion)
                    .setRatisConfig(
                        RatisConfig.newBuilder()
                            .setSnapshot(
                                RatisConfig.Snapshot.newBuilder()
                                    .setAutoTriggerThreshold(
                                        CONF.getSchemaRatisConsensusSnapshotTriggerThreshold())
                                    .build())
                            .setLog(
                                RatisConfig.Log.newBuilder()
                                    .setUnsafeFlushEnabled(
                                        CONF.isSchemaRatisConsensusLogUnsafeFlushEnable())
                                    .setSegmentSizeMax(
                                        SizeInBytes.valueOf(
                                            CONF.getSchemaRatisConsensusLogSegmentSizeMax()))
                                    .setPreserveNumsWhenPurge(
                                        CONF.getSchemaRatisConsensusPreserveWhenPurge())
                                    .build())
                            .setGrpc(
                                RatisConfig.Grpc.newBuilder()
                                    .setFlowControlWindow(
                                        SizeInBytes.valueOf(
                                            CONF.getSchemaRatisConsensusGrpcFlowControlWindow()))
                                    .build())
                            .setRpc(
                                RatisConfig.Rpc.newBuilder()
                                    .setTimeoutMin(
                                        TimeDuration.valueOf(
                                            CONF
                                                .getSchemaRatisConsensusLeaderElectionTimeoutMinMs(),
                                            TimeUnit.MILLISECONDS))
                                    .setTimeoutMax(
                                        TimeDuration.valueOf(
                                            CONF
                                                .getSchemaRatisConsensusLeaderElectionTimeoutMaxMs(),
                                            TimeUnit.MILLISECONDS))
                                    .setRequestTimeout(
                                        TimeDuration.valueOf(
                                            CONF.getSchemaRatisConsensusRequestTimeoutMs(),
                                            TimeUnit.MILLISECONDS))
                                    .setFirstElectionTimeoutMin(
                                        TimeDuration.valueOf(
                                            CONF.getRatisFirstElectionTimeoutMinMs(),
                                            TimeUnit.MILLISECONDS))
                                    .setFirstElectionTimeoutMax(
                                        TimeDuration.valueOf(
                                            CONF.getRatisFirstElectionTimeoutMaxMs(),
                                            TimeUnit.MILLISECONDS))
                                    .build())
                            .setClient(
                                RatisConfig.Client.newBuilder()
                                    .setClientRequestTimeoutMillis(
                                        CONF.getDataRatisConsensusRequestTimeoutMs())
                                    .setClientMaxRetryAttempt(
                                        CONF.getDataRatisConsensusMaxRetryAttempts())
                                    .setClientRetryInitialSleepTimeMs(
                                        CONF.getDataRatisConsensusInitialSleepTimeMs())
                                    .setClientRetryMaxSleepTimeMs(
                                        CONF.getDataRatisConsensusMaxSleepTimeMs())
                                    .setCoreClientNumForEachNode(CONF.getCoreClientNumForEachNode())
                                    .setMaxClientNumForEachNode(CONF.getMaxClientNumForEachNode())
                                    .build())
                            .setImpl(
                                RatisConfig.Impl.newBuilder()
                                    .setTriggerSnapshotFileSize(CONF.getSchemaRatisLogMax())
                                    .build())
                            .setLeaderLogAppender(
                                RatisConfig.LeaderLogAppender.newBuilder()
                                    .setBufferByteLimit(
                                        CONF.getSchemaRatisConsensusLogAppenderBufferSizeMax())
                                    .build())
                            .build())
                    .setStorageDir(CONF.getSchemaRegionConsensusDir())
                    .build(),
                gid ->
                    new SchemaRegionStateMachine(
                        SchemaEngine.getInstance().getSchemaRegion((SchemaRegionId) gid)))
            .orElseThrow(
                () ->
                    new IllegalArgumentException(
                        String.format(
                            ConsensusFactory.CONSTRUCT_FAILED_MSG,
                            CONF.getSchemaRegionConsensusProtocolClass())));
=======
  public static synchronized IConsensus setupAndGetInstance() {
    if (INSTANCE == null) {
      INSTANCE =
          ConsensusFactory.getConsensusImpl(
                  conf.getSchemaRegionConsensusProtocolClass(),
                  ConsensusConfig.newBuilder()
                      .setThisNodeId(conf.getDataNodeId())
                      .setThisNode(
                          new TEndPoint(
                              conf.getInternalAddress(), conf.getSchemaRegionConsensusPort()))
                      .setConsensusGroupType(TConsensusGroupType.SchemaRegion)
                      .setRatisConfig(
                          RatisConfig.newBuilder()
                              .setSnapshot(
                                  RatisConfig.Snapshot.newBuilder()
                                      .setAutoTriggerThreshold(
                                          conf.getSchemaRatisConsensusSnapshotTriggerThreshold())
                                      .build())
                              .setLog(
                                  RatisConfig.Log.newBuilder()
                                      .setUnsafeFlushEnabled(
                                          conf.isSchemaRatisConsensusLogUnsafeFlushEnable())
                                      .setSegmentSizeMax(
                                          SizeInBytes.valueOf(
                                              conf.getSchemaRatisConsensusLogSegmentSizeMax()))
                                      .setPreserveNumsWhenPurge(
                                          conf.getSchemaRatisConsensusPreserveWhenPurge())
                                      .build())
                              .setGrpc(
                                  RatisConfig.Grpc.newBuilder()
                                      .setFlowControlWindow(
                                          SizeInBytes.valueOf(
                                              conf.getSchemaRatisConsensusGrpcFlowControlWindow()))
                                      .build())
                              .setRpc(
                                  RatisConfig.Rpc.newBuilder()
                                      .setTimeoutMin(
                                          TimeDuration.valueOf(
                                              conf
                                                  .getSchemaRatisConsensusLeaderElectionTimeoutMinMs(),
                                              TimeUnit.MILLISECONDS))
                                      .setTimeoutMax(
                                          TimeDuration.valueOf(
                                              conf
                                                  .getSchemaRatisConsensusLeaderElectionTimeoutMaxMs(),
                                              TimeUnit.MILLISECONDS))
                                      .setRequestTimeout(
                                          TimeDuration.valueOf(
                                              conf.getSchemaRatisConsensusRequestTimeoutMs(),
                                              TimeUnit.MILLISECONDS))
                                      .setFirstElectionTimeoutMin(
                                          TimeDuration.valueOf(
                                              conf.getRatisFirstElectionTimeoutMinMs(),
                                              TimeUnit.MILLISECONDS))
                                      .setFirstElectionTimeoutMax(
                                          TimeDuration.valueOf(
                                              conf.getRatisFirstElectionTimeoutMaxMs(),
                                              TimeUnit.MILLISECONDS))
                                      .build())
                              .setClient(
                                  RatisConfig.Client.newBuilder()
                                      .setClientRequestTimeoutMillis(
                                          conf.getDataRatisConsensusRequestTimeoutMs())
                                      .setClientMaxRetryAttempt(
                                          conf.getDataRatisConsensusMaxRetryAttempts())
                                      .setClientRetryInitialSleepTimeMs(
                                          conf.getDataRatisConsensusInitialSleepTimeMs())
                                      .setClientRetryMaxSleepTimeMs(
                                          conf.getDataRatisConsensusMaxSleepTimeMs())
                                      .setCoreClientNumForEachNode(
                                          conf.getCoreClientNumForEachNode())
                                      .setMaxClientNumForEachNode(conf.getMaxClientNumForEachNode())
                                      .build())
                              .setImpl(
                                  RatisConfig.Impl.newBuilder()
                                      .setTriggerSnapshotFileSize(conf.getSchemaRatisLogMax())
                                      .build())
                              .setLeaderLogAppender(
                                  RatisConfig.LeaderLogAppender.newBuilder()
                                      .setBufferByteLimit(
                                          conf.getSchemaRatisConsensusLogAppenderBufferSizeMax())
                                      .build())
                              .setRead(
                                  RatisConfig.Read.newBuilder()
                                      // use thrift connection timeout to unify read timeout
                                      .setReadTimeout(
                                          TimeDuration.valueOf(
                                              conf.getConnectionTimeoutInMS(),
                                              TimeUnit.MILLISECONDS))
                                      .build())
                              .build())
                      .setStorageDir(conf.getSchemaRegionConsensusDir())
                      .build(),
                  gid ->
                      new SchemaRegionStateMachine(
                          SchemaEngine.getInstance().getSchemaRegion((SchemaRegionId) gid)))
              .orElseThrow(
                  () ->
                      new IllegalArgumentException(
                          String.format(
                              ConsensusFactory.CONSTRUCT_FAILED_MSG,
                              conf.getSchemaRegionConsensusProtocolClass())));
    }
    return INSTANCE;
>>>>>>> a45248d4
  }
}<|MERGE_RESOLUTION|>--- conflicted
+++ resolved
@@ -50,7 +50,6 @@
     return SchemaRegionConsensusImplHolder.INSTANCE;
   }
 
-<<<<<<< HEAD
   private static class SchemaRegionConsensusImplHolder {
 
     private static final IoTDBConfig CONF = IoTDBDescriptor.getInstance().getConfig();
@@ -133,6 +132,13 @@
                                     .setBufferByteLimit(
                                         CONF.getSchemaRatisConsensusLogAppenderBufferSizeMax())
                                     .build())
+                            .setRead(
+                                RatisConfig.Read.newBuilder()
+                                    // use thrift connection timeout to unify read timeout
+                                    .setReadTimeout(
+                                        TimeDuration.valueOf(
+                                            CONF.getConnectionTimeoutInMS(), TimeUnit.MILLISECONDS))
+                                    .build())
                             .build())
                     .setStorageDir(CONF.getSchemaRegionConsensusDir())
                     .build(),
@@ -145,111 +151,5 @@
                         String.format(
                             ConsensusFactory.CONSTRUCT_FAILED_MSG,
                             CONF.getSchemaRegionConsensusProtocolClass())));
-=======
-  public static synchronized IConsensus setupAndGetInstance() {
-    if (INSTANCE == null) {
-      INSTANCE =
-          ConsensusFactory.getConsensusImpl(
-                  conf.getSchemaRegionConsensusProtocolClass(),
-                  ConsensusConfig.newBuilder()
-                      .setThisNodeId(conf.getDataNodeId())
-                      .setThisNode(
-                          new TEndPoint(
-                              conf.getInternalAddress(), conf.getSchemaRegionConsensusPort()))
-                      .setConsensusGroupType(TConsensusGroupType.SchemaRegion)
-                      .setRatisConfig(
-                          RatisConfig.newBuilder()
-                              .setSnapshot(
-                                  RatisConfig.Snapshot.newBuilder()
-                                      .setAutoTriggerThreshold(
-                                          conf.getSchemaRatisConsensusSnapshotTriggerThreshold())
-                                      .build())
-                              .setLog(
-                                  RatisConfig.Log.newBuilder()
-                                      .setUnsafeFlushEnabled(
-                                          conf.isSchemaRatisConsensusLogUnsafeFlushEnable())
-                                      .setSegmentSizeMax(
-                                          SizeInBytes.valueOf(
-                                              conf.getSchemaRatisConsensusLogSegmentSizeMax()))
-                                      .setPreserveNumsWhenPurge(
-                                          conf.getSchemaRatisConsensusPreserveWhenPurge())
-                                      .build())
-                              .setGrpc(
-                                  RatisConfig.Grpc.newBuilder()
-                                      .setFlowControlWindow(
-                                          SizeInBytes.valueOf(
-                                              conf.getSchemaRatisConsensusGrpcFlowControlWindow()))
-                                      .build())
-                              .setRpc(
-                                  RatisConfig.Rpc.newBuilder()
-                                      .setTimeoutMin(
-                                          TimeDuration.valueOf(
-                                              conf
-                                                  .getSchemaRatisConsensusLeaderElectionTimeoutMinMs(),
-                                              TimeUnit.MILLISECONDS))
-                                      .setTimeoutMax(
-                                          TimeDuration.valueOf(
-                                              conf
-                                                  .getSchemaRatisConsensusLeaderElectionTimeoutMaxMs(),
-                                              TimeUnit.MILLISECONDS))
-                                      .setRequestTimeout(
-                                          TimeDuration.valueOf(
-                                              conf.getSchemaRatisConsensusRequestTimeoutMs(),
-                                              TimeUnit.MILLISECONDS))
-                                      .setFirstElectionTimeoutMin(
-                                          TimeDuration.valueOf(
-                                              conf.getRatisFirstElectionTimeoutMinMs(),
-                                              TimeUnit.MILLISECONDS))
-                                      .setFirstElectionTimeoutMax(
-                                          TimeDuration.valueOf(
-                                              conf.getRatisFirstElectionTimeoutMaxMs(),
-                                              TimeUnit.MILLISECONDS))
-                                      .build())
-                              .setClient(
-                                  RatisConfig.Client.newBuilder()
-                                      .setClientRequestTimeoutMillis(
-                                          conf.getDataRatisConsensusRequestTimeoutMs())
-                                      .setClientMaxRetryAttempt(
-                                          conf.getDataRatisConsensusMaxRetryAttempts())
-                                      .setClientRetryInitialSleepTimeMs(
-                                          conf.getDataRatisConsensusInitialSleepTimeMs())
-                                      .setClientRetryMaxSleepTimeMs(
-                                          conf.getDataRatisConsensusMaxSleepTimeMs())
-                                      .setCoreClientNumForEachNode(
-                                          conf.getCoreClientNumForEachNode())
-                                      .setMaxClientNumForEachNode(conf.getMaxClientNumForEachNode())
-                                      .build())
-                              .setImpl(
-                                  RatisConfig.Impl.newBuilder()
-                                      .setTriggerSnapshotFileSize(conf.getSchemaRatisLogMax())
-                                      .build())
-                              .setLeaderLogAppender(
-                                  RatisConfig.LeaderLogAppender.newBuilder()
-                                      .setBufferByteLimit(
-                                          conf.getSchemaRatisConsensusLogAppenderBufferSizeMax())
-                                      .build())
-                              .setRead(
-                                  RatisConfig.Read.newBuilder()
-                                      // use thrift connection timeout to unify read timeout
-                                      .setReadTimeout(
-                                          TimeDuration.valueOf(
-                                              conf.getConnectionTimeoutInMS(),
-                                              TimeUnit.MILLISECONDS))
-                                      .build())
-                              .build())
-                      .setStorageDir(conf.getSchemaRegionConsensusDir())
-                      .build(),
-                  gid ->
-                      new SchemaRegionStateMachine(
-                          SchemaEngine.getInstance().getSchemaRegion((SchemaRegionId) gid)))
-              .orElseThrow(
-                  () ->
-                      new IllegalArgumentException(
-                          String.format(
-                              ConsensusFactory.CONSTRUCT_FAILED_MSG,
-                              conf.getSchemaRegionConsensusProtocolClass())));
-    }
-    return INSTANCE;
->>>>>>> a45248d4
   }
 }