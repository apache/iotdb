/*
 * Licensed to the Apache Software Foundation (ASF) under one
 * or more contributor license agreements.  See the NOTICE file
 * distributed with this work for additional information
 * regarding copyright ownership.  The ASF licenses this file
 * to you under the Apache License, Version 2.0 (the
 * "License"); you may not use this file except in compliance
 * with the License.  You may obtain a copy of the License at
 *
 *      http://www.apache.org/licenses/LICENSE-2.0
 *
 * Unless required by applicable law or agreed to in writing,
 * software distributed under the License is distributed on an
 * "AS IS" BASIS, WITHOUT WARRANTIES OR CONDITIONS OF ANY
 * KIND, either express or implied.  See the License for the
 * specific language governing permissions and limitations
 * under the License.
 */

package org.apache.iotdb.db.queryengine.plan.relational.planner.iterative.rule;

import org.apache.iotdb.db.queryengine.plan.relational.planner.iterative.Rule;
import org.apache.iotdb.db.queryengine.plan.relational.planner.node.AggregationTableScanNode;
import org.apache.iotdb.db.queryengine.plan.relational.planner.node.DeviceTableScanNode;
import org.apache.iotdb.db.queryengine.plan.relational.planner.node.OffsetNode;
import org.apache.iotdb.db.queryengine.plan.relational.planner.node.TableScanNode;
import org.apache.iotdb.db.queryengine.plan.relational.utils.matching.Capture;
import org.apache.iotdb.db.queryengine.plan.relational.utils.matching.Captures;
import org.apache.iotdb.db.queryengine.plan.relational.utils.matching.Pattern;

import static org.apache.iotdb.db.queryengine.plan.relational.planner.node.Patterns.offset;
import static org.apache.iotdb.db.queryengine.plan.relational.planner.node.Patterns.source;
import static org.apache.iotdb.db.queryengine.plan.relational.planner.node.Patterns.tableScan;
import static org.apache.iotdb.db.queryengine.plan.relational.utils.matching.Capture.newCapture;

/**
 * <b>Optimization phase:</b> Distributed plan planning.
 *
 * <p>The OFFSET can be eliminated when the following conditions are met:
 * <li>Its child is DeviceTableScan, which means there OFFSET is effect on only one region
 * <li>The query expressions are all scalar expression.
 */
public class PushDownOffsetIntoTableScan implements Rule<OffsetNode> {
  private static final Capture<TableScanNode> CHILD = newCapture();

  private static final Pattern<OffsetNode> PATTERN =
      offset().with(source().matching(tableScan().capturedAs(CHILD)));

  @Override
  public Pattern<OffsetNode> getPattern() {
    return PATTERN;
  }

  @Override
  public Result apply(OffsetNode parent, Captures captures, Context context) {
    TableScanNode tableScanNode = captures.get(CHILD);
<<<<<<< HEAD
    if (tableScanNode instanceof DeviceTableScanNode
        && ((DeviceTableScanNode) tableScanNode).isPushLimitToEachDevice()) {
      return Result.empty();
=======
    if ((tableScanNode instanceof DeviceTableScanNode
            && !(tableScanNode instanceof AggregationTableScanNode))
        && !((DeviceTableScanNode) tableScanNode).isPushLimitToEachDevice()) {
      tableScanNode.setPushDownOffset(parent.getCount());
      // consider case that there is no limit
      tableScanNode.setPushDownLimit(
          tableScanNode.getPushDownLimit() == 0
              ? 0
              : tableScanNode.getPushDownLimit() - parent.getCount());
      return Result.ofPlanNode(tableScanNode);
>>>>>>> a7f1527d
    }
    tableScanNode.setPushDownOffset(parent.getCount());
    // consider case that there is no limit
    tableScanNode.setPushDownLimit(
        tableScanNode.getPushDownLimit() == 0
            ? 0
            : tableScanNode.getPushDownLimit() - parent.getCount());
    return Result.ofPlanNode(tableScanNode);
  }
}<|MERGE_RESOLUTION|>--- conflicted
+++ resolved
@@ -22,6 +22,7 @@
 import org.apache.iotdb.db.queryengine.plan.relational.planner.iterative.Rule;
 import org.apache.iotdb.db.queryengine.plan.relational.planner.node.AggregationTableScanNode;
 import org.apache.iotdb.db.queryengine.plan.relational.planner.node.DeviceTableScanNode;
+import org.apache.iotdb.db.queryengine.plan.relational.planner.node.InformationSchemaTableScanNode;
 import org.apache.iotdb.db.queryengine.plan.relational.planner.node.OffsetNode;
 import org.apache.iotdb.db.queryengine.plan.relational.planner.node.TableScanNode;
 import org.apache.iotdb.db.queryengine.plan.relational.utils.matching.Capture;
@@ -54,14 +55,10 @@
   @Override
   public Result apply(OffsetNode parent, Captures captures, Context context) {
     TableScanNode tableScanNode = captures.get(CHILD);
-<<<<<<< HEAD
-    if (tableScanNode instanceof DeviceTableScanNode
-        && ((DeviceTableScanNode) tableScanNode).isPushLimitToEachDevice()) {
-      return Result.empty();
-=======
-    if ((tableScanNode instanceof DeviceTableScanNode
-            && !(tableScanNode instanceof AggregationTableScanNode))
-        && !((DeviceTableScanNode) tableScanNode).isPushLimitToEachDevice()) {
+    if (tableScanNode instanceof InformationSchemaTableScanNode
+        || ((tableScanNode instanceof DeviceTableScanNode
+                && !(tableScanNode instanceof AggregationTableScanNode))
+            && !((DeviceTableScanNode) tableScanNode).isPushLimitToEachDevice())) {
       tableScanNode.setPushDownOffset(parent.getCount());
       // consider case that there is no limit
       tableScanNode.setPushDownLimit(
@@ -69,14 +66,8 @@
               ? 0
               : tableScanNode.getPushDownLimit() - parent.getCount());
       return Result.ofPlanNode(tableScanNode);
->>>>>>> a7f1527d
     }
-    tableScanNode.setPushDownOffset(parent.getCount());
-    // consider case that there is no limit
-    tableScanNode.setPushDownLimit(
-        tableScanNode.getPushDownLimit() == 0
-            ? 0
-            : tableScanNode.getPushDownLimit() - parent.getCount());
-    return Result.ofPlanNode(tableScanNode);
+
+    return Result.empty();
   }
 }