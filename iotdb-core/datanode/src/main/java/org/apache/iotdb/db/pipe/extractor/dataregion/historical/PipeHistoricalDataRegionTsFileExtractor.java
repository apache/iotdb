--- conflicted
+++ resolved
@@ -45,11 +45,8 @@
 import org.apache.iotdb.pipe.api.event.Event;
 import org.apache.iotdb.pipe.api.exception.PipeParameterNotValidException;
 
-<<<<<<< HEAD
 import org.apache.tsfile.file.metadata.PlainDeviceID;
-=======
 import org.apache.tsfile.utils.Pair;
->>>>>>> 3cf91fda
 import org.slf4j.Logger;
 import org.slf4j.LoggerFactory;
 
@@ -129,6 +126,26 @@
       // compatible with the current validation framework
       throw new PipeParameterNotValidException(e.getMessage());
     }
+
+      final Set<String> sloppyOptionSet =
+              Arrays.stream(
+                              parameters
+                                      .getStringOrDefault(
+                                              Arrays.asList(
+                                                      EXTRACTOR_HISTORY_LOOSE_RANGE_KEY, SOURCE_HISTORY_LOOSE_RANGE_KEY),
+                                              EXTRACTOR_HISTORY_LOOSE_RANGE_DEFAULT_VALUE)
+                                      .split(","))
+                      .map(String::trim)
+                      .map(String::toLowerCase)
+                      .collect(Collectors.toSet());
+      // Avoid empty string
+      sloppyOptionSet.remove("");
+      sloppyTimeRange = sloppyOptionSet.remove("time");
+      sloppyPattern = sloppyOptionSet.remove("path");
+      if (!sloppyOptionSet.isEmpty()) {
+          throw new PipeParameterNotValidException(
+                  String.format("%s is not allowed in 'history.loose-range'", sloppyOptionSet));
+      }
 
     if (parameters.hasAnyAttributes(
         SOURCE_START_TIME_KEY,
@@ -204,47 +221,6 @@
                 EXTRACTOR_HISTORY_END_TIME_KEY,
                 SOURCE_HISTORY_END_TIME_KEY));
       }
-<<<<<<< HEAD
-
-      shouldTransferModFile =
-          parameters.getBooleanOrDefault(
-              Arrays.asList(SOURCE_MODS_ENABLE_KEY, EXTRACTOR_MODS_ENABLE_KEY),
-              EXTRACTOR_MODS_ENABLE_DEFAULT_VALUE
-                  || // Should extract deletion
-                  DataRegionListeningFilter.parseInsertionDeletionListeningOptionPair(parameters)
-                      .getRight());
-
-      shouldTerminatePipeOnAllHistoricalEventsConsumed =
-          parameters
-              .getStringOrDefault(
-                  Arrays.asList(
-                      PipeExtractorConstant.EXTRACTOR_MODE_KEY,
-                      PipeExtractorConstant.SOURCE_MODE_KEY),
-                  PipeExtractorConstant.EXTRACTOR_MODE_DEFAULT_VALUE)
-              .equalsIgnoreCase(PipeExtractorConstant.EXTRACTOR_MODE_QUERY_VALUE);
-
-      final Set<String> sloppyOptionSet =
-          Arrays.stream(
-                  parameters
-                      .getStringOrDefault(
-                          Arrays.asList(
-                              EXTRACTOR_HISTORY_LOOSE_RANGE_KEY, SOURCE_HISTORY_LOOSE_RANGE_KEY),
-                          EXTRACTOR_HISTORY_LOOSE_RANGE_DEFAULT_VALUE)
-                      .split(","))
-              .map(String::trim)
-              .map(String::toLowerCase)
-              .collect(Collectors.toSet());
-      // Avoid empty string
-      sloppyOptionSet.remove("");
-      sloppyTimeRange = sloppyOptionSet.remove("time");
-      sloppyPattern = sloppyOptionSet.remove("path");
-      if (!sloppyOptionSet.isEmpty()) {
-        throw new PipeParameterNotValidException(
-            String.format("%s is not allowed in 'history.loose-range'", sloppyOptionSet));
-      }
-
-=======
->>>>>>> 3cf91fda
     } catch (final Exception e) {
       // Compatible with the current validation framework
       throw new PipeParameterNotValidException(e.getMessage());
@@ -324,32 +300,6 @@
       }
     }
 
-<<<<<<< HEAD
-    if (LOGGER.isInfoEnabled()) {
-      LOGGER.info(
-          "Pipe {}@{}: historical data extraction time range, start time {}({}), end time {}({}), sloppy pattern {}, sloppy time range {}",
-          pipeName,
-          dataRegionId,
-          DateTimeUtils.convertLongToDate(historicalDataExtractionStartTime),
-          historicalDataExtractionStartTime,
-          DateTimeUtils.convertLongToDate(historicalDataExtractionEndTime),
-          historicalDataExtractionEndTime,
-          sloppyPattern,
-          sloppyTimeRange);
-    }
-=======
-    sloppyTimeRange =
-        Arrays.stream(
-                parameters
-                    .getStringOrDefault(
-                        Arrays.asList(
-                            EXTRACTOR_HISTORY_LOOSE_RANGE_KEY, SOURCE_HISTORY_LOOSE_RANGE_KEY),
-                        "")
-                    .split(","))
-            .map(String::trim)
-            .map(String::toLowerCase)
-            .collect(Collectors.toSet())
-            .contains("time");
 
     shouldTransferModFile =
         parameters.getBooleanOrDefault(
@@ -367,18 +317,20 @@
                 PipeExtractorConstant.EXTRACTOR_MODE_DEFAULT_VALUE)
             .equalsIgnoreCase(PipeExtractorConstant.EXTRACTOR_MODE_QUERY_VALUE);
 
+      if (LOGGER.isInfoEnabled()) {
     LOGGER.info(
-        "Pipe {}@{}: historical data extraction time range, start time {}({}), end time {}({}), sloppy time range {}, should transfer mod file {}, should terminate pipe on all historical events consumed {}",
+        "Pipe {}@{}: historical data extraction time range, start time {}({}), end time {}({}), sloppy pattern {}, sloppy time range {}, should transfer mod file {}, should terminate pipe on all historical events consumed {}",
         pipeName,
         dataRegionId,
         DateTimeUtils.convertLongToDate(historicalDataExtractionStartTime),
         historicalDataExtractionStartTime,
         DateTimeUtils.convertLongToDate(historicalDataExtractionEndTime),
         historicalDataExtractionEndTime,
+            sloppyPattern,
         sloppyTimeRange,
         shouldTransferModFile,
         shouldTerminatePipeOnAllHistoricalEventsConsumed);
->>>>>>> 3cf91fda
+    }
   }
 
   private void flushDataRegionAllTsFiles() {
