/*
 * Licensed to the Apache Software Foundation (ASF) under one
 * or more contributor license agreements.  See the NOTICE file
 * distributed with this work for additional information
 * regarding copyright ownership.  The ASF licenses this file
 * to you under the Apache License, Version 2.0 (the
 * "License"); you may not use this file except in compliance
 * with the License.  You may obtain a copy of the License at
 *
 *     http://www.apache.org/licenses/LICENSE-2.0
 *
 * Unless required by applicable law or agreed to in writing,
 * software distributed under the License is distributed on an
 * "AS IS" BASIS, WITHOUT WARRANTIES OR CONDITIONS OF ANY
 * KIND, either express or implied.  See the License for the
 * specific language governing permissions and limitations
 * under the License.
 */

package org.apache.iotdb.db.pipe.extractor.dataregion.historical;

import org.apache.iotdb.commons.consensus.DataRegionId;
import org.apache.iotdb.commons.consensus.index.ProgressIndex;
<<<<<<< HEAD
import org.apache.iotdb.commons.pipe.config.constant.SystemConstant;
=======
import org.apache.iotdb.commons.exception.IllegalPathException;
>>>>>>> 81360bb6
import org.apache.iotdb.commons.pipe.config.plugin.env.PipeTaskExtractorRuntimeEnvironment;
import org.apache.iotdb.commons.pipe.task.meta.PipeTaskMeta;
import org.apache.iotdb.db.pipe.event.common.tsfile.PipeTsFileInsertionEvent;
import org.apache.iotdb.db.pipe.extractor.dataregion.PipeDataRegionFilter;
import org.apache.iotdb.db.pipe.resource.PipeResourceManager;
import org.apache.iotdb.db.storageengine.StorageEngine;
import org.apache.iotdb.db.storageengine.dataregion.DataRegion;
import org.apache.iotdb.db.storageengine.dataregion.tsfile.TsFileManager;
import org.apache.iotdb.db.storageengine.dataregion.tsfile.TsFileResource;
import org.apache.iotdb.db.storageengine.dataregion.tsfile.generator.TsFileNameGenerator;
import org.apache.iotdb.db.utils.DateTimeUtils;
import org.apache.iotdb.pipe.api.customizer.configuration.PipeExtractorRuntimeConfiguration;
import org.apache.iotdb.pipe.api.customizer.parameter.PipeParameterValidator;
import org.apache.iotdb.pipe.api.customizer.parameter.PipeParameters;
import org.apache.iotdb.pipe.api.event.Event;
import org.apache.iotdb.pipe.api.exception.PipeParameterNotValidException;

import org.slf4j.Logger;
import org.slf4j.LoggerFactory;

import java.io.IOException;
import java.util.ArrayDeque;
import java.util.ArrayList;
import java.util.Arrays;
import java.util.Collection;
import java.util.HashMap;
import java.util.List;
import java.util.Map;
import java.util.Objects;
import java.util.Queue;
import java.util.stream.Collectors;

import static org.apache.iotdb.commons.pipe.config.constant.PipeExtractorConstant.EXTRACTOR_HISTORY_ENABLE_DEFAULT_VALUE;
import static org.apache.iotdb.commons.pipe.config.constant.PipeExtractorConstant.EXTRACTOR_HISTORY_ENABLE_KEY;
import static org.apache.iotdb.commons.pipe.config.constant.PipeExtractorConstant.EXTRACTOR_HISTORY_END_TIME_KEY;
import static org.apache.iotdb.commons.pipe.config.constant.PipeExtractorConstant.EXTRACTOR_HISTORY_LOOSE_RANGE_KEY;
import static org.apache.iotdb.commons.pipe.config.constant.PipeExtractorConstant.EXTRACTOR_HISTORY_START_TIME_KEY;
import static org.apache.iotdb.commons.pipe.config.constant.PipeExtractorConstant.EXTRACTOR_PATTERN_DEFAULT_VALUE;
import static org.apache.iotdb.commons.pipe.config.constant.PipeExtractorConstant.EXTRACTOR_PATTERN_KEY;
import static org.apache.iotdb.commons.pipe.config.constant.PipeExtractorConstant.SOURCE_END_TIME_KEY;
import static org.apache.iotdb.commons.pipe.config.constant.PipeExtractorConstant.SOURCE_HISTORY_ENABLE_KEY;
import static org.apache.iotdb.commons.pipe.config.constant.PipeExtractorConstant.SOURCE_HISTORY_END_TIME_KEY;
import static org.apache.iotdb.commons.pipe.config.constant.PipeExtractorConstant.SOURCE_HISTORY_LOOSE_RANGE_KEY;
import static org.apache.iotdb.commons.pipe.config.constant.PipeExtractorConstant.SOURCE_HISTORY_START_TIME_KEY;
import static org.apache.iotdb.commons.pipe.config.constant.PipeExtractorConstant.SOURCE_PATTERN_KEY;
import static org.apache.iotdb.commons.pipe.config.constant.PipeExtractorConstant.SOURCE_START_TIME_KEY;

public class PipeHistoricalDataRegionTsFileExtractor implements PipeHistoricalDataRegionExtractor {

  private static final Logger LOGGER =
      LoggerFactory.getLogger(PipeHistoricalDataRegionTsFileExtractor.class);

  private static final Map<Integer, Long> DATA_REGION_ID_TO_PIPE_FLUSHED_TIME_MAP = new HashMap<>();
  private static final long PIPE_MIN_FLUSH_INTERVAL_IN_MS = 2000;

  private String pipeName;
  private PipeTaskMeta pipeTaskMeta;
  private ProgressIndex startIndex;

  private int dataRegionId;

  private String pattern;
  private boolean isDbNameCoveredByPattern = false;

  private boolean isHistoricalExtractorEnabled = false;

  private long historicalDataExtractionStartTime = Long.MIN_VALUE; // Event time
  private long historicalDataExtractionEndTime = Long.MAX_VALUE; // Event time

  private long historicalDataExtractionTimeLowerBound; // Arrival time

  private boolean sloppyTimeRange; // true to disable time range filter after extraction

  private boolean needExtractData;

  private Queue<TsFileResource> pendingQueue;

  @Override
  public void validate(PipeParameterValidator validator) {
    PipeParameters parameters = validator.getParameters();

    if (parameters.hasAnyAttributes(SOURCE_START_TIME_KEY, SOURCE_END_TIME_KEY)) {
      isHistoricalExtractorEnabled = true;

      try {
        historicalDataExtractionStartTime =
            parameters.hasAnyAttributes(SOURCE_START_TIME_KEY)
                ? DateTimeUtils.convertTimestampOrDatetimeStrToLongWithDefaultZone(
                    parameters.getStringByKeys(SOURCE_START_TIME_KEY))
                : Long.MIN_VALUE;
        historicalDataExtractionEndTime =
            parameters.hasAnyAttributes(SOURCE_END_TIME_KEY)
                ? DateTimeUtils.convertTimestampOrDatetimeStrToLongWithDefaultZone(
                    parameters.getStringByKeys(SOURCE_END_TIME_KEY))
                : Long.MAX_VALUE;
        if (historicalDataExtractionStartTime > historicalDataExtractionEndTime) {
          throw new PipeParameterNotValidException(
              String.format(
                  "%s should be less than or equal to %s.",
                  SOURCE_START_TIME_KEY, SOURCE_END_TIME_KEY));
        }
        return;
      } catch (Exception e) {
        // compatible with the current validation framework
        throw new PipeParameterNotValidException(e.getMessage());
      }
    }

    // Historical data extraction is enabled in the following cases:
    // 1. System restarts the pipe. If the pipe is restarted but historical data extraction is not
    // enabled, the pipe will lose some historical data.
    // 2. User may set the EXTRACTOR_HISTORY_START_TIME and EXTRACTOR_HISTORY_END_TIME without
    // enabling the historical data extraction, which may affect the realtime data extraction.
    isHistoricalExtractorEnabled =
        parameters.getBooleanOrDefault(
                SystemConstant.RESTART_KEY, SystemConstant.RESTART_DEFAULT_VALUE)
            || parameters.getBooleanOrDefault(
                Arrays.asList(EXTRACTOR_HISTORY_ENABLE_KEY, SOURCE_HISTORY_ENABLE_KEY),
                EXTRACTOR_HISTORY_ENABLE_DEFAULT_VALUE);

    try {
      historicalDataExtractionStartTime =
          isHistoricalExtractorEnabled
                  && parameters.hasAnyAttributes(
                      EXTRACTOR_HISTORY_START_TIME_KEY, SOURCE_HISTORY_START_TIME_KEY)
              ? DateTimeUtils.convertTimestampOrDatetimeStrToLongWithDefaultZone(
                  parameters.getStringByKeys(
                      EXTRACTOR_HISTORY_START_TIME_KEY, SOURCE_HISTORY_START_TIME_KEY))
              : Long.MIN_VALUE;
      historicalDataExtractionEndTime =
          isHistoricalExtractorEnabled
                  && parameters.hasAnyAttributes(
                      EXTRACTOR_HISTORY_END_TIME_KEY, SOURCE_HISTORY_END_TIME_KEY)
              ? DateTimeUtils.convertTimestampOrDatetimeStrToLongWithDefaultZone(
                  parameters.getStringByKeys(
                      EXTRACTOR_HISTORY_END_TIME_KEY, SOURCE_HISTORY_END_TIME_KEY))
              : Long.MAX_VALUE;
      if (historicalDataExtractionStartTime > historicalDataExtractionEndTime) {
        throw new PipeParameterNotValidException(
            String.format(
                "%s (%s) should be less than or equal to %s (%s).",
                EXTRACTOR_HISTORY_START_TIME_KEY,
                SOURCE_HISTORY_START_TIME_KEY,
                EXTRACTOR_HISTORY_END_TIME_KEY,
                SOURCE_HISTORY_END_TIME_KEY));
      }
    } catch (Exception e) {
      // compatible with the current validation framework
      throw new PipeParameterNotValidException(e.getMessage());
    }
  }

  @Override
  public void customize(PipeParameters parameters, PipeExtractorRuntimeConfiguration configuration)
      throws IllegalPathException {
    needExtractData = PipeDataRegionFilter.getDataRegionListenPair(parameters).getLeft();
    // Do nothing if only extract deletion
    if (!needExtractData) {
      return;
    }

    final PipeTaskExtractorRuntimeEnvironment environment =
        (PipeTaskExtractorRuntimeEnvironment) configuration.getRuntimeEnvironment();

    pipeName = environment.getPipeName();
    pipeTaskMeta = environment.getPipeTaskMeta();
    startIndex = environment.getPipeTaskMeta().getProgressIndex();

    dataRegionId = environment.getRegionId();
    synchronized (DATA_REGION_ID_TO_PIPE_FLUSHED_TIME_MAP) {
      DATA_REGION_ID_TO_PIPE_FLUSHED_TIME_MAP.putIfAbsent(dataRegionId, 0L);
    }

    pattern =
        parameters.getStringOrDefault(
            Arrays.asList(EXTRACTOR_PATTERN_KEY, SOURCE_PATTERN_KEY),
            EXTRACTOR_PATTERN_DEFAULT_VALUE);
    final DataRegion dataRegion =
        StorageEngine.getInstance().getDataRegion(new DataRegionId(environment.getRegionId()));
    if (Objects.nonNull(dataRegion)) {
      final String databaseName = dataRegion.getDatabaseName();
      if (Objects.nonNull(databaseName)
          && pattern.length() <= databaseName.length()
          && databaseName.startsWith(pattern)) {
        isDbNameCoveredByPattern = true;
      }
    }

    // Enable historical extractor by default
    historicalDataExtractionTimeLowerBound =
        isHistoricalExtractorEnabled
            ? Long.MIN_VALUE
            // We define the realtime data as the data generated after the creation time
            // of the pipe from user's perspective. But we still need to use
            // PipeHistoricalDataRegionExtractor to extract the realtime data generated between the
            // creation time of the pipe and the time when the pipe starts, because those data
            // can not be listened by PipeRealtimeDataRegionExtractor, and should be extracted by
            // PipeHistoricalDataRegionExtractor from implementation perspective.
            : environment.getCreationTime();

    // Only invoke flushDataRegionAllTsFiles() when the pipe runs in the realtime only mode.
    // realtime only mode -> (historicalDataExtractionTimeLowerBound != Long.MIN_VALUE)
    //
    // Ensure that all data in the data region is flushed to disk before extracting data.
    // This ensures the generation time of all newly generated TsFiles (realtime data) after the
    // invocation of flushDataRegionAllTsFiles() is later than the creationTime of the pipe
    // (historicalDataExtractionTimeLowerBound).
    //
    // Note that: the generation time of the TsFile is the time when the TsFile is created, not
    // the time when the data is flushed to the TsFile.
    //
    // Then we can use the generation time of the TsFile to determine whether the data in the
    // TsFile should be extracted by comparing the generation time of the TsFile with the
    // historicalDataExtractionTimeLowerBound when starting the pipe in realtime only mode.
    //
    // If we don't invoke flushDataRegionAllTsFiles() in the realtime only mode, the data generated
    // between the creation time of the pipe the time when the pipe starts will be lost.
    if (historicalDataExtractionTimeLowerBound != Long.MIN_VALUE) {
      synchronized (DATA_REGION_ID_TO_PIPE_FLUSHED_TIME_MAP) {
        final long lastFlushedByPipeTime =
            DATA_REGION_ID_TO_PIPE_FLUSHED_TIME_MAP.get(dataRegionId);
        if (System.currentTimeMillis() - lastFlushedByPipeTime >= PIPE_MIN_FLUSH_INTERVAL_IN_MS) {
          flushDataRegionAllTsFiles();
          DATA_REGION_ID_TO_PIPE_FLUSHED_TIME_MAP.replace(dataRegionId, System.currentTimeMillis());
        }
      }
    }

    sloppyTimeRange =
        Arrays.stream(
                parameters
                    .getStringOrDefault(
                        Arrays.asList(
                            EXTRACTOR_HISTORY_LOOSE_RANGE_KEY, SOURCE_HISTORY_LOOSE_RANGE_KEY),
                        "")
                    .split(","))
            .map(String::trim)
            .map(String::toLowerCase)
            .collect(Collectors.toSet())
            .contains("time");

    LOGGER.info(
        "Pipe {}@{}: historical data extraction time range, start time {}({}), end time {}({}), sloppy time range {}",
        pipeName,
        dataRegionId,
        DateTimeUtils.convertLongToDate(historicalDataExtractionStartTime),
        historicalDataExtractionStartTime,
        DateTimeUtils.convertLongToDate(historicalDataExtractionEndTime),
        historicalDataExtractionEndTime,
        sloppyTimeRange);
  }

  private void flushDataRegionAllTsFiles() {
    final DataRegion dataRegion =
        StorageEngine.getInstance().getDataRegion(new DataRegionId(dataRegionId));
    if (Objects.isNull(dataRegion)) {
      return;
    }

    dataRegion.writeLock("Pipe: create historical TsFile extractor");
    try {
      dataRegion.syncCloseAllWorkingTsFileProcessors();
    } finally {
      dataRegion.writeUnlock();
    }
  }

  @Override
  public synchronized void start() {
    if (!needExtractData) {
      return;
    }
    final DataRegion dataRegion =
        StorageEngine.getInstance().getDataRegion(new DataRegionId(dataRegionId));
    if (Objects.isNull(dataRegion)) {
      pendingQueue = new ArrayDeque<>();
      return;
    }

    dataRegion.writeLock("Pipe: start to extract historical TsFile");
    final long startHistoricalExtractionTime = System.currentTimeMillis();
    try {
      LOGGER.info("Pipe {}@{}: start to flush data region", pipeName, dataRegionId);
      synchronized (DATA_REGION_ID_TO_PIPE_FLUSHED_TIME_MAP) {
        final long lastFlushedByPipeTime =
            DATA_REGION_ID_TO_PIPE_FLUSHED_TIME_MAP.get(dataRegionId);
        if (System.currentTimeMillis() - lastFlushedByPipeTime >= PIPE_MIN_FLUSH_INTERVAL_IN_MS) {
          dataRegion.syncCloseAllWorkingTsFileProcessors();
          DATA_REGION_ID_TO_PIPE_FLUSHED_TIME_MAP.replace(dataRegionId, System.currentTimeMillis());
          LOGGER.info(
              "Pipe {}@{}: finish to flush data region, took {} ms",
              pipeName,
              dataRegionId,
              System.currentTimeMillis() - startHistoricalExtractionTime);
        } else {
          LOGGER.info(
              "Pipe {}@{}: skip to flush data region, last flushed time {} ms ago",
              pipeName,
              dataRegionId,
              System.currentTimeMillis() - lastFlushedByPipeTime);
        }
      }

      final TsFileManager tsFileManager = dataRegion.getTsFileManager();
      tsFileManager.readLock();
      try {
        final int originalSequenceTsFileCount = tsFileManager.size(true);
        final int originalUnsequenceTsFileCount = tsFileManager.size(false);
        final List<TsFileResource> resourceList =
            new ArrayList<>(originalSequenceTsFileCount + originalUnsequenceTsFileCount);
        LOGGER.info(
            "Pipe {}@{}: start to extract historical TsFile, original sequence file count {}, "
                + "original unsequence file count {}, start progress index {}",
            pipeName,
            dataRegionId,
            originalSequenceTsFileCount,
            originalUnsequenceTsFileCount,
            startIndex);

        final Collection<TsFileResource> sequenceTsFileResources =
            tsFileManager.getTsFileList(true).stream()
                .filter(
                    resource ->
                        // Some resource may not be closed due to the control of
                        // PIPE_MIN_FLUSH_INTERVAL_IN_MS. We simply ignore them.
                        resource.isClosed()
                            // Some different tsFiles may share the same max progressIndex, thus
                            // tsFiles with an "equals" max progressIndex must be transmitted to
                            // avoid data loss
                            && !startIndex.isAfter(resource.getMaxProgressIndexAfterClose())
                            && isTsFileResourceOverlappedWithTimeRange(resource)
                            && isTsFileGeneratedAfterExtractionTimeLowerBound(resource))
                .collect(Collectors.toList());
        resourceList.addAll(sequenceTsFileResources);

        final Collection<TsFileResource> unsequenceTsFileResources =
            tsFileManager.getTsFileList(false).stream()
                .filter(
                    resource ->
                        // Some resource may not be closed due to the control of
                        // PIPE_MIN_FLUSH_INTERVAL_IN_MS. We simply ignore them.
                        resource.isClosed()
                            // Some different tsFiles may share the same max progressIndex, thus
                            // tsFiles with an "equals" max progressIndex must be transmitted to
                            // avoid data loss
                            && !startIndex.isAfter(resource.getMaxProgressIndexAfterClose())
                            && isTsFileResourceOverlappedWithTimeRange(resource)
                            && isTsFileGeneratedAfterExtractionTimeLowerBound(resource))
                .collect(Collectors.toList());
        resourceList.addAll(unsequenceTsFileResources);

        resourceList.forEach(
            resource -> {
              // Pin the resource, in case the file is removed by compaction or anything.
              // Will unpin it after the PipeTsFileInsertionEvent is created and pinned.
              try {
                PipeResourceManager.tsfile().pinTsFileResource(resource);
              } catch (IOException e) {
                LOGGER.warn("Pipe: failed to pin TsFileResource {}", resource.getTsFilePath());
              }
            });

        resourceList.sort(
            (o1, o2) -> o1.getMaxProgressIndex().topologicalCompareTo(o2.getMaxProgressIndex()));
        pendingQueue = new ArrayDeque<>(resourceList);

        LOGGER.info(
            "Pipe {}@{}: finish to extract historical TsFile, extracted sequence file count {}/{}, "
                + "extracted unsequence file count {}/{}, extracted file count {}/{}, took {} ms",
            pipeName,
            dataRegionId,
            sequenceTsFileResources.size(),
            originalSequenceTsFileCount,
            unsequenceTsFileResources.size(),
            originalUnsequenceTsFileCount,
            resourceList.size(),
            originalSequenceTsFileCount + originalUnsequenceTsFileCount,
            System.currentTimeMillis() - startHistoricalExtractionTime);
      } finally {
        tsFileManager.readUnlock();
      }
    } finally {
      dataRegion.writeUnlock();
    }
  }

  private boolean isTsFileResourceOverlappedWithTimeRange(TsFileResource resource) {
    return !(resource.getFileEndTime() < historicalDataExtractionStartTime
        || historicalDataExtractionEndTime < resource.getFileStartTime());
  }

  private boolean isTsFileResourceCoveredByTimeRange(TsFileResource resource) {
    return historicalDataExtractionStartTime <= resource.getFileStartTime()
        && historicalDataExtractionEndTime >= resource.getFileEndTime();
  }

  private boolean isTsFileGeneratedAfterExtractionTimeLowerBound(TsFileResource resource) {
    try {
      return historicalDataExtractionTimeLowerBound
          <= TsFileNameGenerator.getTsFileName(resource.getTsFile().getName()).getTime();
    } catch (IOException e) {
      LOGGER.warn(
          "Pipe {}@{}: failed to get the generation time of TsFile {}, extract it anyway"
              + " (historical data extraction time lower bound: {})",
          pipeName,
          dataRegionId,
          resource.getTsFilePath(),
          historicalDataExtractionTimeLowerBound,
          e);
      // If failed to get the generation time of the TsFile, we will extract the data in the TsFile
      // anyway.
      return true;
    }
  }

  @Override
  public synchronized Event supply() {
    if (!needExtractData || Objects.isNull(pendingQueue)) {
      return null;
    }
    TsFileResource resource = pendingQueue.poll();
    if (resource == null) {
      return null;
    }

    final PipeTsFileInsertionEvent event =
        new PipeTsFileInsertionEvent(
            resource,
            false,
            false,
            pipeName,
            pipeTaskMeta,
            pattern,
            historicalDataExtractionStartTime,
            historicalDataExtractionEndTime);
    if (isDbNameCoveredByPattern) {
      event.skipParsingPattern();
    }

    if (sloppyTimeRange || isTsFileResourceCoveredByTimeRange(resource)) {
      event.skipParsingTime();
    }

    event.increaseReferenceCount(PipeHistoricalDataRegionTsFileExtractor.class.getName());
    try {
      PipeResourceManager.tsfile().unpinTsFileResource(resource);
    } catch (IOException e) {
      LOGGER.warn(
          "Pipe {}@{}: failed to unpin TsFileResource after creating event, original path: {}",
          pipeName,
          dataRegionId,
          resource.getTsFilePath());
    }

    return event;
  }

  public synchronized boolean hasConsumedAll() {
    return !needExtractData || (Objects.nonNull(pendingQueue) && pendingQueue.isEmpty());
  }

  @Override
  public int getPendingQueueSize() {
    return Objects.nonNull(pendingQueue) ? pendingQueue.size() : 0;
  }

  @Override
  public synchronized void close() {
    if (Objects.nonNull(pendingQueue)) {
      pendingQueue.forEach(
          resource -> {
            try {
              PipeResourceManager.tsfile().unpinTsFileResource(resource);
            } catch (IOException e) {
              LOGGER.warn(
                  "Pipe {}@{}: failed to unpin TsFileResource after dropping pipe, original path: {}",
                  pipeName,
                  dataRegionId,
                  resource.getTsFilePath());
            }
          });
      pendingQueue.clear();
      pendingQueue = null;
    }
  }
}<|MERGE_RESOLUTION|>--- conflicted
+++ resolved
@@ -21,11 +21,7 @@
 
 import org.apache.iotdb.commons.consensus.DataRegionId;
 import org.apache.iotdb.commons.consensus.index.ProgressIndex;
-<<<<<<< HEAD
-import org.apache.iotdb.commons.pipe.config.constant.SystemConstant;
-=======
 import org.apache.iotdb.commons.exception.IllegalPathException;
->>>>>>> 81360bb6
 import org.apache.iotdb.commons.pipe.config.plugin.env.PipeTaskExtractorRuntimeEnvironment;
 import org.apache.iotdb.commons.pipe.task.meta.PipeTaskMeta;
 import org.apache.iotdb.db.pipe.event.common.tsfile.PipeTsFileInsertionEvent;
@@ -47,6 +43,7 @@
 import org.slf4j.LoggerFactory;
 
 import java.io.IOException;
+import java.time.ZoneId;
 import java.util.ArrayDeque;
 import java.util.ArrayList;
 import java.util.Arrays;
@@ -113,13 +110,13 @@
       try {
         historicalDataExtractionStartTime =
             parameters.hasAnyAttributes(SOURCE_START_TIME_KEY)
-                ? DateTimeUtils.convertTimestampOrDatetimeStrToLongWithDefaultZone(
-                    parameters.getStringByKeys(SOURCE_START_TIME_KEY))
+                ? DateTimeUtils.convertDatetimeStrToLong(
+                    parameters.getStringByKeys(SOURCE_START_TIME_KEY), ZoneId.systemDefault())
                 : Long.MIN_VALUE;
         historicalDataExtractionEndTime =
             parameters.hasAnyAttributes(SOURCE_END_TIME_KEY)
-                ? DateTimeUtils.convertTimestampOrDatetimeStrToLongWithDefaultZone(
-                    parameters.getStringByKeys(SOURCE_END_TIME_KEY))
+                ? DateTimeUtils.convertDatetimeStrToLong(
+                    parameters.getStringByKeys(SOURCE_END_TIME_KEY), ZoneId.systemDefault())
                 : Long.MAX_VALUE;
         if (historicalDataExtractionStartTime > historicalDataExtractionEndTime) {
           throw new PipeParameterNotValidException(
@@ -134,34 +131,31 @@
       }
     }
 
-    // Historical data extraction is enabled in the following cases:
-    // 1. System restarts the pipe. If the pipe is restarted but historical data extraction is not
-    // enabled, the pipe will lose some historical data.
-    // 2. User may set the EXTRACTOR_HISTORY_START_TIME and EXTRACTOR_HISTORY_END_TIME without
+    // User may set the EXTRACTOR_HISTORY_START_TIME and EXTRACTOR_HISTORY_END_TIME without
     // enabling the historical data extraction, which may affect the realtime data extraction.
     isHistoricalExtractorEnabled =
         parameters.getBooleanOrDefault(
-                SystemConstant.RESTART_KEY, SystemConstant.RESTART_DEFAULT_VALUE)
-            || parameters.getBooleanOrDefault(
-                Arrays.asList(EXTRACTOR_HISTORY_ENABLE_KEY, SOURCE_HISTORY_ENABLE_KEY),
-                EXTRACTOR_HISTORY_ENABLE_DEFAULT_VALUE);
+            Arrays.asList(EXTRACTOR_HISTORY_ENABLE_KEY, SOURCE_HISTORY_ENABLE_KEY),
+            EXTRACTOR_HISTORY_ENABLE_DEFAULT_VALUE);
 
     try {
       historicalDataExtractionStartTime =
           isHistoricalExtractorEnabled
                   && parameters.hasAnyAttributes(
                       EXTRACTOR_HISTORY_START_TIME_KEY, SOURCE_HISTORY_START_TIME_KEY)
-              ? DateTimeUtils.convertTimestampOrDatetimeStrToLongWithDefaultZone(
+              ? DateTimeUtils.convertDatetimeStrToLong(
                   parameters.getStringByKeys(
-                      EXTRACTOR_HISTORY_START_TIME_KEY, SOURCE_HISTORY_START_TIME_KEY))
+                      EXTRACTOR_HISTORY_START_TIME_KEY, SOURCE_HISTORY_START_TIME_KEY),
+                  ZoneId.systemDefault())
               : Long.MIN_VALUE;
       historicalDataExtractionEndTime =
           isHistoricalExtractorEnabled
                   && parameters.hasAnyAttributes(
                       EXTRACTOR_HISTORY_END_TIME_KEY, SOURCE_HISTORY_END_TIME_KEY)
-              ? DateTimeUtils.convertTimestampOrDatetimeStrToLongWithDefaultZone(
+              ? DateTimeUtils.convertDatetimeStrToLong(
                   parameters.getStringByKeys(
-                      EXTRACTOR_HISTORY_END_TIME_KEY, SOURCE_HISTORY_END_TIME_KEY))
+                      EXTRACTOR_HISTORY_END_TIME_KEY, SOURCE_HISTORY_END_TIME_KEY),
+                  ZoneId.systemDefault())
               : Long.MAX_VALUE;
       if (historicalDataExtractionStartTime > historicalDataExtractionEndTime) {
         throw new PipeParameterNotValidException(
@@ -268,9 +262,7 @@
             .contains("time");
 
     LOGGER.info(
-        "Pipe {}@{}: historical data extraction time range, start time {}({}), end time {}({}), sloppy time range {}",
-        pipeName,
-        dataRegionId,
+        "historical data extraction time range, start time {}({}), end time {}({}), sloppy time range {}",
         DateTimeUtils.convertLongToDate(historicalDataExtractionStartTime),
         historicalDataExtractionStartTime,
         DateTimeUtils.convertLongToDate(historicalDataExtractionEndTime),
@@ -308,53 +300,28 @@
     dataRegion.writeLock("Pipe: start to extract historical TsFile");
     final long startHistoricalExtractionTime = System.currentTimeMillis();
     try {
-      LOGGER.info("Pipe {}@{}: start to flush data region", pipeName, dataRegionId);
       synchronized (DATA_REGION_ID_TO_PIPE_FLUSHED_TIME_MAP) {
         final long lastFlushedByPipeTime =
             DATA_REGION_ID_TO_PIPE_FLUSHED_TIME_MAP.get(dataRegionId);
         if (System.currentTimeMillis() - lastFlushedByPipeTime >= PIPE_MIN_FLUSH_INTERVAL_IN_MS) {
           dataRegion.syncCloseAllWorkingTsFileProcessors();
           DATA_REGION_ID_TO_PIPE_FLUSHED_TIME_MAP.replace(dataRegionId, System.currentTimeMillis());
-          LOGGER.info(
-              "Pipe {}@{}: finish to flush data region, took {} ms",
-              pipeName,
-              dataRegionId,
-              System.currentTimeMillis() - startHistoricalExtractionTime);
-        } else {
-          LOGGER.info(
-              "Pipe {}@{}: skip to flush data region, last flushed time {} ms ago",
-              pipeName,
-              dataRegionId,
-              System.currentTimeMillis() - lastFlushedByPipeTime);
         }
       }
 
       final TsFileManager tsFileManager = dataRegion.getTsFileManager();
       tsFileManager.readLock();
       try {
-        final int originalSequenceTsFileCount = tsFileManager.size(true);
-        final int originalUnsequenceTsFileCount = tsFileManager.size(false);
         final List<TsFileResource> resourceList =
-            new ArrayList<>(originalSequenceTsFileCount + originalUnsequenceTsFileCount);
-        LOGGER.info(
-            "Pipe {}@{}: start to extract historical TsFile, original sequence file count {}, "
-                + "original unsequence file count {}, start progress index {}",
-            pipeName,
-            dataRegionId,
-            originalSequenceTsFileCount,
-            originalUnsequenceTsFileCount,
-            startIndex);
+            new ArrayList<>(tsFileManager.size(true) + tsFileManager.size(false));
 
         final Collection<TsFileResource> sequenceTsFileResources =
             tsFileManager.getTsFileList(true).stream()
                 .filter(
                     resource ->
-                        // Some resource may not be closed due to the control of
+                        // Some resource may be not closed due to the control of
                         // PIPE_MIN_FLUSH_INTERVAL_IN_MS. We simply ignore them.
                         resource.isClosed()
-                            // Some different tsFiles may share the same max progressIndex, thus
-                            // tsFiles with an "equals" max progressIndex must be transmitted to
-                            // avoid data loss
                             && !startIndex.isAfter(resource.getMaxProgressIndexAfterClose())
                             && isTsFileResourceOverlappedWithTimeRange(resource)
                             && isTsFileGeneratedAfterExtractionTimeLowerBound(resource))
@@ -365,12 +332,9 @@
             tsFileManager.getTsFileList(false).stream()
                 .filter(
                     resource ->
-                        // Some resource may not be closed due to the control of
+                        // Some resource may be not closed due to the control of
                         // PIPE_MIN_FLUSH_INTERVAL_IN_MS. We simply ignore them.
                         resource.isClosed()
-                            // Some different tsFiles may share the same max progressIndex, thus
-                            // tsFiles with an "equals" max progressIndex must be transmitted to
-                            // avoid data loss
                             && !startIndex.isAfter(resource.getMaxProgressIndexAfterClose())
                             && isTsFileResourceOverlappedWithTimeRange(resource)
                             && isTsFileGeneratedAfterExtractionTimeLowerBound(resource))
@@ -393,16 +357,11 @@
         pendingQueue = new ArrayDeque<>(resourceList);
 
         LOGGER.info(
-            "Pipe {}@{}: finish to extract historical TsFile, extracted sequence file count {}/{}, "
-                + "extracted unsequence file count {}/{}, extracted file count {}/{}, took {} ms",
-            pipeName,
+            "Pipe: start to extract historical TsFile, data region {}, "
+                + "sequence file count {}, unsequence file count {}, historical extraction time {} ms",
             dataRegionId,
             sequenceTsFileResources.size(),
-            originalSequenceTsFileCount,
             unsequenceTsFileResources.size(),
-            originalUnsequenceTsFileCount,
-            resourceList.size(),
-            originalSequenceTsFileCount + originalUnsequenceTsFileCount,
             System.currentTimeMillis() - startHistoricalExtractionTime);
       } finally {
         tsFileManager.readUnlock();
@@ -428,12 +387,9 @@
           <= TsFileNameGenerator.getTsFileName(resource.getTsFile().getName()).getTime();
     } catch (IOException e) {
       LOGGER.warn(
-          "Pipe {}@{}: failed to get the generation time of TsFile {}, extract it anyway"
-              + " (historical data extraction time lower bound: {})",
-          pipeName,
-          dataRegionId,
-          resource.getTsFilePath(),
-          historicalDataExtractionTimeLowerBound,
+          String.format(
+              "failed to get the generation time of TsFile %s, extract it anyway",
+              resource.getTsFilePath()),
           e);
       // If failed to get the generation time of the TsFile, we will extract the data in the TsFile
       // anyway.
@@ -474,9 +430,7 @@
       PipeResourceManager.tsfile().unpinTsFileResource(resource);
     } catch (IOException e) {
       LOGGER.warn(
-          "Pipe {}@{}: failed to unpin TsFileResource after creating event, original path: {}",
-          pipeName,
-          dataRegionId,
+          "Pipe: failed to unpin TsFileResource after creating event, original path: {}",
           resource.getTsFilePath());
     }
 
@@ -501,9 +455,7 @@
               PipeResourceManager.tsfile().unpinTsFileResource(resource);
             } catch (IOException e) {
               LOGGER.warn(
-                  "Pipe {}@{}: failed to unpin TsFileResource after dropping pipe, original path: {}",
-                  pipeName,
-                  dataRegionId,
+                  "Pipe: failed to unpin TsFileResource after dropping pipe, original path: {}",
                   resource.getTsFilePath());
             }
           });
