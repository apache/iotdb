/*
 * Licensed to the Apache Software Foundation (ASF) under one
 * or more contributor license agreements.  See the NOTICE file
 * distributed with this work for additional information
 * regarding copyright ownership.  The ASF licenses this file
 * to you under the Apache License, Version 2.0 (the
 * "License"); you may not use this file except in compliance
 * with the License.  You may obtain a copy of the License at
 *
 *      http://www.apache.org/licenses/LICENSE-2.0
 *
 * Unless required by applicable law or agreed to in writing,
 * software distributed under the License is distributed on an
 * "AS IS" BASIS, WITHOUT WARRANTIES OR CONDITIONS OF ANY
 * KIND, either express or implied.  See the License for the
 * specific language governing permissions and limitations
 * under the License.
 */

package org.apache.iotdb.db.queryengine.execution.operator.source.relational.aggregation;

import org.apache.tsfile.block.column.Column;
import org.apache.tsfile.block.column.ColumnBuilder;
import org.apache.tsfile.file.metadata.statistics.Statistics;

public interface TableAccumulator {
  long getEstimatedSize();

  TableAccumulator copy();

  void addInput(Column[] arguments);

  default void removeInput(Column[] arguments) {
    throw new UnsupportedOperationException("This Accumulator does not support removing inputs!");
  }

  void addIntermediate(Column argument);

  void evaluateIntermediate(ColumnBuilder columnBuilder);

  void evaluateFinal(ColumnBuilder columnBuilder);

  /**
   * This method can only be used in AggTableScan. For first/first_by or last/last_by in decreasing
   * order, we can get final result by the first record.
   */
  boolean hasFinalResult();

  /**
   * This method can only be used in AggTableScan, it will use different statistics based on the
   * type of Accumulator.
   */
  void addStatistics(Statistics[] statistics);

  void reset();

  default boolean removable() {
    return false;
  }
<<<<<<< HEAD
=======

  default void close() {
    // do nothing
  }
>>>>>>> c65b8264
}<|MERGE_RESOLUTION|>--- conflicted
+++ resolved
@@ -57,11 +57,8 @@
   default boolean removable() {
     return false;
   }
-<<<<<<< HEAD
-=======
 
   default void close() {
     // do nothing
   }
->>>>>>> c65b8264
 }