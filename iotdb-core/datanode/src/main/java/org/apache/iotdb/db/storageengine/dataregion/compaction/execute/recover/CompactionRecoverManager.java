/*
 * Licensed to the Apache Software Foundation (ASF) under one
 * or more contributor license agreements.  See the NOTICE file
 * distributed with this work for additional information
 * regarding copyright ownership.  The ASF licenses this file
 * to you under the Apache License, Version 2.0 (the
 * "License"); you may not use this file except in compliance
 * with the License.  You may obtain a copy of the License at
 *
 *      http://www.apache.org/licenses/LICENSE-2.0
 *
 * Unless required by applicable law or agreed to in writing,
 * software distributed under the License is distributed on an
 * "AS IS" BASIS, WITHOUT WARRANTIES OR CONDITIONS OF ANY
 * KIND, either express or implied.  See the License for the
 * specific language governing permissions and limitations
 * under the License.
 */

package org.apache.iotdb.db.storageengine.dataregion.compaction.execute.recover;

import org.apache.iotdb.commons.conf.IoTDBConstant;
import org.apache.iotdb.db.storageengine.dataregion.compaction.execute.task.InsertionCrossSpaceCompactionTask;
import org.apache.iotdb.db.storageengine.dataregion.compaction.execute.utils.log.CompactionLogger;
import org.apache.iotdb.db.storageengine.dataregion.tsfile.TsFileManager;
import org.apache.iotdb.db.storageengine.rescon.disk.TierManager;

import org.slf4j.Logger;
import org.slf4j.LoggerFactory;

import java.io.File;
import java.io.IOException;
import java.nio.file.Files;
import java.nio.file.Path;
import java.util.List;
import java.util.regex.Pattern;
import java.util.stream.Stream;

import static org.apache.iotdb.commons.conf.IoTDBConstant.BLANK;
import static org.apache.iotdb.commons.conf.IoTDBConstant.MODS_SETTLE_FILE_SUFFIX;
import static org.apache.iotdb.commons.conf.IoTDBConstant.SETTLE_SUFFIX;

/**
 * CompactionRecoverManager searches compaction log and call {@link CompactionRecoverTask} to
 * execute the recover process for all compaction task sequentially, including InnerCompactionTask
 * in sequence/unsequence space, CrossSpaceCompaction.
 */
public class CompactionRecoverManager {
  private static final Logger logger =
      LoggerFactory.getLogger(IoTDBConstant.COMPACTION_LOGGER_NAME);
  private final TsFileManager tsFileManager;
  private final String logicalStorageGroupName;
  private final String dataRegionId;

  public CompactionRecoverManager(
      TsFileManager tsFileManager, String logicalStorageGroupName, String dataRegionId) {
    this.tsFileManager = tsFileManager;
    this.logicalStorageGroupName = logicalStorageGroupName;
    this.dataRegionId = dataRegionId;
  }

  public void recoverInnerSpaceCompaction(boolean isSequence) {
    logger.info(
        "{} [Compaction][Recover] recovering {} inner compaction",
        logicalStorageGroupName,
        isSequence ? "sequence" : "unsequence");
    recoverCompaction(true, isSequence);
  }

  public void recoverCrossSpaceCompaction() {
    logger.info("{} [Compaction][Recover] recovering cross compaction", logicalStorageGroupName);
    recoverCompaction(false, true);
  }

  @SuppressWarnings("squid:S3776")
  private void recoverCompaction(boolean isInnerSpace, boolean isLogSequence) {
    List<String> dirs;
    if (isLogSequence) {
      dirs = TierManager.getInstance().getAllLocalSequenceFileFolders();
    } else {
      dirs = TierManager.getInstance().getAllLocalUnSequenceFileFolders();
    }
    for (String dir : dirs) {
      File storageGroupDir =
          new File(dir + File.separator + logicalStorageGroupName + File.separator + dataRegionId);
      logger.info(
          "{} [Compaction][Recover] recover compaction in data region dir {}",
          logicalStorageGroupName,
          storageGroupDir.getAbsolutePath());
      if (!storageGroupDir.exists()) {
        return;
      }
      File[] timePartitionDirs = storageGroupDir.listFiles();
      if (timePartitionDirs == null) {
        return;
      }
      for (File timePartitionDir : timePartitionDirs) {
        if (!timePartitionDir.isDirectory()
            || !Pattern.compile("\\d*").matcher(timePartitionDir.getName()).matches()) {
          continue;
        }
        logger.info(
            "{} [Compaction][Recover] recover compaction in time partition dir {}",
            logicalStorageGroupName,
            timePartitionDir.getAbsolutePath());
        // recover temporary files generated during compacted
        recoverCompaction(isInnerSpace, timePartitionDir);

        // recover temporary files generated during .mods file settled
        recoverModSettleFile(timePartitionDir.toPath());
      }
    }
  }

  public void recoverModSettleFile(Path timePartitionDir) {
    try (Stream<Path> settlesStream = Files.list(timePartitionDir)) {
      settlesStream
          .filter(path -> path.toString().endsWith(MODS_SETTLE_FILE_SUFFIX))
          .forEach(
              modsSettle -> {
                Path originModFile =
                    modsSettle.resolveSibling(
                        modsSettle.getFileName().toString().replace(SETTLE_SUFFIX, BLANK));
                try {
                  if (Files.exists(originModFile)) {
                    Files.deleteIfExists(modsSettle);
                  } else {
                    Files.move(modsSettle, originModFile);
                  }
                } catch (IOException e) {
                  logger.error(
                      "recover mods file error on delete origin file or rename mods settle,", e);
                }
              });
    } catch (IOException e) {
      logger.error("recover mods file error on list files:{}", timePartitionDir, e);
    }
  }

  public void recoverCompaction(boolean isInnerSpace, File timePartitionDir) {
    File[] compactionLogs =
        CompactionLogger.findCompactionLogs(isInnerSpace, timePartitionDir.getPath());
    for (File compactionLog : compactionLogs) {
<<<<<<< HEAD
      logger.info(
          "{} [Compaction][Recover] calling compaction recover task.", logicalStorageGroupName);
      new CompactionRecoverTask(
              logicalStorageGroupName, dataRegionId, tsFileManager, compactionLog, isInnerSpace)
          .doCompaction();
=======
      logger.info("Calling compaction recover task.");
      if (!isInnerSpace
          && compactionLog
              .getAbsolutePath()
              .endsWith(CompactionLogger.INSERTION_COMPACTION_LOG_NAME_SUFFIX)) {
        new InsertionCrossSpaceCompactionTask(
                logicalStorageGroupName, dataRegionId, tsFileManager, compactionLog)
            .recover();
      } else {
        new CompactionRecoverTask(
                logicalStorageGroupName, dataRegionId, tsFileManager, compactionLog, isInnerSpace)
            .doCompaction();
      }
>>>>>>> f94565d1
    }
  }
}<|MERGE_RESOLUTION|>--- conflicted
+++ resolved
@@ -141,14 +141,8 @@
     File[] compactionLogs =
         CompactionLogger.findCompactionLogs(isInnerSpace, timePartitionDir.getPath());
     for (File compactionLog : compactionLogs) {
-<<<<<<< HEAD
       logger.info(
-          "{} [Compaction][Recover] calling compaction recover task.", logicalStorageGroupName);
-      new CompactionRecoverTask(
-              logicalStorageGroupName, dataRegionId, tsFileManager, compactionLog, isInnerSpace)
-          .doCompaction();
-=======
-      logger.info("Calling compaction recover task.");
+              "{} [Compaction][Recover] calling compaction recover task.", logicalStorageGroupName);
       if (!isInnerSpace
           && compactionLog
               .getAbsolutePath()
@@ -161,7 +155,6 @@
                 logicalStorageGroupName, dataRegionId, tsFileManager, compactionLog, isInnerSpace)
             .doCompaction();
       }
->>>>>>> f94565d1
     }
   }
 }