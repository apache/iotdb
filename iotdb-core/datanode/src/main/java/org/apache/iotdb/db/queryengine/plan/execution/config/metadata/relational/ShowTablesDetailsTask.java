/*
 * Licensed to the Apache Software Foundation (ASF) under one
 * or more contributor license agreements.  See the NOTICE file
 * distributed with this work for additional information
 * regarding copyright ownership.  The ASF licenses this file
 * to you under the Apache License, Version 2.0 (the
 * "License"); you may not use this file except in compliance
 * with the License.  You may obtain a copy of the License at
 *
 *     http://www.apache.org/licenses/LICENSE-2.0
 *
 * Unless required by applicable law or agreed to in writing,
 * software distributed under the License is distributed on an
 * "AS IS" BASIS, WITHOUT WARRANTIES OR CONDITIONS OF ANY
 * KIND, either express or implied.  See the License for the
 * specific language governing permissions and limitations
 * under the License.
 */

package org.apache.iotdb.db.queryengine.plan.execution.config.metadata.relational;

import org.apache.iotdb.commons.schema.column.ColumnHeader;
import org.apache.iotdb.commons.schema.column.ColumnHeaderConstant;
import org.apache.iotdb.commons.schema.table.TableNodeStatus;
import org.apache.iotdb.commons.schema.table.TableType;
import org.apache.iotdb.confignode.rpc.thrift.TTableInfo;
import org.apache.iotdb.db.queryengine.common.header.DatasetHeader;
import org.apache.iotdb.db.queryengine.common.header.DatasetHeaderFactory;
import org.apache.iotdb.db.queryengine.plan.execution.config.ConfigTaskResult;
import org.apache.iotdb.db.queryengine.plan.execution.config.IConfigTask;
import org.apache.iotdb.db.queryengine.plan.execution.config.executor.IConfigTaskExecutor;
import org.apache.iotdb.rpc.TSStatusCode;

import com.google.common.util.concurrent.ListenableFuture;
import com.google.common.util.concurrent.SettableFuture;
import org.apache.tsfile.common.conf.TSFileConfig;
import org.apache.tsfile.enums.TSDataType;
import org.apache.tsfile.read.common.block.TsBlockBuilder;
import org.apache.tsfile.utils.Binary;

import java.util.List;
import java.util.function.Predicate;
import java.util.stream.Collectors;

public class ShowTablesDetailsTask implements IConfigTask {

  private final String database;
  private final Predicate<String> checkCanShowTable;

  public ShowTablesDetailsTask(final String database, final Predicate<String> checkCanShowTable) {
    this.database = database;
    this.checkCanShowTable = checkCanShowTable;
  }

  @Override
  public ListenableFuture<ConfigTaskResult> execute(final IConfigTaskExecutor configTaskExecutor)
      throws InterruptedException {
    return configTaskExecutor.showTables(database, checkCanShowTable, true);
  }

  public static void buildTsBlock(
      final List<TTableInfo> tableInfoList,
      final SettableFuture<ConfigTaskResult> future,
      final Predicate<String> checkCanShowTable) {
    final List<TSDataType> outputDataTypes =
        ColumnHeaderConstant.showTablesDetailsColumnHeaders.stream()
            .map(ColumnHeader::getColumnType)
            .collect(Collectors.toList());

    final TsBlockBuilder builder = new TsBlockBuilder(outputDataTypes);

    tableInfoList.stream()
        .filter(t -> checkCanShowTable.test(t.getTableName()))
        .forEach(
            tableInfo -> {
              builder.getTimeColumnBuilder().writeLong(0L);

              builder
                  .getColumnBuilder(0)
                  .writeBinary(new Binary(tableInfo.getTableName(), TSFileConfig.STRING_CHARSET));
              builder
                  .getColumnBuilder(1)
                  .writeBinary(new Binary(tableInfo.getTTL(), TSFileConfig.STRING_CHARSET));
              builder
                  .getColumnBuilder(2)
                  .writeBinary(
                      new Binary(
                          TableNodeStatus.values()[tableInfo.getState()].toString(),
                          TSFileConfig.STRING_CHARSET));
<<<<<<< HEAD
              builder
                  .getColumnBuilder(3)
                  .writeBinary(
                      new Binary(
                          tableInfo.isSetComment() ? tableInfo.getComment() : "",
                          TSFileConfig.STRING_CHARSET));
              builder
                  .getColumnBuilder(4)
                  .writeBinary(
                      new Binary(
                          tableInfo.isSetType()
                              ? TableType.values()[tableInfo.getType()].getName()
                              : TableType.BASE_TABLE.getName(),
                          TSFileConfig.STRING_CHARSET));
=======
              if (tableInfo.isSetComment()) {
                builder
                    .getColumnBuilder(3)
                    .writeBinary(new Binary(tableInfo.getComment(), TSFileConfig.STRING_CHARSET));
              } else {
                builder.getColumnBuilder(3).appendNull();
              }
>>>>>>> ee779e2b

              builder.declarePosition();
            });

    final DatasetHeader datasetHeader = DatasetHeaderFactory.getShowTablesDetailsHeader();
    future.set(new ConfigTaskResult(TSStatusCode.SUCCESS_STATUS, builder.build(), datasetHeader));
  }
}<|MERGE_RESOLUTION|>--- conflicted
+++ resolved
@@ -87,13 +87,13 @@
                       new Binary(
                           TableNodeStatus.values()[tableInfo.getState()].toString(),
                           TSFileConfig.STRING_CHARSET));
-<<<<<<< HEAD
-              builder
-                  .getColumnBuilder(3)
-                  .writeBinary(
-                      new Binary(
-                          tableInfo.isSetComment() ? tableInfo.getComment() : "",
-                          TSFileConfig.STRING_CHARSET));
+              if (tableInfo.isSetComment()) {
+                builder
+                    .getColumnBuilder(3)
+                    .writeBinary(new Binary(tableInfo.getComment(), TSFileConfig.STRING_CHARSET));
+              } else {
+                builder.getColumnBuilder(3).appendNull();
+              }
               builder
                   .getColumnBuilder(4)
                   .writeBinary(
@@ -102,15 +102,6 @@
                               ? TableType.values()[tableInfo.getType()].getName()
                               : TableType.BASE_TABLE.getName(),
                           TSFileConfig.STRING_CHARSET));
-=======
-              if (tableInfo.isSetComment()) {
-                builder
-                    .getColumnBuilder(3)
-                    .writeBinary(new Binary(tableInfo.getComment(), TSFileConfig.STRING_CHARSET));
-              } else {
-                builder.getColumnBuilder(3).appendNull();
-              }
->>>>>>> ee779e2b
 
               builder.declarePosition();
             });
