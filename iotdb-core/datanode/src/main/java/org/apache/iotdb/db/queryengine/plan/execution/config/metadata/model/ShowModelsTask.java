--- conflicted
+++ resolved
@@ -85,19 +85,12 @@
 
       for (int i = 1; i < listSize; i++) {
         builder.getTimeColumnBuilder().writeLong(0L);
-<<<<<<< HEAD
-        for (int columnIndex = 0; columnIndex <= 4; columnIndex++) {
-          builder.getColumnBuilder(columnIndex).writeBinary(Binary.valueOf(""));
-        }
-        builder.getColumnBuilder(5).writeBinary(Binary.valueOf(modelHyperparameter.get(i)));
-=======
         for (int columnIndex = 0; columnIndex <= MODEL_INFO_COLUMN_NUM - 1; columnIndex++) {
           builder.getColumnBuilder(columnIndex).writeBinary(Binary.valueOf(""));
         }
         builder
             .getColumnBuilder(MODEL_INFO_COLUMN_NUM)
             .writeBinary(Binary.valueOf(modelHyperparameter.get(i)));
->>>>>>> d7396bfc
         builder.declarePosition();
       }
     }
