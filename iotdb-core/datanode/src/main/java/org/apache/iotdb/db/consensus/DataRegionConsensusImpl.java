--- conflicted
+++ resolved
@@ -65,144 +65,6 @@
 
     private static final IoTDBConfig CONF = IoTDBDescriptor.getInstance().getConfig();
 
-<<<<<<< HEAD
-    private static final IConsensus INSTANCE =
-        ConsensusFactory.getConsensusImpl(
-                CONF.getDataRegionConsensusProtocolClass(),
-                ConsensusConfig.newBuilder()
-                    .setThisNodeId(CONF.getDataNodeId())
-                    .setThisNode(
-                        new TEndPoint(CONF.getInternalAddress(), CONF.getDataRegionConsensusPort()))
-                    .setStorageDir(CONF.getDataRegionConsensusDir())
-                    .setConsensusGroupType(TConsensusGroupType.DataRegion)
-                    .setIoTConsensusConfig(
-                        IoTConsensusConfig.newBuilder()
-                            .setRpc(
-                                RPC.newBuilder()
-                                    .setConnectionTimeoutInMs(CONF.getConnectionTimeoutInMS())
-                                    .setRpcSelectorThreadNum(CONF.getRpcSelectorThreadCount())
-                                    .setRpcMinConcurrentClientNum(
-                                        CONF.getRpcMinConcurrentClientNum())
-                                    .setRpcMaxConcurrentClientNum(
-                                        CONF.getRpcMaxConcurrentClientNum())
-                                    .setRpcThriftCompressionEnabled(
-                                        CONF.isRpcThriftCompressionEnable())
-                                    .setSelectorNumOfClientManager(
-                                        CONF.getSelectorNumOfClientManager())
-                                    .setThriftServerAwaitTimeForStopService(
-                                        CONF.getThriftServerAwaitTimeForStopService())
-                                    .setThriftMaxFrameSize(CONF.getThriftMaxFrameSize())
-                                    .setCoreClientNumForEachNode(CONF.getCoreClientNumForEachNode())
-                                    .setMaxClientNumForEachNode(CONF.getMaxClientNumForEachNode())
-                                    .build())
-                            .setReplication(
-                                IoTConsensusConfig.Replication.newBuilder()
-                                    .setWalThrottleThreshold(CONF.getThrottleThreshold())
-                                    .setAllocateMemoryForConsensus(
-                                        CONF.getAllocateMemoryForConsensus())
-                                    .setMaxLogEntriesNumPerBatch(CONF.getMaxLogEntriesNumPerBatch())
-                                    .setMaxSizePerBatch(CONF.getMaxSizePerBatch())
-                                    .setMaxPendingBatchesNum(CONF.getMaxPendingBatchesNum())
-                                    .setMaxMemoryRatioForQueue(CONF.getMaxMemoryRatioForQueue())
-                                    .build())
-                            .build())
-                    .setRatisConfig(
-                        RatisConfig.newBuilder()
-                            // An empty log is committed after each restart, even if no data is
-                            // written. This setting ensures that compaction work is not discarded
-                            // even if there are frequent restarts
-                            .setSnapshot(
-                                Snapshot.newBuilder()
-                                    .setCreationGap(1)
-                                    .setAutoTriggerThreshold(
-                                        CONF.getDataRatisConsensusSnapshotTriggerThreshold())
-                                    .build())
-                            .setLog(
-                                RatisConfig.Log.newBuilder()
-                                    .setUnsafeFlushEnabled(
-                                        CONF.isDataRatisConsensusLogUnsafeFlushEnable())
-                                    .setForceSyncNum(CONF.getDataRatisConsensusLogForceSyncNum())
-                                    .setSegmentSizeMax(
-                                        SizeInBytes.valueOf(
-                                            CONF.getDataRatisConsensusLogSegmentSizeMax()))
-                                    .setPreserveNumsWhenPurge(
-                                        CONF.getDataRatisConsensusPreserveWhenPurge())
-                                    .build())
-                            .setGrpc(
-                                RatisConfig.Grpc.newBuilder()
-                                    .setFlowControlWindow(
-                                        SizeInBytes.valueOf(
-                                            CONF.getDataRatisConsensusGrpcFlowControlWindow()))
-                                    .setLeaderOutstandingAppendsMax(
-                                        CONF.getDataRatisConsensusGrpcLeaderOutstandingAppendsMax())
-                                    .build())
-                            .setRpc(
-                                RatisConfig.Rpc.newBuilder()
-                                    .setTimeoutMin(
-                                        TimeDuration.valueOf(
-                                            CONF.getDataRatisConsensusLeaderElectionTimeoutMinMs(),
-                                            TimeUnit.MILLISECONDS))
-                                    .setTimeoutMax(
-                                        TimeDuration.valueOf(
-                                            CONF.getDataRatisConsensusLeaderElectionTimeoutMaxMs(),
-                                            TimeUnit.MILLISECONDS))
-                                    .setRequestTimeout(
-                                        TimeDuration.valueOf(
-                                            CONF.getDataRatisConsensusRequestTimeoutMs(),
-                                            TimeUnit.MILLISECONDS))
-                                    .setFirstElectionTimeoutMin(
-                                        TimeDuration.valueOf(
-                                            CONF.getRatisFirstElectionTimeoutMinMs(),
-                                            TimeUnit.MILLISECONDS))
-                                    .setFirstElectionTimeoutMax(
-                                        TimeDuration.valueOf(
-                                            CONF.getRatisFirstElectionTimeoutMaxMs(),
-                                            TimeUnit.MILLISECONDS))
-                                    .build())
-                            .setClient(
-                                RatisConfig.Client.newBuilder()
-                                    .setClientRequestTimeoutMillis(
-                                        CONF.getDataRatisConsensusRequestTimeoutMs())
-                                    .setClientMaxRetryAttempt(
-                                        CONF.getDataRatisConsensusMaxRetryAttempts())
-                                    .setClientRetryInitialSleepTimeMs(
-                                        CONF.getDataRatisConsensusInitialSleepTimeMs())
-                                    .setClientRetryMaxSleepTimeMs(
-                                        CONF.getDataRatisConsensusMaxSleepTimeMs())
-                                    .setCoreClientNumForEachNode(CONF.getCoreClientNumForEachNode())
-                                    .setMaxClientNumForEachNode(CONF.getMaxClientNumForEachNode())
-                                    .build())
-                            .setImpl(
-                                RatisConfig.Impl.newBuilder()
-                                    .setRaftLogSizeMaxThreshold(CONF.getDataRatisLogMax())
-                                    .setForceSnapshotInterval(
-                                        CONF.getDataRatisPeriodicSnapshotInterval())
-                                    .setRetryTimesMax(10)
-                                    .setRetryWaitMillis(CONF.getConnectionTimeoutInMS() / 10)
-                                    .build())
-                            .setLeaderLogAppender(
-                                RatisConfig.LeaderLogAppender.newBuilder()
-                                    .setBufferByteLimit(
-                                        CONF.getDataRatisConsensusLogAppenderBufferSizeMax())
-                                    .build())
-                            .setRead(
-                                RatisConfig.Read.newBuilder()
-                                    // use thrift connection timeout to unify read timeout
-                                    .setReadTimeout(
-                                        TimeDuration.valueOf(
-                                            CONF.getConnectionTimeoutInMS(), TimeUnit.MILLISECONDS))
-                                    .build())
-                            .build())
-                    .setProperties(CONF.getCustomizedProperties())
-                    .build(),
-                DataRegionConsensusImplHolder::createDataRegionStateMachine)
-            .orElseThrow(
-                () ->
-                    new IllegalArgumentException(
-                        String.format(
-                            ConsensusFactory.CONSTRUCT_FAILED_MSG,
-                            CONF.getDataRegionConsensusProtocolClass())));
-=======
     private static IConsensus INSTANCE;
 
     // Make sure both statics are initialized.
@@ -355,7 +217,6 @@
                               ConsensusFactory.CONSTRUCT_FAILED_MSG,
                               CONF.getDataRegionConsensusProtocolClass())));
     }
->>>>>>> 89b98042
 
     private static DataRegionStateMachine createDataRegionStateMachine(ConsensusGroupId gid) {
       DataRegion dataRegion = StorageEngine.getInstance().getDataRegion((DataRegionId) gid);
