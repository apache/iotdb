--- conflicted
+++ resolved
@@ -56,7 +56,6 @@
     return DataRegionConsensusImplHolder.INSTANCE;
   }
 
-<<<<<<< HEAD
   private static class DataRegionConsensusImplHolder {
 
     private static final IoTDBConfig CONF = IoTDBDescriptor.getInstance().getConfig();
@@ -176,6 +175,13 @@
                                     .setBufferByteLimit(
                                         CONF.getDataRatisConsensusLogAppenderBufferSizeMax())
                                     .build())
+                            .setRead(
+                                RatisConfig.Read.newBuilder()
+                                    // use thrift connection timeout to unify read timeout
+                                    .setReadTimeout(
+                                        TimeDuration.valueOf(
+                                            CONF.getConnectionTimeoutInMS(), TimeUnit.MILLISECONDS))
+                                    .build())
                             .build())
                     .build(),
                 DataRegionConsensusImplHolder::createDataRegionStateMachine)
@@ -185,152 +191,6 @@
                         String.format(
                             ConsensusFactory.CONSTRUCT_FAILED_MSG,
                             CONF.getDataRegionConsensusProtocolClass())));
-=======
-  public static synchronized IConsensus setupAndGetInstance() {
-    if (INSTANCE == null) {
-      INSTANCE =
-          ConsensusFactory.getConsensusImpl(
-                  conf.getDataRegionConsensusProtocolClass(),
-                  ConsensusConfig.newBuilder()
-                      .setThisNodeId(conf.getDataNodeId())
-                      .setThisNode(
-                          new TEndPoint(
-                              conf.getInternalAddress(), conf.getDataRegionConsensusPort()))
-                      .setStorageDir(conf.getDataRegionConsensusDir())
-                      .setConsensusGroupType(TConsensusGroupType.DataRegion)
-                      .setIoTConsensusConfig(
-                          IoTConsensusConfig.newBuilder()
-                              .setRpc(
-                                  RPC.newBuilder()
-                                      .setConnectionTimeoutInMs(conf.getConnectionTimeoutInMS())
-                                      .setRpcSelectorThreadNum(conf.getRpcSelectorThreadCount())
-                                      .setRpcMinConcurrentClientNum(
-                                          conf.getRpcMinConcurrentClientNum())
-                                      .setRpcMaxConcurrentClientNum(
-                                          conf.getRpcMaxConcurrentClientNum())
-                                      .setRpcThriftCompressionEnabled(
-                                          conf.isRpcThriftCompressionEnable())
-                                      .setSelectorNumOfClientManager(
-                                          conf.getSelectorNumOfClientManager())
-                                      .setThriftServerAwaitTimeForStopService(
-                                          conf.getThriftServerAwaitTimeForStopService())
-                                      .setThriftMaxFrameSize(conf.getThriftMaxFrameSize())
-                                      .setCoreClientNumForEachNode(
-                                          conf.getCoreClientNumForEachNode())
-                                      .setMaxClientNumForEachNode(conf.getMaxClientNumForEachNode())
-                                      .build())
-                              .setReplication(
-                                  IoTConsensusConfig.Replication.newBuilder()
-                                      .setWalThrottleThreshold(conf.getThrottleThreshold())
-                                      .setAllocateMemoryForConsensus(
-                                          conf.getAllocateMemoryForConsensus())
-                                      .setMaxLogEntriesNumPerBatch(
-                                          conf.getMaxLogEntriesNumPerBatch())
-                                      .setMaxSizePerBatch(conf.getMaxSizePerBatch())
-                                      .setMaxPendingBatchesNum(conf.getMaxPendingBatchesNum())
-                                      .setMaxMemoryRatioForQueue(conf.getMaxMemoryRatioForQueue())
-                                      .build())
-                              .build())
-                      .setRatisConfig(
-                          RatisConfig.newBuilder()
-                              // An empty log is committed after each restart, even if no data is
-                              // written. This setting ensures that compaction work is not discarded
-                              // even if there are frequent restarts
-                              .setSnapshot(
-                                  Snapshot.newBuilder()
-                                      .setCreationGap(1)
-                                      .setAutoTriggerThreshold(
-                                          conf.getDataRatisConsensusSnapshotTriggerThreshold())
-                                      .build())
-                              .setLog(
-                                  RatisConfig.Log.newBuilder()
-                                      .setUnsafeFlushEnabled(
-                                          conf.isDataRatisConsensusLogUnsafeFlushEnable())
-                                      .setForceSyncNum(conf.getDataRatisConsensusLogForceSyncNum())
-                                      .setSegmentSizeMax(
-                                          SizeInBytes.valueOf(
-                                              conf.getDataRatisConsensusLogSegmentSizeMax()))
-                                      .setPreserveNumsWhenPurge(
-                                          conf.getDataRatisConsensusPreserveWhenPurge())
-                                      .build())
-                              .setGrpc(
-                                  RatisConfig.Grpc.newBuilder()
-                                      .setFlowControlWindow(
-                                          SizeInBytes.valueOf(
-                                              conf.getDataRatisConsensusGrpcFlowControlWindow()))
-                                      .setLeaderOutstandingAppendsMax(
-                                          conf
-                                              .getDataRatisConsensusGrpcLeaderOutstandingAppendsMax())
-                                      .build())
-                              .setRpc(
-                                  RatisConfig.Rpc.newBuilder()
-                                      .setTimeoutMin(
-                                          TimeDuration.valueOf(
-                                              conf
-                                                  .getDataRatisConsensusLeaderElectionTimeoutMinMs(),
-                                              TimeUnit.MILLISECONDS))
-                                      .setTimeoutMax(
-                                          TimeDuration.valueOf(
-                                              conf
-                                                  .getDataRatisConsensusLeaderElectionTimeoutMaxMs(),
-                                              TimeUnit.MILLISECONDS))
-                                      .setRequestTimeout(
-                                          TimeDuration.valueOf(
-                                              conf.getDataRatisConsensusRequestTimeoutMs(),
-                                              TimeUnit.MILLISECONDS))
-                                      .setFirstElectionTimeoutMin(
-                                          TimeDuration.valueOf(
-                                              conf.getRatisFirstElectionTimeoutMinMs(),
-                                              TimeUnit.MILLISECONDS))
-                                      .setFirstElectionTimeoutMax(
-                                          TimeDuration.valueOf(
-                                              conf.getRatisFirstElectionTimeoutMaxMs(),
-                                              TimeUnit.MILLISECONDS))
-                                      .build())
-                              .setClient(
-                                  RatisConfig.Client.newBuilder()
-                                      .setClientRequestTimeoutMillis(
-                                          conf.getDataRatisConsensusRequestTimeoutMs())
-                                      .setClientMaxRetryAttempt(
-                                          conf.getDataRatisConsensusMaxRetryAttempts())
-                                      .setClientRetryInitialSleepTimeMs(
-                                          conf.getDataRatisConsensusInitialSleepTimeMs())
-                                      .setClientRetryMaxSleepTimeMs(
-                                          conf.getDataRatisConsensusMaxSleepTimeMs())
-                                      .setCoreClientNumForEachNode(
-                                          conf.getCoreClientNumForEachNode())
-                                      .setMaxClientNumForEachNode(conf.getMaxClientNumForEachNode())
-                                      .build())
-                              .setImpl(
-                                  RatisConfig.Impl.newBuilder()
-                                      .setTriggerSnapshotFileSize(conf.getDataRatisLogMax())
-                                      .build())
-                              .setLeaderLogAppender(
-                                  RatisConfig.LeaderLogAppender.newBuilder()
-                                      .setBufferByteLimit(
-                                          conf.getDataRatisConsensusLogAppenderBufferSizeMax())
-                                      .build())
-                              .setRead(
-                                  RatisConfig.Read.newBuilder()
-                                      // use thrift connection timeout to unify read timeout
-                                      .setReadTimeout(
-                                          TimeDuration.valueOf(
-                                              conf.getConnectionTimeoutInMS(),
-                                              TimeUnit.MILLISECONDS))
-                                      .build())
-                              .build())
-                      .build(),
-                  DataRegionConsensusImpl::createDataRegionStateMachine)
-              .orElseThrow(
-                  () ->
-                      new IllegalArgumentException(
-                          String.format(
-                              ConsensusFactory.CONSTRUCT_FAILED_MSG,
-                              conf.getDataRegionConsensusProtocolClass())));
-    }
-    return INSTANCE;
-  }
->>>>>>> a45248d4
 
     private static DataRegionStateMachine createDataRegionStateMachine(ConsensusGroupId gid) {
       DataRegion dataRegion = StorageEngine.getInstance().getDataRegion((DataRegionId) gid);
