/*
 * Licensed to the Apache Software Foundation (ASF) under one
 * or more contributor license agreements.  See the NOTICE file
 * distributed with this work for additional information
 * regarding copyright ownership.  The ASF licenses this file
 * to you under the Apache License, Version 2.0 (the
 * "License"); you may not use this file except in compliance
 * with the License.  You may obtain a copy of the License at
 *
 *     http://www.apache.org/licenses/LICENSE-2.0
 *
 * Unless required by applicable law or agreed to in writing,
 * software distributed under the License is distributed on an
 * "AS IS" BASIS, WITHOUT WARRANTIES OR CONDITIONS OF ANY
 * KIND, either express or implied.  See the License for the
 * specific language governing permissions and limitations
 * under the License.
 */

package org.apache.iotdb.db.consensus;

import org.apache.iotdb.common.rpc.thrift.TConsensusGroupType;
import org.apache.iotdb.common.rpc.thrift.TEndPoint;
import org.apache.iotdb.commons.consensus.ConsensusGroupId;
import org.apache.iotdb.commons.consensus.DataRegionId;
import org.apache.iotdb.commons.memory.IMemoryBlock;
import org.apache.iotdb.commons.memory.MemoryBlockType;
<<<<<<< HEAD
=======
import org.apache.iotdb.commons.memory.MemoryConfig;
>>>>>>> 1a4ac0ea
import org.apache.iotdb.commons.pipe.agent.plugin.builtin.BuiltinPipePlugin;
import org.apache.iotdb.consensus.ConsensusFactory;
import org.apache.iotdb.consensus.IConsensus;
import org.apache.iotdb.consensus.config.ConsensusConfig;
import org.apache.iotdb.consensus.config.IoTConsensusConfig;
import org.apache.iotdb.consensus.config.IoTConsensusConfig.RPC;
import org.apache.iotdb.consensus.config.PipeConsensusConfig;
import org.apache.iotdb.consensus.config.PipeConsensusConfig.ReplicateMode;
import org.apache.iotdb.consensus.config.RatisConfig;
import org.apache.iotdb.consensus.config.RatisConfig.Snapshot;
import org.apache.iotdb.db.conf.IoTDBConfig;
import org.apache.iotdb.db.conf.IoTDBDescriptor;
import org.apache.iotdb.db.consensus.statemachine.dataregion.DataRegionStateMachine;
import org.apache.iotdb.db.consensus.statemachine.dataregion.IoTConsensusDataRegionStateMachine;
import org.apache.iotdb.db.pipe.agent.PipeDataNodeAgent;
import org.apache.iotdb.db.pipe.consensus.ConsensusPipeDataNodeDispatcher;
import org.apache.iotdb.db.pipe.consensus.ConsensusPipeDataNodeRuntimeAgentGuardian;
import org.apache.iotdb.db.pipe.consensus.ReplicateProgressDataNodeManager;
import org.apache.iotdb.db.pipe.consensus.deletion.DeletionResourceManager;
import org.apache.iotdb.db.storageengine.StorageEngine;
import org.apache.iotdb.db.storageengine.dataregion.DataRegion;

import org.apache.ratis.util.SizeInBytes;
import org.apache.ratis.util.TimeDuration;

import java.util.concurrent.TimeUnit;

/**
 * We can use DataRegionConsensusImpl.getInstance() to obtain a consensus layer reference for
 * dataRegion's reading and writing
 */
public class DataRegionConsensusImpl {

  private DataRegionConsensusImpl() {
    // do nothing
  }

  public static IConsensus getInstance() {
    return DataRegionConsensusImplHolder.INSTANCE;
  }

  // TODO: This needs removal of statics ...
  public static void reinitializeStatics() {
    DataRegionConsensusImpl.DataRegionConsensusImplHolder.reinitializeStatics();
  }

  public static void reloadConsensusConfig() {
    getInstance().reloadConsensusConfig(DataRegionConsensusImplHolder.buildConsensusConfig());
  }

  private static class DataRegionConsensusImplHolder {

    private static final IoTDBConfig CONF = IoTDBDescriptor.getInstance().getConfig();
    private static final MemoryConfig MEMORY_CONFIG = MemoryConfig.getInstance();

    private static IConsensus INSTANCE;

    // Make sure both statics are initialized.
    static {
      reinitializeStatics();
      PipeDataNodeAgent.receiver().pipeConsensus().initConsensusInRuntime();
      DeletionResourceManager.build();
    }

    private static void reinitializeStatics() {
      INSTANCE =
          ConsensusFactory.getConsensusImpl(
                  CONF.getDataRegionConsensusProtocolClass(),
                  buildConsensusConfig(),
                  DataRegionConsensusImplHolder::createDataRegionStateMachine)
              .orElseThrow(
                  () ->
                      new IllegalArgumentException(
                          String.format(
                              ConsensusFactory.CONSTRUCT_FAILED_MSG,
                              CONF.getDataRegionConsensusProtocolClass())));
    }

    private static DataRegionStateMachine createDataRegionStateMachine(ConsensusGroupId gid) {
      DataRegion dataRegion = StorageEngine.getInstance().getDataRegion((DataRegionId) gid);
      if (ConsensusFactory.IOT_CONSENSUS.equals(CONF.getDataRegionConsensusProtocolClass())) {
        return new IoTConsensusDataRegionStateMachine(dataRegion);
      } else {
        return new DataRegionStateMachine(dataRegion);
      }
    }

    private static ConsensusConfig buildConsensusConfig() {
      IMemoryBlock memoryBlock =
<<<<<<< HEAD
          CONF.getConsensusMemoryManager().forceAllocate("Consensus", MemoryBlockType.DYNAMIC);
=======
          MEMORY_CONFIG
              .getConsensusMemoryManager()
              .forceAllocate("Consensus", MemoryBlockType.FUNCTION);
>>>>>>> 1a4ac0ea
      return ConsensusConfig.newBuilder()
          .setThisNodeId(CONF.getDataNodeId())
          .setThisNode(new TEndPoint(CONF.getInternalAddress(), CONF.getDataRegionConsensusPort()))
          .setStorageDir(CONF.getDataRegionConsensusDir())
          .setConsensusGroupType(TConsensusGroupType.DataRegion)
          .setIoTConsensusConfig(
              IoTConsensusConfig.newBuilder()
                  .setRpc(
                      RPC.newBuilder()
                          .setConnectionTimeoutInMs(CONF.getConnectionTimeoutInMS())
                          .setRpcSelectorThreadNum(CONF.getRpcSelectorThreadCount())
                          .setRpcMinConcurrentClientNum(CONF.getRpcMinConcurrentClientNum())
                          .setRpcMaxConcurrentClientNum(CONF.getRpcMaxConcurrentClientNum())
                          .setRpcThriftCompressionEnabled(CONF.isRpcThriftCompressionEnable())
                          .setSelectorNumOfClientManager(CONF.getSelectorNumOfClientManager())
                          .setThriftServerAwaitTimeForStopService(
                              CONF.getThriftServerAwaitTimeForStopService())
                          .setThriftMaxFrameSize(CONF.getThriftMaxFrameSize())
                          .setMaxClientNumForEachNode(CONF.getMaxClientNumForEachNode())
                          .build())
                  .setReplication(
                      IoTConsensusConfig.Replication.newBuilder()
                          .setWalThrottleThreshold(CONF.getThrottleThreshold())
                          .setConsensusMemoryBlock(memoryBlock)
                          .setMaxLogEntriesNumPerBatch(CONF.getMaxLogEntriesNumPerBatch())
                          .setMaxSizePerBatch(CONF.getMaxSizePerBatch())
                          .setMaxPendingBatchesNum(CONF.getMaxPendingBatchesNum())
                          .setMaxMemoryRatioForQueue(CONF.getMaxMemoryRatioForQueue())
                          .setRegionMigrationSpeedLimitBytesPerSecond(
                              CONF.getRegionMigrationSpeedLimitBytesPerSecond())
                          .build())
                  .build())
          .setPipeConsensusConfig(
              PipeConsensusConfig.newBuilder()
                  .setRPC(
                      PipeConsensusConfig.RPC
                          .newBuilder()
                          .setConnectionTimeoutInMs(CONF.getConnectionTimeoutInMS())
                          .setRpcSelectorThreadNum(CONF.getRpcSelectorThreadCount())
                          .setRpcMinConcurrentClientNum(CONF.getRpcMinConcurrentClientNum())
                          .setRpcMaxConcurrentClientNum(CONF.getRpcMaxConcurrentClientNum())
                          .setIsRpcThriftCompressionEnabled(CONF.isRpcThriftCompressionEnable())
                          .setThriftServerAwaitTimeForStopService(
                              CONF.getThriftServerAwaitTimeForStopService())
                          .setThriftMaxFrameSize(CONF.getThriftMaxFrameSize())
                          .build())
                  .setPipe(
                      PipeConsensusConfig.Pipe.newBuilder()
                          .setExtractorPluginName(
                              BuiltinPipePlugin.IOTDB_EXTRACTOR.getPipePluginName())
                          .setProcessorPluginName(
                              BuiltinPipePlugin.PIPE_CONSENSUS_PROCESSOR.getPipePluginName())
                          .setConnectorPluginName(
                              BuiltinPipePlugin.PIPE_CONSENSUS_ASYNC_CONNECTOR.getPipePluginName())
                          // name
                          .setConsensusPipeDispatcher(new ConsensusPipeDataNodeDispatcher())
                          .setConsensusPipeGuardian(new ConsensusPipeDataNodeRuntimeAgentGuardian())
                          .setConsensusPipeSelector(
                              () -> PipeDataNodeAgent.task().getAllConsensusPipe())
                          .setConsensusPipeReceiver(PipeDataNodeAgent.receiver().pipeConsensus())
                          .setProgressIndexManager(new ReplicateProgressDataNodeManager())
                          .setConsensusPipeGuardJobIntervalInSeconds(300)
                          .build())
                  .setReplicateMode(ReplicateMode.fromValue(CONF.getIotConsensusV2Mode()))
                  .build())
          .setRatisConfig(
              RatisConfig.newBuilder()
                  // An empty log is committed after each restart, even if no data is
                  // written. This setting ensures that compaction work is not discarded
                  // even if there are frequent restarts
                  .setSnapshot(
                      Snapshot.newBuilder()
                          .setCreationGap(1)
                          .setAutoTriggerThreshold(
                              CONF.getDataRatisConsensusSnapshotTriggerThreshold())
                          .build())
                  .setLog(
                      RatisConfig.Log.newBuilder()
                          .setUnsafeFlushEnabled(CONF.isDataRatisConsensusLogUnsafeFlushEnable())
                          .setForceSyncNum(CONF.getDataRatisConsensusLogForceSyncNum())
                          .setSegmentSizeMax(
                              SizeInBytes.valueOf(CONF.getDataRatisConsensusLogSegmentSizeMax()))
                          .setPreserveNumsWhenPurge(CONF.getDataRatisConsensusPreserveWhenPurge())
                          .build())
                  .setGrpc(
                      RatisConfig.Grpc.newBuilder()
                          .setFlowControlWindow(
                              SizeInBytes.valueOf(
                                  CONF.getDataRatisConsensusGrpcFlowControlWindow()))
                          .setLeaderOutstandingAppendsMax(
                              CONF.getDataRatisConsensusGrpcLeaderOutstandingAppendsMax())
                          .build())
                  .setRpc(
                      RatisConfig.Rpc.newBuilder()
                          .setTimeoutMin(
                              TimeDuration.valueOf(
                                  CONF.getDataRatisConsensusLeaderElectionTimeoutMinMs(),
                                  TimeUnit.MILLISECONDS))
                          .setTimeoutMax(
                              TimeDuration.valueOf(
                                  CONF.getDataRatisConsensusLeaderElectionTimeoutMaxMs(),
                                  TimeUnit.MILLISECONDS))
                          .setRequestTimeout(
                              TimeDuration.valueOf(
                                  CONF.getDataRatisConsensusRequestTimeoutMs(),
                                  TimeUnit.MILLISECONDS))
                          .setSlownessTimeout(
                              TimeDuration.valueOf(
                                  CONF.getDataRatisConsensusRequestTimeoutMs() * 6,
                                  TimeUnit.MILLISECONDS))
                          .setFirstElectionTimeoutMin(
                              TimeDuration.valueOf(
                                  CONF.getRatisFirstElectionTimeoutMinMs(), TimeUnit.MILLISECONDS))
                          .setFirstElectionTimeoutMax(
                              TimeDuration.valueOf(
                                  CONF.getRatisFirstElectionTimeoutMaxMs(), TimeUnit.MILLISECONDS))
                          .build())
                  .setClient(
                      RatisConfig.Client.newBuilder()
                          .setClientRequestTimeoutMillis(
                              CONF.getDataRatisConsensusRequestTimeoutMs())
                          .setClientMaxRetryAttempt(CONF.getDataRatisConsensusMaxRetryAttempts())
                          .setClientRetryInitialSleepTimeMs(
                              CONF.getDataRatisConsensusInitialSleepTimeMs())
                          .setClientRetryMaxSleepTimeMs(CONF.getDataRatisConsensusMaxSleepTimeMs())
                          .setMaxClientNumForEachNode(CONF.getMaxClientNumForEachNode())
                          .build())
                  .setImpl(
                      RatisConfig.Impl.newBuilder()
                          .setRaftLogSizeMaxThreshold(CONF.getDataRatisLogMax())
                          .setForceSnapshotInterval(CONF.getDataRatisPeriodicSnapshotInterval())
                          .setRetryTimesMax(10)
                          .setRetryWaitMillis(CONF.getConnectionTimeoutInMS() / 10)
                          .build())
                  .setLeaderLogAppender(
                      RatisConfig.LeaderLogAppender.newBuilder()
                          .setBufferByteLimit(CONF.getDataRatisConsensusLogAppenderBufferSizeMax())
                          .build())
                  .setRead(
                      RatisConfig.Read.newBuilder()
                          // use thrift connection timeout to unify read timeout
                          .setReadTimeout(
                              TimeDuration.valueOf(
                                  CONF.getConnectionTimeoutInMS(), TimeUnit.MILLISECONDS))
                          .build())
                  .build())
          .build();
    }
  }
}<|MERGE_RESOLUTION|>--- conflicted
+++ resolved
@@ -25,10 +25,7 @@
 import org.apache.iotdb.commons.consensus.DataRegionId;
 import org.apache.iotdb.commons.memory.IMemoryBlock;
 import org.apache.iotdb.commons.memory.MemoryBlockType;
-<<<<<<< HEAD
-=======
 import org.apache.iotdb.commons.memory.MemoryConfig;
->>>>>>> 1a4ac0ea
 import org.apache.iotdb.commons.pipe.agent.plugin.builtin.BuiltinPipePlugin;
 import org.apache.iotdb.consensus.ConsensusFactory;
 import org.apache.iotdb.consensus.IConsensus;
@@ -118,13 +115,9 @@
 
     private static ConsensusConfig buildConsensusConfig() {
       IMemoryBlock memoryBlock =
-<<<<<<< HEAD
-          CONF.getConsensusMemoryManager().forceAllocate("Consensus", MemoryBlockType.DYNAMIC);
-=======
           MEMORY_CONFIG
               .getConsensusMemoryManager()
-              .forceAllocate("Consensus", MemoryBlockType.FUNCTION);
->>>>>>> 1a4ac0ea
+              .forceAllocate("Consensus", MemoryBlockType.DYNAMIC);
       return ConsensusConfig.newBuilder()
           .setThisNodeId(CONF.getDataNodeId())
           .setThisNode(new TEndPoint(CONF.getInternalAddress(), CONF.getDataRegionConsensusPort()))
