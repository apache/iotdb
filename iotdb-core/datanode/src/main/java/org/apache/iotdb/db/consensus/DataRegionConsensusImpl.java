--- conflicted
+++ resolved
@@ -118,11 +118,7 @@
       IMemoryBlock memoryBlock =
           MEMORY_CONFIG
               .getConsensusMemoryManager()
-<<<<<<< HEAD
-              .forceAllocate("Consensus", MemoryBlockType.DYNAMIC);
-=======
               .exactAllocate("Consensus", MemoryBlockType.DYNAMIC);
->>>>>>> fddf0a6e
       return ConsensusConfig.newBuilder()
           .setThisNodeId(CONF.getDataNodeId())
           .setThisNode(new TEndPoint(CONF.getInternalAddress(), CONF.getDataRegionConsensusPort()))
