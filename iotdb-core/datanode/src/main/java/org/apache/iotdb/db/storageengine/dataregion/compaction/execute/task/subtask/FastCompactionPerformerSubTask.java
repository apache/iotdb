/*
 * Licensed to the Apache Software Foundation (ASF) under one
 * or more contributor license agreements.  See the NOTICE file
 * distributed with this work for additional information
 * regarding copyright ownership.  The ASF licenses this file
 * to you under the Apache License, Version 2.0 (the
 * "License"); you may not use this file except in compliance
 * with the License.  You may obtain a copy of the License at
 *
 *     http://www.apache.org/licenses/LICENSE-2.0
 *
 * Unless required by applicable law or agreed to in writing,
 * software distributed under the License is distributed on an
 * "AS IS" BASIS, WITHOUT WARRANTIES OR CONDITIONS OF ANY
 * KIND, either express or implied.  See the License for the
 * specific language governing permissions and limitations
 * under the License.
 */

package org.apache.iotdb.db.storageengine.dataregion.compaction.execute.task.subtask;

import org.apache.iotdb.commons.exception.IllegalPathException;
import org.apache.iotdb.commons.path.PatternTreeMap;
import org.apache.iotdb.db.exception.WriteProcessException;
import org.apache.iotdb.db.storageengine.dataregion.compaction.execute.utils.executor.fast.AlignedSeriesCompactionExecutor;
import org.apache.iotdb.db.storageengine.dataregion.compaction.execute.utils.executor.fast.NonAlignedSeriesCompactionExecutor;
import org.apache.iotdb.db.storageengine.dataregion.compaction.execute.utils.writer.AbstractCompactionWriter;
import org.apache.iotdb.db.storageengine.dataregion.modification.Modification;
import org.apache.iotdb.db.storageengine.dataregion.tsfile.TsFileResource;
import org.apache.iotdb.db.utils.datastructure.PatternTreeMapFactory;
import org.apache.iotdb.tsfile.exception.write.PageException;
import org.apache.iotdb.tsfile.file.metadata.IDeviceID;
import org.apache.iotdb.tsfile.read.TsFileSequenceReader;
import org.apache.iotdb.tsfile.utils.Pair;
import org.apache.iotdb.tsfile.write.schema.IMeasurementSchema;

import java.io.IOException;
import java.util.List;
import java.util.Map;
import java.util.concurrent.Callable;

@SuppressWarnings("squid:S107")
public class FastCompactionPerformerSubTask implements Callable<Void> {

  private final FastCompactionTaskSummary summary;

  private final AbstractCompactionWriter compactionWriter;

  private final int subTaskId;

  // measurement -> tsfile resource -> timeseries metadata <startOffset, endOffset>
  // used to get the chunk metadatas from tsfile directly according to timeseries metadata offset.
  private final Map<String, Map<TsFileResource, Pair<Long, Long>>> timeseriesMetadataOffsetMap;

  private final Map<TsFileResource, TsFileSequenceReader> readerCacheMap;

  private final Map<String, PatternTreeMap<Modification, PatternTreeMapFactory.ModsSerializer>>
      modificationCacheMap;

  // source files which are sorted by the start time of current device from old to new. Notice: If
  // the type of timeIndex is FileTimeIndex, it may contain resources in which the current device
  // does not exist.
  private final List<TsFileResource> sortedSourceFiles;

  private final boolean isAligned;

<<<<<<< HEAD
  private final String deviceId;
=======
  private IDeviceID deviceId;
>>>>>>> 08b3772a

  private List<String> measurements;

  private List<IMeasurementSchema> measurementSchemas;

  /** Used for nonAligned timeseries. */
  @SuppressWarnings("squid:S107")
  public FastCompactionPerformerSubTask(
      AbstractCompactionWriter compactionWriter,
      Map<String, Map<TsFileResource, Pair<Long, Long>>> timeseriesMetadataOffsetMap,
      Map<TsFileResource, TsFileSequenceReader> readerCacheMap,
      Map<String, PatternTreeMap<Modification, PatternTreeMapFactory.ModsSerializer>>
          modificationCacheMap,
      List<TsFileResource> sortedSourceFiles,
      List<String> measurements,
      IDeviceID deviceId,
      FastCompactionTaskSummary summary,
      int subTaskId) {
    this.compactionWriter = compactionWriter;
    this.subTaskId = subTaskId;
    this.timeseriesMetadataOffsetMap = timeseriesMetadataOffsetMap;
    this.isAligned = false;
    this.deviceId = deviceId;
    this.readerCacheMap = readerCacheMap;
    this.modificationCacheMap = modificationCacheMap;
    this.sortedSourceFiles = sortedSourceFiles;
    this.measurements = measurements;
    this.summary = summary;
  }

  /** Used for aligned timeseries. */
  public FastCompactionPerformerSubTask(
      AbstractCompactionWriter compactionWriter,
      Map<String, Map<TsFileResource, Pair<Long, Long>>> timeseriesMetadataOffsetMap,
      Map<TsFileResource, TsFileSequenceReader> readerCacheMap,
      Map<String, PatternTreeMap<Modification, PatternTreeMapFactory.ModsSerializer>>
          modificationCacheMap,
      List<TsFileResource> sortedSourceFiles,
      List<IMeasurementSchema> measurementSchemas,
      IDeviceID deviceId,
      FastCompactionTaskSummary summary) {
    this.compactionWriter = compactionWriter;
    this.subTaskId = 0;
    this.timeseriesMetadataOffsetMap = timeseriesMetadataOffsetMap;
    this.isAligned = true;
    this.deviceId = deviceId;
    this.readerCacheMap = readerCacheMap;
    this.modificationCacheMap = modificationCacheMap;
    this.sortedSourceFiles = sortedSourceFiles;
    this.measurementSchemas = measurementSchemas;
    this.summary = summary;
  }

  @Override
  public Void call()
      throws IOException, PageException, WriteProcessException, IllegalPathException {
    if (!isAligned) {
      NonAlignedSeriesCompactionExecutor seriesCompactionExecutor =
          new NonAlignedSeriesCompactionExecutor(
              compactionWriter,
              readerCacheMap,
              modificationCacheMap,
              sortedSourceFiles,
              deviceId,
              subTaskId,
              summary);
      for (String measurement : measurements) {
        seriesCompactionExecutor.setNewMeasurement(timeseriesMetadataOffsetMap.get(measurement));
        seriesCompactionExecutor.execute();
      }
    } else {
      AlignedSeriesCompactionExecutor seriesCompactionExecutor =
          new AlignedSeriesCompactionExecutor(
              compactionWriter,
              timeseriesMetadataOffsetMap,
              readerCacheMap,
              modificationCacheMap,
              sortedSourceFiles,
              deviceId,
              subTaskId,
              measurementSchemas,
              summary);
      seriesCompactionExecutor.execute();
    }
    return null;
  }
}<|MERGE_RESOLUTION|>--- conflicted
+++ resolved
@@ -64,11 +64,7 @@
 
   private final boolean isAligned;
 
-<<<<<<< HEAD
-  private final String deviceId;
-=======
   private IDeviceID deviceId;
->>>>>>> 08b3772a
 
   private List<String> measurements;
 
