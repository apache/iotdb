/*
 * Licensed to the Apache Software Foundation (ASF) under one
 * or more contributor license agreements.  See the NOTICE file
 * distributed with this work for additional information
 * regarding copyright ownership.  The ASF licenses this file
 * to you under the Apache License, Version 2.0 (the
 * "License"); you may not use this file except in compliance
 * with the License.  You may obtain a copy of the License at
 *
 *      http://www.apache.org/licenses/LICENSE-2.0
 *
 * Unless required by applicable law or agreed to in writing,
 * software distributed under the License is distributed on an
 * "AS IS" BASIS, WITHOUT WARRANTIES OR CONDITIONS OF ANY
 * KIND, either express or implied.  See the License for the
 * specific language governing permissions and limitations
 * under the License.
 */

package org.apache.iotdb.db.queryengine.execution.operator.schema.source;

import org.apache.iotdb.commons.path.PartialPath;
import org.apache.iotdb.commons.path.PathPatternTree;
import org.apache.iotdb.commons.schema.column.ColumnHeader;
import org.apache.iotdb.commons.schema.filter.SchemaFilter;
import org.apache.iotdb.commons.schema.table.column.TsTableColumnSchema;
import org.apache.iotdb.db.schemaengine.schemaregion.read.resp.info.IDeviceSchemaInfo;
import org.apache.iotdb.db.schemaengine.schemaregion.read.resp.info.INodeSchemaInfo;
import org.apache.iotdb.db.schemaengine.schemaregion.read.resp.info.ITimeSeriesSchemaInfo;
import org.apache.iotdb.db.schemaengine.template.Template;

import java.util.List;
import java.util.Map;

public class SchemaSourceFactory {

  private SchemaSourceFactory() {
    // Empty constructor
  }

  // count time series
  public static ISchemaSource<ITimeSeriesSchemaInfo> getTimeSeriesSchemaCountSource(
      PartialPath pathPattern,
      boolean isPrefixMatch,
      SchemaFilter schemaFilter,
      Map<Integer, Template> templateMap,
      PathPatternTree scope) {
    return new TimeSeriesSchemaSource(
        pathPattern, isPrefixMatch, 0, 0, schemaFilter, templateMap, false, scope);
  }

  // show time series
  public static ISchemaSource<ITimeSeriesSchemaInfo> getTimeSeriesSchemaScanSource(
      PartialPath pathPattern,
      boolean isPrefixMatch,
      long limit,
      long offset,
      SchemaFilter schemaFilter,
      Map<Integer, Template> templateMap,
      PathPatternTree scope) {
    return new TimeSeriesSchemaSource(
        pathPattern, isPrefixMatch, limit, offset, schemaFilter, templateMap, true, scope);
  }

  // count device
  public static ISchemaSource<IDeviceSchemaInfo> getDeviceSchemaSource(
      PartialPath pathPattern, boolean isPrefixPath, PathPatternTree scope) {
    return new DeviceSchemaSource(pathPattern, isPrefixPath, 0, 0, false, null, scope);
  }

  // show device
  public static ISchemaSource<IDeviceSchemaInfo> getDeviceSchemaSource(
      PartialPath pathPattern,
      boolean isPrefixPath,
      long limit,
      long offset,
      boolean hasSgCol,
      SchemaFilter schemaFilter,
      PathPatternTree scope) {
    return new DeviceSchemaSource(
        pathPattern, isPrefixPath, limit, offset, hasSgCol, schemaFilter, scope);
  }

  // show nodes
  public static ISchemaSource<INodeSchemaInfo> getNodeSchemaSource(
      PartialPath pathPattern, int level, PathPatternTree scope) {
    return new NodeSchemaSource(pathPattern, level, scope);
  }

  public static ISchemaSource<IDeviceSchemaInfo> getPathsUsingTemplateSource(
      List<PartialPath> pathPatternList, int templateId, PathPatternTree scope) {
    return new PathsUsingTemplateSource(pathPatternList, templateId, scope);
  }

  public static ISchemaSource<ITimeSeriesSchemaInfo> getLogicalViewSchemaSource(
      PartialPath pathPattern,
      long limit,
      long offset,
      SchemaFilter schemaFilter,
      PathPatternTree scope) {
    return new LogicalViewSchemaSource(pathPattern, limit, offset, schemaFilter, scope);
  }

  public static ISchemaSource<IDeviceSchemaInfo> getTableDeviceFetchSource(
      final String database,
      final String tableName,
      final List<Object[]> deviceIdList,
      final List<ColumnHeader> columnHeaderList) {
    return new TableDeviceFetchSource(database, tableName, deviceIdList, columnHeaderList);
  }

  public static ISchemaSource<IDeviceSchemaInfo> getTableDeviceQuerySource(
      final String database,
      final String tableName,
      final List<List<SchemaFilter>> idDeterminedFilterList,
      final List<ColumnHeader> columnHeaderList,
<<<<<<< HEAD
      final DevicePredicateFilter filter,
      final boolean needAligned) {
    return new TableDeviceQuerySource(
        database, tableName, idDeterminedFilterList, columnHeaderList, filter, needAligned);
=======
      final List<TsTableColumnSchema> columnSchemaList,
      final DevicePredicateFilter filter) {
    return new TableDeviceQuerySource(
        database, tableName, idDeterminedFilterList, columnHeaderList, columnSchemaList, filter);
>>>>>>> ec06abee
  }
}<|MERGE_RESOLUTION|>--- conflicted
+++ resolved
@@ -114,16 +114,10 @@
       final String tableName,
       final List<List<SchemaFilter>> idDeterminedFilterList,
       final List<ColumnHeader> columnHeaderList,
-<<<<<<< HEAD
+      final List<TsTableColumnSchema> columnSchemaList,
       final DevicePredicateFilter filter,
       final boolean needAligned) {
     return new TableDeviceQuerySource(
-        database, tableName, idDeterminedFilterList, columnHeaderList, filter, needAligned);
-=======
-      final List<TsTableColumnSchema> columnSchemaList,
-      final DevicePredicateFilter filter) {
-    return new TableDeviceQuerySource(
-        database, tableName, idDeterminedFilterList, columnHeaderList, columnSchemaList, filter);
->>>>>>> ec06abee
+        database, tableName, idDeterminedFilterList, columnHeaderList, columnSchemaList, filter, needAligned);
   }
 }