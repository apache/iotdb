--- conflicted
+++ resolved
@@ -756,11 +756,7 @@
   }
 
   public R visitSemiJoin(SemiJoinNode node, C context) {
-<<<<<<< HEAD
-    return visitPlan(node, context);
-=======
     return visitTwoChildProcess(node, context);
->>>>>>> e92be6f6
   }
 
   public R visitGroupReference(GroupReference node, C context) {
