--- conflicted
+++ resolved
@@ -814,15 +814,15 @@
     return visitSingleChildProcess(node, context);
   }
 
-<<<<<<< HEAD
   public R visitWindowFunction(WindowNode node, C context) {
-=======
+    return visitPlan(node, context);
+  }
+
   public R visitTableFunction(TableFunctionNode node, C context) {
     return visitPlan(node, context);
   }
 
   public R visitTableFunctionProcessor(TableFunctionProcessorNode node, C context) {
->>>>>>> 941d2d14
     return visitPlan(node, context);
   }
 }