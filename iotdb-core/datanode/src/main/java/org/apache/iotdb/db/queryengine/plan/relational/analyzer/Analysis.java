--- conflicted
+++ resolved
@@ -175,12 +175,10 @@
   // indicate if value filter exists in query
   private boolean hasValueFilter = false;
 
-<<<<<<< HEAD
   private TSStatus failStatus;
-=======
+
   // indicate if sort node exists in query
   private boolean hasSortNode = false;
->>>>>>> d3d3b606
 
   // if emptyDataSource, there is no need to execute the query in BE
   private boolean emptyDataSource = false;
