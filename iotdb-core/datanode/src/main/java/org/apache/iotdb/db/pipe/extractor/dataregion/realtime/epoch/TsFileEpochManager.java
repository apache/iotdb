--- conflicted
+++ resolved
@@ -27,6 +27,7 @@
 import org.apache.iotdb.db.storageengine.dataregion.tsfile.TsFileResource;
 
 import com.google.common.base.Functions;
+import org.apache.tsfile.file.metadata.IDeviceID;
 import org.slf4j.Logger;
 import org.slf4j.LoggerFactory;
 
@@ -81,22 +82,18 @@
     return new PipeRealtimeEvent(
         event,
         epoch,
-<<<<<<< HEAD
-        Collections.singletonMap(node.getDeviceID(), node.getMeasurements()),
-=======
         node instanceof InsertRowsNode
             ? getDevice2MeasurementsMapFromInsertRowsNode((InsertRowsNode) node)
-            : Collections.singletonMap(node.getDevicePath().getFullPath(), node.getMeasurements()),
->>>>>>> dd18eca3
+            : Collections.singletonMap(node.getDeviceID(), node.getMeasurements()),
         event.getPipePattern());
   }
 
-  private Map<String, String[]> getDevice2MeasurementsMapFromInsertRowsNode(
+  private Map<IDeviceID, String[]> getDevice2MeasurementsMapFromInsertRowsNode(
       InsertRowsNode insertRowsNode) {
     return insertRowsNode.getInsertRowNodeList().stream()
         .collect(
             Collectors.toMap(
-                insertRowNode -> insertRowNode.getDevicePath().getFullPath(),
+                    InsertNode::getDeviceID,
                 InsertNode::getMeasurements,
                 (oldMeasurements, newMeasurements) ->
                     Stream.of(Arrays.asList(oldMeasurements), Arrays.asList(newMeasurements))
