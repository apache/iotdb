--- conflicted
+++ resolved
@@ -58,24 +58,14 @@
   private final TreeSchemaAutoCreatorAndVerifier schemaAutoCreatorAndVerifier;
 
   public LoadTsFileToTreeModelAnalyzer(
-<<<<<<< HEAD
-      final LoadTsFileStatement loadTsFileStatement, final MPPQueryContext context) {
-    super(loadTsFileStatement, context);
-=======
       LoadTsFileStatement loadTsFileStatement, boolean isGeneratedByPipe, MPPQueryContext context) {
     super(loadTsFileStatement, isGeneratedByPipe, context);
->>>>>>> c087c244
     this.schemaAutoCreatorAndVerifier = new TreeSchemaAutoCreatorAndVerifier(this);
   }
 
   public LoadTsFileToTreeModelAnalyzer(
-<<<<<<< HEAD
-      final LoadTsFile loadTsFileTableStatement, final MPPQueryContext context) {
-    super(loadTsFileTableStatement, context);
-=======
       LoadTsFile loadTsFileTableStatement, boolean isGeneratedByPipe, MPPQueryContext context) {
     super(loadTsFileTableStatement, isGeneratedByPipe, context);
->>>>>>> c087c244
     this.schemaAutoCreatorAndVerifier = new TreeSchemaAutoCreatorAndVerifier(this);
   }
 
