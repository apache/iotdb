/*
 * Licensed to the Apache Software Foundation (ASF) under one
 * or more contributor license agreements.  See the NOTICE file
 * distributed with this work for additional information
 * regarding copyright ownership.  The ASF licenses this file
 * to you under the Apache License, Version 2.0 (the
 * "License"); you may not use this file except in compliance
 * with the License.  You may obtain a copy of the License at
 *
 *     http://www.apache.org/licenses/LICENSE-2.0
 *
 * Unless required by applicable law or agreed to in writing,
 * software distributed under the License is distributed on an
 * "AS IS" BASIS, WITHOUT WARRANTIES OR CONDITIONS OF ANY
 * KIND, either express or implied.  See the License for the
 * specific language governing permissions and limitations
 * under the License.
 */

package org.apache.iotdb.db.storageengine.dataregion.compaction.execute.utils;

import org.apache.iotdb.commons.exception.IllegalPathException;
import org.apache.iotdb.commons.path.PartialPath;
import org.apache.iotdb.db.queryengine.plan.analyze.cache.schema.DataNodeDevicePathCache;

import org.apache.tsfile.common.constant.TsFileConstant;
import org.apache.tsfile.file.metadata.IDeviceID;

public class CompactionPathUtils {

  private CompactionPathUtils() {}

  public static PartialPath getPath(IDeviceID device, String measurement)
      throws IllegalPathException {
<<<<<<< HEAD
    PartialPath path;
    String plainDeviceId = device.toString();
    if (plainDeviceId.contains(TsFileConstant.BACK_QUOTE_STRING)) {
      path = DataNodeDevicePathCache.getInstance().getPartialPath(plainDeviceId);
    } else {
      path = new PartialPath(device.toString().split(PATH_SEPARATER_NO_REGEX));
    }
    return path.concatNode(measurement);
=======
    return getPath(device).concatNode(measurement);
>>>>>>> fe52d5de
  }

  public static PartialPath getPath(IDeviceID device) throws IllegalPathException {
    PartialPath path;
    String plainDeviceId = device.toString();
    if (plainDeviceId.contains(TsFileConstant.BACK_QUOTE_STRING)) {
      path = DataNodeDevicePathCache.getInstance().getPartialPath(plainDeviceId);
    } else {
<<<<<<< HEAD
      path = new PartialPath(device.toString().split(PATH_SEPARATER_NO_REGEX));
=======
      path = new PartialPath(plainDeviceId);
>>>>>>> fe52d5de
    }
    return path;
  }
}<|MERGE_RESOLUTION|>--- conflicted
+++ resolved
@@ -32,18 +32,7 @@
 
   public static PartialPath getPath(IDeviceID device, String measurement)
       throws IllegalPathException {
-<<<<<<< HEAD
-    PartialPath path;
-    String plainDeviceId = device.toString();
-    if (plainDeviceId.contains(TsFileConstant.BACK_QUOTE_STRING)) {
-      path = DataNodeDevicePathCache.getInstance().getPartialPath(plainDeviceId);
-    } else {
-      path = new PartialPath(device.toString().split(PATH_SEPARATER_NO_REGEX));
-    }
-    return path.concatNode(measurement);
-=======
     return getPath(device).concatNode(measurement);
->>>>>>> fe52d5de
   }
 
   public static PartialPath getPath(IDeviceID device) throws IllegalPathException {
@@ -52,11 +41,7 @@
     if (plainDeviceId.contains(TsFileConstant.BACK_QUOTE_STRING)) {
       path = DataNodeDevicePathCache.getInstance().getPartialPath(plainDeviceId);
     } else {
-<<<<<<< HEAD
-      path = new PartialPath(device.toString().split(PATH_SEPARATER_NO_REGEX));
-=======
       path = new PartialPath(plainDeviceId);
->>>>>>> fe52d5de
     }
     return path;
   }
