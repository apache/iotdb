/*
 * Licensed to the Apache Software Foundation (ASF) under one
 * or more contributor license agreements.  See the NOTICE file
 * distributed with this work for additional information
 * regarding copyright ownership.  The ASF licenses this file
 * to you under the Apache License, Version 2.0 (the
 * "License"); you may not use this file except in compliance
 * with the License.  You may obtain a copy of the License at
 *
 *     http://www.apache.org/licenses/LICENSE-2.0
 *
 * Unless required by applicable law or agreed to in writing,
 * software distributed under the License is distributed on an
 * "AS IS" BASIS, WITHOUT WARRANTIES OR CONDITIONS OF ANY
 * KIND, either express or implied.  See the License for the
 * specific language governing permissions and limitations
 * under the License.
 */

package org.apache.iotdb.db.queryengine.plan.relational.sql.ast;

import org.apache.iotdb.commons.schema.column.ColumnHeader;
<<<<<<< HEAD
import org.apache.iotdb.commons.schema.table.TreeViewSchema;
=======
import org.apache.iotdb.commons.schema.table.TsTable;
>>>>>>> ec06abee
import org.apache.iotdb.db.queryengine.common.header.DatasetHeader;
import org.apache.iotdb.db.queryengine.execution.operator.schema.source.TableDeviceQuerySource;
import org.apache.iotdb.db.queryengine.plan.relational.analyzer.Analysis;
import org.apache.iotdb.db.schemaengine.table.DataNodeTableCache;

import org.apache.tsfile.enums.TSDataType;
import org.apache.tsfile.read.common.block.TsBlock;
import org.apache.tsfile.read.common.block.TsBlockBuilder;

import java.util.Objects;
import java.util.stream.Collectors;

public class ShowDevice extends AbstractQueryDeviceWithCache {
  protected static final String ALIGNED_HEADER = "__aligned";
  private Offset offset;
  private Node limit;

  public ShowDevice(
      final NodeLocation location,
      final Table table,
      final Expression rawExpression,
      final Offset offset,
      final Node limit) {
    super(location, table, rawExpression);
    this.offset = offset;
    this.limit = limit;
  }

  public ShowDevice(final String database, final String tableName) {
    super(database, tableName);
  }

  public Offset getOffset() {
    return offset;
  }

  public Node getLimit() {
    return limit;
  }

  // This is only true for query related ShowDevice with tree device view
  public boolean needAligned() {
    return TreeViewSchema.isTreeViewTable(
            DataNodeTableCache.getInstance().getTable(database, tableName))
        && Objects.isNull(table);
  }

  @Override
  public void setColumnHeaderList() {
    super.setColumnHeaderList();
    if (needAligned()) {
      columnHeaderList.add(new ColumnHeader(ShowDevice.ALIGNED_HEADER, TSDataType.BOOLEAN));
    }
  }

  @Override
  public DatasetHeader getDataSetHeader() {
    return new DatasetHeader(columnHeaderList, true);
  }

  @Override
  public TsBlock getTsBlock(final Analysis analysis) {
    final TsBlockBuilder tsBlockBuilder =
        new TsBlockBuilder(
            columnHeaderList.stream()
                .map(ColumnHeader::getColumnType)
                .collect(Collectors.toList()));

    final int startIndex;
    if (Objects.nonNull(offset)) {
      startIndex =
          Math.min(
              analysis.getOffset(offset) > Integer.MAX_VALUE
                  ? Integer.MAX_VALUE
                  : (int) analysis.getOffset(offset),
              results.size());
    } else {
      startIndex = 0;
    }

    final int endIndex;
    if (Objects.nonNull(limit)) {
      final long limitLong = analysis.getLimit(limit).orElse(-1);
      endIndex =
          limitLong < 0 || (startIndex + limitLong) > results.size()
              ? results.size()
              : (int) (limitLong + startIndex);
    } else {
      endIndex = results.size();
    }

    final TsTable table = DataNodeTableCache.getInstance().getTable(database, tableName);
    results
        .subList(startIndex, endIndex)
        .forEach(
            result ->
<<<<<<< HEAD
                TableDeviceQuerySource.transformToTableDeviceTsBlockColumns(
                    result, tsBlockBuilder, database, tableName, columnHeaderList, 1));
=======
                TableDeviceQuerySource.transformToTsBlockColumns(
                    result,
                    tsBlockBuilder,
                    columnHeaderList.stream()
                        .map(columnHeader -> table.getColumnSchema(columnHeader.getColumnName()))
                        .collect(Collectors.toList()),
                    1));
>>>>>>> ec06abee
    return tsBlockBuilder.build();
  }

  @Override
  public <R, C> R accept(final AstVisitor<R, C> visitor, final C context) {
    return visitor.visitShowDevice(this, context);
  }

  @Override
  public String toString() {
    return "ShowDevice" + toStringContent();
  }
}<|MERGE_RESOLUTION|>--- conflicted
+++ resolved
@@ -20,11 +20,8 @@
 package org.apache.iotdb.db.queryengine.plan.relational.sql.ast;
 
 import org.apache.iotdb.commons.schema.column.ColumnHeader;
-<<<<<<< HEAD
 import org.apache.iotdb.commons.schema.table.TreeViewSchema;
-=======
 import org.apache.iotdb.commons.schema.table.TsTable;
->>>>>>> ec06abee
 import org.apache.iotdb.db.queryengine.common.header.DatasetHeader;
 import org.apache.iotdb.db.queryengine.execution.operator.schema.source.TableDeviceQuerySource;
 import org.apache.iotdb.db.queryengine.plan.relational.analyzer.Analysis;
@@ -121,18 +118,13 @@
         .subList(startIndex, endIndex)
         .forEach(
             result ->
-<<<<<<< HEAD
                 TableDeviceQuerySource.transformToTableDeviceTsBlockColumns(
-                    result, tsBlockBuilder, database, tableName, columnHeaderList, 1));
-=======
-                TableDeviceQuerySource.transformToTsBlockColumns(
                     result,
                     tsBlockBuilder,
                     columnHeaderList.stream()
                         .map(columnHeader -> table.getColumnSchema(columnHeader.getColumnName()))
                         .collect(Collectors.toList()),
                     1));
->>>>>>> ec06abee
     return tsBlockBuilder.build();
   }
 
