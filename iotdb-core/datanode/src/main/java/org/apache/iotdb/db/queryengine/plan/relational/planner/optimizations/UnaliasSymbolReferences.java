/*
 * Licensed to the Apache Software Foundation (ASF) under one
 * or more contributor license agreements.  See the NOTICE file
 * distributed with this work for additional information
 * regarding copyright ownership.  The ASF licenses this file
 * to you under the Apache License, Version 2.0 (the
 * "License"); you may not use this file except in compliance
 * with the License.  You may obtain a copy of the License at
 *
 *      http://www.apache.org/licenses/LICENSE-2.0
 *
 * Unless required by applicable law or agreed to in writing,
 * software distributed under the License is distributed on an
 * "AS IS" BASIS, WITHOUT WARRANTIES OR CONDITIONS OF ANY
 * KIND, either express or implied.  See the License for the
 * specific language governing permissions and limitations
 * under the License.
 */

package org.apache.iotdb.db.queryengine.plan.relational.planner.optimizations;

import org.apache.iotdb.db.queryengine.plan.planner.plan.node.PlanNode;
import org.apache.iotdb.db.queryengine.plan.planner.plan.node.PlanVisitor;
import org.apache.iotdb.db.queryengine.plan.relational.metadata.ColumnSchema;
import org.apache.iotdb.db.queryengine.plan.relational.metadata.Metadata;
import org.apache.iotdb.db.queryengine.plan.relational.planner.Assignments;
import org.apache.iotdb.db.queryengine.plan.relational.planner.DataOrganizationSpecification;
import org.apache.iotdb.db.queryengine.plan.relational.planner.NodeAndMappings;
import org.apache.iotdb.db.queryengine.plan.relational.planner.OrderingScheme;
import org.apache.iotdb.db.queryengine.plan.relational.planner.Symbol;
import org.apache.iotdb.db.queryengine.plan.relational.planner.SymbolAllocator;
import org.apache.iotdb.db.queryengine.plan.relational.planner.ir.DeterminismEvaluator;
import org.apache.iotdb.db.queryengine.plan.relational.planner.node.AggregationNode;
import org.apache.iotdb.db.queryengine.plan.relational.planner.node.ApplyNode;
import org.apache.iotdb.db.queryengine.plan.relational.planner.node.AssignUniqueId;
import org.apache.iotdb.db.queryengine.plan.relational.planner.node.CorrelatedJoinNode;
import org.apache.iotdb.db.queryengine.plan.relational.planner.node.DeviceTableScanNode;
import org.apache.iotdb.db.queryengine.plan.relational.planner.node.EnforceSingleRowNode;
import org.apache.iotdb.db.queryengine.plan.relational.planner.node.ExplainAnalyzeNode;
import org.apache.iotdb.db.queryengine.plan.relational.planner.node.FilterNode;
import org.apache.iotdb.db.queryengine.plan.relational.planner.node.GapFillNode;
import org.apache.iotdb.db.queryengine.plan.relational.planner.node.InformationSchemaTableScanNode;
import org.apache.iotdb.db.queryengine.plan.relational.planner.node.JoinNode;
import org.apache.iotdb.db.queryengine.plan.relational.planner.node.LimitNode;
import org.apache.iotdb.db.queryengine.plan.relational.planner.node.LinearFillNode;
import org.apache.iotdb.db.queryengine.plan.relational.planner.node.MarkDistinctNode;
import org.apache.iotdb.db.queryengine.plan.relational.planner.node.OffsetNode;
import org.apache.iotdb.db.queryengine.plan.relational.planner.node.OutputNode;
import org.apache.iotdb.db.queryengine.plan.relational.planner.node.PreviousFillNode;
import org.apache.iotdb.db.queryengine.plan.relational.planner.node.ProjectNode;
import org.apache.iotdb.db.queryengine.plan.relational.planner.node.SemiJoinNode;
import org.apache.iotdb.db.queryengine.plan.relational.planner.node.SortNode;
import org.apache.iotdb.db.queryengine.plan.relational.planner.node.TableFunctionNode;
import org.apache.iotdb.db.queryengine.plan.relational.planner.node.TableFunctionProcessorNode;
import org.apache.iotdb.db.queryengine.plan.relational.planner.node.TopKNode;
import org.apache.iotdb.db.queryengine.plan.relational.planner.node.TreeDeviceViewScanNode;
import org.apache.iotdb.db.queryengine.plan.relational.planner.node.ValueFillNode;
import org.apache.iotdb.db.queryengine.plan.relational.sql.ast.Expression;
import org.apache.iotdb.db.queryengine.plan.relational.sql.ast.NullLiteral;
import org.apache.iotdb.db.queryengine.plan.relational.sql.ast.SymbolReference;

import com.google.common.collect.ImmutableList;
import com.google.common.collect.ImmutableMap;
import com.google.common.collect.ImmutableSet;
import com.google.common.collect.Sets;

import java.util.AbstractMap.SimpleEntry;
import java.util.Collections;
import java.util.HashMap;
import java.util.List;
import java.util.Map;
import java.util.Optional;
import java.util.Set;
import java.util.function.Function;
import java.util.stream.Collectors;

import static com.google.common.collect.ImmutableList.toImmutableList;
import static com.google.common.collect.ImmutableMap.toImmutableMap;
import static java.util.Objects.requireNonNull;
import static org.apache.iotdb.db.queryengine.plan.relational.planner.node.JoinNode.JoinType.INNER;
import static org.apache.iotdb.db.queryengine.plan.relational.planner.optimizations.SymbolMapper.symbolMapper;
import static org.apache.iotdb.db.queryengine.plan.relational.planner.optimizations.SymbolMapper.symbolReallocator;

/**
 * Re-maps symbol references that are just aliases of each other (e.g., due to projections like
 * {@code $0 := $1})
 *
 * <p>E.g.,
 *
 * <p>{@code Output[$0, $1] -> Project[$0 := $2, $1 := $3 * 100] -> Aggregate[$2, $3 := sum($4)] ->
 * ...}
 *
 * <p>gets rewritten as
 *
 * <p>{@code Output[$2, $1] -> Project[$2, $1 := $3 * 100] -> Aggregate[$2, $3 := sum($4)] -> ...}
 */
public class UnaliasSymbolReferences implements PlanOptimizer {
  private final Metadata metadata;

  public UnaliasSymbolReferences(Metadata metadata) {
    this.metadata = requireNonNull(metadata, "metadata is null");
  }

  @Override
  public PlanNode optimize(PlanNode plan, Context context) {
    requireNonNull(plan, "plan is null");

    Visitor visitor = new Visitor(metadata, SymbolMapper::symbolMapper);
    PlanAndMappings result = plan.accept(visitor, UnaliasContext.empty());
    return result.getRoot();
  }

  /**
   * Replace all symbols in the plan with new symbols. The returned plan has different output than
   * the original plan. Also, the order of symbols might change during symbol replacement. Symbols
   * in the list `fields` are replaced maintaining the order so they might be used to match original
   * symbols with their replacements. Replacing symbols helps avoid collisions when symbols or parts
   * of the plan are reused.
   */
  public NodeAndMappings reallocateSymbols(
      PlanNode plan, List<Symbol> fields, SymbolAllocator symbolAllocator) {
    requireNonNull(plan, "plan is null");
    requireNonNull(fields, "fields is null");
    requireNonNull(symbolAllocator, "symbolAllocator is null");

    Visitor visitor = new Visitor(metadata, mapping -> symbolReallocator(mapping, symbolAllocator));
    PlanAndMappings result = plan.accept(visitor, UnaliasContext.empty());
    return new NodeAndMappings(result.getRoot(), symbolMapper(result.getMappings()).map(fields));
  }

  private static class Visitor extends PlanVisitor<PlanAndMappings, UnaliasContext> {
    private final Metadata metadata;
    private final Function<Map<Symbol, Symbol>, SymbolMapper> mapperProvider;

    public Visitor(Metadata metadata, Function<Map<Symbol, Symbol>, SymbolMapper> mapperProvider) {
      this.metadata = requireNonNull(metadata, "metadata is null");
      this.mapperProvider = requireNonNull(mapperProvider, "mapperProvider is null");
    }

    private SymbolMapper symbolMapper(Map<Symbol, Symbol> mappings) {
      return mapperProvider.apply(mappings);
    }

    @Override
    public PlanAndMappings visitPlan(PlanNode node, UnaliasContext context) {
      throw new UnsupportedOperationException(
          "Unsupported plan node " + node.getClass().getSimpleName());
    }

    @Override
    public PlanAndMappings visitAggregation(AggregationNode node, UnaliasContext context) {
      PlanAndMappings rewrittenSource = node.getChild().accept(this, context);
      Map<Symbol, Symbol> mapping = new HashMap<>(rewrittenSource.getMappings());
      SymbolMapper mapper = symbolMapper(mapping);

      AggregationNode rewrittenAggregation = mapper.map(node, rewrittenSource.getRoot());

      return new PlanAndMappings(rewrittenAggregation, mapping);
    }

    @Override
    public PlanAndMappings visitTreeDeviceViewScan(
        TreeDeviceViewScanNode node, UnaliasContext context) {
      Map<Symbol, Symbol> mapping = new HashMap<>(context.getCorrelationMapping());
      SymbolMapper mapper = symbolMapper(mapping);

      List<Symbol> newOutputs = mapper.map(node.getOutputSymbols());

      Map<Symbol, ColumnSchema> newAssignments = new HashMap<>();
      node.getAssignments()
          .forEach(
              (symbol, handle) -> {
                Symbol newSymbol = mapper.map(symbol);
                newAssignments.put(newSymbol, handle);
              });

      return new PlanAndMappings(
          new TreeDeviceViewScanNode(
              node.getPlanNodeId(),
              node.getQualifiedObjectName(),
              newOutputs,
              newAssignments,
              node.getDeviceEntries(),
              node.getIdAndAttributeIndexMap(),
              node.getScanOrder(),
              node.getTimePredicate().orElse(null),
              node.getPushDownPredicate(),
              node.getPushDownLimit(),
              node.getPushDownOffset(),
              node.isPushLimitToEachDevice(),
              node.containsNonAlignedDevice(),
              node.getTreeDBName(),
              node.getMeasurementColumnNameMap()),
          mapping);
    }

    @Override
    public PlanAndMappings visitDeviceTableScan(DeviceTableScanNode node, UnaliasContext context) {
      Map<Symbol, Symbol> mapping = new HashMap<>(context.getCorrelationMapping());
      SymbolMapper mapper = symbolMapper(mapping);

      List<Symbol> newOutputs = mapper.map(node.getOutputSymbols());

      Map<Symbol, ColumnSchema> newAssignments = new HashMap<>();
      node.getAssignments()
          .forEach(
              (symbol, handle) -> {
                Symbol newSymbol = mapper.map(symbol);
                newAssignments.put(newSymbol, handle);
              });

      return new PlanAndMappings(
          new DeviceTableScanNode(
              node.getPlanNodeId(),
              node.getQualifiedObjectName(),
              newOutputs,
              newAssignments,
              node.getDeviceEntries(),
              node.getIdAndAttributeIndexMap(),
              node.getScanOrder(),
              node.getTimePredicate().orElse(null),
              node.getPushDownPredicate(),
              node.getPushDownLimit(),
              node.getPushDownOffset(),
              node.isPushLimitToEachDevice(),
              node.containsNonAlignedDevice()),
          mapping);
    }

    @Override
    public PlanAndMappings visitInformationSchemaTableScan(
        InformationSchemaTableScanNode node, UnaliasContext context) {
      Map<Symbol, Symbol> mapping = new HashMap<>(context.getCorrelationMapping());
      SymbolMapper mapper = symbolMapper(mapping);

      List<Symbol> newOutputs = mapper.map(node.getOutputSymbols());

      Map<Symbol, ColumnSchema> newAssignments = new HashMap<>();
      node.getAssignments()
          .forEach(
              (symbol, handle) -> {
                Symbol newSymbol = mapper.map(symbol);
                newAssignments.put(newSymbol, handle);
              });

      return new PlanAndMappings(
          new InformationSchemaTableScanNode(
              node.getPlanNodeId(),
              node.getQualifiedObjectName(),
              newOutputs,
              newAssignments,
              node.getPushDownPredicate(),
              node.getPushDownLimit(),
              node.getPushDownOffset()),
          mapping);
    }

    @Override
    public PlanAndMappings visitGapFill(GapFillNode node, UnaliasContext context) {
      PlanAndMappings rewrittenSource = node.getChild().accept(this, context);
      Map<Symbol, Symbol> mapping = new HashMap<>(rewrittenSource.getMappings());
      SymbolMapper mapper = symbolMapper(mapping);

      List<Symbol> groupingKeys = Collections.emptyList();
      if (!node.getGapFillGroupingKeys().isEmpty()) {
        groupingKeys = mapper.mapAndDistinct(node.getGapFillGroupingKeys());
      }

      return new PlanAndMappings(
          new GapFillNode(
              node.getPlanNodeId(),
              rewrittenSource.getRoot(),
              node.getStartTime(),
              node.getEndTime(),
              node.getMonthDuration(),
              node.getNonMonthDuration(),
              mapper.map(node.getGapFillColumn()),
              groupingKeys),
          mapping);
    }

    @Override
    public PlanAndMappings visitPreviousFill(PreviousFillNode node, UnaliasContext context) {
      PlanAndMappings rewrittenSource = node.getChild().accept(this, context);

      if (node.getHelperColumn().isPresent() || node.getGroupingKeys().isPresent()) {
        Map<Symbol, Symbol> mapping = new HashMap<>(rewrittenSource.getMappings());
        SymbolMapper mapper = symbolMapper(mapping);

        Symbol helperColumn = null;
        if (node.getHelperColumn().isPresent()) {
          helperColumn = mapper.map(node.getHelperColumn().get());
        }
        List<Symbol> groupingKeys = null;
        if (node.getGroupingKeys().isPresent()) {
          groupingKeys = mapper.mapAndDistinct(node.getGroupingKeys().get());
        }
        return new PlanAndMappings(
            new PreviousFillNode(
                node.getPlanNodeId(),
                rewrittenSource.getRoot(),
                node.getTimeBound().orElse(null),
                helperColumn,
                groupingKeys),
            mapping);
      } else {
        return new PlanAndMappings(
            node.replaceChildren(ImmutableList.of(rewrittenSource.getRoot())),
            rewrittenSource.getMappings());
      }
    }

    @Override
    public PlanAndMappings visitLinearFill(LinearFillNode node, UnaliasContext context) {
      PlanAndMappings rewrittenSource = node.getChild().accept(this, context);
      Map<Symbol, Symbol> mapping = new HashMap<>(rewrittenSource.getMappings());
      SymbolMapper mapper = symbolMapper(mapping);

      List<Symbol> groupingKeys = null;
      if (node.getGroupingKeys().isPresent()) {
        groupingKeys = mapper.mapAndDistinct(node.getGroupingKeys().get());
      }

      return new PlanAndMappings(
          new LinearFillNode(
              node.getPlanNodeId(),
              rewrittenSource.getRoot(),
              mapper.map(node.getHelperColumn()),
              groupingKeys),
          mapping);
    }

    @Override
    public PlanAndMappings visitValueFill(ValueFillNode node, UnaliasContext context) {
      PlanAndMappings rewrittenSource = node.getChild().accept(this, context);

      return new PlanAndMappings(
          node.replaceChildren(ImmutableList.of(rewrittenSource.getRoot())),
          rewrittenSource.getMappings());
    }

    @Override
    public PlanAndMappings visitOffset(OffsetNode node, UnaliasContext context) {
      PlanAndMappings rewrittenSource = node.getChild().accept(this, context);

      return new PlanAndMappings(
          node.replaceChildren(ImmutableList.of(rewrittenSource.getRoot())),
          rewrittenSource.getMappings());
    }

    @Override
    public PlanAndMappings visitExplainAnalyze(ExplainAnalyzeNode node, UnaliasContext context) {
      PlanAndMappings rewrittenSource = node.getChild().accept(this, context);

      return new PlanAndMappings(
          node.replaceChildren(ImmutableList.of(rewrittenSource.getRoot())),
          rewrittenSource.getMappings());
    }

    @Override
    public PlanAndMappings visitMarkDistinct(MarkDistinctNode node, UnaliasContext context) {
      PlanAndMappings rewrittenSource = node.getChild().accept(this, context);
      Map<Symbol, Symbol> mapping = new HashMap<>(rewrittenSource.getMappings());
      SymbolMapper mapper = symbolMapper(mapping);

      Symbol newMarkerSymbol = mapper.map(node.getMarkerSymbol());
      List<Symbol> newDistinctSymbols = mapper.mapAndDistinct(node.getDistinctSymbols());
      Optional<Symbol> newHashSymbol = node.getHashSymbol().map(mapper::map);

      return new PlanAndMappings(
          new MarkDistinctNode(
              node.getPlanNodeId(),
              rewrittenSource.getRoot(),
              newMarkerSymbol,
              newDistinctSymbols,
              newHashSymbol),
          mapping);
    }

    @Override
    public PlanAndMappings visitLimit(LimitNode node, UnaliasContext context) {
      PlanAndMappings rewrittenSource = node.getChild().accept(this, context);
      Map<Symbol, Symbol> mapping = new HashMap<>(rewrittenSource.getMappings());
      SymbolMapper mapper = symbolMapper(mapping);

      LimitNode rewrittenLimit = mapper.map(node, rewrittenSource.getRoot());

      return new PlanAndMappings(rewrittenLimit, mapping);
    }

    @Override
    public PlanAndMappings visitTopK(TopKNode node, UnaliasContext context) {
      List<PlanAndMappings> rewrittenSources =
          node.getChildren().stream()
              .map(child -> child.accept(this, context))
              .collect(Collectors.toList());
      Map<Symbol, Symbol> mapping = new HashMap<>();
      rewrittenSources.forEach(map -> map.getMappings().forEach(mapping::putIfAbsent));
      SymbolMapper mapper = symbolMapper(mapping);

      TopKNode rewrittenTopN =
          mapper.map(
              node,
              rewrittenSources.stream().map(PlanAndMappings::getRoot).collect(Collectors.toList()));

      return new PlanAndMappings(rewrittenTopN, mapping);
    }

    @Override
    public PlanAndMappings visitSort(SortNode node, UnaliasContext context) {
      PlanAndMappings rewrittenSource = node.getChild().accept(this, context);
      Map<Symbol, Symbol> mapping = new HashMap<>(rewrittenSource.getMappings());
      SymbolMapper mapper = symbolMapper(mapping);

      OrderingScheme newOrderingScheme = mapper.map(node.getOrderingScheme());

      return new PlanAndMappings(
          new SortNode(
              node.getPlanNodeId(),
              rewrittenSource.getRoot(),
              newOrderingScheme,
              node.isPartial(),
              node.isOrderByAllIdsAndTime()),
          mapping);
    }

    @Override
    public PlanAndMappings visitFilter(FilterNode node, UnaliasContext context) {
      PlanAndMappings rewrittenSource = node.getChild().accept(this, context);
      Map<Symbol, Symbol> mapping = new HashMap<>(rewrittenSource.getMappings());
      SymbolMapper mapper = symbolMapper(mapping);

      Expression newPredicate = mapper.map(node.getPredicate());

      return new PlanAndMappings(
          new FilterNode(node.getPlanNodeId(), rewrittenSource.getRoot(), newPredicate), mapping);
    }

    @Override
    public PlanAndMappings visitProject(ProjectNode node, UnaliasContext context) {
      PlanAndMappings rewrittenSource = node.getChild().accept(this, context);

      // Assignment of a form `s -> x` establishes new semantics for symbol s.
      // It is possible though that symbol `s` is present in the source plan, and represents the
      // same or different semantics.
      // As a consequence, any symbol mapping derived from the source plan involving symbol `s`
      // becomes potentially invalid,
      // e.g. `s -> y` or `y -> s` refer to the old semantics of symbol `s`.
      // In such case, the underlying mappings are only used to map projection assignments' values
      // to ensure consistency with the source plan.
      // They aren't used to map projection outputs to avoid:
      // - errors from duplicate assignments
      // - incorrect results from mixed semantics of symbols
      // Also, the underlying mappings aren't passed up the plan, and new mappings aren't derived
      // from projection assignments
      // (with the exception for "deduplicating" mappings for repeated assignments).
      // This can be thought of as a "cut-off" at the point of potentially changed semantics.
      // Note: the issue of ambiguous symbols does not apply to symbols involved in context
      // (correlation) mapping.
      // Those symbols are supposed to represent constant semantics throughout the plan.

      Assignments assignments = node.getAssignments();
      Set<Symbol> newlyAssignedSymbols =
          assignments.filter(output -> !assignments.isIdentity(output)).getSymbols();
      Set<Symbol> symbolsInSourceMapping =
          ImmutableSet.<Symbol>builder()
              .addAll(rewrittenSource.getMappings().keySet())
              .addAll(rewrittenSource.getMappings().values())
              .build();
      Set<Symbol> symbolsInCorrelationMapping =
          ImmutableSet.<Symbol>builder()
              .addAll(context.getCorrelationMapping().keySet())
              .addAll(context.getCorrelationMapping().values())
              .build();
      boolean ambiguousSymbolsPresent =
          !Sets.intersection(
                  newlyAssignedSymbols,
                  Sets.difference(symbolsInSourceMapping, symbolsInCorrelationMapping))
              .isEmpty();

      Map<Symbol, Symbol> mapping = new HashMap<>(rewrittenSource.getMappings());
      SymbolMapper mapper = symbolMapper(mapping);

      // canonicalize ProjectNode assignments
      ImmutableList.Builder<Map.Entry<Symbol, Expression>> rewrittenAssignments =
          ImmutableList.builder();
      for (Map.Entry<Symbol, Expression> assignment : node.getAssignments().entrySet()) {
        rewrittenAssignments.add(
            new SimpleEntry<>(
                ambiguousSymbolsPresent ? assignment.getKey() : mapper.map(assignment.getKey()),
                mapper.map(assignment.getValue())));
      }

      // deduplicate assignments
      Map<Symbol, Expression> deduplicateAssignments =
          rewrittenAssignments.build().stream()
              .distinct()
              .collect(toImmutableMap(Map.Entry::getKey, Map.Entry::getValue));

      // derive new mappings for ProjectNode output symbols
      Map<Symbol, Symbol> newMapping =
          mappingFromAssignments(deduplicateAssignments, ambiguousSymbolsPresent);

      Map<Symbol, Symbol> outputMapping = new HashMap<>();
      outputMapping.putAll(ambiguousSymbolsPresent ? context.getCorrelationMapping() : mapping);
      outputMapping.putAll(newMapping);

      mapper = symbolMapper(outputMapping);

      // build new Assignments with canonical outputs
      // duplicate entries will be removed by the Builder
      Assignments.Builder newAssignments = Assignments.builder();
      for (Map.Entry<Symbol, Expression> assignment : deduplicateAssignments.entrySet()) {
        newAssignments.put(mapper.map(assignment.getKey()), assignment.getValue());
      }

      return new PlanAndMappings(
          new ProjectNode(node.getPlanNodeId(), rewrittenSource.getRoot(), newAssignments.build()),
          outputMapping);
    }

    private Map<Symbol, Symbol> mappingFromAssignments(
        Map<Symbol, Expression> assignments, boolean ambiguousSymbolsPresent) {
      Map<Symbol, Symbol> newMapping = new HashMap<>();
      Map<Expression, Symbol> inputsToOutputs = new HashMap<>();
      for (Map.Entry<Symbol, Expression> assignment : assignments.entrySet()) {
        Expression expression = assignment.getValue();
        // 1. for trivial symbol projection, map output symbol to input symbol
        // If the assignment potentially introduces a reused (ambiguous) symbol, do not map output
        // to input
        // to avoid mixing semantics. Input symbols represent semantics as in the source plan,
        // while output symbols represent newly established semantics.
        if (expression instanceof SymbolReference && !ambiguousSymbolsPresent) {
          Symbol value = Symbol.from(expression);
          if (!assignment.getKey().equals(value)) {
            newMapping.put(assignment.getKey(), value);
          }
        }
        // 2. map same deterministic expressions within a projection into the same symbol
        // omit NullLiterals since those have ambiguous types
        else if (DeterminismEvaluator.isDeterministic(expression)
            && !(expression instanceof NullLiteral)) {
          Symbol previous = inputsToOutputs.get(expression);
          if (previous == null) {
            inputsToOutputs.put(expression, assignment.getKey());
          } else {
            newMapping.put(assignment.getKey(), previous);
          }
        }
      }
      return newMapping;
    }

    @Override
    public PlanAndMappings visitOutput(OutputNode node, UnaliasContext context) {
      PlanAndMappings rewrittenSource = node.getChild().accept(this, context);
      Map<Symbol, Symbol> mapping = new HashMap<>(rewrittenSource.getMappings());
      SymbolMapper mapper = symbolMapper(mapping);

      List<Symbol> newOutputs = mapper.map(node.getOutputSymbols());

      return new PlanAndMappings(
          new OutputNode(
              node.getPlanNodeId(), rewrittenSource.getRoot(), node.getColumnNames(), newOutputs),
          mapping);
    }

    @Override
    public PlanAndMappings visitEnforceSingleRow(
        EnforceSingleRowNode node, UnaliasContext context) {
      PlanAndMappings rewrittenSource = node.getSource().accept(this, context);

      return new PlanAndMappings(
          node.replaceChildren(ImmutableList.of(rewrittenSource.getRoot())),
          rewrittenSource.getMappings());
    }

    @Override
    public PlanAndMappings visitApply(ApplyNode node, UnaliasContext context) {
      // it is assumed that apart from correlation (and possibly outer correlation), symbols are
      // distinct between Input and Subquery
      // rewrite Input
      PlanAndMappings rewrittenInput = node.getInput().accept(this, context);
      Map<Symbol, Symbol> inputMapping = new HashMap<>(rewrittenInput.getMappings());
      SymbolMapper mapper = symbolMapper(inputMapping);

      // rewrite correlation with mapping from Input
      List<Symbol> rewrittenCorrelation = mapper.mapAndDistinct(node.getCorrelation());

      // extract new mappings for correlation symbols to apply in Subquery
      Set<Symbol> correlationSymbols = ImmutableSet.copyOf(node.getCorrelation());
      Map<Symbol, Symbol> correlationMapping = new HashMap<>();
      for (Map.Entry<Symbol, Symbol> entry : inputMapping.entrySet()) {
        if (correlationSymbols.contains(entry.getKey())) {
          correlationMapping.put(entry.getKey(), mapper.map(entry.getKey()));
        }
      }

      Map<Symbol, Symbol> mappingForSubquery = new HashMap<>();
      mappingForSubquery.putAll(context.getCorrelationMapping());
      mappingForSubquery.putAll(correlationMapping);

      // rewrite Subquery
      PlanAndMappings rewrittenSubquery =
          node.getSubquery().accept(this, new UnaliasContext(mappingForSubquery));

      // unify mappings from Input and Subquery to rewrite Subquery assignments
      Map<Symbol, Symbol> resultMapping = new HashMap<>();
      resultMapping.putAll(rewrittenInput.getMappings());
      resultMapping.putAll(rewrittenSubquery.getMappings());
      mapper = symbolMapper(resultMapping);

      ImmutableList.Builder<Map.Entry<Symbol, ApplyNode.SetExpression>> rewrittenAssignments =
          ImmutableList.builder();
      for (Map.Entry<Symbol, ApplyNode.SetExpression> assignment :
          node.getSubqueryAssignments().entrySet()) {
        rewrittenAssignments.add(
            new SimpleEntry<>(mapper.map(assignment.getKey()), mapper.map(assignment.getValue())));
      }

      // deduplicate assignments
      Map<Symbol, ApplyNode.SetExpression> deduplicateAssignments =
          rewrittenAssignments.build().stream()
              .distinct()
              .collect(toImmutableMap(Map.Entry::getKey, Map.Entry::getValue));

      mapper = symbolMapper(resultMapping);

      // build new Assignments with canonical outputs
      // duplicate entries will be removed by the Builder
      ImmutableMap.Builder<Symbol, ApplyNode.SetExpression> newAssignments = ImmutableMap.builder();
      for (Map.Entry<Symbol, ApplyNode.SetExpression> assignment :
          deduplicateAssignments.entrySet()) {
        newAssignments.put(mapper.map(assignment.getKey()), assignment.getValue());
      }

      return new PlanAndMappings(
          new ApplyNode(
              node.getPlanNodeId(),
              rewrittenInput.getRoot(),
              rewrittenSubquery.getRoot(),
              newAssignments.buildOrThrow(),
              rewrittenCorrelation,
              node.getOriginSubquery()),
          resultMapping);
    }

    @Override
    public PlanAndMappings visitCorrelatedJoin(CorrelatedJoinNode node, UnaliasContext context) {
      // it is assumed that apart from correlation (and possibly outer correlation), symbols are
      // distinct between left and right CorrelatedJoin source
      // rewrite Input
      PlanAndMappings rewrittenInput = node.getInput().accept(this, context);
      Map<Symbol, Symbol> inputMapping = new HashMap<>(rewrittenInput.getMappings());
      SymbolMapper mapper = symbolMapper(inputMapping);

      // rewrite correlation with mapping from Input
      List<Symbol> rewrittenCorrelation = mapper.mapAndDistinct(node.getCorrelation());

      // extract new mappings for correlation symbols to apply in Subquery
      Set<Symbol> correlationSymbols = ImmutableSet.copyOf(node.getCorrelation());
      Map<Symbol, Symbol> correlationMapping = new HashMap<>();
      for (Map.Entry<Symbol, Symbol> entry : inputMapping.entrySet()) {
        if (correlationSymbols.contains(entry.getKey())) {
          correlationMapping.put(entry.getKey(), mapper.map(entry.getKey()));
        }
      }

      Map<Symbol, Symbol> mappingForSubquery = new HashMap<>();
      mappingForSubquery.putAll(context.getCorrelationMapping());
      mappingForSubquery.putAll(correlationMapping);

      // rewrite Subquery
      PlanAndMappings rewrittenSubquery =
          node.getSubquery().accept(this, new UnaliasContext(mappingForSubquery));

      // unify mappings from Input and Subquery
      Map<Symbol, Symbol> resultMapping = new HashMap<>();
      resultMapping.putAll(rewrittenInput.getMappings());
      resultMapping.putAll(rewrittenSubquery.getMappings());

      // rewrite filter with unified mapping
      mapper = symbolMapper(resultMapping);
      Expression newFilter = mapper.map(node.getFilter());

      return new PlanAndMappings(
          new CorrelatedJoinNode(
              node.getPlanNodeId(),
              rewrittenInput.getRoot(),
              rewrittenSubquery.getRoot(),
              rewrittenCorrelation,
              node.getJoinType(),
              newFilter,
              node.getOriginSubquery()),
          resultMapping);
    }

    @Override
    public PlanAndMappings visitJoin(JoinNode node, UnaliasContext context) {
      // it is assumed that symbols are distinct between left and right join source. Only symbols
      // from outer correlation might be the exception
      PlanAndMappings rewrittenLeft = node.getLeftChild().accept(this, context);
      PlanAndMappings rewrittenRight = node.getRightChild().accept(this, context);

      // unify mappings from left and right join source
      Map<Symbol, Symbol> unifiedMapping = new HashMap<>();
      unifiedMapping.putAll(rewrittenLeft.getMappings());
      unifiedMapping.putAll(rewrittenRight.getMappings());

      SymbolMapper mapper = symbolMapper(unifiedMapping);

      ImmutableList.Builder<JoinNode.EquiJoinClause> builder = ImmutableList.builder();
      for (JoinNode.EquiJoinClause clause : node.getCriteria()) {
        builder.add(
            new JoinNode.EquiJoinClause(
                mapper.map(clause.getLeft()), mapper.map(clause.getRight())));
      }
      List<JoinNode.EquiJoinClause> newCriteria = builder.build();

      Optional<Expression> newFilter = node.getFilter().map(mapper::map);

      // derive new mappings from inner join equi criteria
      Map<Symbol, Symbol> newMapping = new HashMap<>();
      if (node.getJoinType() == INNER) {
        newCriteria
            // Map right equi-condition symbol to left symbol. This helps to
            // reuse join node partitioning better as partitioning properties are
            // only derived from probe side symbols
            .forEach(clause -> newMapping.put(clause.getRight(), clause.getLeft()));
      }

      Map<Symbol, Symbol> outputMapping = new HashMap<>();
      outputMapping.putAll(unifiedMapping);
      outputMapping.putAll(newMapping);

      mapper = symbolMapper(outputMapping);
      List<Symbol> canonicalOutputs = mapper.mapAndDistinct(node.getOutputSymbols());
      List<Symbol> newLeftOutputSymbols =
          canonicalOutputs.stream()
              .filter(rewrittenLeft.getRoot().getOutputSymbols()::contains)
              .collect(toImmutableList());
      List<Symbol> newRightOutputSymbols =
          canonicalOutputs.stream()
              .filter(rewrittenRight.getRoot().getOutputSymbols()::contains)
              .collect(toImmutableList());

      return new PlanAndMappings(
          new JoinNode(
              node.getPlanNodeId(),
              node.getJoinType(),
              rewrittenLeft.getRoot(),
              rewrittenRight.getRoot(),
              newCriteria,
              newLeftOutputSymbols,
              newRightOutputSymbols,
              newFilter,
              node.isSpillable()),
          outputMapping);
    }

    @Override
    public PlanAndMappings visitSemiJoin(SemiJoinNode node, UnaliasContext context) {
      // it is assumed that symbols are distinct between SemiJoin source and filtering source. Only
      // symbols from outer correlation might be the exception
      PlanAndMappings rewrittenSource = node.getSource().accept(this, context);
      PlanAndMappings rewrittenFilteringSource = node.getFilteringSource().accept(this, context);

      Map<Symbol, Symbol> outputMapping = new HashMap<>();
      outputMapping.putAll(rewrittenSource.getMappings());
      outputMapping.putAll(rewrittenFilteringSource.getMappings());

      SymbolMapper mapper = symbolMapper(outputMapping);

      Symbol newSourceJoinSymbol = mapper.map(node.getSourceJoinSymbol());
      Symbol newFilteringSourceJoinSymbol = mapper.map(node.getFilteringSourceJoinSymbol());
      Symbol newSemiJoinOutput = mapper.map(node.getSemiJoinOutput());

      return new PlanAndMappings(
          new SemiJoinNode(
              node.getPlanNodeId(),
              rewrittenSource.getRoot(),
              rewrittenFilteringSource.getRoot(),
              newSourceJoinSymbol,
              newFilteringSourceJoinSymbol,
              newSemiJoinOutput),
          outputMapping);
    }

    @Override
<<<<<<< HEAD
    public PlanAndMappings visitTableFunction(TableFunctionNode node, UnaliasContext context) {
      Map<Symbol, Symbol> mapping = new HashMap<>(context.getCorrelationMapping());
      SymbolMapper mapper = symbolMapper(mapping);

      List<Symbol> newProperOutputs = mapper.map(node.getProperOutputs());

      ImmutableList.Builder<PlanNode> newSources = ImmutableList.builder();
      ImmutableList.Builder<TableFunctionNode.TableArgumentProperties> newTableArgumentProperties =
          ImmutableList.builder();

      for (int i = 0; i < node.getChildren().size(); i++) {
        PlanAndMappings newSource = node.getChildren().get(i).accept(this, context);
        newSources.add(newSource.getRoot());

        SymbolMapper inputMapper = symbolMapper(new HashMap<>(newSource.getMappings()));
        TableFunctionNode.TableArgumentProperties properties =
            node.getTableArgumentProperties().get(i);
        Optional<DataOrganizationSpecification> newSpecification =
            properties.getDataOrganizationSpecification().map(inputMapper::mapAndDistinct);
        TableFunctionNode.PassThroughSpecification newPassThroughSpecification =
            new TableFunctionNode.PassThroughSpecification(
                properties.getPassThroughSpecification().isDeclaredAsPassThrough(),
                properties.getPassThroughSpecification().getColumns().stream()
                    .map(
                        column ->
                            new TableFunctionNode.PassThroughColumn(
                                inputMapper.map(column.getSymbol()), column.isPartitioningColumn()))
                    .collect(toImmutableList()));
        newTableArgumentProperties.add(
            new TableFunctionNode.TableArgumentProperties(
                properties.getArgumentName(),
                properties.isRowSemantics(),
                newPassThroughSpecification,
                inputMapper.map(properties.getRequiredColumns()),
                newSpecification));
      }

      return new PlanAndMappings(
          new TableFunctionNode(
              node.getPlanNodeId(),
              node.getName(),
              node.getArguments(),
              newProperOutputs,
              newSources.build(),
              newTableArgumentProperties.build()),
          mapping);
    }

    @Override
    public PlanAndMappings visitTableFunctionProcessor(
        TableFunctionProcessorNode node, UnaliasContext context) {
      if (node.getChildren().isEmpty()) {
        Map<Symbol, Symbol> mapping = new HashMap<>(context.getCorrelationMapping());
        SymbolMapper mapper = symbolMapper(mapping);
        return new PlanAndMappings(
            new TableFunctionProcessorNode(
                node.getPlanNodeId(),
                node.getName(),
                mapper.map(node.getProperOutputs()),
                Optional.empty(),
                Optional.empty(),
                ImmutableList.of(),
                Optional.empty(),
                node.getArguments()),
            mapping);
      }

=======
    public PlanAndMappings visitAssignUniqueId(AssignUniqueId node, UnaliasContext context) {
>>>>>>> 174b2cb9
      PlanAndMappings rewrittenSource = node.getChild().accept(this, context);
      Map<Symbol, Symbol> mapping = new HashMap<>(rewrittenSource.getMappings());
      SymbolMapper mapper = symbolMapper(mapping);

<<<<<<< HEAD
      Optional<TableFunctionNode.PassThroughSpecification> newPassThroughSpecification =
          node.getPassThroughSpecification()
              .map(
                  passThroughSpecification ->
                      new TableFunctionNode.PassThroughSpecification(
                          passThroughSpecification.isDeclaredAsPassThrough(),
                          passThroughSpecification.getColumns().stream()
                              .map(
                                  column ->
                                      new TableFunctionNode.PassThroughColumn(
                                          mapper.map(column.getSymbol()),
                                          column.isPartitioningColumn()))
                              .collect(toImmutableList())));
      List<Symbol> newRequiredSymbols = mapper.map(node.getRequiredSymbols());

      Optional<DataOrganizationSpecification> newSpecification =
          node.getDataOrganizationSpecification().map(mapper::mapAndDistinct);

      TableFunctionProcessorNode rewrittenTableFunctionProcessor =
          new TableFunctionProcessorNode(
              node.getPlanNodeId(),
              node.getName(),
              mapper.map(node.getProperOutputs()),
              Optional.of(rewrittenSource.getRoot()),
              newPassThroughSpecification,
              newRequiredSymbols,
              newSpecification,
              node.getArguments());

      return new PlanAndMappings(rewrittenTableFunctionProcessor, mapping);
=======
      Symbol newUnique = mapper.map(node.getIdColumn());

      return new PlanAndMappings(
          new AssignUniqueId(node.getPlanNodeId(), rewrittenSource.getRoot(), newUnique), mapping);
>>>>>>> 174b2cb9
    }
  }

  private static class UnaliasContext {
    // Correlation mapping is a record of how correlation symbols have been mapped in the subplan
    // which provides them.
    // All occurrences of correlation symbols within the correlated subquery must be remapped
    // accordingly.
    // In case of nested correlation, correlationMappings has required mappings for correlation
    // symbols from all levels of nesting.
    private final Map<Symbol, Symbol> correlationMapping;

    public UnaliasContext(Map<Symbol, Symbol> correlationMapping) {
      this.correlationMapping = requireNonNull(correlationMapping, "correlationMapping is null");
    }

    public static UnaliasContext empty() {
      return new UnaliasContext(ImmutableMap.of());
    }

    public Map<Symbol, Symbol> getCorrelationMapping() {
      return correlationMapping;
    }
  }

  private static class PlanAndMappings {
    private final PlanNode root;
    private final Map<Symbol, Symbol> mappings;

    public PlanAndMappings(PlanNode root, Map<Symbol, Symbol> mappings) {
      this.root = requireNonNull(root, "root is null");
      this.mappings = ImmutableMap.copyOf(requireNonNull(mappings, "mappings is null"));
    }

    public PlanNode getRoot() {
      return root;
    }

    public Map<Symbol, Symbol> getMappings() {
      return mappings;
    }
  }
}<|MERGE_RESOLUTION|>--- conflicted
+++ resolved
@@ -787,7 +787,18 @@
     }
 
     @Override
-<<<<<<< HEAD
+    public PlanAndMappings visitAssignUniqueId(AssignUniqueId node, UnaliasContext context) {
+      PlanAndMappings rewrittenSource = node.getChild().accept(this, context);
+      Map<Symbol, Symbol> mapping = new HashMap<>(rewrittenSource.getMappings());
+      SymbolMapper mapper = symbolMapper(mapping);
+
+      Symbol newUnique = mapper.map(node.getIdColumn());
+
+      return new PlanAndMappings(
+          new AssignUniqueId(node.getPlanNodeId(), rewrittenSource.getRoot(), newUnique), mapping);
+    }
+
+    @Override
     public PlanAndMappings visitTableFunction(TableFunctionNode node, UnaliasContext context) {
       Map<Symbol, Symbol> mapping = new HashMap<>(context.getCorrelationMapping());
       SymbolMapper mapper = symbolMapper(mapping);
@@ -855,14 +866,10 @@
             mapping);
       }
 
-=======
-    public PlanAndMappings visitAssignUniqueId(AssignUniqueId node, UnaliasContext context) {
->>>>>>> 174b2cb9
-      PlanAndMappings rewrittenSource = node.getChild().accept(this, context);
-      Map<Symbol, Symbol> mapping = new HashMap<>(rewrittenSource.getMappings());
-      SymbolMapper mapper = symbolMapper(mapping);
-
-<<<<<<< HEAD
+      PlanAndMappings rewrittenSource = node.getChild().accept(this, context);
+      Map<Symbol, Symbol> mapping = new HashMap<>(rewrittenSource.getMappings());
+      SymbolMapper mapper = symbolMapper(mapping);
+
       Optional<TableFunctionNode.PassThroughSpecification> newPassThroughSpecification =
           node.getPassThroughSpecification()
               .map(
@@ -893,12 +900,6 @@
               node.getArguments());
 
       return new PlanAndMappings(rewrittenTableFunctionProcessor, mapping);
-=======
-      Symbol newUnique = mapper.map(node.getIdColumn());
-
-      return new PlanAndMappings(
-          new AssignUniqueId(node.getPlanNodeId(), rewrittenSource.getRoot(), newUnique), mapping);
->>>>>>> 174b2cb9
     }
   }
 
