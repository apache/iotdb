/*
 * Licensed to the Apache Software Foundation (ASF) under one
 * or more contributor license agreements.  See the NOTICE file
 * distributed with this work for additional information
 * regarding copyright ownership.  The ASF licenses this file
 * to you under the Apache License, Version 2.0 (the
 * "License"); you may not use this file except in compliance
 * with the License.  You may obtain a copy of the License at
 *
 *      http://www.apache.org/licenses/LICENSE-2.0
 *
 * Unless required by applicable law or agreed to in writing,
 * software distributed under the License is distributed on an
 * "AS IS" BASIS, WITHOUT WARRANTIES OR CONDITIONS OF ANY
 * KIND, either express or implied.  See the License for the
 * specific language governing permissions and limitations
 * under the License.
 */

package org.apache.iotdb.db.queryengine.plan.relational.planner.optimizations;

import org.apache.iotdb.db.queryengine.plan.planner.plan.node.PlanNode;
import org.apache.iotdb.db.queryengine.plan.planner.plan.node.PlanVisitor;
import org.apache.iotdb.db.queryengine.plan.relational.metadata.ColumnSchema;
import org.apache.iotdb.db.queryengine.plan.relational.metadata.Metadata;
import org.apache.iotdb.db.queryengine.plan.relational.planner.Assignments;
import org.apache.iotdb.db.queryengine.plan.relational.planner.DataOrganizationSpecification;
import org.apache.iotdb.db.queryengine.plan.relational.planner.NodeAndMappings;
import org.apache.iotdb.db.queryengine.plan.relational.planner.OrderingScheme;
import org.apache.iotdb.db.queryengine.plan.relational.planner.Symbol;
import org.apache.iotdb.db.queryengine.plan.relational.planner.SymbolAllocator;
import org.apache.iotdb.db.queryengine.plan.relational.planner.ir.DeterminismEvaluator;
import org.apache.iotdb.db.queryengine.plan.relational.planner.node.AggregationNode;
import org.apache.iotdb.db.queryengine.plan.relational.planner.node.ApplyNode;
import org.apache.iotdb.db.queryengine.plan.relational.planner.node.AssignUniqueId;
import org.apache.iotdb.db.queryengine.plan.relational.planner.node.CorrelatedJoinNode;
import org.apache.iotdb.db.queryengine.plan.relational.planner.node.DeviceTableScanNode;
import org.apache.iotdb.db.queryengine.plan.relational.planner.node.EnforceSingleRowNode;
import org.apache.iotdb.db.queryengine.plan.relational.planner.node.ExplainAnalyzeNode;
import org.apache.iotdb.db.queryengine.plan.relational.planner.node.FilterNode;
import org.apache.iotdb.db.queryengine.plan.relational.planner.node.GapFillNode;
import org.apache.iotdb.db.queryengine.plan.relational.planner.node.InformationSchemaTableScanNode;
import org.apache.iotdb.db.queryengine.plan.relational.planner.node.JoinNode;
import org.apache.iotdb.db.queryengine.plan.relational.planner.node.LimitNode;
import org.apache.iotdb.db.queryengine.plan.relational.planner.node.LinearFillNode;
import org.apache.iotdb.db.queryengine.plan.relational.planner.node.MarkDistinctNode;
import org.apache.iotdb.db.queryengine.plan.relational.planner.node.OffsetNode;
import org.apache.iotdb.db.queryengine.plan.relational.planner.node.OutputNode;
import org.apache.iotdb.db.queryengine.plan.relational.planner.node.PreviousFillNode;
import org.apache.iotdb.db.queryengine.plan.relational.planner.node.ProjectNode;
import org.apache.iotdb.db.queryengine.plan.relational.planner.node.SemiJoinNode;
import org.apache.iotdb.db.queryengine.plan.relational.planner.node.SortBasedGroupNode;
import org.apache.iotdb.db.queryengine.plan.relational.planner.node.SortNode;
import org.apache.iotdb.db.queryengine.plan.relational.planner.node.TableFunctionNode;
import org.apache.iotdb.db.queryengine.plan.relational.planner.node.TableFunctionProcessorNode;
import org.apache.iotdb.db.queryengine.plan.relational.planner.node.TopKNode;
import org.apache.iotdb.db.queryengine.plan.relational.planner.node.TreeDeviceViewScanNode;
import org.apache.iotdb.db.queryengine.plan.relational.planner.node.ValueFillNode;
import org.apache.iotdb.db.queryengine.plan.relational.sql.ast.Expression;
import org.apache.iotdb.db.queryengine.plan.relational.sql.ast.NullLiteral;
import org.apache.iotdb.db.queryengine.plan.relational.sql.ast.SymbolReference;

import com.google.common.collect.ImmutableList;
import com.google.common.collect.ImmutableMap;
import com.google.common.collect.ImmutableSet;
import com.google.common.collect.Sets;

import java.util.AbstractMap.SimpleEntry;
import java.util.Collections;
import java.util.HashMap;
import java.util.List;
import java.util.Map;
import java.util.Optional;
import java.util.Set;
import java.util.function.Function;
import java.util.stream.Collectors;

import static com.google.common.collect.ImmutableList.toImmutableList;
import static com.google.common.collect.ImmutableMap.toImmutableMap;
import static java.util.Objects.requireNonNull;
import static org.apache.iotdb.db.queryengine.plan.relational.planner.node.JoinNode.JoinType.INNER;
import static org.apache.iotdb.db.queryengine.plan.relational.planner.optimizations.SymbolMapper.symbolMapper;
import static org.apache.iotdb.db.queryengine.plan.relational.planner.optimizations.SymbolMapper.symbolReallocator;

/**
 * Re-maps symbol references that are just aliases of each other (e.g., due to projections like
 * {@code $0 := $1})
 *
 * <p>E.g.,
 *
 * <p>{@code Output[$0, $1] -> Project[$0 := $2, $1 := $3 * 100] -> Aggregate[$2, $3 := sum($4)] ->
 * ...}
 *
 * <p>gets rewritten as
 *
 * <p>{@code Output[$2, $1] -> Project[$2, $1 := $3 * 100] -> Aggregate[$2, $3 := sum($4)] -> ...}
 */
public class UnaliasSymbolReferences implements PlanOptimizer {
  private final Metadata metadata;

  public UnaliasSymbolReferences(Metadata metadata) {
    this.metadata = requireNonNull(metadata, "metadata is null");
  }

  @Override
  public PlanNode optimize(PlanNode plan, Context context) {
    requireNonNull(plan, "plan is null");

    Visitor visitor = new Visitor(metadata, SymbolMapper::symbolMapper);
    PlanAndMappings result = plan.accept(visitor, UnaliasContext.empty());
    return result.getRoot();
  }

  /**
   * Replace all symbols in the plan with new symbols. The returned plan has different output than
   * the original plan. Also, the order of symbols might change during symbol replacement. Symbols
   * in the list `fields` are replaced maintaining the order so they might be used to match original
   * symbols with their replacements. Replacing symbols helps avoid collisions when symbols or parts
   * of the plan are reused.
   */
  public NodeAndMappings reallocateSymbols(
      PlanNode plan, List<Symbol> fields, SymbolAllocator symbolAllocator) {
    requireNonNull(plan, "plan is null");
    requireNonNull(fields, "fields is null");
    requireNonNull(symbolAllocator, "symbolAllocator is null");

    Visitor visitor = new Visitor(metadata, mapping -> symbolReallocator(mapping, symbolAllocator));
    PlanAndMappings result = plan.accept(visitor, UnaliasContext.empty());
    return new NodeAndMappings(result.getRoot(), symbolMapper(result.getMappings()).map(fields));
  }

  private static class Visitor extends PlanVisitor<PlanAndMappings, UnaliasContext> {
    private final Metadata metadata;
    private final Function<Map<Symbol, Symbol>, SymbolMapper> mapperProvider;

    public Visitor(Metadata metadata, Function<Map<Symbol, Symbol>, SymbolMapper> mapperProvider) {
      this.metadata = requireNonNull(metadata, "metadata is null");
      this.mapperProvider = requireNonNull(mapperProvider, "mapperProvider is null");
    }

    private SymbolMapper symbolMapper(Map<Symbol, Symbol> mappings) {
      return mapperProvider.apply(mappings);
    }

    @Override
    public PlanAndMappings visitPlan(PlanNode node, UnaliasContext context) {
      throw new UnsupportedOperationException(
          "Unsupported plan node " + node.getClass().getSimpleName());
    }

    @Override
    public PlanAndMappings visitAggregation(AggregationNode node, UnaliasContext context) {
      PlanAndMappings rewrittenSource = node.getChild().accept(this, context);
      Map<Symbol, Symbol> mapping = new HashMap<>(rewrittenSource.getMappings());
      SymbolMapper mapper = symbolMapper(mapping);

      AggregationNode rewrittenAggregation = mapper.map(node, rewrittenSource.getRoot());

      return new PlanAndMappings(rewrittenAggregation, mapping);
    }

    @Override
    public PlanAndMappings visitTreeDeviceViewScan(
        TreeDeviceViewScanNode node, UnaliasContext context) {
      Map<Symbol, Symbol> mapping = new HashMap<>(context.getCorrelationMapping());
      SymbolMapper mapper = symbolMapper(mapping);

      List<Symbol> newOutputs = mapper.map(node.getOutputSymbols());

      Map<Symbol, ColumnSchema> newAssignments = new HashMap<>();
      node.getAssignments()
          .forEach(
              (symbol, handle) -> {
                Symbol newSymbol = mapper.map(symbol);
                newAssignments.put(newSymbol, handle);
              });

      return new PlanAndMappings(
          new TreeDeviceViewScanNode(
              node.getPlanNodeId(),
              node.getQualifiedObjectName(),
              newOutputs,
              newAssignments,
              node.getDeviceEntries(),
              node.getIdAndAttributeIndexMap(),
              node.getScanOrder(),
              node.getTimePredicate().orElse(null),
              node.getPushDownPredicate(),
              node.getPushDownLimit(),
              node.getPushDownOffset(),
              node.isPushLimitToEachDevice(),
              node.containsNonAlignedDevice(),
              node.getTreeDBName(),
              node.getMeasurementColumnNameMap()),
          mapping);
    }

    @Override
    public PlanAndMappings visitDeviceTableScan(DeviceTableScanNode node, UnaliasContext context) {
      Map<Symbol, Symbol> mapping = new HashMap<>(context.getCorrelationMapping());
      SymbolMapper mapper = symbolMapper(mapping);

      List<Symbol> newOutputs = mapper.map(node.getOutputSymbols());

      Map<Symbol, ColumnSchema> newAssignments = new HashMap<>();
      node.getAssignments()
          .forEach(
              (symbol, handle) -> {
                Symbol newSymbol = mapper.map(symbol);
                newAssignments.put(newSymbol, handle);
              });

      return new PlanAndMappings(
          new DeviceTableScanNode(
              node.getPlanNodeId(),
              node.getQualifiedObjectName(),
              newOutputs,
              newAssignments,
              node.getDeviceEntries(),
              node.getIdAndAttributeIndexMap(),
              node.getScanOrder(),
              node.getTimePredicate().orElse(null),
              node.getPushDownPredicate(),
              node.getPushDownLimit(),
              node.getPushDownOffset(),
              node.isPushLimitToEachDevice(),
              node.containsNonAlignedDevice()),
          mapping);
    }

    @Override
    public PlanAndMappings visitInformationSchemaTableScan(
        InformationSchemaTableScanNode node, UnaliasContext context) {
      Map<Symbol, Symbol> mapping = new HashMap<>(context.getCorrelationMapping());
      SymbolMapper mapper = symbolMapper(mapping);

      List<Symbol> newOutputs = mapper.map(node.getOutputSymbols());

      Map<Symbol, ColumnSchema> newAssignments = new HashMap<>();
      node.getAssignments()
          .forEach(
              (symbol, handle) -> {
                Symbol newSymbol = mapper.map(symbol);
                newAssignments.put(newSymbol, handle);
              });

      return new PlanAndMappings(
          new InformationSchemaTableScanNode(
              node.getPlanNodeId(),
              node.getQualifiedObjectName(),
              newOutputs,
              newAssignments,
              node.getPushDownPredicate(),
              node.getPushDownLimit(),
              node.getPushDownOffset()),
          mapping);
    }

    @Override
    public PlanAndMappings visitGapFill(GapFillNode node, UnaliasContext context) {
      PlanAndMappings rewrittenSource = node.getChild().accept(this, context);
      Map<Symbol, Symbol> mapping = new HashMap<>(rewrittenSource.getMappings());
      SymbolMapper mapper = symbolMapper(mapping);

      List<Symbol> groupingKeys = Collections.emptyList();
      if (!node.getGapFillGroupingKeys().isEmpty()) {
        groupingKeys = mapper.mapAndDistinct(node.getGapFillGroupingKeys());
      }

      return new PlanAndMappings(
          new GapFillNode(
              node.getPlanNodeId(),
              rewrittenSource.getRoot(),
              node.getStartTime(),
              node.getEndTime(),
              node.getMonthDuration(),
              node.getNonMonthDuration(),
              mapper.map(node.getGapFillColumn()),
              groupingKeys),
          mapping);
    }

    @Override
    public PlanAndMappings visitPreviousFill(PreviousFillNode node, UnaliasContext context) {
      PlanAndMappings rewrittenSource = node.getChild().accept(this, context);

      if (node.getHelperColumn().isPresent() || node.getGroupingKeys().isPresent()) {
        Map<Symbol, Symbol> mapping = new HashMap<>(rewrittenSource.getMappings());
        SymbolMapper mapper = symbolMapper(mapping);

        Symbol helperColumn = null;
        if (node.getHelperColumn().isPresent()) {
          helperColumn = mapper.map(node.getHelperColumn().get());
        }
        List<Symbol> groupingKeys = null;
        if (node.getGroupingKeys().isPresent()) {
          groupingKeys = mapper.mapAndDistinct(node.getGroupingKeys().get());
        }
        return new PlanAndMappings(
            new PreviousFillNode(
                node.getPlanNodeId(),
                rewrittenSource.getRoot(),
                node.getTimeBound().orElse(null),
                helperColumn,
                groupingKeys),
            mapping);
      } else {
        return new PlanAndMappings(
            node.replaceChildren(ImmutableList.of(rewrittenSource.getRoot())),
            rewrittenSource.getMappings());
      }
    }

    @Override
    public PlanAndMappings visitLinearFill(LinearFillNode node, UnaliasContext context) {
      PlanAndMappings rewrittenSource = node.getChild().accept(this, context);
      Map<Symbol, Symbol> mapping = new HashMap<>(rewrittenSource.getMappings());
      SymbolMapper mapper = symbolMapper(mapping);

      List<Symbol> groupingKeys = null;
      if (node.getGroupingKeys().isPresent()) {
        groupingKeys = mapper.mapAndDistinct(node.getGroupingKeys().get());
      }

      return new PlanAndMappings(
          new LinearFillNode(
              node.getPlanNodeId(),
              rewrittenSource.getRoot(),
              mapper.map(node.getHelperColumn()),
              groupingKeys),
          mapping);
    }

    @Override
    public PlanAndMappings visitValueFill(ValueFillNode node, UnaliasContext context) {
      PlanAndMappings rewrittenSource = node.getChild().accept(this, context);

      return new PlanAndMappings(
          node.replaceChildren(ImmutableList.of(rewrittenSource.getRoot())),
          rewrittenSource.getMappings());
    }

    @Override
    public PlanAndMappings visitOffset(OffsetNode node, UnaliasContext context) {
      PlanAndMappings rewrittenSource = node.getChild().accept(this, context);

      return new PlanAndMappings(
          node.replaceChildren(ImmutableList.of(rewrittenSource.getRoot())),
          rewrittenSource.getMappings());
    }

    @Override
    public PlanAndMappings visitExplainAnalyze(ExplainAnalyzeNode node, UnaliasContext context) {
      PlanAndMappings rewrittenSource = node.getChild().accept(this, context);

      return new PlanAndMappings(
          node.replaceChildren(ImmutableList.of(rewrittenSource.getRoot())),
          rewrittenSource.getMappings());
    }

    @Override
    public PlanAndMappings visitMarkDistinct(MarkDistinctNode node, UnaliasContext context) {
      PlanAndMappings rewrittenSource = node.getChild().accept(this, context);
      Map<Symbol, Symbol> mapping = new HashMap<>(rewrittenSource.getMappings());
      SymbolMapper mapper = symbolMapper(mapping);

      Symbol newMarkerSymbol = mapper.map(node.getMarkerSymbol());
      List<Symbol> newDistinctSymbols = mapper.mapAndDistinct(node.getDistinctSymbols());
      Optional<Symbol> newHashSymbol = node.getHashSymbol().map(mapper::map);

      return new PlanAndMappings(
          new MarkDistinctNode(
              node.getPlanNodeId(),
              rewrittenSource.getRoot(),
              newMarkerSymbol,
              newDistinctSymbols,
              newHashSymbol),
          mapping);
    }

    @Override
    public PlanAndMappings visitLimit(LimitNode node, UnaliasContext context) {
      PlanAndMappings rewrittenSource = node.getChild().accept(this, context);
      Map<Symbol, Symbol> mapping = new HashMap<>(rewrittenSource.getMappings());
      SymbolMapper mapper = symbolMapper(mapping);

      LimitNode rewrittenLimit = mapper.map(node, rewrittenSource.getRoot());

      return new PlanAndMappings(rewrittenLimit, mapping);
    }

    @Override
    public PlanAndMappings visitTopK(TopKNode node, UnaliasContext context) {
      List<PlanAndMappings> rewrittenSources =
          node.getChildren().stream()
              .map(child -> child.accept(this, context))
              .collect(Collectors.toList());
      Map<Symbol, Symbol> mapping = new HashMap<>();
      rewrittenSources.forEach(map -> map.getMappings().forEach(mapping::putIfAbsent));
      SymbolMapper mapper = symbolMapper(mapping);

      TopKNode rewrittenTopN =
          mapper.map(
              node,
              rewrittenSources.stream().map(PlanAndMappings::getRoot).collect(Collectors.toList()));

      return new PlanAndMappings(rewrittenTopN, mapping);
    }

    @Override
    public PlanAndMappings visitSort(SortNode node, UnaliasContext context) {
      PlanAndMappings rewrittenSource = node.getChild().accept(this, context);
      Map<Symbol, Symbol> mapping = new HashMap<>(rewrittenSource.getMappings());
      SymbolMapper mapper = symbolMapper(mapping);

      OrderingScheme newOrderingScheme = mapper.map(node.getOrderingScheme());

      return new PlanAndMappings(
          new SortNode(
              node.getPlanNodeId(),
              rewrittenSource.getRoot(),
              newOrderingScheme,
              node.isPartial(),
              node.isOrderByAllIdsAndTime()),
          mapping);
    }

    @Override
    public PlanAndMappings visitSortBasedGroup(SortBasedGroupNode node, UnaliasContext context) {
      PlanAndMappings rewrittenSource = node.getChild().accept(this, context);
      Map<Symbol, Symbol> mapping = new HashMap<>(rewrittenSource.getMappings());
      SymbolMapper mapper = symbolMapper(mapping);

      OrderingScheme newOrderingScheme = mapper.map(node.getOrderingScheme());

      return new PlanAndMappings(
          new SortBasedGroupNode(
              node.getPlanNodeId(),
              rewrittenSource.getRoot(),
              newOrderingScheme,
              node.isPartial(),
              node.isOrderByAllIdsAndTime(),
              node.isEnableParalleled(),
              node.getPartitionKeyCount()),
          mapping);
    }

    @Override
    public PlanAndMappings visitFilter(FilterNode node, UnaliasContext context) {
      PlanAndMappings rewrittenSource = node.getChild().accept(this, context);
      Map<Symbol, Symbol> mapping = new HashMap<>(rewrittenSource.getMappings());
      SymbolMapper mapper = symbolMapper(mapping);

      Expression newPredicate = mapper.map(node.getPredicate());

      return new PlanAndMappings(
          new FilterNode(node.getPlanNodeId(), rewrittenSource.getRoot(), newPredicate), mapping);
    }

    @Override
    public PlanAndMappings visitProject(ProjectNode node, UnaliasContext context) {
      PlanAndMappings rewrittenSource = node.getChild().accept(this, context);

      // Assignment of a form `s -> x` establishes new semantics for symbol s.
      // It is possible though that symbol `s` is present in the source plan, and represents the
      // same or different semantics.
      // As a consequence, any symbol mapping derived from the source plan involving symbol `s`
      // becomes potentially invalid,
      // e.g. `s -> y` or `y -> s` refer to the old semantics of symbol `s`.
      // In such case, the underlying mappings are only used to map projection assignments' values
      // to ensure consistency with the source plan.
      // They aren't used to map projection outputs to avoid:
      // - errors from duplicate assignments
      // - incorrect results from mixed semantics of symbols
      // Also, the underlying mappings aren't passed up the plan, and new mappings aren't derived
      // from projection assignments
      // (with the exception for "deduplicating" mappings for repeated assignments).
      // This can be thought of as a "cut-off" at the point of potentially changed semantics.
      // Note: the issue of ambiguous symbols does not apply to symbols involved in context
      // (correlation) mapping.
      // Those symbols are supposed to represent constant semantics throughout the plan.

      Assignments assignments = node.getAssignments();
      Set<Symbol> newlyAssignedSymbols =
          assignments.filter(output -> !assignments.isIdentity(output)).getSymbols();
      Set<Symbol> symbolsInSourceMapping =
          ImmutableSet.<Symbol>builder()
              .addAll(rewrittenSource.getMappings().keySet())
              .addAll(rewrittenSource.getMappings().values())
              .build();
      Set<Symbol> symbolsInCorrelationMapping =
          ImmutableSet.<Symbol>builder()
              .addAll(context.getCorrelationMapping().keySet())
              .addAll(context.getCorrelationMapping().values())
              .build();
      boolean ambiguousSymbolsPresent =
          !Sets.intersection(
                  newlyAssignedSymbols,
                  Sets.difference(symbolsInSourceMapping, symbolsInCorrelationMapping))
              .isEmpty();

      Map<Symbol, Symbol> mapping = new HashMap<>(rewrittenSource.getMappings());
      SymbolMapper mapper = symbolMapper(mapping);

      // canonicalize ProjectNode assignments
      ImmutableList.Builder<Map.Entry<Symbol, Expression>> rewrittenAssignments =
          ImmutableList.builder();
      for (Map.Entry<Symbol, Expression> assignment : node.getAssignments().entrySet()) {
        rewrittenAssignments.add(
            new SimpleEntry<>(
                ambiguousSymbolsPresent ? assignment.getKey() : mapper.map(assignment.getKey()),
                mapper.map(assignment.getValue())));
      }

      // deduplicate assignments
      Map<Symbol, Expression> deduplicateAssignments =
          rewrittenAssignments.build().stream()
              .distinct()
              .collect(toImmutableMap(Map.Entry::getKey, Map.Entry::getValue));

      // derive new mappings for ProjectNode output symbols
      Map<Symbol, Symbol> newMapping =
          mappingFromAssignments(deduplicateAssignments, ambiguousSymbolsPresent);

      Map<Symbol, Symbol> outputMapping = new HashMap<>();
      outputMapping.putAll(ambiguousSymbolsPresent ? context.getCorrelationMapping() : mapping);
      outputMapping.putAll(newMapping);

      mapper = symbolMapper(outputMapping);

      // build new Assignments with canonical outputs
      // duplicate entries will be removed by the Builder
      Assignments.Builder newAssignments = Assignments.builder();
      for (Map.Entry<Symbol, Expression> assignment : deduplicateAssignments.entrySet()) {
        newAssignments.put(mapper.map(assignment.getKey()), assignment.getValue());
      }

      return new PlanAndMappings(
          new ProjectNode(node.getPlanNodeId(), rewrittenSource.getRoot(), newAssignments.build()),
          outputMapping);
    }

    private Map<Symbol, Symbol> mappingFromAssignments(
        Map<Symbol, Expression> assignments, boolean ambiguousSymbolsPresent) {
      Map<Symbol, Symbol> newMapping = new HashMap<>();
      Map<Expression, Symbol> inputsToOutputs = new HashMap<>();
      for (Map.Entry<Symbol, Expression> assignment : assignments.entrySet()) {
        Expression expression = assignment.getValue();
        // 1. for trivial symbol projection, map output symbol to input symbol
        // If the assignment potentially introduces a reused (ambiguous) symbol, do not map output
        // to input
        // to avoid mixing semantics. Input symbols represent semantics as in the source plan,
        // while output symbols represent newly established semantics.
        if (expression instanceof SymbolReference && !ambiguousSymbolsPresent) {
          Symbol value = Symbol.from(expression);
          if (!assignment.getKey().equals(value)) {
            newMapping.put(assignment.getKey(), value);
          }
        }
        // 2. map same deterministic expressions within a projection into the same symbol
        // omit NullLiterals since those have ambiguous types
        else if (DeterminismEvaluator.isDeterministic(expression)
            && !(expression instanceof NullLiteral)) {
          Symbol previous = inputsToOutputs.get(expression);
          if (previous == null) {
            inputsToOutputs.put(expression, assignment.getKey());
          } else {
            newMapping.put(assignment.getKey(), previous);
          }
        }
      }
      return newMapping;
    }

    @Override
    public PlanAndMappings visitOutput(OutputNode node, UnaliasContext context) {
      PlanAndMappings rewrittenSource = node.getChild().accept(this, context);
      Map<Symbol, Symbol> mapping = new HashMap<>(rewrittenSource.getMappings());
      SymbolMapper mapper = symbolMapper(mapping);

      List<Symbol> newOutputs = mapper.map(node.getOutputSymbols());

      return new PlanAndMappings(
          new OutputNode(
              node.getPlanNodeId(), rewrittenSource.getRoot(), node.getColumnNames(), newOutputs),
          mapping);
    }

    @Override
    public PlanAndMappings visitEnforceSingleRow(
        EnforceSingleRowNode node, UnaliasContext context) {
      PlanAndMappings rewrittenSource = node.getSource().accept(this, context);

      return new PlanAndMappings(
          node.replaceChildren(ImmutableList.of(rewrittenSource.getRoot())),
          rewrittenSource.getMappings());
    }

    @Override
    public PlanAndMappings visitApply(ApplyNode node, UnaliasContext context) {
      // it is assumed that apart from correlation (and possibly outer correlation), symbols are
      // distinct between Input and Subquery
      // rewrite Input
      PlanAndMappings rewrittenInput = node.getInput().accept(this, context);
      Map<Symbol, Symbol> inputMapping = new HashMap<>(rewrittenInput.getMappings());
      SymbolMapper mapper = symbolMapper(inputMapping);

      // rewrite correlation with mapping from Input
      List<Symbol> rewrittenCorrelation = mapper.mapAndDistinct(node.getCorrelation());

      // extract new mappings for correlation symbols to apply in Subquery
      Set<Symbol> correlationSymbols = ImmutableSet.copyOf(node.getCorrelation());
      Map<Symbol, Symbol> correlationMapping = new HashMap<>();
      for (Map.Entry<Symbol, Symbol> entry : inputMapping.entrySet()) {
        if (correlationSymbols.contains(entry.getKey())) {
          correlationMapping.put(entry.getKey(), mapper.map(entry.getKey()));
        }
      }

      Map<Symbol, Symbol> mappingForSubquery = new HashMap<>();
      mappingForSubquery.putAll(context.getCorrelationMapping());
      mappingForSubquery.putAll(correlationMapping);

      // rewrite Subquery
      PlanAndMappings rewrittenSubquery =
          node.getSubquery().accept(this, new UnaliasContext(mappingForSubquery));

      // unify mappings from Input and Subquery to rewrite Subquery assignments
      Map<Symbol, Symbol> resultMapping = new HashMap<>();
      resultMapping.putAll(rewrittenInput.getMappings());
      resultMapping.putAll(rewrittenSubquery.getMappings());
      mapper = symbolMapper(resultMapping);

      ImmutableList.Builder<Map.Entry<Symbol, ApplyNode.SetExpression>> rewrittenAssignments =
          ImmutableList.builder();
      for (Map.Entry<Symbol, ApplyNode.SetExpression> assignment :
          node.getSubqueryAssignments().entrySet()) {
        rewrittenAssignments.add(
            new SimpleEntry<>(mapper.map(assignment.getKey()), mapper.map(assignment.getValue())));
      }

      // deduplicate assignments
      Map<Symbol, ApplyNode.SetExpression> deduplicateAssignments =
          rewrittenAssignments.build().stream()
              .distinct()
              .collect(toImmutableMap(Map.Entry::getKey, Map.Entry::getValue));

      mapper = symbolMapper(resultMapping);

      // build new Assignments with canonical outputs
      // duplicate entries will be removed by the Builder
      ImmutableMap.Builder<Symbol, ApplyNode.SetExpression> newAssignments = ImmutableMap.builder();
      for (Map.Entry<Symbol, ApplyNode.SetExpression> assignment :
          deduplicateAssignments.entrySet()) {
        newAssignments.put(mapper.map(assignment.getKey()), assignment.getValue());
      }

      return new PlanAndMappings(
          new ApplyNode(
              node.getPlanNodeId(),
              rewrittenInput.getRoot(),
              rewrittenSubquery.getRoot(),
              newAssignments.buildOrThrow(),
              rewrittenCorrelation,
              node.getOriginSubquery()),
          resultMapping);
    }

    @Override
    public PlanAndMappings visitCorrelatedJoin(CorrelatedJoinNode node, UnaliasContext context) {
      // it is assumed that apart from correlation (and possibly outer correlation), symbols are
      // distinct between left and right CorrelatedJoin source
      // rewrite Input
      PlanAndMappings rewrittenInput = node.getInput().accept(this, context);
      Map<Symbol, Symbol> inputMapping = new HashMap<>(rewrittenInput.getMappings());
      SymbolMapper mapper = symbolMapper(inputMapping);

      // rewrite correlation with mapping from Input
      List<Symbol> rewrittenCorrelation = mapper.mapAndDistinct(node.getCorrelation());

      // extract new mappings for correlation symbols to apply in Subquery
      Set<Symbol> correlationSymbols = ImmutableSet.copyOf(node.getCorrelation());
      Map<Symbol, Symbol> correlationMapping = new HashMap<>();
      for (Map.Entry<Symbol, Symbol> entry : inputMapping.entrySet()) {
        if (correlationSymbols.contains(entry.getKey())) {
          correlationMapping.put(entry.getKey(), mapper.map(entry.getKey()));
        }
      }

      Map<Symbol, Symbol> mappingForSubquery = new HashMap<>();
      mappingForSubquery.putAll(context.getCorrelationMapping());
      mappingForSubquery.putAll(correlationMapping);

      // rewrite Subquery
      PlanAndMappings rewrittenSubquery =
          node.getSubquery().accept(this, new UnaliasContext(mappingForSubquery));

      // unify mappings from Input and Subquery
      Map<Symbol, Symbol> resultMapping = new HashMap<>();
      resultMapping.putAll(rewrittenInput.getMappings());
      resultMapping.putAll(rewrittenSubquery.getMappings());

      // rewrite filter with unified mapping
      mapper = symbolMapper(resultMapping);
      Expression newFilter = mapper.map(node.getFilter());

      return new PlanAndMappings(
          new CorrelatedJoinNode(
              node.getPlanNodeId(),
              rewrittenInput.getRoot(),
              rewrittenSubquery.getRoot(),
              rewrittenCorrelation,
              node.getJoinType(),
              newFilter,
              node.getOriginSubquery()),
          resultMapping);
    }

    @Override
    public PlanAndMappings visitJoin(JoinNode node, UnaliasContext context) {
      // it is assumed that symbols are distinct between left and right join source. Only symbols
      // from outer correlation might be the exception
      PlanAndMappings rewrittenLeft = node.getLeftChild().accept(this, context);
      PlanAndMappings rewrittenRight = node.getRightChild().accept(this, context);

      // unify mappings from left and right join source
      Map<Symbol, Symbol> unifiedMapping = new HashMap<>();
      unifiedMapping.putAll(rewrittenLeft.getMappings());
      unifiedMapping.putAll(rewrittenRight.getMappings());

      SymbolMapper mapper = symbolMapper(unifiedMapping);

      ImmutableList.Builder<JoinNode.EquiJoinClause> builder = ImmutableList.builder();
      for (JoinNode.EquiJoinClause clause : node.getCriteria()) {
        builder.add(
            new JoinNode.EquiJoinClause(
                mapper.map(clause.getLeft()), mapper.map(clause.getRight())));
      }
      List<JoinNode.EquiJoinClause> newCriteria = builder.build();

      Optional<Expression> newFilter = node.getFilter().map(mapper::map);

      // derive new mappings from inner join equi criteria
      Map<Symbol, Symbol> newMapping = new HashMap<>();
      if (node.getJoinType() == INNER) {
        newCriteria
            // Map right equi-condition symbol to left symbol. This helps to
            // reuse join node partitioning better as partitioning properties are
            // only derived from probe side symbols
            .forEach(clause -> newMapping.put(clause.getRight(), clause.getLeft()));
      }

      Map<Symbol, Symbol> outputMapping = new HashMap<>();
      outputMapping.putAll(unifiedMapping);
      outputMapping.putAll(newMapping);

      mapper = symbolMapper(outputMapping);
      List<Symbol> canonicalOutputs = mapper.mapAndDistinct(node.getOutputSymbols());
      List<Symbol> newLeftOutputSymbols =
          canonicalOutputs.stream()
              .filter(rewrittenLeft.getRoot().getOutputSymbols()::contains)
              .collect(toImmutableList());
      List<Symbol> newRightOutputSymbols =
          canonicalOutputs.stream()
              .filter(rewrittenRight.getRoot().getOutputSymbols()::contains)
              .collect(toImmutableList());

      return new PlanAndMappings(
          new JoinNode(
              node.getPlanNodeId(),
              node.getJoinType(),
              rewrittenLeft.getRoot(),
              rewrittenRight.getRoot(),
              newCriteria,
              newLeftOutputSymbols,
              newRightOutputSymbols,
              newFilter,
              node.isSpillable()),
          outputMapping);
    }

    @Override
    public PlanAndMappings visitSemiJoin(SemiJoinNode node, UnaliasContext context) {
      // it is assumed that symbols are distinct between SemiJoin source and filtering source. Only
      // symbols from outer correlation might be the exception
      PlanAndMappings rewrittenSource = node.getSource().accept(this, context);
      PlanAndMappings rewrittenFilteringSource = node.getFilteringSource().accept(this, context);

      Map<Symbol, Symbol> outputMapping = new HashMap<>();
      outputMapping.putAll(rewrittenSource.getMappings());
      outputMapping.putAll(rewrittenFilteringSource.getMappings());

      SymbolMapper mapper = symbolMapper(outputMapping);

      Symbol newSourceJoinSymbol = mapper.map(node.getSourceJoinSymbol());
      Symbol newFilteringSourceJoinSymbol = mapper.map(node.getFilteringSourceJoinSymbol());
      Symbol newSemiJoinOutput = mapper.map(node.getSemiJoinOutput());

      return new PlanAndMappings(
          new SemiJoinNode(
              node.getPlanNodeId(),
              rewrittenSource.getRoot(),
              rewrittenFilteringSource.getRoot(),
              newSourceJoinSymbol,
              newFilteringSourceJoinSymbol,
              newSemiJoinOutput),
          outputMapping);
    }

    @Override
<<<<<<< HEAD
=======
    public PlanAndMappings visitAssignUniqueId(AssignUniqueId node, UnaliasContext context) {
      PlanAndMappings rewrittenSource = node.getChild().accept(this, context);
      Map<Symbol, Symbol> mapping = new HashMap<>(rewrittenSource.getMappings());
      SymbolMapper mapper = symbolMapper(mapping);

      Symbol newUnique = mapper.map(node.getIdColumn());

      return new PlanAndMappings(
          new AssignUniqueId(node.getPlanNodeId(), rewrittenSource.getRoot(), newUnique), mapping);
    }

    @Override
>>>>>>> a7ebfa82
    public PlanAndMappings visitTableFunction(TableFunctionNode node, UnaliasContext context) {
      Map<Symbol, Symbol> mapping = new HashMap<>(context.getCorrelationMapping());
      SymbolMapper mapper = symbolMapper(mapping);

      List<Symbol> newProperOutputs = mapper.map(node.getProperOutputs());

      ImmutableList.Builder<PlanNode> newSources = ImmutableList.builder();
      ImmutableList.Builder<TableFunctionNode.TableArgumentProperties> newTableArgumentProperties =
          ImmutableList.builder();

      for (int i = 0; i < node.getChildren().size(); i++) {
        PlanAndMappings newSource = node.getChildren().get(i).accept(this, context);
        newSources.add(newSource.getRoot());

        SymbolMapper inputMapper = symbolMapper(new HashMap<>(newSource.getMappings()));
        TableFunctionNode.TableArgumentProperties properties =
            node.getTableArgumentProperties().get(i);
        Optional<DataOrganizationSpecification> newSpecification =
            properties.getDataOrganizationSpecification().map(inputMapper::mapAndDistinct);
        TableFunctionNode.PassThroughSpecification newPassThroughSpecification =
            new TableFunctionNode.PassThroughSpecification(
                properties.getPassThroughSpecification().isDeclaredAsPassThrough(),
                properties.getPassThroughSpecification().getColumns().stream()
                    .map(
                        column ->
                            new TableFunctionNode.PassThroughColumn(
                                inputMapper.map(column.getSymbol()), column.isPartitioningColumn()))
                    .collect(toImmutableList()));
        newTableArgumentProperties.add(
            new TableFunctionNode.TableArgumentProperties(
                properties.getArgumentName(),
                properties.isRowSemantics(),
                newPassThroughSpecification,
                inputMapper.map(properties.getRequiredColumns()),
                newSpecification));
      }

      return new PlanAndMappings(
          new TableFunctionNode(
              node.getPlanNodeId(),
              node.getName(),
              node.getArguments(),
              newProperOutputs,
              newSources.build(),
              newTableArgumentProperties.build()),
          mapping);
    }

    @Override
    public PlanAndMappings visitTableFunctionProcessor(
        TableFunctionProcessorNode node, UnaliasContext context) {
      if (node.getChildren().isEmpty()) {
        Map<Symbol, Symbol> mapping = new HashMap<>(context.getCorrelationMapping());
        SymbolMapper mapper = symbolMapper(mapping);
        return new PlanAndMappings(
            new TableFunctionProcessorNode(
                node.getPlanNodeId(),
                node.getName(),
                mapper.map(node.getProperOutputs()),
                Optional.empty(),
                Optional.empty(),
                ImmutableList.of(),
                Optional.empty(),
<<<<<<< HEAD
                false,
=======
>>>>>>> a7ebfa82
                node.getArguments()),
            mapping);
      }

      PlanAndMappings rewrittenSource = node.getChild().accept(this, context);
      Map<Symbol, Symbol> mapping = new HashMap<>(rewrittenSource.getMappings());
      SymbolMapper mapper = symbolMapper(mapping);

      Optional<TableFunctionNode.PassThroughSpecification> newPassThroughSpecification =
          node.getPassThroughSpecification()
              .map(
                  passThroughSpecification ->
                      new TableFunctionNode.PassThroughSpecification(
                          passThroughSpecification.isDeclaredAsPassThrough(),
                          passThroughSpecification.getColumns().stream()
                              .map(
                                  column ->
                                      new TableFunctionNode.PassThroughColumn(
                                          mapper.map(column.getSymbol()),
                                          column.isPartitioningColumn()))
                              .collect(toImmutableList())));
      List<Symbol> newRequiredSymbols = mapper.map(node.getRequiredSymbols());

      Optional<DataOrganizationSpecification> newSpecification =
          node.getDataOrganizationSpecification().map(mapper::mapAndDistinct);

      TableFunctionProcessorNode rewrittenTableFunctionProcessor =
          new TableFunctionProcessorNode(
              node.getPlanNodeId(),
              node.getName(),
              mapper.map(node.getProperOutputs()),
              Optional.of(rewrittenSource.getRoot()),
              newPassThroughSpecification,
              newRequiredSymbols,
              newSpecification,
<<<<<<< HEAD
              node.isRowSemantic(),
=======
>>>>>>> a7ebfa82
              node.getArguments());

      return new PlanAndMappings(rewrittenTableFunctionProcessor, mapping);
    }
  }

  private static class UnaliasContext {
    // Correlation mapping is a record of how correlation symbols have been mapped in the subplan
    // which provides them.
    // All occurrences of correlation symbols within the correlated subquery must be remapped
    // accordingly.
    // In case of nested correlation, correlationMappings has required mappings for correlation
    // symbols from all levels of nesting.
    private final Map<Symbol, Symbol> correlationMapping;

    public UnaliasContext(Map<Symbol, Symbol> correlationMapping) {
      this.correlationMapping = requireNonNull(correlationMapping, "correlationMapping is null");
    }

    public static UnaliasContext empty() {
      return new UnaliasContext(ImmutableMap.of());
    }

    public Map<Symbol, Symbol> getCorrelationMapping() {
      return correlationMapping;
    }
  }

  private static class PlanAndMappings {
    private final PlanNode root;
    private final Map<Symbol, Symbol> mappings;

    public PlanAndMappings(PlanNode root, Map<Symbol, Symbol> mappings) {
      this.root = requireNonNull(root, "root is null");
      this.mappings = ImmutableMap.copyOf(requireNonNull(mappings, "mappings is null"));
    }

    public PlanNode getRoot() {
      return root;
    }

    public Map<Symbol, Symbol> getMappings() {
      return mappings;
    }
  }
}<|MERGE_RESOLUTION|>--- conflicted
+++ resolved
@@ -39,6 +39,7 @@
 import org.apache.iotdb.db.queryengine.plan.relational.planner.node.ExplainAnalyzeNode;
 import org.apache.iotdb.db.queryengine.plan.relational.planner.node.FilterNode;
 import org.apache.iotdb.db.queryengine.plan.relational.planner.node.GapFillNode;
+import org.apache.iotdb.db.queryengine.plan.relational.planner.node.GroupNode;
 import org.apache.iotdb.db.queryengine.plan.relational.planner.node.InformationSchemaTableScanNode;
 import org.apache.iotdb.db.queryengine.plan.relational.planner.node.JoinNode;
 import org.apache.iotdb.db.queryengine.plan.relational.planner.node.LimitNode;
@@ -49,7 +50,6 @@
 import org.apache.iotdb.db.queryengine.plan.relational.planner.node.PreviousFillNode;
 import org.apache.iotdb.db.queryengine.plan.relational.planner.node.ProjectNode;
 import org.apache.iotdb.db.queryengine.plan.relational.planner.node.SemiJoinNode;
-import org.apache.iotdb.db.queryengine.plan.relational.planner.node.SortBasedGroupNode;
 import org.apache.iotdb.db.queryengine.plan.relational.planner.node.SortNode;
 import org.apache.iotdb.db.queryengine.plan.relational.planner.node.TableFunctionNode;
 import org.apache.iotdb.db.queryengine.plan.relational.planner.node.TableFunctionProcessorNode;
@@ -426,7 +426,7 @@
     }
 
     @Override
-    public PlanAndMappings visitSortBasedGroup(SortBasedGroupNode node, UnaliasContext context) {
+    public PlanAndMappings visitGroup(GroupNode node, UnaliasContext context) {
       PlanAndMappings rewrittenSource = node.getChild().accept(this, context);
       Map<Symbol, Symbol> mapping = new HashMap<>(rewrittenSource.getMappings());
       SymbolMapper mapper = symbolMapper(mapping);
@@ -434,7 +434,7 @@
       OrderingScheme newOrderingScheme = mapper.map(node.getOrderingScheme());
 
       return new PlanAndMappings(
-          new SortBasedGroupNode(
+          new GroupNode(
               node.getPlanNodeId(),
               rewrittenSource.getRoot(),
               newOrderingScheme,
@@ -808,8 +808,6 @@
     }
 
     @Override
-<<<<<<< HEAD
-=======
     public PlanAndMappings visitAssignUniqueId(AssignUniqueId node, UnaliasContext context) {
       PlanAndMappings rewrittenSource = node.getChild().accept(this, context);
       Map<Symbol, Symbol> mapping = new HashMap<>(rewrittenSource.getMappings());
@@ -822,7 +820,6 @@
     }
 
     @Override
->>>>>>> a7ebfa82
     public PlanAndMappings visitTableFunction(TableFunctionNode node, UnaliasContext context) {
       Map<Symbol, Symbol> mapping = new HashMap<>(context.getCorrelationMapping());
       SymbolMapper mapper = symbolMapper(mapping);
@@ -886,10 +883,7 @@
                 Optional.empty(),
                 ImmutableList.of(),
                 Optional.empty(),
-<<<<<<< HEAD
-                false,
-=======
->>>>>>> a7ebfa82
+                node.isRowSemantic(),
                 node.getArguments()),
             mapping);
       }
@@ -925,10 +919,7 @@
               newPassThroughSpecification,
               newRequiredSymbols,
               newSpecification,
-<<<<<<< HEAD
               node.isRowSemantic(),
-=======
->>>>>>> a7ebfa82
               node.getArguments());
 
       return new PlanAndMappings(rewrittenTableFunctionProcessor, mapping);
