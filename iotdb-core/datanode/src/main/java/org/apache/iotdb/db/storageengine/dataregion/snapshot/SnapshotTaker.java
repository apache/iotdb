/*
 * Licensed to the Apache Software Foundation (ASF) under one
 * or more contributor license agreements.  See the NOTICE file
 * distributed with this work for additional information
 * regarding copyright ownership.  The ASF licenses this file
 * to you under the Apache License, Version 2.0 (the
 * "License"); you may not use this file except in compliance
 * with the License.  You may obtain a copy of the License at
 *
 *     http://www.apache.org/licenses/LICENSE-2.0
 *
 * Unless required by applicable law or agreed to in writing,
 * software distributed under the License is distributed on an
 * "AS IS" BASIS, WITHOUT WARRANTIES OR CONDITIONS OF ANY
 * KIND, either express or implied.  See the License for the
 * specific language governing permissions and limitations
 * under the License.
 */

package org.apache.iotdb.db.storageengine.dataregion.snapshot;

import org.apache.iotdb.commons.conf.IoTDBConstant;
import org.apache.iotdb.commons.utils.FileUtils;
import org.apache.iotdb.db.conf.IoTDBDescriptor;
import org.apache.iotdb.db.exception.DirectoryNotLegalException;
import org.apache.iotdb.db.storageengine.dataregion.DataRegion;
import org.apache.iotdb.db.storageengine.dataregion.modification.ModificationFile;
import org.apache.iotdb.db.storageengine.dataregion.tsfile.TsFileManager;
import org.apache.iotdb.db.storageengine.dataregion.tsfile.TsFileResource;

import org.slf4j.Logger;
import org.slf4j.LoggerFactory;

import java.io.File;
import java.io.IOException;
import java.nio.file.Files;
import java.util.Arrays;
import java.util.List;
import java.util.Objects;
import java.util.concurrent.TimeUnit;

/**
 * SnapshotTaker takes data snapshot for a DataRegion in one time. It does so by creating hard link
 * for files or copying them. SnapshotTaker supports two different ways of snapshot: Full Snapshot
 * and Incremental Snapshot. The former takes a snapshot for all files in an empty directory, and
 * the latter takes a snapshot based on the snapshot that took before.
 */
public class SnapshotTaker {
  private static final Logger LOGGER = LoggerFactory.getLogger(SnapshotTaker.class);
  private final DataRegion dataRegion;
  private SnapshotLogger snapshotLogger;
  private List<TsFileResource> seqFiles;
  private List<TsFileResource> unseqFiles;

  public SnapshotTaker(DataRegion dataRegion) {
    this.dataRegion = dataRegion;
  }

  public boolean takeFullSnapshot(String snapshotDirPath, boolean flushBeforeSnapshot)
      throws DirectoryNotLegalException, IOException {
    File snapshotDir = new File(snapshotDirPath);
    String snapshotId = snapshotDir.getName();
    return takeFullSnapshot(snapshotDirPath, snapshotId, snapshotId, flushBeforeSnapshot);
  }

  public boolean takeFullSnapshot(
      String snapshotDirPath,
      String tempSnapshotId,
      String finalSnapshotId,
      boolean flushBeforeSnapshot)
      throws DirectoryNotLegalException, IOException {
    File snapshotDir = new File(snapshotDirPath);
    if (snapshotDir.exists()
        && snapshotDir.listFiles() != null
        && Objects.requireNonNull(snapshotDir.listFiles()).length > 0) {
      // the directory should be empty or not exists
      throw new DirectoryNotLegalException(
          String.format("%s already exists and is not empty", snapshotDirPath));
    }

    if (!snapshotDir.exists() && !snapshotDir.mkdirs()) {
      throw new IOException(String.format("Failed to create directory %s", snapshotDir));
    }

    File snapshotLog = new File(snapshotDir, SnapshotLogger.SNAPSHOT_LOG_NAME);
    try {
      snapshotLogger = new SnapshotLogger(snapshotLog);
      boolean success;
      snapshotLogger.logSnapshotId(finalSnapshotId);

      try {
        readLockTheFile();
        if (flushBeforeSnapshot) {
          try {
            dataRegion.writeLock("snapshotTaker");
            dataRegion.syncCloseAllWorkingTsFileProcessors();
          } finally {
            dataRegion.writeUnlock();
          }
        }
        success = createSnapshot(seqFiles, tempSnapshotId);
        success = success && createSnapshot(unseqFiles, tempSnapshotId);
      } finally {
        readUnlockTheFile();
      }

      if (!success) {
        LOGGER.warn(
            "Failed to take snapshot for {}-{}, clean up",
            dataRegion.getDatabaseName(),
            dataRegion.getDataRegionId());
        cleanUpWhenFail(finalSnapshotId);
      } else {
        snapshotLogger.logEnd();
        LOGGER.info(
            "Successfully take snapshot for {}-{}, snapshot directory is {}",
            dataRegion.getDatabaseName(),
            dataRegion.getDataRegionId(),
            snapshotDir.getParentFile().getAbsolutePath() + File.separator + finalSnapshotId);
      }

      return success;
    } catch (Exception e) {
      LOGGER.error(
          "Exception occurs when taking snapshot for {}-{}",
          dataRegion.getDatabaseName(),
          dataRegion.getDataRegionId(),
          e);
      return false;
    } finally {
      try {
        snapshotLogger.close();
      } catch (Exception e) {
        LOGGER.error("Failed to close snapshot logger", e);
      }
    }
  }

  public boolean cleanSnapshot() {
    return clearSnapshotOfDataRegion(this.dataRegion);
  }

  public static boolean clearSnapshotOfDataRegion(DataRegion dataRegion) {
    String[] dataDirs = IoTDBDescriptor.getInstance().getConfig().getDataDirs();
    boolean allSuccess = true;
    for (String dataDir : dataDirs) {
      StringBuilder pathBuilder = new StringBuilder(dataDir);
      pathBuilder.append(File.separator).append(IoTDBConstant.SNAPSHOT_FOLDER_NAME);
      pathBuilder.append(File.separator).append(dataRegion.getDatabaseName());
      pathBuilder.append(IoTDBConstant.FILE_NAME_SEPARATOR).append(dataRegion.getDataRegionId());
      try {
        String path = pathBuilder.toString();
        if (new File(path).exists()) {
          FileUtils.recursivelyDeleteFolder(path);
        }
      } catch (IOException e) {
        allSuccess = false;
        LOGGER.warn(
            "Clear snapshot dir fail, you should manually delete this dir before do region migration again: {}",
            pathBuilder,
            e);
      }
    }
    return allSuccess;
  }

  private void readLockTheFile() {
    TsFileManager manager = dataRegion.getTsFileManager();
    manager.readLock();
    try {
      seqFiles = manager.getTsFileList(true);
      unseqFiles = manager.getTsFileList(false);
      for (TsFileResource resource : seqFiles) {
        resource.readLock();
      }
      for (TsFileResource resource : unseqFiles) {
        resource.readLock();
      }
    } finally {
      manager.readUnlock();
    }
  }

  private void readUnlockTheFile() {
    for (TsFileResource resource : seqFiles) {
      resource.readUnlock();
    }
    for (TsFileResource resource : unseqFiles) {
      resource.readUnlock();
    }
  }

  private boolean createSnapshot(List<TsFileResource> resources, String snapshotId) {
    try {
      for (TsFileResource resource : resources) {
        if (!resource.isClosed()) {
          continue;
        }
        File tsFile = resource.getTsFile();
        if (!resource.isClosed()) {
          continue;
        }
        File snapshotTsFile = getSnapshotFilePathForTsFile(tsFile, snapshotId);
        File snapshotResourceFile =
            new File(snapshotTsFile.getAbsolutePath() + TsFileResource.RESOURCE_SUFFIX);
        File snapshotDir = snapshotTsFile.getParentFile();
        // create hard link for tsfile, resource, mods
        createHardLink(snapshotTsFile, tsFile);
<<<<<<< HEAD
        createHardLink(
            new File(snapshotTsFile.getAbsolutePath() + TsFileResource.RESOURCE_SUFFIX),
            new File(tsFile.getAbsolutePath() + TsFileResource.RESOURCE_SUFFIX));
=======

>>>>>>> 3cb544e3
        if (resource.exclusiveModFileExists()) {
          copyFile(
              ModificationFile.getExclusiveMods(snapshotTsFile),
              ModificationFile.getExclusiveMods(tsFile));
<<<<<<< HEAD
=======
        }

        if (resource.sharedModFileExists()) {
          File sharedModFile = resource.getSharedModFile().getFile();
          File snapshotSharedModFile = new File(snapshotDir, sharedModFile.getName());
          if (!snapshotSharedModFile.exists()) {
            copyFile(snapshotSharedModFile, sharedModFile);
          }

          // rewrite the resource in snapshot to update the mod file path
          ModificationFile sharedModFileTemp = resource.getSharedModFile();
          resource.setSharedModFile(new ModificationFile(snapshotSharedModFile), false);
          resource.serialize(snapshotResourceFile.getAbsolutePath());
          resource.setSharedModFile(sharedModFileTemp, false);
        } else {
          createHardLink(
              snapshotResourceFile,
              new File(tsFile.getAbsolutePath() + TsFileResource.RESOURCE_SUFFIX));
>>>>>>> 3cb544e3
        }
      }
      return true;
    } catch (IOException e) {
      LOGGER.error("Catch IOException when creating snapshot", e);
      return false;
    }
  }

  private void createHardLink(File target, File source) throws IOException {
    if (!target.getParentFile().exists()) {
      LOGGER.error("Hard link target dir {} doesn't exist", target.getParentFile());
    }
    if (!checkHardLinkSourceFile(source)) {
      return;
    }
    Files.deleteIfExists(target.toPath());
    Files.createLink(target.toPath(), source.toPath());
    snapshotLogger.logFile(source);
  }

  /** For "source file not exists" problem (jira787) debugging */
  private boolean checkHardLinkSourceFile(File source) {
    int retry = 10;
    while (!source.exists() && retry > 0) {
      LOGGER.warn(
          "Hard link source file {} doesn't exist, will retry for {} times...", source, retry);
      try {
        Thread.sleep(TimeUnit.SECONDS.toMillis(1));
      } catch (InterruptedException ignore) {
        Thread.currentThread().interrupt();
      }
      retry--;
    }
    if (!source.exists()) {
      File parent = source.getParentFile();
      LOGGER.error("Hard link source file {} doesn't exist, this file will be ignored.", source);
      String tryMsg = "Try to show all files in parent dir...";
      if (parent == null) {
        tryMsg += "Cannot show files because parent dir is null";
      } else {
        tryMsg += Arrays.toString(parent.listFiles());
      }
      LOGGER.error(tryMsg);
      return false;
    }
    return true;
  }

  private void copyFile(File target, File source) throws IOException {
    if (!target.getParentFile().exists()) {
      LOGGER.error("Copy target dir {} doesn't exist", target.getParentFile());
    }
    if (!source.exists()) {
      LOGGER.error("Copy source file {} doesn't exist", source);
    }
    Files.deleteIfExists(target.toPath());
    Files.copy(source.toPath(), target.toPath());
    snapshotLogger.logFile(source);
  }

  /**
   * Construct the snapshot file path for a given tsfile, and will create the dir. Eg, given a
   * tsfile in /data/iotdb/data/sequence/root.testsg/1/0/1-1-0-0.tsfile, with snapshotId "sm123",
   * the snapshot location will be /data/iotdb/data/snapshot/sm123/root.testsg/1/0/1-1-0-0.tsfile
   *
   * @param tsFile tsfile to be taken a snapshot
   * @param snapshotId the id for current snapshot
   * @return the File object of the snapshot file, and its parent directory will be created
   * @throws IOException
   */
  public File getSnapshotFilePathForTsFile(File tsFile, String snapshotId) throws IOException {
    // ... data (un)sequence sgName dataRegionId timePartition tsFileName
    String[] splittedPath =
        tsFile.getAbsolutePath().split(File.separator.equals("\\") ? "\\\\" : File.separator);
    // snapshot dir will be like
    // ... data snapshot snapshotId (un)sequence sgName dataRegionId timePartition
    StringBuilder stringBuilder = new StringBuilder();
    int i = 0;
    // build the prefix part of data dir
    for (; i < splittedPath.length - 5; ++i) {
      stringBuilder.append(splittedPath[i]);
      stringBuilder.append(File.separator);
    }
    stringBuilder.append(IoTDBConstant.SNAPSHOT_FOLDER_NAME);
    stringBuilder.append(File.separator);
    stringBuilder.append(dataRegion.getDatabaseName());
    stringBuilder.append(IoTDBConstant.FILE_NAME_SEPARATOR);
    stringBuilder.append(dataRegion.getDataRegionId());
    stringBuilder.append(File.separator);
    stringBuilder.append(snapshotId);
    stringBuilder.append(File.separator);
    // the content in here will be
    // ... data snapshot snapshotId

    // build the rest part for the dir
    for (; i < splittedPath.length - 1; ++i) {
      stringBuilder.append(splittedPath[i]);
      stringBuilder.append(File.separator);
    }
    File dir = new File(stringBuilder.toString());
    if (!dir.exists() && !dir.mkdirs()) {
      throw new IOException("Cannot create directory " + dir.getAbsolutePath());
    }
    return new File(dir, tsFile.getName());
  }

  private void cleanUpWhenFail(String snapshotId) {
    LOGGER.info("Cleaning up snapshot dir for {}", snapshotId);
    for (String dataDir : IoTDBDescriptor.getInstance().getConfig().getLocalDataDirs()) {
      File dataDirForThisSnapshot =
          new File(
              dataDir
                  + File.separator
                  + IoTDBConstant.SNAPSHOT_FOLDER_NAME
                  + File.separator
                  + snapshotId);
      if (dataDirForThisSnapshot.exists()) {
        try {
          FileUtils.recursivelyDeleteFolder(dataDirForThisSnapshot.getAbsolutePath());
        } catch (IOException e) {
          LOGGER.error(
              "Failed to delete folder {} when cleaning up",
              dataDirForThisSnapshot.getAbsolutePath());
        }
      }
    }
  }
}<|MERGE_RESOLUTION|>--- conflicted
+++ resolved
@@ -206,19 +206,11 @@
         File snapshotDir = snapshotTsFile.getParentFile();
         // create hard link for tsfile, resource, mods
         createHardLink(snapshotTsFile, tsFile);
-<<<<<<< HEAD
-        createHardLink(
-            new File(snapshotTsFile.getAbsolutePath() + TsFileResource.RESOURCE_SUFFIX),
-            new File(tsFile.getAbsolutePath() + TsFileResource.RESOURCE_SUFFIX));
-=======
-
->>>>>>> 3cb544e3
+
         if (resource.exclusiveModFileExists()) {
           copyFile(
               ModificationFile.getExclusiveMods(snapshotTsFile),
               ModificationFile.getExclusiveMods(tsFile));
-<<<<<<< HEAD
-=======
         }
 
         if (resource.sharedModFileExists()) {
@@ -237,7 +229,6 @@
           createHardLink(
               snapshotResourceFile,
               new File(tsFile.getAbsolutePath() + TsFileResource.RESOURCE_SUFFIX));
->>>>>>> 3cb544e3
         }
       }
       return true;
