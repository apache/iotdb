--- conflicted
+++ resolved
@@ -1579,14 +1579,10 @@
         final TableDeviceInfo<IMemMNode> deviceInfo = new TableDeviceInfo<>();
         deviceInfo.setAttributePointer(attributePointerGetter.getAsInt());
         entityMNode.getAsInternalMNode().setDeviceInfo(deviceInfo);
-<<<<<<< HEAD
-        regionStatistics.addDevice();
+        regionStatistics.addTableDevice(tableName);
         if (LOGGER.isDebugEnabled()) {
           LOGGER.debug("Table device {}.{} created", tableName, Arrays.toString(devicePath));
         }
-=======
-        regionStatistics.addTableDevice(tableName);
->>>>>>> df934506
       }
     }
   }
