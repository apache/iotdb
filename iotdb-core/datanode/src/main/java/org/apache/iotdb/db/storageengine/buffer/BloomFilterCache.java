--- conflicted
+++ resolved
@@ -61,11 +61,7 @@
     CACHE_MEMORY_BLOCK =
         MEMORY_CONFIG
             .getBloomFilterCacheMemoryManager()
-<<<<<<< HEAD
-            .forceAllocate("BloomFilterCache", MemoryBlockType.STATIC);
-=======
             .exactAllocate("BloomFilterCache", MemoryBlockType.STATIC);
->>>>>>> fddf0a6e
     // TODO @spricoder: find a way to get the size of the BloomFilterCache
     CACHE_MEMORY_BLOCK.allocate(CACHE_MEMORY_BLOCK.getTotalMemorySizeInBytes());
   }
