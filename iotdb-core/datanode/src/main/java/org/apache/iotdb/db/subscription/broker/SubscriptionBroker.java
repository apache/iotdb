/*
 * Licensed to the Apache Software Foundation (ASF) under one
 * or more contributor license agreements.  See the NOTICE file
 * distributed with this work for additional information
 * regarding copyright ownership.  The ASF licenses this file
 * to you under the Apache License, Version 2.0 (the
 * "License"); you may not use this file except in compliance
 * with the License.  You may obtain a copy of the License at
 *
 *     http://www.apache.org/licenses/LICENSE-2.0
 *
 * Unless required by applicable law or agreed to in writing,
 * software distributed under the License is distributed on an
 * "AS IS" BASIS, WITHOUT WARRANTIES OR CONDITIONS OF ANY
 * KIND, either express or implied.  See the License for the
 * specific language governing permissions and limitations
 * under the License.
 */

package org.apache.iotdb.db.subscription.broker;

import org.apache.iotdb.commons.pipe.task.connection.UnboundedBlockingPendingQueue;
import org.apache.iotdb.db.conf.IoTDBDescriptor;
import org.apache.iotdb.db.pipe.agent.PipeDataNodeAgent;
import org.apache.iotdb.db.subscription.agent.SubscriptionAgent;
import org.apache.iotdb.db.subscription.event.SubscriptionEvent;
import org.apache.iotdb.db.subscription.event.pipe.SubscriptionPipeEmptyEvent;
import org.apache.iotdb.db.subscription.metric.SubscriptionPrefetchingQueueMetrics;
import org.apache.iotdb.pipe.api.event.Event;
import org.apache.iotdb.rpc.subscription.config.TopicConstant;
import org.apache.iotdb.rpc.subscription.exception.SubscriptionException;
import org.apache.iotdb.rpc.subscription.payload.poll.SubscriptionCommitContext;
import org.apache.iotdb.rpc.subscription.payload.poll.SubscriptionPollResponse;
import org.apache.iotdb.rpc.subscription.payload.poll.SubscriptionPollResponseType;
import org.apache.iotdb.rpc.subscription.payload.poll.TerminationPayload;

import org.slf4j.Logger;
import org.slf4j.LoggerFactory;

import java.util.ArrayList;
import java.util.Collections;
import java.util.List;
import java.util.Map;
import java.util.Objects;
import java.util.Set;
import java.util.concurrent.ConcurrentHashMap;
import java.util.concurrent.atomic.AtomicLong;

import static org.apache.iotdb.rpc.subscription.payload.poll.SubscriptionCommitContext.INVALID_COMMIT_ID;

public class SubscriptionBroker {

  private static final Logger LOGGER = LoggerFactory.getLogger(SubscriptionBroker.class);

  private final String brokerId; // consumer group id

  private final Map<String, SubscriptionPrefetchingQueue> topicNameToPrefetchingQueue;
  private final Map<String, String> completedTopicNames;

  // The subscription pipe that was restarted should reuse the previous commit ID.
  private final Map<String, AtomicLong> topicNameToCommitIdGenerator;

  public SubscriptionBroker(final String brokerId) {
    this.brokerId = brokerId;
    this.topicNameToPrefetchingQueue = new ConcurrentHashMap<>();
    this.completedTopicNames = new ConcurrentHashMap<>();
    this.topicNameToCommitIdGenerator = new ConcurrentHashMap<>();
  }

  public boolean isEmpty() {
    return topicNameToPrefetchingQueue.isEmpty()
        && completedTopicNames.isEmpty()
        && topicNameToCommitIdGenerator.isEmpty();
  }

  //////////////////////////// provided for SubscriptionBrokerAgent ////////////////////////////

  public List<SubscriptionEvent> poll(final String consumerId, final Set<String> topicNames) {
    final List<SubscriptionEvent> events = new ArrayList<>();
    for (final String topicName : topicNames) {
      final SubscriptionPrefetchingQueue prefetchingQueue =
          topicNameToPrefetchingQueue.get(topicName);
      if (Objects.isNull(prefetchingQueue)) {
        // check if completed
        if (completedTopicNames.containsKey(topicName)) {
          LOGGER.info(
              "Subscription: prefetching queue bound to topic [{}] for consumer group [{}] is completed, return termination response to client",
              topicName,
              brokerId);
          events.add(
              new SubscriptionEvent(
                  new SubscriptionPipeEmptyEvent(),
                  new SubscriptionPollResponse(
                      SubscriptionPollResponseType.TERMINATION.getType(),
                      new TerminationPayload(),
                      new SubscriptionCommitContext(
                          IoTDBDescriptor.getInstance().getConfig().getDataNodeId(),
                          PipeDataNodeAgent.runtime().getRebootTimes(),
                          topicName,
                          brokerId,
                          INVALID_COMMIT_ID))));
          continue;
        }
        // There are two reasons for not printing logs here:
        // 1. There will be a delay in the creation of the prefetching queue after subscription.
        // 2. There is no corresponding prefetching queue on this DN (currently the consumer is
        // fully connected to all DNs).
        continue;
      }
      if (prefetchingQueue.isClosed()) {
        LOGGER.warn(
            "Subscription: prefetching queue bound to topic [{}] for consumer group [{}] is closed",
            topicName,
            brokerId);
        continue;
      }
      final SubscriptionEvent event = prefetchingQueue.poll(consumerId);
      if (Objects.nonNull(event)) {
        events.add(event);
      }
    }
    return events;
  }

  public List<SubscriptionEvent> pollTsFile(
      final String consumerId,
      final SubscriptionCommitContext commitContext,
      final long writingOffset) {
    final String topicName = commitContext.getTopicName();
    final SubscriptionPrefetchingQueue prefetchingQueue =
        topicNameToPrefetchingQueue.get(topicName);
    if (Objects.isNull(prefetchingQueue)) {
      final String errorMessage =
          String.format(
              "Subscription: prefetching queue bound to topic [%s] for consumer group [%s] does not exist",
              topicName, brokerId);
      LOGGER.warn(errorMessage);
      throw new SubscriptionException(errorMessage);
    }
    if (!(prefetchingQueue instanceof SubscriptionPrefetchingTsFileQueue)) {
      final String errorMessage =
          String.format(
              "Subscription: prefetching queue bound to topic [%s] for consumer group [%s] is invalid",
              topicName, brokerId);
      LOGGER.warn(errorMessage);
      throw new SubscriptionException(errorMessage);
    }
    if (prefetchingQueue.isClosed()) {
      LOGGER.warn(
          "Subscription: prefetching queue bound to topic [{}] for consumer group [{}] is closed",
          topicName,
          brokerId);
      return Collections.emptyList();
    }
    final SubscriptionEvent event =
        ((SubscriptionPrefetchingTsFileQueue) prefetchingQueue)
            .pollTsFile(consumerId, commitContext, writingOffset);
    if (Objects.nonNull(event)) {
      // only one SubscriptionEvent polled currently
      return Collections.singletonList(event);
    }
    return Collections.emptyList();
  }

  public List<SubscriptionEvent> pollTablets(
      final String consumerId, final SubscriptionCommitContext commitContext, final int offset) {
    final String topicName = commitContext.getTopicName();
    final SubscriptionPrefetchingQueue prefetchingQueue =
        topicNameToPrefetchingQueue.get(topicName);
    if (Objects.isNull(prefetchingQueue)) {
      final String errorMessage =
          String.format(
              "Subscription: prefetching queue bound to topic [%s] for consumer group [%s] does not exist",
              topicName, brokerId);
      LOGGER.warn(errorMessage);
      throw new SubscriptionException(errorMessage);
    }
    if (!(prefetchingQueue instanceof SubscriptionPrefetchingTabletQueue)) {
      final String errorMessage =
          String.format(
              "Subscription: prefetching queue bound to topic [%s] for consumer group [%s] is invalid",
              topicName, brokerId);
      LOGGER.warn(errorMessage);
      throw new SubscriptionException(errorMessage);
    }
    if (prefetchingQueue.isClosed()) {
      LOGGER.warn(
          "Subscription: prefetching queue bound to topic [{}] for consumer group [{}] is closed",
          topicName,
          brokerId);
      return Collections.emptyList();
    }
    final SubscriptionEvent event =
        ((SubscriptionPrefetchingTabletQueue) prefetchingQueue)
            .pollTablets(consumerId, commitContext, offset);
    if (Objects.nonNull(event)) {
      // only one SubscriptionEvent polled currently
      return Collections.singletonList(event);
    }
    return Collections.emptyList();
  }

  /**
   * @return list of successful commit contexts
   */
  public List<SubscriptionCommitContext> commit(
      final String consumerId,
      final List<SubscriptionCommitContext> commitContexts,
      final boolean nack) {
    final List<SubscriptionCommitContext> successfulCommitContexts = new ArrayList<>();
    for (final SubscriptionCommitContext commitContext : commitContexts) {
      final String topicName = commitContext.getTopicName();
      final SubscriptionPrefetchingQueue prefetchingQueue =
          topicNameToPrefetchingQueue.get(topicName);
      if (Objects.isNull(prefetchingQueue)) {
        LOGGER.warn(
            "Subscription: prefetching queue bound to topic [{}] for consumer group [{}] does not exist",
            topicName,
            brokerId);
        continue;
      }
      if (prefetchingQueue.isClosed()) {
        LOGGER.warn(
            "Subscription: prefetching queue bound to topic [{}] for consumer group [{}] is closed",
            topicName,
            brokerId);
        continue;
      }
      if (!nack) {
        if (prefetchingQueue.ack(consumerId, commitContext)) {
          successfulCommitContexts.add(commitContext);
        }
      } else {
        if (prefetchingQueue.nack(consumerId, commitContext)) {
          successfulCommitContexts.add(commitContext);
        }
      }
    }
    return successfulCommitContexts;
  }

  /////////////////////////////// prefetching queue ///////////////////////////////

  public void bindPrefetchingQueue(
      final String topicName, final UnboundedBlockingPendingQueue<Event> inputPendingQueue) {
    if (Objects.nonNull(topicNameToPrefetchingQueue.get(topicName))) {
      LOGGER.warn(
          "Subscription: prefetching queue bound to topic [{}] for consumer group [{}] has already existed",
          topicName,
          brokerId);
      return;
    }
    final String topicFormat = SubscriptionAgent.topic().getTopicFormat(topicName);
    final SubscriptionPrefetchingQueue prefetchingQueue;
    if (TopicConstant.FORMAT_TS_FILE_HANDLER_VALUE.equals(topicFormat)) {
      prefetchingQueue =
          new SubscriptionPrefetchingTsFileQueue(
              brokerId,
              topicName,
              new TsFileDeduplicationBlockingPendingQueue(inputPendingQueue),
              topicNameToCommitIdGenerator.computeIfAbsent(topicName, (key) -> new AtomicLong()));
    } else {
      prefetchingQueue =
          new SubscriptionPrefetchingTabletQueue(
              brokerId,
              topicName,
              new TsFileDeduplicationBlockingPendingQueue(inputPendingQueue),
              topicNameToCommitIdGenerator.computeIfAbsent(topicName, (key) -> new AtomicLong()));
    }
    SubscriptionPrefetchingQueueMetrics.getInstance().register(prefetchingQueue);
    topicNameToPrefetchingQueue.put(topicName, prefetchingQueue);
    LOGGER.info(
        "Subscription: create prefetching queue bound to topic [{}] for consumer group [{}]",
        topicName,
        brokerId);
  }

  public void unbindPrefetchingQueue(final String topicName) {
    final SubscriptionPrefetchingQueue prefetchingQueue =
        topicNameToPrefetchingQueue.get(topicName);
    if (Objects.isNull(prefetchingQueue)) {
      LOGGER.warn(
          "Subscription: prefetching queue bound to topic [{}] for consumer group [{}] does not exist",
          topicName,
          brokerId);
      return;
    }

    // mark prefetching queue closed first
    prefetchingQueue.markClosed();

    // mark topic name completed only for topic of snapshot mode
    if (SubscriptionAgent.topic().getTopicMode(topicName).equals(TopicConstant.MODE_SNAPSHOT_VALUE)
        && prefetchingQueue.isCompleted()) {
      completedTopicNames.put(topicName, topicName);
    }

<<<<<<< HEAD
    if (doRemove) {
      // clean up events in prefetching queue
      prefetchingQueue.cleanUp();
=======
    // clean up events in prefetching queue
    prefetchingQueue.cleanup();
>>>>>>> 83f8db0a

    // deregister metrics
    SubscriptionPrefetchingQueueMetrics.getInstance()
        .deregister(prefetchingQueue.getPrefetchingQueueId());

    // remove prefetching queue
    topicNameToPrefetchingQueue.remove(topicName);
    LOGGER.info(
        "Subscription: drop prefetching queue bound to topic [{}] for consumer group [{}]",
        topicName,
        brokerId);
  }

  public void removePrefetchingQueue(final String topicName) {
    final SubscriptionPrefetchingQueue prefetchingQueue =
        topicNameToPrefetchingQueue.get(topicName);
    if (Objects.nonNull(prefetchingQueue)) {
      LOGGER.warn(
          "Subscription: prefetching queue bound to topic [{}] for consumer group [{}] still exists",
          topicName,
          brokerId);
      return;
    }

    completedTopicNames.remove(topicName);
    topicNameToCommitIdGenerator.remove(topicName);
  }

  public void executePrefetch(final String topicName) {
    final SubscriptionPrefetchingQueue prefetchingQueue =
        topicNameToPrefetchingQueue.get(topicName);
    if (Objects.isNull(prefetchingQueue)) {
      LOGGER.warn(
          "Subscription: prefetching queue bound to topic [{}] for consumer group [{}] does not exist",
          topicName,
          brokerId);
      return;
    }
    if (prefetchingQueue.isClosed()) {
      LOGGER.warn(
          "Subscription: prefetching queue bound to topic [{}] for consumer group [{}] is closed",
          topicName,
          brokerId);
      return;
    }
    prefetchingQueue.executePrefetch();
  }
}<|MERGE_RESOLUTION|>--- conflicted
+++ resolved
@@ -295,14 +295,8 @@
       completedTopicNames.put(topicName, topicName);
     }
 
-<<<<<<< HEAD
-    if (doRemove) {
-      // clean up events in prefetching queue
-      prefetchingQueue.cleanUp();
-=======
     // clean up events in prefetching queue
-    prefetchingQueue.cleanup();
->>>>>>> 83f8db0a
+    prefetchingQueue.cleanUp();
 
     // deregister metrics
     SubscriptionPrefetchingQueueMetrics.getInstance()
