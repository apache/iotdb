--- conflicted
+++ resolved
@@ -86,13 +86,8 @@
       final long startTime,
       final long endTime,
       final PipeInsertionEvent sourceEvent)
-<<<<<<< HEAD
       throws IOException, IllegalPathException {
-    this(null, 0, tsFile, pattern, startTime, endTime, null, sourceEvent, null, false, null);
-=======
-      throws IOException {
-    this(null, 0, tsFile, pattern, startTime, endTime, null, sourceEvent, false);
->>>>>>> 274fc9ed
+    this(null, 0, tsFile, pattern, startTime, endTime, null, sourceEvent, false, null, false);
   }
 
   public TsFileInsertionEventQueryParser(
@@ -104,32 +99,21 @@
       final long endTime,
       final PipeTaskMeta pipeTaskMeta,
       final PipeInsertionEvent sourceEvent,
-<<<<<<< HEAD
-      final IAuditEntity entity,
-      final boolean skipIfNoPrivileges,
-      final Map<IDeviceID, Boolean> deviceIsAlignedMap)
-      throws IOException, IllegalPathException {
-    super(
-=======
       final boolean isWithMod)
       throws IOException {
     this(
->>>>>>> 274fc9ed
         pipeName,
         creationTime,
+        tsFile,
         pattern,
-        null,
         startTime,
         endTime,
         pipeTaskMeta,
-<<<<<<< HEAD
-        entity,
-        skipIfNoPrivileges,
-        sourceEvent);
-=======
         sourceEvent,
         null,
-        isWithMod);
+        false,
+            null,
+            isWithMod);
   }
 
   public TsFileInsertionEventQueryParser(
@@ -141,11 +125,12 @@
       final long endTime,
       final PipeTaskMeta pipeTaskMeta,
       final PipeInsertionEvent sourceEvent,
+      final IAuditEntity entity,
+      final boolean skipIfNoPrivileges,
       final Map<IDeviceID, Boolean> deviceIsAlignedMap,
       final boolean isWithMod)
       throws IOException {
     super(pipeName, creationTime, pattern, null, startTime, endTime, pipeTaskMeta, sourceEvent);
->>>>>>> 274fc9ed
 
     try {
       currentModifications =
