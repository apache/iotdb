/*
 * Licensed to the Apache Software Foundation (ASF) under one
 * or more contributor license agreements.  See the NOTICE file
 * distributed with this work for additional information
 * regarding copyright ownership.  The ASF licenses this file
 * to you under the Apache License, Version 2.0 (the
 * "License"); you may not use this file except in compliance
 * with the License.  You may obtain a copy of the License at
 *
 *      http://www.apache.org/licenses/LICENSE-2.0
 *
 * Unless required by applicable law or agreed to in writing,
 * software distributed under the License is distributed on an
 * "AS IS" BASIS, WITHOUT WARRANTIES OR CONDITIONS OF ANY
 * KIND, either express or implied.  See the License for the
 * specific language governing permissions and limitations
 * under the License.
 */

package org.apache.iotdb.db.queryengine.execution.fragment;

import org.apache.iotdb.commons.path.IFullPath;
import org.apache.iotdb.commons.utils.TestOnly;
import org.apache.iotdb.db.exception.query.QueryProcessException;
import org.apache.iotdb.db.queryengine.common.FragmentInstanceId;
import org.apache.iotdb.db.queryengine.common.QueryId;
import org.apache.iotdb.db.queryengine.common.SessionInfo;
import org.apache.iotdb.db.queryengine.metric.QueryRelatedResourceMetricSet;
import org.apache.iotdb.db.queryengine.metric.SeriesScanCostMetricSet;
import org.apache.iotdb.db.queryengine.plan.planner.plan.TimePredicate;
import org.apache.iotdb.db.storageengine.dataregion.IDataRegionForQuery;
import org.apache.iotdb.db.storageengine.dataregion.read.IQueryDataSource;
import org.apache.iotdb.db.storageengine.dataregion.read.QueryDataSource;
import org.apache.iotdb.db.storageengine.dataregion.read.QueryDataSourceForRegionScan;
import org.apache.iotdb.db.storageengine.dataregion.read.QueryDataSourceType;
import org.apache.iotdb.db.storageengine.dataregion.read.control.FileReaderManager;
import org.apache.iotdb.db.storageengine.dataregion.tsfile.TsFileResource;
import org.apache.iotdb.mpp.rpc.thrift.TFetchFragmentInstanceStatisticsResp;

import org.apache.tsfile.file.metadata.IDeviceID;
import org.apache.tsfile.read.filter.basic.Filter;
import org.slf4j.Logger;
import org.slf4j.LoggerFactory;

import java.time.ZoneId;
import java.util.ArrayList;
import java.util.HashSet;
import java.util.List;
import java.util.Map;
import java.util.Optional;
import java.util.Set;
import java.util.concurrent.CountDownLatch;
import java.util.concurrent.atomic.AtomicLong;
import java.util.concurrent.atomic.AtomicReference;
import java.util.stream.Collectors;

public class FragmentInstanceContext extends QueryContext {

  private static final Logger LOGGER = LoggerFactory.getLogger(FragmentInstanceContext.class);
  private static final long END_TIME_INITIAL_VALUE = -1L;
  private final FragmentInstanceId id;

  private final FragmentInstanceStateMachine stateMachine;

  private IDataRegionForQuery dataRegion;
  private Filter globalTimeFilter;

  // it will only be used once, after sharedQueryDataSource being inited, it will be set to null
<<<<<<< HEAD
  private List<IFullPath> sourcePaths;

  // Used for region scan, relating methods are to be added.
=======
  private List<PartialPath> sourcePaths;
  // Used for region scan.
>>>>>>> 28cd29c9
  private Map<IDeviceID, Boolean> devicePathsToAligned;

  // Shared by all scan operators in this fragment instance to avoid memory problem
  private IQueryDataSource sharedQueryDataSource;

  /** closed tsfile used in this fragment instance. */
  private Set<TsFileResource> closedFilePaths;

  /** unClosed tsfile used in this fragment instance. */
  private Set<TsFileResource> unClosedFilePaths;

  /** check if there is tmp file to be deleted. */
  private boolean mayHaveTmpFile = false;

  // null for all time partitions
  // empty for zero time partitions
  private List<Long> timePartitions;

  private QueryDataSourceType queryDataSourceType = QueryDataSourceType.SERIES_SCAN;

  private final AtomicLong startNanos = new AtomicLong();
  private final AtomicLong endNanos = new AtomicLong();

  private final AtomicReference<Long> executionStartTime = new AtomicReference<>();
  private final AtomicReference<Long> lastExecutionStartTime = new AtomicReference<>();
  private final AtomicReference<Long> executionEndTime = new AtomicReference<>();

  private CountDownLatch allDriversClosed;

  // session info
  private SessionInfo sessionInfo;

  private final Map<QueryId, DataNodeQueryContext> dataNodeQueryContextMap;
  private DataNodeQueryContext dataNodeQueryContext;

  // Used for EXPLAIN ANALYZE to cache statistics result when the FI is finished,
  // it will not be released until it's fetched.
  private TFetchFragmentInstanceStatisticsResp fragmentInstanceStatistics = null;

  private long initQueryDataSourceCost = 0;
  private final AtomicLong readyQueueTime = new AtomicLong(0);
  private final AtomicLong blockQueueTime = new AtomicLong(0);
  private long unclosedSeqFileNum = 0;
  private long unclosedUnseqFileNum = 0;
  private long closedSeqFileNum = 0;
  private long closedUnseqFileNum = 0;

  public static FragmentInstanceContext createFragmentInstanceContext(
      FragmentInstanceId id, FragmentInstanceStateMachine stateMachine, SessionInfo sessionInfo) {
    FragmentInstanceContext instanceContext =
        new FragmentInstanceContext(id, stateMachine, sessionInfo);
    instanceContext.initialize();
    instanceContext.start();
    return instanceContext;
  }

  // This method is only used in groupby
  public static FragmentInstanceContext createFragmentInstanceContext(
      FragmentInstanceId id,
      FragmentInstanceStateMachine stateMachine,
      SessionInfo sessionInfo,
      IDataRegionForQuery dataRegion,
      Filter timeFilter) {
    FragmentInstanceContext instanceContext =
        new FragmentInstanceContext(id, stateMachine, sessionInfo, dataRegion, timeFilter);
    instanceContext.initialize();
    instanceContext.start();
    return instanceContext;
  }

  public static FragmentInstanceContext createFragmentInstanceContext(
      FragmentInstanceId id,
      FragmentInstanceStateMachine stateMachine,
      SessionInfo sessionInfo,
      IDataRegionForQuery dataRegion,
      TimePredicate globalTimePredicate,
      Map<QueryId, DataNodeQueryContext> dataNodeQueryContextMap) {
    FragmentInstanceContext instanceContext =
        new FragmentInstanceContext(
            id,
            stateMachine,
            sessionInfo,
            dataRegion,
            globalTimePredicate,
            dataNodeQueryContextMap);
    instanceContext.initialize();
    instanceContext.start();
    return instanceContext;
  }

  public static FragmentInstanceContext createFragmentInstanceContextForCompaction(long queryId) {
    return new FragmentInstanceContext(queryId);
  }

  public void setQueryDataSourceType(QueryDataSourceType queryDataSourceType) {
    this.queryDataSourceType = queryDataSourceType;
  }

  @TestOnly
  public static FragmentInstanceContext createFragmentInstanceContext(
      FragmentInstanceId id, FragmentInstanceStateMachine stateMachine) {
    FragmentInstanceContext instanceContext =
        new FragmentInstanceContext(
            id, stateMachine, new SessionInfo(1, "test", ZoneId.systemDefault()));
    instanceContext.initialize();
    instanceContext.start();
    return instanceContext;
  }

  private FragmentInstanceContext(
      FragmentInstanceId id,
      FragmentInstanceStateMachine stateMachine,
      SessionInfo sessionInfo,
      IDataRegionForQuery dataRegion,
      TimePredicate globalTimePredicate,
      Map<QueryId, DataNodeQueryContext> dataNodeQueryContextMap) {
    this.id = id;
    this.stateMachine = stateMachine;
    this.executionEndTime.set(END_TIME_INITIAL_VALUE);
    this.sessionInfo = sessionInfo;
    this.dataRegion = dataRegion;
    this.globalTimeFilter =
        globalTimePredicate == null ? null : globalTimePredicate.convertPredicateToTimeFilter();
    this.dataNodeQueryContextMap = dataNodeQueryContextMap;
    this.dataNodeQueryContext = dataNodeQueryContextMap.get(id.getQueryId());
  }

  private FragmentInstanceContext(
      FragmentInstanceId id, FragmentInstanceStateMachine stateMachine, SessionInfo sessionInfo) {
    this.id = id;
    this.stateMachine = stateMachine;
    this.executionEndTime.set(END_TIME_INITIAL_VALUE);
    this.sessionInfo = sessionInfo;
    this.dataNodeQueryContextMap = null;
    this.dataNodeQueryContext = null;
  }

  private FragmentInstanceContext(
      FragmentInstanceId id,
      FragmentInstanceStateMachine stateMachine,
      SessionInfo sessionInfo,
      IDataRegionForQuery dataRegion,
      Filter globalTimeFilter) {
    this.id = id;
    this.stateMachine = stateMachine;
    this.executionEndTime.set(END_TIME_INITIAL_VALUE);
    this.sessionInfo = sessionInfo;
    this.dataRegion = dataRegion;
    this.globalTimeFilter = globalTimeFilter;
    this.dataNodeQueryContextMap = null;
  }

  @TestOnly
  public void setDataRegion(IDataRegionForQuery dataRegion) {
    this.dataRegion = dataRegion;
  }

  // used for compaction
  private FragmentInstanceContext(long queryId) {
    this.queryId = queryId;
    this.id = null;
    this.stateMachine = null;
    this.dataNodeQueryContextMap = null;
    this.dataNodeQueryContext = null;
  }

  public void start() {
    long now = System.currentTimeMillis();
    executionStartTime.compareAndSet(null, now);
    startNanos.compareAndSet(0, System.nanoTime());

    // always update last execution start time
    lastExecutionStartTime.set(now);
  }

  // the state change listener is added here in a separate initialize() method
  // instead of the constructor to prevent leaking the "this" reference to
  // another thread, which will cause unsafe publication of this instance.
  private void initialize() {
    stateMachine.addStateChangeListener(this::updateStatsIfDone);
  }

  private void updateStatsIfDone(FragmentInstanceState newState) {
    if (newState.isDone()) {
      long now = System.currentTimeMillis();

      // before setting the end times, make sure a start has been recorded
      executionStartTime.compareAndSet(null, now);
      startNanos.compareAndSet(0, System.nanoTime());

      // Only update last start time, if the nothing was started
      lastExecutionStartTime.compareAndSet(null, now);

      // use compare and set from initial value to avoid overwriting if there
      // were a duplicate notification, which shouldn't happen
      executionEndTime.compareAndSet(END_TIME_INITIAL_VALUE, now);
      endNanos.compareAndSet(0, System.nanoTime());
    }
  }

  public FragmentInstanceId getId() {
    return id;
  }

  public void failed(Throwable cause) {
    stateMachine.failed(cause);
  }

  /** return Message string of all failures */
  public String getFailedCause() {
    return stateMachine.getFailureCauses().stream()
        .findFirst()
        .map(Throwable::getMessage)
        .orElse("");
  }

  /** return List of specific throwable and stack trace */
  public List<FragmentInstanceFailureInfo> getFailureInfoList() {
    return stateMachine.getFailureCauses().stream()
        .map(FragmentInstanceFailureInfo::toFragmentInstanceFailureInfo)
        .collect(Collectors.toList());
  }

  public void finished() {
    stateMachine.finished();
  }

  public void transitionToFlushing() {
    stateMachine.transitionToFlushing();
  }

  public void cancel() {
    stateMachine.cancel();
  }

  public void abort() {
    stateMachine.abort();
  }

  public long getEndTime() {
    return executionEndTime.get();
  }

  public boolean isEndTimeUpdate() {
    return executionEndTime.get() != END_TIME_INITIAL_VALUE;
  }

  @Override
  public long getStartTime() {
    return executionStartTime.get();
  }

  public DataNodeQueryContext getDataNodeQueryContext() {
    return dataNodeQueryContext;
  }

  public void setDataNodeQueryContext(DataNodeQueryContext dataNodeQueryContext) {
    this.dataNodeQueryContext = dataNodeQueryContext;
  }

  public FragmentInstanceInfo getInstanceInfo() {
    return new FragmentInstanceInfo(
        stateMachine.getState(), getEndTime(), getFailedCause(), getFailureInfoList());
  }

  public FragmentInstanceStateMachine getStateMachine() {
    return stateMachine;
  }

  public SessionInfo getSessionInfo() {
    return sessionInfo;
  }

  public Optional<Throwable> getFailureCause() {
    return Optional.ofNullable(stateMachine.getFailureCauses().peek());
  }

  public Filter getGlobalTimeFilter() {
    return globalTimeFilter;
  }

  public IDataRegionForQuery getDataRegion() {
    return dataRegion;
  }

  public void setSourcePaths(List<IFullPath> sourcePaths) {
    this.sourcePaths = sourcePaths;
  }

<<<<<<< HEAD
  public void initQueryDataSource(List<IFullPath> sourcePaths) throws QueryProcessException {
=======
  public void setDevicePathsToAligned(Map<IDeviceID, Boolean> devicePathsToAligned) {
    this.devicePathsToAligned = devicePathsToAligned;
  }

  public void initQueryDataSource(List<PartialPath> sourcePaths) throws QueryProcessException {
>>>>>>> 28cd29c9
    long startTime = System.nanoTime();
    if (sourcePaths == null) {
      return;
    }
    dataRegion.readLock();
    try {
      List<IFullPath> pathList = new ArrayList<>();
      Set<IDeviceID> selectedDeviceIdSet = new HashSet<>();
      for (IFullPath path : sourcePaths) {
        pathList.add(path);
        selectedDeviceIdSet.add(path.getDeviceId());
      }

      this.sharedQueryDataSource =
          dataRegion.query(
              pathList,
              // when all the selected series are under the same device, the QueryDataSource will be
              // filtered according to timeIndex
              selectedDeviceIdSet.size() == 1 ? selectedDeviceIdSet.iterator().next() : null,
              this,
              // time filter may be stateful, so we need to copy it
              globalTimeFilter != null ? globalTimeFilter.copy() : null,
              timePartitions);

      // used files should be added before mergeLock is unlocked, or they may be deleted by
      // running merge
      if (sharedQueryDataSource != null) {
        closedFilePaths = new HashSet<>();
        unClosedFilePaths = new HashSet<>();
        addUsedFilesForQuery((QueryDataSource) sharedQueryDataSource);
        ((QueryDataSource) sharedQueryDataSource).setSingleDevice(selectedDeviceIdSet.size() == 1);
      }
    } finally {
      setInitQueryDataSourceCost(System.nanoTime() - startTime);
      dataRegion.readUnlock();
    }
  }

  public void initRegionScanQueryDataSource(Map<IDeviceID, Boolean> devicePathToAligned)
      throws QueryProcessException {
    long startTime = System.nanoTime();
    if (devicePathsToAligned == null) {
      return;
    }
    dataRegion.readLock();
    try {
      this.sharedQueryDataSource =
          dataRegion.queryForDeviceRegionScan(
              devicePathToAligned,
              this,
              globalTimeFilter != null ? globalTimeFilter.copy() : null,
              timePartitions);

      if (sharedQueryDataSource != null) {
        closedFilePaths = new HashSet<>();
        unClosedFilePaths = new HashSet<>();
        addUsedFilesForRegionQuery((QueryDataSourceForRegionScan) sharedQueryDataSource);
      }
    } finally {
      setInitQueryDataSourceCost(System.nanoTime() - startTime);
      dataRegion.readUnlock();
    }
  }

  public void initRegionScanQueryDataSource(List<IFullPath> pathList) throws QueryProcessException {
    long startTime = System.nanoTime();
    if (pathList == null) {
      return;
    }
    dataRegion.readLock();
    try {
      this.sharedQueryDataSource =
          dataRegion.queryForSeriesRegionScan(
              pathList,
              this,
              globalTimeFilter != null ? globalTimeFilter.copy() : null,
              timePartitions);

      if (sharedQueryDataSource != null) {
        closedFilePaths = new HashSet<>();
        unClosedFilePaths = new HashSet<>();
        addUsedFilesForRegionQuery((QueryDataSourceForRegionScan) sharedQueryDataSource);
      }
    } finally {
      setInitQueryDataSourceCost(System.nanoTime() - startTime);
      dataRegion.readUnlock();
    }
  }

  public synchronized IQueryDataSource getSharedQueryDataSource() throws QueryProcessException {
    if (sharedQueryDataSource == null) {
      switch (queryDataSourceType) {
        case SERIES_SCAN:
          initQueryDataSource(sourcePaths);
          // Friendly for gc
          sourcePaths = null;
          break;
        case DEVICE_REGION_SCAN:
          initRegionScanQueryDataSource(devicePathsToAligned);
          devicePathsToAligned = null;
          break;
        case TIME_SERIES_REGION_SCAN:
          initRegionScanQueryDataSource(sourcePaths);
          sourcePaths = null;
          break;
        default:
          throw new QueryProcessException(
              "Unsupported query data source type: " + queryDataSourceType);
      }
    }
    return sharedQueryDataSource;
  }

  /** Lock and check if tsFileResource is deleted */
  private boolean processTsFileResource(TsFileResource tsFileResource, boolean isClosed) {
    addFilePathToMap(tsFileResource, isClosed);
    // this file may be deleted just before we lock it
    if (tsFileResource.isDeleted()) {
      Set<TsFileResource> pathSet = isClosed ? closedFilePaths : unClosedFilePaths;
      // This resource may be removed by other threads of this query.
      if (pathSet.remove(tsFileResource)) {
        FileReaderManager.getInstance().decreaseFileReaderReference(tsFileResource, isClosed);
      }
      return true;
    } else {
      return false;
    }
  }

  /** Add the unique file paths to closeddFilePathsMap and unClosedFilePathsMap. */
  private void addUsedFilesForQuery(QueryDataSource dataSource) {

    // sequence data
    dataSource
        .getSeqResources()
        .removeIf(
            tsFileResource -> processTsFileResource(tsFileResource, tsFileResource.isClosed()));

    // Record statistics of seqFiles
    unclosedSeqFileNum = unClosedFilePaths.size();
    closedSeqFileNum = closedFilePaths.size();

    // unsequence data
    dataSource
        .getUnseqResources()
        .removeIf(
            tsFileResource -> processTsFileResource(tsFileResource, tsFileResource.isClosed()));

    // Record statistics of files of unseqFiles
    unclosedUnseqFileNum = unClosedFilePaths.size() - unclosedSeqFileNum;
    closedUnseqFileNum = closedFilePaths.size() - closedSeqFileNum;
  }

  private void addUsedFilesForRegionQuery(QueryDataSourceForRegionScan dataSource) {
    dataSource
        .getSeqFileScanHandles()
        .removeIf(
            fileScanHandle ->
                processTsFileResource(fileScanHandle.getTsResource(), fileScanHandle.isClosed()));

    unclosedSeqFileNum = unClosedFilePaths.size();
    closedSeqFileNum = closedFilePaths.size();

    dataSource
        .getUnseqFileScanHandles()
        .removeIf(
            fileScanHandle ->
                processTsFileResource(fileScanHandle.getTsResource(), fileScanHandle.isClosed()));

    unclosedUnseqFileNum = unClosedFilePaths.size() - unclosedSeqFileNum;
    closedUnseqFileNum = closedFilePaths.size() - closedSeqFileNum;
  }

  /**
   * Increase the usage reference of filePath of job id. Before the invoking of this method, <code>
   * this.setqueryIdForCurrentRequestThread</code> has been invoked, so <code>
   * sealedFilePathsMap.get(queryId)</code> or <code>unsealedFilePathsMap.get(queryId)</code> must
   * not return null.
   */
  private void addFilePathToMap(TsFileResource tsFile, boolean isClosed) {
    Set<TsFileResource> pathSet = isClosed ? closedFilePaths : unClosedFilePaths;
    if (!pathSet.contains(tsFile)) {
      pathSet.add(tsFile);
      FileReaderManager.getInstance().increaseFileReaderReference(tsFile, isClosed);
    }
  }

  public void initializeNumOfDrivers(int numOfDrivers) {
    // initialize with the num of Drivers
    allDriversClosed = new CountDownLatch(numOfDrivers);
  }

  public void decrementNumOfUnClosedDriver() {
    allDriversClosed.countDown();
  }

  @SuppressWarnings("squid:S2142")
  public void releaseResourceWhenAllDriversAreClosed() {
    while (true) {
      try {
        allDriversClosed.await();
        break;
      } catch (InterruptedException e) {
        Thread.currentThread().interrupt();
        LOGGER.warn(
            "Interrupted when await on allDriversClosed, FragmentInstance Id is {}", this.getId());
      }
    }
    releaseResource();
  }

  /**
   * All file paths used by this fragment instance must be cleared and thus the usage reference must
   * be decreased.
   */
  public synchronized void releaseResource() {
    // For schema related query FI, closedFilePaths and unClosedFilePaths will be null
    if (closedFilePaths != null) {
      for (TsFileResource tsFile : closedFilePaths) {
        FileReaderManager.getInstance().decreaseFileReaderReference(tsFile, true);
      }
      closedFilePaths = null;
    }

    if (unClosedFilePaths != null) {
      for (TsFileResource tsFile : unClosedFilePaths) {
        FileReaderManager.getInstance().decreaseFileReaderReference(tsFile, false);
      }
      unClosedFilePaths = null;
    }

    dataRegion = null;
    globalTimeFilter = null;
    sourcePaths = null;
    sharedQueryDataSource = null;
    releaseDataNodeQueryContext();

    // record fragment instance execution time and metadata get time to metrics
    long durationTime = System.currentTimeMillis() - executionStartTime.get();
    QueryRelatedResourceMetricSet.getInstance().updateFragmentInstanceTime(durationTime);

    SeriesScanCostMetricSet.getInstance()
        .recordNonAlignedTimeSeriesMetadataCount(
            getQueryStatistics().loadTimeSeriesMetadataDiskSeqCount.get(),
            getQueryStatistics().loadTimeSeriesMetadataDiskUnSeqCount.get(),
            getQueryStatistics().loadTimeSeriesMetadataMemSeqCount.get(),
            getQueryStatistics().loadTimeSeriesMetadataMemUnSeqCount.get());
    SeriesScanCostMetricSet.getInstance()
        .recordNonAlignedTimeSeriesMetadataTime(
            getQueryStatistics().loadTimeSeriesMetadataDiskSeqTime.get(),
            getQueryStatistics().loadTimeSeriesMetadataDiskUnSeqTime.get(),
            getQueryStatistics().loadTimeSeriesMetadataMemSeqTime.get(),
            getQueryStatistics().loadTimeSeriesMetadataMemUnSeqTime.get());
    SeriesScanCostMetricSet.getInstance()
        .recordAlignedTimeSeriesMetadataCount(
            getQueryStatistics().loadTimeSeriesMetadataAlignedDiskSeqCount.get(),
            getQueryStatistics().loadTimeSeriesMetadataAlignedDiskUnSeqCount.get(),
            getQueryStatistics().loadTimeSeriesMetadataAlignedMemSeqCount.get(),
            getQueryStatistics().loadTimeSeriesMetadataAlignedMemUnSeqCount.get());
    SeriesScanCostMetricSet.getInstance()
        .recordAlignedTimeSeriesMetadataTime(
            getQueryStatistics().loadTimeSeriesMetadataAlignedDiskSeqTime.get(),
            getQueryStatistics().loadTimeSeriesMetadataAlignedDiskUnSeqTime.get(),
            getQueryStatistics().loadTimeSeriesMetadataAlignedMemSeqTime.get(),
            getQueryStatistics().loadTimeSeriesMetadataAlignedMemUnSeqTime.get());

    SeriesScanCostMetricSet.getInstance()
        .recordConstructChunkReadersCount(
            getQueryStatistics().constructAlignedChunkReadersMemCount.get(),
            getQueryStatistics().constructAlignedChunkReadersDiskCount.get(),
            getQueryStatistics().constructNonAlignedChunkReadersMemCount.get(),
            getQueryStatistics().constructNonAlignedChunkReadersDiskCount.get());
    SeriesScanCostMetricSet.getInstance()
        .recordConstructChunkReadersTime(
            getQueryStatistics().constructAlignedChunkReadersMemTime.get(),
            getQueryStatistics().constructAlignedChunkReadersDiskTime.get(),
            getQueryStatistics().constructNonAlignedChunkReadersMemTime.get(),
            getQueryStatistics().constructNonAlignedChunkReadersDiskTime.get());

    SeriesScanCostMetricSet.getInstance()
        .recordPageReadersDecompressCount(
            getQueryStatistics().pageReadersDecodeAlignedMemCount.get(),
            getQueryStatistics().pageReadersDecodeAlignedDiskCount.get(),
            getQueryStatistics().pageReadersDecodeNonAlignedMemCount.get(),
            getQueryStatistics().pageReadersDecodeNonAlignedDiskCount.get());
    SeriesScanCostMetricSet.getInstance()
        .recordPageReadersDecompressTime(
            getQueryStatistics().pageReadersDecodeAlignedMemTime.get(),
            getQueryStatistics().pageReadersDecodeAlignedDiskTime.get(),
            getQueryStatistics().pageReadersDecodeNonAlignedMemTime.get(),
            getQueryStatistics().pageReadersDecodeNonAlignedDiskTime.get());

    SeriesScanCostMetricSet.getInstance()
        .updatePageReaderMemoryUsage(getQueryStatistics().pageReaderMaxUsedMemorySize.get());
  }

  private void releaseDataNodeQueryContext() {
    if (dataNodeQueryContextMap == null) {
      // this process is in fetch schema, nothing need to release
      return;
    }

    if (dataNodeQueryContext.decreaseDataNodeFINum() == 0) {
      dataNodeQueryContext = null;
      dataNodeQueryContextMap.remove(id.getQueryId());
    }
  }

  public void setMayHaveTmpFile(boolean mayHaveTmpFile) {
    this.mayHaveTmpFile = mayHaveTmpFile;
  }

  public boolean mayHaveTmpFile() {
    return mayHaveTmpFile;
  }

  public Optional<List<Long>> getTimePartitions() {
    return Optional.ofNullable(timePartitions);
  }

  public void setTimePartitions(List<Long> timePartitions) {
    this.timePartitions = timePartitions;
  }

  // Only used in EXPLAIN ANALYZE
  public void setFragmentInstanceStatistics(TFetchFragmentInstanceStatisticsResp statistics) {
    this.fragmentInstanceStatistics = statistics;
  }

  public TFetchFragmentInstanceStatisticsResp getFragmentInstanceStatistics() {
    return fragmentInstanceStatistics;
  }

  public void setInitQueryDataSourceCost(long initQueryDataSourceCost) {
    this.initQueryDataSourceCost = initQueryDataSourceCost;
  }

  public long getInitQueryDataSourceCost() {
    return initQueryDataSourceCost;
  }

  public void addReadyQueuedTime(long time) {
    readyQueueTime.addAndGet(time);
  }

  public void addBlockQueuedTime(long time) {
    blockQueueTime.addAndGet(time);
  }

  public long getReadyQueueTime() {
    return readyQueueTime.get();
  }

  public long getBlockQueueTime() {
    return blockQueueTime.get();
  }

  public long getClosedSeqFileNum() {
    return closedSeqFileNum;
  }

  public long getUnclosedUnseqFileNum() {
    return unclosedUnseqFileNum;
  }

  public long getClosedUnseqFileNum() {
    return closedUnseqFileNum;
  }

  public long getUnclosedSeqFileNum() {
    return unclosedSeqFileNum;
  }
}<|MERGE_RESOLUTION|>--- conflicted
+++ resolved
@@ -66,14 +66,9 @@
   private Filter globalTimeFilter;
 
   // it will only be used once, after sharedQueryDataSource being inited, it will be set to null
-<<<<<<< HEAD
   private List<IFullPath> sourcePaths;
 
   // Used for region scan, relating methods are to be added.
-=======
-  private List<PartialPath> sourcePaths;
-  // Used for region scan.
->>>>>>> 28cd29c9
   private Map<IDeviceID, Boolean> devicePathsToAligned;
 
   // Shared by all scan operators in this fragment instance to avoid memory problem
@@ -363,15 +358,11 @@
     this.sourcePaths = sourcePaths;
   }
 
-<<<<<<< HEAD
-  public void initQueryDataSource(List<IFullPath> sourcePaths) throws QueryProcessException {
-=======
   public void setDevicePathsToAligned(Map<IDeviceID, Boolean> devicePathsToAligned) {
     this.devicePathsToAligned = devicePathsToAligned;
   }
 
-  public void initQueryDataSource(List<PartialPath> sourcePaths) throws QueryProcessException {
->>>>>>> 28cd29c9
+  public void initQueryDataSource(List<IFullPath> sourcePaths) throws QueryProcessException {
     long startTime = System.nanoTime();
     if (sourcePaths == null) {
       return;
