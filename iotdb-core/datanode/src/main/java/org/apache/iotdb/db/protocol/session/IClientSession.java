/*
 * Licensed to the Apache Software Foundation (ASF) under one
 * or more contributor license agreements.  See the NOTICE file
 * distributed with this work for additional information
 * regarding copyright ownership.  The ASF licenses this file
 * to you under the Apache License, Version 2.0 (the
 * "License"); you may not use this file except in compliance
 * with the License.  You may obtain a copy of the License at
 *
 *     http://www.apache.org/licenses/LICENSE-2.0
 *
 * Unless required by applicable law or agreed to in writing,
 * software distributed under the License is distributed on an
 * "AS IS" BASIS, WITHOUT WARRANTIES OR CONDITIONS OF ANY
 * KIND, either express or implied.  See the License for the
 * specific language governing permissions and limitations
 * under the License.
 */

package org.apache.iotdb.db.protocol.session;

import org.apache.iotdb.commons.conf.IoTDBConstant.ClientVersion;
import org.apache.iotdb.db.queryengine.common.ConnectionInfo;
import org.apache.iotdb.service.rpc.thrift.TSConnectionInfo;
import org.apache.iotdb.service.rpc.thrift.TSConnectionType;

import org.apache.tsfile.utils.ReadWriteIOUtils;

import javax.annotation.Nullable;

import java.io.DataOutputStream;
import java.io.IOException;
import java.nio.ByteBuffer;
import java.time.ZoneId;
import java.util.Set;
import java.util.TimeZone;

public abstract class IClientSession {

  private long id;

  private ClientVersion clientVersion;

  private ZoneId zoneId;

  private TimeZone timeZone;

  private long userId;

  private String username;

  private boolean login = false;

  private long logInTime;

  private SqlDialect sqlDialect = SqlDialect.TREE;

  @Nullable private String databaseName;

  private long lastActiveTime;

  public abstract String getClientAddress();

  public abstract int getClientPort();

  abstract TSConnectionType getConnectionType();

  /** ip:port for thrift-based service and client id for mqtt-based service. */
  abstract String getConnectionId();

  public void setClientVersion(ClientVersion clientVersion) {
    this.clientVersion = clientVersion;
  }

  public ClientVersion getClientVersion() {
    return this.clientVersion;
  }

  public ZoneId getZoneId() {
    return this.zoneId;
  }

  public void setZoneId(ZoneId zoneId) {
    this.zoneId = zoneId;
    this.timeZone = TimeZone.getTimeZone(zoneId);
  }

  public TimeZone getTimeZone() {
    return timeZone;
  }

  public void setTimeZone(TimeZone timeZone) {
    this.timeZone = timeZone;
    this.zoneId = timeZone.toZoneId();
  }

  public long getUserId() {
    return userId;
  }

  public void setUserId(long userId) {
    this.userId = userId;
  }

  public String getUsername() {
    return this.username;
  }

  public void setUsername(String username) {
    this.username = username;
  }

  public boolean isLogin() {
    return login;
  }

  public void setLogin(boolean login) {
    this.login = login;
  }

  public void setLogInTime(long logInTime) {
    this.logInTime = logInTime;
  }

  public long getLogInTime() {
    return logInTime;
  }

  public long getId() {
    return id;
  }

  public void setId(long id) {
    this.id = id;
  }

  public String toString() {
    return String.format("%d-%s:%s", getId(), getUsername(), getConnectionId());
  }

  public TSConnectionInfo convertToTSConnectionInfo() {
    return new TSConnectionInfo(
        getUsername(), getLogInTime(), getConnectionId(), getConnectionType());
  }

  public ConnectionInfo convertToConnectionInfo() {
    return new ConnectionInfo(
        getUserId(), getUsername(), getId(), getLastActiveTime(), getClientAddress());
  }

  /**
   * statementIds that this client opens.<br>
   * For JDBC clients, each Statement instance has a statement id.<br>
   * For an IoTDBSession connection, each connection has a statement id.<br>
   * mqtt clients have no statement id.
   */
  public abstract Iterable<Long> getStatementIds();

  public abstract void addStatementId(long statementId);

  public abstract Set<Long> removeStatementId(long statementId);

  public abstract void addQueryId(Long statementId, long queryId);

  // statementId could be null
  public abstract void removeQueryId(Long statementId, Long queryId);

  public SqlDialect getSqlDialect() {
    return sqlDialect;
  }

  public void setSqlDialect(SqlDialect sqlDialect) {
    this.sqlDialect = sqlDialect;
  }

  public void setSqlDialectAndClean(SqlDialect sqlDialect) {
    this.sqlDialect = sqlDialect;
    // clean database to avoid misuse of it between different SqlDialect
    this.databaseName = null;
  }

  @Nullable
  public String getDatabaseName() {
    return databaseName;
  }

  public void setDatabaseName(@Nullable String databaseName) {
    this.databaseName = databaseName;
  }

<<<<<<< HEAD
  /**
   * Add a prepared statement to this session.
   *
   * @param statementName the name of the prepared statement
   * @param info the prepared statement information
   */
  public abstract void addPreparedStatement(String statementName, PreparedStatementInfo info);

  /**
   * Remove a prepared statement from this session.
   *
   * @param statementName the name of the prepared statement
   * @return the removed prepared statement info, or null if not found
   */
  public abstract PreparedStatementInfo removePreparedStatement(String statementName);

  /**
   * Get a prepared statement from this session.
   *
   * @param statementName the name of the prepared statement
   * @return the prepared statement info, or null if not found
   */
  public abstract PreparedStatementInfo getPreparedStatement(String statementName);

  /**
   * Get all prepared statement names in this session.
   *
   * @return set of prepared statement names
   */
  public abstract Set<String> getPreparedStatementNames();
=======
  public long getLastActiveTime() {
    return lastActiveTime;
  }

  public void setLastActiveTime(long lastActiveTime) {
    this.lastActiveTime = lastActiveTime;
  }
>>>>>>> 0bb9e96e

  public enum SqlDialect {
    TREE((byte) 0),
    TABLE((byte) 1);

    private final byte dialect;

    SqlDialect(byte dialect) {
      this.dialect = dialect;
    }

    public byte getDialect() {
      return dialect;
    }

    public void serialize(final DataOutputStream stream) throws IOException {
      ReadWriteIOUtils.write(dialect, stream);
    }

    public void serialize(final ByteBuffer buffer) {
      ReadWriteIOUtils.write(dialect, buffer);
    }

    public static SqlDialect deserializeFrom(final ByteBuffer buffer) {
      byte b = ReadWriteIOUtils.readByte(buffer);
      switch (b) {
        case 0:
          return TREE;
        case 1:
          return TABLE;
        default:
          throw new IllegalArgumentException(String.format("Unknown sql dialect: %s", b));
      }
    }
  }
}<|MERGE_RESOLUTION|>--- conflicted
+++ resolved
@@ -188,7 +188,6 @@
     this.databaseName = databaseName;
   }
 
-<<<<<<< HEAD
   /**
    * Add a prepared statement to this session.
    *
@@ -219,7 +218,7 @@
    * @return set of prepared statement names
    */
   public abstract Set<String> getPreparedStatementNames();
-=======
+
   public long getLastActiveTime() {
     return lastActiveTime;
   }
@@ -227,7 +226,6 @@
   public void setLastActiveTime(long lastActiveTime) {
     this.lastActiveTime = lastActiveTime;
   }
->>>>>>> 0bb9e96e
 
   public enum SqlDialect {
     TREE((byte) 0),
