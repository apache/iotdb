--- conflicted
+++ resolved
@@ -161,15 +161,6 @@
     this.databaseName = null;
   }
 
-<<<<<<< HEAD
-  public void setSqlDialectAndClean(SqlDialect sqlDialect) {
-    this.sqlDialect = sqlDialect;
-    // clean database to avoid misuse of it between different SqlDialect
-    this.databaseName = null;
-  }
-
-=======
->>>>>>> 1e9d9de3
   @Nullable
   public String getDatabaseName() {
     return databaseName;
