--- conflicted
+++ resolved
@@ -216,12 +216,9 @@
       params.put(
           PipeTransferHandshakeConstant.HANDSHAKE_KEY_TIME_PRECISION,
           CommonDescriptor.getInstance().getConfig().getTimestampPrecision());
-<<<<<<< HEAD
-=======
       params.put(
           PipeTransferHandshakeConstant.HANDSHAKE_KEY_CONVERT_ON_TYPE_MISMATCH,
           Boolean.toString(shouldReceiverConvertOnTypeMismatch));
->>>>>>> d78585c8
 
       client.setTimeoutDynamically(PipeConfig.getInstance().getPipeConnectorHandshakeTimeoutMs());
       client.pipeTransfer(PipeTransferDataNodeHandshakeV2Req.toTPipeTransferReq(params), callback);
