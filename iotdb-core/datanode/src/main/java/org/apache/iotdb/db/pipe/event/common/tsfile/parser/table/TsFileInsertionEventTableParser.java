/*
 * Licensed to the Apache Software Foundation (ASF) under one
 * or more contributor license agreements.  See the NOTICE file
 * distributed with this work for additional information
 * regarding copyright ownership.  The ASF licenses this file
 * to you under the Apache License, Version 2.0 (the
 * "License"); you may not use this file except in compliance
 * with the License.  You may obtain a copy of the License at
 *
 *     http://www.apache.org/licenses/LICENSE-2.0
 *
 * Unless required by applicable law or agreed to in writing,
 * software distributed under the License is distributed on an
 * "AS IS" BASIS, WITHOUT WARRANTIES OR CONDITIONS OF ANY
 * KIND, either express or implied.  See the License for the
 * specific language governing permissions and limitations
 * under the License.
 */

package org.apache.iotdb.db.pipe.event.common.tsfile.parser.table;

import org.apache.iotdb.commons.pipe.agent.task.meta.PipeTaskMeta;
import org.apache.iotdb.commons.pipe.datastructure.pattern.TablePattern;
import org.apache.iotdb.db.pipe.event.common.PipeInsertionEvent;
import org.apache.iotdb.db.pipe.event.common.tablet.PipeRawTabletInsertionEvent;
import org.apache.iotdb.db.pipe.event.common.tsfile.parser.TsFileInsertionEventParser;
<<<<<<< HEAD
import org.apache.iotdb.db.queryengine.plan.Coordinator;
import org.apache.iotdb.db.queryengine.plan.relational.metadata.QualifiedObjectName;
=======
import org.apache.iotdb.db.pipe.resource.PipeDataNodeResourceManager;
import org.apache.iotdb.db.pipe.resource.memory.PipeMemoryBlock;
>>>>>>> e8d07c15
import org.apache.iotdb.pipe.api.event.dml.insertion.TabletInsertionEvent;
import org.apache.iotdb.pipe.api.exception.PipeException;

import org.apache.tsfile.read.TsFileSequenceReader;
import org.apache.tsfile.write.record.Tablet;

import java.io.File;
import java.io.IOException;
import java.util.Iterator;
import java.util.NoSuchElementException;
import java.util.Objects;

public class TsFileInsertionEventTableParser extends TsFileInsertionEventParser {

  private final long startTime;
  private final long endTime;
  private final TablePattern tablePattern;

  private final PipeMemoryBlock allocatedMemoryBlockForBatchData;
  private final PipeMemoryBlock allocatedMemoryBlockForChunk;
  private final PipeMemoryBlock allocatedMemoryBlockForChunkMeta;
  private final PipeMemoryBlock allocatedMemoryBlockForTableSchemas;

  public TsFileInsertionEventTableParser(
      final File tsFile,
      final TablePattern pattern,
      final long startTime,
      final long endTime,
      final PipeTaskMeta pipeTaskMeta,
      final String userName,
      final PipeInsertionEvent sourceEvent)
      throws IOException {
    super(null, pattern, startTime, endTime, pipeTaskMeta, sourceEvent);

    try {
      this.allocatedMemoryBlockForChunk =
          PipeDataNodeResourceManager.memory().forceAllocateForTabletWithRetry(0);
      this.allocatedMemoryBlockForBatchData =
          PipeDataNodeResourceManager.memory().forceAllocateForTabletWithRetry(0);
      this.allocatedMemoryBlockForChunkMeta =
          PipeDataNodeResourceManager.memory().forceAllocateForTabletWithRetry(0);
      this.allocatedMemoryBlockForTableSchemas =
          PipeDataNodeResourceManager.memory().forceAllocateForTabletWithRetry(0);

      this.startTime = startTime;
      this.endTime = endTime;
      this.tablePattern = pattern;

      tsFileSequenceReader = new TsFileSequenceReader(tsFile.getPath(), true, true);
<<<<<<< HEAD
      filteredTableSchemaIterator =
          tsFileSequenceReader.getTableSchemaMap().entrySet().stream()
              .filter(
                  entry ->
                      (Objects.isNull(pattern) || pattern.matchesTable(entry.getKey()))
                          && Coordinator.getInstance()
                              .getAccessControl()
                              .checkCanSelectFromTable4Pipe(
                                  userName,
                                  new QualifiedObjectName(
                                      sourceEvent.getTableModelDatabaseName(), entry.getKey())))
              .iterator();
      tableQueryExecutor =
          new TableQueryExecutor(
              new MetadataQuerierByFileImpl(tsFileSequenceReader),
              new CachedChunkLoaderImpl(tsFileSequenceReader),
              TableQueryExecutor.TableQueryOrdering.DEVICE);
=======
>>>>>>> e8d07c15
    } catch (final Exception e) {
      close();
      throw e;
    }
  }

  @Override
  public Iterable<TabletInsertionEvent> toTabletInsertionEvents() {
    return () ->
        new Iterator<TabletInsertionEvent>() {

          private TsFileInsertionEventTableParserTabletIterator tabletIterator;

          @Override
          public boolean hasNext() {
            try {
              if (tabletIterator == null) {
                tabletIterator =
                    new TsFileInsertionEventTableParserTabletIterator(
                        tsFileSequenceReader,
                        entry ->
                            Objects.isNull(tablePattern)
                                || tablePattern.matchesTable(entry.getKey()),
                        allocatedMemoryBlockForTablet,
                        allocatedMemoryBlockForBatchData,
                        allocatedMemoryBlockForChunk,
                        allocatedMemoryBlockForChunkMeta,
                        allocatedMemoryBlockForTableSchemas,
                        startTime,
                        endTime);
              }
              if (!tabletIterator.hasNext()) {
                close();
                return false;
              }
              return true;
            } catch (Exception e) {
              close();
              throw new PipeException("Error while parsing tsfile insertion event", e);
            }
          }

          @Override
          public TabletInsertionEvent next() {
            if (!hasNext()) {
              close();
              throw new NoSuchElementException();
            }

            final Tablet tablet = tabletIterator.next();

            final TabletInsertionEvent next;
            if (!hasNext()) {
              next =
                  sourceEvent == null
                      ? new PipeRawTabletInsertionEvent(
                          Boolean.TRUE,
                          null,
                          null,
                          null,
                          tablet,
                          true,
                          null,
                          0,
                          pipeTaskMeta,
                          sourceEvent,
                          true)
                      : new PipeRawTabletInsertionEvent(
                          Boolean.TRUE,
                          sourceEvent.getSourceDatabaseNameFromDataRegion(),
                          sourceEvent.getRawTableModelDataBase(),
                          sourceEvent.getRawTreeModelDataBase(),
                          tablet,
                          true,
                          sourceEvent.getPipeName(),
                          sourceEvent.getCreationTime(),
                          pipeTaskMeta,
                          sourceEvent,
                          true);
              close();
            } else {
              next =
                  sourceEvent == null
                      ? new PipeRawTabletInsertionEvent(
                          Boolean.TRUE,
                          null,
                          null,
                          null,
                          tablet,
                          true,
                          null,
                          0,
                          pipeTaskMeta,
                          sourceEvent,
                          false)
                      : new PipeRawTabletInsertionEvent(
                          Boolean.TRUE,
                          sourceEvent.getSourceDatabaseNameFromDataRegion(),
                          sourceEvent.getRawTableModelDataBase(),
                          sourceEvent.getRawTreeModelDataBase(),
                          tablet,
                          true,
                          sourceEvent.getPipeName(),
                          sourceEvent.getCreationTime(),
                          pipeTaskMeta,
                          sourceEvent,
                          false);
            }
            return next;
          }
        };
  }

  @Override
  public void close() {
    super.close();

    if (allocatedMemoryBlockForBatchData != null) {
      allocatedMemoryBlockForBatchData.close();
    }

    if (allocatedMemoryBlockForChunk != null) {
      allocatedMemoryBlockForChunk.close();
    }

    if (allocatedMemoryBlockForChunkMeta != null) {
      allocatedMemoryBlockForChunkMeta.close();
    }

    if (allocatedMemoryBlockForTableSchemas != null) {
      allocatedMemoryBlockForTableSchemas.close();
    }
  }
}<|MERGE_RESOLUTION|>--- conflicted
+++ resolved
@@ -24,13 +24,10 @@
 import org.apache.iotdb.db.pipe.event.common.PipeInsertionEvent;
 import org.apache.iotdb.db.pipe.event.common.tablet.PipeRawTabletInsertionEvent;
 import org.apache.iotdb.db.pipe.event.common.tsfile.parser.TsFileInsertionEventParser;
-<<<<<<< HEAD
+import org.apache.iotdb.db.pipe.resource.PipeDataNodeResourceManager;
+import org.apache.iotdb.db.pipe.resource.memory.PipeMemoryBlock;
 import org.apache.iotdb.db.queryengine.plan.Coordinator;
 import org.apache.iotdb.db.queryengine.plan.relational.metadata.QualifiedObjectName;
-=======
-import org.apache.iotdb.db.pipe.resource.PipeDataNodeResourceManager;
-import org.apache.iotdb.db.pipe.resource.memory.PipeMemoryBlock;
->>>>>>> e8d07c15
 import org.apache.iotdb.pipe.api.event.dml.insertion.TabletInsertionEvent;
 import org.apache.iotdb.pipe.api.exception.PipeException;
 
@@ -80,7 +77,6 @@
       this.tablePattern = pattern;
 
       tsFileSequenceReader = new TsFileSequenceReader(tsFile.getPath(), true, true);
-<<<<<<< HEAD
       filteredTableSchemaIterator =
           tsFileSequenceReader.getTableSchemaMap().entrySet().stream()
               .filter(
@@ -98,8 +94,6 @@
               new MetadataQuerierByFileImpl(tsFileSequenceReader),
               new CachedChunkLoaderImpl(tsFileSequenceReader),
               TableQueryExecutor.TableQueryOrdering.DEVICE);
-=======
->>>>>>> e8d07c15
     } catch (final Exception e) {
       close();
       throw e;
