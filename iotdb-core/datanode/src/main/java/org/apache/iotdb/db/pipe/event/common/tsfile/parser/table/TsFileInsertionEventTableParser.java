--- conflicted
+++ resolved
@@ -88,31 +88,6 @@
             final TabletInsertionEvent next;
             if (!hasNext()) {
               next =
-<<<<<<< HEAD
-                  new PipeRawTabletInsertionEvent(
-                      Boolean.TRUE,
-                      sourceEvent != null ? sourceEvent.getTreeModelDatabaseName() : null,
-                      tablet.left,
-                      true,
-                      sourceEvent != null ? sourceEvent.getPipeName() : null,
-                      sourceEvent != null ? sourceEvent.getCreationTime() : 0,
-                      pipeTaskMeta,
-                      sourceEvent,
-                      true);
-              close();
-            } else {
-              next =
-                  new PipeRawTabletInsertionEvent(
-                      Boolean.TRUE,
-                      sourceEvent != null ? sourceEvent.getTreeModelDatabaseName() : null,
-                      tablet.left,
-                      true,
-                      sourceEvent != null ? sourceEvent.getPipeName() : null,
-                      sourceEvent != null ? sourceEvent.getCreationTime() : 0,
-                      pipeTaskMeta,
-                      sourceEvent,
-                      false);
-=======
                   sourceEvent == null
                       ? new PipeRawTabletInsertionEvent(
                           Boolean.TRUE,
@@ -166,7 +141,6 @@
                           pipeTaskMeta,
                           sourceEvent,
                           false);
->>>>>>> f8082c65
             }
             return next;
           }
