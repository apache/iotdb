/*
 * Licensed to the Apache Software Foundation (ASF) under one
 * or more contributor license agreements.  See the NOTICE file
 * distributed with this work for additional information
 * regarding copyright ownership.  The ASF licenses this file
 * to you under the Apache License, Version 2.0 (the
 * "License"); you may not use this file except in compliance
 * with the License.  You may obtain a copy of the License at
 *
 *     http://www.apache.org/licenses/LICENSE-2.0
 *
 * Unless required by applicable law or agreed to in writing,
 * software distributed under the License is distributed on an
 * "AS IS" BASIS, WITHOUT WARRANTIES OR CONDITIONS OF ANY
 * KIND, either express or implied.  See the License for the
 * specific language governing permissions and limitations
 * under the License.
 */

package org.apache.iotdb.db.pipe.event.common.tsfile.parser.table;

import org.apache.iotdb.commons.audit.IAuditEntity;
import org.apache.iotdb.commons.pipe.agent.task.meta.PipeTaskMeta;
import org.apache.iotdb.commons.pipe.config.PipeConfig;
import org.apache.iotdb.commons.pipe.datastructure.pattern.TablePattern;
import org.apache.iotdb.db.auth.AuthorityChecker;
import org.apache.iotdb.db.conf.IoTDBDescriptor;
import org.apache.iotdb.db.pipe.event.common.PipeInsertionEvent;
import org.apache.iotdb.db.pipe.event.common.tablet.PipeRawTabletInsertionEvent;
import org.apache.iotdb.db.pipe.event.common.tsfile.parser.TsFileInsertionEventParser;
import org.apache.iotdb.db.pipe.event.common.tsfile.parser.util.ModsOperationUtil;
import org.apache.iotdb.db.pipe.resource.PipeDataNodeResourceManager;
import org.apache.iotdb.db.pipe.resource.memory.PipeMemoryBlock;
import org.apache.iotdb.db.queryengine.plan.relational.metadata.QualifiedObjectName;
import org.apache.iotdb.db.utils.datastructure.PatternTreeMapFactory;
import org.apache.iotdb.pipe.api.event.dml.insertion.TabletInsertionEvent;
import org.apache.iotdb.pipe.api.exception.PipeException;

import org.apache.tsfile.read.TsFileSequenceReader;
import org.apache.tsfile.write.record.Tablet;

import java.io.File;
import java.io.IOException;
import java.util.Iterator;
import java.util.NoSuchElementException;
import java.util.Objects;

public class TsFileInsertionEventTableParser extends TsFileInsertionEventParser {

  private final long startTime;
  private final long endTime;
  private final TablePattern tablePattern;
<<<<<<< HEAD
=======
  private final String userName;
  private final boolean isWithMod;
>>>>>>> 274fc9ed

  private final PipeMemoryBlock allocatedMemoryBlockForBatchData;
  private final PipeMemoryBlock allocatedMemoryBlockForChunk;
  private final PipeMemoryBlock allocatedMemoryBlockForChunkMeta;
  private final PipeMemoryBlock allocatedMemoryBlockForTableSchemas;

  public TsFileInsertionEventTableParser(
      final String pipeName,
      final long creationTime,
      final File tsFile,
      final TablePattern pattern,
      final long startTime,
      final long endTime,
      final PipeTaskMeta pipeTaskMeta,
<<<<<<< HEAD
      final IAuditEntity entity,
      final PipeInsertionEvent sourceEvent)
=======
      final String userName,
      final PipeInsertionEvent sourceEvent,
      final boolean isWithMod)
>>>>>>> 274fc9ed
      throws IOException {
    super(
        pipeName,
        creationTime,
        null,
        pattern,
        startTime,
        endTime,
        pipeTaskMeta,
        entity,
        true,
        sourceEvent);

    this.isWithMod = isWithMod;
    try {
      currentModifications =
          isWithMod
              ? ModsOperationUtil.loadModificationsFromTsFile(tsFile)
              : PatternTreeMapFactory.getModsPatternTreeMap();
      allocatedMemoryBlockForModifications =
          PipeDataNodeResourceManager.memory()
              .forceAllocateForTabletWithRetry(currentModifications.ramBytesUsed());
      long tableSize =
          Math.min(
              PipeConfig.getInstance().getPipeDataStructureTabletSizeInBytes(),
              IoTDBDescriptor.getInstance().getConfig().getTargetChunkSize());

      this.allocatedMemoryBlockForChunk =
          PipeDataNodeResourceManager.memory()
              .forceAllocateForTabletWithRetry(
                  PipeConfig.getInstance().getPipeMaxReaderChunkSize());
      this.allocatedMemoryBlockForBatchData =
          PipeDataNodeResourceManager.memory().forceAllocateForTabletWithRetry(tableSize);
      this.allocatedMemoryBlockForChunkMeta =
          PipeDataNodeResourceManager.memory().forceAllocateForTabletWithRetry(tableSize);
      this.allocatedMemoryBlockForTableSchemas =
          PipeDataNodeResourceManager.memory()
              .forceAllocateForTabletWithRetry(
                  PipeConfig.getInstance().getPipeDataStructureTabletSizeInBytes());

      this.startTime = startTime;
      this.endTime = endTime;
      this.tablePattern = pattern;

      this.entity = entity;
      tsFileSequenceReader = new TsFileSequenceReader(tsFile.getPath(), true, true);
    } catch (final Exception e) {
      close();
      throw e;
    }
  }

  public TsFileInsertionEventTableParser(
      final File tsFile,
      final TablePattern pattern,
      final long startTime,
      final long endTime,
      final PipeTaskMeta pipeTaskMeta,
<<<<<<< HEAD
      final IAuditEntity entity,
      final PipeInsertionEvent sourceEvent)
      throws IOException {
    this(null, 0, tsFile, pattern, startTime, endTime, pipeTaskMeta, entity, sourceEvent);
=======
      final String userName,
      final PipeInsertionEvent sourceEvent,
      final boolean isWithMod)
      throws IOException {
    this(
        null,
        0,
        tsFile,
        pattern,
        startTime,
        endTime,
        pipeTaskMeta,
        userName,
        sourceEvent,
        isWithMod);
>>>>>>> 274fc9ed
  }

  @Override
  public Iterable<TabletInsertionEvent> toTabletInsertionEvents() {
    if (tabletInsertionIterable == null) {
      tabletInsertionIterable =
          () ->
              new Iterator<TabletInsertionEvent>() {

                private TsFileInsertionEventTableParserTabletIterator tabletIterator;

                @Override
                public boolean hasNext() {
                  try {
                    if (tabletIterator == null) {
                      tabletIterator =
                          new TsFileInsertionEventTableParserTabletIterator(
                              tsFileSequenceReader,
                              entry ->
                                  (Objects.isNull(tablePattern)
                                          || tablePattern.matchesTable(entry.getKey()))
                                      && hasTablePrivilege(entry.getKey()),
                              allocatedMemoryBlockForTablet,
                              allocatedMemoryBlockForBatchData,
                              allocatedMemoryBlockForChunk,
                              allocatedMemoryBlockForChunkMeta,
                              allocatedMemoryBlockForTableSchemas,
                              currentModifications,
                              startTime,
                              endTime);
                    }
                    final boolean hasNext = tabletIterator.hasNext();
                    if (hasNext && !parseStartTimeRecorded) {
                      // Record start time on first hasNext() that returns true
                      recordParseStartTime();
                    } else if (!hasNext && parseStartTimeRecorded && !parseEndTimeRecorded) {
                      // Record end time on last hasNext() that returns false
                      recordParseEndTime();
                      close();
                    } else if (!hasNext) {
                      close();
                    }
                    return hasNext;
                  } catch (Exception e) {
                    close();
                    throw new PipeException("Error while parsing tsfile insertion event", e);
                  }
                }

                private boolean hasTablePrivilege(final String tableName) {
                  return Objects.isNull(entity)
                      || Objects.isNull(sourceEvent)
                      || Objects.isNull(sourceEvent.getTableModelDatabaseName())
                      || AuthorityChecker.getAccessControl()
                          .checkCanSelectFromTable4Pipe(
                              entity.getUsername(),
                              new QualifiedObjectName(
                                  sourceEvent.getTableModelDatabaseName(), tableName),
                              entity);
                }

                @Override
                public TabletInsertionEvent next() {
                  if (!hasNext()) {
                    close();
                    throw new NoSuchElementException();
                  }

                  final Tablet tablet = tabletIterator.next();
                  // Record tablet metrics
                  recordTabletMetrics(tablet);

                  final TabletInsertionEvent next;
                  if (!hasNext()) {
                    next =
                        sourceEvent == null
                            ? new PipeRawTabletInsertionEvent(
                                Boolean.TRUE,
                                null,
                                null,
                                null,
                                tablet,
                                true,
                                null,
                                0,
                                pipeTaskMeta,
                                sourceEvent,
                                true)
                            : new PipeRawTabletInsertionEvent(
                                Boolean.TRUE,
                                sourceEvent.getSourceDatabaseNameFromDataRegion(),
                                sourceEvent.getRawTableModelDataBase(),
                                sourceEvent.getRawTreeModelDataBase(),
                                tablet,
                                true,
                                sourceEvent.getPipeName(),
                                sourceEvent.getCreationTime(),
                                pipeTaskMeta,
                                sourceEvent,
                                true);
                    close();
                  } else {
                    next =
                        sourceEvent == null
                            ? new PipeRawTabletInsertionEvent(
                                Boolean.TRUE,
                                null,
                                null,
                                null,
                                tablet,
                                true,
                                null,
                                0,
                                pipeTaskMeta,
                                sourceEvent,
                                false)
                            : new PipeRawTabletInsertionEvent(
                                Boolean.TRUE,
                                sourceEvent.getSourceDatabaseNameFromDataRegion(),
                                sourceEvent.getRawTableModelDataBase(),
                                sourceEvent.getRawTreeModelDataBase(),
                                tablet,
                                true,
                                sourceEvent.getPipeName(),
                                sourceEvent.getCreationTime(),
                                pipeTaskMeta,
                                sourceEvent,
                                false);
                  }
                  return next;
                }
              };
    }

    return tabletInsertionIterable;
  }

  @Override
  public void close() {
    super.close();

    if (allocatedMemoryBlockForBatchData != null) {
      allocatedMemoryBlockForBatchData.close();
    }

    if (allocatedMemoryBlockForChunk != null) {
      allocatedMemoryBlockForChunk.close();
    }

    if (allocatedMemoryBlockForChunkMeta != null) {
      allocatedMemoryBlockForChunkMeta.close();
    }

    if (allocatedMemoryBlockForTableSchemas != null) {
      allocatedMemoryBlockForTableSchemas.close();
    }
  }
}<|MERGE_RESOLUTION|>--- conflicted
+++ resolved
@@ -50,11 +50,7 @@
   private final long startTime;
   private final long endTime;
   private final TablePattern tablePattern;
-<<<<<<< HEAD
-=======
-  private final String userName;
   private final boolean isWithMod;
->>>>>>> 274fc9ed
 
   private final PipeMemoryBlock allocatedMemoryBlockForBatchData;
   private final PipeMemoryBlock allocatedMemoryBlockForChunk;
@@ -69,14 +65,9 @@
       final long startTime,
       final long endTime,
       final PipeTaskMeta pipeTaskMeta,
-<<<<<<< HEAD
       final IAuditEntity entity,
-      final PipeInsertionEvent sourceEvent)
-=======
-      final String userName,
       final PipeInsertionEvent sourceEvent,
       final boolean isWithMod)
->>>>>>> 274fc9ed
       throws IOException {
     super(
         pipeName,
@@ -135,13 +126,7 @@
       final long startTime,
       final long endTime,
       final PipeTaskMeta pipeTaskMeta,
-<<<<<<< HEAD
       final IAuditEntity entity,
-      final PipeInsertionEvent sourceEvent)
-      throws IOException {
-    this(null, 0, tsFile, pattern, startTime, endTime, pipeTaskMeta, entity, sourceEvent);
-=======
-      final String userName,
       final PipeInsertionEvent sourceEvent,
       final boolean isWithMod)
       throws IOException {
@@ -153,10 +138,9 @@
         startTime,
         endTime,
         pipeTaskMeta,
-        userName,
+        entity,
         sourceEvent,
         isWithMod);
->>>>>>> 274fc9ed
   }
 
   @Override
