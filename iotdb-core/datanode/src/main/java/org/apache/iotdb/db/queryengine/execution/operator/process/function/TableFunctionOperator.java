/*
 * Licensed to the Apache Software Foundation (ASF) under one
 * or more contributor license agreements.  See the NOTICE file
 * distributed with this work for additional information
 * regarding copyright ownership.  The ASF licenses this file
 * to you under the Apache License, Version 2.0 (the
 * "License"); you may not use this file except in compliance
 * with the License.  You may obtain a copy of the License at
 *
 *     http://www.apache.org/licenses/LICENSE-2.0
 *
 * Unless required by applicable law or agreed to in writing,
 * software distributed under the License is distributed on an
 * "AS IS" BASIS, WITHOUT WARRANTIES OR CONDITIONS OF ANY
 * KIND, either express or implied.  See the License for the
 * specific language governing permissions and limitations
 * under the License.
 */

package org.apache.iotdb.db.queryengine.execution.operator.process.function;

import org.apache.iotdb.db.queryengine.execution.MemoryEstimationHelper;
import org.apache.iotdb.db.queryengine.execution.operator.Operator;
import org.apache.iotdb.db.queryengine.execution.operator.OperatorContext;
import org.apache.iotdb.db.queryengine.execution.operator.process.AggregationMergeSortOperator;
import org.apache.iotdb.db.queryengine.execution.operator.process.ProcessOperator;
import org.apache.iotdb.db.queryengine.execution.operator.process.function.partition.PartitionCache;
import org.apache.iotdb.db.queryengine.execution.operator.process.function.partition.PartitionState;
import org.apache.iotdb.db.queryengine.execution.operator.process.function.partition.Slice;
import org.apache.iotdb.udf.api.relational.access.Record;
import org.apache.iotdb.udf.api.relational.table.TableFunctionProcessorProvider;
import org.apache.iotdb.udf.api.relational.table.processor.TableFunctionDataProcessor;

import com.google.common.util.concurrent.ListenableFuture;
import org.apache.tsfile.block.column.Column;
import org.apache.tsfile.block.column.ColumnBuilder;
import org.apache.tsfile.common.conf.TSFileDescriptor;
import org.apache.tsfile.enums.TSDataType;
import org.apache.tsfile.read.common.block.TsBlock;
import org.apache.tsfile.read.common.block.TsBlockBuilder;
import org.apache.tsfile.read.common.block.column.LongColumnBuilder;
import org.apache.tsfile.read.common.block.column.RunLengthEncodedColumn;
import org.apache.tsfile.utils.RamUsageEstimator;

import java.util.Arrays;
import java.util.Iterator;
import java.util.List;

import static org.apache.iotdb.db.queryengine.execution.operator.source.relational.TableScanOperator.TIME_COLUMN_TEMPLATE;

// only one input source is supported now
public class TableFunctionOperator implements ProcessOperator {

  private static final long INSTANCE_SIZE =
      RamUsageEstimator.shallowSizeOfInstance(AggregationMergeSortOperator.class);

  private static final int DEFAULT_MAX_TSBLOCK_SIZE_IN_BYTES =
      TSFileDescriptor.getInstance().getConfig().getMaxTsBlockSizeInBytes();

  private final OperatorContext operatorContext;
  private final Operator inputOperator;
  private final TableFunctionProcessorProvider processorProvider;
  private final PartitionRecognizer partitionRecognizer;
  private final TsBlockBuilder blockBuilder;
  private final int properChannelCount;
  private final boolean needPassThrough;
  private final PartitionCache partitionCache;

  private TableFunctionDataProcessor processor;
  private PartitionState partitionState;
  private ListenableFuture<?> isBlocked;
  private boolean finished = false;
<<<<<<< HEAD

  private SliceCache sliceCache;
=======
>>>>>>> 3327dfa7

  public TableFunctionOperator(
      OperatorContext operatorContext,
      TableFunctionProcessorProvider processorProvider,
      Operator inputOperator,
      List<TSDataType> inputDataTypes,
      List<TSDataType> outputDataTypes,
      int properChannelCount,
      List<Integer> requiredChannels,
      List<Integer> passThroughChannels,
      List<Integer> partitionChannels) {
    this.operatorContext = operatorContext;
    this.inputOperator = inputOperator;
    this.properChannelCount = properChannelCount;
    this.processorProvider = processorProvider;
    this.partitionRecognizer =
        new PartitionRecognizer(
            partitionChannels, requiredChannels, passThroughChannels, inputDataTypes);
    this.needPassThrough = properChannelCount != outputDataTypes.size();
    this.partitionState = null;
    this.blockBuilder = new TsBlockBuilder(outputDataTypes);
    this.partitionCache = new PartitionCache();
  }

  @Override
  public OperatorContext getOperatorContext() {
    return this.operatorContext;
  }

  @Override
  public ListenableFuture<?> isBlocked() {
    if (isBlocked == null) {
      isBlocked = tryGetNextTsBlock();
    }
    return isBlocked;
  }

  private ListenableFuture<?> tryGetNextTsBlock() {
    try {
      if (inputOperator.isFinished()) {
        partitionRecognizer.noMoreData();
        return NOT_BLOCKED;
      }
      if (!inputOperator.isBlocked().isDone()) {
        return inputOperator.isBlocked();
      }
      if (inputOperator.hasNextWithTimer()) {
        partitionRecognizer.addTsBlock(inputOperator.nextWithTimer());
      }
    } catch (Exception e) {
      throw new RuntimeException(e);
    }
    return NOT_BLOCKED;
  }

  @Override
  public TsBlock next() throws Exception {
    if (partitionState == null) {
      partitionState = partitionRecognizer.nextState();
    }
    PartitionState.StateType stateType = partitionState.getStateType();
    Slice slice = partitionState.getSlice();
    if (stateType == PartitionState.StateType.INIT
        || stateType == PartitionState.StateType.NEED_MORE_DATA) {
      consumeCurrentPartitionState();
      consumeCurrentSourceTsBlock();
      return null;
    } else {
      List<ColumnBuilder> properColumnBuilders = getProperColumnBuilders();
      ColumnBuilder passThroughIndexBuilder = getPassThroughIndexBuilder();
      if (stateType == PartitionState.StateType.FINISHED) {
        if (processor != null) {
          processor.finish(properColumnBuilders, passThroughIndexBuilder);
        }
        finished = true;
        TsBlock tsBlock = buildTsBlock(properColumnBuilders, passThroughIndexBuilder);
        partitionCache.clear();
        consumeCurrentPartitionState();
        return tsBlock;
      }
      if (stateType == PartitionState.StateType.NEW_PARTITION) {
        if (processor != null) {
          // previous partition state has not finished consuming yet
          processor.finish(properColumnBuilders, passThroughIndexBuilder);
          TsBlock tsBlock = buildTsBlock(properColumnBuilders, passThroughIndexBuilder);
          partitionCache.clear();
          processor = null;
          return tsBlock;
        } else {
          processor = processorProvider.getDataProcessor();
          processor.beforeStart();
        }
      }
      partitionCache.addSlice(slice);
      Iterator<Record> recordIterator = slice.getRequiredRecordIterator();
      while (recordIterator.hasNext()) {
        processor.process(recordIterator.next(), properColumnBuilders, passThroughIndexBuilder);
      }
      consumeCurrentPartitionState();
      return buildTsBlock(properColumnBuilders, passThroughIndexBuilder);
    }
  }

  private List<ColumnBuilder> getProperColumnBuilders() {
    blockBuilder.reset();
    return Arrays.asList(blockBuilder.getValueColumnBuilders()).subList(0, properChannelCount);
  }

  private ColumnBuilder getPassThroughIndexBuilder() {
    return new LongColumnBuilder(null, 1);
  }

  private TsBlock buildTsBlock(
      List<ColumnBuilder> properColumnBuilders, ColumnBuilder passThroughIndexBuilder) {
    List<ColumnBuilder> passThroughColumnBuilders =
        Arrays.asList(blockBuilder.getValueColumnBuilders())
            .subList(properChannelCount, blockBuilder.getValueColumnBuilders().length);
    int positionCount = 0;
    if (properChannelCount > 0) {
      // if there is proper column, use its position count
      positionCount = properColumnBuilders.get(0).getPositionCount();
    } else if (needPassThrough) {
      // if there is no proper column, use pass through column's position count
      positionCount = passThroughIndexBuilder.getPositionCount();
    }
    if (positionCount == 0) {
      return null;
    }
    blockBuilder.declarePositions(positionCount);
    if (needPassThrough) {
      // handle pass through column only if needed
      Column passThroughIndex = passThroughIndexBuilder.build();
<<<<<<< HEAD
      for (Column[] passThroughColumns : sliceCache.getPassThroughResult(passThroughIndex)) {
=======
      for (Column[] passThroughColumns : partitionCache.getPassThroughResult(passThroughIndex)) {
>>>>>>> 3327dfa7
        for (int i = 0; i < passThroughColumns.length; i++) {
          ColumnBuilder passThroughColumnBuilder = passThroughColumnBuilders.get(i);
          for (int j = 0; j < passThroughColumns[i].getPositionCount(); j++) {
            if (passThroughColumns[i].isNull(j)) {
              passThroughColumnBuilder.appendNull();
            } else {
              passThroughColumnBuilder.write(passThroughColumns[i], j);
            }
          }
        }
      }
    }
    return blockBuilder.build(new RunLengthEncodedColumn(TIME_COLUMN_TEMPLATE, positionCount));
  }

  private void consumeCurrentPartitionState() {
    partitionState = null;
  }

  private void consumeCurrentSourceTsBlock() {
    isBlocked = null;
  }

  @Override
  public boolean hasNext() throws Exception {
    return !finished;
  }

  @Override
  public void close() throws Exception {
    partitionCache.close();
    inputOperator.close();
  }

  @Override
  public boolean isFinished() throws Exception {
    return finished;
  }

  @Override
  public long calculateMaxPeekMemory() {
    return inputOperator.calculateMaxPeekMemory()
        + Math.max(DEFAULT_MAX_TSBLOCK_SIZE_IN_BYTES, blockBuilder.getRetainedSizeInBytes());
  }

  @Override
  public long calculateMaxReturnSize() {
    return Math.max(DEFAULT_MAX_TSBLOCK_SIZE_IN_BYTES, blockBuilder.getRetainedSizeInBytes());
  }

  @Override
  public long calculateRetainedSizeAfterCallingNext() {
    return inputOperator.calculateRetainedSizeAfterCallingNext();
  }

  @Override
  public long ramBytesUsed() {
    return INSTANCE_SIZE
        + MemoryEstimationHelper.getEstimatedSizeOfAccountableObject(operatorContext)
        + MemoryEstimationHelper.getEstimatedSizeOfAccountableObject(inputOperator)
        + blockBuilder.getRetainedSizeInBytes()
        + partitionCache.getEstimatedSize();
  }
}<|MERGE_RESOLUTION|>--- conflicted
+++ resolved
@@ -70,11 +70,6 @@
   private PartitionState partitionState;
   private ListenableFuture<?> isBlocked;
   private boolean finished = false;
-<<<<<<< HEAD
-
-  private SliceCache sliceCache;
-=======
->>>>>>> 3327dfa7
 
   public TableFunctionOperator(
       OperatorContext operatorContext,
@@ -207,11 +202,7 @@
     if (needPassThrough) {
       // handle pass through column only if needed
       Column passThroughIndex = passThroughIndexBuilder.build();
-<<<<<<< HEAD
-      for (Column[] passThroughColumns : sliceCache.getPassThroughResult(passThroughIndex)) {
-=======
       for (Column[] passThroughColumns : partitionCache.getPassThroughResult(passThroughIndex)) {
->>>>>>> 3327dfa7
         for (int i = 0; i < passThroughColumns.length; i++) {
           ColumnBuilder passThroughColumnBuilder = passThroughColumnBuilders.get(i);
           for (int j = 0; j < passThroughColumns[i].getPositionCount(); j++) {
