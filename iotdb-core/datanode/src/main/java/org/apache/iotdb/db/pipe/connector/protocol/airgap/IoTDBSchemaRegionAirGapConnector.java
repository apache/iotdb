--- conflicted
+++ resolved
@@ -114,26 +114,16 @@
     // 2. Transfer file seal signal, which means the snapshots is transferred completely
     if (!send(
         socket,
-<<<<<<< HEAD
-        PipeTransferSchemaSnapshotSealReq.toTPipeTransferBytes(
-            // The pattern is surely Non-null
+        compressIfNeeded(
+            PipeTransferSchemaSnapshotSealReq.toTPipeTransferBytes(
+                // The pattern is surely Non-null
             pipeSchemaRegionSnapshotEvent.getPatternString(),
             mtreeSnapshotFile.getName(),
             mtreeSnapshotFile.length(),
             Objects.nonNull(tagLogSnapshotFile) ? tagLogSnapshotFile.getName() : null,
             Objects.nonNull(tagLogSnapshotFile) ? tagLogSnapshotFile.length() : 0,
             pipeSchemaRegionSnapshotEvent.getDatabaseName(),
-            pipeSchemaRegionSnapshotEvent.toSealTypeString()))) {
-=======
-        compressIfNeeded(
-            PipeTransferSchemaSnapshotSealReq.toTPipeTransferBytes(
-                mtreeSnapshotFile.getName(),
-                mtreeSnapshotFile.length(),
-                Objects.nonNull(tagLogSnapshotFile) ? tagLogSnapshotFile.getName() : null,
-                Objects.nonNull(tagLogSnapshotFile) ? tagLogSnapshotFile.length() : 0,
-                pipeSchemaRegionSnapshotEvent.getDatabaseName(),
-                pipeSchemaRegionSnapshotEvent.toSealTypeString())))) {
->>>>>>> e4f4ed03
+            pipeSchemaRegionSnapshotEvent.toSealTypeString())))) {
       final String errorMessage =
           String.format(
               "Seal schema region snapshot file %s and %s error. Socket %s.",
