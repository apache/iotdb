--- conflicted
+++ resolved
@@ -44,12 +44,9 @@
 import org.apache.iotdb.db.pipe.event.common.terminate.PipeTerminateEvent;
 import org.apache.iotdb.db.pipe.event.common.tsfile.PipeTsFileInsertionEvent;
 import org.apache.iotdb.db.queryengine.plan.planner.plan.node.write.InsertNode;
-<<<<<<< HEAD
 import org.apache.iotdb.db.storageengine.dataregion.modification.ModificationFile;
-=======
 import org.apache.iotdb.pipe.api.annotation.TableModel;
 import org.apache.iotdb.pipe.api.annotation.TreeModel;
->>>>>>> f2e20b54
 import org.apache.iotdb.pipe.api.customizer.configuration.PipeConnectorRuntimeConfiguration;
 import org.apache.iotdb.pipe.api.customizer.parameter.PipeParameters;
 import org.apache.iotdb.pipe.api.event.Event;
@@ -318,13 +315,8 @@
     final List<Pair<String, File>> dbTsFilePairs = batchToTransfer.sealTsFiles();
     final Map<Pair<String, Long>, Double> pipe2WeightMap = batchToTransfer.deepCopyPipe2WeightMap();
 
-<<<<<<< HEAD
-    for (final File tsFile : sealedFiles) {
-      doTransfer(pipe2WeightMap, tsFile, null, null, 0, null);
-=======
     for (final Pair<String, File> dbTsFile : dbTsFilePairs) {
-      doTransfer(pipe2WeightMap, dbTsFile.right, null, dbTsFile.left);
->>>>>>> f2e20b54
+      doTransfer(pipe2WeightMap, dbTsFile.right, null, null, 0, dbTsFile.left);
       try {
         RetryUtils.retryOnException(
             () -> {
