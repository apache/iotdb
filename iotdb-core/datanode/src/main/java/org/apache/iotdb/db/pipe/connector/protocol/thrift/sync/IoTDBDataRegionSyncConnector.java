--- conflicted
+++ resolved
@@ -231,55 +231,23 @@
   private void doTransfer(
       final PipeInsertNodeTabletInsertionEvent pipeInsertNodeTabletInsertionEvent)
       throws PipeException {
-    final InsertNode insertNode;
+    final TPipeTransferResp resp;
+
     Pair<IoTDBSyncClient, Boolean> clientAndStatus = null;
-    final TPipeTransferResp resp;
-
-    try {
-      insertNode = pipeInsertNodeTabletInsertionEvent.getInsertNodeViaCacheIfPossible();
+    try {
+      final InsertNode insertNode =
+          pipeInsertNodeTabletInsertionEvent.getInsertNodeViaCacheIfPossible();
       // getDeviceId() may return null for InsertRowsNode, will be equal to getClient(null)
       clientAndStatus = clientManager.getClient(pipeInsertNodeTabletInsertionEvent.getDeviceId());
-      if (insertNode != null) {
-<<<<<<< HEAD
-        clientAndStatus =
-            // insertNode.getDevicePath() is null for InsertRowsNode
-            Objects.nonNull(insertNode.getDevicePath())
-                ? clientManager.getClient(insertNode.getDevicePath().getFullPath())
-                : clientManager.getClient();
-
-        final TPipeTransferReq req =
-            compressIfNeeded(PipeTransferTabletInsertNodeReq.toTPipeTransferReq(insertNode));
-
-        rateLimitIfNeeded(clientAndStatus.getLeft().getEndPoint(), req.getBody().length);
-
-        resp = clientAndStatus.getLeft().pipeTransfer(req);
-      } else {
-        clientAndStatus = clientManager.getClient();
-        final TPipeTransferReq req =
-            compressIfNeeded(
-                PipeTransferTabletBinaryReq.toTPipeTransferReq(
-                    pipeInsertNodeTabletInsertionEvent.getByteBuffer()));
-
-        rateLimitIfNeeded(clientAndStatus.getLeft().getEndPoint(), req.getBody().length);
-
-        resp = clientAndStatus.getLeft().pipeTransfer(req);
-=======
-        resp =
-            clientAndStatus
-                .getLeft()
-                .pipeTransfer(
-                    compressIfNeeded(
-                        PipeTransferTabletInsertNodeReq.toTPipeTransferReq(insertNode)));
-      } else {
-        resp =
-            clientAndStatus
-                .getLeft()
-                .pipeTransfer(
-                    compressIfNeeded(
-                        PipeTransferTabletBinaryReq.toTPipeTransferReq(
-                            pipeInsertNodeTabletInsertionEvent.getByteBuffer())));
->>>>>>> e49a07d1
-      }
+
+      final TPipeTransferReq req =
+          insertNode != null
+              ? compressIfNeeded(PipeTransferTabletInsertNodeReq.toTPipeTransferReq(insertNode))
+              : compressIfNeeded(
+                  PipeTransferTabletBinaryReq.toTPipeTransferReq(
+                      pipeInsertNodeTabletInsertionEvent.getByteBuffer()));
+      rateLimitIfNeeded(clientAndStatus.getLeft().getEndPoint(), req.getBody().length);
+      resp = clientAndStatus.getLeft().pipeTransfer(req);
     } catch (final Exception e) {
       if (clientAndStatus != null) {
         clientAndStatus.setRight(false);
@@ -303,9 +271,10 @@
           pipeInsertNodeTabletInsertionEvent.toString());
     }
     // insertNode.getDevicePath() is null for InsertRowsNode
-    if (insertNode != null && insertNode.getDevicePath() != null && status.isSetRedirectNode()) {
+    if (Objects.nonNull(pipeInsertNodeTabletInsertionEvent.getDeviceId())
+        && status.isSetRedirectNode()) {
       clientManager.updateLeaderCache(
-          insertNode.getDevicePath().getFullPath(), status.getRedirectNode());
+          pipeInsertNodeTabletInsertionEvent.getDeviceId(), status.getRedirectNode());
     }
   }
 
