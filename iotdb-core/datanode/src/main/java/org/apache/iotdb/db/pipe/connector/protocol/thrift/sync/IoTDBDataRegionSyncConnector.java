--- conflicted
+++ resolved
@@ -310,23 +310,19 @@
     final List<Pair<String, File>> dbTsFilePairs = batchToTransfer.sealTsFiles();
     final Map<Pair<String, Long>, Double> pipe2WeightMap = batchToTransfer.deepCopyPipe2WeightMap();
 
-    for (final Pair<String, File> tsFile : dbTsFilePairs) {
-      doTransfer(pipe2WeightMap, tsFile.right, null, tsFile.left);
+    for (final Pair<String, File> dbTsFile : dbTsFilePairs) {
+      doTransfer(pipe2WeightMap, dbTsFile.right, null, dbTsFile.left);
       try {
-<<<<<<< HEAD
         RetryUtils.retryOnException(
             () -> {
-              FileUtils.delete(tsFile);
+              FileUtils.delete(dbTsFile.right);
               return null;
             });
-=======
-        FileUtils.delete(tsFile.right);
->>>>>>> f007e8a1
       } catch (final NoSuchFileException e) {
-        LOGGER.info("The file {} is not found, may already be deleted.", tsFile);
+        LOGGER.info("The file {} is not found, may already be deleted.", dbTsFile);
       } catch (final Exception e) {
         LOGGER.warn(
-            "Failed to delete batch file {}, this file should be deleted manually later", tsFile);
+            "Failed to delete batch file {}, this file should be deleted manually later", dbTsFile);
       }
     }
   }
