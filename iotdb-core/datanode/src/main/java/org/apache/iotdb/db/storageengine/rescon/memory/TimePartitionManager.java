/*
 * Licensed to the Apache Software Foundation (ASF) under one
 * or more contributor license agreements.  See the NOTICE file
 * distributed with this work for additional information
 * regarding copyright ownership.  The ASF licenses this file
 * to you under the Apache License, Version 2.0 (the
 * "License"); you may not use this file except in compliance
 * with the License.  You may obtain a copy of the License at
 *
 *      http://www.apache.org/licenses/LICENSE-2.0
 *
 * Unless required by applicable law or agreed to in writing,
 * software distributed under the License is distributed on an
 * "AS IS" BASIS, WITHOUT WARRANTIES OR CONDITIONS OF ANY
 * KIND, either express or implied.  See the License for the
 * specific language governing permissions and limitations
 * under the License.
 */

package org.apache.iotdb.db.storageengine.rescon.memory;

import org.apache.iotdb.commons.consensus.DataRegionId;
import org.apache.iotdb.commons.memory.IMemoryBlock;
import org.apache.iotdb.commons.memory.MemoryBlockType;
<<<<<<< HEAD
=======
import org.apache.iotdb.commons.memory.MemoryConfig;
>>>>>>> 1a4ac0ea
import org.apache.iotdb.commons.utils.TestOnly;
import org.apache.iotdb.db.pipe.extractor.dataregion.realtime.listener.PipeTimePartitionListener;
import org.apache.iotdb.db.storageengine.StorageEngine;
import org.apache.iotdb.db.storageengine.dataregion.DataRegion;

import org.apache.tsfile.utils.Pair;
import org.slf4j.Logger;
import org.slf4j.LoggerFactory;

import java.util.HashMap;
import java.util.Map;
import java.util.Objects;
import java.util.TreeMap;
import java.util.TreeSet;

/** Manage all the time partitions for all data regions and control the total memory of them */
public class TimePartitionManager {
  private static final Logger logger = LoggerFactory.getLogger(TimePartitionManager.class);
  final Map<DataRegionId, Map<Long, TimePartitionInfo>> timePartitionInfoMap;

  IMemoryBlock timePartitionInfoMemoryBlock;

  private TimePartitionManager() {
    timePartitionInfoMap = new HashMap<>();
    timePartitionInfoMemoryBlock =
<<<<<<< HEAD
        IoTDBDescriptor.getInstance()
            .getConfig()
            .getTimePartitionInfoMemoryManager()
            .forceAllocate("TimePartitionInfoMemoryBlock", MemoryBlockType.DYNAMIC);
=======
        MemoryConfig.getInstance()
            .getTimePartitionInfoMemoryManager()
            .forceAllocate("TimePartitionInfoMemoryBlock", MemoryBlockType.FUNCTION);
>>>>>>> 1a4ac0ea
  }

  public void registerTimePartitionInfo(TimePartitionInfo timePartitionInfo) {
    synchronized (timePartitionInfoMap) {
      TreeMap<Long, TimePartitionInfo> timePartitionInfoMapForRegion =
          (TreeMap<Long, TimePartitionInfo>)
              timePartitionInfoMap.computeIfAbsent(
                  timePartitionInfo.dataRegionId, k -> new TreeMap<>());

      timePartitionInfoMapForRegion.put(timePartitionInfo.partitionId, timePartitionInfo);

      // We need to ensure that the following method is called before
      // PipeInsertionDataNodeListener.listenToInsertNode.
      PipeTimePartitionListener.getInstance()
          .listenToTimePartitionGrow(
              String.valueOf(timePartitionInfo.dataRegionId.getId()),
              new Pair<>(
                  timePartitionInfoMapForRegion.firstKey(),
                  timePartitionInfoMapForRegion.lastKey()));
    }
  }

  public void updateAfterFlushing(
      DataRegionId dataRegionId,
      long timePartitionId,
      long systemFlushTime,
      long memSize,
      boolean isActive) {
    synchronized (timePartitionInfoMap) {
      TimePartitionInfo timePartitionInfo =
          timePartitionInfoMap
              .computeIfAbsent(dataRegionId, k -> new TreeMap<>())
              .get(timePartitionId);
      if (timePartitionInfo != null) {
        timePartitionInfo.lastSystemFlushTime = systemFlushTime;
        timePartitionInfoMemoryBlock.forceAllocate(memSize - timePartitionInfo.memSize);
        timePartitionInfo.memSize = memSize;
        timePartitionInfo.isActive = isActive;
        if (timePartitionInfoMemoryBlock.getUsedMemoryInBytes()
            > timePartitionInfoMemoryBlock.getTotalMemorySizeInBytes()) {
          degradeLastFlushTime();
        }
      }
    }
  }

  public void updateAfterOpeningTsFileProcessor(DataRegionId dataRegionId, long timePartitionId) {
    synchronized (timePartitionInfoMap) {
      TimePartitionInfo timePartitionInfo =
          timePartitionInfoMap
              .computeIfAbsent(dataRegionId, k -> new TreeMap<>())
              .get(timePartitionId);
      if (timePartitionInfo != null) {
        timePartitionInfo.isActive = true;
      }
    }
  }

  private void degradeLastFlushTime() {
    TreeSet<TimePartitionInfo> treeSet = new TreeSet<>(TimePartitionInfo::comparePriority);
    synchronized (timePartitionInfoMap) {
      for (Map.Entry<DataRegionId, Map<Long, TimePartitionInfo>> entry :
          timePartitionInfoMap.entrySet()) {
        treeSet.addAll(entry.getValue().values());
      }

      while (timePartitionInfoMemoryBlock.getUsedMemoryInBytes()
          > timePartitionInfoMemoryBlock.getTotalMemorySizeInBytes()) {
        TimePartitionInfo timePartitionInfo = treeSet.pollFirst();
        if (timePartitionInfo == null) {
          return;
        }
        timePartitionInfoMemoryBlock.release(timePartitionInfo.memSize + Long.BYTES);
        DataRegion dataRegion =
            StorageEngine.getInstance().getDataRegion(timePartitionInfo.dataRegionId);
        if (dataRegion != null) {
          dataRegion.degradeFlushTimeMap(timePartitionInfo.partitionId);
          logger.info(
              "[{}]degrade LastFlushTimeMap of old TimePartitionInfo-{}, mem size is {}, remaining mem cost is {}",
              timePartitionInfo.dataRegionId,
              timePartitionInfo.partitionId,
              timePartitionInfo.memSize,
              timePartitionInfoMemoryBlock.getUsedMemoryInBytes());
        }
        timePartitionInfoMap
            .get(timePartitionInfo.dataRegionId)
            .remove(timePartitionInfo.partitionId);
      }
    }
  }

  public void removeTimePartitionInfo(DataRegionId dataRegionId) {
    synchronized (timePartitionInfoMap) {
      Map<Long, TimePartitionInfo> timePartitionInfoMapForRegion =
          timePartitionInfoMap.remove(dataRegionId);
      if (timePartitionInfoMapForRegion != null) {
        for (TimePartitionInfo timePartitionInfo : timePartitionInfoMapForRegion.values()) {
          if (timePartitionInfo != null) {
            timePartitionInfoMemoryBlock.release(timePartitionInfo.memSize + Long.BYTES);
          }
        }
      }
    }
  }

  @TestOnly
  public TimePartitionInfo getTimePartitionInfo(DataRegionId dataRegionId, long timePartitionId) {
    synchronized (timePartitionInfoMap) {
      Map<Long, TimePartitionInfo> timePartitionInfoMapForDataRegion =
          timePartitionInfoMap.get(dataRegionId);
      if (timePartitionInfoMapForDataRegion == null) {
        return null;
      }
      return timePartitionInfoMapForDataRegion.get(timePartitionId);
    }
  }

  @TestOnly
  public void clear() {
    synchronized (timePartitionInfoMap) {
      timePartitionInfoMap.clear();
      timePartitionInfoMemoryBlock.setUsedMemoryInBytes(0L);
    }
  }

  @TestOnly
  public void setTimePartitionInfoMemoryThreshold(long timePartitionInfoMemoryThreshold) {
    timePartitionInfoMemoryBlock.setTotalMemorySizeInBytes(timePartitionInfoMemoryThreshold);
  }

  public static TimePartitionManager getInstance() {
    return TimePartitionManager.InstanceHolder.instance;
  }

  private static class InstanceHolder {
    private InstanceHolder() {}

    private static TimePartitionManager instance = new TimePartitionManager();
  }

  //////////////////////////// APIs provided for pipe engine ////////////////////////////

  public Pair<Long, Long> getTimePartitionIdBound(DataRegionId dataRegionId) {
    synchronized (timePartitionInfoMap) {
      Map<Long, TimePartitionInfo> timePartitionInfoMapForDataRegion =
          timePartitionInfoMap.get(dataRegionId);
      if (Objects.nonNull(timePartitionInfoMapForDataRegion)
          && !timePartitionInfoMapForDataRegion.isEmpty()
          && timePartitionInfoMapForDataRegion instanceof TreeMap) {
        return new Pair<>(
            ((TreeMap<Long, TimePartitionInfo>) timePartitionInfoMapForDataRegion).firstKey(),
            ((TreeMap<Long, TimePartitionInfo>) timePartitionInfoMapForDataRegion).lastKey());
      }
    }
    return null;
  }
}<|MERGE_RESOLUTION|>--- conflicted
+++ resolved
@@ -22,10 +22,7 @@
 import org.apache.iotdb.commons.consensus.DataRegionId;
 import org.apache.iotdb.commons.memory.IMemoryBlock;
 import org.apache.iotdb.commons.memory.MemoryBlockType;
-<<<<<<< HEAD
-=======
 import org.apache.iotdb.commons.memory.MemoryConfig;
->>>>>>> 1a4ac0ea
 import org.apache.iotdb.commons.utils.TestOnly;
 import org.apache.iotdb.db.pipe.extractor.dataregion.realtime.listener.PipeTimePartitionListener;
 import org.apache.iotdb.db.storageengine.StorageEngine;
@@ -51,16 +48,9 @@
   private TimePartitionManager() {
     timePartitionInfoMap = new HashMap<>();
     timePartitionInfoMemoryBlock =
-<<<<<<< HEAD
-        IoTDBDescriptor.getInstance()
-            .getConfig()
+        MemoryConfig.getInstance()
             .getTimePartitionInfoMemoryManager()
             .forceAllocate("TimePartitionInfoMemoryBlock", MemoryBlockType.DYNAMIC);
-=======
-        MemoryConfig.getInstance()
-            .getTimePartitionInfoMemoryManager()
-            .forceAllocate("TimePartitionInfoMemoryBlock", MemoryBlockType.FUNCTION);
->>>>>>> 1a4ac0ea
   }
 
   public void registerTimePartitionInfo(TimePartitionInfo timePartitionInfo) {
