--- conflicted
+++ resolved
@@ -622,31 +622,6 @@
     }
   }
 
-<<<<<<< HEAD
-  public void persistAllProgressIndexLocally() {
-    if (!PipeConfig.getInstance().isPipeProgressIndexPersistEnabled()) {
-      LOGGER.info(
-          "Pipe progress index persist disabled. Skipping persist all progress index locally.");
-      return;
-    }
-    if (!tryReadLockWithTimeOut(10)) {
-      LOGGER.info("Failed to persist all progress index locally because of timeout.");
-      return;
-    }
-    try {
-      for (final PipeMeta pipeMeta : pipeMetaKeeper.getPipeMetaList()) {
-        pipeMeta.getRuntimeMeta().persistProgressIndex();
-      }
-      LOGGER.info("Persist all progress index locally successfully.");
-    } catch (final Exception e) {
-      LOGGER.warn("Failed to record all progress index locally, because {}.", e.getMessage(), e);
-    } finally {
-      releaseReadLock();
-    }
-  }
-
-=======
->>>>>>> ae14450a
   ///////////////////////// Pipe Consensus /////////////////////////
 
   public ProgressIndex getPipeTaskProgressIndex(final String pipeName, final int consensusGroupId) {
