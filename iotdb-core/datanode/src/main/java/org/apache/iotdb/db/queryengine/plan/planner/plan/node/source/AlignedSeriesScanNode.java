--- conflicted
+++ resolved
@@ -100,7 +100,6 @@
   }
 
   @Override
-<<<<<<< HEAD
   public void addChild(PlanNode child) {
     throw new UnsupportedOperationException("no child is allowed for AlignedSeriesScanNode");
   }
@@ -111,8 +110,6 @@
   }
 
   @Override
-=======
->>>>>>> 5af7c479
   public PlanNode clone() {
     return new AlignedSeriesScanNode(
         getPlanNodeId(),
