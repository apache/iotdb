/*
 * Licensed to the Apache Software Foundation (ASF) under one
 * or more contributor license agreements.  See the NOTICE file
 * distributed with this work for additional information
 * regarding copyright ownership.  The ASF licenses this file
 * to you under the Apache License, Version 2.0 (the
 * "License"); you may not use this file except in compliance
 * with the License.  You may obtain a copy of the License at
 *
 *     http://www.apache.org/licenses/LICENSE-2.0
 *
 * Unless required by applicable law or agreed to in writing,
 * software distributed under the License is distributed on an
 * "AS IS" BASIS, WITHOUT WARRANTIES OR CONDITIONS OF ANY
 * KIND, either express or implied.  See the License for the
 * specific language governing permissions and limitations
 * under the License.
 */

package org.apache.iotdb.db.queryengine.execution.operator.source.relational;

import org.apache.iotdb.db.queryengine.execution.MemoryEstimationHelper;
import org.apache.iotdb.db.queryengine.execution.operator.AbstractOperator;
import org.apache.iotdb.db.queryengine.execution.operator.Operator;
import org.apache.iotdb.db.queryengine.execution.operator.OperatorContext;
import org.apache.iotdb.db.queryengine.execution.operator.process.join.merge.comparator.JoinKeyComparator;
import org.apache.iotdb.db.queryengine.plan.planner.memory.MemoryReservationManager;

import com.google.common.util.concurrent.ListenableFuture;
import org.apache.tsfile.block.column.Column;
import org.apache.tsfile.block.column.ColumnBuilder;
import org.apache.tsfile.enums.TSDataType;
import org.apache.tsfile.read.common.block.TsBlock;
import org.apache.tsfile.read.common.block.TsBlockBuilder;
import org.apache.tsfile.read.common.block.column.RunLengthEncodedColumn;
import org.apache.tsfile.read.common.type.Type;
import org.apache.tsfile.utils.Binary;
import org.apache.tsfile.utils.RamUsageEstimator;

import java.util.ArrayList;
import java.util.List;
import java.util.concurrent.TimeUnit;

import static com.google.common.util.concurrent.Futures.successfulAsList;
import static org.apache.iotdb.db.queryengine.execution.operator.source.relational.TableScanOperator.TIME_COLUMN_TEMPLATE;
import static org.apache.iotdb.db.queryengine.plan.planner.plan.node.PlanGraphPrinter.MAX_RESERVED_MEMORY;

public class TableInnerJoinOperator extends AbstractOperator {
  private static final long INSTANCE_SIZE =
      RamUsageEstimator.shallowSizeOfInstance(TableInnerJoinOperator.class);

<<<<<<< HEAD
  private final Operator leftChild;
  private TsBlock leftBlock;
  private int leftIndex; // start index of leftTsBlock
  private final int leftJoinKeyPosition;
  private final int[] leftOutputSymbolIdx;

  private final Operator rightChild;
  private final List<TsBlock> rightBlockList = new ArrayList<>();
  private final int rightJoinKeyPosition;
  private int rightBlockListIdx;
  private int rightIndex; // start index of rightTsBlock
  private final int[] rightOutputSymbolIdx;
  private TsBlock cachedNextRightBlock;
  private boolean hasCachedNextRightBlock;

  private final JoinKeyComparator comparator;
  private final TsBlockBuilder resultBuilder;
=======
  protected final Operator leftChild;
  protected TsBlock leftBlock;
  protected int leftIndex; // start index of leftTsBlock
  protected final int leftTimeColumnPosition;
  protected final int[] leftOutputSymbolIdx;

  protected final Operator rightChild;
  protected final List<TsBlock> rightBlockList = new ArrayList<>();
  protected final int rightTimeColumnPosition;
  protected int rightBlockListIdx;
  protected int rightIndex; // start index of rightTsBlock
  protected final int[] rightOutputSymbolIdx;
  protected TsBlock cachedNextRightBlock;
  protected boolean hasCachedNextRightBlock;

  protected final TimeComparator comparator;
  protected final TsBlockBuilder resultBuilder;
>>>>>>> 05bc4fd7

  private final Type joinKeyType;

  protected MemoryReservationManager memoryReservationManager;

  protected long maxUsedMemory;
  protected long usedMemory;

  public TableInnerJoinOperator(
      OperatorContext operatorContext,
      Operator leftChild,
      int leftJoinKeyPosition,
      int[] leftOutputSymbolIdx,
      Operator rightChild,
      int rightJoinKeyPosition,
      int[] rightOutputSymbolIdx,
      JoinKeyComparator timeComparator,
      List<TSDataType> dataTypes,
      Type joinKeyType) {
    this.operatorContext = operatorContext;
    this.leftChild = leftChild;
    this.leftJoinKeyPosition = leftJoinKeyPosition;
    this.leftOutputSymbolIdx = leftOutputSymbolIdx;
    this.rightChild = rightChild;
    this.rightJoinKeyPosition = rightJoinKeyPosition;
    this.rightOutputSymbolIdx = rightOutputSymbolIdx;

    this.comparator = timeComparator;
    this.joinKeyType = joinKeyType;
    this.resultBuilder = new TsBlockBuilder(dataTypes);

    this.memoryReservationManager =
        operatorContext
            .getDriverContext()
            .getFragmentInstanceContext()
            .getMemoryReservationContext();
  }

  @Override
  public ListenableFuture<?> isBlocked() {
    ListenableFuture<?> leftBlocked = leftChild.isBlocked();
    ListenableFuture<?> rightBlocked = rightChild.isBlocked();
    if (leftBlocked.isDone()) {
      return rightBlocked;
    } else if (rightBlocked.isDone()) {
      return leftBlocked;
    } else {
      return successfulAsList(leftBlocked, rightBlocked);
    }
  }

  @Override
  public boolean isFinished() throws Exception {
    if (retainedTsBlock != null) {
      return true;
    }

    return !leftBlockNotEmpty()
        && leftChild.isFinished()
        && !rightBlockNotEmpty()
        && rightChild.isFinished();
  }

  @Override
  public boolean hasNext() throws Exception {
    if (retainedTsBlock != null) {
      return true;
    }

    return (leftBlockNotEmpty() || leftChild.hasNextWithTimer())
        && (rightBlockNotEmpty() || rightChild.hasNextWithTimer());
  }

  @Override
  public TsBlock next() throws Exception {
    if (retainedTsBlock != null) {
      return getResultFromRetainedTsBlock();
    }
    resultBuilder.reset();

    long maxRuntime = operatorContext.getMaxRunTime().roundTo(TimeUnit.NANOSECONDS);
    long start = System.nanoTime();
    // prepare leftBlock and rightBlockList with cachedNextRightBlock
    if (!prepareInput(start, maxRuntime)) {
      return null;
    }

    // all the rightTsBlock is less than leftTsBlock, just skip right
<<<<<<< HEAD
    if (allRightLessThanLeft()) {
      clearRightBlockList();
=======
    if (comparator.lessThan(getRightEndTime(), getCurrentLeftTime())) {
      // releaseMemory();
      resetRightBlockList();
>>>>>>> 05bc4fd7
      return null;
    }

    // all the leftTsBlock is less than rightTsBlock, just skip left
    else if (allLeftLessThanRight()) {
      leftBlock = null;
      leftIndex = 0;
      return null;
    }

<<<<<<< HEAD
    mainJoinLoop();
=======
    long leftProbeTime = getCurrentLeftTime();
    while (!resultBuilder.isFull()) {

      // all right block time is not matched
      if (!comparator.canContinueInclusive(leftProbeTime, getRightEndTime())) {
        // releaseMemory();
        resetRightBlockList();
        break;
      }

      appendResult(leftProbeTime);

      if (leftIndex >= leftBlock.getPositionCount()) {
        leftBlock = null;
        leftIndex = 0;
        break;
      }

      leftProbeTime = getCurrentLeftTime();
    }
>>>>>>> 05bc4fd7

    if (resultBuilder.isEmpty()) {
      return null;
    }

    resultTsBlock = buildResultTsBlock(resultBuilder);
    return checkTsBlockSizeAndGetResult();
  }

  protected boolean prepareInput(long start, long maxRuntime) throws Exception {
    if ((leftBlock == null || leftBlock.getPositionCount() == leftIndex)
        && leftChild.hasNextWithTimer()) {
      leftBlock = leftChild.nextWithTimer();
      leftIndex = 0;
    }

    if (rightBlockList.isEmpty()) {
      if (hasCachedNextRightBlock && cachedNextRightBlock != null) {
        rightBlockList.add(cachedNextRightBlock);
        hasCachedNextRightBlock = false;
        cachedNextRightBlock = null;
        tryCachedNextRightTsBlock();
      } else if (rightChild.hasNextWithTimer()) {
        TsBlock block = rightChild.nextWithTimer();
        if (block != null) {
          rightBlockList.add(block);
          tryCachedNextRightTsBlock();
        }
      } else {
        hasCachedNextRightBlock = true;
        cachedNextRightBlock = null;
      }
    } else {
      if (!hasCachedNextRightBlock) {
        tryCachedNextRightTsBlock();
      }
    }

    return leftBlockNotEmpty() && rightBlockNotEmpty() && hasCachedNextRightBlock;
  }

  protected void tryCachedNextRightTsBlock() throws Exception {
    if (rightChild.hasNextWithTimer()) {
      TsBlock block = rightChild.nextWithTimer();
      if (block != null) {
<<<<<<< HEAD
        if (equalsTo(
            block,
            rightJoinKeyPosition,
            0,
            rightBlockList.get(rightBlockList.size() - 1),
            rightJoinKeyPosition,
            rightBlockList.get(rightBlockList.size() - 1).getPositionCount() - 1)) {
          memoryReservationManager.reserveMemoryCumulatively(block.getRetainedSizeInBytes());
=======
        if (block.getColumn(rightTimeColumnPosition).getLong(0) == getRightEndTime()) {
          reserveMemory(block.getRetainedSizeInBytes());
>>>>>>> 05bc4fd7
          rightBlockList.add(block);
        } else {
          hasCachedNextRightBlock = true;
          cachedNextRightBlock = block;
        }
      }
    } else {
      hasCachedNextRightBlock = true;
      cachedNextRightBlock = null;
    }
  }

<<<<<<< HEAD
  private void mainJoinLoop() {
    switch (joinKeyType.getTypeEnum()) {
      case INT32:
      case DATE:
        intJoinLoop();
        break;
      case INT64:
      case TIMESTAMP:
        longJoinLoop();
        break;
      case FLOAT:
        floatJoinLoop();
        break;
      case DOUBLE:
        doubleJoinLoop();
        break;
      case STRING:
        binaryJoinLoop();
        break;
      case BLOB:
      case TEXT:
      case BOOLEAN:
      default:
        throw new IllegalArgumentException("Unsupported dataType: " + joinKeyType.getTypeEnum());
    }
  }

  private boolean allRightLessThanLeft() {
    // check if the last value of the right is less than left
    return lessThan(
        rightBlockList.get(rightBlockList.size() - 1),
        rightJoinKeyPosition,
        rightBlockList.get(rightBlockList.size() - 1).getPositionCount() - 1,
        leftBlock,
        leftJoinKeyPosition,
        leftIndex);
  }

  private boolean allLeftLessThanRight() {
    return lessThan(
        leftBlock,
        leftJoinKeyPosition,
        leftBlock.getPositionCount() - 1,
        rightBlockList.get(rightBlockListIdx),
        rightJoinKeyPosition,
        rightIndex);
  }

  /* Get value from the two blocks, and returns comparator.lessThan(firstValue, secondValue). */
  private boolean lessThan(
      TsBlock firstBlock,
      int firstColumnIndex,
      int firstRowIndex,
      TsBlock secondBlock,
      int secondColumnIndex,
      int secondRowIndex) {
    switch (joinKeyType.getTypeEnum()) {
      case INT32:
      case DATE:
        return comparator.lessThan(
            getIntFromBlock(firstBlock, firstColumnIndex, firstRowIndex),
            getIntFromBlock(secondBlock, secondColumnIndex, secondRowIndex));
      case INT64:
      case TIMESTAMP:
        return comparator.lessThan(
            getLongFromBlock(firstBlock, firstColumnIndex, firstRowIndex),
            getLongFromBlock(secondBlock, secondColumnIndex, secondRowIndex));
      case FLOAT:
        return comparator.lessThan(
            getFloatFromBlock(firstBlock, firstColumnIndex, firstRowIndex),
            getFloatFromBlock(secondBlock, secondColumnIndex, secondRowIndex));
      case DOUBLE:
        return comparator.lessThan(
            getDoubleFromBlock(firstBlock, firstColumnIndex, firstRowIndex),
            getDoubleFromBlock(secondBlock, secondColumnIndex, secondRowIndex));
      case STRING:
        return comparator.lessThan(
            getBinaryFromBlock(firstBlock, firstColumnIndex, firstRowIndex),
            getBinaryFromBlock(secondBlock, secondColumnIndex, secondRowIndex));
      case BLOB:
      case TEXT:
      case BOOLEAN:
      default:
        throw new IllegalArgumentException("Unsupported type: " + joinKeyType.getTypeEnum());
    }
  }

  /* Get value from the two blocks, and returns comparator.equalsTo(firstValue, secondValue). */
  private boolean equalsTo(
      TsBlock firstBlock,
      int firstColumnIndex,
      int firstRowIndex,
      TsBlock secondBlock,
      int secondColumnIndex,
      int secondRowIndex) {
    switch (joinKeyType.getTypeEnum()) {
      case INT32:
      case DATE:
        return comparator.equalsTo(
            getIntFromBlock(firstBlock, firstColumnIndex, firstRowIndex),
            getIntFromBlock(secondBlock, secondColumnIndex, secondRowIndex));
      case INT64:
      case TIMESTAMP:
        return comparator.equalsTo(
            getLongFromBlock(firstBlock, firstColumnIndex, firstRowIndex),
            getLongFromBlock(secondBlock, secondColumnIndex, secondRowIndex));
      case FLOAT:
        return comparator.equalsTo(
            getFloatFromBlock(firstBlock, firstColumnIndex, firstRowIndex),
            getFloatFromBlock(secondBlock, secondColumnIndex, secondRowIndex));
      case DOUBLE:
        return comparator.equalsTo(
            getDoubleFromBlock(firstBlock, firstColumnIndex, firstRowIndex),
            getDoubleFromBlock(secondBlock, secondColumnIndex, secondRowIndex));
      case STRING:
        return comparator.equalsTo(
            getBinaryFromBlock(firstBlock, firstColumnIndex, firstRowIndex),
            getBinaryFromBlock(secondBlock, secondColumnIndex, secondRowIndex));
      case BLOB:
      case TEXT:
      case BOOLEAN:
      default:
        throw new IllegalArgumentException("Unsupported type: " + joinKeyType.getTypeEnum());
=======
  protected long getCurrentLeftTime() {
    return leftBlock.getColumn(leftTimeColumnPosition).getLong(leftIndex);
  }

  protected long getLeftEndTime() {
    return leftBlock.getColumn(leftTimeColumnPosition).getLong(leftBlock.getPositionCount() - 1);
  }

  protected long getRightTime(int blockIdx, int rowIdx) {
    return rightBlockList.get(blockIdx).getColumn(rightTimeColumnPosition).getLong(rowIdx);
  }

  protected long getCurrentRightTime() {
    return getRightTime(rightBlockListIdx, rightIndex);
  }

  protected long getRightEndTime() {
    TsBlock lastRightTsBlock = rightBlockList.get(rightBlockList.size() - 1);
    return lastRightTsBlock
        .getColumn(rightTimeColumnPosition)
        .getLong(lastRightTsBlock.getPositionCount() - 1);
  }

  protected void appendResult(long leftTime) {

    while (comparator.lessThan(getCurrentRightTime(), leftTime)) {
      if (rightBlockFinish()) {
        return;
      }
>>>>>>> 05bc4fd7
    }
  }

  private void clearRightBlockList() {
    for (int i = 1; i < rightBlockList.size(); i++) {
      memoryReservationManager.releaseMemoryCumulatively(
          rightBlockList.get(i).getRetainedSizeInBytes());
    }
<<<<<<< HEAD
    rightBlockList.clear();
    rightBlockListIdx = 0;
    rightIndex = 0;
=======

    leftIndex++;
  }

  /**
   * @return true if right block is consumed up
   */
  protected boolean rightBlockFinish() {
    rightIndex++;

    if (rightIndex >= rightBlockList.get(rightBlockListIdx).getPositionCount()) {
      rightBlockListIdx++;
      rightIndex = 0;
    }

    if (rightBlockListIdx >= rightBlockList.size()) {
      rightBlockListIdx = 0;
      rightIndex = 0;
      return true;
    }

    return false;
>>>>>>> 05bc4fd7
  }

  protected boolean leftBlockNotEmpty() {
    return leftBlock != null && leftIndex < leftBlock.getPositionCount();
  }

  protected boolean rightBlockNotEmpty() {
    return (!rightBlockList.isEmpty()
            && rightBlockListIdx < rightBlockList.size()
            && rightIndex < rightBlockList.get(rightBlockListIdx).getPositionCount())
        || (hasCachedNextRightBlock && cachedNextRightBlock != null);
  }

  protected void appendValueToResult(int tmpRightBlockListIdx, int tmpRightIndex) {
    appendLeftBlockData(leftOutputSymbolIdx, resultBuilder, leftBlock, leftIndex);

    appendRightBlockData(
        rightBlockList,
        tmpRightBlockListIdx,
        tmpRightIndex,
        leftOutputSymbolIdx,
        rightOutputSymbolIdx,
        resultBuilder);
  }

  protected void appendLeftBlockData(
      int[] leftOutputSymbolIdx, TsBlockBuilder resultBuilder, TsBlock leftBlock, int leftIndex) {
    for (int i = 0; i < leftOutputSymbolIdx.length; i++) {
      int idx = leftOutputSymbolIdx[i];
      ColumnBuilder columnBuilder = resultBuilder.getColumnBuilder(i);
      if (leftBlock.getColumn(idx).isNull(leftIndex)) {
        columnBuilder.appendNull();
      } else {
        columnBuilder.write(leftBlock.getColumn(idx), leftIndex);
      }
    }
  }

  protected void appendRightBlockData(
      List<TsBlock> rightBlockList,
      int rightBlockListIdx,
      int rightIndex,
      int[] leftOutputSymbolIdxArray,
      int[] rightOutputSymbolIdxArray,
      TsBlockBuilder resultBuilder) {
    for (int i = 0; i < rightOutputSymbolIdxArray.length; i++) {
      ColumnBuilder columnBuilder =
          resultBuilder.getColumnBuilder(leftOutputSymbolIdxArray.length + i);

      if (rightBlockList
          .get(rightBlockListIdx)
          .getColumn(rightOutputSymbolIdxArray[i])
          .isNull(rightIndex)) {
        columnBuilder.appendNull();
      } else {
        columnBuilder.write(
            rightBlockList.get(rightBlockListIdx).getColumn(rightOutputSymbolIdxArray[i]),
            rightIndex);
      }
    }
  }

  protected void resetRightBlockList() {
    for (int i = 1; i < rightBlockList.size(); i++) {
      long size = rightBlockList.get(i).getRetainedSizeInBytes();
      usedMemory -= size;
      memoryReservationManager.releaseMemoryCumulatively(size);
    }

    rightBlockList.clear();
    rightBlockListIdx = 0;
    rightIndex = 0;
  }

  protected void reserveMemory(long size) {
    usedMemory += size;
    memoryReservationManager.reserveMemoryCumulatively(size);
    if (usedMemory > maxUsedMemory) {
      maxUsedMemory = usedMemory;
      operatorContext.recordSpecifiedInfo(MAX_RESERVED_MEMORY, Long.toString(maxUsedMemory));
    }
  }

  public static TsBlock buildResultTsBlock(TsBlockBuilder resultBuilder) {
    Column[] valueColumns = new Column[resultBuilder.getValueColumnBuilders().length];
    for (int i = 0; i < valueColumns.length; ++i) {
      valueColumns[i] = resultBuilder.getValueColumnBuilders()[i].build();
      if (valueColumns[i].getPositionCount() != resultBuilder.getPositionCount()) {
        throw new IllegalStateException(
            String.format(
                "Declared positions (%s) does not match column %s's number of entries (%s)",
                resultBuilder.getPositionCount(), i, valueColumns[i].getPositionCount()));
      }
    }

    TsBlock result =
        TsBlock.wrapBlocksWithoutCopy(
            resultBuilder.getPositionCount(),
            new RunLengthEncodedColumn(TIME_COLUMN_TEMPLATE, resultBuilder.getPositionCount()),
            valueColumns);
    resultBuilder.reset();
    return result;
  }

  @Override
  public void close() throws Exception {
    if (leftChild != null) {
      leftChild.close();
    }
    if (rightChild != null) {
      rightChild.close();
    }

    if (!rightBlockList.isEmpty()) {
      for (TsBlock block : rightBlockList) {
        memoryReservationManager.releaseMemoryCumulatively(block.getRetainedSizeInBytes());
      }
    }
  }

  @Override
  public long calculateMaxPeekMemory() {
    return Math.max(
        Math.max(
            leftChild.calculateMaxPeekMemoryWithCounter(),
            rightChild.calculateMaxPeekMemoryWithCounter()),
        calculateRetainedSizeAfterCallingNext() + calculateMaxReturnSize());
  }

  @Override
  public long calculateMaxReturnSize() {
    return maxReturnSize;
  }

  @Override
  public long calculateRetainedSizeAfterCallingNext() {
    // leftTsBlock + leftChild.RetainedSizeAfterCallingNext + rightTsBlock +
    // rightChild.RetainedSizeAfterCallingNext
    return leftChild.calculateMaxReturnSize()
        + leftChild.calculateRetainedSizeAfterCallingNext()
        + rightChild.calculateMaxReturnSize()
        + rightChild.calculateRetainedSizeAfterCallingNext()
        + maxReturnSize;
  }

  @Override
  public long ramBytesUsed() {
    return INSTANCE_SIZE
        + MemoryEstimationHelper.getEstimatedSizeOfAccountableObject(leftChild)
        + MemoryEstimationHelper.getEstimatedSizeOfAccountableObject(rightChild)
        + RamUsageEstimator.sizeOf(leftOutputSymbolIdx)
        + RamUsageEstimator.sizeOf(rightOutputSymbolIdx)
        + MemoryEstimationHelper.getEstimatedSizeOfAccountableObject(operatorContext)
        + resultBuilder.getRetainedSizeInBytes();
  }

  // region helper function for each datatype

  private int getIntFromBlock(TsBlock block, int columnIndex, int rowIndex) {
    return block.getColumn(columnIndex).getInt(rowIndex);
  }

  private long getLongFromBlock(TsBlock block, int columnIndex, int rowIndex) {
    return block.getColumn(columnIndex).getLong(rowIndex);
  }

  private float getFloatFromBlock(TsBlock block, int columnIndex, int rowIndex) {
    return block.getColumn(columnIndex).getFloat(rowIndex);
  }

  private double getDoubleFromBlock(TsBlock block, int columnIndex, int rowIndex) {
    return block.getColumn(columnIndex).getDouble(rowIndex);
  }

  private Binary getBinaryFromBlock(TsBlock block, int columnIndex, int rowIndex) {
    return block.getColumn(columnIndex).getBinary(rowIndex);
  }

  private void intJoinLoop() {
    while (!resultBuilder.isFull()) {
      int leftJoinKey = leftBlock.getColumn(leftJoinKeyPosition).getInt(leftIndex);
      TsBlock lastRightTsBlock = rightBlockList.get(rightBlockList.size() - 1);
      int rightJoinKey =
          lastRightTsBlock
              .getColumn(rightJoinKeyPosition)
              .getInt(lastRightTsBlock.getPositionCount() - 1);
      // all right block value is not matched
      if (!comparator.lessThanOrEqual(leftJoinKey, rightJoinKey)) {
        clearRightBlockList();
        break;
      }

      appendIntResult(leftJoinKey);

      leftIndex++;

      if (leftIndex >= leftBlock.getPositionCount()) {
        leftBlock = null;
        leftIndex = 0;
        break;
      }
    }
  }

  private void longJoinLoop() {
    while (!resultBuilder.isFull()) {
      long leftJoinKey = leftBlock.getColumn(leftJoinKeyPosition).getLong(leftIndex);
      TsBlock lastRightTsBlock = rightBlockList.get(rightBlockList.size() - 1);
      long rightJoinKey =
          lastRightTsBlock
              .getColumn(rightJoinKeyPosition)
              .getLong(lastRightTsBlock.getPositionCount() - 1);
      // all right block value is not matched
      if (!comparator.lessThanOrEqual(leftJoinKey, rightJoinKey)) {
        clearRightBlockList();
        break;
      }

      appendLongResult(leftJoinKey);

      leftIndex++;

      if (leftIndex >= leftBlock.getPositionCount()) {
        leftBlock = null;
        leftIndex = 0;
        break;
      }
    }
  }

  private void floatJoinLoop() {
    while (!resultBuilder.isFull()) {
      float leftJoinKey = leftBlock.getColumn(leftJoinKeyPosition).getFloat(leftIndex);
      TsBlock lastRightTsBlock = rightBlockList.get(rightBlockList.size() - 1);
      float rightJoinKey =
          lastRightTsBlock
              .getColumn(rightJoinKeyPosition)
              .getFloat(lastRightTsBlock.getPositionCount() - 1);
      // all right block value is not matched
      if (!comparator.lessThanOrEqual(leftJoinKey, rightJoinKey)) {
        clearRightBlockList();
        break;
      }

      appendFloatResult(leftJoinKey);

      leftIndex++;

      if (leftIndex >= leftBlock.getPositionCount()) {
        leftBlock = null;
        leftIndex = 0;
        break;
      }
    }
  }

  private void doubleJoinLoop() {
    while (!resultBuilder.isFull()) {
      double leftJoinKey = leftBlock.getColumn(leftJoinKeyPosition).getDouble(leftIndex);
      TsBlock lastRightTsBlock = rightBlockList.get(rightBlockList.size() - 1);
      double rightJoinKey =
          lastRightTsBlock
              .getColumn(rightJoinKeyPosition)
              .getDouble(lastRightTsBlock.getPositionCount() - 1);
      // all right block value is not matched
      if (!comparator.lessThanOrEqual(leftJoinKey, rightJoinKey)) {
        clearRightBlockList();
        break;
      }

      appendDoubleResult(leftJoinKey);

      leftIndex++;

      if (leftIndex >= leftBlock.getPositionCount()) {
        leftBlock = null;
        leftIndex = 0;
        break;
      }
    }
  }

  private void binaryJoinLoop() {
    while (!resultBuilder.isFull()) {
      Binary leftJoinKey = leftBlock.getColumn(leftJoinKeyPosition).getBinary(leftIndex);
      TsBlock lastRightTsBlock = rightBlockList.get(rightBlockList.size() - 1);
      Binary rightJoinKey =
          lastRightTsBlock
              .getColumn(rightJoinKeyPosition)
              .getBinary(lastRightTsBlock.getPositionCount() - 1);
      // all right block value is not matched
      if (!comparator.lessThanOrEqual(leftJoinKey, rightJoinKey)) {
        clearRightBlockList();
        break;
      }

      appendBinaryResult(leftJoinKey);

      leftIndex++;

      if (leftIndex >= leftBlock.getPositionCount()) {
        leftBlock = null;
        leftIndex = 0;
        break;
      }
    }
  }

  private void appendIntResult(int leftJoinKey) {

    while (comparator.lessThan(
        rightBlockList.get(rightBlockListIdx).getColumn(rightJoinKeyPosition).getInt(rightIndex),
        leftJoinKey)) {
      rightIndex++;

      if (rightIndex >= rightBlockList.get(rightBlockListIdx).getPositionCount()) {
        rightBlockListIdx++;
        rightIndex = 0;
      }

      if (rightBlockListIdx >= rightBlockList.size()) {
        rightBlockListIdx = 0;
        rightIndex = 0;
        return;
      }
    }

    int tmpBlockIdx = rightBlockListIdx, tmpIdx = rightIndex;
    while (leftJoinKey
        == rightBlockList.get(tmpBlockIdx).getColumn(rightJoinKeyPosition).getInt(tmpIdx)) {
      appendValueToResult(tmpBlockIdx, tmpIdx);

      resultBuilder.declarePosition();

      tmpIdx++;
      if (tmpIdx >= rightBlockList.get(tmpBlockIdx).getPositionCount()) {
        tmpIdx = 0;
        tmpBlockIdx++;
      }

      if (tmpBlockIdx >= rightBlockList.size()) {
        break;
      }
    }
  }

  private void appendLongResult(long leftJoinKey) {

    while (comparator.lessThan(
        rightBlockList.get(rightBlockListIdx).getColumn(rightJoinKeyPosition).getLong(rightIndex),
        leftJoinKey)) {
      rightIndex++;

      if (rightIndex >= rightBlockList.get(rightBlockListIdx).getPositionCount()) {
        rightBlockListIdx++;
        rightIndex = 0;
      }

      if (rightBlockListIdx >= rightBlockList.size()) {
        rightBlockListIdx = 0;
        rightIndex = 0;
        return;
      }
    }

    int tmpBlockIdx = rightBlockListIdx, tmpIdx = rightIndex;
    while (leftJoinKey
        == rightBlockList.get(tmpBlockIdx).getColumn(rightJoinKeyPosition).getLong(tmpIdx)) {
      appendValueToResult(tmpBlockIdx, tmpIdx);

      resultBuilder.declarePosition();

      tmpIdx++;
      if (tmpIdx >= rightBlockList.get(tmpBlockIdx).getPositionCount()) {
        tmpIdx = 0;
        tmpBlockIdx++;
      }

      if (tmpBlockIdx >= rightBlockList.size()) {
        break;
      }
    }
  }

  private void appendFloatResult(float leftJoinKey) {

    while (comparator.lessThan(
        rightBlockList.get(rightBlockListIdx).getColumn(rightJoinKeyPosition).getFloat(rightIndex),
        leftJoinKey)) {
      rightIndex++;

      if (rightIndex >= rightBlockList.get(rightBlockListIdx).getPositionCount()) {
        rightBlockListIdx++;
        rightIndex = 0;
      }

      if (rightBlockListIdx >= rightBlockList.size()) {
        rightBlockListIdx = 0;
        rightIndex = 0;
        return;
      }
    }

    int tmpBlockIdx = rightBlockListIdx, tmpIdx = rightIndex;
    while (leftJoinKey
        == rightBlockList.get(tmpBlockIdx).getColumn(rightJoinKeyPosition).getFloat(tmpIdx)) {
      appendValueToResult(tmpBlockIdx, tmpIdx);

      resultBuilder.declarePosition();

      tmpIdx++;
      if (tmpIdx >= rightBlockList.get(tmpBlockIdx).getPositionCount()) {
        tmpIdx = 0;
        tmpBlockIdx++;
      }

      if (tmpBlockIdx >= rightBlockList.size()) {
        break;
      }
    }
  }

  private void appendDoubleResult(double leftJoinKey) {

    while (comparator.lessThan(
        rightBlockList.get(rightBlockListIdx).getColumn(rightJoinKeyPosition).getDouble(rightIndex),
        leftJoinKey)) {
      rightIndex++;

      if (rightIndex >= rightBlockList.get(rightBlockListIdx).getPositionCount()) {
        rightBlockListIdx++;
        rightIndex = 0;
      }

      if (rightBlockListIdx >= rightBlockList.size()) {
        rightBlockListIdx = 0;
        rightIndex = 0;
        return;
      }
    }

    int tmpBlockIdx = rightBlockListIdx, tmpIdx = rightIndex;
    while (leftJoinKey
        == rightBlockList.get(tmpBlockIdx).getColumn(rightJoinKeyPosition).getDouble(tmpIdx)) {
      appendValueToResult(tmpBlockIdx, tmpIdx);

      resultBuilder.declarePosition();

      tmpIdx++;
      if (tmpIdx >= rightBlockList.get(tmpBlockIdx).getPositionCount()) {
        tmpIdx = 0;
        tmpBlockIdx++;
      }

      if (tmpBlockIdx >= rightBlockList.size()) {
        break;
      }
    }
  }

  private void appendBinaryResult(Binary leftJoinKey) {

    while (comparator.lessThan(
        rightBlockList.get(rightBlockListIdx).getColumn(rightJoinKeyPosition).getBinary(rightIndex),
        leftJoinKey)) {
      rightIndex++;

      if (rightIndex >= rightBlockList.get(rightBlockListIdx).getPositionCount()) {
        rightBlockListIdx++;
        rightIndex = 0;
      }

      if (rightBlockListIdx >= rightBlockList.size()) {
        rightBlockListIdx = 0;
        rightIndex = 0;
        return;
      }
    }

    int tmpBlockIdx = rightBlockListIdx, tmpIdx = rightIndex;
    while (comparator.equalsTo(
        leftJoinKey,
        rightBlockList.get(tmpBlockIdx).getColumn(rightJoinKeyPosition).getBinary(tmpIdx))) {
      appendValueToResult(tmpBlockIdx, tmpIdx);

      resultBuilder.declarePosition();

      tmpIdx++;
      if (tmpIdx >= rightBlockList.get(tmpBlockIdx).getPositionCount()) {
        tmpIdx = 0;
        tmpBlockIdx++;
      }

      if (tmpBlockIdx >= rightBlockList.size()) {
        break;
      }
    }
  }

  // end region
}<|MERGE_RESOLUTION|>--- conflicted
+++ resolved
@@ -34,7 +34,6 @@
 import org.apache.tsfile.read.common.block.TsBlockBuilder;
 import org.apache.tsfile.read.common.block.column.RunLengthEncodedColumn;
 import org.apache.tsfile.read.common.type.Type;
-import org.apache.tsfile.utils.Binary;
 import org.apache.tsfile.utils.RamUsageEstimator;
 
 import java.util.ArrayList;
@@ -49,45 +48,25 @@
   private static final long INSTANCE_SIZE =
       RamUsageEstimator.shallowSizeOfInstance(TableInnerJoinOperator.class);
 
-<<<<<<< HEAD
-  private final Operator leftChild;
-  private TsBlock leftBlock;
-  private int leftIndex; // start index of leftTsBlock
-  private final int leftJoinKeyPosition;
-  private final int[] leftOutputSymbolIdx;
-
-  private final Operator rightChild;
-  private final List<TsBlock> rightBlockList = new ArrayList<>();
-  private final int rightJoinKeyPosition;
-  private int rightBlockListIdx;
-  private int rightIndex; // start index of rightTsBlock
-  private final int[] rightOutputSymbolIdx;
-  private TsBlock cachedNextRightBlock;
-  private boolean hasCachedNextRightBlock;
-
-  private final JoinKeyComparator comparator;
-  private final TsBlockBuilder resultBuilder;
-=======
   protected final Operator leftChild;
   protected TsBlock leftBlock;
   protected int leftIndex; // start index of leftTsBlock
-  protected final int leftTimeColumnPosition;
+  protected final int leftJoinKeyPosition;
   protected final int[] leftOutputSymbolIdx;
 
   protected final Operator rightChild;
   protected final List<TsBlock> rightBlockList = new ArrayList<>();
-  protected final int rightTimeColumnPosition;
+  protected final int rightJoinKeyPosition;
   protected int rightBlockListIdx;
   protected int rightIndex; // start index of rightTsBlock
   protected final int[] rightOutputSymbolIdx;
   protected TsBlock cachedNextRightBlock;
   protected boolean hasCachedNextRightBlock;
 
-  protected final TimeComparator comparator;
+  protected final JoinKeyComparator comparator;
   protected final TsBlockBuilder resultBuilder;
->>>>>>> 05bc4fd7
-
-  private final Type joinKeyType;
+
+  protected final Type joinKeyType;
 
   protected MemoryReservationManager memoryReservationManager;
 
@@ -102,7 +81,7 @@
       Operator rightChild,
       int rightJoinKeyPosition,
       int[] rightOutputSymbolIdx,
-      JoinKeyComparator timeComparator,
+      JoinKeyComparator joinKeyComparator,
       List<TSDataType> dataTypes,
       Type joinKeyType) {
     this.operatorContext = operatorContext;
@@ -113,7 +92,7 @@
     this.rightJoinKeyPosition = rightJoinKeyPosition;
     this.rightOutputSymbolIdx = rightOutputSymbolIdx;
 
-    this.comparator = timeComparator;
+    this.comparator = joinKeyComparator;
     this.joinKeyType = joinKeyType;
     this.resultBuilder = new TsBlockBuilder(dataTypes);
 
@@ -174,14 +153,9 @@
     }
 
     // all the rightTsBlock is less than leftTsBlock, just skip right
-<<<<<<< HEAD
     if (allRightLessThanLeft()) {
-      clearRightBlockList();
-=======
-    if (comparator.lessThan(getRightEndTime(), getCurrentLeftTime())) {
-      // releaseMemory();
+      // release memory;
       resetRightBlockList();
->>>>>>> 05bc4fd7
       return null;
     }
 
@@ -192,30 +166,28 @@
       return null;
     }
 
-<<<<<<< HEAD
-    mainJoinLoop();
-=======
-    long leftProbeTime = getCurrentLeftTime();
     while (!resultBuilder.isFull()) {
-
-      // all right block time is not matched
-      if (!comparator.canContinueInclusive(leftProbeTime, getRightEndTime())) {
-        // releaseMemory();
+      TsBlock lastRightTsBlock = rightBlockList.get(rightBlockList.size() - 1);
+      // all right block value is not matched
+      if (!comparator.lessThanOrEqual(
+          leftBlock,
+          leftJoinKeyPosition,
+          leftIndex,
+          lastRightTsBlock,
+          rightJoinKeyPosition,
+          lastRightTsBlock.getPositionCount() - 1)) {
         resetRightBlockList();
         break;
       }
 
-      appendResult(leftProbeTime);
+      appendResult();
 
       if (leftIndex >= leftBlock.getPositionCount()) {
         leftBlock = null;
         leftIndex = 0;
         break;
       }
-
-      leftProbeTime = getCurrentLeftTime();
-    }
->>>>>>> 05bc4fd7
+    }
 
     if (resultBuilder.isEmpty()) {
       return null;
@@ -223,6 +195,66 @@
 
     resultTsBlock = buildResultTsBlock(resultBuilder);
     return checkTsBlockSizeAndGetResult();
+  }
+
+  protected boolean allRightLessThanLeft() {
+    // check if the last value of the right is less than left
+    return comparator.lessThan(
+        rightBlockList.get(rightBlockList.size() - 1),
+        rightJoinKeyPosition,
+        rightBlockList.get(rightBlockList.size() - 1).getPositionCount() - 1,
+        leftBlock,
+        leftJoinKeyPosition,
+        leftIndex);
+  }
+
+  protected boolean allLeftLessThanRight() {
+    return comparator.lessThan(
+        leftBlock,
+        leftJoinKeyPosition,
+        leftBlock.getPositionCount() - 1,
+        rightBlockList.get(rightBlockListIdx),
+        rightJoinKeyPosition,
+        rightIndex);
+  }
+
+  private void appendResult() {
+    while (comparator.lessThan(
+        rightBlockList.get(rightBlockListIdx),
+        rightJoinKeyPosition,
+        rightIndex,
+        leftBlock,
+        leftJoinKeyPosition,
+        leftIndex)) {
+      if (rightBlockFinish()) {
+        return;
+      }
+    }
+
+    int tmpBlockIdx = rightBlockListIdx, tmpIdx = rightIndex;
+    while (comparator.equalsTo(
+        leftBlock,
+        leftJoinKeyPosition,
+        leftIndex,
+        rightBlockList.get(tmpBlockIdx),
+        rightJoinKeyPosition,
+        tmpIdx)) {
+      appendValueToResult(tmpBlockIdx, tmpIdx);
+
+      resultBuilder.declarePosition();
+
+      tmpIdx++;
+      if (tmpIdx >= rightBlockList.get(tmpBlockIdx).getPositionCount()) {
+        tmpIdx = 0;
+        tmpBlockIdx++;
+      }
+
+      if (tmpBlockIdx >= rightBlockList.size()) {
+        break;
+      }
+    }
+
+    leftIndex++;
   }
 
   protected boolean prepareInput(long start, long maxRuntime) throws Exception {
@@ -261,19 +293,14 @@
     if (rightChild.hasNextWithTimer()) {
       TsBlock block = rightChild.nextWithTimer();
       if (block != null) {
-<<<<<<< HEAD
-        if (equalsTo(
+        if (comparator.equalsTo(
             block,
             rightJoinKeyPosition,
             0,
             rightBlockList.get(rightBlockList.size() - 1),
             rightJoinKeyPosition,
             rightBlockList.get(rightBlockList.size() - 1).getPositionCount() - 1)) {
-          memoryReservationManager.reserveMemoryCumulatively(block.getRetainedSizeInBytes());
-=======
-        if (block.getColumn(rightTimeColumnPosition).getLong(0) == getRightEndTime()) {
           reserveMemory(block.getRetainedSizeInBytes());
->>>>>>> 05bc4fd7
           rightBlockList.add(block);
         } else {
           hasCachedNextRightBlock = true;
@@ -286,178 +313,6 @@
     }
   }
 
-<<<<<<< HEAD
-  private void mainJoinLoop() {
-    switch (joinKeyType.getTypeEnum()) {
-      case INT32:
-      case DATE:
-        intJoinLoop();
-        break;
-      case INT64:
-      case TIMESTAMP:
-        longJoinLoop();
-        break;
-      case FLOAT:
-        floatJoinLoop();
-        break;
-      case DOUBLE:
-        doubleJoinLoop();
-        break;
-      case STRING:
-        binaryJoinLoop();
-        break;
-      case BLOB:
-      case TEXT:
-      case BOOLEAN:
-      default:
-        throw new IllegalArgumentException("Unsupported dataType: " + joinKeyType.getTypeEnum());
-    }
-  }
-
-  private boolean allRightLessThanLeft() {
-    // check if the last value of the right is less than left
-    return lessThan(
-        rightBlockList.get(rightBlockList.size() - 1),
-        rightJoinKeyPosition,
-        rightBlockList.get(rightBlockList.size() - 1).getPositionCount() - 1,
-        leftBlock,
-        leftJoinKeyPosition,
-        leftIndex);
-  }
-
-  private boolean allLeftLessThanRight() {
-    return lessThan(
-        leftBlock,
-        leftJoinKeyPosition,
-        leftBlock.getPositionCount() - 1,
-        rightBlockList.get(rightBlockListIdx),
-        rightJoinKeyPosition,
-        rightIndex);
-  }
-
-  /* Get value from the two blocks, and returns comparator.lessThan(firstValue, secondValue). */
-  private boolean lessThan(
-      TsBlock firstBlock,
-      int firstColumnIndex,
-      int firstRowIndex,
-      TsBlock secondBlock,
-      int secondColumnIndex,
-      int secondRowIndex) {
-    switch (joinKeyType.getTypeEnum()) {
-      case INT32:
-      case DATE:
-        return comparator.lessThan(
-            getIntFromBlock(firstBlock, firstColumnIndex, firstRowIndex),
-            getIntFromBlock(secondBlock, secondColumnIndex, secondRowIndex));
-      case INT64:
-      case TIMESTAMP:
-        return comparator.lessThan(
-            getLongFromBlock(firstBlock, firstColumnIndex, firstRowIndex),
-            getLongFromBlock(secondBlock, secondColumnIndex, secondRowIndex));
-      case FLOAT:
-        return comparator.lessThan(
-            getFloatFromBlock(firstBlock, firstColumnIndex, firstRowIndex),
-            getFloatFromBlock(secondBlock, secondColumnIndex, secondRowIndex));
-      case DOUBLE:
-        return comparator.lessThan(
-            getDoubleFromBlock(firstBlock, firstColumnIndex, firstRowIndex),
-            getDoubleFromBlock(secondBlock, secondColumnIndex, secondRowIndex));
-      case STRING:
-        return comparator.lessThan(
-            getBinaryFromBlock(firstBlock, firstColumnIndex, firstRowIndex),
-            getBinaryFromBlock(secondBlock, secondColumnIndex, secondRowIndex));
-      case BLOB:
-      case TEXT:
-      case BOOLEAN:
-      default:
-        throw new IllegalArgumentException("Unsupported type: " + joinKeyType.getTypeEnum());
-    }
-  }
-
-  /* Get value from the two blocks, and returns comparator.equalsTo(firstValue, secondValue). */
-  private boolean equalsTo(
-      TsBlock firstBlock,
-      int firstColumnIndex,
-      int firstRowIndex,
-      TsBlock secondBlock,
-      int secondColumnIndex,
-      int secondRowIndex) {
-    switch (joinKeyType.getTypeEnum()) {
-      case INT32:
-      case DATE:
-        return comparator.equalsTo(
-            getIntFromBlock(firstBlock, firstColumnIndex, firstRowIndex),
-            getIntFromBlock(secondBlock, secondColumnIndex, secondRowIndex));
-      case INT64:
-      case TIMESTAMP:
-        return comparator.equalsTo(
-            getLongFromBlock(firstBlock, firstColumnIndex, firstRowIndex),
-            getLongFromBlock(secondBlock, secondColumnIndex, secondRowIndex));
-      case FLOAT:
-        return comparator.equalsTo(
-            getFloatFromBlock(firstBlock, firstColumnIndex, firstRowIndex),
-            getFloatFromBlock(secondBlock, secondColumnIndex, secondRowIndex));
-      case DOUBLE:
-        return comparator.equalsTo(
-            getDoubleFromBlock(firstBlock, firstColumnIndex, firstRowIndex),
-            getDoubleFromBlock(secondBlock, secondColumnIndex, secondRowIndex));
-      case STRING:
-        return comparator.equalsTo(
-            getBinaryFromBlock(firstBlock, firstColumnIndex, firstRowIndex),
-            getBinaryFromBlock(secondBlock, secondColumnIndex, secondRowIndex));
-      case BLOB:
-      case TEXT:
-      case BOOLEAN:
-      default:
-        throw new IllegalArgumentException("Unsupported type: " + joinKeyType.getTypeEnum());
-=======
-  protected long getCurrentLeftTime() {
-    return leftBlock.getColumn(leftTimeColumnPosition).getLong(leftIndex);
-  }
-
-  protected long getLeftEndTime() {
-    return leftBlock.getColumn(leftTimeColumnPosition).getLong(leftBlock.getPositionCount() - 1);
-  }
-
-  protected long getRightTime(int blockIdx, int rowIdx) {
-    return rightBlockList.get(blockIdx).getColumn(rightTimeColumnPosition).getLong(rowIdx);
-  }
-
-  protected long getCurrentRightTime() {
-    return getRightTime(rightBlockListIdx, rightIndex);
-  }
-
-  protected long getRightEndTime() {
-    TsBlock lastRightTsBlock = rightBlockList.get(rightBlockList.size() - 1);
-    return lastRightTsBlock
-        .getColumn(rightTimeColumnPosition)
-        .getLong(lastRightTsBlock.getPositionCount() - 1);
-  }
-
-  protected void appendResult(long leftTime) {
-
-    while (comparator.lessThan(getCurrentRightTime(), leftTime)) {
-      if (rightBlockFinish()) {
-        return;
-      }
->>>>>>> 05bc4fd7
-    }
-  }
-
-  private void clearRightBlockList() {
-    for (int i = 1; i < rightBlockList.size(); i++) {
-      memoryReservationManager.releaseMemoryCumulatively(
-          rightBlockList.get(i).getRetainedSizeInBytes());
-    }
-<<<<<<< HEAD
-    rightBlockList.clear();
-    rightBlockListIdx = 0;
-    rightIndex = 0;
-=======
-
-    leftIndex++;
-  }
-
   /**
    * @return true if right block is consumed up
    */
@@ -476,7 +331,6 @@
     }
 
     return false;
->>>>>>> 05bc4fd7
   }
 
   protected boolean leftBlockNotEmpty() {
@@ -632,349 +486,4 @@
         + MemoryEstimationHelper.getEstimatedSizeOfAccountableObject(operatorContext)
         + resultBuilder.getRetainedSizeInBytes();
   }
-
-  // region helper function for each datatype
-
-  private int getIntFromBlock(TsBlock block, int columnIndex, int rowIndex) {
-    return block.getColumn(columnIndex).getInt(rowIndex);
-  }
-
-  private long getLongFromBlock(TsBlock block, int columnIndex, int rowIndex) {
-    return block.getColumn(columnIndex).getLong(rowIndex);
-  }
-
-  private float getFloatFromBlock(TsBlock block, int columnIndex, int rowIndex) {
-    return block.getColumn(columnIndex).getFloat(rowIndex);
-  }
-
-  private double getDoubleFromBlock(TsBlock block, int columnIndex, int rowIndex) {
-    return block.getColumn(columnIndex).getDouble(rowIndex);
-  }
-
-  private Binary getBinaryFromBlock(TsBlock block, int columnIndex, int rowIndex) {
-    return block.getColumn(columnIndex).getBinary(rowIndex);
-  }
-
-  private void intJoinLoop() {
-    while (!resultBuilder.isFull()) {
-      int leftJoinKey = leftBlock.getColumn(leftJoinKeyPosition).getInt(leftIndex);
-      TsBlock lastRightTsBlock = rightBlockList.get(rightBlockList.size() - 1);
-      int rightJoinKey =
-          lastRightTsBlock
-              .getColumn(rightJoinKeyPosition)
-              .getInt(lastRightTsBlock.getPositionCount() - 1);
-      // all right block value is not matched
-      if (!comparator.lessThanOrEqual(leftJoinKey, rightJoinKey)) {
-        clearRightBlockList();
-        break;
-      }
-
-      appendIntResult(leftJoinKey);
-
-      leftIndex++;
-
-      if (leftIndex >= leftBlock.getPositionCount()) {
-        leftBlock = null;
-        leftIndex = 0;
-        break;
-      }
-    }
-  }
-
-  private void longJoinLoop() {
-    while (!resultBuilder.isFull()) {
-      long leftJoinKey = leftBlock.getColumn(leftJoinKeyPosition).getLong(leftIndex);
-      TsBlock lastRightTsBlock = rightBlockList.get(rightBlockList.size() - 1);
-      long rightJoinKey =
-          lastRightTsBlock
-              .getColumn(rightJoinKeyPosition)
-              .getLong(lastRightTsBlock.getPositionCount() - 1);
-      // all right block value is not matched
-      if (!comparator.lessThanOrEqual(leftJoinKey, rightJoinKey)) {
-        clearRightBlockList();
-        break;
-      }
-
-      appendLongResult(leftJoinKey);
-
-      leftIndex++;
-
-      if (leftIndex >= leftBlock.getPositionCount()) {
-        leftBlock = null;
-        leftIndex = 0;
-        break;
-      }
-    }
-  }
-
-  private void floatJoinLoop() {
-    while (!resultBuilder.isFull()) {
-      float leftJoinKey = leftBlock.getColumn(leftJoinKeyPosition).getFloat(leftIndex);
-      TsBlock lastRightTsBlock = rightBlockList.get(rightBlockList.size() - 1);
-      float rightJoinKey =
-          lastRightTsBlock
-              .getColumn(rightJoinKeyPosition)
-              .getFloat(lastRightTsBlock.getPositionCount() - 1);
-      // all right block value is not matched
-      if (!comparator.lessThanOrEqual(leftJoinKey, rightJoinKey)) {
-        clearRightBlockList();
-        break;
-      }
-
-      appendFloatResult(leftJoinKey);
-
-      leftIndex++;
-
-      if (leftIndex >= leftBlock.getPositionCount()) {
-        leftBlock = null;
-        leftIndex = 0;
-        break;
-      }
-    }
-  }
-
-  private void doubleJoinLoop() {
-    while (!resultBuilder.isFull()) {
-      double leftJoinKey = leftBlock.getColumn(leftJoinKeyPosition).getDouble(leftIndex);
-      TsBlock lastRightTsBlock = rightBlockList.get(rightBlockList.size() - 1);
-      double rightJoinKey =
-          lastRightTsBlock
-              .getColumn(rightJoinKeyPosition)
-              .getDouble(lastRightTsBlock.getPositionCount() - 1);
-      // all right block value is not matched
-      if (!comparator.lessThanOrEqual(leftJoinKey, rightJoinKey)) {
-        clearRightBlockList();
-        break;
-      }
-
-      appendDoubleResult(leftJoinKey);
-
-      leftIndex++;
-
-      if (leftIndex >= leftBlock.getPositionCount()) {
-        leftBlock = null;
-        leftIndex = 0;
-        break;
-      }
-    }
-  }
-
-  private void binaryJoinLoop() {
-    while (!resultBuilder.isFull()) {
-      Binary leftJoinKey = leftBlock.getColumn(leftJoinKeyPosition).getBinary(leftIndex);
-      TsBlock lastRightTsBlock = rightBlockList.get(rightBlockList.size() - 1);
-      Binary rightJoinKey =
-          lastRightTsBlock
-              .getColumn(rightJoinKeyPosition)
-              .getBinary(lastRightTsBlock.getPositionCount() - 1);
-      // all right block value is not matched
-      if (!comparator.lessThanOrEqual(leftJoinKey, rightJoinKey)) {
-        clearRightBlockList();
-        break;
-      }
-
-      appendBinaryResult(leftJoinKey);
-
-      leftIndex++;
-
-      if (leftIndex >= leftBlock.getPositionCount()) {
-        leftBlock = null;
-        leftIndex = 0;
-        break;
-      }
-    }
-  }
-
-  private void appendIntResult(int leftJoinKey) {
-
-    while (comparator.lessThan(
-        rightBlockList.get(rightBlockListIdx).getColumn(rightJoinKeyPosition).getInt(rightIndex),
-        leftJoinKey)) {
-      rightIndex++;
-
-      if (rightIndex >= rightBlockList.get(rightBlockListIdx).getPositionCount()) {
-        rightBlockListIdx++;
-        rightIndex = 0;
-      }
-
-      if (rightBlockListIdx >= rightBlockList.size()) {
-        rightBlockListIdx = 0;
-        rightIndex = 0;
-        return;
-      }
-    }
-
-    int tmpBlockIdx = rightBlockListIdx, tmpIdx = rightIndex;
-    while (leftJoinKey
-        == rightBlockList.get(tmpBlockIdx).getColumn(rightJoinKeyPosition).getInt(tmpIdx)) {
-      appendValueToResult(tmpBlockIdx, tmpIdx);
-
-      resultBuilder.declarePosition();
-
-      tmpIdx++;
-      if (tmpIdx >= rightBlockList.get(tmpBlockIdx).getPositionCount()) {
-        tmpIdx = 0;
-        tmpBlockIdx++;
-      }
-
-      if (tmpBlockIdx >= rightBlockList.size()) {
-        break;
-      }
-    }
-  }
-
-  private void appendLongResult(long leftJoinKey) {
-
-    while (comparator.lessThan(
-        rightBlockList.get(rightBlockListIdx).getColumn(rightJoinKeyPosition).getLong(rightIndex),
-        leftJoinKey)) {
-      rightIndex++;
-
-      if (rightIndex >= rightBlockList.get(rightBlockListIdx).getPositionCount()) {
-        rightBlockListIdx++;
-        rightIndex = 0;
-      }
-
-      if (rightBlockListIdx >= rightBlockList.size()) {
-        rightBlockListIdx = 0;
-        rightIndex = 0;
-        return;
-      }
-    }
-
-    int tmpBlockIdx = rightBlockListIdx, tmpIdx = rightIndex;
-    while (leftJoinKey
-        == rightBlockList.get(tmpBlockIdx).getColumn(rightJoinKeyPosition).getLong(tmpIdx)) {
-      appendValueToResult(tmpBlockIdx, tmpIdx);
-
-      resultBuilder.declarePosition();
-
-      tmpIdx++;
-      if (tmpIdx >= rightBlockList.get(tmpBlockIdx).getPositionCount()) {
-        tmpIdx = 0;
-        tmpBlockIdx++;
-      }
-
-      if (tmpBlockIdx >= rightBlockList.size()) {
-        break;
-      }
-    }
-  }
-
-  private void appendFloatResult(float leftJoinKey) {
-
-    while (comparator.lessThan(
-        rightBlockList.get(rightBlockListIdx).getColumn(rightJoinKeyPosition).getFloat(rightIndex),
-        leftJoinKey)) {
-      rightIndex++;
-
-      if (rightIndex >= rightBlockList.get(rightBlockListIdx).getPositionCount()) {
-        rightBlockListIdx++;
-        rightIndex = 0;
-      }
-
-      if (rightBlockListIdx >= rightBlockList.size()) {
-        rightBlockListIdx = 0;
-        rightIndex = 0;
-        return;
-      }
-    }
-
-    int tmpBlockIdx = rightBlockListIdx, tmpIdx = rightIndex;
-    while (leftJoinKey
-        == rightBlockList.get(tmpBlockIdx).getColumn(rightJoinKeyPosition).getFloat(tmpIdx)) {
-      appendValueToResult(tmpBlockIdx, tmpIdx);
-
-      resultBuilder.declarePosition();
-
-      tmpIdx++;
-      if (tmpIdx >= rightBlockList.get(tmpBlockIdx).getPositionCount()) {
-        tmpIdx = 0;
-        tmpBlockIdx++;
-      }
-
-      if (tmpBlockIdx >= rightBlockList.size()) {
-        break;
-      }
-    }
-  }
-
-  private void appendDoubleResult(double leftJoinKey) {
-
-    while (comparator.lessThan(
-        rightBlockList.get(rightBlockListIdx).getColumn(rightJoinKeyPosition).getDouble(rightIndex),
-        leftJoinKey)) {
-      rightIndex++;
-
-      if (rightIndex >= rightBlockList.get(rightBlockListIdx).getPositionCount()) {
-        rightBlockListIdx++;
-        rightIndex = 0;
-      }
-
-      if (rightBlockListIdx >= rightBlockList.size()) {
-        rightBlockListIdx = 0;
-        rightIndex = 0;
-        return;
-      }
-    }
-
-    int tmpBlockIdx = rightBlockListIdx, tmpIdx = rightIndex;
-    while (leftJoinKey
-        == rightBlockList.get(tmpBlockIdx).getColumn(rightJoinKeyPosition).getDouble(tmpIdx)) {
-      appendValueToResult(tmpBlockIdx, tmpIdx);
-
-      resultBuilder.declarePosition();
-
-      tmpIdx++;
-      if (tmpIdx >= rightBlockList.get(tmpBlockIdx).getPositionCount()) {
-        tmpIdx = 0;
-        tmpBlockIdx++;
-      }
-
-      if (tmpBlockIdx >= rightBlockList.size()) {
-        break;
-      }
-    }
-  }
-
-  private void appendBinaryResult(Binary leftJoinKey) {
-
-    while (comparator.lessThan(
-        rightBlockList.get(rightBlockListIdx).getColumn(rightJoinKeyPosition).getBinary(rightIndex),
-        leftJoinKey)) {
-      rightIndex++;
-
-      if (rightIndex >= rightBlockList.get(rightBlockListIdx).getPositionCount()) {
-        rightBlockListIdx++;
-        rightIndex = 0;
-      }
-
-      if (rightBlockListIdx >= rightBlockList.size()) {
-        rightBlockListIdx = 0;
-        rightIndex = 0;
-        return;
-      }
-    }
-
-    int tmpBlockIdx = rightBlockListIdx, tmpIdx = rightIndex;
-    while (comparator.equalsTo(
-        leftJoinKey,
-        rightBlockList.get(tmpBlockIdx).getColumn(rightJoinKeyPosition).getBinary(tmpIdx))) {
-      appendValueToResult(tmpBlockIdx, tmpIdx);
-
-      resultBuilder.declarePosition();
-
-      tmpIdx++;
-      if (tmpIdx >= rightBlockList.get(tmpBlockIdx).getPositionCount()) {
-        tmpIdx = 0;
-        tmpBlockIdx++;
-      }
-
-      if (tmpBlockIdx >= rightBlockList.size()) {
-        break;
-      }
-    }
-  }
-
-  // end region
 }