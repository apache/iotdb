/*
 * Licensed to the Apache Software Foundation (ASF) under one
 * or more contributor license agreements.  See the NOTICE file
 * distributed with this work for additional information
 * regarding copyright ownership.  The ASF licenses this file
 * to you under the Apache License, Version 2.0 (the
 * "License"); you may not use this file except in compliance
 * with the License.  You may obtain a copy of the License at
 *
 *      http://www.apache.org/licenses/LICENSE-2.0
 *
 * Unless required by applicable law or agreed to in writing,
 * software distributed under the License is distributed on an
 * "AS IS" BASIS, WITHOUT WARRANTIES OR CONDITIONS OF ANY
 * KIND, either express or implied.  See the License for the
 * specific language governing permissions and limitations
 * under the License.
 */

package org.apache.iotdb.db.storageengine.dataregion.compaction.selector.impl;

import org.apache.iotdb.commons.conf.IoTDBConstant;
import org.apache.iotdb.db.conf.IoTDBConfig;
import org.apache.iotdb.db.conf.IoTDBDescriptor;
import org.apache.iotdb.db.exception.MergeException;
import org.apache.iotdb.db.service.metrics.CompactionMetrics;
import org.apache.iotdb.db.storageengine.dataregion.compaction.constant.CompactionTaskType;
import org.apache.iotdb.db.storageengine.dataregion.compaction.schedule.CompactionScheduleContext;
import org.apache.iotdb.db.storageengine.dataregion.compaction.schedule.CompactionTaskManager;
import org.apache.iotdb.db.storageengine.dataregion.compaction.selector.ICompactionSelector;
import org.apache.iotdb.db.storageengine.dataregion.compaction.selector.ICrossSpaceSelector;
import org.apache.iotdb.db.storageengine.dataregion.compaction.selector.estimator.AbstractCrossSpaceEstimator;
import org.apache.iotdb.db.storageengine.dataregion.compaction.selector.utils.CrossCompactionTaskResource;
import org.apache.iotdb.db.storageengine.dataregion.compaction.selector.utils.CrossSpaceCompactionCandidate;
import org.apache.iotdb.db.storageengine.dataregion.compaction.selector.utils.DeviceInfo;
import org.apache.iotdb.db.storageengine.dataregion.compaction.selector.utils.InsertionCompactionCandidateStatus;
import org.apache.iotdb.db.storageengine.dataregion.compaction.selector.utils.InsertionCrossCompactionTaskResource;
import org.apache.iotdb.db.storageengine.dataregion.compaction.selector.utils.TsFileResourceCandidate;
import org.apache.iotdb.db.storageengine.dataregion.tsfile.TsFileManager;
import org.apache.iotdb.db.storageengine.dataregion.tsfile.TsFileResource;
import org.apache.iotdb.db.storageengine.dataregion.tsfile.generator.TsFileNameGenerator;
import org.apache.iotdb.db.storageengine.dataregion.tsfile.timeindex.ITimeIndex;
import org.apache.iotdb.db.storageengine.rescon.memory.SystemInfo;

import org.apache.tsfile.exception.StopReadTsFileByInterruptException;
import org.apache.tsfile.file.metadata.IDeviceID;
import org.apache.tsfile.read.common.TimeRange;
import org.slf4j.Logger;
import org.slf4j.LoggerFactory;

import java.io.IOException;
import java.util.ArrayList;
import java.util.Collections;
import java.util.List;
import java.util.stream.Collectors;

public class RewriteCrossSpaceCompactionSelector implements ICrossSpaceSelector {
  private static final Logger LOGGER =
      LoggerFactory.getLogger(IoTDBConstant.COMPACTION_LOGGER_NAME);
  private static final IoTDBConfig config = IoTDBDescriptor.getInstance().getConfig();

  protected String logicalStorageGroupName;
  protected String dataRegionId;
  protected long timePartition;
  protected TsFileManager tsFileManager;

  private static boolean hasPrintedLog = false;
  private static int maxDeserializedFileNumToCheckInsertionCandidateValid = 500;

  private final long memoryBudget;
  private final int maxCrossCompactionFileNum;
  private final long maxCrossCompactionFileSize;

  private final AbstractCrossSpaceEstimator compactionEstimator;
  private CompactionScheduleContext context;

  public RewriteCrossSpaceCompactionSelector(
      String logicalStorageGroupName,
      String dataRegionId,
      long timePartition,
      TsFileManager tsFileManager) {
    this.logicalStorageGroupName = logicalStorageGroupName;
    this.dataRegionId = dataRegionId;
    this.timePartition = timePartition;
    this.tsFileManager = tsFileManager;
    this.memoryBudget =
        (long)
            ((double) SystemInfo.getInstance().getMemorySizeForCompaction()
                / IoTDBDescriptor.getInstance().getConfig().getCompactionThreadCount()
                * config.getUsableCompactionMemoryProportion());
    this.maxCrossCompactionFileNum =
        IoTDBDescriptor.getInstance().getConfig().getFileLimitPerCrossTask();
    this.maxCrossCompactionFileSize =
        IoTDBDescriptor.getInstance().getConfig().getMaxCrossCompactionCandidateFileSize();

    this.compactionEstimator =
        (AbstractCrossSpaceEstimator)
            ICompactionSelector.getCompactionEstimator(
                IoTDBDescriptor.getInstance().getConfig().getCrossCompactionPerformer(), false);
    this.context = null;
  }

  public RewriteCrossSpaceCompactionSelector(
      String logicalStorageGroupName,
      String dataRegionId,
      long timePartition,
      TsFileManager tsFileManager,
      CompactionScheduleContext context) {
    this(logicalStorageGroupName, dataRegionId, timePartition, tsFileManager);
    this.context = context;
  }

  /**
   * Select merge candidates from seqFiles and unseqFiles under the given memoryBudget. This process
   * iteratively adds the next unseqFile from unseqFiles and its overlapping seqFiles as newly-added
   * candidates and computes their estimated memory cost. If the current cost pluses the new cost is
   * still under the budget, accept the unseqFile and the seqFiles as candidates, otherwise go to
   * the next iteration. The memory cost of a file is calculated in two ways: The rough estimation:
   * for a seqFile, the size of its metadata is used for estimation. Since in the worst case, the
   * file only contains one timeseries and all its metadata will be loaded into memory with at most
   * one actual data chunk (which is negligible) and writing the timeseries into a new file generate
   * metadata of the similar size, so the size of all seqFiles' metadata (generated when writing new
   * chunks) pluses the largest one (loaded when reading a timeseries from the seqFiles) is the
   * total estimation of all seqFiles; for an unseqFile, since the merge reader may read all chunks
   * of a series to perform a merge read, the whole file may be loaded into memory, so we use the
   * file's length as the maximum estimation. The tight estimation: based on the rough estimation,
   * we scan the file's metadata to count the number of chunks for each series, find the series
   * which have the most chunks in the file and use its chunk proportion to refine the rough
   * estimation. The rough estimation is performed first, if no candidates can be found using rough
   * estimation, we run the selection again with tight estimation.
   *
   * @return two lists of TsFileResource, the former is selected seqFiles and the latter is selected
   *     unseqFiles or an empty array if there are no proper candidates by the budget.
   * @throws MergeException in task resources selection.
   */
  @SuppressWarnings({"squid:S1163", "squid:S1143"})
  public CrossCompactionTaskResource selectOneTaskResources(CrossSpaceCompactionCandidate candidate)
      throws MergeException {
    if (candidate.getSeqFiles().isEmpty() || candidate.getUnseqFiles().isEmpty()) {
      return new CrossCompactionTaskResource();
    }
    try {
      LOGGER.debug(
          "Selecting cross compaction task resources from {} seqFile, {} unseqFiles",
          candidate.getSeqFiles().size(),
          candidate.getUnseqFiles().size());

      return executeTaskResourceSelection(candidate);
    } catch (Exception e) {
      if (e instanceof StopReadTsFileByInterruptException || Thread.interrupted()) {
        Thread.currentThread().interrupt();
        return new CrossCompactionTaskResource();
      }
      throw new MergeException(e);
    } finally {
      compactionEstimator.cleanup();
    }
  }

  public InsertionCrossCompactionTaskResource selectOneInsertionTask(
      CrossSpaceCompactionCandidate candidate) throws MergeException {
    if (candidate.getUnseqFileCandidates().isEmpty()) {
      return new InsertionCrossCompactionTaskResource();
    }
    InsertionCrossSpaceCompactionSelector insertionCrossSpaceCompactionSelector =
        new InsertionCrossSpaceCompactionSelector(candidate);
    try {
      LOGGER.debug(
          "Selecting insertion cross compaction task resources from {} seqFile, {} unseqFiles",
          candidate.getSeqFiles().size(),
          candidate.getUnseqFiles().size());
      InsertionCrossCompactionTaskResource result =
          insertionCrossSpaceCompactionSelector.executeInsertionCrossSpaceCompactionTaskSelection();
      if (result.isValid()) {
        return result;
      }
    } catch (IOException e) {
      throw new MergeException(e);
    }
    return new InsertionCrossCompactionTaskResource();
  }

  private boolean isAllFileCandidateValid(List<TsFileResourceCandidate> tsFileResourceCandidates) {
    for (TsFileResourceCandidate candidate : tsFileResourceCandidates) {
      if (!candidate.isValidCandidate) {
        return false;
      }
    }
    return true;
  }

  /**
   * In a preset time (30 seconds), for each unseqFile, find the list of seqFiles that overlap with
   * it and have not been selected by the file selector of this compaction task. After finding each
   * unseqFile and its corresponding overlap seqFile list, estimate the additional memory overhead
   * that may be added by compacting them (preferably using the loop estimate), and if it does not
   * exceed the memory overhead preset by the system for the compaction thread, put them into the
   * selectedSeqFiles and selectedUnseqFiles.
   *
   * @throws IOException in prepare next split
   */
  @SuppressWarnings("squid:S135")
  private CrossCompactionTaskResource executeTaskResourceSelection(
      CrossSpaceCompactionCandidate candidate) throws IOException {
    CrossCompactionTaskResource taskResource = new CrossCompactionTaskResource();

    while (candidate.hasNextSplit()) {
      CrossSpaceCompactionCandidate.CrossCompactionTaskResourceSplit split = candidate.nextSplit();
      TsFileResource unseqFile = split.unseqFile.resource;
      List<TsFileResource> targetSeqFiles =
          split.seqFiles.stream().map(c -> c.resource).collect(Collectors.toList());

      if (!split.atLeastOneSeqFileSelected) {
        LOGGER.debug("Unseq file {} does not overlap with any seq files.", unseqFile);
        TsFileResourceCandidate latestSealedSeqFile =
            getLatestSealedSeqFile(candidate.getSeqFileCandidates());
        if (latestSealedSeqFile == null) {
          break;
        }
        if (!latestSealedSeqFile.selected) {
          targetSeqFiles.add(latestSealedSeqFile.resource);
          latestSealedSeqFile.markAsSelected();
        }
      }

      List<TsFileResource> newSelectedSeqResources = new ArrayList<>(taskResource.getSeqFiles());
      newSelectedSeqResources.addAll(targetSeqFiles);
      List<TsFileResource> newSelectedUnseqResources =
          new ArrayList<>(taskResource.getUnseqFiles());
      newSelectedUnseqResources.add(unseqFile);

      long memoryCost =
          compactionEstimator.estimateCrossCompactionMemory(
              newSelectedSeqResources, newSelectedUnseqResources);
      if (!canAddToTaskResource(taskResource, unseqFile, targetSeqFiles, memoryCost)) {
        break;
      }
      taskResource.putResources(unseqFile, targetSeqFiles, memoryCost);
      LOGGER.debug(
          "Adding a new unseqFile {} and seqFiles {} as candidates, new cost {}, total cost {}",
          unseqFile,
          targetSeqFiles,
          memoryCost,
          taskResource.getTotalMemoryCost());
    }
    taskResource.sortSeqFiles(candidate.getSeqFiles());
    return taskResource;
  }

  private TsFileResourceCandidate getLatestSealedSeqFile(
      List<TsFileResourceCandidate> seqResourceCandidateList) {
    for (int i = seqResourceCandidateList.size() - 1; i >= 0; i--) {
      TsFileResourceCandidate seqResourceCandidate = seqResourceCandidateList.get(i);
      if (seqResourceCandidate.resource.isClosed()) {
        // We must select the latest sealed and valid seq file to compact with, in order to avoid
        // overlapping of the new compacted files with the subsequent seq files.
        if (seqResourceCandidate.isValidCandidate) {
          LOGGER.debug(
              "Select one valid seq file {} for nonOverlap unseq file to compact with.",
              seqResourceCandidate.resource);
          return seqResourceCandidate;
        }
        break;
      }
    }
    return null;
  }

  // TODO: (xingtanzjr) need to confirm whether we should strictly guarantee the conditions
  // If we guarantee the condition strictly, the smallest collection of cross task resource may not
  // satisfied
  @SuppressWarnings("squid:S1135")
  private boolean canAddToTaskResource(
      CrossCompactionTaskResource taskResource,
      TsFileResource unseqFile,
      List<TsFileResource> seqFiles,
      long memoryCost)
      throws IOException {
    if (memoryCost == -1) {
      // there is file been deleted during selection
      return false;
    }
    TsFileNameGenerator.TsFileName unseqFileName =
        TsFileNameGenerator.getTsFileName(unseqFile.getTsFile().getName());
    long targetCompactionFileSize = config.getTargetCompactionFileSize();
    // we add a hard limit for cross compaction that selected unseqFile should reach a certain size
    // or be compacted in inner
    // space at least once. This is used to make to improve the priority of inner compaction and
    // avoid too much cross compaction with small files.
    if (unseqFile.getTsFileSize() < targetCompactionFileSize
        && unseqFileName.getInnerCompactionCnt() < config.getMinCrossCompactionUnseqFileLevel()) {
      return false;
    }

    long totalFileSize = unseqFile.getTsFileSize();
    for (TsFileResource f : seqFiles) {
      if (f.getTsFileSize() >= targetCompactionFileSize * 1.5) {
        // to avoid serious write amplification caused by cross space compaction, we restrict that
        // seq files are no longer be compacted when the size reaches the threshold.
        return false;
      }
      totalFileSize += f.getTsFileSize();
    }

    // currently, we must allow at least one unseqFile be selected to handle the situation that
    // an unseqFile has huge time range but few data points.
    // IMPORTANT: this logic is opposite to previous level control
    if (taskResource.getUnseqFiles().isEmpty()) {
      return true;
    }

    return taskResource.getTotalFileNums() + 1 + seqFiles.size() <= maxCrossCompactionFileNum
        && taskResource.getTotalFileSize() + totalFileSize <= maxCrossCompactionFileSize
        && memoryCost < memoryBudget;
  }

  private boolean canSubmitCrossTask(
      List<TsFileResource> sequenceFileList, List<TsFileResource> unsequenceFileList) {
    return !sequenceFileList.isEmpty() && !unsequenceFileList.isEmpty();
  }

  /**
   * This method creates a specific file selector according to the file selection strategy of
   * crossSpace compaction, uses the file selector to select all unseqFiles and seqFiles to be
   * compacted under the time partition of the data region, and creates a compaction task for them.
   * The task is put into the compactionTaskQueue of the {@link CompactionTaskManager}.
   *
   * @return Returns whether the file was found and submits the merge task
   */
  @Override
  public List<CrossCompactionTaskResource> selectCrossSpaceTask(
      List<TsFileResource> sequenceFileList, List<TsFileResource> unsequenceFilelist) {
    return selectCrossSpaceTask(sequenceFileList, unsequenceFilelist, false);
  }

  public List<CrossCompactionTaskResource> selectInsertionCrossSpaceTask(
      List<TsFileResource> sequenceFileList, List<TsFileResource> unsequenceFileList) {
    return selectCrossSpaceTask(sequenceFileList, unsequenceFileList, true);
  }

  @SuppressWarnings({"squid:S1135", "squid:S2696"})
  public List<CrossCompactionTaskResource> selectCrossSpaceTask(
      List<TsFileResource> sequenceFileList,
      List<TsFileResource> unsequenceFileList,
      boolean isInsertionTask) {
    // TODO: (xingtanzjr) need to confirm what this ttl is used for
    long startTime = System.currentTimeMillis();
    long ttlLowerBound = System.currentTimeMillis() - Long.MAX_VALUE;
    // we record the variable `candidate` here is used for selecting more than one
    // CrossCompactionTaskResources in this method.
    // Add read lock for candidate source files to avoid being deleted during the selection.
    CrossSpaceCompactionCandidate candidate =
        new CrossSpaceCompactionCandidate(
            sequenceFileList, unsequenceFileList, ttlLowerBound, context);
    try {
      CrossCompactionTaskResource taskResources;
      if (isInsertionTask) {
        taskResources = selectOneInsertionTask(candidate);
      } else {
        taskResources = selectOneTaskResources(candidate);
      }
      String sgDataRegionId = logicalStorageGroupName + "-" + dataRegionId;
      if (!taskResources.isValid()) {
        if (!hasPrintedLog) {
          LOGGER.info(
              "{} [{}] Total source files: {} seqFiles, {} unseqFiles. "
                  + "Candidate source files: {} seqFiles, {} unseqFiles. "
                  + "Cannot select any files because they do not meet the conditions "
                  + "or may be occupied by other compaction threads.",
              isInsertionTask ? "InsertionCrossSpaceCompaction" : "CrossSpaceCompaction",
              sgDataRegionId,
              sequenceFileList.size(),
              unsequenceFileList.size(),
              candidate.getSeqFiles().size(),
              candidate.getUnseqFiles().size());
          hasPrintedLog = true;
        }
        return Collections.emptyList();
      }
      long timeCost = System.currentTimeMillis() - startTime;
      LOGGER.info(
          "{} [{}] Total source files: {} seqFiles, {} unseqFiles. "
              + "Candidate source files: {} seqFiles, {} unseqFiles. "
              + "Selected source files: {} seqFiles, "
              + "{} unseqFiles, estimated memory cost {} MB, "
              + "total selected file size is {} MB, "
              + "total selected seq file size is {} MB, "
              + "total selected unseq file size is {} MB, "
              + "time consumption {}ms.",
          sgDataRegionId,
          isInsertionTask ? "InsertionCrossSpaceCompaction" : "CrossSpaceCompaction",
          sequenceFileList.size(),
          unsequenceFileList.size(),
          candidate.getSeqFiles().size(),
          candidate.getUnseqFiles().size(),
          taskResources.getSeqFiles().size(),
          taskResources.getUnseqFiles().size(),
          (float) (taskResources.getTotalMemoryCost()) / 1024 / 1024,
          (float) (taskResources.getTotalFileSize()) / 1024 / 1024,
          taskResources.getTotalSeqFileSize() / 1024 / 1024,
          taskResources.getTotalUnseqFileSize() / 1024 / 1024,
          timeCost);
      CompactionMetrics.getInstance()
          .updateCompactionTaskSelectionTimeCost(
              isInsertionTask ? CompactionTaskType.INSERTION : CompactionTaskType.CROSS, timeCost);
      hasPrintedLog = false;
      return Collections.singletonList(taskResources);

    } catch (MergeException e) {
      // This exception may be caused by drop database
      if (!tsFileManager.isAllowCompaction()) {
        return Collections.emptyList();
      }
      LOGGER.error("{} cannot select file for cross space compaction", logicalStorageGroupName, e);
    }
    return Collections.emptyList();
  }

  public static class InsertionCrossSpaceCompactionSelector {

    private List<TsFileResourceCandidate> seqFiles;
    private List<TsFileResourceCandidate> unseqFiles;

    public InsertionCrossSpaceCompactionSelector(CrossSpaceCompactionCandidate candidate) {
      seqFiles = candidate.getSeqFileCandidates();
      unseqFiles = candidate.getUnseqFileCandidates();
    }

    private InsertionCrossCompactionTaskResource executeInsertionCrossSpaceCompactionTaskSelection()
        throws IOException {
      InsertionCrossCompactionTaskResource result = new InsertionCrossCompactionTaskResource();
      if (unseqFiles.isEmpty()) {
        return result;
      }
      if (seqFiles.isEmpty()) {
        result.toInsertUnSeqFile = unseqFiles.get(0).resource;
        // ensure the target position is the head of seq space
        result.targetFileTimestamp =
            Math.min(System.currentTimeMillis(), getTimestampInFileName(unseqFiles.get(0)));
      } else {
        for (int i = 0; i < unseqFiles.size(); i++) {
          TsFileResourceCandidate unseqFile = unseqFiles.get(i);
          // skip unseq file which is overlapped with files in seq space or overlapped with previous
          // unseq files
          if (!isValidInsertionCompactionCandidate(unseqFiles, i)) {
            continue;
          }
          result = selectCurrentUnSeqFile(unseqFile);
          if (result.isValid()) {
            break;
          }
        }
      }
      // select the first unseq file to exclude other CrossSpaceCompactionTask
      // or InsertionCrossSpaceCompactionTask in current time partition
      TsFileResourceCandidate firstUnseqFile = unseqFiles.get(0);
      result.firstUnSeqFileInParitition = firstUnseqFile.resource;
      return result;
    }

    private InsertionCrossCompactionTaskResource selectCurrentUnSeqFile(
        TsFileResourceCandidate unseqFile) throws IOException {
      int previousSeqFileIndex = 0;
      int nextSeqFileIndex = seqFiles.size();
      InsertionCrossCompactionTaskResource result = new InsertionCrossCompactionTaskResource();

      boolean hasPreviousSeqFile = false;
      for (DeviceInfo unseqDeviceInfo : unseqFile.getDeviceInfoList()) {
        IDeviceID deviceId = unseqDeviceInfo.deviceId;
        long startTimeOfUnSeqDevice = unseqDeviceInfo.startTime;
        long endTimeOfUnSeqDevice = unseqDeviceInfo.endTime;
        for (int i = 0; i < seqFiles.size(); i++) {
          TsFileResourceCandidate seqFile = seqFiles.get(i);
          if (seqFile.unsealed()) {
            nextSeqFileIndex = Math.min(nextSeqFileIndex, i);
          }
          if (!seqFile.containsDevice(deviceId)) {
            continue;
          }
          DeviceInfo seqDeviceInfo = seqFile.getDeviceInfoById(deviceId);
          long startTimeOfSeqDevice = seqDeviceInfo.startTime;
          long endTimeOfSeqDevice = seqDeviceInfo.endTime;

          // overlap
          if (startTimeOfUnSeqDevice <= endTimeOfSeqDevice
              && endTimeOfUnSeqDevice >= startTimeOfSeqDevice) {
            unseqFile.resource.setInsertionCompactionTaskCandidate(
                InsertionCompactionCandidateStatus.NOT_VALID);
            return result;
          }

          if (startTimeOfUnSeqDevice > endTimeOfSeqDevice) {
            previousSeqFileIndex = Math.max(previousSeqFileIndex, i);
            hasPreviousSeqFile = true;
            continue;
          }
          nextSeqFileIndex = Math.min(nextSeqFileIndex, i);
          break;
        }
      }

      // select position to insert
      if (hasPreviousSeqFile) {
        boolean insertLastInSeqSpace =
            nextSeqFileIndex == seqFiles.size() && previousSeqFileIndex == seqFiles.size() - 1;
        if (insertLastInSeqSpace) {
          TsFileResourceCandidate prev = seqFiles.get(previousSeqFileIndex);
          long prevTimestamp = getTimestampInFileName(prev);
          if (prev.isValidCandidate) {
            result.prevSeqFile = prev.resource;
            result.targetFileTimestamp = prevTimestamp + 1;
            result.toInsertUnSeqFile = unseqFile.resource;
          }
          return result;
        }
        // insert the TsFileResource between 'prev' and 'next' in seq space
        for (int i = previousSeqFileIndex;
            i < Math.min(nextSeqFileIndex, seqFiles.size() - 1);
            i++) {
          TsFileResourceCandidate prev = seqFiles.get(i);
          TsFileResourceCandidate next = seqFiles.get(i + 1);
          if (prev.isValidCandidate && next.isValidCandidate) {
            long prevTimestamp = getTimestampInFileName(prev);
            long nextTimestamp = getTimestampInFileName(next);
            if (nextTimestamp - prevTimestamp > 1) {
              result.prevSeqFile = prev.resource;
              result.nextSeqFile = next.resource;
              result.targetFileTimestamp =
                  prevTimestamp + Math.max(1, (nextTimestamp - prevTimestamp) / 2);
              result.toInsertUnSeqFile = unseqFile.resource;
              break;
            }
          }
        }

      } else {
        // insert the TsFileResource to the head of seq space
        TsFileResourceCandidate next = seqFiles.get(0);
        long nextTimestamp = getTimestampInFileName(next);
        if (nextTimestamp < 1) {
          return result;
        }
        result.nextSeqFile = next.resource;
        result.targetFileTimestamp = nextTimestamp / 2;
        result.toInsertUnSeqFile = unseqFile.resource;
      }
      return result;
    }

    private boolean isValidInsertionCompactionCandidate(
        List<TsFileResourceCandidate> unseqFiles, int selectedUnseqFileIndex) throws IOException {
      TsFileResourceCandidate selectedUnseqFile = unseqFiles.get(selectedUnseqFileIndex);
      InsertionCompactionCandidateStatus status =
          selectedUnseqFile.resource.getInsertionCompactionCandidateStatus();
      if (status == InsertionCompactionCandidateStatus.NOT_VALID) {
        return false;
      }
      // The selected unseq file should not overlap with the previous unseq file
      // Example:
      // seq files:
      // 1-1-0-0.tsfile (device timestamps: [1-5]) 10-2-0-0.tsfile (device timestamps:[30-40])
      // unseq files:
      // 20-3-0-0.tsfile (device timestamps: [1-20]) 30-4-0-0.tsfile (device timestamps: [15-20])
      // If 30-40-0-0.tsfile is moved to the sequential area and a merge is triggered later, a
      // target file 1-1-1-0.tsfile will be generated.
      // Then, the version of the data originally in 30-4-0-0.tsfile changes to 1, and will be
      // overwritten by the overlapping data in 20-3-0-0.tsfile during query.
      if (status != InsertionCompactionCandidateStatus.NOT_CHECKED) {
        return true;
      }
      for (int i = 0; i < selectedUnseqFileIndex; i++) {
        TsFileResourceCandidate unseqFile = unseqFiles.get(i);
        if (isOverlap(
            selectedUnseqFile,
            unseqFile,
            selectedUnseqFileIndex > maxDeserializedFileNumToCheckInsertionCandidateValid)) {
          selectedUnseqFile.resource.setInsertionCompactionTaskCandidate(
              InsertionCompactionCandidateStatus.NOT_VALID);
          return false;
        }
      }
      selectedUnseqFile.resource.setInsertionCompactionTaskCandidate(
          InsertionCompactionCandidateStatus.VALID);
      return true;
    }

    private boolean isOverlap(
        TsFileResourceCandidate candidate1,
        TsFileResourceCandidate candidate2,
        boolean loadDeviceTimeIndex)
        throws IOException {
      TimeRange timeRangeOfFile1 =
          new TimeRange(
              candidate1.resource.getFileStartTime(), candidate1.resource.getFileEndTime());
      TimeRange timeRangeOfFile2 =
          new TimeRange(
              candidate2.resource.getFileStartTime(), candidate2.resource.getFileEndTime());
      boolean fileTimeOverlap = timeRangeOfFile1.overlaps(timeRangeOfFile2);
      if (!fileTimeOverlap) {
        return false;
      }

<<<<<<< HEAD
      for (DeviceInfo device : candidate2.getDeviceInfoList()) {
=======
      // TimeIndex may be degraded after this check, but it will not affect the correctness of task
      // selection
      boolean candidate1NeedDeserialize =
          !candidate1.hasDetailedDeviceInfo()
              && candidate1.resource.getTimeIndexType() == ITimeIndex.FILE_TIME_INDEX_TYPE;
      boolean candidate2NeedDeserialize =
          !candidate2.hasDetailedDeviceInfo()
              && candidate2.resource.getTimeIndexType() == ITimeIndex.FILE_TIME_INDEX_TYPE;
      if (!loadDeviceTimeIndex && (candidate1NeedDeserialize || candidate2NeedDeserialize)) {
        return true;
      }

      for (DeviceInfo device : candidate2.getDevices()) {
>>>>>>> 33b4e640
        IDeviceID deviceId = device.deviceId;
        if (!candidate1.containsDevice(deviceId)) {
          continue;
        }
        DeviceInfo deviceInfoOfFile1 = candidate1.getDeviceInfoById(deviceId);
        DeviceInfo deviceInfoOfFile2 = candidate2.getDeviceInfoById(deviceId);

        if (new TimeRange(deviceInfoOfFile1.startTime, deviceInfoOfFile1.endTime)
            .overlaps(new TimeRange(deviceInfoOfFile2.startTime, deviceInfoOfFile2.endTime))) {
          return true;
        }
      }
      return false;
    }

    private long getTimestampInFileName(TsFileResourceCandidate tsFileResourceCandidate)
        throws IOException {
      return TsFileNameGenerator.getTsFileName(
              tsFileResourceCandidate.resource.getTsFile().getName())
          .getTime();
    }
  }
}<|MERGE_RESOLUTION|>--- conflicted
+++ resolved
@@ -600,23 +600,20 @@
         return false;
       }
 
-<<<<<<< HEAD
       for (DeviceInfo device : candidate2.getDeviceInfoList()) {
-=======
-      // TimeIndex may be degraded after this check, but it will not affect the correctness of task
-      // selection
-      boolean candidate1NeedDeserialize =
-          !candidate1.hasDetailedDeviceInfo()
-              && candidate1.resource.getTimeIndexType() == ITimeIndex.FILE_TIME_INDEX_TYPE;
-      boolean candidate2NeedDeserialize =
-          !candidate2.hasDetailedDeviceInfo()
-              && candidate2.resource.getTimeIndexType() == ITimeIndex.FILE_TIME_INDEX_TYPE;
-      if (!loadDeviceTimeIndex && (candidate1NeedDeserialize || candidate2NeedDeserialize)) {
-        return true;
-      }
-
-      for (DeviceInfo device : candidate2.getDevices()) {
->>>>>>> 33b4e640
+        // TimeIndex may be degraded after this check, but it will not affect the correctness of
+        // task
+        // selection
+        boolean candidate1NeedDeserialize =
+            !candidate1.hasDetailedDeviceInfo()
+                && candidate1.resource.getTimeIndexType() == ITimeIndex.FILE_TIME_INDEX_TYPE;
+        boolean candidate2NeedDeserialize =
+            !candidate2.hasDetailedDeviceInfo()
+                && candidate2.resource.getTimeIndexType() == ITimeIndex.FILE_TIME_INDEX_TYPE;
+        if (!loadDeviceTimeIndex && (candidate1NeedDeserialize || candidate2NeedDeserialize)) {
+          return true;
+        }
+
         IDeviceID deviceId = device.deviceId;
         if (!candidate1.containsDevice(deviceId)) {
           continue;
