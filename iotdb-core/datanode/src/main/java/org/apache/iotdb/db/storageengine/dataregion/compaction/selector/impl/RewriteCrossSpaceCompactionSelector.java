/*
 * Licensed to the Apache Software Foundation (ASF) under one
 * or more contributor license agreements.  See the NOTICE file
 * distributed with this work for additional information
 * regarding copyright ownership.  The ASF licenses this file
 * to you under the Apache License, Version 2.0 (the
 * "License"); you may not use this file except in compliance
 * with the License.  You may obtain a copy of the License at
 *
 *      http://www.apache.org/licenses/LICENSE-2.0
 *
 * Unless required by applicable law or agreed to in writing,
 * software distributed under the License is distributed on an
 * "AS IS" BASIS, WITHOUT WARRANTIES OR CONDITIONS OF ANY
 * KIND, either express or implied.  See the License for the
 * specific language governing permissions and limitations
 * under the License.
 */

package org.apache.iotdb.db.storageengine.dataregion.compaction.selector.impl;

import org.apache.iotdb.commons.conf.IoTDBConstant;
import org.apache.iotdb.db.conf.IoTDBConfig;
import org.apache.iotdb.db.conf.IoTDBDescriptor;
import org.apache.iotdb.db.exception.MergeException;
import org.apache.iotdb.db.storageengine.dataregion.compaction.schedule.CompactionTaskManager;
import org.apache.iotdb.db.storageengine.dataregion.compaction.selector.ICompactionSelector;
import org.apache.iotdb.db.storageengine.dataregion.compaction.selector.ICrossSpaceSelector;
import org.apache.iotdb.db.storageengine.dataregion.compaction.selector.estimator.AbstractCrossSpaceEstimator;
import org.apache.iotdb.db.storageengine.dataregion.compaction.selector.utils.CrossCompactionTaskResource;
import org.apache.iotdb.db.storageengine.dataregion.compaction.selector.utils.CrossSpaceCompactionCandidate;
import org.apache.iotdb.db.storageengine.dataregion.compaction.selector.utils.DeviceInfo;
import org.apache.iotdb.db.storageengine.dataregion.compaction.selector.utils.InsertionCrossCompactionTaskResource;
import org.apache.iotdb.db.storageengine.dataregion.compaction.selector.utils.TsFileResourceCandidate;
import org.apache.iotdb.db.storageengine.dataregion.tsfile.TsFileManager;
import org.apache.iotdb.db.storageengine.dataregion.tsfile.TsFileResource;
import org.apache.iotdb.db.storageengine.dataregion.tsfile.generator.TsFileNameGenerator;
import org.apache.iotdb.db.storageengine.rescon.memory.SystemInfo;

import org.slf4j.Logger;
import org.slf4j.LoggerFactory;

import java.io.IOException;
import java.util.ArrayList;
import java.util.Collections;
import java.util.List;
import java.util.stream.Collectors;

public class RewriteCrossSpaceCompactionSelector implements ICrossSpaceSelector {
  private static final Logger LOGGER =
      LoggerFactory.getLogger(IoTDBConstant.COMPACTION_LOGGER_NAME);
  private static final IoTDBConfig config = IoTDBDescriptor.getInstance().getConfig();

  protected String logicalStorageGroupName;
  protected String dataRegionId;
  protected long timePartition;
  protected TsFileManager tsFileManager;

  private static boolean hasPrintedLog = false;

  private final long memoryBudget;
  private final int maxCrossCompactionFileNum;
  private final long maxCrossCompactionFileSize;

  private final AbstractCrossSpaceEstimator compactionEstimator;

  public RewriteCrossSpaceCompactionSelector(
      String logicalStorageGroupName,
      String dataRegionId,
      long timePartition,
      TsFileManager tsFileManager) {
    this.logicalStorageGroupName = logicalStorageGroupName;
    this.dataRegionId = dataRegionId;
    this.timePartition = timePartition;
    this.tsFileManager = tsFileManager;
    this.memoryBudget =
        (long)
            ((double) SystemInfo.getInstance().getMemorySizeForCompaction()
                / IoTDBDescriptor.getInstance().getConfig().getCompactionThreadCount()
                * config.getUsableCompactionMemoryProportion());
    this.maxCrossCompactionFileNum =
        IoTDBDescriptor.getInstance().getConfig().getFileLimitPerCrossTask();
    this.maxCrossCompactionFileSize =
        IoTDBDescriptor.getInstance().getConfig().getMaxCrossCompactionCandidateFileSize();

    this.compactionEstimator =
        (AbstractCrossSpaceEstimator)
            ICompactionSelector.getCompactionEstimator(
                IoTDBDescriptor.getInstance().getConfig().getCrossCompactionPerformer(), false);
  }

  /**
   * Select merge candidates from seqFiles and unseqFiles under the given memoryBudget. This process
   * iteratively adds the next unseqFile from unseqFiles and its overlapping seqFiles as newly-added
   * candidates and computes their estimated memory cost. If the current cost pluses the new cost is
   * still under the budget, accept the unseqFile and the seqFiles as candidates, otherwise go to
   * the next iteration. The memory cost of a file is calculated in two ways: The rough estimation:
   * for a seqFile, the size of its metadata is used for estimation. Since in the worst case, the
   * file only contains one timeseries and all its metadata will be loaded into memory with at most
   * one actual data chunk (which is negligible) and writing the timeseries into a new file generate
   * metadata of the similar size, so the size of all seqFiles' metadata (generated when writing new
   * chunks) pluses the largest one (loaded when reading a timeseries from the seqFiles) is the
   * total estimation of all seqFiles; for an unseqFile, since the merge reader may read all chunks
   * of a series to perform a merge read, the whole file may be loaded into memory, so we use the
   * file's length as the maximum estimation. The tight estimation: based on the rough estimation,
   * we scan the file's metadata to count the number of chunks for each series, find the series
   * which have the most chunks in the file and use its chunk proportion to refine the rough
   * estimation. The rough estimation is performed first, if no candidates can be found using rough
   * estimation, we run the selection again with tight estimation.
   *
   * @return two lists of TsFileResource, the former is selected seqFiles and the latter is selected
   *     unseqFiles or an empty array if there are no proper candidates by the budget.
   * @throws MergeException in task resources selection.
   */
  @SuppressWarnings({"squid:S1163", "squid:S1143"})
  public CrossCompactionTaskResource selectOneTaskResources(CrossSpaceCompactionCandidate candidate)
      throws MergeException {
    if (candidate.getSeqFiles().isEmpty() || candidate.getUnseqFiles().isEmpty()) {
      return new CrossCompactionTaskResource();
    }
    try {
      LOGGER.debug(
          "Selecting cross compaction task resources from {} seqFile, {} unseqFiles",
          candidate.getSeqFiles().size(),
          candidate.getUnseqFiles().size());

      return executeTaskResourceSelection(candidate);
    } catch (IOException e) {
      throw new MergeException(e);
    } finally {
      try {
        compactionEstimator.close();
      } catch (IOException e) {
        throw new MergeException(e);
      }
    }
  }

  public InsertionCrossCompactionTaskResource selectOneInsertionTask(
      CrossSpaceCompactionCandidate candidate) throws MergeException {
    if (candidate.getUnseqFileCandidates().isEmpty()) {
      return new InsertionCrossCompactionTaskResource();
    }
    InsertionCrossSpaceCompactionSelector insertionCrossSpaceCompactionSelector =
        new InsertionCrossSpaceCompactionSelector(candidate);
    try {
      LOGGER.debug(
          "Selecting insertion cross compaction task resources from {} seqFile, {} unseqFiles",
          candidate.getSeqFiles().size(),
          candidate.getUnseqFiles().size());
      InsertionCrossCompactionTaskResource result =
          insertionCrossSpaceCompactionSelector.executeInsertionCrossSpaceCompactionTaskSelection();
      if (result != null && result.isValid()) {
        return result;
      }
    } catch (IOException e) {
      throw new MergeException(e);
    }
    return new InsertionCrossCompactionTaskResource();
  }

  private boolean isAllFileCandidateValid(List<TsFileResourceCandidate> tsFileResourceCandidates) {
    for (TsFileResourceCandidate candidate : tsFileResourceCandidates) {
      if (!candidate.isValidCandidate) {
        return false;
      }
    }
    return true;
  }

  /**
   * In a preset time (30 seconds), for each unseqFile, find the list of seqFiles that overlap with
   * it and have not been selected by the file selector of this compaction task. After finding each
   * unseqFile and its corresponding overlap seqFile list, estimate the additional memory overhead
   * that may be added by compacting them (preferably using the loop estimate), and if it does not
   * exceed the memory overhead preset by the system for the compaction thread, put them into the
   * selectedSeqFiles and selectedUnseqFiles.
   *
   * @throws IOException in prepare next split
   */
  @SuppressWarnings("squid:S135")
  private CrossCompactionTaskResource executeTaskResourceSelection(
      CrossSpaceCompactionCandidate candidate) throws IOException {
    CrossCompactionTaskResource taskResource = new CrossCompactionTaskResource();

    while (candidate.hasNextSplit()) {
      CrossSpaceCompactionCandidate.CrossCompactionTaskResourceSplit split = candidate.nextSplit();
      TsFileResource unseqFile = split.unseqFile.resource;
      List<TsFileResource> targetSeqFiles =
          split.seqFiles.stream().map(c -> c.resource).collect(Collectors.toList());

      if (!split.atLeastOneSeqFileSelected) {
        LOGGER.debug("Unseq file {} does not overlap with any seq files.", unseqFile);
        TsFileResourceCandidate latestSealedSeqFile =
            getLatestSealedSeqFile(candidate.getSeqFileCandidates());
        if (latestSealedSeqFile == null) {
          break;
        }
        if (!latestSealedSeqFile.selected) {
          targetSeqFiles.add(latestSealedSeqFile.resource);
          latestSealedSeqFile.markAsSelected();
        }
      }

      List<TsFileResource> newSelectedSeqResources = new ArrayList<>(taskResource.getSeqFiles());
      newSelectedSeqResources.addAll(targetSeqFiles);
      List<TsFileResource> newSelectedUnseqResources =
          new ArrayList<>(taskResource.getUnseqFiles());
      newSelectedUnseqResources.add(unseqFile);

      long memoryCost =
          compactionEstimator.estimateCrossCompactionMemory(
              newSelectedSeqResources, newSelectedUnseqResources);
      if (!canAddToTaskResource(taskResource, unseqFile, targetSeqFiles, memoryCost)) {
        break;
      }
      taskResource.putResources(unseqFile, targetSeqFiles, memoryCost);
      LOGGER.debug(
          "Adding a new unseqFile {} and seqFiles {} as candidates, new cost {}, total cost {}",
          unseqFile,
          targetSeqFiles,
          memoryCost,
          taskResource.getTotalMemoryCost());
    }
    taskResource.sortSeqFiles(candidate.getSeqFiles());
    return taskResource;
  }

  private TsFileResourceCandidate getLatestSealedSeqFile(
      List<TsFileResourceCandidate> seqResourceCandidateList) {
    for (int i = seqResourceCandidateList.size() - 1; i >= 0; i--) {
      TsFileResourceCandidate seqResourceCandidate = seqResourceCandidateList.get(i);
      if (seqResourceCandidate.resource.isClosed()) {
        // We must select the latest sealed and valid seq file to compact with, in order to avoid
        // overlapping of the new compacted files with the subsequent seq files.
        if (seqResourceCandidate.isValidCandidate) {
          LOGGER.debug(
              "Select one valid seq file {} for nonOverlap unseq file to compact with.",
              seqResourceCandidate.resource);
          return seqResourceCandidate;
        }
        break;
      }
    }
    return null;
  }

  // TODO: (xingtanzjr) need to confirm whether we should strictly guarantee the conditions
  // If we guarantee the condition strictly, the smallest collection of cross task resource may not
  // satisfied
  @SuppressWarnings("squid:S1135")
  private boolean canAddToTaskResource(
      CrossCompactionTaskResource taskResource,
      TsFileResource unseqFile,
      List<TsFileResource> seqFiles,
      long memoryCost)
      throws IOException {
    if (memoryCost == -1) {
      // there is file been deleted during selection
      return false;
    }
    TsFileNameGenerator.TsFileName unseqFileName =
        TsFileNameGenerator.getTsFileName(unseqFile.getTsFile().getName());
    // we add a hard limit for cross compaction that selected unseqFile should reach a certain size
    // or be compacted in inner
    // space at least once. This is used to make to improve the priority of inner compaction and
    // avoid too much cross compaction with small files.
    if (unseqFile.getTsFileSize() < config.getTargetCompactionFileSize()
        && unseqFileName.getInnerCompactionCnt() < config.getMinCrossCompactionUnseqFileLevel()) {
      return false;
    }

    long totalFileSize = unseqFile.getTsFileSize();
    for (TsFileResource f : seqFiles) {
      if (f.getTsFileSize() >= config.getTargetCompactionFileSize() * 1.5) {
        // to avoid serious write amplification caused by cross space compaction, we restrict that
        // seq files are no longer be compacted when the size reaches the threshold.
        return false;
      }
      totalFileSize += f.getTsFileSize();
    }

    // currently, we must allow at least one unseqFile be selected to handle the situation that
    // an unseqFile has huge time range but few data points.
    // IMPORTANT: this logic is opposite to previous level control
    if (taskResource.getUnseqFiles().isEmpty()) {
      return true;
    }

    return taskResource.getTotalFileNums() + 1 + seqFiles.size() <= maxCrossCompactionFileNum
        && taskResource.getTotalFileSize() + totalFileSize <= maxCrossCompactionFileSize
        && memoryCost < memoryBudget;
  }

  private boolean canSubmitCrossTask(
      List<TsFileResource> sequenceFileList, List<TsFileResource> unsequenceFileList) {
    return !sequenceFileList.isEmpty() && !unsequenceFileList.isEmpty();
  }

  /**
   * This method creates a specific file selector according to the file selection strategy of
   * crossSpace compaction, uses the file selector to select all unseqFiles and seqFiles to be
   * compacted under the time partition of the data region, and creates a compaction task for them.
   * The task is put into the compactionTaskQueue of the {@link CompactionTaskManager}.
   *
   * @return Returns whether the file was found and submits the merge task
   */
  @Override
  public List<CrossCompactionTaskResource> selectCrossSpaceTask(
      List<TsFileResource> sequenceFileList, List<TsFileResource> unsequenceFilelist) {
    return selectCrossSpaceTask(sequenceFileList, unsequenceFilelist, false);
  }

  public List<CrossCompactionTaskResource> selectInsertionCrossSpaceTask(
      List<TsFileResource> sequenceFileList, List<TsFileResource> unsequenceFileList) {
    return selectCrossSpaceTask(sequenceFileList, unsequenceFileList, true);
  }

  @SuppressWarnings({"squid:S1135", "squid:S2696"})
  public List<CrossCompactionTaskResource> selectCrossSpaceTask(
      List<TsFileResource> sequenceFileList,
      List<TsFileResource> unsequenceFileList,
      boolean isInsertionTask) {
    // TODO: (xingtanzjr) need to confirm what this ttl is used for
    long startTime = System.currentTimeMillis();
    long ttlLowerBound = System.currentTimeMillis() - Long.MAX_VALUE;
    // we record the variable `candidate` here is used for selecting more than one
    // CrossCompactionTaskResources in this method.
    // Add read lock for candidate source files to avoid being deleted during the selection.
    CrossSpaceCompactionCandidate candidate =
        new CrossSpaceCompactionCandidate(sequenceFileList, unsequenceFileList, ttlLowerBound);
    try {
      CrossCompactionTaskResource taskResources;
      if (isInsertionTask) {
        taskResources = selectOneInsertionTask(candidate);
      } else {
        taskResources = selectOneTaskResources(candidate);
      }
      String sgDataRegionId = logicalStorageGroupName + "-" + dataRegionId;
      if (!taskResources.isValid()) {
        if (!hasPrintedLog) {
          LOGGER.info(
              "{} [Compaction] Total source files: {} seqFiles, {} unseqFiles. "
                  + "Candidate source files: {} seqFiles, {} unseqFiles. "
                  + "Cannot select any files because they do not meet the conditions "
                  + "or may be occupied by other compaction threads.",
              sgDataRegionId,
              sequenceFileList.size(),
              unsequenceFileList.size(),
              candidate.getSeqFiles().size(),
              candidate.getUnseqFiles().size());
          hasPrintedLog = true;
        }
        return Collections.emptyList();
      }
      LOGGER.info(
          "{} [Compaction] Total source files: {} seqFiles, {} unseqFiles. "
              + "Candidate source files: {} seqFiles, {} unseqFiles. "
              + "Selected source files: {} seqFiles, "
              + "{} unseqFiles, total memory cost {} MB, "
              + "total selected file size is {} MB, "
              + "total selected seq file size is {} MB, "
              + "total selected unseq file size is {} MB, "
              + "time consumption {}ms.",
          sgDataRegionId,
          sequenceFileList.size(),
          unsequenceFileList.size(),
          candidate.getSeqFiles().size(),
          candidate.getUnseqFiles().size(),
          taskResources.getSeqFiles().size(),
          taskResources.getUnseqFiles().size(),
          (float) (taskResources.getTotalMemoryCost()) / 1024 / 1024,
          (float) (taskResources.getTotalFileSize()) / 1024 / 1024,
          taskResources.getTotalSeqFileSize() / 1024 / 1024,
          taskResources.getTotalUnseqFileSize() / 1024 / 1024,
          System.currentTimeMillis() - startTime);
      hasPrintedLog = false;
      return Collections.singletonList(taskResources);

    } catch (MergeException e) {
      LOGGER.error("{} cannot select file for cross space compaction", logicalStorageGroupName, e);
    }
    return Collections.emptyList();
  }

  public static class InsertionCrossSpaceCompactionSelector {

    private List<TsFileResourceCandidate> seqFiles;
    private List<TsFileResourceCandidate> unseqFiles;

    public InsertionCrossSpaceCompactionSelector(CrossSpaceCompactionCandidate candidate) {
      seqFiles = candidate.getSeqFileCandidates();
      unseqFiles = candidate.getUnseqFileCandidates();
    }

    private InsertionCrossCompactionTaskResource executeInsertionCrossSpaceCompactionTaskSelection()
        throws IOException {
      InsertionCrossCompactionTaskResource result = new InsertionCrossCompactionTaskResource();
      if (unseqFiles.isEmpty()) {
        return result;
      }
      if (seqFiles.isEmpty()) {
        result.toInsertUnSeqFile = unseqFiles.get(0).resource;
        result.targetFileTimestamp = 1;
<<<<<<< HEAD
      } else {
        for (TsFileResourceCandidate unseqFile : unseqFiles) {
          result = selectCurrentUnSeqFile(unseqFile);
          if (result != null) {
            result.toInsertUnSeqFile = unseqFile.resource;
            break;
          }
        }
      }
      if (result != null) {
        TsFileResourceCandidate firstUnseqFile = unseqFiles.get(0);
        result.firstUnSeqFileInParitition = firstUnseqFile.resource;
=======
        return result;
      }
      for (TsFileResourceCandidate unseqFile : unseqFiles) {
        result = selectCurrentUnSeqFile(unseqFile);
        if (result.isValid()) {
          break;
        }
      }
      if (!result.isValid()) {
        return null;
>>>>>>> 18480314
      }
      return result;
    }

    private InsertionCrossCompactionTaskResource selectCurrentUnSeqFile(
        TsFileResourceCandidate unseqFile) throws IOException {
      int previousSeqFileIndex = 0;
      int nextSeqFileIndex = seqFiles.size();
      InsertionCrossCompactionTaskResource result = new InsertionCrossCompactionTaskResource();

      boolean hasPreviousSeqFile = false;
      for (DeviceInfo unseqDeviceInfo : unseqFile.getDevices()) {
        String deviceId = unseqDeviceInfo.deviceId;
        long startTimeOfUnSeqDevice = unseqDeviceInfo.startTime;
        long endTimeOfUnSeqDevice = unseqDeviceInfo.endTime;
        for (int i = 0; i < seqFiles.size(); i++) {
          TsFileResourceCandidate seqFile = seqFiles.get(i);
          if (seqFile.unsealed()) {
            nextSeqFileIndex = Math.min(nextSeqFileIndex, i);
          }
          if (!seqFile.containsDevice(deviceId)) {
            continue;
          }
          DeviceInfo seqDeviceInfo = seqFile.getDeviceInfoById(deviceId);
          long startTimeOfSeqDevice = seqDeviceInfo.startTime;
          long endTimeOfSeqDevice = seqDeviceInfo.endTime;

          // overlap
          if (startTimeOfUnSeqDevice <= endTimeOfSeqDevice
              && endTimeOfUnSeqDevice >= startTimeOfSeqDevice) {
            return result;
          }

          // 乱序文件在顺序文件之后
          if (startTimeOfUnSeqDevice > endTimeOfSeqDevice) {
            previousSeqFileIndex = Math.max(previousSeqFileIndex, i);
            hasPreviousSeqFile = true;
            continue;
          }
          // 乱序文件在顺序文件之前
          nextSeqFileIndex = Math.min(nextSeqFileIndex, i);
          // 后续不可能出现其他情况
          break;
        }
      }

      // select position to insert
      if (hasPreviousSeqFile) {
        if (nextSeqFileIndex == seqFiles.size() && previousSeqFileIndex == seqFiles.size() - 1) {
          TsFileResourceCandidate prev = seqFiles.get(previousSeqFileIndex);
          long prevTimestamp =
              TsFileNameGenerator.getTsFileName(prev.resource.getTsFile().getName()).getTime();
          if (prev.isValidCandidate) {
            result.prevSeqFile = prev.resource;
            result.targetFileTimestamp = prevTimestamp + 1;
            result.toInsertUnSeqFile = unseqFile.resource;
          }
          return result;
        }
        for (int i = previousSeqFileIndex;
            i < Math.min(nextSeqFileIndex, seqFiles.size() - 1);
            i++) {
          TsFileResourceCandidate prev = seqFiles.get(i);
          TsFileResourceCandidate next = seqFiles.get(i + 1);
          if (prev.isValidCandidate && next.isValidCandidate) {
            long prevTimestamp =
                TsFileNameGenerator.getTsFileName(prev.resource.getTsFile().getName()).getTime();
            long nextTimestamp =
                TsFileNameGenerator.getTsFileName(next.resource.getTsFile().getName()).getTime();
            if (nextTimestamp - prevTimestamp > 1) {
              result.prevSeqFile = prev.resource;
              result.nextSeqFile = next.resource;
              result.targetFileTimestamp = prevTimestamp + 1;
              result.toInsertUnSeqFile = unseqFile.resource;
              break;
            }
          }
        }

      } else {
        TsFileResourceCandidate next = seqFiles.get(0);
        long nextTimestamp =
            TsFileNameGenerator.getTsFileName(next.resource.getTsFile().getName()).getTime();
        if (nextTimestamp < 1) {
          return result;
        }
        result.nextSeqFile = next.resource;
        result.targetFileTimestamp = nextTimestamp - 1;
        result.toInsertUnSeqFile = unseqFile.resource;
      }
      return result;
    }
  }
}<|MERGE_RESOLUTION|>--- conflicted
+++ resolved
@@ -402,32 +402,19 @@
       if (seqFiles.isEmpty()) {
         result.toInsertUnSeqFile = unseqFiles.get(0).resource;
         result.targetFileTimestamp = 1;
-<<<<<<< HEAD
       } else {
         for (TsFileResourceCandidate unseqFile : unseqFiles) {
           result = selectCurrentUnSeqFile(unseqFile);
-          if (result != null) {
-            result.toInsertUnSeqFile = unseqFile.resource;
+          if (result.isValid()) {
             break;
           }
         }
-      }
-      if (result != null) {
-        TsFileResourceCandidate firstUnseqFile = unseqFiles.get(0);
-        result.firstUnSeqFileInParitition = firstUnseqFile.resource;
-=======
-        return result;
-      }
-      for (TsFileResourceCandidate unseqFile : unseqFiles) {
-        result = selectCurrentUnSeqFile(unseqFile);
-        if (result.isValid()) {
-          break;
-        }
-      }
-      if (!result.isValid()) {
-        return null;
->>>>>>> 18480314
-      }
+        if (!result.isValid()) {
+          return null;
+        }
+      }
+      TsFileResourceCandidate firstUnseqFile = unseqFiles.get(0);
+      result.firstUnSeqFileInParitition = firstUnseqFile.resource;
       return result;
     }
 
