--- conflicted
+++ resolved
@@ -25,11 +25,8 @@
 import org.apache.iotdb.db.pipe.extractor.dataregion.IoTDBDataRegionExtractor;
 import org.apache.iotdb.db.pipe.extractor.schemaregion.IoTDBSchemaRegionExtractor;
 import org.apache.iotdb.db.pipe.task.subtask.connector.PipeConnectorSubtask;
-<<<<<<< HEAD
-=======
 import org.apache.iotdb.db.pipe.task.subtask.processor.PipeProcessorSubtask;
 import org.apache.iotdb.pipe.api.event.Event;
->>>>>>> fe52d5de
 
 import com.codahale.metrics.Clock;
 import com.codahale.metrics.ExponentialMovingAverages;
@@ -39,40 +36,6 @@
 import java.util.Objects;
 import java.util.Set;
 import java.util.concurrent.ConcurrentHashMap;
-<<<<<<< HEAD
-import java.util.concurrent.ConcurrentMap;
-
-class PipeDataNodeRemainingEventAndTimeOperator {
-
-  private static final long DATA_NODE_REMAINING_MAX_SECONDS = 365 * 24 * 60 * 60L; // 1 year
-
-  private String pipeName;
-  private long creationTime = 0;
-
-  private final ConcurrentMap<IoTDBDataRegionExtractor, IoTDBDataRegionExtractor>
-      dataRegionExtractors = new ConcurrentHashMap<>();
-  private final ConcurrentMap<PipeConnectorSubtask, PipeConnectorSubtask> dataRegionConnectors =
-      new ConcurrentHashMap<>();
-  private final ConcurrentMap<IoTDBSchemaRegionExtractor, IoTDBSchemaRegionExtractor>
-      schemaRegionExtractors = new ConcurrentHashMap<>();
-  private final Meter dataRegionCommitMeter =
-      new Meter(new ExponentialMovingAverages(), Clock.defaultClock());
-  private final Meter schemaRegionCommitMeter =
-      new Meter(new ExponentialMovingAverages(), Clock.defaultClock());
-
-  private double lastDataRegionCommitSmoothingValue = Long.MIN_VALUE;
-  private double lastSchemaRegionCommitSmoothingValue = Long.MIN_VALUE;
-
-  //////////////////////////// Tags ////////////////////////////
-
-  String getPipeName() {
-    return pipeName;
-  }
-
-  long getCreationTime() {
-    return creationTime;
-  }
-=======
 import java.util.concurrent.atomic.AtomicReference;
 
 class PipeDataNodeRemainingEventAndTimeOperator extends PipeRemainingOperator {
@@ -89,7 +52,6 @@
 
   private double lastDataRegionCommitSmoothingValue = Long.MAX_VALUE;
   private double lastSchemaRegionCommitSmoothingValue = Long.MAX_VALUE;
->>>>>>> fe52d5de
 
   //////////////////////////// Remaining event & time calculation ////////////////////////////
 
