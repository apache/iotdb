--- conflicted
+++ resolved
@@ -19,10 +19,7 @@
 
 package org.apache.iotdb.db.service.metrics.memory;
 
-<<<<<<< HEAD
-=======
 import org.apache.iotdb.commons.memory.MemoryConfig;
->>>>>>> 1a4ac0ea
 import org.apache.iotdb.commons.memory.MemoryManager;
 import org.apache.iotdb.commons.service.metric.enums.Metric;
 import org.apache.iotdb.commons.service.metric.enums.Tag;
@@ -37,10 +34,7 @@
 
 public class GlobalMemoryMetrics implements IMetricSet {
   private static final IoTDBConfig config = IoTDBDescriptor.getInstance().getConfig();
-<<<<<<< HEAD
-=======
   private static final MemoryConfig memoryConfig = MemoryConfig.getInstance();
->>>>>>> 1a4ac0ea
 
   private static final String TOTAL = "Total";
   public static final String ON_HEAP = "OnHeap";
@@ -52,11 +46,7 @@
     metricService.createAutoGauge(
         Metric.MEMORY_THRESHOLD_SIZE.toString(),
         MetricLevel.IMPORTANT,
-<<<<<<< HEAD
-        config.getOnHeapMemoryManager(),
-=======
         memoryConfig.getOnHeapMemoryManager(),
->>>>>>> 1a4ac0ea
         MemoryManager::getTotalMemorySizeInBytes,
         Tag.NAME.toString(),
         TOTAL,
@@ -67,11 +57,7 @@
     metricService.createAutoGauge(
         Metric.MEMORY_THRESHOLD_SIZE.toString(),
         MetricLevel.IMPORTANT,
-<<<<<<< HEAD
-        config.getOffHeapMemoryManager(),
-=======
         memoryConfig.getOffHeapMemoryManager(),
->>>>>>> 1a4ac0ea
         MemoryManager::getTotalMemorySizeInBytes,
         Tag.NAME.toString(),
         TOTAL,
