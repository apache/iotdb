/*
 * Licensed to the Apache Software Foundation (ASF) under one
 * or more contributor license agreements.  See the NOTICE file
 * distributed with this work for additional information
 * regarding copyright ownership.  The ASF licenses this file
 * to you under the Apache License, Version 2.0 (the
 * "License"); you may not use this file except in compliance
 * with the License.  You may obtain a copy of the License at
 *
 *     http://www.apache.org/licenses/LICENSE-2.0
 *
 * Unless required by applicable law or agreed to in writing,
 * software distributed under the License is distributed on an
 * "AS IS" BASIS, WITHOUT WARRANTIES OR CONDITIONS OF ANY
 * KIND, either express or implied.  See the License for the
 * specific language governing permissions and limitations
 * under the License.
 */
package org.apache.iotdb.db.queryengine.plan.planner.distribution;

import org.apache.iotdb.common.rpc.thrift.TDataNodeLocation;
import org.apache.iotdb.common.rpc.thrift.TEndPoint;
import org.apache.iotdb.common.rpc.thrift.TRegionReplicaSet;
import org.apache.iotdb.commons.partition.QueryExecutor;
import org.apache.iotdb.commons.partition.StorageExecutor;
import org.apache.iotdb.db.conf.IoTDBDescriptor;
import org.apache.iotdb.db.queryengine.common.DataNodeEndPoints;
import org.apache.iotdb.db.queryengine.common.MPPQueryContext;
import org.apache.iotdb.db.queryengine.common.PlanFragmentId;
import org.apache.iotdb.db.queryengine.plan.ClusterTopology;
import org.apache.iotdb.db.queryengine.plan.analyze.Analysis;
import org.apache.iotdb.db.queryengine.plan.expression.Expression;
import org.apache.iotdb.db.queryengine.plan.planner.IFragmentParallelPlaner;
import org.apache.iotdb.db.queryengine.plan.planner.exceptions.ReplicaSetUnreachableException;
import org.apache.iotdb.db.queryengine.plan.planner.plan.FragmentInstance;
import org.apache.iotdb.db.queryengine.plan.planner.plan.PlanFragment;
import org.apache.iotdb.db.queryengine.plan.planner.plan.SubPlan;
import org.apache.iotdb.db.queryengine.plan.planner.plan.TreeModelTimePredicate;
import org.apache.iotdb.db.queryengine.plan.planner.plan.node.PlanNode;
import org.apache.iotdb.db.queryengine.plan.planner.plan.node.PlanNodeId;
import org.apache.iotdb.db.queryengine.plan.planner.plan.node.process.ExchangeNode;
import org.apache.iotdb.db.queryengine.plan.planner.plan.node.sink.MultiChildrenSinkNode;
import org.apache.iotdb.db.queryengine.plan.planner.plan.node.source.LastSeriesSourceNode;
import org.apache.iotdb.db.queryengine.plan.statement.crud.QueryStatement;
import org.apache.iotdb.db.queryengine.plan.statement.metadata.ShowTimeSeriesStatement;
import org.apache.iotdb.db.queryengine.plan.statement.sys.ExplainAnalyzeStatement;
import org.apache.iotdb.db.queryengine.plan.statement.sys.ShowQueriesStatement;

import org.apache.commons.collections4.CollectionUtils;
import org.apache.tsfile.read.common.Path;
import org.apache.tsfile.utils.Pair;
import org.slf4j.Logger;
import org.slf4j.LoggerFactory;

import java.util.ArrayList;
import java.util.HashMap;
import java.util.LinkedList;
import java.util.List;
import java.util.Map;
import java.util.concurrent.atomic.AtomicInteger;

/**
 * A simple implementation of IFragmentParallelPlaner. This planner will transform one PlanFragment
 * into only one FragmentInstance.
 */
public class SimpleFragmentParallelPlanner implements IFragmentParallelPlaner {
  private static final Logger logger = LoggerFactory.getLogger(SimpleFragmentParallelPlanner.class);

  private final SubPlan subPlan;
  private final Analysis analysis;
  private final MPPQueryContext queryContext;

  // Record all the FragmentInstances belonged to same PlanFragment
  private final Map<PlanFragmentId, FragmentInstance> instanceMap;
  // Record which PlanFragment the PlanNode belongs
  private final Map<PlanNodeId, Pair<PlanFragmentId, PlanNode>> planNodeMap;
  private final List<FragmentInstance> fragmentInstanceList;

  // Record FragmentInstances dispatched to same DataNode
  private final Map<TDataNodeLocation, List<FragmentInstance>> dataNodeFIMap;
  private final ClusterTopology topology = ClusterTopology.getInstance();

  public SimpleFragmentParallelPlanner(
      SubPlan subPlan, Analysis analysis, MPPQueryContext context) {
    this.subPlan = subPlan;
    this.analysis = analysis;
    this.queryContext = context;
    this.instanceMap = new HashMap<>();
    this.planNodeMap = new HashMap<>();
    this.fragmentInstanceList = new ArrayList<>();
    this.dataNodeFIMap = new HashMap<>();
  }

  @Override
  public List<FragmentInstance> parallelPlan() {
    prepare();
    calculateNodeTopologyBetweenInstance();
    return fragmentInstanceList;
  }

  private void prepare() {
    List<PlanFragment> fragments = subPlan.getPlanFragmentList();
    for (PlanFragment fragment : fragments) {
      recordPlanNodeRelation(fragment.getPlanNodeTree(), fragment.getId());
      produceFragmentInstance(fragment);
    }
    fragmentInstanceList.forEach(
        fragmentInstance ->
            fragmentInstance.setDataNodeFINum(
                dataNodeFIMap.get(fragmentInstance.getHostDataNode()).size()));

    // compute dataNodeSeriesScanNum in LastQueryScanNode
    if (analysis.getTreeStatement() instanceof QueryStatement
        && ((QueryStatement) analysis.getTreeStatement()).isLastQuery()) {
      final Map<Path, AtomicInteger> pathSumMap = new HashMap<>();
      dataNodeFIMap
          .values()
          .forEach(
              fragmentInstances -> {
                fragmentInstances.forEach(
                    fragmentInstance ->
                        updateScanNum(
                            fragmentInstance.getFragment().getPlanNodeTree(), pathSumMap));
                pathSumMap.clear();
              });
    }
  }

  private void updateScanNum(PlanNode planNode, Map<Path, AtomicInteger> pathSumMap) {
    if (planNode instanceof LastSeriesSourceNode) {
      LastSeriesSourceNode lastSeriesSourceNode = (LastSeriesSourceNode) planNode;
      pathSumMap.merge(
          lastSeriesSourceNode.getSeriesPath(),
          lastSeriesSourceNode.getDataNodeSeriesScanNum(),
          (k, v) -> {
            v.incrementAndGet();
            return v;
          });
    }
    planNode.getChildren().forEach(node -> updateScanNum(node, pathSumMap));
  }

  private void produceFragmentInstance(PlanFragment fragment) {
    Expression globalTimePredicate = analysis.getGlobalTimePredicate();
    FragmentInstance fragmentInstance =
        new FragmentInstance(
            fragment,
            fragment.getId().genFragmentInstanceId(),
            globalTimePredicate == null ? null : new TreeModelTimePredicate(globalTimePredicate),
            queryContext.getQueryType(),
            queryContext.getTimeOut() - (System.currentTimeMillis() - queryContext.getStartTime()),
            queryContext.getSession(),
            queryContext.isExplainAnalyze(),
            fragment.isRoot());

    // Get the target region for origin PlanFragment, then its instance will be distributed one
    // of them.
<<<<<<< HEAD
    TRegionReplicaSet regionReplicaSet = fragment.getTargetRegion();
    if (regionReplicaSet != null
        && !CollectionUtils.isEmpty(regionReplicaSet.getDataNodeLocations())) {
      regionReplicaSet = topology.getReachableSet(regionReplicaSet);
      if (regionReplicaSet.getDataNodeLocations().isEmpty()) {
        throw new ReplicaSetUnreachableException(fragment.getTargetRegion());
      }
    }
=======
    TRegionReplicaSet regionReplicaSet = fragment.getTargetRegionForTreeModel();
>>>>>>> 6a081557

    // Set ExecutorType and target host for the instance
    // We need to store all the replica host in case of the scenario that the instance need to be
    // redirected
    // to another host when scheduling
    if (regionReplicaSet == null || regionReplicaSet.getRegionId() == null) {
      TDataNodeLocation dataNodeLocation = fragment.getTargetLocation();
      if (dataNodeLocation != null) {
        // now only the case ShowQueries will enter here
        fragmentInstance.setExecutorAndHost(new QueryExecutor(dataNodeLocation));
      } else {
        // no data region && no dataNodeLocation, we need to execute this FI on local
        // now only the case AggregationQuery has schemaengine but no data region will enter here
        fragmentInstance.setExecutorAndHost(
            new QueryExecutor(DataNodeEndPoints.getLocalDataNodeLocation()));
      }
    } else {
      fragmentInstance.setExecutorAndHost(new StorageExecutor(regionReplicaSet));
      fragmentInstance.setHostDataNode(selectTargetDataNode(regionReplicaSet));
    }

    dataNodeFIMap.compute(
        fragmentInstance.getHostDataNode(),
        (k, v) -> {
          if (v == null) {
            v = new ArrayList<>();
          }
          v.add(fragmentInstance);
          return v;
        });

    if (analysis.getTreeStatement() instanceof QueryStatement
        || analysis.getTreeStatement() instanceof ExplainAnalyzeStatement
        || analysis.getTreeStatement() instanceof ShowQueriesStatement
        || (analysis.getTreeStatement() instanceof ShowTimeSeriesStatement
            && ((ShowTimeSeriesStatement) analysis.getTreeStatement()).isOrderByHeat())) {
      fragmentInstance.getFragment().generateTypeProvider(queryContext.getTypeProvider());
    }
    instanceMap.putIfAbsent(fragment.getId(), fragmentInstance);
    fragmentInstanceList.add(fragmentInstance);
  }

  private TDataNodeLocation selectTargetDataNode(TRegionReplicaSet regionReplicaSet) {
    if (regionReplicaSet == null
        || regionReplicaSet.getDataNodeLocations() == null
        || regionReplicaSet.getDataNodeLocations().isEmpty()) {
      throw new IllegalArgumentException(
          String.format("regionReplicaSet is invalid: %s", regionReplicaSet));
    }
    String readConsistencyLevel =
        IoTDBDescriptor.getInstance().getConfig().getReadConsistencyLevel();
    // TODO: (Chen Rongzhao) need to make the values of ReadConsistencyLevel as static variable or
    // enums
    boolean selectRandomDataNode = "weak".equals(readConsistencyLevel);

    // When planning fragment onto specific DataNode, the DataNode whose endPoint is in
    // black list won't be considered because it may have connection issue now.
    List<TDataNodeLocation> availableDataNodes =
        filterAvailableTDataNode(regionReplicaSet.getDataNodeLocations());
    if (availableDataNodes.isEmpty()) {
      String errorMsg =
          String.format(
              "All replicas for region[%s] are not available in these DataNodes[%s]",
              regionReplicaSet.getRegionId(), regionReplicaSet.getDataNodeLocations());
      throw new IllegalArgumentException(errorMsg);
    }
    if (regionReplicaSet.getDataNodeLocationsSize() != availableDataNodes.size()) {
      logger.info("available replicas: {}", availableDataNodes);
    }
    int targetIndex;
    if (!selectRandomDataNode || queryContext.getSession() == null) {
      targetIndex = 0;
    } else {
      targetIndex = (int) (queryContext.getSession().getSessionId() % availableDataNodes.size());
    }
    return availableDataNodes.get(targetIndex);
  }

  private List<TDataNodeLocation> filterAvailableTDataNode(
      List<TDataNodeLocation> originalDataNodeList) {
    List<TDataNodeLocation> result = new LinkedList<>();
    for (TDataNodeLocation dataNodeLocation : originalDataNodeList) {
      if (isAvailableDataNode(dataNodeLocation)) {
        result.add(dataNodeLocation);
      }
    }
    return result;
  }

  private boolean isAvailableDataNode(TDataNodeLocation dataNodeLocation) {
    for (TEndPoint endPoint : queryContext.getEndPointBlackList()) {
      if (endPoint.equals(dataNodeLocation.internalEndPoint)) {
        return false;
      }
    }
    return true;
  }

  private void calculateNodeTopologyBetweenInstance() {
    for (FragmentInstance instance : fragmentInstanceList) {
      PlanNode rootNode = instance.getFragment().getPlanNodeTree();
      if (rootNode instanceof MultiChildrenSinkNode) {
        MultiChildrenSinkNode sinkNode = (MultiChildrenSinkNode) rootNode;
        sinkNode
            .getDownStreamChannelLocationList()
            .forEach(
                downStreamChannelLocation -> {
                  // Set target Endpoint for FragmentSinkNode
                  PlanNodeId downStreamNodeId =
                      new PlanNodeId(downStreamChannelLocation.getRemotePlanNodeId());
                  FragmentInstance downStreamInstance = findDownStreamInstance(downStreamNodeId);
                  downStreamChannelLocation.setRemoteEndpoint(
                      downStreamInstance.getHostDataNode().getMPPDataExchangeEndPoint());
                  downStreamChannelLocation.setRemoteFragmentInstanceId(
                      downStreamInstance.getId().toThrift());

                  // Set upstream info for corresponding ExchangeNode in downstream FragmentInstance
                  PlanNode downStreamExchangeNode = planNodeMap.get(downStreamNodeId).right;
                  ((ExchangeNode) downStreamExchangeNode)
                      .setUpstream(
                          instance.getHostDataNode().getMPPDataExchangeEndPoint(),
                          instance.getId(),
                          sinkNode.getPlanNodeId());
                });
      }
    }
  }

  private FragmentInstance findDownStreamInstance(PlanNodeId exchangeNodeId) {
    return instanceMap.get(planNodeMap.get(exchangeNodeId).left);
  }

  private void recordPlanNodeRelation(PlanNode root, PlanFragmentId planFragmentId) {
    planNodeMap.put(root.getPlanNodeId(), new Pair<>(planFragmentId, root));
    for (PlanNode child : root.getChildren()) {
      recordPlanNodeRelation(child, planFragmentId);
    }
  }
}<|MERGE_RESOLUTION|>--- conflicted
+++ resolved
@@ -155,18 +155,14 @@
 
     // Get the target region for origin PlanFragment, then its instance will be distributed one
     // of them.
-<<<<<<< HEAD
-    TRegionReplicaSet regionReplicaSet = fragment.getTargetRegion();
+    TRegionReplicaSet regionReplicaSet = fragment.getTargetRegionForTreeModel();
     if (regionReplicaSet != null
         && !CollectionUtils.isEmpty(regionReplicaSet.getDataNodeLocations())) {
       regionReplicaSet = topology.getReachableSet(regionReplicaSet);
       if (regionReplicaSet.getDataNodeLocations().isEmpty()) {
-        throw new ReplicaSetUnreachableException(fragment.getTargetRegion());
-      }
-    }
-=======
-    TRegionReplicaSet regionReplicaSet = fragment.getTargetRegionForTreeModel();
->>>>>>> 6a081557
+        throw new ReplicaSetUnreachableException(fragment.getTargetRegionForTreeModel());
+      }
+    }
 
     // Set ExecutorType and target host for the instance
     // We need to store all the replica host in case of the scenario that the instance need to be
