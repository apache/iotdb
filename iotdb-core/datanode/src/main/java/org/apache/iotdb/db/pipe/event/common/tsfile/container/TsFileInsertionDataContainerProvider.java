--- conflicted
+++ resolved
@@ -72,20 +72,11 @@
   }
 
   public TsFileInsertionDataContainer provide() throws IOException {
-<<<<<<< HEAD
     if (pipeName != null) {
       PipeTsFileToTabletsMetrics.getInstance()
           .markTsFileToTabletInvocation(pipeName + "_" + creationTime);
     }
 
-    if (startTime != Long.MIN_VALUE
-        || endTime != Long.MAX_VALUE
-        || pattern instanceof IoTDBPipePattern
-            && !((IoTDBPipePattern) pattern).mayMatchMultipleTimeSeriesInOneDevice()) {
-      // 1. If time filter exists, use query here because the scan container may filter it
-      // row by row in single page chunk.
-      // 2. If the pattern matches only one time series in one device, use query container here
-=======
     // Use scan container to save memory
     if ((double) PipeDataNodeResourceManager.memory().getUsedMemorySizeInBytes()
             / PipeDataNodeResourceManager.memory().getTotalMemorySizeInBytes()
@@ -97,7 +88,6 @@
     if (pattern instanceof IoTDBPipePattern
         && !((IoTDBPipePattern) pattern).mayMatchMultipleTimeSeriesInOneDevice()) {
       // If the pattern matches only one time series in one device, use query container here
->>>>>>> 2b7f32de
       // because there is no timestamps merge overhead.
       //
       // Note: We judge prefix pattern as matching multiple timeseries in one device because it's
