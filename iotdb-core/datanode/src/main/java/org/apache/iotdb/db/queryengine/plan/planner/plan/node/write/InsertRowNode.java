/*
 * Licensed to the Apache Software Foundation (ASF) under one
 * or more contributor license agreements.  See the NOTICE file
 * distributed with this work for additional information
 * regarding copyright ownership.  The ASF licenses this file
 * to you under the Apache License, Version 2.0 (the
 * "License"); you may not use this file except in compliance
 * with the License.  You may obtain a copy of the License at
 *
 *     http://www.apache.org/licenses/LICENSE-2.0
 *
 * Unless required by applicable law or agreed to in writing,
 * software distributed under the License is distributed on an
 * "AS IS" BASIS, WITHOUT WARRANTIES OR CONDITIONS OF ANY
 * KIND, either express or implied.  See the License for the
 * specific language governing permissions and limitations
 * under the License.
 */

package org.apache.iotdb.db.queryengine.plan.planner.plan.node.write;

import org.apache.iotdb.common.rpc.thrift.TTimePartitionSlot;
import org.apache.iotdb.commons.exception.IllegalPathException;
import org.apache.iotdb.commons.path.PartialPath;
import org.apache.iotdb.commons.utils.TestOnly;
import org.apache.iotdb.commons.utils.TimePartitionUtils;
import org.apache.iotdb.db.exception.DataTypeInconsistentException;
import org.apache.iotdb.db.queryengine.plan.analyze.IAnalysis;
import org.apache.iotdb.db.queryengine.plan.planner.plan.node.PlanNode;
import org.apache.iotdb.db.queryengine.plan.planner.plan.node.PlanNodeId;
import org.apache.iotdb.db.queryengine.plan.planner.plan.node.PlanNodeType;
import org.apache.iotdb.db.queryengine.plan.planner.plan.node.PlanVisitor;
import org.apache.iotdb.db.queryengine.plan.planner.plan.node.WritePlanNode;
import org.apache.iotdb.db.queryengine.plan.relational.metadata.fetcher.cache.TreeDeviceSchemaCacheManager;
import org.apache.iotdb.db.storageengine.dataregion.memtable.AbstractMemTable;
import org.apache.iotdb.db.storageengine.dataregion.memtable.IWritableMemChunkGroup;
import org.apache.iotdb.db.storageengine.dataregion.wal.buffer.IWALByteBufferView;
import org.apache.iotdb.db.storageengine.dataregion.wal.buffer.WALEntryValue;
import org.apache.iotdb.db.storageengine.dataregion.wal.utils.WALWriteUtils;
import org.apache.iotdb.db.utils.TypeInferenceUtils;

import org.apache.tsfile.enums.TSDataType;
import org.apache.tsfile.exception.NotImplementedException;
import org.apache.tsfile.read.TimeValuePair;
import org.apache.tsfile.utils.Binary;
import org.apache.tsfile.utils.ReadWriteIOUtils;
import org.apache.tsfile.utils.TsPrimitiveType;
import org.apache.tsfile.write.UnSupportedDataTypeException;
import org.apache.tsfile.write.schema.MeasurementSchema;

import java.io.DataInputStream;
import java.io.DataOutputStream;
import java.io.IOException;
import java.nio.ByteBuffer;
import java.util.ArrayList;
import java.util.Arrays;
import java.util.Collections;
import java.util.List;
import java.util.Objects;

public class InsertRowNode extends InsertNode implements WALEntryValue {

  private static final byte TYPE_RAW_STRING = -1;

  private static final byte TYPE_NULL_WITHOUT_TYPE = -2;
  private static final byte TYPE_NULL_WITH_TYPE = -3;

  private static final String UNSUPPORTED_DATA_TYPE = "Unsupported data type: ";

  protected static final String DESERIALIZE_ERROR = "Cannot deserialize InsertRowNode";

  private long time;
  private Object[] values;

  private boolean isNeedInferType = false;

  public InsertRowNode(PlanNodeId id) {
    super(id);
  }

  @Override
  public InsertNode mergeInsertNode(List<InsertNode> insertNodes) {
    List<Integer> index = new ArrayList<>();
    List<InsertRowNode> insertRowNodes = new ArrayList<>();
    for (int i = 0; i < insertNodes.size(); i++) {
      insertRowNodes.add((InsertRowNode) insertNodes.get(i));
      index.add(i);
    }
    return new InsertRowsNode(this.getPlanNodeId(), index, insertRowNodes);
  }

  @TestOnly
  public InsertRowNode(
      PlanNodeId id,
      PartialPath devicePath,
      boolean isAligned,
      String[] measurements,
      TSDataType[] dataTypes,
      long time,
      Object[] values,
      boolean isNeedInferType) {
    super(id, devicePath, isAligned, measurements, dataTypes);
    this.time = time;
    this.values = values;
    this.isNeedInferType = isNeedInferType;
  }

  public InsertRowNode(
      PlanNodeId id,
      PartialPath devicePath,
      boolean isAligned,
      String[] measurements,
      TSDataType[] dataTypes,
      MeasurementSchema[] measurementSchemas,
      long time,
      Object[] values,
      boolean isNeedInferType) {
    super(id, devicePath, isAligned, measurements, dataTypes);
    this.measurementSchemas = measurementSchemas;
    this.time = time;
    this.values = values;
    this.isNeedInferType = isNeedInferType;
  }

  @Override
  public List<WritePlanNode> splitByPartition(IAnalysis analysis) {
    TTimePartitionSlot timePartitionSlot = TimePartitionUtils.getTimePartitionSlot(time);
    this.dataRegionReplicaSet =
        analysis
            .getDataPartitionInfo()
            .getDataRegionReplicaSetForWriting(
                getDeviceID(), timePartitionSlot, analysis.getDatabaseName());
    // collect redirectInfo
    analysis.setRedirectNodeList(
        Collections.singletonList(
            dataRegionReplicaSet.getDataNodeLocations().get(0).getClientRpcEndPoint()));
    return Collections.singletonList(this);
  }

  @Override
  public void addChild(PlanNode child) {
    // no child for InsertRowNode
  }

  @Override
  public PlanNodeType getType() {
    return PlanNodeType.INSERT_ROW;
  }

  @Override
  public PlanNode clone() {
    throw new NotImplementedException("clone of Insert is not implemented");
  }

  @Override
  public String toString() {
    return "InsertRowNode{"
<<<<<<< HEAD
        + "time="
        + time
        + ", values="
        + Arrays.toString(values)
        + ", measurements="
        + Arrays.toString(measurements)
        + ", dataTypes="
        + Arrays.toString(dataTypes)
=======
        + "insertTarget="
        + targetPath
        + ", time="
        + time
        + ", values="
        + Arrays.toString(values)
>>>>>>> 16ad6c1a
        + '}';
  }

  @Override
  public int allowedChildCount() {
    return NO_CHILD_ALLOWED;
  }

  @Override
  public List<String> getOutputColumnNames() {
    return null;
  }

  @Override
  public TSDataType[] getDataTypes() {
    if (isNeedInferType) {
      TSDataType[] predictedDataTypes = new TSDataType[dataTypes.length];
      for (int i = 0; i < dataTypes.length; i++) {
        predictedDataTypes[i] = TypeInferenceUtils.getPredictedDataType(values[i], true);
      }
      return predictedDataTypes;
    }

    return dataTypes;
  }

  @Override
  public TSDataType getDataType(int index) {
    if (isNeedInferType) {
      return TypeInferenceUtils.getPredictedDataType(values[index], true);
    } else {
      return dataTypes[index];
    }
  }

  public Object[] getValues() {
    return values;
  }

  public void setValues(Object[] values) {
    this.values = values;
  }

  public long getTime() {
    return time;
  }

  public void setTime(long time) {
    this.time = time;
  }

  public boolean isNeedInferType() {
    return isNeedInferType;
  }

  public void setNeedInferType(boolean needInferType) {
    isNeedInferType = needInferType;
  }

  @TestOnly
  public List<TTimePartitionSlot> getTimePartitionSlots() {
    return Collections.singletonList(TimePartitionUtils.getTimePartitionSlot(time));
  }

  @Override
  public void markFailedMeasurement(int index) {
    if (measurements[index] == null) {
      return;
    }
    measurements[index] = null;
    dataTypes[index] = null;
    values[index] = null;
  }

  @Override
  protected void serializeAttributes(ByteBuffer byteBuffer) {
    getType().serialize(byteBuffer);
    subSerialize(byteBuffer);
  }

  @Override
  protected void serializeAttributes(DataOutputStream stream) throws IOException {
    getType().serialize(stream);
    subSerialize(stream);
  }

  void subSerialize(ByteBuffer buffer) {
    ReadWriteIOUtils.write(time, buffer);
    ReadWriteIOUtils.write(targetPath.getFullPath(), buffer);
    serializeMeasurementsAndValues(buffer);
  }

  void subSerialize(DataOutputStream stream) throws IOException {
    ReadWriteIOUtils.write(time, stream);
    ReadWriteIOUtils.write(targetPath.getFullPath(), stream);
    serializeMeasurementsAndValues(stream);
  }

  /** Serialize measurements and values, ignoring failed time series. */
  void serializeMeasurementsAndValues(ByteBuffer buffer) {
    ReadWriteIOUtils.write(measurements.length - getFailedMeasurementNumber(), buffer);
    serializeMeasurementsOrSchemas(buffer);
    putDataTypesAndValues(buffer);
    ReadWriteIOUtils.write((byte) (isNeedInferType ? 1 : 0), buffer);
    ReadWriteIOUtils.write((byte) (isAligned ? 1 : 0), buffer);
  }

  /**
   * Serialize measurements and values, ignoring failed time series.
   *
   * @param stream - DataOutputStream.
   * @throws IOException - If an I/O error occurs.
   */
  void serializeMeasurementsAndValues(DataOutputStream stream) throws IOException {
    ReadWriteIOUtils.write(measurements.length - getFailedMeasurementNumber(), stream);
    serializeMeasurementsOrSchemas(stream);
    putDataTypesAndValues(stream);
    ReadWriteIOUtils.write((byte) (isNeedInferType ? 1 : 0), stream);
    ReadWriteIOUtils.write((byte) (isAligned ? 1 : 0), stream);
  }

  /** Serialize measurements or measurement schemas, ignoring failed time series. */
  private void serializeMeasurementsOrSchemas(ByteBuffer buffer) {
    ReadWriteIOUtils.write((byte) (measurementSchemas != null ? 1 : 0), buffer);
    for (int i = 0; i < measurements.length; i++) {
      // ignore failed partial insert
      if (measurements[i] == null) {
        continue;
      }
      // serialize measurement schemas when exist
      if (measurementSchemas != null) {
        measurementSchemas[i].serializeTo(buffer);
      } else {
        ReadWriteIOUtils.write(measurements[i], buffer);
      }
    }
  }

  /**
   * Serialize measurements or measurement schemas, ignoring failed time series.
   *
   * @param stream - DataOutputStream
   * @throws IOException - If an I/O error occurs.
   */
  private void serializeMeasurementsOrSchemas(DataOutputStream stream) throws IOException {
    ReadWriteIOUtils.write((byte) (measurementSchemas != null ? 1 : 0), stream);
    for (int i = 0; i < measurements.length; i++) {
      // ignore failed partial insert
      if (measurements[i] == null) {
        continue;
      }
      // serialize measurement schemas when exist
      if (measurementSchemas != null) {
        measurementSchemas[i].serializeTo(stream);
      } else {
        ReadWriteIOUtils.write(measurements[i], stream);
      }
    }
  }

  /**
   * Serialize data types and values, ignoring failed time series.
   *
   * @param buffer ByteBuffer.
   * @throws UnSupportedDataTypeException - If meets unsupported data type.
   */
  private void putDataTypesAndValues(ByteBuffer buffer) {
    for (int i = 0; i < values.length; i++) {
      // ignore failed partial insert
      if (measurements[i] == null) {
        continue;
      }
      // serialize null value
      if (values[i] == null) {
        ReadWriteIOUtils.write(
            dataTypes[i] == null ? TYPE_NULL_WITHOUT_TYPE : TYPE_NULL_WITH_TYPE, buffer);
        if (dataTypes[i] != null) {
          ReadWriteIOUtils.write(dataTypes[i], buffer);
        }
        continue;
      }
      // types are not determined, the situation mainly occurs when the plan uses string values
      // and is forwarded to other nodes
      if (isNeedInferType) {
        ReadWriteIOUtils.write(TYPE_RAW_STRING, buffer);
        ReadWriteIOUtils.write(values[i].toString(), buffer);
      } else {
        ReadWriteIOUtils.write(dataTypes[i], buffer);
        switch (dataTypes[i]) {
          case BOOLEAN:
            ReadWriteIOUtils.write((Boolean) values[i], buffer);
            break;
          case INT32:
          case DATE:
            ReadWriteIOUtils.write((Integer) values[i], buffer);
            break;
          case INT64:
          case TIMESTAMP:
            ReadWriteIOUtils.write((Long) values[i], buffer);
            break;
          case FLOAT:
            ReadWriteIOUtils.write((Float) values[i], buffer);
            break;
          case DOUBLE:
            ReadWriteIOUtils.write((Double) values[i], buffer);
            break;
          case TEXT:
          case STRING:
          case BLOB:
            ReadWriteIOUtils.write((Binary) values[i], buffer);
            break;
          default:
            throw new UnSupportedDataTypeException(UNSUPPORTED_DATA_TYPE + dataTypes[i]);
        }
      }
    }
  }

  /**
   * Serialize data types and values, ignoring failed time series.
   *
   * @param stream - DataOutputStream.
   * @throws IOException - If an I/O error occurs.
   * @throws UnSupportedDataTypeException - If meets unsupported data type.
   */
  private void putDataTypesAndValues(DataOutputStream stream) throws IOException {
    for (int i = 0; i < values.length; i++) {
      // ignore failed partial insert
      if (measurements[i] == null) {
        continue;
      }
      // serialize null value
      if (values[i] == null) {
        ReadWriteIOUtils.write(
            dataTypes[i] == null ? TYPE_NULL_WITHOUT_TYPE : TYPE_NULL_WITH_TYPE, stream);
        if (dataTypes[i] != null) {
          ReadWriteIOUtils.write(dataTypes[i], stream);
        }
        continue;
      }
      // types are not determined, the situation mainly occurs when the plan uses string values
      // and is forwarded to other nodes
      if (isNeedInferType) {
        ReadWriteIOUtils.write(TYPE_RAW_STRING, stream);
        ReadWriteIOUtils.write(values[i].toString(), stream);
      } else {
        ReadWriteIOUtils.write(dataTypes[i], stream);
        switch (dataTypes[i]) {
          case BOOLEAN:
            ReadWriteIOUtils.write((Boolean) values[i], stream);
            break;
          case INT32:
          case DATE:
            ReadWriteIOUtils.write((Integer) values[i], stream);
            break;
          case INT64:
          case TIMESTAMP:
            ReadWriteIOUtils.write((Long) values[i], stream);
            break;
          case FLOAT:
            ReadWriteIOUtils.write((Float) values[i], stream);
            break;
          case DOUBLE:
            ReadWriteIOUtils.write((Double) values[i], stream);
            break;
          case TEXT:
          case STRING:
          case BLOB:
            ReadWriteIOUtils.write((Binary) values[i], stream);
            break;
          default:
            throw new UnSupportedDataTypeException(UNSUPPORTED_DATA_TYPE + dataTypes[i]);
        }
      }
    }
  }

  public static InsertRowNode deserialize(ByteBuffer byteBuffer) {
    // TODO: (xingtanzjr) remove placeholder
    InsertRowNode insertNode = new InsertRowNode(new PlanNodeId(""));
    insertNode.subDeserialize(byteBuffer);
    insertNode.setPlanNodeId(PlanNodeId.deserialize(byteBuffer));
    return insertNode;
  }

  void subDeserialize(ByteBuffer byteBuffer) {
    time = byteBuffer.getLong();
    try {
      targetPath = readTargetPath(byteBuffer);
    } catch (IllegalPathException e) {
      throw new IllegalArgumentException(DESERIALIZE_ERROR, e);
    }
    deserializeMeasurementsAndValues(byteBuffer);
  }

  void deserializeMeasurementsAndValues(ByteBuffer buffer) {
    int measurementSize = buffer.getInt();

    this.measurements = new String[measurementSize];
    boolean hasSchema = buffer.get() == 1;
    if (hasSchema) {
      measurementSchemas = new MeasurementSchema[measurementSize];
      for (int i = 0; i < measurementSize; i++) {
        measurementSchemas[i] = MeasurementSchema.deserializeFrom(buffer);
        measurements[i] = measurementSchemas[i].getMeasurementName();
      }
    } else {
      for (int i = 0; i < measurementSize; i++) {
        measurements[i] = ReadWriteIOUtils.readString(buffer);
      }
    }

    dataTypes = new TSDataType[measurementSize];
    values = new Object[measurementSize];
    fillDataTypesAndValues(buffer);

    isNeedInferType = buffer.get() == 1;
    isAligned = buffer.get() == 1;
  }

  /**
   * Make sure the dataTypes and values have been created before calling this.
   *
   * @param buffer - ByteBuffer
   * @throws UnSupportedDataTypeException - If meets unsupported data type.
   */
  private void fillDataTypesAndValues(ByteBuffer buffer) {
    for (int i = 0; i < dataTypes.length; i++) {
      // types are not determined, the situation mainly occurs when the node uses string values
      // and is forwarded to other nodes
      byte typeNum = (byte) ReadWriteIOUtils.read(buffer);
      if (typeNum == TYPE_RAW_STRING
          || typeNum == TYPE_NULL_WITHOUT_TYPE
          || typeNum == TYPE_NULL_WITH_TYPE) {
        values[i] = typeNum == TYPE_RAW_STRING ? ReadWriteIOUtils.readString(buffer) : null;
        if (typeNum == TYPE_NULL_WITH_TYPE) {
          dataTypes[i] = ReadWriteIOUtils.readDataType(buffer);
        }
        continue;
      }
      dataTypes[i] = TSDataType.values()[typeNum];
      switch (dataTypes[i]) {
        case BOOLEAN:
          values[i] = ReadWriteIOUtils.readBool(buffer);
          break;
        case INT32:
        case DATE:
          values[i] = ReadWriteIOUtils.readInt(buffer);
          break;
        case INT64:
        case TIMESTAMP:
          values[i] = ReadWriteIOUtils.readLong(buffer);
          break;
        case FLOAT:
          values[i] = ReadWriteIOUtils.readFloat(buffer);
          break;
        case DOUBLE:
          values[i] = ReadWriteIOUtils.readDouble(buffer);
          break;
        case TEXT:
        case STRING:
        case BLOB:
          values[i] = ReadWriteIOUtils.readBinary(buffer);
          break;
        default:
          throw new UnSupportedDataTypeException(UNSUPPORTED_DATA_TYPE + dataTypes[i]);
      }
    }
  }

  @Override
  public long getMinTime() {
    return getTime();
  }

  // region serialize & deserialize methods for WAL
  /** Serialized size for wal. */
  @Override
  public int serializedSize() {
    return Short.BYTES + Long.BYTES + subSerializeSize();
  }

  protected int subSerializeSize() {
    int size = 0;
    size += Long.BYTES;
    size += ReadWriteIOUtils.sizeToWrite(targetPath.getFullPath());
    return size + serializeMeasurementsAndValuesSize();
  }

  private int serializeMeasurementsAndValuesSize() {
    int size = 0;
    size += Integer.BYTES;

    size += serializeMeasurementSchemasSize();

    // putValues
    for (int i = 0; i < values.length; i++) {
      // ignore failed partial insert
      if (measurements[i] == null) {
        continue;
      }
      // serialize null value
      if (values[i] == null) {
        size += Byte.BYTES;
        if (dataTypes[i] != null) {
          size += Byte.BYTES;
        }
        continue;
      }
      size += Byte.BYTES;
      switch (dataTypes[i]) {
        case BOOLEAN:
          size += Byte.BYTES;
          break;
        case INT32:
        case DATE:
          size += Integer.BYTES;
          break;
        case INT64:
        case TIMESTAMP:
          size += Long.BYTES;
          break;
        case FLOAT:
          size += Float.BYTES;
          break;
        case DOUBLE:
          size += Double.BYTES;
          break;
        case TEXT:
        case STRING:
        case BLOB:
          size += ReadWriteIOUtils.sizeToWrite((Binary) values[i]);
          break;
        default:
          throw new UnSupportedDataTypeException(UNSUPPORTED_DATA_TYPE + dataTypes[i]);
      }
    }

    size += Byte.BYTES;
    return size;
  }

  /**
   * Compared with {@link this#serialize(ByteBuffer)}, more info: search index, less info:
   * isNeedInferType
   */
  @Override
  public void serializeToWAL(IWALByteBufferView buffer) {
    buffer.putShort(getType().getNodeType());
    buffer.putLong(searchIndex);
    subSerialize(buffer);
  }

  protected void subSerialize(IWALByteBufferView buffer) {
    buffer.putLong(time);
    WALWriteUtils.write(targetPath.getFullPath(), buffer);
    serializeMeasurementsAndValues(buffer);
  }

  /** Serialize measurements and values, ignoring failed time series. */
  private void serializeMeasurementsAndValues(IWALByteBufferView buffer) {
    buffer.putInt(measurements.length - getFailedMeasurementNumber());
    serializeMeasurementSchemasToWAL(buffer);
    putDataTypesAndValues(buffer);
    buffer.put((byte) (isAligned ? 1 : 0));
  }

  /**
   * Serialize data types and values, ignoring failed time series.
   *
   * @param buffer - IWALByteBufferView
   * @throws UnSupportedDataTypeException - If meets unsupported data type.
   */
  private void putDataTypesAndValues(IWALByteBufferView buffer) {
    for (int i = 0; i < values.length; i++) {
      // ignore failed partial insert
      if (measurements[i] == null) {
        continue;
      }
      // serialize null value
      if (values[i] == null) {
        WALWriteUtils.write(
            dataTypes[i] == null ? TYPE_NULL_WITHOUT_TYPE : TYPE_NULL_WITH_TYPE, buffer);
        if (dataTypes[i] != null) {
          WALWriteUtils.write(dataTypes[i], buffer);
        }
        continue;
      }
      WALWriteUtils.write(dataTypes[i], buffer);
      switch (dataTypes[i]) {
        case BOOLEAN:
          WALWriteUtils.write((Boolean) values[i], buffer);
          break;
        case INT32:
        case DATE:
          WALWriteUtils.write((Integer) values[i], buffer);
          break;
        case INT64:
        case TIMESTAMP:
          WALWriteUtils.write((Long) values[i], buffer);
          break;
        case FLOAT:
          WALWriteUtils.write((Float) values[i], buffer);
          break;
        case DOUBLE:
          WALWriteUtils.write((Double) values[i], buffer);
          break;
        case TEXT:
        case BLOB:
        case STRING:
          WALWriteUtils.write((Binary) values[i], buffer);
          break;
        default:
          throw new UnSupportedDataTypeException(UNSUPPORTED_DATA_TYPE + dataTypes[i]);
      }
    }
  }

  /**
   * Deserialize from wal.
   *
   * @param stream - DataInputStream
   * @return InsertRowNode
   * @throws IOException - If an I/O error occurs.
   * @throws IllegalArgumentException - If meets illegal argument.
   */
  public static InsertRowNode deserializeFromWAL(DataInputStream stream) throws IOException {
    long searchIndex = stream.readLong();
    InsertRowNode insertNode = subDeserializeFromWAL(stream);
    insertNode.setSearchIndex(searchIndex);
    return insertNode;
  }

  protected static InsertRowNode subDeserializeFromWAL(DataInputStream stream) throws IOException {
    // we do not store plan node id in wal entry
    InsertRowNode insertNode = new InsertRowNode(new PlanNodeId(""));
    insertNode.setTime(stream.readLong());
    try {
      insertNode.setTargetPath(insertNode.readTargetPath(stream));
    } catch (IllegalPathException e) {
      throw new IllegalArgumentException(DESERIALIZE_ERROR, e);
    }
    insertNode.deserializeMeasurementsAndValuesFromWAL(stream);
    return insertNode;
  }

  void deserializeMeasurementsAndValuesFromWAL(DataInputStream stream) throws IOException {
    int measurementSize = stream.readInt();

    measurements = new String[measurementSize];
    measurementSchemas = new MeasurementSchema[measurementSize];
    dataTypes = new TSDataType[measurementSize];
    deserializeMeasurementSchemas(stream);

    values = new Object[measurementSize];
    fillDataTypesAndValuesFromWAL(stream);

    isAligned = stream.readByte() == 1;
  }

  /**
   * Make sure the dataTypes and values have been created before calling this.
   *
   * @param stream - DataInputStream
   * @throws IOException - If an I/O error occurs.
   * @throws UnSupportedDataTypeException - If meets unsupported data type.
   */
  public void fillDataTypesAndValuesFromWAL(DataInputStream stream) throws IOException {
    for (int i = 0; i < dataTypes.length; i++) {
      byte typeNum = stream.readByte();
      if (typeNum == TYPE_RAW_STRING
          || typeNum == TYPE_NULL_WITHOUT_TYPE
          || typeNum == TYPE_NULL_WITH_TYPE) {
        values[i] = typeNum == TYPE_RAW_STRING ? ReadWriteIOUtils.readString(stream) : null;
        if (typeNum == TYPE_NULL_WITH_TYPE) {
          dataTypes[i] = ReadWriteIOUtils.readDataType(stream);
        }
        continue;
      }
      dataTypes[i] = TSDataType.values()[typeNum];
      switch (dataTypes[i]) {
        case BOOLEAN:
          values[i] = ReadWriteIOUtils.readBool(stream);
          break;
        case INT32:
        case DATE:
          values[i] = ReadWriteIOUtils.readInt(stream);
          break;
        case INT64:
        case TIMESTAMP:
          values[i] = ReadWriteIOUtils.readLong(stream);
          break;
        case FLOAT:
          values[i] = ReadWriteIOUtils.readFloat(stream);
          break;
        case DOUBLE:
          values[i] = ReadWriteIOUtils.readDouble(stream);
          break;
        case TEXT:
        case STRING:
        case BLOB:
          values[i] = ReadWriteIOUtils.readBinary(stream);
          break;
        default:
          throw new UnSupportedDataTypeException(UNSUPPORTED_DATA_TYPE + dataTypes[i]);
      }
    }
  }

  /**
   * Deserialize from wal.
   *
   * @param buffer - ByteBuffer
   * @return InsertRowNode
   * @throws IllegalArgumentException - If meets illegal argument
   */
  public static InsertRowNode deserializeFromWAL(ByteBuffer buffer) {
    long searchIndex = buffer.getLong();
    InsertRowNode insertNode = subDeserializeFromWAL(buffer);
    insertNode.setSearchIndex(searchIndex);
    return insertNode;
  }

  protected static InsertRowNode subDeserializeFromWAL(ByteBuffer buffer) {
    // we do not store plan node id in wal entry
    InsertRowNode insertNode = new InsertRowNode(new PlanNodeId(""));
    insertNode.setTime(buffer.getLong());
    try {
      insertNode.setTargetPath(insertNode.readTargetPath(buffer));
    } catch (IllegalPathException e) {
      throw new IllegalArgumentException(DESERIALIZE_ERROR, e);
    }
    insertNode.deserializeMeasurementsAndValuesFromWAL(buffer);

    return insertNode;
  }

  void deserializeMeasurementsAndValuesFromWAL(ByteBuffer buffer) {
    int measurementSize = buffer.getInt();

    measurements = new String[measurementSize];
    measurementSchemas = new MeasurementSchema[measurementSize];
    deserializeMeasurementSchemas(buffer);

    dataTypes = new TSDataType[measurementSize];
    values = new Object[measurementSize];
    fillDataTypesAndValuesFromWAL(buffer);

    isAligned = buffer.get() == 1;
  }

  /**
   * Make sure the dataTypes and values have been created before calling this.
   *
   * @param buffer - ByteBuffer
   * @throws UnSupportedDataTypeException - If meets unsupported data type.
   */
  public void fillDataTypesAndValuesFromWAL(ByteBuffer buffer) {
    for (int i = 0; i < dataTypes.length; i++) {
      byte typeNum = buffer.get();
      if (typeNum == TYPE_RAW_STRING
          || typeNum == TYPE_NULL_WITHOUT_TYPE
          || typeNum == TYPE_NULL_WITH_TYPE) {
        values[i] = typeNum == TYPE_RAW_STRING ? ReadWriteIOUtils.readString(buffer) : null;
        if (typeNum == TYPE_NULL_WITH_TYPE) {
          dataTypes[i] = ReadWriteIOUtils.readDataType(buffer);
        }
        continue;
      }
      dataTypes[i] = TSDataType.values()[typeNum];
      switch (dataTypes[i]) {
        case BOOLEAN:
          values[i] = ReadWriteIOUtils.readBool(buffer);
          break;
        case INT32:
        case DATE:
          values[i] = ReadWriteIOUtils.readInt(buffer);
          break;
        case INT64:
        case TIMESTAMP:
          values[i] = ReadWriteIOUtils.readLong(buffer);
          break;
        case FLOAT:
          values[i] = ReadWriteIOUtils.readFloat(buffer);
          break;
        case DOUBLE:
          values[i] = ReadWriteIOUtils.readDouble(buffer);
          break;
        case TEXT:
        case STRING:
        case BLOB:
          values[i] = ReadWriteIOUtils.readBinary(buffer);
          break;
        default:
          throw new UnSupportedDataTypeException(UNSUPPORTED_DATA_TYPE + dataTypes[i]);
      }
    }
  }

  // endregion

  @Override
  public boolean equals(Object o) {
    if (this == o) {
      return true;
    }
    if (o == null || getClass() != o.getClass()) {
      return false;
    }
    if (!super.equals(o)) {
      return false;
    }
    InsertRowNode that = (InsertRowNode) o;
    return time == that.time
        && isNeedInferType == that.isNeedInferType
        && Arrays.equals(values, that.values);
  }

  @Override
  public int hashCode() {
    int result = Objects.hash(super.hashCode(), time, isNeedInferType);
    result = 31 * result + Arrays.hashCode(values);
    return result;
  }

  @Override
  public <R, C> R accept(PlanVisitor<R, C> visitor, C context) {
    return visitor.visitInsertRow(this, context);
  }

  public TimeValuePair composeTimeValuePair(int columnIndex) {
    if (columnIndex >= values.length || Objects.isNull(dataTypes[columnIndex])) {
      return null;
    }
    Object value = values[columnIndex];
    return Objects.nonNull(value)
        ? new TimeValuePair(time, TsPrimitiveType.getByType(dataTypes[columnIndex], value))
        : null;
  }

  public void updateLastCache(String databaseName) {
    String[] rawMeasurements = getRawMeasurements();
    TimeValuePair[] timeValuePairs = new TimeValuePair[rawMeasurements.length];
    for (int i = 0; i < rawMeasurements.length; i++) {
      timeValuePairs[i] = composeTimeValuePair(i);
    }
    TreeDeviceSchemaCacheManager.getInstance()
        .updateLastCacheIfExists(
            databaseName,
            getDeviceID(),
            rawMeasurements,
            timeValuePairs,
            isAligned,
            measurementSchemas);
  }

  @Override
  public void checkDataType(AbstractMemTable memTable) throws DataTypeInconsistentException {
    IWritableMemChunkGroup writableMemChunkGroup = memTable.getWritableMemChunkGroup(getDeviceID());
    if (writableMemChunkGroup != null) {
      writableMemChunkGroup.checkDataType(this);
    }
  }
}<|MERGE_RESOLUTION|>--- conflicted
+++ resolved
@@ -155,8 +155,9 @@
   @Override
   public String toString() {
     return "InsertRowNode{"
-<<<<<<< HEAD
-        + "time="
+        + "insertTarget="
+        + targetPath
+        + ", time="
         + time
         + ", values="
         + Arrays.toString(values)
@@ -164,14 +165,6 @@
         + Arrays.toString(measurements)
         + ", dataTypes="
         + Arrays.toString(dataTypes)
-=======
-        + "insertTarget="
-        + targetPath
-        + ", time="
-        + time
-        + ", values="
-        + Arrays.toString(values)
->>>>>>> 16ad6c1a
         + '}';
   }
 
