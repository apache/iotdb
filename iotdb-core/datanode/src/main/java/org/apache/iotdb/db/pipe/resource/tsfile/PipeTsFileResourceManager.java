--- conflicted
+++ resolved
@@ -24,6 +24,7 @@
 import org.apache.iotdb.commons.utils.FileUtils;
 import org.apache.iotdb.db.pipe.agent.PipeDataNodeAgent;
 import org.apache.iotdb.db.pipe.resource.PipeDataNodeResourceManager;
+import org.apache.iotdb.db.storageengine.dataregion.modification.ModificationFile;
 import org.apache.iotdb.db.storageengine.dataregion.tsfile.TsFileResource;
 
 import org.apache.tsfile.enums.TSDataType;
@@ -313,20 +314,9 @@
 
   public void pinTsFileResource(final TsFileResource resource, final boolean withMods)
       throws IOException {
-<<<<<<< HEAD
-    lock.lock();
-    try {
       increaseFileReference(resource.getTsFile(), true, resource);
       if (withMods && resource.newModFileExists()) {
         increaseFileReference(resource.getNewModFile().getFile(), false, null);
-      }
-    } finally {
-      lock.unlock();
-=======
-    increaseFileReference(resource.getTsFile(), true, resource);
-    if (withMods && resource.getModFile().exists()) {
-      increaseFileReference(new File(resource.getModFile().getFilePath()), false, null);
->>>>>>> b8432f88
     }
   }
 
@@ -334,17 +324,9 @@
     final File pinnedFile = getHardlinkOrCopiedFileInPipeDir(resource.getTsFile());
     decreaseFileReference(pinnedFile);
 
-<<<<<<< HEAD
-      if (resource.newModFileExists()) {
-        decreaseFileReference(resource.getNewModFile().getFile());
-      }
-    } finally {
-      lock.unlock();
-=======
-    final File modFile = new File(pinnedFile + ModificationFile.FILE_SUFFIX);
+    final File modFile = ModificationFile.getNormalMods(pinnedFile);
     if (modFile.exists()) {
       decreaseFileReference(modFile);
->>>>>>> b8432f88
     }
   }
 
