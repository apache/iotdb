/*
 * Licensed to the Apache Software Foundation (ASF) under one
 * or more contributor license agreements.  See the NOTICE file
 * distributed with this work for additional information
 * regarding copyright ownership.  The ASF licenses this file
 * to you under the Apache License, Version 2.0 (the
 * "License"); you may not use this file except in compliance
 * with the License.  You may obtain a copy of the License at
 *
 *     http://www.apache.org/licenses/LICENSE-2.0
 *
 * Unless required by applicable law or agreed to in writing,
 * software distributed under the License is distributed on an
 * "AS IS" BASIS, WITHOUT WARRANTIES OR CONDITIONS OF ANY
 * KIND, either express or implied.  See the License for the
 * specific language governing permissions and limitations
 * under the License.
 */

package org.apache.iotdb.db.queryengine.plan.relational.sql.ast;

import com.google.common.collect.ImmutableList;
import org.apache.tsfile.utils.ReadWriteIOUtils;

import java.io.DataOutputStream;
import java.io.IOException;
import java.nio.ByteBuffer;
import java.util.ArrayList;
import java.util.List;
import java.util.Objects;
import java.util.Optional;

import static java.util.Objects.requireNonNull;

public class FunctionCall extends Expression {
  private final QualifiedName name;
  private final Optional<Window> window;
  private final boolean distinct;
  private final Optional<ProcessingMode> processingMode;
  private final List<Expression> arguments;
  private final Optional<NullTreatment> nullTreatment;

  public FunctionCall(QualifiedName name, List<Expression> arguments) {
    super(null);
    this.name = requireNonNull(name, "name is null");
    this.window = Optional.empty();
    this.nullTreatment = Optional.empty();
    this.distinct = false;
    this.processingMode = Optional.empty();
    this.arguments = requireNonNull(arguments, "arguments is null");
  }

  public FunctionCall(QualifiedName name, boolean distinct, List<Expression> arguments) {
    super(null);
    this.name = requireNonNull(name, "name is null");
    this.window = Optional.empty();
    this.nullTreatment = Optional.empty();
    this.distinct = distinct;
    this.processingMode = Optional.empty();
    this.arguments = requireNonNull(arguments, "arguments is null");
  }

  public FunctionCall(
      QualifiedName name, Optional<ProcessingMode> processingMode, List<Expression> arguments) {
    super(null);
    this.name = requireNonNull(name, "name is null");
    this.distinct = false;
    this.processingMode = requireNonNull(processingMode, "processingMode is null");
    this.arguments = requireNonNull(arguments, "arguments is null");
  }

  public FunctionCall(
      QualifiedName name,
      boolean distinct,
      Optional<ProcessingMode> processingMode,
      List<Expression> arguments) {
    super(null);
    this.name = requireNonNull(name, "name is null");
    this.distinct = distinct;
    this.processingMode = requireNonNull(processingMode, "processingMode is null");
    this.arguments = requireNonNull(arguments, "arguments is null");
  }

  public FunctionCall(NodeLocation location, QualifiedName name, List<Expression> arguments) {
    this(location, name, false, Optional.empty(), arguments);
  }

  public FunctionCall(
      NodeLocation location,
      QualifiedName name,
      boolean distinct,
      Optional<ProcessingMode> processingMode,
      List<Expression> arguments) {
    super(requireNonNull(location, "location is null"));
    this.name = requireNonNull(name, "name is null");
    this.window = Optional.empty();
    this.nullTreatment = Optional.empty();
    this.distinct = distinct;
    this.processingMode = requireNonNull(processingMode, "processingMode is null");
    this.arguments = requireNonNull(arguments, "arguments is null");
  }

  public FunctionCall(
      NodeLocation location,
      QualifiedName name,
      Optional<Window> window,
      Optional<NullTreatment> nullTreatment,
      boolean distinct,
      List<Expression> arguments) {
    super(requireNonNull(location, "location is null"));

    this.name = name;
    this.window = window;
    this.nullTreatment = nullTreatment;
    this.distinct = distinct;
    this.arguments = arguments;
  }

  public QualifiedName getName() {
    return name;
  }

  public boolean isDistinct() {
    return distinct;
  }

  public Optional<ProcessingMode> getProcessingMode() {
    return processingMode;
  }

  public List<Expression> getArguments() {
    return arguments;
  }

  public Optional<Window> getWindow() {
    return window;
  }

  public Optional<NullTreatment> getNullTreatment() {
    return nullTreatment;
  }

  @Override
  public <R, C> R accept(AstVisitor<R, C> visitor, C context) {
    return visitor.visitFunctionCall(this, context);
  }

  @Override
  public List<Node> getChildren() {
    ImmutableList.Builder<Node> nodes = ImmutableList.builder();
    nodes.addAll(arguments);
    return nodes.build();
  }

  @Override
  public boolean equals(Object obj) {
    if (this == obj) {
      return true;
    }
    if ((obj == null) || (getClass() != obj.getClass())) {
      return false;
    }
    FunctionCall o = (FunctionCall) obj;
    return Objects.equals(name, o.name)
        && Objects.equals(distinct, o.distinct)
        && Objects.equals(processingMode, o.processingMode)
        && Objects.equals(arguments, o.arguments);
  }

  @Override
  public int hashCode() {
    return Objects.hash(name, distinct, processingMode, arguments);
  }

  public enum NullTreatment {
    IGNORE,
    RESPECT
  }

  @Override
  public boolean shallowEquals(Node other) {
    if (!sameClass(this, other)) {
      return false;
    }

    FunctionCall otherFunction = (FunctionCall) other;

    return name.equals(otherFunction.name)
        && distinct == otherFunction.distinct
        && processingMode.equals(otherFunction.processingMode);
  }

  // =============== serialize =================
  @Override
  public TableExpressionType getExpressionType() {
    return TableExpressionType.FUNCTION_CALL;
  }

  @Override
  public void serialize(ByteBuffer buffer) {
    this.name.serialize(buffer);

    ReadWriteIOUtils.write(this.distinct, buffer);

    ReadWriteIOUtils.write(arguments.size(), buffer);
    for (Expression argument : arguments) {
      Expression.serialize(argument, buffer);
    }

    if (processingMode.isPresent()) {
      ReadWriteIOUtils.write(true, buffer);
      ProcessingMode mode = processingMode.get();
      ReadWriteIOUtils.write(mode.getMode().name(), buffer);
    } else {
      ReadWriteIOUtils.write(false, buffer);
    }
  }

  @Override
  public void serialize(DataOutputStream stream) throws IOException {
    this.name.serialize(stream);
    ReadWriteIOUtils.write(this.distinct, stream);
    ReadWriteIOUtils.write(arguments.size(), stream);
    for (Expression argument : arguments) {
      Expression.serialize(argument, stream);
    }
<<<<<<< HEAD
    if (nullTreatment.isPresent()) {
      ReadWriteIOUtils.write((byte) 1, stream);
      ReadWriteIOUtils.write((byte) nullTreatment.get().ordinal(), stream);
    } else {
      ReadWriteIOUtils.write((byte) 0, stream);
    }

    if (window.isPresent()) {
      ReadWriteIOUtils.write((byte) 1, stream);
      // Window type
      if (window.get() instanceof WindowReference) {
        ReadWriteIOUtils.write((byte) 0, stream);
      } else {
        ReadWriteIOUtils.write((byte) 1, stream);
      }
      window.get().serialize(stream);
    } else {
      ReadWriteIOUtils.write((byte) 0, stream);
=======

    if (processingMode.isPresent()) {
      ReadWriteIOUtils.write(true, stream);
      ProcessingMode mode = processingMode.get();
      ReadWriteIOUtils.write(mode.getMode().name(), stream);
    } else {
      ReadWriteIOUtils.write(false, stream);
>>>>>>> 70ae1acc
    }
  }

  public FunctionCall(ByteBuffer byteBuffer) {
    super(null);
    this.name = QualifiedName.deserialize(byteBuffer);
    this.distinct = ReadWriteIOUtils.readBool(byteBuffer);
    int size = ReadWriteIOUtils.readInt(byteBuffer);
    this.arguments = new ArrayList<>(size);
    while (size-- > 0) {
      arguments.add(Expression.deserialize(byteBuffer));
    }
<<<<<<< HEAD
    if (ReadWriteIOUtils.readByte(byteBuffer) == 1) {
      this.nullTreatment =
          Optional.of(NullTreatment.values()[ReadWriteIOUtils.readByte(byteBuffer)]);
    } else {
      this.nullTreatment = Optional.empty();
    }

    if (ReadWriteIOUtils.readByte(byteBuffer) == 1) {
      // Window type
      if (ReadWriteIOUtils.readByte(byteBuffer) == 0) {
        this.window = Optional.of(new WindowReference(byteBuffer));
      } else {
        this.window = Optional.of(new WindowSpecification(byteBuffer));
      }
    } else {
      this.window = Optional.empty();
=======

    boolean hasProcessingMode = ReadWriteIOUtils.readBool(byteBuffer);
    if (hasProcessingMode) {
      String modeName = ReadWriteIOUtils.readString(byteBuffer);
      ProcessingMode.Mode mode = ProcessingMode.Mode.valueOf(modeName);
      this.processingMode = Optional.of(new ProcessingMode(null, mode));
    } else {
      this.processingMode = Optional.empty();
>>>>>>> 70ae1acc
    }
  }
}<|MERGE_RESOLUTION|>--- conflicted
+++ resolved
@@ -224,7 +224,7 @@
     for (Expression argument : arguments) {
       Expression.serialize(argument, stream);
     }
-<<<<<<< HEAD
+
     if (nullTreatment.isPresent()) {
       ReadWriteIOUtils.write((byte) 1, stream);
       ReadWriteIOUtils.write((byte) nullTreatment.get().ordinal(), stream);
@@ -243,7 +243,7 @@
       window.get().serialize(stream);
     } else {
       ReadWriteIOUtils.write((byte) 0, stream);
-=======
+    }
 
     if (processingMode.isPresent()) {
       ReadWriteIOUtils.write(true, stream);
@@ -251,7 +251,6 @@
       ReadWriteIOUtils.write(mode.getMode().name(), stream);
     } else {
       ReadWriteIOUtils.write(false, stream);
->>>>>>> 70ae1acc
     }
   }
 
@@ -264,7 +263,7 @@
     while (size-- > 0) {
       arguments.add(Expression.deserialize(byteBuffer));
     }
-<<<<<<< HEAD
+
     if (ReadWriteIOUtils.readByte(byteBuffer) == 1) {
       this.nullTreatment =
           Optional.of(NullTreatment.values()[ReadWriteIOUtils.readByte(byteBuffer)]);
@@ -281,7 +280,7 @@
       }
     } else {
       this.window = Optional.empty();
-=======
+    }
 
     boolean hasProcessingMode = ReadWriteIOUtils.readBool(byteBuffer);
     if (hasProcessingMode) {
@@ -290,7 +289,6 @@
       this.processingMode = Optional.of(new ProcessingMode(null, mode));
     } else {
       this.processingMode = Optional.empty();
->>>>>>> 70ae1acc
     }
   }
 }