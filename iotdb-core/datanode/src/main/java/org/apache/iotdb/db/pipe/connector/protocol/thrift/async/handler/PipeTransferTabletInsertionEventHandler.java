--- conflicted
+++ resolved
@@ -102,11 +102,7 @@
   protected abstract void updateLeaderCache(final TSStatus status);
 
   @Override
-<<<<<<< HEAD
-  public void onError(Exception exception) {
-=======
   public void onError(final Exception exception) {
->>>>>>> fe52d5de
     try {
       LOGGER.warn(
           "Failed to transfer TabletInsertionEvent {} (committer key={}, commit id={}).",
