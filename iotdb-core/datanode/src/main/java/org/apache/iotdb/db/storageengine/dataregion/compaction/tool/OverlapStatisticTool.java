--- conflicted
+++ resolved
@@ -56,11 +56,7 @@
     // 2. 进行计算
     tool.process(dataDirs);
     System.out.printf(
-<<<<<<< HEAD
-        "total time cost: %.2fs\n", ((double) System.currentTimeMillis() - startTime) / 1000);
-=======
         "Total time cost: %.2fs\n", ((double) System.currentTimeMillis() - startTime) / 1000);
->>>>>>> 9dd123ee
   }
 
   private List<String> getDataDirsFromArgs(String[] args) {
@@ -92,62 +88,6 @@
     printOneStatistics(statistic, "All EXECUTED");
   }
 
-<<<<<<< HEAD
-  private void updateProcessAndPrint(String timePartition, OverlapStatistic partialRet) {
-    processedTimePartitionCount += 1;
-    processedSeqFileCount += partialRet.totalFiles;
-
-    // 打印进度
-
-    System.out.println("--------------------" + timePartition + "--------------------");
-    printOneStatistics(partialRet);
-    double currentFinishedTimePartitionPercentage = 1;
-    if (!timePartitionFileMap.isEmpty()) {
-      currentFinishedTimePartitionPercentage =
-          (double) processedTimePartitionCount / timePartitionFileMap.size();
-    }
-    System.out.printf(
-        "--------------------current process: %.2f%%--------------------\n",
-        currentFinishedTimePartitionPercentage * 100);
-  }
-
-  private void printOneStatistics(OverlapStatistic overlapStatistic) {
-    double overlappedSeqFilePercentage = 0;
-    if (overlapStatistic.totalFiles != 0) {
-      overlappedSeqFilePercentage =
-          (double) overlapStatistic.overlappedFiles / overlapStatistic.totalFiles * 100;
-    }
-
-    double overlappedChunkGroupPercentage = 0;
-    if (overlapStatistic.totalChunkGroups != 0) {
-      overlappedChunkGroupPercentage =
-          (double) overlapStatistic.overlappedChunkGroups / overlapStatistic.totalChunkGroups * 100;
-    }
-
-    double overlappedChunkPercentage = 0;
-    if (overlapStatistic.totalChunks != 0) {
-      overlappedChunkPercentage =
-          (double) overlapStatistic.overlappedChunks / overlapStatistic.totalChunks * 100;
-    }
-
-    System.out.printf(
-        "overlapped_seq_file is %d, total seq file is %d, overlapped_seq_file_percentage is %.2f%%\n",
-        overlapStatistic.overlappedFiles, overlapStatistic.totalFiles, overlappedSeqFilePercentage);
-    System.out.printf(
-        "overlapped_chunk_group is %d, total chunk group is %d, overlapped_chunk_group_percentage is %.2f%%\n",
-        overlapStatistic.overlappedChunkGroups,
-        overlapStatistic.totalChunkGroups,
-        overlappedChunkGroupPercentage);
-    System.out.printf(
-        "overlapped_chunk is %d, total chunk is %d, overlapped_chunk_percentage is %.2f%%\n",
-        overlapStatistic.overlappedChunks, overlapStatistic.totalChunks, overlappedChunkPercentage);
-    System.out.printf(
-        "processed time partition count: %d, total time partition count: %d\n",
-        processedTimePartitionCount, timePartitionFileMap.size());
-    System.out.printf(
-        "processed seq file count: %d, total seq file count: %d\n",
-        processedSeqFileCount, seqFileCount);
-=======
   private void printOneStatistics(OverlapStatistic overlapStatistic, String label) {
     printTableLog(overlapStatistic);
     printProgressLog(label);
@@ -197,7 +137,6 @@
 
   private double calculatePercentage(long numerator, long denominator) {
     return denominator != 0 ? (double) numerator / denominator * 100 : 0;
->>>>>>> 9dd123ee
   }
 
   private void processDataDirs(List<String> dataDirs) {
