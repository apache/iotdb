/*
 * Licensed to the Apache Software Foundation (ASF) under one
 * or more contributor license agreements.  See the NOTICE file
 * distributed with this work for additional information
 * regarding copyright ownership.  The ASF licenses this file
 * to you under the Apache License, Version 2.0 (the
 * "License"); you may not use this file except in compliance
 * with the License.  You may obtain a copy of the License at
 *
 *     http://www.apache.org/licenses/LICENSE-2.0
 *
 * Unless required by applicable law or agreed to in writing,
 * software distributed under the License is distributed on an
 * "AS IS" BASIS, WITHOUT WARRANTIES OR CONDITIONS OF ANY
 * KIND, either express or implied.  See the License for the
 * specific language governing permissions and limitations
 * under the License.
 */

package org.apache.iotdb.db.storageengine.dataregion.compaction.execute.task;

<<<<<<< HEAD
import org.apache.iotdb.commons.utils.TestOnly;
=======
import org.apache.iotdb.commons.conf.IoTDBConstant;
import org.apache.iotdb.db.conf.IoTDBDescriptor;
>>>>>>> fde91579
import org.apache.iotdb.db.exception.DiskSpaceInsufficientException;
import org.apache.iotdb.db.service.metrics.CompactionMetrics;
import org.apache.iotdb.db.service.metrics.FileMetrics;
import org.apache.iotdb.db.storageengine.dataregion.compaction.constant.CompactionTaskType;
import org.apache.iotdb.db.storageengine.dataregion.compaction.execute.exception.CompactionRecoverException;
import org.apache.iotdb.db.storageengine.dataregion.compaction.execute.performer.ICompactionPerformer;
import org.apache.iotdb.db.storageengine.dataregion.compaction.execute.performer.impl.FastCompactionPerformer;
import org.apache.iotdb.db.storageengine.dataregion.compaction.execute.performer.impl.ReadChunkCompactionPerformer;
import org.apache.iotdb.db.storageengine.dataregion.compaction.execute.task.subtask.FastCompactionTaskSummary;
import org.apache.iotdb.db.storageengine.dataregion.compaction.execute.utils.CompactionUtils;
import org.apache.iotdb.db.storageengine.dataregion.compaction.execute.utils.log.CompactionLogAnalyzer;
import org.apache.iotdb.db.storageengine.dataregion.compaction.execute.utils.log.CompactionLogger;
import org.apache.iotdb.db.storageengine.dataregion.compaction.execute.utils.log.SimpleCompactionLogger;
import org.apache.iotdb.db.storageengine.dataregion.compaction.execute.utils.log.TsFileIdentifier;
import org.apache.iotdb.db.storageengine.dataregion.compaction.schedule.CompactionTaskManager;
import org.apache.iotdb.db.storageengine.dataregion.compaction.selector.estimator.AbstractInnerSpaceEstimator;
import org.apache.iotdb.db.storageengine.dataregion.compaction.selector.estimator.FastCompactionInnerCompactionEstimator;
import org.apache.iotdb.db.storageengine.dataregion.compaction.selector.estimator.ReadChunkInnerCompactionEstimator;
import org.apache.iotdb.db.storageengine.dataregion.tsfile.TsFileManager;
import org.apache.iotdb.db.storageengine.dataregion.tsfile.TsFileResource;
import org.apache.iotdb.db.storageengine.dataregion.tsfile.TsFileResourceStatus;
import org.apache.iotdb.db.storageengine.dataregion.tsfile.generator.TsFileNameGenerator;

import org.apache.tsfile.common.constant.TsFileConstant;
import org.apache.tsfile.exception.StopReadTsFileByInterruptException;
import org.apache.tsfile.utils.TsFileUtils;

import java.io.File;
import java.io.IOException;
import java.nio.file.Files;
import java.util.ArrayList;
import java.util.Collections;
import java.util.List;

public class InnerSpaceCompactionTask extends AbstractCompactionTask {

  protected List<TsFileResource> selectedTsFileResourceList;
  protected TsFileResource targetTsFileResource;
  protected boolean sequence;
  protected long selectedFileSize;
  protected int sumOfCompactionCount;
  protected long maxFileVersion;
  protected int maxCompactionCount;
  protected File logFile;
  protected List<TsFileResource> targetTsFileList;
  protected boolean[] isHoldingWriteLock;
  protected AbstractInnerSpaceEstimator innerSpaceEstimator;

  public InnerSpaceCompactionTask(
      String databaseName, String dataRegionId, TsFileManager tsFileManager, File logFile) {
    super(databaseName, dataRegionId, 0L, tsFileManager, 0L);
    this.logFile = logFile;
    this.needRecoverTaskInfoFromLogFile = true;
  }

  private void recoverTaskInfoFromLogFile() throws IOException {
    CompactionLogAnalyzer logAnalyzer = new CompactionLogAnalyzer(this.logFile);
    logAnalyzer.analyze();
    List<TsFileIdentifier> sourceFileIdentifiers = logAnalyzer.getSourceFileInfos();
    List<TsFileIdentifier> targetFileIdentifiers = logAnalyzer.getTargetFileInfos();
    List<TsFileIdentifier> deletedTargetFileIdentifiers = logAnalyzer.getDeletedTargetFileInfos();

    // recover source files
    this.selectedTsFileResourceList = new ArrayList<>();
    sourceFileIdentifiers.forEach(
        f -> this.selectedTsFileResourceList.add(new TsFileResource(f.getFileFromDataDirs())));

    // recover target files
    recoverTargetResource(targetFileIdentifiers, deletedTargetFileIdentifiers);
    this.taskStage = logAnalyzer.getTaskStage();
  }

  protected void recoverTargetResource(
      List<TsFileIdentifier> targetFileIdentifiers,
      List<TsFileIdentifier> deletedTargetFileIdentifiers) {
    if (targetFileIdentifiers.isEmpty()) {
      return;
    }
    TsFileIdentifier targetIdentifier = targetFileIdentifiers.get(0);
    File tmpTargetFile = targetIdentifier.getFileFromDataDirsIfAnyAdjuvantFileExists();
    targetIdentifier.setFilename(
        targetIdentifier
            .getFilename()
            .replace(
                CompactionUtils.getTmpFileSuffix(getCompactionTaskType()),
                TsFileConstant.TSFILE_SUFFIX));
    File targetFile = targetIdentifier.getFileFromDataDirsIfAnyAdjuvantFileExists();
    if (tmpTargetFile != null) {
      targetTsFileResource = new TsFileResource(tmpTargetFile);
    } else if (targetFile != null) {
      targetTsFileResource = new TsFileResource(targetFile);
    } else {
      // target file does not exist, then create empty resource
      targetTsFileResource = new TsFileResource(new File(targetIdentifier.getFilePath()));
    }
    // check if target file is deleted after compaction or not
    if (deletedTargetFileIdentifiers.contains(targetIdentifier)) {
      // target file is deleted after compaction
      targetTsFileResource.forceMarkDeleted();
    }
  }

  public InnerSpaceCompactionTask(
      long timePartition,
      TsFileManager tsFileManager,
      List<TsFileResource> selectedTsFileResourceList,
      boolean sequence,
      ICompactionPerformer performer,
      long serialId) {
    super(
        tsFileManager.getStorageGroupName(),
        tsFileManager.getDataRegionId(),
        timePartition,
        tsFileManager,
        serialId);
    this.selectedTsFileResourceList = selectedTsFileResourceList;
    this.sequence = sequence;
    this.performer = performer;
    isHoldingWriteLock = new boolean[selectedTsFileResourceList.size()];
    for (int i = 0; i < selectedTsFileResourceList.size(); ++i) {
      isHoldingWriteLock[i] = false;
    }
    this.hashCode = this.toString().hashCode();
    collectSelectedFilesInfo();
    createSummary();
  }

  public InnerSpaceCompactionTask(
      TsFileManager tsFileManager,
      long timePartition,
      List<TsFileResource> selectedTsFileResourceList,
      boolean sequence,
      ICompactionPerformer performer,
      long serialId) {
    super(
        tsFileManager.getStorageGroupName(),
        tsFileManager.getDataRegionId(),
        timePartition,
        tsFileManager,
        serialId);
    this.selectedTsFileResourceList = selectedTsFileResourceList;
    this.sequence = sequence;
    this.performer = performer;
    isHoldingWriteLock = new boolean[selectedTsFileResourceList.size()];
    for (int i = 0; i < selectedTsFileResourceList.size(); ++i) {
      isHoldingWriteLock[i] = false;
    }
    collectSelectedFilesInfo();
    createSummary();
  }

  protected void prepare() throws IOException, DiskSpaceInsufficientException {
    targetTsFileResource =
        TsFileNameGenerator.getInnerCompactionTargetFileResource(
            selectedTsFileResourceList, sequence);
    String dataDirectory = selectedTsFileResourceList.get(0).getTsFile().getParent();
    String logSuffix =
        CompactionLogger.getLogSuffix(
            isSequence() ? CompactionTaskType.INNER_SEQ : CompactionTaskType.INNER_UNSEQ);
    logFile =
        new File(
            dataDirectory
                + File.separator
                + targetTsFileResource.getTsFile().getName()
                + logSuffix);
  }

  @Override
  @SuppressWarnings({"squid:S6541", "squid:S3776", "squid:S2142"})
  protected boolean doCompaction() {
    if (!tsFileManager.isAllowCompaction()) {
      return true;
    }
    if ((sequence && !IoTDBDescriptor.getInstance().getConfig().isEnableSeqSpaceCompaction())
        || (!sequence
            && !IoTDBDescriptor.getInstance().getConfig().isEnableUnseqSpaceCompaction())) {
      return true;
    }
    if (this.compactionConfigVersion
        < CompactionTaskManager.getInstance().getCurrentCompactionConfigVersion()) {
      return true;
    }
    long startTime = System.currentTimeMillis();
    // get resource of target file
    recoverMemoryStatus = true;
    LOGGER.info(
        "{}-{} [Compaction] {} InnerSpaceCompaction task starts with {} files, "
            + "total file size is {} MB, estimated memory cost is {} MB",
        storageGroupName,
        dataRegionId,
        sequence ? "Sequence" : "Unsequence",
        selectedTsFileResourceList.size(),
        selectedFileSize / 1024 / 1024,
        memoryCost == 0 ? 0 : (double) memoryCost / 1024 / 1024);
    boolean isSuccess = true;

    try {
      prepare();
      try (SimpleCompactionLogger compactionLogger = new SimpleCompactionLogger(logFile)) {
        // Here is tmpTargetFile, which is xxx.target
        compactionLogger.logSourceFiles(selectedTsFileResourceList);
        compactionLogger.logTargetFile(targetTsFileResource);
        compactionLogger.force();
        LOGGER.info(
            "{}-{} [Compaction] compaction with {}",
            storageGroupName,
            dataRegionId,
            selectedTsFileResourceList);
        compact(compactionLogger);
        double costTime = (System.currentTimeMillis() - startTime) / 1000.0d;
        LOGGER.info(
            "{}-{} [Compaction] {} InnerSpaceCompaction task finishes successfully, "
                + "target file is {},"
                + "time cost is {} s, "
                + "compaction speed is {} MB/s, {}",
            storageGroupName,
            dataRegionId,
            sequence ? "Sequence" : "Unsequence",
            targetTsFileResource.getTsFile().getName(),
            String.format("%.2f", costTime),
            String.format("%.2f", selectedFileSize / 1024.0d / 1024.0d / costTime),
            summary);
      }
    } catch (Exception e) {
      isSuccess = false;
      handleException(LOGGER, e);
      recover();
    } finally {
      releaseAllLocks();
      try {
        if (logFile != null) {
          Files.deleteIfExists(logFile.toPath());
        }
      } catch (IOException e) {
        handleException(LOGGER, e);
      }
      // may fail to set status if the status of target resource is DELETED
      targetTsFileResource.setStatus(TsFileResourceStatus.NORMAL);
    }
    return isSuccess;
  }

  protected void compact(SimpleCompactionLogger compactionLogger) throws Exception {
    // carry out the compaction
    targetTsFileList = new ArrayList<>(Collections.singletonList(targetTsFileResource));
    performer.setSourceFiles(selectedTsFileResourceList);
    // As elements in targetFiles may be removed in performer, we should use a mutable list
    // instead of Collections.singletonList()
    performer.setTargetFiles(targetTsFileList);
    performer.setSummary(summary);
    performer.perform();

    prepareTargetFiles();

    if (Thread.currentThread().isInterrupted() || summary.isCancel()) {
      throw new InterruptedException(
          String.format("%s-%s [Compaction] abort", storageGroupName, dataRegionId));
    }

    validateCompactionResult(
        sequence ? selectedTsFileResourceList : Collections.emptyList(),
        sequence ? Collections.emptyList() : selectedTsFileResourceList,
        targetTsFileList);

    // replace the old files with new file, the new is in same position as the old
    tsFileManager.replace(
        sequence ? selectedTsFileResourceList : Collections.emptyList(),
        sequence ? Collections.emptyList() : selectedTsFileResourceList,
        targetTsFileList,
        timePartition);

    // get the write lock of them to delete them
    for (int i = 0; i < selectedTsFileResourceList.size(); ++i) {
      selectedTsFileResourceList.get(i).writeLock();
      isHoldingWriteLock[i] = true;
    }

    CompactionUtils.deleteSourceTsFileAndUpdateFileMetrics(selectedTsFileResourceList, sequence);

    // inner space compaction task has only one target file
    if (!targetTsFileResource.isDeleted()) {
      FileMetrics.getInstance()
          .addTsFile(
              targetTsFileResource.getDatabaseName(),
              targetTsFileResource.getDataRegionId(),
              targetTsFileResource.getTsFile().length(),
              sequence,
              targetTsFileResource.getTsFile().getName());
    } else {
      // target resource is empty after compaction, then delete it
      compactionLogger.logEmptyTargetFile(targetTsFileResource);
      compactionLogger.force();
      targetTsFileResource.remove();
    }
    CompactionMetrics.getInstance().recordSummaryInfo(summary);
  }

  protected void prepareTargetFiles() throws IOException {
    CompactionUtils.updateProgressIndex(
        targetTsFileList, selectedTsFileResourceList, Collections.emptyList());
    CompactionUtils.moveTargetFile(
        targetTsFileList, getCompactionTaskType(), storageGroupName + "-" + dataRegionId);

    CompactionUtils.combineModsInInnerCompaction(selectedTsFileResourceList, targetTsFileResource);
  }

  public void recover() {
    try {
      if (needRecoverTaskInfoFromLogFile) {
        recoverTaskInfoFromLogFile();
      }
      if (shouldRollback()) {
        rollback();
      } else {
        // That finishTask() is revoked means
        finishTask();
      }
    } catch (Exception e) {
      handleRecoverException(e);
    }
  }

  protected void rollback() throws IOException {
    // if the task has started,
    if (recoverMemoryStatus) {
      replaceTsFileInMemory(
          Collections.singletonList(targetTsFileResource), selectedTsFileResourceList);
    }
    deleteCompactionModsFile(selectedTsFileResourceList);
    // delete target file
    if (targetTsFileResource != null && !deleteTsFileOnDisk(targetTsFileResource)) {
      throw new CompactionRecoverException(
          String.format("failed to delete target file %s", targetTsFileResource));
    }
  }

  protected void finishTask() throws IOException {
    if (targetTsFileResource.isDeleted()) {
      // it means the target file is empty after compaction
      if (!targetTsFileResource.remove()) {
        throw new CompactionRecoverException(
            String.format("failed to delete empty target file %s", targetTsFileResource));
      }
    } else {
      File targetFile = targetTsFileResource.getTsFile();
      if (targetFile == null
          || !targetFile.exists()
          || !TsFileUtils.isTsFileComplete(targetTsFileResource.getTsFile())) {
        throw new CompactionRecoverException(
            String.format("Target file is not completed. %s", targetFile));
      }
      if (recoverMemoryStatus) {
        targetTsFileResource.setStatus(TsFileResourceStatus.NORMAL);
      }
    }
    if (!deleteTsFilesOnDisk(selectedTsFileResourceList)) {
      throw new CompactionRecoverException("source files cannot be deleted successfully");
    }
    if (recoverMemoryStatus) {
      FileMetrics.getInstance().deleteTsFile(true, selectedTsFileResourceList);
    }
  }

  protected boolean shouldRollback() {
    return checkAllSourceFileExists(selectedTsFileResourceList);
  }

  @Override
  public boolean equalsOtherTask(AbstractCompactionTask otherTask) {
    if (!(otherTask instanceof InnerSpaceCompactionTask)) {
      return false;
    }
    InnerSpaceCompactionTask task = (InnerSpaceCompactionTask) otherTask;
    return this.selectedTsFileResourceList.equals(task.selectedTsFileResourceList)
        && this.performer.getClass().isInstance(task.performer);
  }

  @Override
  public List<TsFileResource> getAllSourceTsFiles() {
    return this.selectedTsFileResourceList;
  }

  private void collectSelectedFilesInfo() {
    selectedFileSize = 0L;
    sumOfCompactionCount = 0;
    maxFileVersion = -1L;
    maxCompactionCount = -1;
    if (selectedTsFileResourceList == null) {
      return;
    }
    for (TsFileResource resource : selectedTsFileResourceList) {
      try {
        selectedFileSize += resource.getTsFileSize();
        TsFileNameGenerator.TsFileName fileName =
            TsFileNameGenerator.getTsFileName(resource.getTsFile().getName());
        sumOfCompactionCount += fileName.getInnerCompactionCnt();
        if (fileName.getInnerCompactionCnt() > maxCompactionCount) {
          maxCompactionCount = fileName.getInnerCompactionCnt();
        }
        if (fileName.getVersion() > maxFileVersion) {
          maxFileVersion = fileName.getVersion();
        }
      } catch (IOException e) {
        LOGGER.warn("Fail to get the tsfile name of {}", resource.getTsFile(), e);
      }
    }
  }

  public List<TsFileResource> getSelectedTsFileResourceList() {
    return selectedTsFileResourceList;
  }

  public boolean isSequence() {
    return sequence;
  }

  public long getSelectedFileSize() {
    return selectedFileSize;
  }

  public int getSumOfCompactionCount() {
    return sumOfCompactionCount;
  }

  public long getMaxFileVersion() {
    return maxFileVersion;
  }

  @Override
  public String toString() {
    return storageGroupName
        + "-"
        + dataRegionId
        + "-"
        + timePartition
        + " task file num is "
        + selectedTsFileResourceList.size()
        + ", files is "
        + selectedTsFileResourceList
        + ", total compaction count is "
        + sumOfCompactionCount;
  }

  @Override
  public int hashCode() {
    return this.hashCode;
  }

  @Override
  public boolean equals(Object other) {
    if (!(other instanceof InnerSpaceCompactionTask)) {
      return false;
    }
    return equalsOtherTask((InnerSpaceCompactionTask) other);
  }

  /**
   * release the read lock and write lock of files if it is held, and set the merging status of
   * selected files to false.
   */
  protected void releaseAllLocks() {
    for (int i = 0; i < selectedTsFileResourceList.size(); ++i) {
      TsFileResource resource = selectedTsFileResourceList.get(i);
      if (isHoldingWriteLock[i]) {
        resource.writeUnlock();
      }
    }
  }

  @Override
  public long getEstimatedMemoryCost() {
    if (innerSpaceEstimator == null) {
      if (this.performer instanceof ReadChunkCompactionPerformer) {
        innerSpaceEstimator = new ReadChunkInnerCompactionEstimator();
      } else if (this.performer instanceof FastCompactionPerformer) {
        innerSpaceEstimator = new FastCompactionInnerCompactionEstimator();
      }
    }
    if (innerSpaceEstimator != null && memoryCost == 0L) {
      try {
        memoryCost = innerSpaceEstimator.estimateInnerCompactionMemory(selectedTsFileResourceList);
      } catch (Exception e) {
        if (e instanceof StopReadTsFileByInterruptException || Thread.interrupted()) {
          Thread.currentThread().interrupt();
          return -1;
        }
        innerSpaceEstimator.cleanup();
        // This exception may be caused by drop database
        if (!tsFileManager.isAllowCompaction()) {
          return -1;
        }
        LOGGER.error("Meet error when estimate inner compaction memory", e);
        return -1;
      }
    }
    return memoryCost;
  }

  @Override
  public int getProcessedFileNum() {
    return selectedTsFileResourceList.size();
  }

  @Override
  protected void createSummary() {
    if (performer instanceof FastCompactionPerformer) {
      this.summary = new FastCompactionTaskSummary();
    } else {
      this.summary = new CompactionTaskSummary();
    }
  }

  @Override
<<<<<<< HEAD
  public CompactionTaskType getCompactionTaskType() {
    if (sequence) {
      return CompactionTaskType.INNER_SEQ;
    } else {
      return CompactionTaskType.INNER_UNSEQ;
    }
  }

  @TestOnly
  public void setTargetTsFileResource(TsFileResource targetTsFileResource) {
    this.targetTsFileResource = targetTsFileResource;
=======
  public long getCompactionConfigVersion() {
    return this.compactionConfigVersion;
  }

  @Override
  public void setCompactionConfigVersion(long compactionConfigVersion) {
    this.compactionConfigVersion = Math.min(this.compactionConfigVersion, compactionConfigVersion);
>>>>>>> fde91579
  }
}<|MERGE_RESOLUTION|>--- conflicted
+++ resolved
@@ -19,12 +19,8 @@
 
 package org.apache.iotdb.db.storageengine.dataregion.compaction.execute.task;
 
-<<<<<<< HEAD
 import org.apache.iotdb.commons.utils.TestOnly;
-=======
-import org.apache.iotdb.commons.conf.IoTDBConstant;
 import org.apache.iotdb.db.conf.IoTDBDescriptor;
->>>>>>> fde91579
 import org.apache.iotdb.db.exception.DiskSpaceInsufficientException;
 import org.apache.iotdb.db.service.metrics.CompactionMetrics;
 import org.apache.iotdb.db.service.metrics.FileMetrics;
@@ -538,7 +534,6 @@
   }
 
   @Override
-<<<<<<< HEAD
   public CompactionTaskType getCompactionTaskType() {
     if (sequence) {
       return CompactionTaskType.INNER_SEQ;
@@ -550,7 +545,9 @@
   @TestOnly
   public void setTargetTsFileResource(TsFileResource targetTsFileResource) {
     this.targetTsFileResource = targetTsFileResource;
-=======
+  }
+
+  @Override
   public long getCompactionConfigVersion() {
     return this.compactionConfigVersion;
   }
@@ -558,6 +555,5 @@
   @Override
   public void setCompactionConfigVersion(long compactionConfigVersion) {
     this.compactionConfigVersion = Math.min(this.compactionConfigVersion, compactionConfigVersion);
->>>>>>> fde91579
   }
 }