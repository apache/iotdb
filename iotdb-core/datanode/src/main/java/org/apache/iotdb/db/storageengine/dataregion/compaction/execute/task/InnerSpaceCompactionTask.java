--- conflicted
+++ resolved
@@ -40,11 +40,6 @@
 import org.apache.iotdb.db.storageengine.dataregion.compaction.selector.estimator.CompactionEstimateUtils;
 import org.apache.iotdb.db.storageengine.dataregion.compaction.selector.estimator.FastCompactionInnerCompactionEstimator;
 import org.apache.iotdb.db.storageengine.dataregion.compaction.selector.estimator.ReadChunkInnerCompactionEstimator;
-<<<<<<< HEAD
-=======
-import org.apache.iotdb.db.storageengine.dataregion.modification.ModFileManagement;
-import org.apache.iotdb.db.storageengine.dataregion.modification.ModificationFile;
->>>>>>> 3cb544e3
 import org.apache.iotdb.db.storageengine.dataregion.tsfile.TsFileManager;
 import org.apache.iotdb.db.storageengine.dataregion.tsfile.TsFileResource;
 import org.apache.iotdb.db.storageengine.dataregion.tsfile.TsFileResourceStatus;
@@ -200,35 +195,10 @@
     }
   }
 
-<<<<<<< HEAD
-  @SuppressWarnings("unchecked")
   protected void prepare() throws IOException, DiskSpaceInsufficientException {
     calculateSourceFilesAndTargetFiles();
     CompactionUtils.prepareCompactionModFiles(
         filesView.targetFilesInPerformer, filesView.sourceFilesInLog);
-=======
-  protected void prepareCompactionModFiles() throws IOException {
-    if (!TsFileResource.useSharedModFile) {
-      return;
-    }
-    TsFileResource firstSource = filesView.sourceFilesInLog.get(0);
-    TsFileResource firstTarget = filesView.targetFilesInPerformer.get(0);
-    ModFileManagement modFileManagement = firstSource.getModFileManagement();
-    ModificationFile modificationFile = modFileManagement.allocateFor(firstTarget);
-    for (TsFileResource tsFileResource : filesView.targetFilesInPerformer) {
-      tsFileResource.setModFileManagement(modFileManagement);
-      modFileManagement.addReference(tsFileResource, modificationFile);
-      tsFileResource.setSharedModFile(modificationFile, false);
-    }
-    for (TsFileResource tsFileResource : filesView.sourceFilesInLog) {
-      tsFileResource.setCompactionModFile(modificationFile);
-    }
-  }
-
-  protected void prepare() throws IOException, DiskSpaceInsufficientException {
-    calculateSourceFilesAndTargetFiles();
-    prepareCompactionModFiles();
->>>>>>> 3cb544e3
     isHoldingWriteLock = new boolean[this.filesView.sourceFilesInLog.size()];
     Arrays.fill(isHoldingWriteLock, false);
     String dataDirectory =
