/*
 * Licensed to the Apache Software Foundation (ASF) under one
 * or more contributor license agreements.  See the NOTICE file
 * distributed with this work for additional information
 * regarding copyright ownership.  The ASF licenses this file
 * to you under the Apache License, Version 2.0 (the
 * "License"); you may not use this file except in compliance
 * with the License.  You may obtain a copy of the License at
 *
 *     http://www.apache.org/licenses/LICENSE-2.0
 *
 * Unless required by applicable law or agreed to in writing,
 * software distributed under the License is distributed on an
 * "AS IS" BASIS, WITHOUT WARRANTIES OR CONDITIONS OF ANY
 * KIND, either express or implied.  See the License for the
 * specific language governing permissions and limitations
 * under the License.
 */

package org.apache.iotdb.db.storageengine.load.splitter;

import org.apache.iotdb.common.rpc.thrift.TTimePartitionSlot;
import org.apache.iotdb.commons.utils.TimePartitionUtils;
<<<<<<< HEAD
import org.apache.iotdb.db.exception.load.LoadFileException;
import org.apache.iotdb.db.storageengine.dataregion.modification.Deletion;
import org.apache.iotdb.db.storageengine.dataregion.modification.Modification;
=======
import org.apache.iotdb.db.storageengine.dataregion.modification.ModEntry;
>>>>>>> 81db737e
import org.apache.iotdb.db.storageengine.dataregion.modification.ModificationFile;

import org.apache.tsfile.common.conf.TSFileConfig;
import org.apache.tsfile.common.conf.TSFileDescriptor;
import org.apache.tsfile.common.constant.TsFileConstant;
import org.apache.tsfile.encoding.decoder.Decoder;
import org.apache.tsfile.enums.TSDataType;
import org.apache.tsfile.exception.TsFileRuntimeException;
import org.apache.tsfile.file.MetaMarker;
import org.apache.tsfile.file.header.ChunkGroupHeader;
import org.apache.tsfile.file.header.ChunkHeader;
import org.apache.tsfile.file.header.PageHeader;
import org.apache.tsfile.file.metadata.IChunkMetadata;
import org.apache.tsfile.file.metadata.IDeviceID;
import org.apache.tsfile.file.metadata.TimeseriesMetadata;
import org.apache.tsfile.file.metadata.enums.TSEncoding;
import org.apache.tsfile.read.TsFileSequenceReader;
import org.apache.tsfile.read.common.BatchData;
import org.apache.tsfile.read.reader.page.PageReader;
import org.apache.tsfile.read.reader.page.TimePageReader;
import org.apache.tsfile.read.reader.page.ValuePageReader;
import org.apache.tsfile.utils.Pair;
import org.apache.tsfile.utils.TsPrimitiveType;
import org.slf4j.Logger;
import org.slf4j.LoggerFactory;

import java.io.File;
import java.io.IOException;
import java.nio.ByteBuffer;
import java.util.ArrayList;
import java.util.HashMap;
import java.util.HashSet;
import java.util.List;
import java.util.Map;
import java.util.Set;
<<<<<<< HEAD
import java.util.TreeMap;
=======
import java.util.function.Function;
>>>>>>> 81db737e

public class TsFileSplitter {
  private static final Logger logger = LoggerFactory.getLogger(TsFileSplitter.class);

  private final File tsFile;
  private final TsFileDataConsumer consumer;
  private Map<Long, IChunkMetadata> offset2ChunkMetadata = new HashMap<>();
  private List<ModEntry> deletions = new ArrayList<>();
  private Map<Integer, List<AlignedChunkData>> pageIndex2ChunkData = new HashMap<>();
  private Map<Integer, long[]> pageIndex2Times = new HashMap<>();
  private boolean isTimeChunkNeedDecode = true;
  private IDeviceID curDevice = null;
  private boolean isAligned;
  private int timeChunkIndexOfCurrentValueColumn = 0;

  // Maintain the number of times the chunk of each measurement appears.
  private Map<String, Integer> valueColumn2TimeChunkIndex = new HashMap<>();
  // When encountering a value chunk, find the corresponding time chunk index through
  // valueColumn2TimeChunkIndex,
  // and then restore the corresponding context in the following List through time chunk index
  private List<Map<Integer, List<AlignedChunkData>>> pageIndex2ChunkDataList = new ArrayList<>();
  private List<Map<Integer, long[]>> pageIndex2TimesList = null;
  private List<Boolean> isTimeChunkNeedDecodeList = new ArrayList<>();

  public TsFileSplitter(File tsFile, TsFileDataConsumer consumer) {
    this.tsFile = tsFile;
    this.consumer = consumer;
  }

  @SuppressWarnings({"squid:S3776", "squid:S6541"})
  public void splitTsFileByDataPartition()
      throws IOException, LoadFileException, IllegalStateException {
    try (TsFileSequenceReader reader = new TsFileSequenceReader(tsFile.getAbsolutePath())) {
      getAllModification(deletions);

      if (!checkMagic(reader)) {
        throw new TsFileRuntimeException(
            String.format("Magic String check error when parsing TsFile %s.", tsFile.getPath()));
      }

      reader.position((long) TSFileConfig.MAGIC_STRING.getBytes().length + 1);
      getChunkMetadata(reader, offset2ChunkMetadata);
      byte marker;
      // It should be noted that time chunk and its corresponding value chunk are not necessarily
      // consecutive in the file.
      // Therefore, every time after consuming a set of AlignedChunkData, we still need to retain
      // some structural information
      // for the corresponding value chunk that may appear later.
      while ((marker = reader.readMarker()) != MetaMarker.SEPARATOR) {
        switch (marker) {
          case MetaMarker.CHUNK_HEADER:
          case MetaMarker.TIME_CHUNK_HEADER:
          case MetaMarker.ONLY_ONE_PAGE_CHUNK_HEADER:
          case MetaMarker.ONLY_ONE_PAGE_TIME_CHUNK_HEADER:
            processTimeChunkOrNonAlignedChunk(reader, marker);
            if (isAligned) {
              storeTimeChunkContext();
            }
            break;
          case MetaMarker.VALUE_CHUNK_HEADER:
          case MetaMarker.ONLY_ONE_PAGE_VALUE_CHUNK_HEADER:
            processValueChunk(reader, marker);
            break;
          case MetaMarker.CHUNK_GROUP_HEADER:
            ChunkGroupHeader chunkGroupHeader = reader.readChunkGroupHeader();
            curDevice = chunkGroupHeader.getDeviceID();
            pageIndex2ChunkDataList = new ArrayList<>();
            pageIndex2TimesList = new ArrayList<>();
            isTimeChunkNeedDecodeList = new ArrayList<>();
            valueColumn2TimeChunkIndex = new HashMap<>();
            timeChunkIndexOfCurrentValueColumn = 0;
            break;
          case MetaMarker.OPERATION_INDEX_RANGE:
            reader.readPlanIndex();
            break;
          default:
            MetaMarker.handleUnexpectedMarker(marker);
        }
      }

      consumeAllAlignedChunkData(reader.position(), pageIndex2ChunkData);
      handleModification(deletions);
    }
  }

  private void processTimeChunkOrNonAlignedChunk(TsFileSequenceReader reader, byte marker)
      throws IOException, LoadFileException {
    long chunkOffset = reader.position();
    timeChunkIndexOfCurrentValueColumn = pageIndex2TimesList.size();
    consumeAllAlignedChunkData(chunkOffset, pageIndex2ChunkData);
    handleModification(deletions);

    ChunkHeader header = reader.readChunkHeader(marker);
    String measurementId = header.getMeasurementID();
    if (header.getDataSize() == 0) {
      throw new TsFileRuntimeException(
          String.format(
              "Empty Nonaligned Chunk or Time Chunk with offset %d in TsFile %s.",
              chunkOffset, tsFile.getPath()));
    }

    isAligned =
        ((header.getChunkType() & TsFileConstant.TIME_COLUMN_MASK)
            == TsFileConstant.TIME_COLUMN_MASK);
    IChunkMetadata chunkMetadata = offset2ChunkMetadata.get(chunkOffset - Byte.BYTES);
    // When loading TsFile with Chunk in data zone but no matched ChunkMetadata
    // at the end of file, this Chunk needs to be skipped.
    if (chunkMetadata == null) {
      reader.readChunk(-1, header.getDataSize());
      return;
    }
    TTimePartitionSlot timePartitionSlot =
        TimePartitionUtils.getTimePartitionSlot(chunkMetadata.getStartTime());
    ChunkData chunkData =
        ChunkData.createChunkData(isAligned, curDevice, header, timePartitionSlot);

    if (!needDecodeChunk(chunkMetadata)) {
      chunkData.setNotDecode();
      chunkData.writeEntireChunk(reader.readChunk(-1, header.getDataSize()), chunkMetadata);
      if (isAligned) {
        isTimeChunkNeedDecode = false;
        pageIndex2ChunkData
            .computeIfAbsent(1, o -> new ArrayList<>())
            .add((AlignedChunkData) chunkData);
      } else {
        consumeChunkData(measurementId, chunkOffset, chunkData);
      }
      return;
    }

    decodeAndWriteTimeChunkOrNonAlignedChunk(reader, header, chunkMetadata, chunkOffset, chunkData);
  }

  private void decodeAndWriteTimeChunkOrNonAlignedChunk(
      TsFileSequenceReader reader,
      ChunkHeader header,
      IChunkMetadata chunkMetadata,
      long chunkOffset,
      ChunkData chunkData)
      throws IOException, LoadFileException {
    String measurementId = header.getMeasurementID();
    TTimePartitionSlot timePartitionSlot = chunkData.getTimePartitionSlot();
    Decoder defaultTimeDecoder =
        Decoder.getDecoderByType(
            TSEncoding.valueOf(TSFileDescriptor.getInstance().getConfig().getTimeEncoder()),
            TSDataType.INT64);
    Decoder valueDecoder = Decoder.getDecoderByType(header.getEncodingType(), header.getDataType());
    int dataSize = header.getDataSize();
    int pageIndex = 0;
    if (isAligned) {
      isTimeChunkNeedDecode = true;
      pageIndex2Times = new HashMap<>();
    }

    while (dataSize > 0) {
      PageHeader pageHeader =
          reader.readPageHeader(
              header.getDataType(), (header.getChunkType() & 0x3F) == MetaMarker.CHUNK_HEADER);
      long pageDataSize = pageHeader.getSerializedPageSize();
      if (!needDecodePage(pageHeader, chunkMetadata)) { // an entire page
        long startTime =
            pageHeader.getStatistics() == null
                ? chunkMetadata.getStartTime()
                : pageHeader.getStartTime();
        TTimePartitionSlot pageTimePartitionSlot =
            TimePartitionUtils.getTimePartitionSlot(startTime);
        if (!timePartitionSlot.equals(pageTimePartitionSlot)) {
          if (!isAligned) {
            consumeChunkData(measurementId, chunkOffset, chunkData);
          }
          timePartitionSlot = pageTimePartitionSlot;
          chunkData = ChunkData.createChunkData(isAligned, curDevice, header, timePartitionSlot);
        }
        if (isAligned) {
          pageIndex2ChunkData
              .computeIfAbsent(pageIndex, o -> new ArrayList<>())
              .add((AlignedChunkData) chunkData);
        }
        chunkData.writeEntirePage(pageHeader, reader.readCompressedPage(pageHeader));
      } else { // split page
        ByteBuffer pageData = reader.readPage(pageHeader, header.getCompressionType());
        Pair<long[], Object[]> tvArray =
            decodePage(isAligned, pageData, pageHeader, defaultTimeDecoder, valueDecoder, header);
        long[] times = tvArray.left;
        Object[] values = tvArray.right;
        if (isAligned) {
          pageIndex2Times.put(pageIndex, times);
        }

        int satisfiedLength = 0;
        long endTime =
            timePartitionSlot.getStartTime() + TimePartitionUtils.getTimePartitionInterval();
        for (int i = 0; i < times.length; i++) {
          if (times[i] >= endTime) {
            chunkData.writeDecodePage(times, values, satisfiedLength);
            if (isAligned) {
              pageIndex2ChunkData
                  .computeIfAbsent(pageIndex, o -> new ArrayList<>())
                  .add((AlignedChunkData) chunkData);
            } else {
              consumeChunkData(measurementId, chunkOffset, chunkData);
            }

            timePartitionSlot = TimePartitionUtils.getTimePartitionSlot(times[i]);
            satisfiedLength = 0;
            endTime =
                timePartitionSlot.getStartTime() + TimePartitionUtils.getTimePartitionInterval();
            chunkData = ChunkData.createChunkData(isAligned, curDevice, header, timePartitionSlot);
          }
          satisfiedLength += 1;
        }
        chunkData.writeDecodePage(times, values, satisfiedLength);
        if (isAligned) {
          pageIndex2ChunkData
              .computeIfAbsent(pageIndex, o -> new ArrayList<>())
              .add((AlignedChunkData) chunkData);
        }
      }

      pageIndex += 1;
      dataSize -= pageDataSize;
    }

    if (!isAligned) {
      consumeChunkData(measurementId, chunkOffset, chunkData);
    }
  }

  private void processValueChunk(TsFileSequenceReader reader, byte marker)
      throws IOException, LoadFileException {
    long chunkOffset = reader.position();
    IChunkMetadata chunkMetadata = offset2ChunkMetadata.get(chunkOffset - Byte.BYTES);
    ChunkHeader header = reader.readChunkHeader(marker);
    // When loading TsFile with Chunk in data zone but no matched ChunkMetadata
    // at the end of file, this Chunk needs to be skipped.
    if (chunkMetadata == null) {
      reader.readChunk(-1, header.getDataSize());
      return;
    }
    switchToTimeChunkContextOfCurrentMeasurement(reader, header.getMeasurementID());
    if (header.getDataSize() == 0) {
      handleEmptyValueChunk(header, pageIndex2ChunkData, chunkMetadata, isTimeChunkNeedDecode);
      return;
    }

    if (!isTimeChunkNeedDecode) {
      AlignedChunkData alignedChunkData = pageIndex2ChunkData.get(1).get(0);
      alignedChunkData.addValueChunk(header);
      alignedChunkData.writeEntireChunk(reader.readChunk(-1, header.getDataSize()), chunkMetadata);
      return;
    }

    Set<ChunkData> allChunkData = new HashSet<>();
    int dataSize = header.getDataSize();
    int pageIndex = 0;
    Decoder valueDecoder = Decoder.getDecoderByType(header.getEncodingType(), header.getDataType());

    while (dataSize > 0) {
      PageHeader pageHeader =
          reader.readPageHeader(
              header.getDataType(), (header.getChunkType() & 0x3F) == MetaMarker.CHUNK_HEADER);
      List<AlignedChunkData> alignedChunkDataList = pageIndex2ChunkData.get(pageIndex);
      for (AlignedChunkData alignedChunkData : alignedChunkDataList) {
        if (!allChunkData.contains(alignedChunkData)) {
          alignedChunkData.addValueChunk(header);
          allChunkData.add(alignedChunkData);
        }
      }
      if (alignedChunkDataList.size() == 1) { // write entire page
        // write the entire page if it's not an empty page.
        alignedChunkDataList
            .get(0)
            .writeEntirePage(pageHeader, reader.readCompressedPage(pageHeader));
      } else { // decode page
        long[] times = pageIndex2Times.get(pageIndex);
        TsPrimitiveType[] values = decodeValuePage(reader, header, pageHeader, times, valueDecoder);
        for (AlignedChunkData alignedChunkData : alignedChunkDataList) {
          alignedChunkData.writeDecodeValuePage(times, values, header.getDataType());
        }
      }
      long pageDataSize = pageHeader.getSerializedPageSize();
      pageIndex += 1;
      dataSize -= pageDataSize;
    }
  }

  private void storeTimeChunkContext() {
    pageIndex2TimesList.add(pageIndex2Times);
    pageIndex2ChunkDataList.add(pageIndex2ChunkData);
    isTimeChunkNeedDecodeList.add(isTimeChunkNeedDecode);
    pageIndex2Times = new HashMap<>();
    pageIndex2ChunkData = new HashMap<>();
    isTimeChunkNeedDecode = true;
  }

  private void switchToTimeChunkContextOfCurrentMeasurement(
      TsFileSequenceReader reader, String measurement) throws IOException, LoadFileException {
    int index = valueColumn2TimeChunkIndex.getOrDefault(measurement, 0);
    if (index != timeChunkIndexOfCurrentValueColumn) {
      consumeAllAlignedChunkData(reader.position(), pageIndex2ChunkData);
    }
    timeChunkIndexOfCurrentValueColumn = index;
    valueColumn2TimeChunkIndex.put(measurement, index + 1);
    pageIndex2Times = pageIndex2TimesList.get(index);
    pageIndex2ChunkData = pageIndex2ChunkDataList.get(index);

    isTimeChunkNeedDecode = isTimeChunkNeedDecodeList.get(index);
  }

  private void getAllModification(List<ModEntry> deletions) throws IOException {
    try (ModificationFile modificationFile =
        new ModificationFile(ModificationFile.getExclusiveMods(tsFile))) {
      deletions.addAll(modificationFile.getAllMods());
    }
  }

  private boolean checkMagic(TsFileSequenceReader reader) throws IOException {
    String magic = reader.readHeadMagic();
    if (!magic.equals(TSFileConfig.MAGIC_STRING)) {
      logger.error("the file's MAGIC STRING is incorrect, file path: {}", reader.getFileName());
      return false;
    }

    byte versionNumber = reader.readVersionNumber();
    if (versionNumber < TSFileConfig.VERSION_NUMBER) {
      if (versionNumber == TSFileConfig.VERSION_NUMBER_V3 && TSFileConfig.VERSION_NUMBER == 4) {
        logger.info(
            "try to load TsFile V3 into current version (V4), file path: {}", reader.getFileName());
      } else {
        logger.error("the file's Version Number is too old, file path: {}", reader.getFileName());
        return false;
      }
    } else if (versionNumber > TSFileConfig.VERSION_NUMBER) {
      logger.error(
          "the file's Version Number is higher than current, file path: {}", reader.getFileName());
      return false;
    }

    if (!reader.readTailMagic().equals(TSFileConfig.MAGIC_STRING)) {
      logger.error("the file is not closed correctly, file path: {}", reader.getFileName());
      return false;
    }
    return true;
  }

  private void getChunkMetadata(
      TsFileSequenceReader reader, Map<Long, IChunkMetadata> offset2ChunkMetadata)
      throws IOException {
    Map<IDeviceID, List<TimeseriesMetadata>> device2Metadata =
        reader.getAllTimeseriesMetadata(true);
    for (Map.Entry<IDeviceID, List<TimeseriesMetadata>> entry : device2Metadata.entrySet()) {
      for (TimeseriesMetadata timeseriesMetadata : entry.getValue()) {
        for (IChunkMetadata chunkMetadata : timeseriesMetadata.getChunkMetadataList()) {
          offset2ChunkMetadata.put(chunkMetadata.getOffsetOfChunkHeader(), chunkMetadata);
        }
      }
    }
  }

<<<<<<< HEAD
  private void handleModification(TreeMap<Long, List<Deletion>> offset2Deletions, long chunkOffset)
      throws LoadFileException {
    while (!offset2Deletions.isEmpty() && offset2Deletions.firstEntry().getKey() <= chunkOffset) {
      for (final Deletion deletion : offset2Deletions.pollFirstEntry().getValue()) {
        consumer.apply(new DeletionData(deletion));
      }
    }
=======
  private void handleModification(List<ModEntry> deletions) {
    deletions.forEach(o -> consumer.apply(new DeletionData(o)));
>>>>>>> 81db737e
  }

  private void consumeAllAlignedChunkData(
      long offset, Map<Integer, List<AlignedChunkData>> pageIndex2ChunkData)
      throws LoadFileException {
    if (pageIndex2ChunkData.isEmpty()) {
      return;
    }

    Map<AlignedChunkData, BatchedAlignedValueChunkData> chunkDataMap = new HashMap<>();
    for (Map.Entry<Integer, List<AlignedChunkData>> entry : pageIndex2ChunkData.entrySet()) {
      List<AlignedChunkData> alignedChunkDataList = entry.getValue();
      for (int i = 0; i < alignedChunkDataList.size(); i++) {
        AlignedChunkData oldChunkData = alignedChunkDataList.get(i);
        BatchedAlignedValueChunkData chunkData =
            chunkDataMap.computeIfAbsent(oldChunkData, BatchedAlignedValueChunkData::new);
        alignedChunkDataList.set(i, chunkData);
      }
    }
    for (AlignedChunkData chunkData : chunkDataMap.keySet()) {
      if (Boolean.FALSE.equals(consumer.apply(chunkData))) {
        throw new IllegalStateException(
            String.format(
                "Consume aligned chunk data error, next chunk offset: %d, chunkData: %s",
                offset, chunkData));
      }
    }
    this.pageIndex2ChunkData = new HashMap<>();
  }

  private void consumeChunkData(String measurement, long offset, ChunkData chunkData)
      throws LoadFileException {
    if (Boolean.FALSE.equals(consumer.apply(chunkData))) {
      throw new IllegalStateException(
          String.format(
              "Consume chunkData error, chunk offset: %d, measurement: %s, chunkData: %s",
              offset, measurement, chunkData));
    }
  }

  private boolean needDecodeChunk(IChunkMetadata chunkMetadata) {
    return !TimePartitionUtils.getTimePartitionSlot(chunkMetadata.getStartTime())
        .equals(TimePartitionUtils.getTimePartitionSlot(chunkMetadata.getEndTime()));
  }

  private boolean needDecodePage(PageHeader pageHeader, IChunkMetadata chunkMetadata) {
    if (pageHeader.getStatistics() == null) {
      return !TimePartitionUtils.getTimePartitionSlot(chunkMetadata.getStartTime())
          .equals(TimePartitionUtils.getTimePartitionSlot(chunkMetadata.getEndTime()));
    }
    return !TimePartitionUtils.getTimePartitionSlot(pageHeader.getStartTime())
        .equals(TimePartitionUtils.getTimePartitionSlot(pageHeader.getEndTime()));
  }

  private Pair<long[], Object[]> decodePage(
      boolean isAligned,
      ByteBuffer pageData,
      PageHeader pageHeader,
      Decoder timeDecoder,
      Decoder valueDecoder,
      ChunkHeader chunkHeader)
      throws IOException {
    if (isAligned) {
      TimePageReader timePageReader = new TimePageReader(pageHeader, pageData, timeDecoder);
      long[] times = timePageReader.getNextTimeBatch();
      return new Pair<>(times, new Object[times.length]);
    }

    valueDecoder.reset();
    PageReader pageReader =
        new PageReader(pageData, chunkHeader.getDataType(), valueDecoder, timeDecoder);
    BatchData batchData = pageReader.getAllSatisfiedPageData();
    long[] times = new long[batchData.length()];
    Object[] values = new Object[batchData.length()];
    int index = 0;
    while (batchData.hasCurrent()) {
      times[index] = batchData.currentTime();
      values[index++] = batchData.currentValue();
      batchData.next();
    }
    return new Pair<>(times, values);
  }

  private void handleEmptyValueChunk(
      ChunkHeader header,
      Map<Integer, List<AlignedChunkData>> pageIndex2ChunkData,
      IChunkMetadata chunkMetadata,
      boolean isTimeChunkNeedDecode)
      throws IOException {
    Set<ChunkData> allChunkData = new HashSet<>();
    for (Map.Entry<Integer, List<AlignedChunkData>> entry : pageIndex2ChunkData.entrySet()) {
      for (AlignedChunkData alignedChunkData : entry.getValue()) {
        if (!allChunkData.contains(alignedChunkData)) {
          alignedChunkData.addValueChunk(header);
          if (!isTimeChunkNeedDecode) {
            alignedChunkData.writeEntireChunk(ByteBuffer.allocate(0), chunkMetadata);
          }
          allChunkData.add(alignedChunkData);
        }
      }
    }
  }

  /**
   * handle empty page in aligned chunk, if uncompressedSize and compressedSize are both 0, and the
   * statistics is null, then the page is empty.
   *
   * @param pageHeader page header
   * @return true if the page is empty
   */
  private boolean isEmptyPage(PageHeader pageHeader) {
    return pageHeader.getUncompressedSize() == 0
        && pageHeader.getCompressedSize() == 0
        && pageHeader.getStatistics() == null;
  }

  private TsPrimitiveType[] decodeValuePage(
      TsFileSequenceReader reader,
      ChunkHeader chunkHeader,
      PageHeader pageHeader,
      long[] times,
      Decoder valueDecoder)
      throws IOException {
    if (pageHeader.getSerializedPageSize() == 0) {
      return new TsPrimitiveType[times.length];
    }

    valueDecoder.reset();
    ByteBuffer pageData = reader.readPage(pageHeader, chunkHeader.getCompressionType());
    ValuePageReader valuePageReader =
        new ValuePageReader(pageHeader, pageData, chunkHeader.getDataType(), valueDecoder);
    return valuePageReader.nextValueBatch(
        times); // should be origin time, so recording satisfied length is necessary
  }

  @FunctionalInterface
  public interface TsFileDataConsumer {
    boolean apply(TsFileData tsFileData) throws LoadFileException;
  }
}<|MERGE_RESOLUTION|>--- conflicted
+++ resolved
@@ -21,13 +21,8 @@
 
 import org.apache.iotdb.common.rpc.thrift.TTimePartitionSlot;
 import org.apache.iotdb.commons.utils.TimePartitionUtils;
-<<<<<<< HEAD
 import org.apache.iotdb.db.exception.load.LoadFileException;
-import org.apache.iotdb.db.storageengine.dataregion.modification.Deletion;
-import org.apache.iotdb.db.storageengine.dataregion.modification.Modification;
-=======
 import org.apache.iotdb.db.storageengine.dataregion.modification.ModEntry;
->>>>>>> 81db737e
 import org.apache.iotdb.db.storageengine.dataregion.modification.ModificationFile;
 
 import org.apache.tsfile.common.conf.TSFileConfig;
@@ -63,11 +58,8 @@
 import java.util.List;
 import java.util.Map;
 import java.util.Set;
-<<<<<<< HEAD
 import java.util.TreeMap;
-=======
 import java.util.function.Function;
->>>>>>> 81db737e
 
 public class TsFileSplitter {
   private static final Logger logger = LoggerFactory.getLogger(TsFileSplitter.class);
@@ -427,18 +419,8 @@
     }
   }
 
-<<<<<<< HEAD
-  private void handleModification(TreeMap<Long, List<Deletion>> offset2Deletions, long chunkOffset)
-      throws LoadFileException {
-    while (!offset2Deletions.isEmpty() && offset2Deletions.firstEntry().getKey() <= chunkOffset) {
-      for (final Deletion deletion : offset2Deletions.pollFirstEntry().getValue()) {
-        consumer.apply(new DeletionData(deletion));
-      }
-    }
-=======
   private void handleModification(List<ModEntry> deletions) {
     deletions.forEach(o -> consumer.apply(new DeletionData(o)));
->>>>>>> 81db737e
   }
 
   private void consumeAllAlignedChunkData(
