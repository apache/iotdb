/*
 * Licensed to the Apache Software Foundation (ASF) under one
 * or more contributor license agreements.  See the NOTICE file
 * distributed with this work for additional information
 * regarding copyright ownership.  The ASF licenses this file
 * to you under the Apache License, Version 2.0 (the
 * "License"); you may not use this file except in compliance
 * with the License.  You may obtain a copy of the License at
 *
 *      http://www.apache.org/licenses/LICENSE-2.0
 *
 * Unless required by applicable law or agreed to in writing,
 * software distributed under the License is distributed on an
 * "AS IS" BASIS, WITHOUT WARRANTIES OR CONDITIONS OF ANY
 * KIND, either express or implied.  See the License for the
 * specific language governing permissions and limitations
 * under the License.
 */

package org.apache.iotdb.db.queryengine.plan.analyze.cache.schema;

import org.apache.iotdb.commons.exception.IllegalPathException;
import org.apache.iotdb.commons.memory.IMemoryBlock;
import org.apache.iotdb.commons.memory.MemoryBlockType;
<<<<<<< HEAD
=======
import org.apache.iotdb.commons.memory.MemoryConfig;
>>>>>>> 1a4ac0ea
import org.apache.iotdb.commons.path.PartialPath;
import org.apache.iotdb.db.conf.IoTDBConfig;
import org.apache.iotdb.db.conf.IoTDBDescriptor;

import com.github.benmanes.caffeine.cache.Cache;
import com.github.benmanes.caffeine.cache.Caffeine;
import com.github.benmanes.caffeine.cache.Weigher;
import org.slf4j.Logger;
import org.slf4j.LoggerFactory;

/** This cache is for reducing duplicated DeviceId PartialPath initialization in write process. */
public class DataNodeDevicePathCache {
  private static final Logger LOGGER = LoggerFactory.getLogger(DataNodeDevicePathCache.class);

  private static final IoTDBConfig config = IoTDBDescriptor.getInstance().getConfig();
<<<<<<< HEAD
=======
  private static final MemoryConfig memoryConfig = MemoryConfig.getInstance();
>>>>>>> 1a4ac0ea
  private final IMemoryBlock devicePathCacheMemoryBlock;

  private final Cache<String, PartialPath> devicePathCache;

  private DataNodeDevicePathCache() {
    devicePathCacheMemoryBlock =
<<<<<<< HEAD
        config
            .getDevicePathCacheMemoryManager()
            .forceAllocate("DevicePathCache", MemoryBlockType.STATIC);
=======
        memoryConfig
            .getDevicePathCacheMemoryManager()
            .forceAllocate("DevicePathCache", MemoryBlockType.PERFORMANCE);
>>>>>>> 1a4ac0ea
    // TODO @spricoder: later we can find a way to get the byte size of cache
    devicePathCacheMemoryBlock.allocate(devicePathCacheMemoryBlock.getTotalMemorySizeInBytes());
    devicePathCache =
        Caffeine.newBuilder()
            .maximumWeight(devicePathCacheMemoryBlock.getTotalMemorySizeInBytes())
            .weigher(
                (Weigher<String, PartialPath>) (key, val) -> (PartialPath.estimateSize(val) + 32))
            .build();
  }

  public static DataNodeDevicePathCache getInstance() {
    return DataNodeDevicePathCache.DataNodeDevicePathCacheHolder.INSTANCE;
  }

  /** singleton pattern. */
  private static class DataNodeDevicePathCacheHolder {
    private static final DataNodeDevicePathCache INSTANCE = new DataNodeDevicePathCache();
  }

  public PartialPath getPartialPath(final String deviceId) throws IllegalPathException {
    try {
      return devicePathCache.get(
          deviceId,
          path -> {
            try {
              return new PartialPath(path);
            } catch (final IllegalPathException e) {
              try {
                return PartialPath.getDatabasePath(path);
              } catch (final IllegalPathException e1) {
                throw new IllegalArgumentException(e1);
              }
            }
          });
    } catch (IllegalArgumentException e) {
      throw new IllegalPathException(deviceId);
    }
  }

  public String getDeviceId(final String deviceId) {
    try {
      return getPartialPath(deviceId).getFullPath();
    } catch (IllegalPathException e) {
      return deviceId;
    }
  }

  public void cleanUp() {
    devicePathCache.cleanUp();
  }
}<|MERGE_RESOLUTION|>--- conflicted
+++ resolved
@@ -22,10 +22,7 @@
 import org.apache.iotdb.commons.exception.IllegalPathException;
 import org.apache.iotdb.commons.memory.IMemoryBlock;
 import org.apache.iotdb.commons.memory.MemoryBlockType;
-<<<<<<< HEAD
-=======
 import org.apache.iotdb.commons.memory.MemoryConfig;
->>>>>>> 1a4ac0ea
 import org.apache.iotdb.commons.path.PartialPath;
 import org.apache.iotdb.db.conf.IoTDBConfig;
 import org.apache.iotdb.db.conf.IoTDBDescriptor;
@@ -41,25 +38,16 @@
   private static final Logger LOGGER = LoggerFactory.getLogger(DataNodeDevicePathCache.class);
 
   private static final IoTDBConfig config = IoTDBDescriptor.getInstance().getConfig();
-<<<<<<< HEAD
-=======
   private static final MemoryConfig memoryConfig = MemoryConfig.getInstance();
->>>>>>> 1a4ac0ea
   private final IMemoryBlock devicePathCacheMemoryBlock;
 
   private final Cache<String, PartialPath> devicePathCache;
 
   private DataNodeDevicePathCache() {
     devicePathCacheMemoryBlock =
-<<<<<<< HEAD
-        config
+        memoryConfig
             .getDevicePathCacheMemoryManager()
             .forceAllocate("DevicePathCache", MemoryBlockType.STATIC);
-=======
-        memoryConfig
-            .getDevicePathCacheMemoryManager()
-            .forceAllocate("DevicePathCache", MemoryBlockType.PERFORMANCE);
->>>>>>> 1a4ac0ea
     // TODO @spricoder: later we can find a way to get the byte size of cache
     devicePathCacheMemoryBlock.allocate(devicePathCacheMemoryBlock.getTotalMemorySizeInBytes());
     devicePathCache =
