/*
 * Licensed to the Apache Software Foundation (ASF) under one
 * or more contributor license agreements.  See the NOTICE file
 * distributed with this work for additional information
 * regarding copyright ownership.  The ASF licenses this file
 * to you under the Apache License, Version 2.0 (the
 * "License"); you may not use this file except in compliance
 * with the License.  You may obtain a copy of the License at
 *
 *     http://www.apache.org/licenses/LICENSE-2.0
 *
 * Unless required by applicable law or agreed to in writing,
 * software distributed under the License is distributed on an
 * "AS IS" BASIS, WITHOUT WARRANTIES OR CONDITIONS OF ANY
 * KIND, either express or implied.  See the License for the
 * specific language governing permissions and limitations
 * under the License.
 */

package org.apache.iotdb.db.storageengine.load.config;

import org.apache.iotdb.db.conf.IoTDBDescriptor;
import org.apache.iotdb.db.exception.sql.SemanticException;

import org.apache.commons.lang3.StringUtils;

import javax.annotation.Nullable;

import java.util.Arrays;
import java.util.Collections;
import java.util.HashSet;
import java.util.Locale;
import java.util.Map;
import java.util.Objects;
import java.util.Set;

public class LoadTsFileConfigurator {

  public static void validateParameters(final String key, final String value) {
    switch (key) {
      case DATABASE_LEVEL_KEY:
        validateDatabaseLevelParam(value);
        break;
      case ON_SUCCESS_KEY:
        validateOnSuccessParam(value);
        break;
      case MODEL_KEY:
        validateModelParam(value);
        break;
      case DATABASE_NAME_KEY:
      case TABLET_CONVERSION_THRESHOLD_KEY:
        break;
      case CONVERT_ON_TYPE_MISMATCH_KEY:
        validateConvertOnTypeMismatchParam(value);
        break;
      case VERIFY_KEY:
        validateVerifyParam(value);
        break;
      default:
        throw new SemanticException("Invalid parameter '" + key + "' for LOAD TSFILE command.");
    }
  }

  public static final String DATABASE_LEVEL_KEY = "database-level";
  private static final int DATABASE_LEVEL_DEFAULT_VALUE =
      IoTDBDescriptor.getInstance().getConfig().getDefaultStorageGroupLevel();
  private static final int DATABASE_LEVEL_MIN_VALUE = 1;

  public static void validateDatabaseLevelParam(final String databaseLevel) {
    try {
      int level = Integer.parseInt(databaseLevel);
      if (level < DATABASE_LEVEL_MIN_VALUE) {
        throw new SemanticException(
            String.format(
                "Given database level %d is less than the minimum value %d, please input a valid database level.",
                level, DATABASE_LEVEL_MIN_VALUE));
      }
    } catch (Exception e) {
      throw new SemanticException(
          String.format(
              "Given database level %s is not a valid integer, please input a valid database level.",
              databaseLevel));
    }
  }

  public static int parseOrGetDefaultDatabaseLevel(final Map<String, String> loadAttributes) {
    return Integer.parseInt(
        loadAttributes.getOrDefault(
            DATABASE_LEVEL_KEY, String.valueOf(DATABASE_LEVEL_DEFAULT_VALUE)));
  }

  public static final String DATABASE_NAME_KEY = "database-name";

  public static @Nullable String parseDatabaseName(final Map<String, String> loadAttributes) {
    final String databaseName = loadAttributes.get(DATABASE_NAME_KEY);
    return Objects.nonNull(databaseName) ? databaseName.toLowerCase(Locale.ENGLISH) : null;
  }

  public static final String ON_SUCCESS_KEY = "on-success";
  public static final String ON_SUCCESS_DELETE_VALUE = "delete";
  public static final String ON_SUCCESS_NONE_VALUE = "none";
  private static final Set<String> ON_SUCCESS_VALUE_SET =
      Collections.unmodifiableSet(
          new HashSet<>(Arrays.asList(ON_SUCCESS_DELETE_VALUE, ON_SUCCESS_NONE_VALUE)));

  public static void validateOnSuccessParam(final String onSuccess) {
    if (!ON_SUCCESS_VALUE_SET.contains(onSuccess)) {
      throw new SemanticException(
          String.format(
              "Given on-success value '%s' is not supported, please input a valid on-success value.",
              onSuccess));
    }
  }

  public static boolean parseOrGetDefaultOnSuccess(final Map<String, String> loadAttributes) {
    final String value = loadAttributes.get(ON_SUCCESS_KEY);
    return !StringUtils.isEmpty(value) && ON_SUCCESS_DELETE_VALUE.equalsIgnoreCase(value);
  }

  public static final String CONVERT_ON_TYPE_MISMATCH_KEY = "convert-on-type-mismatch";
  private static final boolean CONVERT_ON_TYPE_MISMATCH_DEFAULT_VALUE = true;

  public static void validateConvertOnTypeMismatchParam(final String convertOnTypeMismatch) {
    if (!"true".equalsIgnoreCase(convertOnTypeMismatch)
        && !"false".equalsIgnoreCase(convertOnTypeMismatch)) {
      throw new SemanticException(
          String.format(
              "Given %s value '%s' is not supported, please input a valid boolean value.",
              CONVERT_ON_TYPE_MISMATCH_KEY, convertOnTypeMismatch));
    }
  }

  public static boolean parseOrGetDefaultConvertOnTypeMismatch(
      final Map<String, String> loadAttributes) {
    return Boolean.parseBoolean(
        loadAttributes.getOrDefault(
            CONVERT_ON_TYPE_MISMATCH_KEY, String.valueOf(CONVERT_ON_TYPE_MISMATCH_DEFAULT_VALUE)));
  }

<<<<<<< HEAD
  public static final String TABLET_CONVERSION_THRESHOLD_KEY = "tablet-conversion-threshold";
  private static final int TABLET_CONVERSION_THRESHOLD_DEFAULT_VALUE = -1;

  public static int parseOrGetDefaultTabletConversionThreshold(
      final Map<String, String> loadAttributes) {
    return Integer.parseInt(
        loadAttributes.getOrDefault(
            TABLET_CONVERSION_THRESHOLD_KEY,
            String.valueOf(TABLET_CONVERSION_THRESHOLD_DEFAULT_VALUE)));
=======
  public static final String VERIFY_KEY = "verify";
  private static final boolean VERIFY_DEFAULT_VALUE = true;

  public static void validateVerifyParam(final String verify) {
    if (!"true".equalsIgnoreCase(verify) && !"false".equalsIgnoreCase(verify)) {
      throw new SemanticException(
          String.format(
              "Given %s value '%s' is not supported, please input a valid boolean value.",
              VERIFY_KEY, verify));
    }
  }

  public static boolean parseOrGetDefaultVerify(final Map<String, String> loadAttributes) {
    return Boolean.parseBoolean(
        loadAttributes.getOrDefault(VERIFY_KEY, String.valueOf(VERIFY_DEFAULT_VALUE)));
>>>>>>> e5dacc08
  }

  public static final String MODEL_KEY = "model";
  public static final String MODEL_TREE_VALUE = "tree";
  public static final String MODEL_TABLE_VALUE = "table";
  public static final Set<String> MODEL_VALUE_SET =
      Collections.unmodifiableSet(
          new HashSet<>(Arrays.asList(MODEL_TREE_VALUE, MODEL_TABLE_VALUE)));

  public static void validateModelParam(final String model) {
    if (!MODEL_VALUE_SET.contains(model)) {
      throw new SemanticException(
          String.format(
              "Given %s value '%s' is not supported, please input a valid value.",
              MODEL_KEY, model));
    }
  }

  public static @Nullable String parseOrGetDefaultModel(
      final Map<String, String> loadAttributes, final String defaultModel) {
    return loadAttributes.getOrDefault(MODEL_KEY, defaultModel);
  }

  private LoadTsFileConfigurator() {
    throw new IllegalStateException("Utility class");
  }
}<|MERGE_RESOLUTION|>--- conflicted
+++ resolved
@@ -137,7 +137,6 @@
             CONVERT_ON_TYPE_MISMATCH_KEY, String.valueOf(CONVERT_ON_TYPE_MISMATCH_DEFAULT_VALUE)));
   }
 
-<<<<<<< HEAD
   public static final String TABLET_CONVERSION_THRESHOLD_KEY = "tablet-conversion-threshold";
   private static final int TABLET_CONVERSION_THRESHOLD_DEFAULT_VALUE = -1;
 
@@ -147,7 +146,8 @@
         loadAttributes.getOrDefault(
             TABLET_CONVERSION_THRESHOLD_KEY,
             String.valueOf(TABLET_CONVERSION_THRESHOLD_DEFAULT_VALUE)));
-=======
+      }
+      
   public static final String VERIFY_KEY = "verify";
   private static final boolean VERIFY_DEFAULT_VALUE = true;
 
@@ -163,7 +163,6 @@
   public static boolean parseOrGetDefaultVerify(final Map<String, String> loadAttributes) {
     return Boolean.parseBoolean(
         loadAttributes.getOrDefault(VERIFY_KEY, String.valueOf(VERIFY_DEFAULT_VALUE)));
->>>>>>> e5dacc08
   }
 
   public static final String MODEL_KEY = "model";
