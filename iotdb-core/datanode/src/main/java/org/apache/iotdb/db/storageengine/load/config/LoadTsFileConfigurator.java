--- conflicted
+++ resolved
@@ -133,47 +133,23 @@
             CONVERT_ON_TYPE_MISMATCH_KEY, String.valueOf(CONVERT_ON_TYPE_MISMATCH_DEFAULT_VALUE)));
   }
 
-<<<<<<< HEAD
-=======
   public static final String VERIFY_KEY = "verify";
   private static final boolean VERIFY_DEFAULT_VALUE = true;
 
   public static void validateVerifyParam(final String verify) {
     if (!"true".equalsIgnoreCase(verify) && !"false".equalsIgnoreCase(verify)) {
       throw new SemanticException(
-          String.format(
-              "Given %s value '%s' is not supported, please input a valid boolean value.",
-              VERIFY_KEY, verify));
+              String.format(
+                      "Given %s value '%s' is not supported, please input a valid boolean value.",
+                      VERIFY_KEY, verify));
     }
   }
 
   public static boolean parseOrGetDefaultVerify(final Map<String, String> loadAttributes) {
     return Boolean.parseBoolean(
-        loadAttributes.getOrDefault(VERIFY_KEY, String.valueOf(VERIFY_DEFAULT_VALUE)));
+            loadAttributes.getOrDefault(VERIFY_KEY, String.valueOf(VERIFY_DEFAULT_VALUE)));
   }
 
-  public static final String MODEL_KEY = "model";
-  public static final String MODEL_TREE_VALUE = "tree";
-  public static final String MODEL_TABLE_VALUE = "table";
-  public static final Set<String> MODEL_VALUE_SET =
-      Collections.unmodifiableSet(
-          new HashSet<>(Arrays.asList(MODEL_TREE_VALUE, MODEL_TABLE_VALUE)));
-
-  public static void validateModelParam(final String model) {
-    if (!MODEL_VALUE_SET.contains(model)) {
-      throw new SemanticException(
-          String.format(
-              "Given %s value '%s' is not supported, please input a valid value.",
-              MODEL_KEY, model));
-    }
-  }
-
-  public static @Nullable String parseOrGetDefaultModel(
-      final Map<String, String> loadAttributes, final String defaultModel) {
-    return loadAttributes.getOrDefault(MODEL_KEY, defaultModel);
-  }
-
->>>>>>> e5dacc08
   private LoadTsFileConfigurator() {
     throw new IllegalStateException("Utility class");
   }
