/*
 * Licensed to the Apache Software Foundation (ASF) under one
 * or more contributor license agreements.  See the NOTICE file
 * distributed with this work for additional information
 * regarding copyright ownership.  The ASF licenses this file
 * to you under the Apache License, Version 2.0 (the
 * "License"); you may not use this file except in compliance
 * with the License.  You may obtain a copy of the License at
 *
 *      http://www.apache.org/licenses/LICENSE-2.0
 *
 * Unless required by applicable law or agreed to in writing,
 * software distributed under the License is distributed on an
 * "AS IS" BASIS, WITHOUT WARRANTIES OR CONDITIONS OF ANY
 * KIND, either express or implied.  See the License for the
 * specific language governing permissions and limitations
 * under the License.
 */

package org.apache.iotdb.db.queryengine.plan.relational.metadata.fetcher.cache;

import org.apache.iotdb.commons.exception.IllegalPathException;
import org.apache.iotdb.commons.memory.IMemoryBlock;
import org.apache.iotdb.commons.memory.MemoryBlockType;
import org.apache.iotdb.commons.path.ExtendedPartialPath;
import org.apache.iotdb.commons.path.PartialPath;
import org.apache.iotdb.commons.path.PathPatternUtil;
import org.apache.iotdb.commons.service.metric.MetricService;
import org.apache.iotdb.commons.utils.PathUtils;
import org.apache.iotdb.db.conf.DataNodeMemoryConfig;
import org.apache.iotdb.db.conf.IoTDBConfig;
import org.apache.iotdb.db.conf.IoTDBDescriptor;
import org.apache.iotdb.db.queryengine.common.schematree.DeviceSchemaInfo;
import org.apache.iotdb.db.queryengine.plan.analyze.cache.schema.dualkeycache.IDualKeyCache;
import org.apache.iotdb.db.queryengine.plan.analyze.cache.schema.dualkeycache.impl.DualKeyCacheBuilder;
import org.apache.iotdb.db.queryengine.plan.analyze.cache.schema.dualkeycache.impl.DualKeyCachePolicy;
import org.apache.iotdb.db.queryengine.plan.relational.metadata.QualifiedObjectName;
import org.apache.iotdb.db.schemaengine.schemaregion.SchemaRegion;
import org.apache.iotdb.db.schemaengine.table.DataNodeTableCache;

import org.apache.tsfile.file.metadata.IDeviceID;
import org.apache.tsfile.file.metadata.StringArrayDeviceID;
import org.apache.tsfile.read.TimeValuePair;
import org.apache.tsfile.utils.Binary;
import org.apache.tsfile.utils.Pair;
import org.apache.tsfile.utils.TsPrimitiveType;
import org.apache.tsfile.write.schema.IMeasurementSchema;
import org.slf4j.Logger;
import org.slf4j.LoggerFactory;

import javax.annotation.Nonnull;
import javax.annotation.Nullable;
import javax.annotation.concurrent.ThreadSafe;

import java.util.Arrays;
import java.util.List;
import java.util.Map;
import java.util.Objects;
import java.util.Optional;
import java.util.OptionalLong;
import java.util.concurrent.ConcurrentHashMap;
import java.util.concurrent.locks.ReentrantReadWriteLock;
import java.util.function.ToIntFunction;
import java.util.stream.Collectors;

import static org.apache.iotdb.commons.conf.IoTDBConstant.ONE_LEVEL_PATH_WILDCARD;

/**
 * The {@link TableDeviceSchemaCache} caches some of the devices and their: attributes of tables /
 * measurement info / template info. The last value of one device is also cached here. Here are the
 * semantics of attributes, other semantics are omitted:
 *
 * <p>1. If a deviceId misses cache, it does not necessarily mean that the device does not exist,
 * Since the cache records only part of the devices.
 *
 * <p>2. If a device is in cache, the attributes will be finally identical to the {@link
 * SchemaRegion}'s version. In reading this may temporarily return false result, and in writing when
 * the new attribute differs from the original ones, we send the new attributes to the {@link
 * SchemaRegion} anyway. This may not update the attributes in {@link SchemaRegion} since the
 * attributes in cache may be stale, but it's okay and {@link SchemaRegion} will just do nothing.
 *
 * <p>3. When the attributeMap does not contain an attributeKey, then the value is {@code null}.
 * Note that we do not tell whether an attributeKey exists here, and it shall be judged from table
 * schema.
 */
@ThreadSafe
public class TableDeviceSchemaCache {

  private static final IoTDBConfig config = IoTDBDescriptor.getInstance().getConfig();
  private static final DataNodeMemoryConfig memoryConfig =
      IoTDBDescriptor.getInstance().getMemoryConfig();
  private static final Logger logger = LoggerFactory.getLogger(TableDeviceSchemaCache.class);

  /**
   * In table model: {@literal <}{@link QualifiedObjectName}, {@link IDeviceID}, lastCache /
   * attributes{@literal >}
   *
   * <p>In tree model: {@literal <}Pair{@literal <}{@code null}, tableName(translated){@literal >},
   * {@link IDeviceID}(translated), Map{@literal <}Measurement, Schema{@literal
   * >}/templateInfo{@literal >}
   */
  private final IDualKeyCache<TableId, IDeviceID, TableDeviceCacheEntry> dualKeyCache;

  private final Map<String, String> treeModelDatabasePool = new ConcurrentHashMap<>();

  private final ReentrantReadWriteLock readWriteLock = new ReentrantReadWriteLock(false);

  private final IMemoryBlock memoryBlock;

  private TableDeviceSchemaCache() {
    memoryBlock =
        memoryConfig
            .getSchemaCacheMemoryManager()
<<<<<<< HEAD
            .forceAllocate("TableDeviceSchemaCache", MemoryBlockType.STATIC);
=======
            .exactAllocate("TableDeviceSchemaCache", MemoryBlockType.STATIC);
>>>>>>> fddf0a6e
    dualKeyCache =
        new DualKeyCacheBuilder<TableId, IDeviceID, TableDeviceCacheEntry>()
            .cacheEvictionPolicy(
                DualKeyCachePolicy.valueOf(config.getDataNodeSchemaCacheEvictionPolicy()))
            .memoryCapacity(memoryBlock.getTotalMemorySizeInBytes())
            .firstKeySizeComputer(TableId::estimateSize)
            .secondKeySizeComputer(deviceID -> (int) deviceID.ramBytesUsed())
            .valueSizeComputer(TableDeviceCacheEntry::estimateSize)
            .build();
    memoryBlock.allocate(memoryBlock.getTotalMemorySizeInBytes());
    MetricService.getInstance().addMetricSet(new TableDeviceSchemaCacheMetrics(this));
  }

  public static TableDeviceSchemaCache getInstance() {
    return TableDeviceSchemaCacheHolder.INSTANCE;
  }

  private static class TableDeviceSchemaCacheHolder {
    private static final TableDeviceSchemaCache INSTANCE = new TableDeviceSchemaCache();
  }

  /////////////////////////////// Attribute ///////////////////////////////

  // The input deviceId shall have its tailing nulls trimmed
  public Map<String, Binary> getDeviceAttribute(final String database, final IDeviceID deviceId) {
    readWriteLock.readLock().lock();
    try {
      final TableDeviceCacheEntry entry =
          dualKeyCache.get(new TableId(database, deviceId.getTableName()), deviceId);
      return entry == null ? null : entry.getAttributeMap();
    } finally {
      readWriteLock.readLock().unlock();
    }
  }

  // The input deviceId shall have its tailing nulls trimmed
  public void putAttributes(
      final String database, final IDeviceID deviceId, final Map<String, Binary> attributeMap) {
    readWriteLock.readLock().lock();
    try {
      // Avoid stale table
      if (Objects.isNull(
          DataNodeTableCache.getInstance().getTable(database, deviceId.getTableName()))) {
        return;
      }
      dualKeyCache.update(
          new TableId(database, deviceId.getTableName()),
          deviceId,
          new TableDeviceCacheEntry(),
          entry -> entry.setAttribute(database, deviceId.getTableName(), attributeMap),
          true);
    } finally {
      readWriteLock.readLock().unlock();
    }
  }

  public void updateAttributes(
      final String database, final IDeviceID deviceId, final Map<String, Binary> attributeMap) {
    dualKeyCache.update(
        new TableId(database, deviceId.getTableName()),
        deviceId,
        null,
        entry -> entry.updateAttribute(database, deviceId.getTableName(), attributeMap),
        false);
  }

  public void invalidateAttributes(final String database, final String tableName) {
    dualKeyCache.update(
        new TableId(database, tableName), deviceId -> true, entry -> -entry.invalidateAttribute());
  }

  /**
   * Invalidate the attribute cache of one device. The "deviceId" shall equal to {@code null} when
   * invalidate the cache of the whole table.
   *
   * @param database the device's database, without "root"
   * @param deviceId {@link IDeviceID}
   */
  public void invalidateAttributes(final String database, final IDeviceID deviceId) {
    dualKeyCache.update(
        new TableId(database, deviceId.getTableName()),
        deviceId,
        null,
        entry -> -entry.invalidateAttribute(),
        false);
  }

  /////////////////////////////// Last Cache ///////////////////////////////

  /**
   * Update the last cache on query or data recover.
   *
   * <p>Note: The query shall put the cache twice:
   *
   * <p>- First time put the {@link TimeValuePair} array as {@code null} before the query accesses
   * data. It does not indicate that the measurements are all {@code null}s, just to allow the
   * writing to update the cache, then avoid that the query put a stale value to cache and break the
   * consistency. WARNING: The writing may temporarily put a stale value in cache if a stale value
   * is written, but it won't affect the eventual consistency.
   *
   * <p>- Second time put the calculated {@link TimeValuePair}s, and use {@link
   * #updateLastCacheIfExists(String, IDeviceID, String[], TimeValuePair[])}. The input {@link
   * TimeValuePair}s shall never be or contain {@code null}, if a measurement is with all {@code
   * null}s, its {@link TimeValuePair} shall be {@link TableDeviceLastCache#EMPTY_TIME_VALUE_PAIR}.
   * For time column, the input measurement shall be "", and the value shall be {@link
   * TableDeviceLastCache#EMPTY_PRIMITIVE_TYPE}. If the time column is not explicitly specified, the
   * device's last time won't be updated because we cannot guarantee the completeness of the
   * existing measurements in cache.
   *
   * <p>If the query has ended abnormally, it shall call this to invalidate the entry it has pushed
   * in the first time, to avoid the stale writing damaging the eventual consistency. The input
   * {@link TimeValuePair}s shall be all {@code null}s in this case.
   *
   * @param database the device's database, without "root"
   * @param deviceId {@link IDeviceID}
   * @param measurements the fetched measurements
   * @param isInvalidate whether to init or invalidate the cache
   */
  public void initOrInvalidateLastCache(
      final String database,
      final IDeviceID deviceId,
      final String[] measurements,
      final boolean isInvalidate) {
    readWriteLock.readLock().lock();
    try {
      // Avoid stale table
      if (Objects.isNull(
          DataNodeTableCache.getInstance().getTable(database, deviceId.getTableName()))) {
        return;
      }
      dualKeyCache.update(
          new TableId(database, deviceId.getTableName()),
          deviceId,
          new TableDeviceCacheEntry(),
          entry ->
              entry.initOrInvalidateLastCache(
                  database, deviceId.getTableName(), measurements, isInvalidate, true),
          !isInvalidate);
    } finally {
      readWriteLock.readLock().unlock();
    }
  }

  /**
   * Update the last cache in writing or the second push of last cache query. If a measurement is
   * with all {@code null}s or is a tag/attribute column, its {@link TimeValuePair}[] shall be
   * {@code null}. For correctness, this will put the cache lazily and only update the existing last
   * caches of measurements.
   *
   * @param database the device's database, without "root"
   * @param deviceId {@link IDeviceID}
   * @param measurements the fetched measurements
   * @param timeValuePairs the {@link TimeValuePair}s with indexes corresponding to the measurements
   */
  public void updateLastCacheIfExists(
      final String database,
      final IDeviceID deviceId,
      final String[] measurements,
      final TimeValuePair[] timeValuePairs) {
    dualKeyCache.update(
        new TableId(database, deviceId.getTableName()),
        deviceId,
        null,
        entry -> entry.tryUpdateLastCache(measurements, timeValuePairs),
        false);
  }

  /**
   * Get the last {@link TimeValuePair} of a measurement, the measurement shall never be "time".
   *
   * @param database the device's database, without "root", {@code null} for tree model
   * @param deviceId {@link IDeviceID}
   * @param measurement the measurement to get
   * @return {@code null} iff cache miss, {@link TableDeviceLastCache#EMPTY_TIME_VALUE_PAIR} iff
   *     cache hit but result is {@code null}, and the result value otherwise.
   */
  public TimeValuePair getLastEntry(
      final @Nullable String database, final IDeviceID deviceId, final String measurement) {
    final TableDeviceCacheEntry entry =
        dualKeyCache.get(new TableId(database, deviceId.getTableName()), deviceId);
    return Objects.nonNull(entry) ? entry.getTimeValuePair(measurement) : null;
  }

  /**
   * Get the last {@link TimeValuePair}s of given measurements, the measurements shall never be
   * "time".
   *
   * @param database the device's database, without "root", {@code null} for tree model
   * @param deviceId {@link IDeviceID}
   * @param measurements the measurements to get
   * @return {@code null} iff cache miss, {@link TableDeviceLastCache#EMPTY_TIME_VALUE_PAIR} iff
   *     cache hit but result is {@code null}, and the result value otherwise.
   */
  public TimeValuePair[] getLastEntries(
      final @Nullable String database, final IDeviceID deviceId, final String[] measurements) {
    final TableDeviceCacheEntry entry =
        dualKeyCache.get(new TableId(database, deviceId.getTableName()), deviceId);
    return Objects.nonNull(entry)
        ? Arrays.stream(measurements).map(entry::getTimeValuePair).toArray(TimeValuePair[]::new)
        : null;
  }

  /**
   * Get the last value of measurements last by a target measurement. If the caller wants to last by
   * time or get the time last by another source measurement, the measurement shall be "" to
   * indicate the time column.
   *
   * @param database the device's database, without "root"
   * @param deviceId {@link IDeviceID}
   * @param sourceMeasurement the measurement to get
   * @return {@code Optional.empty()} iff the last cache is miss at all; Or the optional of a pair,
   *     the {@link Pair#left} will be the source measurement's last time, (OptionalLong.empty() iff
   *     the source measurement is all {@code null}); {@link Pair#right} will be an {@link
   *     TsPrimitiveType} array, whose element will be {@code null} if cache miss, {@link
   *     TableDeviceLastCache#EMPTY_PRIMITIVE_TYPE} iff cache hit and the measurement is without any
   *     values when last by the source measurement's time, and the result value otherwise.
   */
  public Optional<Pair<OptionalLong, TsPrimitiveType[]>> getLastRow(
      final String database,
      final IDeviceID deviceId,
      final String sourceMeasurement,
      final List<String> targetMeasurements) {
    final TableDeviceCacheEntry entry =
        dualKeyCache.get(new TableId(database, deviceId.getTableName()), deviceId);
    return Objects.nonNull(entry)
        ? entry.getLastRow(sourceMeasurement, targetMeasurements)
        : Optional.empty();
  }

  /**
   * Invalidate the last cache of one table.
   *
   * @param database the device's database, without "root"
   * @param table tableName
   */
  public void invalidateLastCache(final String database, final String table) {
    dualKeyCache.update(
        new TableId(database, table), deviceId -> true, entry -> -entry.invalidateLastCache());
  }

  /**
   * Invalidate the last cache of one device.
   *
   * @param database the device's database, without "root"
   * @param deviceId IDeviceID
   */
  public void invalidateLastCache(final String database, final IDeviceID deviceId) {
    dualKeyCache.update(
        new TableId(database, deviceId.getTableName()),
        deviceId,
        null,
        entry -> -entry.invalidateLastCache(),
        false);
  }

  /////////////////////////////// Tree model ///////////////////////////////

  // Shall be accessed through "TreeDeviceSchemaCacheManager"

  void putDeviceSchema(final String database, final DeviceSchemaInfo deviceSchemaInfo) {
    final PartialPath devicePath = deviceSchemaInfo.getDevicePath();
    final IDeviceID deviceID = devicePath.getIDeviceID();
    final String previousDatabase = treeModelDatabasePool.putIfAbsent(database, database);

    dualKeyCache.update(
        new TableId(null, deviceID.getTableName()),
        deviceID,
        new TableDeviceCacheEntry(),
        entry ->
            entry.setDeviceSchema(
                Objects.nonNull(previousDatabase) ? previousDatabase : database, deviceSchemaInfo),
        true);
  }

  IDeviceSchema getDeviceSchema(final String[] devicePath) {
    final IDeviceID deviceID =
        IDeviceID.Factory.DEFAULT_FACTORY.create(
            StringArrayDeviceID.splitDeviceIdString(devicePath));
    final TableDeviceCacheEntry entry =
        dualKeyCache.get(new TableId(null, deviceID.getTableName()), deviceID);
    return Objects.nonNull(entry) ? entry.getDeviceSchema() : null;
  }

  void updateLastCache(
      final String database,
      final IDeviceID deviceID,
      final String[] measurements,
      final @Nullable TimeValuePair[] timeValuePairs,
      final boolean isAligned,
      final IMeasurementSchema[] measurementSchemas,
      final boolean initOrInvalidate) {
    final String previousDatabase = treeModelDatabasePool.putIfAbsent(database, database);
    final String database2Use = Objects.nonNull(previousDatabase) ? previousDatabase : database;

    dualKeyCache.update(
        new TableId(null, deviceID.getTableName()),
        deviceID,
        new TableDeviceCacheEntry(),
        initOrInvalidate
            ? entry ->
                entry.setMeasurementSchema(
                        database2Use, isAligned, measurements, measurementSchemas)
                    + entry.initOrInvalidateLastCache(
                        database,
                        deviceID.getTableName(),
                        measurements,
                        Objects.nonNull(timeValuePairs),
                        false)
            : entry ->
                entry.setMeasurementSchema(
                        database2Use, isAligned, measurements, measurementSchemas)
                    + entry.tryUpdateLastCache(measurements, timeValuePairs),
        Objects.isNull(timeValuePairs));
  }

  // WARNING: This is not guaranteed to affect table model's cache
  void invalidateLastCache(final PartialPath devicePath, final String measurement) {
    final ToIntFunction<TableDeviceCacheEntry> updateFunction =
        PathPatternUtil.hasWildcard(measurement)
            ? entry -> -entry.invalidateLastCache()
            : entry -> -entry.invalidateLastCache(measurement, false);

    if (!devicePath.hasWildcard()) {
      final IDeviceID deviceID = devicePath.getIDeviceID();
      dualKeyCache.update(
          new TableId(null, deviceID.getTableName()), deviceID, null, updateFunction, false);
    } else {
      // This may take quite a long time to perform, yet we assume that the "invalidateLastCache" is
      // only called by deletions, which has a low frequency; and it has avoided that
      // the un-related paths being cleared, like "root.*.b.c.**" affects
      // "root.*.d.c.**", thereby lower the query performance.
      dualKeyCache.update(
          tableId -> {
            try {
              return devicePath.matchPrefixPath(new PartialPath(tableId.getTableName()));
            } catch (final IllegalPathException e) {
              logger.warn(
                  "Illegal tableID {} found in cache when invalidating by path {}, invalidate it anyway",
                  tableId.getTableName(),
                  devicePath);
              return true;
            }
          },
          cachedDeviceID -> {
            try {
              return new PartialPath(cachedDeviceID).matchFullPath(devicePath);
            } catch (final IllegalPathException e) {
              logger.warn(
                  "Illegal deviceID {} found in cache when invalidating by path {}, invalidate it anyway",
                  cachedDeviceID,
                  devicePath);
              return true;
            }
          },
          updateFunction);
    }
  }

  // WARNING: This is not guaranteed to affect table model's cache
  void invalidateCache(
      final @Nonnull PartialPath devicePath, final boolean isMultiLevelWildcardMeasurement) {
    if (!devicePath.hasWildcard()) {
      final IDeviceID deviceID = devicePath.getIDeviceID();
      dualKeyCache.invalidate(new TableId(null, deviceID.getTableName()), deviceID);
    } else {
      // This may take quite a long time to perform, yet we assume that the "invalidateLastCache" is
      // only called by deletions, which has a low frequency; and it has avoided that
      // the un-related paths being cleared, like "root.*.b.c.**" affects
      // "root.*.d.c.**", thereby lower the query performance.
      dualKeyCache.invalidate(
          tableId -> {
            try {
              return devicePath.matchPrefixPath(new PartialPath(tableId.getTableName()));
            } catch (final IllegalPathException e) {
              logger.warn(
                  "Illegal tableID {} found in cache when invalidating by path {}, invalidate it anyway",
                  tableId.getTableName(),
                  devicePath);
              return true;
            }
          },
          cachedDeviceID -> {
            try {
              return isMultiLevelWildcardMeasurement
                  ? devicePath.matchPrefixPath(new PartialPath(cachedDeviceID))
                  : devicePath.matchFullPath(new PartialPath(cachedDeviceID));
            } catch (final IllegalPathException e) {
              logger.warn(
                  "Illegal deviceID {} found in cache when invalidating by path {}, invalidate it anyway",
                  cachedDeviceID,
                  devicePath);
              return true;
            }
          });
    }
  }

  /////////////////////////////// Management  ///////////////////////////////

  long getHitCount() {
    return dualKeyCache.stats().hitCount();
  }

  long getRequestCount() {
    return dualKeyCache.stats().requestCount();
  }

  long getMemoryUsage() {
    return dualKeyCache.stats().memoryUsage();
  }

  long capacity() {
    return dualKeyCache.stats().capacity();
  }

  long entriesCount() {
    return dualKeyCache.stats().entriesCount();
  }

  void invalidateLastCache(final @Nonnull String database) {
    readWriteLock.writeLock().lock();

    try {
      if (PathUtils.isTableModelDatabase(database)) {
        dualKeyCache.update(
            tableId -> tableId.belongTo(database),
            deviceID -> true,
            entry -> -entry.invalidateLastCache());
      } else {
        dualKeyCache.update(
            tableId ->
                Objects.isNull(tableId.getDatabase())
                    && tableId.getTableName().startsWith(database),
            deviceID -> true,
            entry -> -entry.invalidateLastCache());
        dualKeyCache.update(
            tableId ->
                Objects.isNull(tableId.getDatabase())
                    && database.startsWith(tableId.getTableName()),
            deviceID -> deviceID.matchDatabaseName(database),
            entry -> -entry.invalidateLastCache());
      }
    } finally {
      readWriteLock.writeLock().unlock();
    }
  }

  public void invalidate(final @Nonnull String database) {
    readWriteLock.writeLock().lock();
    try {
      if (PathUtils.isTableModelDatabase(database)) {
        dualKeyCache.invalidate(tableId -> tableId.belongTo(database), deviceID -> true);
      } else {
        dualKeyCache.invalidate(
            tableId ->
                Objects.isNull(tableId.getDatabase())
                    && tableId.getTableName().startsWith(database),
            deviceID -> true);
        dualKeyCache.invalidate(
            tableId ->
                Objects.isNull(tableId.getDatabase())
                    && database.startsWith(tableId.getTableName()),
            deviceID -> deviceID.matchDatabaseName(database));
      }
    } finally {
      readWriteLock.writeLock().unlock();
    }
  }

  // Only used by table model
  public void invalidate(final String database, final String tableName) {
    readWriteLock.writeLock().lock();
    try {
      // Table cache's invalidate must be guarded by this lock
      DataNodeTableCache.getInstance().invalid(database, tableName);
      dualKeyCache.invalidate(new TableId(database, tableName));
    } finally {
      readWriteLock.writeLock().unlock();
    }
  }

  // The fuzzy filters are not considered because:
  // 1. We can actually invalidate more cache entries than we need.
  // 2. Constructing the filterOperators may require some time and complication
  // 3. The fuzzy filters may contain attributes, which may not exist or be stale
  public void invalidate(
      final String database, final String tableName, final List<PartialPath> patterns) {
    readWriteLock.writeLock().lock();
    try {
      final TableId firstKey = new TableId(database, tableName);
      if (patterns.isEmpty()) {
        dualKeyCache.invalidate(firstKey);
      } else {
        final List<PartialPath> multiMatchList =
            patterns.stream()
                .filter(
                    idFilter -> {
                      if (!idFilter.hasWildcard()) {
                        final IDeviceID deviceId =
                            IDeviceID.Factory.DEFAULT_FACTORY.create(
                                Arrays.copyOfRange(
                                    idFilter.getNodes(), 2, idFilter.getNodeLength()));
                        dualKeyCache.invalidate(firstKey, deviceId);
                        return false;
                      }
                      return true;
                    })
                .collect(Collectors.toList());

        dualKeyCache.invalidate(
            firstKey,
            deviceId -> {
              final String[] segments = (String[]) deviceId.getSegments();
              for (int i = 1; i < segments.length; ++i) {
                for (final PartialPath path : multiMatchList) {
                  final int pathIndex = i + 2;
                  if (path.getNodes()[pathIndex].equals(segments[i])
                      || path.getNodes()[pathIndex].equals(ONE_LEVEL_PATH_WILDCARD)
                          && ((ExtendedPartialPath) path).match(pathIndex, segments[i])) {
                    return true;
                  }
                }
              }
              return false;
            });
      }
    } finally {
      readWriteLock.writeLock().unlock();
    }
  }

  public void invalidate(
      final String database,
      final String tableName,
      final String columnName,
      final boolean isAttributeColumn) {
    readWriteLock.writeLock().lock();
    try {
      // Table cache's invalidate must be guarded by this lock
      DataNodeTableCache.getInstance().invalid(database, tableName, columnName);
      final ToIntFunction<TableDeviceCacheEntry> updateFunction =
          isAttributeColumn
              ? entry -> -entry.invalidateAttributeColumn(columnName)
              : entry -> -entry.invalidateLastCache(columnName, true);
      dualKeyCache.update(new TableId(null, tableName), deviceID -> true, updateFunction);
    } finally {
      readWriteLock.writeLock().unlock();
    }
  }

  public void invalidateLastCache() {
    readWriteLock.writeLock().lock();
    try {
      dualKeyCache.update(tableId -> true, deviceID -> true, entry -> -entry.invalidateLastCache());
    } finally {
      readWriteLock.writeLock().unlock();
    }
  }

  public void invalidateAttributeCache() {
    readWriteLock.writeLock().lock();
    try {
      dualKeyCache.update(tableId -> true, deviceID -> true, entry -> -entry.invalidateAttribute());
    } finally {
      readWriteLock.writeLock().unlock();
    }
  }

  public void invalidateTreeSchema() {
    readWriteLock.writeLock().lock();
    try {
      dualKeyCache.update(
          tableId -> true, deviceID -> true, entry -> -entry.invalidateTreeSchema());
    } finally {
      readWriteLock.writeLock().unlock();
    }
  }

  public void invalidateAll() {
    readWriteLock.writeLock().lock();
    try {
      dualKeyCache.invalidateAll();
    } finally {
      readWriteLock.writeLock().unlock();
    }
  }
}<|MERGE_RESOLUTION|>--- conflicted
+++ resolved
@@ -111,11 +111,7 @@
     memoryBlock =
         memoryConfig
             .getSchemaCacheMemoryManager()
-<<<<<<< HEAD
-            .forceAllocate("TableDeviceSchemaCache", MemoryBlockType.STATIC);
-=======
             .exactAllocate("TableDeviceSchemaCache", MemoryBlockType.STATIC);
->>>>>>> fddf0a6e
     dualKeyCache =
         new DualKeyCacheBuilder<TableId, IDeviceID, TableDeviceCacheEntry>()
             .cacheEvictionPolicy(
