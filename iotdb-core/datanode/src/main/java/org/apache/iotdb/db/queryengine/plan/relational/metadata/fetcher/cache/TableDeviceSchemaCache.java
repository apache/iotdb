/*
 * Licensed to the Apache Software Foundation (ASF) under one
 * or more contributor license agreements.  See the NOTICE file
 * distributed with this work for additional information
 * regarding copyright ownership.  The ASF licenses this file
 * to you under the Apache License, Version 2.0 (the
 * "License"); you may not use this file except in compliance
 * with the License.  You may obtain a copy of the License at
 *
 *      http://www.apache.org/licenses/LICENSE-2.0
 *
 * Unless required by applicable law or agreed to in writing,
 * software distributed under the License is distributed on an
 * "AS IS" BASIS, WITHOUT WARRANTIES OR CONDITIONS OF ANY
 * KIND, either express or implied.  See the License for the
 * specific language governing permissions and limitations
 * under the License.
 */

package org.apache.iotdb.db.queryengine.plan.relational.metadata.fetcher.cache;

import org.apache.iotdb.commons.exception.IllegalPathException;
import org.apache.iotdb.commons.path.ExtendedPartialPath;
import org.apache.iotdb.commons.path.PartialPath;
import org.apache.iotdb.commons.path.PathPatternUtil;
import org.apache.iotdb.commons.service.metric.MetricService;
import org.apache.iotdb.commons.utils.PathUtils;
import org.apache.iotdb.db.conf.IoTDBConfig;
import org.apache.iotdb.db.conf.IoTDBDescriptor;
import org.apache.iotdb.db.queryengine.common.schematree.DeviceSchemaInfo;
import org.apache.iotdb.db.queryengine.plan.analyze.cache.schema.dualkeycache.IDualKeyCache;
import org.apache.iotdb.db.queryengine.plan.analyze.cache.schema.dualkeycache.impl.DualKeyCacheBuilder;
import org.apache.iotdb.db.queryengine.plan.analyze.cache.schema.dualkeycache.impl.DualKeyCachePolicy;
import org.apache.iotdb.db.queryengine.plan.relational.metadata.QualifiedObjectName;
import org.apache.iotdb.db.schemaengine.schemaregion.SchemaRegion;
import org.apache.iotdb.db.schemaengine.table.DataNodeTableCache;

import org.apache.tsfile.file.metadata.IDeviceID;
import org.apache.tsfile.file.metadata.StringArrayDeviceID;
import org.apache.tsfile.read.TimeValuePair;
import org.apache.tsfile.utils.Binary;
import org.apache.tsfile.utils.Pair;
import org.apache.tsfile.utils.TsPrimitiveType;
import org.apache.tsfile.write.schema.IMeasurementSchema;
import org.slf4j.Logger;
import org.slf4j.LoggerFactory;

import javax.annotation.Nonnull;
import javax.annotation.Nullable;
import javax.annotation.concurrent.ThreadSafe;

import java.util.Arrays;
import java.util.List;
import java.util.Map;
import java.util.Objects;
import java.util.Optional;
import java.util.OptionalLong;
import java.util.concurrent.ConcurrentHashMap;
import java.util.concurrent.locks.ReentrantReadWriteLock;
import java.util.function.ToIntFunction;
import java.util.stream.Collectors;

import static org.apache.iotdb.commons.conf.IoTDBConstant.ONE_LEVEL_PATH_WILDCARD;

/**
 * The {@link TableDeviceSchemaCache} caches some of the devices and their: attributes of tables /
 * measurement info / template info. The last value of one device is also cached here. Here are the
 * semantics of attributes, other semantics are omitted:
 *
 * <p>1. If a deviceId misses cache, it does not necessarily mean that the device does not exist,
 * Since the cache records only part of the devices.
 *
 * <p>2. If a device is in cache, the attributes will be finally identical to the {@link
 * SchemaRegion}'s version. In reading this may temporarily return false result, and in writing when
 * the new attribute differs from the original ones, we send the new attributes to the {@link
 * SchemaRegion} anyway. This may not update the attributes in {@link SchemaRegion} since the
 * attributes in cache may be stale, but it's okay and {@link SchemaRegion} will just do nothing.
 *
 * <p>3. When the attributeMap does not contain an attributeKey, then the value is {@code null}.
 * Note that we do not tell whether an attributeKey exists here, and it shall be judged from table
 * schema.
 */
@ThreadSafe
public class TableDeviceSchemaCache {

  private static final IoTDBConfig config = IoTDBDescriptor.getInstance().getConfig();
  private static final Logger logger = LoggerFactory.getLogger(TableDeviceSchemaCache.class);

  /**
   * In table model: {@literal <}{@link QualifiedObjectName}, {@link IDeviceID}, lastCache /
   * attributes{@literal >}
   *
   * <p>In tree model: {@literal <}Pair{@literal <}{@code null}, tableName(translated){@literal >},
   * {@link IDeviceID}(translated), Map{@literal <}Measurement, Schema{@literal
   * >}/templateInfo{@literal >}
   */
  private final IDualKeyCache<TableId, IDeviceID, TableDeviceCacheEntry> dualKeyCache;

  private final Map<String, String> treeModelDatabasePool = new ConcurrentHashMap<>();

  private final ReentrantReadWriteLock readWriteLock = new ReentrantReadWriteLock(false);

  private TableDeviceSchemaCache() {
    dualKeyCache =
        new DualKeyCacheBuilder<TableId, IDeviceID, TableDeviceCacheEntry>()
            .cacheEvictionPolicy(
                DualKeyCachePolicy.valueOf(config.getDataNodeSchemaCacheEvictionPolicy()))
            .memoryCapacity(config.getAllocateMemoryForSchemaCache())
            .firstKeySizeComputer(TableId::estimateSize)
            .secondKeySizeComputer(deviceID -> (int) deviceID.ramBytesUsed())
            .valueSizeComputer(TableDeviceCacheEntry::estimateSize)
            .build();

    MetricService.getInstance().addMetricSet(new TableDeviceSchemaCacheMetrics(this));
  }

  public static TableDeviceSchemaCache getInstance() {
    return TableDeviceSchemaCacheHolder.INSTANCE;
  }

  private static class TableDeviceSchemaCacheHolder {
    private static final TableDeviceSchemaCache INSTANCE = new TableDeviceSchemaCache();
  }

  /////////////////////////////// Attribute ///////////////////////////////

  // The input deviceId shall have its tailing nulls trimmed
  public Map<String, Binary> getDeviceAttribute(final String database, final IDeviceID deviceId) {
    readWriteLock.readLock().lock();
    try {
      final TableDeviceCacheEntry entry =
          dualKeyCache.get(new TableId(database, deviceId.getTableName()), deviceId);
      return entry == null ? null : entry.getAttributeMap();
    } finally {
      readWriteLock.readLock().unlock();
    }
  }

  // The input deviceId shall have its tailing nulls trimmed
  public void putAttributes(
      final String database, final IDeviceID deviceId, final Map<String, Binary> attributeMap) {
    readWriteLock.readLock().lock();
    try {
      // Avoid stale table
      if (Objects.isNull(
          DataNodeTableCache.getInstance().getTable(database, deviceId.getTableName()))) {
        return;
      }
      dualKeyCache.update(
          new TableId(database, deviceId.getTableName()),
          deviceId,
          new TableDeviceCacheEntry(),
          entry -> entry.setAttribute(database, deviceId.getTableName(), attributeMap),
          true);
    } finally {
      readWriteLock.readLock().unlock();
    }
  }

  public void updateAttributes(
      final String database, final IDeviceID deviceId, final Map<String, Binary> attributeMap) {
    dualKeyCache.update(
        new TableId(database, deviceId.getTableName()),
        deviceId,
        null,
        entry -> entry.updateAttribute(database, deviceId.getTableName(), attributeMap),
        false);
  }

  public void invalidateAttributes(final String database, final String tableName) {
    dualKeyCache.update(
        new TableId(database, tableName), deviceId -> true, entry -> -entry.invalidateAttribute());
  }

  /**
   * Invalidate the attribute cache of one device. The "deviceId" shall equal to {@code null} when
   * invalidate the cache of the whole table.
   *
   * @param database the device's database, without "root"
   * @param deviceId {@link IDeviceID}
   */
  public void invalidateAttributes(final String database, final IDeviceID deviceId) {
    dualKeyCache.update(
        new TableId(database, deviceId.getTableName()),
        deviceId,
        null,
        entry -> -entry.invalidateAttribute(),
        false);
  }

  /////////////////////////////// Last Cache ///////////////////////////////

  /**
   * Update the last cache on query or data recover.
   *
   * <p>Note: The query shall put the cache twice:
   *
   * <p>- First time put the {@link TimeValuePair} array as {@code null} before the query accesses
   * data. It does not indicate that the measurements are all {@code null}s, just to allow the
   * writing to update the cache, then avoid that the query put a stale value to cache and break the
   * consistency. WARNING: The writing may temporarily put a stale value in cache if a stale value
   * is written, but it won't affect the eventual consistency.
   *
   * <p>- Second time put the calculated {@link TimeValuePair}s, and use {@link
   * #updateLastCacheIfExists(String, IDeviceID, String[], TimeValuePair[])}. The input {@link
   * TimeValuePair}s shall never be or contain {@code null}, if a measurement is with all {@code
   * null}s, its {@link TimeValuePair} shall be {@link TableDeviceLastCache#EMPTY_TIME_VALUE_PAIR}.
   * For time column, the input measurement shall be "", and the value shall be {@link
   * TableDeviceLastCache#EMPTY_PRIMITIVE_TYPE}. If the time column is not explicitly specified, the
   * device's last time won't be updated because we cannot guarantee the completeness of the
   * existing measurements in cache.
   *
   * <p>If the query has ended abnormally, it shall call this to invalidate the entry it has pushed
   * in the first time, to avoid the stale writing damaging the eventual consistency. The input
   * {@link TimeValuePair}s shall be all {@code null}s in this case.
   *
   * @param database the device's database, without "root"
   * @param deviceId {@link IDeviceID}
   * @param measurements the fetched measurements
   * @param isInvalidate whether to init or invalidate the cache
   */
  public void initOrInvalidateLastCache(
      final String database,
      final IDeviceID deviceId,
      final String[] measurements,
      final boolean isInvalidate) {
    readWriteLock.readLock().lock();
    try {
      // Avoid stale table
      if (Objects.isNull(
          DataNodeTableCache.getInstance().getTable(database, deviceId.getTableName()))) {
        return;
      }
      dualKeyCache.update(
          new TableId(database, deviceId.getTableName()),
          deviceId,
          new TableDeviceCacheEntry(),
          entry ->
              entry.initOrInvalidateLastCache(
                  database, deviceId.getTableName(), measurements, isInvalidate, true),
          !isInvalidate);
    } finally {
      readWriteLock.readLock().unlock();
    }
  }

  /**
   * Update the last cache in writing or the second push of last cache query. If a measurement is
   * with all {@code null}s or is an id/attribute column, its {@link TimeValuePair}[] shall be
   * {@code null}. For correctness, this will put the cache lazily and only update the existing last
   * caches of measurements.
   *
   * @param database the device's database, without "root"
   * @param deviceId {@link IDeviceID}
   * @param measurements the fetched measurements
   * @param timeValuePairs the {@link TimeValuePair}s with indexes corresponding to the measurements
   */
  public void updateLastCacheIfExists(
      final String database,
      final IDeviceID deviceId,
      final String[] measurements,
      final TimeValuePair[] timeValuePairs) {
    dualKeyCache.update(
        new TableId(database, deviceId.getTableName()),
        deviceId,
        null,
        entry -> entry.tryUpdateLastCache(measurements, timeValuePairs),
        false);
  }

  /**
   * Get the last {@link TimeValuePair} of a measurement, the measurement shall never be "time".
   *
   * @param database the device's database, without "root", {@code null} for tree model
   * @param deviceId {@link IDeviceID}
   * @param measurement the measurement to get
   * @return {@code null} iff cache miss, {@link TableDeviceLastCache#EMPTY_TIME_VALUE_PAIR} iff
   *     cache hit but result is {@code null}, and the result value otherwise.
   */
  public TimeValuePair getLastEntry(
      final @Nullable String database, final IDeviceID deviceId, final String measurement) {
    final TableDeviceCacheEntry entry =
        dualKeyCache.get(new TableId(database, deviceId.getTableName()), deviceId);
    return Objects.nonNull(entry) ? entry.getTimeValuePair(measurement) : null;
  }

  /**
   * Get the last value of measurements last by a target measurement. If the caller wants to last by
   * time or get the time last by another source measurement, the measurement shall be "" to
   * indicate the time column.
   *
   * @param database the device's database, without "root"
   * @param deviceId {@link IDeviceID}
   * @param sourceMeasurement the measurement to get
   * @return {@code Optional.empty()} iff the last cache is miss at all; Or the optional of a pair,
   *     the {@link Pair#left} will be the source measurement's last time, (OptionalLong.empty() iff
   *     the source measurement is all {@code null}); {@link Pair#right} will be an {@link
   *     TsPrimitiveType} array, whose element will be {@code null} if cache miss, {@link
   *     TableDeviceLastCache#EMPTY_PRIMITIVE_TYPE} iff cache hit and the measurement is without any
   *     values when last by the source measurement's time, and the result value otherwise.
   */
  public Optional<Pair<OptionalLong, TsPrimitiveType[]>> getLastRow(
      final String database,
      final IDeviceID deviceId,
      final String sourceMeasurement,
      final List<String> targetMeasurements) {
    final TableDeviceCacheEntry entry =
        dualKeyCache.get(new TableId(database, deviceId.getTableName()), deviceId);
    return Objects.nonNull(entry)
        ? entry.getLastRow(sourceMeasurement, targetMeasurements)
        : Optional.empty();
  }

  /**
   * Invalidate the last cache of one table.
   *
   * @param database the device's database, without "root"
   * @param table tableName
   */
  public void invalidateLastCache(final String database, final String table) {
    dualKeyCache.update(
        new TableId(database, table), deviceId -> true, entry -> -entry.invalidateLastCache());
  }

  /**
   * Invalidate the last cache of one device.
   *
   * @param database the device's database, without "root"
   * @param deviceId IDeviceID
   */
  public void invalidateLastCache(final String database, final IDeviceID deviceId) {
    dualKeyCache.update(
        new TableId(database, deviceId.getTableName()),
        deviceId,
        null,
        entry -> -entry.invalidateLastCache(),
        false);
  }

  /////////////////////////////// Tree model ///////////////////////////////

  // Shall be accessed through "TreeDeviceSchemaCacheManager"

  void putDeviceSchema(final String database, final DeviceSchemaInfo deviceSchemaInfo) {
    final PartialPath devicePath = deviceSchemaInfo.getDevicePath();
    final IDeviceID deviceID = devicePath.getIDeviceID();
    final String previousDatabase = treeModelDatabasePool.putIfAbsent(database, database);

    dualKeyCache.update(
        new TableId(null, deviceID.getTableName()),
        deviceID,
        new TableDeviceCacheEntry(),
        entry ->
            entry.setDeviceSchema(
                Objects.nonNull(previousDatabase) ? previousDatabase : database, deviceSchemaInfo),
        true);
  }

  IDeviceSchema getDeviceSchema(final String[] devicePath) {
    final IDeviceID deviceID =
        IDeviceID.Factory.DEFAULT_FACTORY.create(
            StringArrayDeviceID.splitDeviceIdString(devicePath));
    final TableDeviceCacheEntry entry =
        dualKeyCache.get(new TableId(null, deviceID.getTableName()), deviceID);
    return Objects.nonNull(entry) ? entry.getDeviceSchema() : null;
  }

  void updateLastCache(
      final String database,
      final IDeviceID deviceID,
      final String[] measurements,
      final @Nullable TimeValuePair[] timeValuePairs,
      final boolean isAligned,
      final IMeasurementSchema[] measurementSchemas,
      final boolean initOrInvalidate) {
    final String previousDatabase = treeModelDatabasePool.putIfAbsent(database, database);
    final String database2Use = Objects.nonNull(previousDatabase) ? previousDatabase : database;

    dualKeyCache.update(
        new TableId(null, deviceID.getTableName()),
        deviceID,
        new TableDeviceCacheEntry(),
        initOrInvalidate
            ? entry ->
                entry.setMeasurementSchema(
                        database2Use, isAligned, measurements, measurementSchemas)
                    + entry.initOrInvalidateLastCache(
                        database,
                        deviceID.getTableName(),
                        measurements,
                        Objects.nonNull(timeValuePairs),
                        false)
            : entry ->
                entry.setMeasurementSchema(
                        database2Use, isAligned, measurements, measurementSchemas)
                    + entry.tryUpdateLastCache(measurements, timeValuePairs),
        Objects.isNull(timeValuePairs));
  }

  // WARNING: This is not guaranteed to affect table model's cache
  void invalidateLastCache(final PartialPath devicePath, final String measurement) {
    final ToIntFunction<TableDeviceCacheEntry> updateFunction =
        PathPatternUtil.hasWildcard(measurement)
            ? entry -> -entry.invalidateLastCache()
            : entry -> -entry.invalidateLastCache(measurement, false);

    if (!devicePath.hasWildcard()) {
      final IDeviceID deviceID = devicePath.getIDeviceID();
      dualKeyCache.update(
          new TableId(null, deviceID.getTableName()), deviceID, null, updateFunction, false);
    } else {
      // This may take quite a long time to perform, yet we assume that the "invalidateLastCache" is
      // only called by deletions, which has a low frequency; and it has avoided that
      // the un-related paths being cleared, like "root.*.b.c.**" affects
      // "root.*.d.c.**", thereby lower the query performance.
      dualKeyCache.update(
          tableId -> {
            try {
              return devicePath.matchPrefixPath(new PartialPath(tableId.getTableName()));
            } catch (final IllegalPathException e) {
              logger.warn(
                  "Illegal tableID {} found in cache when invalidating by path {}, invalidate it anyway",
                  tableId.getTableName(),
                  devicePath);
              return true;
            }
          },
          cachedDeviceID -> {
            try {
              return new PartialPath(cachedDeviceID).matchFullPath(devicePath);
            } catch (final IllegalPathException e) {
              logger.warn(
                  "Illegal deviceID {} found in cache when invalidating by path {}, invalidate it anyway",
                  cachedDeviceID,
                  devicePath);
              return true;
            }
          },
          updateFunction);
    }
  }

  // WARNING: This is not guaranteed to affect table model's cache
  void invalidateCache(
      final @Nonnull PartialPath devicePath, final boolean isMultiLevelWildcardMeasurement) {
    if (!devicePath.hasWildcard()) {
      final IDeviceID deviceID = devicePath.getIDeviceID();
      dualKeyCache.invalidate(new TableId(null, deviceID.getTableName()), deviceID);
    } else {
      // This may take quite a long time to perform, yet we assume that the "invalidateLastCache" is
      // only called by deletions, which has a low frequency; and it has avoided that
      // the un-related paths being cleared, like "root.*.b.c.**" affects
      // "root.*.d.c.**", thereby lower the query performance.
      dualKeyCache.invalidate(
          tableId -> {
            try {
              return devicePath.matchPrefixPath(new PartialPath(tableId.getTableName()));
            } catch (final IllegalPathException e) {
              logger.warn(
                  "Illegal tableID {} found in cache when invalidating by path {}, invalidate it anyway",
                  tableId.getTableName(),
                  devicePath);
              return true;
            }
          },
          cachedDeviceID -> {
            try {
              return isMultiLevelWildcardMeasurement
                  ? devicePath.matchPrefixPath(new PartialPath(cachedDeviceID))
                  : devicePath.matchFullPath(new PartialPath(cachedDeviceID));
            } catch (final IllegalPathException e) {
              logger.warn(
                  "Illegal deviceID {} found in cache when invalidating by path {}, invalidate it anyway",
                  cachedDeviceID,
                  devicePath);
              return true;
            }
          });
    }
  }

  /////////////////////////////// Management  ///////////////////////////////

  long getHitCount() {
    return dualKeyCache.stats().hitCount();
  }

  long getRequestCount() {
    return dualKeyCache.stats().requestCount();
  }

  // This database is with "root"
  void invalidateLastCache(final @Nonnull String qualifiedDatabase) {
    final String database = PathUtils.unQualifyDatabaseName(qualifiedDatabase);
    readWriteLock.writeLock().lock();

    try {
      dualKeyCache.update(
          tableId ->
              tableId.belongTo(database)
                  || Objects.isNull(tableId.getDatabase())
                      && tableId.getTableName().startsWith(qualifiedDatabase),
          deviceID -> true,
          entry -> -entry.invalidateLastCache());
      dualKeyCache.update(
          tableId ->
              Objects.isNull(tableId.getDatabase())
                  && qualifiedDatabase.startsWith(tableId.getTableName()),
          deviceID -> deviceID.matchDatabaseName(qualifiedDatabase),
          entry -> -entry.invalidateLastCache());
    } finally {
      readWriteLock.writeLock().unlock();
    }
  }

  // This database is without "root"
  public void invalidate(final @Nonnull String database) {
    final String qualifiedDatabase = PathUtils.qualifyDatabaseName(database);
    readWriteLock.writeLock().lock();
    try {
      dualKeyCache.invalidate(
          tableId ->
              tableId.belongTo(database)
                  || Objects.isNull(tableId.getDatabase())
                      && tableId.getTableName().startsWith(qualifiedDatabase),
          deviceID -> true);
      dualKeyCache.invalidate(
          tableId ->
              Objects.isNull(tableId.getDatabase())
                  && qualifiedDatabase.startsWith(tableId.getTableName()),
          deviceID -> deviceID.matchDatabaseName(qualifiedDatabase));
    } finally {
      readWriteLock.writeLock().unlock();
    }
  }

  // Only used by table model
  public void invalidate(final String database, final String tableName) {
    readWriteLock.writeLock().lock();
    try {
      // Table cache's invalidate must be guarded by this lock
      DataNodeTableCache.getInstance().invalid(database, tableName);
      dualKeyCache.invalidate(new TableId(database, tableName));
    } finally {
      readWriteLock.writeLock().unlock();
    }
  }

<<<<<<< HEAD
  public void invalidate(
      final String database,
      final String tableName,
      final String columnName,
      final boolean isAttributeColumn) {
    readWriteLock.writeLock().lock();
    try {
      // Table cache's invalidate must be guarded by this lock
      DataNodeTableCache.getInstance().invalid(database, tableName, columnName);
      final ToIntFunction<TableDeviceCacheEntry> updateFunction =
          isAttributeColumn
              ? entry -> entry.invalidateAttributeColumn(columnName)
              : entry -> entry.invalidateLastCache(columnName, true);
      dualKeyCache.update(new TableId(null, tableName), deviceID -> true, updateFunction);
=======
  // The fuzzy filters are not considered because:
  // 1. We can actually invalidate more cache entries than we need.
  // 2. Constructing the filterOperators may require some time and complication
  // 3. The fuzzy filters may contain attributes, which may not exist or be stale
  public void invalidate(
      final String database, final String tableName, final List<PartialPath> patterns) {
    readWriteLock.writeLock().lock();
    try {
      final TableId firstKey = new TableId(database, tableName);
      if (patterns.isEmpty()) {
        dualKeyCache.invalidate(firstKey);
      } else {
        final List<PartialPath> multiMatchList =
            patterns.stream()
                .filter(
                    idFilter -> {
                      if (!idFilter.hasWildcard()) {
                        final IDeviceID deviceId =
                            IDeviceID.Factory.DEFAULT_FACTORY.create(
                                Arrays.copyOfRange(
                                    idFilter.getNodes(), 2, idFilter.getNodeLength()));
                        dualKeyCache.invalidate(firstKey, deviceId);
                        return false;
                      }
                      return true;
                    })
                .collect(Collectors.toList());

        dualKeyCache.invalidate(
            firstKey,
            deviceId -> {
              final String[] segments = (String[]) deviceId.getSegments();
              for (int i = 1; i < segments.length; ++i) {
                for (final PartialPath path : multiMatchList) {
                  final int pathIndex = i + 2;
                  if (path.getNodes()[pathIndex].equals(segments[i])
                      || path.getNodes()[pathIndex].equals(ONE_LEVEL_PATH_WILDCARD)
                          && ((ExtendedPartialPath) path).match(pathIndex, segments[i])) {
                    return true;
                  }
                }
              }
              return false;
            });
      }
>>>>>>> f5d18323
    } finally {
      readWriteLock.writeLock().unlock();
    }
  }

  public void invalidateLastCache() {
    readWriteLock.writeLock().lock();
    try {
      dualKeyCache.update(tableId -> true, deviceID -> true, entry -> -entry.invalidateLastCache());
    } finally {
      readWriteLock.writeLock().unlock();
    }
  }

  public void invalidateAttributeCache() {
    readWriteLock.writeLock().lock();
    try {
      dualKeyCache.update(tableId -> true, deviceID -> true, entry -> -entry.invalidateAttribute());
    } finally {
      readWriteLock.writeLock().unlock();
    }
  }

  public void invalidateTreeSchema() {
    readWriteLock.writeLock().lock();
    try {
      dualKeyCache.update(
          tableId -> true, deviceID -> true, entry -> -entry.invalidateTreeSchema());
    } finally {
      readWriteLock.writeLock().unlock();
    }
  }

  public void invalidateAll() {
    dualKeyCache.invalidateAll();
  }
}<|MERGE_RESOLUTION|>--- conflicted
+++ resolved
@@ -546,22 +546,6 @@
     }
   }
 
-<<<<<<< HEAD
-  public void invalidate(
-      final String database,
-      final String tableName,
-      final String columnName,
-      final boolean isAttributeColumn) {
-    readWriteLock.writeLock().lock();
-    try {
-      // Table cache's invalidate must be guarded by this lock
-      DataNodeTableCache.getInstance().invalid(database, tableName, columnName);
-      final ToIntFunction<TableDeviceCacheEntry> updateFunction =
-          isAttributeColumn
-              ? entry -> entry.invalidateAttributeColumn(columnName)
-              : entry -> entry.invalidateLastCache(columnName, true);
-      dualKeyCache.update(new TableId(null, tableName), deviceID -> true, updateFunction);
-=======
   // The fuzzy filters are not considered because:
   // 1. We can actually invalidate more cache entries than we need.
   // 2. Constructing the filterOperators may require some time and complication
@@ -607,7 +591,25 @@
               return false;
             });
       }
->>>>>>> f5d18323
+    } finally {
+      readWriteLock.writeLock().unlock();
+    }
+  }
+
+  public void invalidate(
+      final String database,
+      final String tableName,
+      final String columnName,
+      final boolean isAttributeColumn) {
+    readWriteLock.writeLock().lock();
+    try {
+      // Table cache's invalidate must be guarded by this lock
+      DataNodeTableCache.getInstance().invalid(database, tableName, columnName);
+      final ToIntFunction<TableDeviceCacheEntry> updateFunction =
+          isAttributeColumn
+              ? entry -> entry.invalidateAttributeColumn(columnName)
+              : entry -> entry.invalidateLastCache(columnName, true);
+      dualKeyCache.update(new TableId(null, tableName), deviceID -> true, updateFunction);
     } finally {
       readWriteLock.writeLock().unlock();
     }
