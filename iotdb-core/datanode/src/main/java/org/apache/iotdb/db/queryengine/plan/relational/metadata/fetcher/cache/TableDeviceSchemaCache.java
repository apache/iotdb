/*
 * Licensed to the Apache Software Foundation (ASF) under one
 * or more contributor license agreements.  See the NOTICE file
 * distributed with this work for additional information
 * regarding copyright ownership.  The ASF licenses this file
 * to you under the Apache License, Version 2.0 (the
 * "License"); you may not use this file except in compliance
 * with the License.  You may obtain a copy of the License at
 *
 *      http://www.apache.org/licenses/LICENSE-2.0
 *
 * Unless required by applicable law or agreed to in writing,
 * software distributed under the License is distributed on an
 * "AS IS" BASIS, WITHOUT WARRANTIES OR CONDITIONS OF ANY
 * KIND, either express or implied.  See the License for the
 * specific language governing permissions and limitations
 * under the License.
 */

package org.apache.iotdb.db.queryengine.plan.relational.metadata.fetcher.cache;

import org.apache.iotdb.db.conf.IoTDBConfig;
import org.apache.iotdb.db.conf.IoTDBDescriptor;
import org.apache.iotdb.db.queryengine.plan.analyze.cache.schema.dualkeycache.IDualKeyCache;
import org.apache.iotdb.db.queryengine.plan.analyze.cache.schema.dualkeycache.impl.DualKeyCacheBuilder;
import org.apache.iotdb.db.queryengine.plan.analyze.cache.schema.dualkeycache.impl.DualKeyCachePolicy;
import org.apache.iotdb.db.schemaengine.schemaregion.SchemaRegion;

import org.apache.tsfile.read.TimeValuePair;
import org.apache.tsfile.utils.Pair;
import org.apache.tsfile.utils.TsPrimitiveType;

import java.util.Map;
import java.util.Objects;
<<<<<<< HEAD
import java.util.concurrent.ConcurrentHashMap;
=======
import java.util.concurrent.ConcurrentMap;
>>>>>>> 124a25e0
import java.util.concurrent.locks.ReentrantReadWriteLock;

/**
 * The {@link TableDeviceSchemaCache} caches some of the devices and their attributes of tables.
 * Here are its semantics:
 *
 * <p>1. If a deviceId misses cache, it does not necessarily mean that the device does not exist,
 * Since the cache records only part of the devices.
 *
 * <p>2. If a device is in cache, the attributes will be finally identical to the {@link
 * SchemaRegion}'s version. In reading this may temporarily return false result, and in writing when
 * the new attribute differs from the original ones, we send the new attributes to the {@link
 * SchemaRegion} anyway. This may not update the attributes in {@link SchemaRegion} since the
 * attributes in cache may be stale, but it's okay and {@link SchemaRegion} will just do nothing.
 *
 * <p>3. When the attributeMap does not contain an attributeKey, then the value is {@link null}.
 * Note that we do not tell whether an attributeKey exists here, and it shall be judged from table
 * schema.
 */
public class TableDeviceSchemaCache {

  private static final IoTDBConfig config = IoTDBDescriptor.getInstance().getConfig();

  private final IDualKeyCache<TableId, TableDeviceId, TableDeviceCacheEntry> dualKeyCache;

  private final ReentrantReadWriteLock readWriteLock = new ReentrantReadWriteLock(false);

  public TableDeviceSchemaCache() {
    final DualKeyCacheBuilder<TableId, TableDeviceId, TableDeviceCacheEntry> dualKeyCacheBuilder =
        new DualKeyCacheBuilder<>();
    dualKeyCache =
        dualKeyCacheBuilder
            .cacheEvictionPolicy(
                DualKeyCachePolicy.valueOf(config.getDataNodeSchemaCacheEvictionPolicy()))
            .memoryCapacity(config.getAllocateMemoryForSchemaCache())
            .firstKeySizeComputer(TableId::estimateSize)
            .secondKeySizeComputer(TableDeviceId::estimateSize)
            .valueSizeComputer(TableDeviceCacheEntry::estimateSize)
            .build();
  }

  // The input deviceId shall have its tailing nulls trimmed
  public Map<String, String> getDeviceAttribute(
      final String database, final String tableName, final String[] deviceId) {
    readWriteLock.readLock().lock();
    try {
      final TableDeviceCacheEntry entry =
          dualKeyCache.get(new TableId(database, tableName), new TableDeviceId(deviceId));
      return entry == null ? null : entry.getAttributeMap();
    } finally {
      readWriteLock.readLock().unlock();
    }
  }

  // The input deviceId shall have its tailing nulls trimmed
  public void put(
      final String database,
      final String tableName,
      final String[] deviceId,
      final ConcurrentMap<String, String> attributeMap) {
    readWriteLock.readLock().lock();
    try {
      dualKeyCache.put(
          new TableId(database, tableName),
          new TableDeviceId(deviceId),
          new TableDeviceCacheEntry(attributeMap));
    } finally {
      readWriteLock.readLock().unlock();
    }
  }

<<<<<<< HEAD
  public void updateLastCache(
      final String database,
      final String tableName,
      final String[] deviceId,
      final Map<String, TimeValuePair> measurementUpdateMap) {
    readWriteLock.readLock().lock();
    try {
      dualKeyCache.update(
          new TableId(database, tableName),
          new TableDeviceId(deviceId),
          new TableDeviceCacheEntry(new ConcurrentHashMap<>()),
          entry -> entry.update(database, tableName, measurementUpdateMap),
          true);
=======
  public void update(
      final String database,
      final String tableName,
      final String[] deviceId,
      final Map<String, String> attributeMap) {
    readWriteLock.readLock().lock();
    try {
      final TableDeviceCacheEntry entry =
          dualKeyCache.get(new TableId(database, tableName), new TableDeviceId(deviceId));
      if (Objects.nonNull(entry)) {
        entry.update(attributeMap);
      }
>>>>>>> 124a25e0
    } finally {
      readWriteLock.readLock().unlock();
    }
  }

<<<<<<< HEAD
  public void tryUpdateLastCacheWithoutLock(
      final String database,
      final String tableName,
      final String[] deviceId,
      final Map<String, TimeValuePair> measurementUpdateMap) {
    dualKeyCache.update(
        new TableId(database, tableName),
        new TableDeviceId(deviceId),
        new TableDeviceCacheEntry(new ConcurrentHashMap<>()),
        entry -> entry.tryUpdate(database, tableName, measurementUpdateMap),
        false);
  }

  public TimeValuePair getLastEntry(
      final String database,
      final String tableName,
      final String[] deviceId,
      final String measurement) {
    final TableDeviceCacheEntry entry =
        dualKeyCache.get(new TableId(database, tableName), new TableDeviceId(deviceId));
    return Objects.nonNull(entry) ? entry.getTimeValuePair(measurement) : null;
  }

  public Pair<Long, Map<String, TsPrimitiveType>> getLastRow(
      final String database,
      final String tableName,
      final String[] deviceId,
      final String measurement) {
    final TableDeviceCacheEntry entry =
        dualKeyCache.get(new TableId(database, tableName), new TableDeviceId(deviceId));
    return Objects.nonNull(entry) ? entry.getLastRow(measurement) : null;
  }

  // "deviceId" shall equal to null when invalidate the cache of the whole table
  public void invalidateLastCache(
      final String database, final String tableName, final String[] deviceId) {
    dualKeyCache.update(
        new TableId(database, tableName),
        Objects.nonNull(deviceId) ? new TableDeviceId(deviceId) : null,
        new TableDeviceCacheEntry(new ConcurrentHashMap<>()),
        entry -> -entry.invalidateLastCache(),
        false);
  }

=======
>>>>>>> 124a25e0
  public void invalidate(final String database) {
    readWriteLock.writeLock().lock();
    try {
      dualKeyCache.invalidateForTable(database);
    } finally {
      readWriteLock.writeLock().unlock();
    }
  }

  public void invalidate(final String database, final String tableName) {
    readWriteLock.writeLock().lock();
    try {
      dualKeyCache.invalidate(new TableId(database, tableName));
    } finally {
      readWriteLock.writeLock().unlock();
    }
  }
}<|MERGE_RESOLUTION|>--- conflicted
+++ resolved
@@ -32,11 +32,8 @@
 
 import java.util.Map;
 import java.util.Objects;
-<<<<<<< HEAD
 import java.util.concurrent.ConcurrentHashMap;
-=======
 import java.util.concurrent.ConcurrentMap;
->>>>>>> 124a25e0
 import java.util.concurrent.locks.ReentrantReadWriteLock;
 
 /**
@@ -108,7 +105,23 @@
     }
   }
 
-<<<<<<< HEAD
+  public void update(
+      final String database,
+      final String tableName,
+      final String[] deviceId,
+      final Map<String, String> attributeMap) {
+    readWriteLock.readLock().lock();
+    try {
+      final TableDeviceCacheEntry entry =
+          dualKeyCache.get(new TableId(database, tableName), new TableDeviceId(deviceId));
+      if (Objects.nonNull(entry)) {
+        entry.update(attributeMap);
+      }
+    } finally {
+      readWriteLock.readLock().unlock();
+    }
+  }
+
   public void updateLastCache(
       final String database,
       final String tableName,
@@ -122,26 +135,11 @@
           new TableDeviceCacheEntry(new ConcurrentHashMap<>()),
           entry -> entry.update(database, tableName, measurementUpdateMap),
           true);
-=======
-  public void update(
-      final String database,
-      final String tableName,
-      final String[] deviceId,
-      final Map<String, String> attributeMap) {
-    readWriteLock.readLock().lock();
-    try {
-      final TableDeviceCacheEntry entry =
-          dualKeyCache.get(new TableId(database, tableName), new TableDeviceId(deviceId));
-      if (Objects.nonNull(entry)) {
-        entry.update(attributeMap);
-      }
->>>>>>> 124a25e0
-    } finally {
-      readWriteLock.readLock().unlock();
-    }
-  }
-
-<<<<<<< HEAD
+    } finally {
+      readWriteLock.readLock().unlock();
+    }
+  }
+
   public void tryUpdateLastCacheWithoutLock(
       final String database,
       final String tableName,
@@ -186,8 +184,6 @@
         false);
   }
 
-=======
->>>>>>> 124a25e0
   public void invalidate(final String database) {
     readWriteLock.writeLock().lock();
     try {
