--- conflicted
+++ resolved
@@ -43,25 +43,7 @@
       internalMNode.setDeviceInfo(new DeviceInfo<>());
       return true;
     } else {
-<<<<<<< HEAD
-      if (node.isDatabase()) {
-        entityMNode =
-            nodeFactory
-                .createDatabaseDeviceMNode(
-                    node.getParent(), node.getName(), node.getAsDatabaseMNode().getDataTTL())
-                .getAsDeviceMNode();
-      } else {
-        // basic node
-        entityMNode = nodeFactory.createDeviceMNode(node.getParent(), node.getName());
-      }
-      if (node.getParent() != null) {
-        node.getParent().replaceChild(node.getName(), entityMNode.getAsMNode());
-      } else {
-        node.moveDataToNewMNode(entityMNode.getAsMNode());
-      }
-=======
       return false;
->>>>>>> 235a3f3c
     }
   }
 
@@ -78,17 +60,7 @@
       internalMNode.setDeviceInfo(null);
       return true;
     } else {
-<<<<<<< HEAD
-      node = nodeFactor.createInternalMNode(parent, entityMNode.getName());
-    }
-
-    if (parent != null) {
-      parent.replaceChild(entityMNode.getName(), node);
-    } else {
-      entityMNode.moveDataToNewMNode(node);
-=======
       return false;
->>>>>>> 235a3f3c
     }
   }
 
