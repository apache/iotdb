--- conflicted
+++ resolved
@@ -87,7 +87,7 @@
     return wrapIdOrAttributeFilter(
         new InFilter(
             values.stream()
-                .map(value -> getLiteralValue((Literal) value))
+                .map(value -> ((StringLiteral) value).getValue())
                 .collect(Collectors.toSet())),
         ((SymbolReference) node.getValue()).getName(),
         context);
@@ -153,17 +153,12 @@
     final String value;
     final boolean isOrdered;
     if (node.getLeft() instanceof Literal) {
-      value = getLiteralValue((Literal) node.getLeft());
+      value = ((StringLiteral) (node.getLeft())).getValue();
       checkArgument(isSymbolReference(node.getRight()));
       columnName = ((SymbolReference) (node.getRight())).getName();
-<<<<<<< HEAD
-    } else {
-      value = getLiteralValue((Literal) node.getRight());
-=======
       isOrdered = false;
     } else if (node.getRight() instanceof Literal) {
       value = ((StringLiteral) (node.getRight())).getValue();
->>>>>>> 15365ffe
       checkArgument(isSymbolReference(node.getLeft()));
       columnName = ((SymbolReference) (node.getLeft())).getName();
       isOrdered = true;
@@ -178,19 +173,6 @@
                 convertExpressionOperator2SchemaOperator(node.getOperator(), isOrdered), value),
         columnName,
         context);
-  }
-
-  private String getLiteralValue(final Literal literal) {
-    if (literal instanceof StringLiteral) {
-      return ((StringLiteral) literal).getValue();
-    }
-    if (literal instanceof GenericLiteral) {
-      return ((GenericLiteral) literal).getValue();
-    }
-    throw new UnsupportedOperationException(
-        String.format(
-            "The literal type %s is unsupported now in schema filter.",
-            literal.getClass().getSimpleName()));
   }
 
   private ComparisonFilter.Operator convertExpressionOperator2SchemaOperator(
