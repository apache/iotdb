/*
 * Licensed to the Apache Software Foundation (ASF) under one
 * or more contributor license agreements.  See the NOTICE file
 * distributed with this work for additional information
 * regarding copyright ownership.  The ASF licenses this file
 * to you under the Apache License, Version 2.0 (the
 * "License"); you may not use this file except in compliance
 * with the License.  You may obtain a copy of the License at
 *
 *     http://www.apache.org/licenses/LICENSE-2.0
 *
 * Unless required by applicable law or agreed to in writing,
 * software distributed under the License is distributed on an
 * "AS IS" BASIS, WITHOUT WARRANTIES OR CONDITIONS OF ANY
 * KIND, either express or implied.  See the License for the
 * specific language governing permissions and limitations
 * under the License.
 */

package org.apache.iotdb.db.utils.datastructure;

import org.apache.iotdb.common.rpc.thrift.TSStatus;
import org.apache.iotdb.commons.schema.table.column.TsTableColumnCategory;
import org.apache.iotdb.db.queryengine.plan.statement.component.Ordering;
import org.apache.iotdb.db.storageengine.dataregion.wal.buffer.IWALByteBufferView;
import org.apache.iotdb.db.storageengine.dataregion.wal.utils.WALWriteUtils;
import org.apache.iotdb.db.storageengine.rescon.memory.PrimitiveArrayManager;
import org.apache.iotdb.db.utils.MathUtils;
import org.apache.iotdb.rpc.TSStatusCode;

import org.apache.tsfile.block.column.Column;
import org.apache.tsfile.block.column.ColumnBuilder;
import org.apache.tsfile.enums.TSDataType;
import org.apache.tsfile.file.metadata.enums.TSEncoding;
import org.apache.tsfile.read.TimeValuePair;
import org.apache.tsfile.read.common.TimeRange;
import org.apache.tsfile.read.common.block.TsBlock;
import org.apache.tsfile.read.common.block.TsBlockBuilder;
import org.apache.tsfile.read.common.block.TsBlockUtil;
import org.apache.tsfile.read.common.block.column.TimeColumnBuilder;
import org.apache.tsfile.read.filter.basic.Filter;
import org.apache.tsfile.utils.Binary;
import org.apache.tsfile.utils.BitMap;
import org.apache.tsfile.utils.Pair;
import org.apache.tsfile.utils.ReadWriteForEncodingUtils;
import org.apache.tsfile.utils.ReadWriteIOUtils;
import org.apache.tsfile.utils.TsPrimitiveType;
import org.apache.tsfile.write.UnSupportedDataTypeException;
import org.apache.tsfile.write.chunk.AlignedChunkWriterImpl;
import org.apache.tsfile.write.chunk.IChunkWriter;
import org.apache.tsfile.write.chunk.ValueChunkWriter;

import java.io.DataInputStream;
import java.io.IOException;
import java.util.ArrayList;
import java.util.Arrays;
import java.util.List;
import java.util.Objects;
import java.util.stream.Collectors;
import java.util.stream.IntStream;

import static org.apache.iotdb.db.storageengine.rescon.memory.PrimitiveArrayManager.ARRAY_SIZE;
import static org.apache.iotdb.db.storageengine.rescon.memory.PrimitiveArrayManager.TVLIST_SORT_ALGORITHM;
import static org.apache.iotdb.db.utils.MemUtils.getBinarySize;
import static org.apache.iotdb.db.utils.ModificationUtils.isPointDeleted;
import static org.apache.tsfile.utils.RamUsageEstimator.NUM_BYTES_ARRAY_HEADER;
import static org.apache.tsfile.utils.RamUsageEstimator.NUM_BYTES_OBJECT_REF;

public abstract class AlignedTVList extends TVList {

  // Data types of this aligned tvList
  protected List<TSDataType> dataTypes;

  // Record total memory size of binary column
  protected long[] memoryBinaryChunkSize;

  // Data type list -> list of TVList, add 1 when expanded -> primitive array of basic type
  // Index relation: columnIndex(dataTypeIndex) -> arrayIndex -> elementIndex
  protected List<List<Object>> values;

  // Data type list -> list of BitMap, add 1 when expanded -> BitMap(maybe null), marked means the
  // Value is null
  // Index relation: columnIndex(dataTypeIndex) -> arrayIndex -> elementIndex
  protected List<List<BitMap>> bitMaps;

  // not null when constructed by queries for tree model
  BitMap allValueColDeletedMap;
  // constructed after deletion
  BitMap timeColDeletedMap;

  protected int timeDeletedCnt = 0;

  private final AlignedTVList outer = this;

  AlignedTVList(List<TSDataType> types) {
    super();
    dataTypes = types;
    memoryBinaryChunkSize = new long[dataTypes.size()];

    values = new ArrayList<>(types.size());
    for (int i = 0; i < types.size(); i++) {
      values.add(new ArrayList<>(getDefaultArrayNum()));
    }
  }

  public static AlignedTVList newAlignedList(List<TSDataType> dataTypes) {
    switch (TVLIST_SORT_ALGORITHM) {
      case QUICK:
        return new QuickAlignedTVList(dataTypes);
      case BACKWARD:
        return new BackAlignedTVList(dataTypes);
      default:
        return new TimAlignedTVList(dataTypes);
    }
  }

  private List<Object> convertToType(TSDataType to, TSDataType from, List<Object> originalValues) {
    if (!to.isCompatible(from)) {
      return null;
    }
    return originalValues.stream().map(o -> to.castFromArray(from, o)).collect(Collectors.toList());
  }

  @Override
  public TVList getTvListByColumnIndex(
      List<Integer> columnIndexList, List<TSDataType> dataTypeList, boolean ignoreAllNullRows) {
    List<List<Object>> values = new ArrayList<>();
    List<List<BitMap>> bitMaps = null;
    for (int i = 0; i < columnIndexList.size(); i++) {
      // columnIndex == -1 means querying a non-exist column, add null column here
      Integer columnIndex = columnIndexList.get(i);
      if (columnIndex == -1) {
        values.add(null);
      } else {
        List<Object> column = this.values.get(columnIndex);
        if (dataTypeList.get(i) == this.dataTypes.get(columnIndex)) {
          values.add(column);
        } else {
          values.add(convertToType(dataTypeList.get(i), this.dataTypes.get(columnIndex), column));
        }

        if (this.bitMaps != null && this.bitMaps.get(columnIndex) != null) {
          if (bitMaps == null) {
            bitMaps = new ArrayList<>(columnIndexList.size());
            for (int j = 0; j < columnIndexList.size(); j++) {
              bitMaps.add(null);
            }
          }
          bitMaps.set(i, this.bitMaps.get(columnIndex));
        }
      }
    }
    AlignedTVList alignedTvList = AlignedTVList.newAlignedList(new ArrayList<>(dataTypeList));
    alignedTvList.timestamps = this.timestamps;
    alignedTvList.indices = this.indices;
    alignedTvList.values = values;
    alignedTvList.bitMaps = bitMaps;
    alignedTvList.rowCount = this.rowCount;
    // for table model, we won't discard any row even if all value columns are null
    alignedTvList.allValueColDeletedMap = ignoreAllNullRows ? getAllValueColDeletedMap() : null;
    alignedTvList.timeColDeletedMap = this.timeColDeletedMap;
    alignedTvList.timeDeletedCnt = this.timeDeletedCnt;

    return alignedTvList;
  }

  @Override
  public synchronized AlignedTVList clone() {
    AlignedTVList cloneList = AlignedTVList.newAlignedList(new ArrayList<>(dataTypes));
    cloneAs(cloneList);
    cloneList.timeDeletedCnt = this.timeDeletedCnt;
    System.arraycopy(
        memoryBinaryChunkSize, 0, cloneList.memoryBinaryChunkSize, 0, dataTypes.size());
    for (int i = 0; i < values.size(); i++) {
      // Clone value
      List<Object> columnValues = values.get(i);
      for (Object valueArray : columnValues) {
        cloneList.values.get(i).add(cloneValue(dataTypes.get(i), valueArray));
      }
      // Clone bitmap in columnIndex
      if (bitMaps != null && bitMaps.get(i) != null) {
        List<BitMap> columnBitMaps = bitMaps.get(i);
        if (cloneList.bitMaps == null) {
          cloneList.bitMaps = new ArrayList<>(dataTypes.size());
          for (int j = 0; j < dataTypes.size(); j++) {
            cloneList.bitMaps.add(null);
          }
        }
        if (cloneList.bitMaps.get(i) == null) {
          List<BitMap> cloneColumnBitMaps = new ArrayList<>(columnBitMaps.size());
          for (BitMap bitMap : columnBitMaps) {
            cloneColumnBitMaps.add(bitMap == null ? null : bitMap.clone());
          }
          cloneList.bitMaps.set(i, cloneColumnBitMaps);
        }
      }
    }
    cloneList.timeColDeletedMap = timeColDeletedMap == null ? null : timeColDeletedMap.clone();
    return cloneList;
  }

  @SuppressWarnings("squid:S3776") // Suppress high Cognitive Complexity warning
  @Override
  public synchronized void putAlignedValue(long timestamp, Object[] value) {
    checkExpansion();
    int arrayIndex = rowCount / ARRAY_SIZE;
    int elementIndex = rowCount % ARRAY_SIZE;
    maxTime = Math.max(maxTime, timestamp);
    minTime = Math.min(minTime, timestamp);
    timestamps.get(arrayIndex)[elementIndex] = timestamp;
    for (int i = 0; i < values.size(); i++) {
      Object columnValue = value[i];
      List<Object> columnValues = values.get(i);
      if (columnValue == null) {
        markNullValue(i, arrayIndex, elementIndex);
      }
      switch (dataTypes.get(i)) {
        case TEXT:
        case BLOB:
        case STRING:
          ((Binary[]) columnValues.get(arrayIndex))[elementIndex] =
              columnValue != null ? (Binary) columnValue : Binary.EMPTY_VALUE;
          memoryBinaryChunkSize[i] +=
              columnValue != null
                  ? getBinarySize((Binary) columnValue)
                  : getBinarySize(Binary.EMPTY_VALUE);
          break;
        case FLOAT:
          ((float[]) columnValues.get(arrayIndex))[elementIndex] =
              columnValue != null ? (float) columnValue : Float.MIN_VALUE;
          break;
        case INT32:
        case DATE:
          ((int[]) columnValues.get(arrayIndex))[elementIndex] =
              columnValue != null ? (int) columnValue : Integer.MIN_VALUE;
          break;
        case INT64:
        case TIMESTAMP:
          ((long[]) columnValues.get(arrayIndex))[elementIndex] =
              columnValue != null ? (long) columnValue : Long.MIN_VALUE;
          break;
        case DOUBLE:
          ((double[]) columnValues.get(arrayIndex))[elementIndex] =
              columnValue != null ? (double) columnValue : Double.MIN_VALUE;
          break;
        case BOOLEAN:
          ((boolean[]) columnValues.get(arrayIndex))[elementIndex] =
              columnValue != null && (boolean) columnValue;
          break;
        default:
          break;
      }
    }
    if (indices != null) {
      indices.get(arrayIndex)[elementIndex] = rowCount;
    }
    rowCount++;
    if (sorted) {
      if (rowCount > 1 && timestamp < getTime(rowCount - 2)) {
        sorted = false;
      } else {
        seqRowCount++;
      }
    }
  }

  @Override
  public Object getAlignedValue(int index) {
    return getAlignedValueForQuery(index, null, null);
  }

  @Override
  protected TimeValuePair getTimeValuePair(
      int index, long time, Integer floatPrecision, TSEncoding encoding) {
    throw new UnsupportedOperationException(ERR_DATATYPE_NOT_CONSISTENT);
  }

  @Override
  public TimeValuePair getTimeValuePair(int index) {
    return new TimeValuePair(
        getTime(index), (TsPrimitiveType) getAlignedValueForQuery(index, null, null));
  }

  private Object getAlignedValueForQuery(
      int index, Integer floatPrecision, List<TSEncoding> encodingList) {
    if (index >= rowCount) {
      throw new ArrayIndexOutOfBoundsException(index);
    }
    int valueIndex =
        (indices != null) ? indices.get(index / ARRAY_SIZE)[index % ARRAY_SIZE] : index;
    return getAlignedValueByValueIndex(valueIndex, null, floatPrecision, encodingList);
  }

  private TsPrimitiveType getAlignedValueByValueIndex(
      int valueIndex,
      int[] validIndexesForTimeDuplicatedRows,
      Integer floatPrecision,
      List<TSEncoding> encodingList) {
    if (valueIndex >= rowCount) {
      throw new ArrayIndexOutOfBoundsException(valueIndex);
    }
    TsPrimitiveType[] vector = new TsPrimitiveType[values.size()];
    for (int columnIndex = 0; columnIndex < values.size(); columnIndex++) {
      List<Object> columnValues = values.get(columnIndex);
      int validValueIndex;
      if (validIndexesForTimeDuplicatedRows != null) {
        validValueIndex = validIndexesForTimeDuplicatedRows[columnIndex];
      } else {
        validValueIndex = valueIndex;
      }
      int arrayIndex = validValueIndex / ARRAY_SIZE;
      int elementIndex = validValueIndex % ARRAY_SIZE;
      if (columnValues == null || isNullValue(validValueIndex, columnIndex)) {
        continue;
      }
      switch (dataTypes.get(columnIndex)) {
        case TEXT:
        case BLOB:
        case STRING:
          Binary valueT = ((Binary[]) columnValues.get(arrayIndex))[elementIndex];
          vector[columnIndex] = TsPrimitiveType.getByType(TSDataType.TEXT, valueT);
          break;
        case FLOAT:
          float valueF = ((float[]) columnValues.get(arrayIndex))[elementIndex];
          if (floatPrecision != null
              && encodingList != null
              && !Float.isNaN(valueF)
              && (encodingList.get(columnIndex) == TSEncoding.RLE
                  || encodingList.get(columnIndex) == TSEncoding.TS_2DIFF)) {
            valueF = MathUtils.roundWithGivenPrecision(valueF, floatPrecision);
          }
          vector[columnIndex] = TsPrimitiveType.getByType(TSDataType.FLOAT, valueF);
          break;
        case INT32:
        case DATE:
          int valueI = ((int[]) columnValues.get(arrayIndex))[elementIndex];
          vector[columnIndex] = TsPrimitiveType.getByType(TSDataType.INT32, valueI);
          break;
        case INT64:
        case TIMESTAMP:
          long valueL = ((long[]) columnValues.get(arrayIndex))[elementIndex];
          vector[columnIndex] = TsPrimitiveType.getByType(TSDataType.INT64, valueL);
          break;
        case DOUBLE:
          double valueD = ((double[]) columnValues.get(arrayIndex))[elementIndex];
          if (floatPrecision != null
              && encodingList != null
              && !Double.isNaN(valueD)
              && (encodingList.get(columnIndex) == TSEncoding.RLE
                  || encodingList.get(columnIndex) == TSEncoding.TS_2DIFF)) {
            valueD = MathUtils.roundWithGivenPrecision(valueD, floatPrecision);
          }
          vector[columnIndex] = TsPrimitiveType.getByType(TSDataType.DOUBLE, valueD);
          break;
        case BOOLEAN:
          boolean valueB = ((boolean[]) columnValues.get(arrayIndex))[elementIndex];
          vector[columnIndex] = TsPrimitiveType.getByType(TSDataType.BOOLEAN, valueB);
          break;
        default:
          throw new UnsupportedOperationException(ERR_DATATYPE_NOT_CONSISTENT);
      }
    }
    return TsPrimitiveType.getByType(TSDataType.VECTOR, vector);
  }

  public void extendColumn(TSDataType dataType) {
    if (bitMaps == null) {
      List<List<BitMap>> localBitMaps = new ArrayList<>(values.size());
      for (int i = 0; i < values.size(); i++) {
        localBitMaps.add(null);
      }
      bitMaps = localBitMaps;
    }
    List<Object> columnValue = new ArrayList<>(timestamps.size());
    List<BitMap> columnBitMaps = new ArrayList<>(timestamps.size());
    for (int i = 0; i < timestamps.size(); i++) {
      switch (dataType) {
        case TEXT:
        case STRING:
        case BLOB:
          columnValue.add(getPrimitiveArraysByType(TSDataType.TEXT));
          break;
        case FLOAT:
          columnValue.add(getPrimitiveArraysByType(TSDataType.FLOAT));
          break;
        case INT32:
        case DATE:
          columnValue.add(getPrimitiveArraysByType(TSDataType.INT32));
          break;
        case INT64:
        case TIMESTAMP:
          columnValue.add(getPrimitiveArraysByType(TSDataType.INT64));
          break;
        case DOUBLE:
          columnValue.add(getPrimitiveArraysByType(TSDataType.DOUBLE));
          break;
        case BOOLEAN:
          columnValue.add(getPrimitiveArraysByType(TSDataType.BOOLEAN));
          break;
        default:
          break;
      }
      BitMap bitMap = new BitMap(ARRAY_SIZE);
      // The following code is for these 2 kinds of scenarios.

      // Eg1: If rowCount=5 and ARRAY_SIZE=2, we need to supply 3 bitmaps for the extending column.
      // The first 2 bitmaps should mark all bits to represent 4 nulls and the 3rd bitmap should
      // mark
      // the 1st bit to represent 1 null value.

      // Eg2: If rowCount=4 and ARRAY_SIZE=2, we need to supply 2 bitmaps for the extending column.
      // These 2 bitmaps should mark all bits to represent 4 nulls.
      if (i == timestamps.size() - 1 && rowCount % ARRAY_SIZE != 0) {
        for (int j = 0; j < rowCount % ARRAY_SIZE; j++) {
          bitMap.mark(j);
        }
      } else {
        bitMap.markAll();
      }
      columnBitMaps.add(bitMap);
    }
    this.bitMaps.add(columnBitMaps);
    this.values.add(columnValue);
    this.dataTypes.add(dataType);

    long[] tmpValueChunkRawSize = memoryBinaryChunkSize;
    memoryBinaryChunkSize = new long[dataTypes.size()];
    System.arraycopy(
        tmpValueChunkRawSize, 0, memoryBinaryChunkSize, 0, tmpValueChunkRawSize.length);
  }

  private Object getObjectByValueIndex(int rowIndex, int columnIndex) {
    int arrayIndex = rowIndex / ARRAY_SIZE;
    int elementIndex = rowIndex % ARRAY_SIZE;
    List<Object> columnValues = values.get(columnIndex);
    switch (dataTypes.get(columnIndex)) {
      case INT32:
      case DATE:
        return ((int[]) columnValues.get(arrayIndex))[elementIndex];
      case INT64:
      case TIMESTAMP:
        return ((long[]) columnValues.get(arrayIndex))[elementIndex];
      case FLOAT:
        return ((float[]) columnValues.get(arrayIndex))[elementIndex];
      case DOUBLE:
        return ((double[]) columnValues.get(arrayIndex))[elementIndex];
      case BOOLEAN:
        return ((boolean[]) columnValues.get(arrayIndex))[elementIndex];
      case STRING:
      case BLOB:
      case TEXT:
        return ((Binary[]) columnValues.get(arrayIndex))[elementIndex];
      default:
        throw new IllegalArgumentException(dataTypes.get(columnIndex) + " is not supported");
    }
  }

  /**
   * Get the int value at the given position in AlignedTvList.
   *
   * @param rowIndex value index inside this column
   * @param columnIndex index of the column
   * @return the value at this position in VectorTvList
   */
  public int getIntByValueIndex(int rowIndex, int columnIndex) {
    int arrayIndex = rowIndex / ARRAY_SIZE;
    int elementIndex = rowIndex % ARRAY_SIZE;
    List<Object> columnValues = values.get(columnIndex);
    if (dataTypes.get(columnIndex) == TSDataType.INT32
        || dataTypes.get(columnIndex) == TSDataType.DATE) {
      return ((int[]) columnValues.get(arrayIndex))[elementIndex];
    } else {
      return (int)
          TSDataType.INT32.castFromSingleValue(
              dataTypes.get(columnIndex), getObjectByValueIndex(rowIndex, columnIndex));
    }
  }

  /**
   * Get the long value at the given position in VectorTvList.
   *
   * @param rowIndex value index inside this column
   * @param columnIndex index of the column
   * @return the value at this position in VectorTvList
   */
  public long getLongByValueIndex(int rowIndex, int columnIndex) {
    int arrayIndex = rowIndex / ARRAY_SIZE;
    int elementIndex = rowIndex % ARRAY_SIZE;
    List<Object> columnValues = values.get(columnIndex);
    if (dataTypes.get(columnIndex) == TSDataType.INT64
        || dataTypes.get(columnIndex) == TSDataType.TIMESTAMP) {
      return ((long[]) columnValues.get(arrayIndex))[elementIndex];
    } else {
      return (long)
          TSDataType.INT64.castFromSingleValue(
              dataTypes.get(columnIndex), getObjectByValueIndex(rowIndex, columnIndex));
    }
  }

  /**
   * Get the float value at the given position in VectorTvList.
   *
   * @param rowIndex value index inside this column
   * @param columnIndex index of the column
   * @return the value at this position in VectorTvList
   */
  public float getFloatByValueIndex(int rowIndex, int columnIndex) {
    int arrayIndex = rowIndex / ARRAY_SIZE;
    int elementIndex = rowIndex % ARRAY_SIZE;
    List<Object> columnValues = values.get(columnIndex);
    if (dataTypes.get(columnIndex) == TSDataType.FLOAT) {
      return ((float[]) columnValues.get(arrayIndex))[elementIndex];
    } else {
      return (float)
          TSDataType.FLOAT.castFromSingleValue(
              dataTypes.get(columnIndex), getObjectByValueIndex(rowIndex, columnIndex));
    }
  }

  /**
   * Get the double value at the given position in VectorTvList.
   *
   * @param rowIndex value index inside this column
   * @param columnIndex index of the column
   * @return the value at this position in VectorTvList
   */
  public double getDoubleByValueIndex(int rowIndex, int columnIndex) {
    int arrayIndex = rowIndex / ARRAY_SIZE;
    int elementIndex = rowIndex % ARRAY_SIZE;
    List<Object> columnValues = values.get(columnIndex);
    if (dataTypes.get(columnIndex) == TSDataType.DOUBLE) {
      return ((double[]) columnValues.get(arrayIndex))[elementIndex];
    } else {
      return (double)
          TSDataType.DOUBLE.castFromSingleValue(
              dataTypes.get(columnIndex), getObjectByValueIndex(rowIndex, columnIndex));
    }
  }

  /**
   * Get the Binary value at the given position in VectorTvList.
   *
   * @param rowIndex value index inside this column
   * @param columnIndex index of the column
   * @return the value at this position in VectorTvList
   */
  public Binary getBinaryByValueIndex(int rowIndex, int columnIndex) {
    int arrayIndex = rowIndex / ARRAY_SIZE;
    int elementIndex = rowIndex % ARRAY_SIZE;
    List<Object> columnValues = values.get(columnIndex);
    if (dataTypes.get(columnIndex) == TSDataType.TEXT
        || dataTypes.get(columnIndex) == TSDataType.BLOB
        || dataTypes.get(columnIndex) == TSDataType.STRING) {
      return ((Binary[]) columnValues.get(arrayIndex))[elementIndex];
    } else {
      return (Binary)
          TSDataType.TEXT.castFromSingleValue(
              dataTypes.get(columnIndex), getObjectByValueIndex(rowIndex, columnIndex));
    }
  }

  /**
   * Get the boolean value at the given position in VectorTvList.
   *
   * @param rowIndex value index inside this column
   * @param columnIndex index of the column
   * @return the value at this position in VectorTvList
   */
  public boolean getBooleanByValueIndex(int rowIndex, int columnIndex) {
    int arrayIndex = rowIndex / ARRAY_SIZE;
    int elementIndex = rowIndex % ARRAY_SIZE;
    List<Object> columnValues = values.get(columnIndex);
    if (dataTypes.get(columnIndex) == TSDataType.BOOLEAN) {
      return ((boolean[]) columnValues.get(arrayIndex))[elementIndex];
    } else {
      return (Boolean)
          TSDataType.BOOLEAN.castFromSingleValue(
              dataTypes.get(columnIndex), getObjectByValueIndex(rowIndex, columnIndex));
    }
  }

  /**
   * Get whether value is null at the given position in AlignedTvList.
   *
   * @param unsortedRowIndex value index inside this column
   * @param columnIndex index of the column
   * @return boolean
   */
  public boolean isNullValue(int unsortedRowIndex, int columnIndex) {
    if (unsortedRowIndex >= rowCount) {
      return false;
    }
    if (allValueColDeletedMap != null && allValueColDeletedMap.isMarked(unsortedRowIndex)) {
      return true;
    }

    if (columnIndex < 0 || columnIndex >= values.size() || values.get(columnIndex) == null) {
      return true;
    }
    if (bitMaps == null
        || bitMaps.get(columnIndex) == null
        || bitMaps.get(columnIndex).get(unsortedRowIndex / ARRAY_SIZE) == null) {
      return false;
    }
    int arrayIndex = unsortedRowIndex / ARRAY_SIZE;
    int elementIndex = unsortedRowIndex % ARRAY_SIZE;
    List<BitMap> columnBitMaps = bitMaps.get(columnIndex);
    return columnBitMaps.get(arrayIndex).isMarked(elementIndex);
  }

  public List<List<Object>> getValues() {
    return values;
  }

  public List<TSDataType> getTsDataTypes() {
    return dataTypes;
  }

  @Override
  public int delete(long lowerBound, long upperBound) {
    int deletedNumber = 0;
    for (int i = 0; i < dataTypes.size(); i++) {
      deletedNumber += delete(lowerBound, upperBound, i).left;
    }
    return deletedNumber;
  }

  public int deleteTime(long lowerBound, long upperBound) {
    delete(lowerBound, upperBound);
    int prevDeletedCnt = this.timeDeletedCnt;
    for (int i = 0; i < rowCount; i++) {
      long time = getTime(i);
      if (time >= lowerBound && time <= upperBound) {
        markRowNull(i);
      }
    }
    boolean needUpdateMaxTime = lowerBound <= maxTime && maxTime <= upperBound;
    if (needUpdateMaxTime) {
      updateMaxTime();
    }
    boolean needUpdateMinTime = lowerBound <= minTime && minTime <= upperBound;
    if (needUpdateMinTime) {
      updateMinTime();
    }
    return timeDeletedCnt - prevDeletedCnt;
  }

  private void updateMaxTime() {
    long maxTime = Long.MIN_VALUE;
    for (int i = 0; i < rowCount; i++) {
      if (!isTimeDeleted(i)) {
        maxTime = Math.max(maxTime, getTime(i));
      }
    }
    this.maxTime = maxTime;
  }

  private void updateMinTime() {
    long minTime = Long.MAX_VALUE;
    for (int i = 0; i < rowCount; i++) {
      if (!isTimeDeleted(i)) {
        minTime = Math.min(minTime, getTime(i));
      }
    }
    this.minTime = minTime;
  }

  /**
   * Delete points in a specific column.
   *
   * @param lowerBound deletion lower bound
   * @param upperBound deletion upper bound
   * @param columnIndex column index to be deleted
   * @return Delete info pair. Left: deletedNumber int; right: ifDeleteColumn boolean
   */
  public Pair<Integer, Boolean> delete(long lowerBound, long upperBound, int columnIndex) {
    if (columnIndex >= values.size()) {
      return new Pair<>(0, false);
    }

    int deletedNumber = 0;
    boolean deleteColumn = true;
    for (int i = 0; i < rowCount; i++) {
      long time = getTime(i);
      if (time >= lowerBound && time <= upperBound) {
        int originRowIndex = getValueIndex(i);
        int arrayIndex = originRowIndex / ARRAY_SIZE;
        int elementIndex = originRowIndex % ARRAY_SIZE;
        if (markNullValue(columnIndex, arrayIndex, elementIndex)) {
          deletedNumber++;
        }
      } else {
        deleteColumn = false;
      }
    }
    return new Pair<>(deletedNumber, deleteColumn);
  }

  public void deleteColumn(int columnIndex) {
    if (bitMaps == null) {
      List<List<BitMap>> localBitMaps = new ArrayList<>(dataTypes.size());
      for (int j = 0; j < dataTypes.size(); j++) {
        localBitMaps.add(null);
      }
      bitMaps = localBitMaps;
    }
    if (bitMaps.get(columnIndex) == null) {
      List<BitMap> columnBitMaps = new ArrayList<>(values.get(columnIndex).size());
      for (int i = 0; i < values.get(columnIndex).size(); i++) {
        columnBitMaps.add(new BitMap(ARRAY_SIZE));
      }
      bitMaps.set(columnIndex, columnBitMaps);
    }
    for (int i = 0; i < bitMaps.get(columnIndex).size(); i++) {
      if (bitMaps.get(columnIndex).get(i) == null) {
        bitMaps.get(columnIndex).set(i, new BitMap(ARRAY_SIZE));
      }
      bitMaps.get(columnIndex).get(i).markAll();
    }
  }

  protected Object cloneValue(TSDataType type, Object value) {
    switch (type) {
      case TEXT:
      case BLOB:
      case STRING:
        Binary[] valueT = (Binary[]) value;
        Binary[] cloneT = new Binary[valueT.length];
        System.arraycopy(valueT, 0, cloneT, 0, valueT.length);
        return cloneT;
      case FLOAT:
        float[] valueF = (float[]) value;
        float[] cloneF = new float[valueF.length];
        System.arraycopy(valueF, 0, cloneF, 0, valueF.length);
        return cloneF;
      case INT32:
      case DATE:
        int[] valueI = (int[]) value;
        int[] cloneI = new int[valueI.length];
        System.arraycopy(valueI, 0, cloneI, 0, valueI.length);
        return cloneI;
      case INT64:
      case TIMESTAMP:
        long[] valueL = (long[]) value;
        long[] cloneL = new long[valueL.length];
        System.arraycopy(valueL, 0, cloneL, 0, valueL.length);
        return cloneL;
      case DOUBLE:
        double[] valueD = (double[]) value;
        double[] cloneD = new double[valueD.length];
        System.arraycopy(valueD, 0, cloneD, 0, valueD.length);
        return cloneD;
      case BOOLEAN:
        boolean[] valueB = (boolean[]) value;
        boolean[] cloneB = new boolean[valueB.length];
        System.arraycopy(valueB, 0, cloneB, 0, valueB.length);
        return cloneB;
      default:
        return null;
    }
  }

  @Override
  protected void clearValue() {
    for (int i = 0; i < dataTypes.size(); i++) {
      List<Object> columnValues = values.get(i);
      if (columnValues != null) {
        for (Object dataArray : columnValues) {
          PrimitiveArrayManager.release(dataArray);
        }
        columnValues.clear();
      }
      memoryBinaryChunkSize[i] = 0;
    }
  }

  @Override
  protected void clearBitMap() {
    for (int i = 0; i < dataTypes.size(); i++) {
      if (bitMaps != null) {
        List<BitMap> columnBitMaps = bitMaps.get(i);
        if (columnBitMaps != null) {
          columnBitMaps.clear();
        }
      }
    }
  }

  @Override
  protected void expandValues() {
    if (indices != null) {
      indices.add((int[]) getPrimitiveArraysByType(TSDataType.INT32));
    }
    for (int i = 0; i < dataTypes.size(); i++) {
      values.get(i).add(getPrimitiveArraysByType(dataTypes.get(i)));
      if (bitMaps != null && bitMaps.get(i) != null) {
        bitMaps.get(i).add(null);
      }
    }
  }

  /**
   * @return true if the row is marked, false if it is already marked
   */
  private boolean markRowNull(int i) {
    if (timeColDeletedMap == null) {
      timeColDeletedMap = new BitMap(rowCount);
    } else if (timeColDeletedMap.getSize() < rowCount) {
      byte[] prevBytes = timeColDeletedMap.getByteArray();
      byte[] newBytes = new byte[rowCount / 8 + 1];
      System.arraycopy(prevBytes, 0, newBytes, 0, prevBytes.length);
      timeColDeletedMap = new BitMap(rowCount, newBytes);
    }
    // use value index so that sorts will not change the nullability
    if (timeColDeletedMap.isMarked(getValueIndex(i))) {
      return false;
    } else {
      timeColDeletedMap.mark(getValueIndex(i));
      timeDeletedCnt++;
      return true;
    }
  }

  /**
   * Get the valid original row index in a column by a given time duplicated original row index
   * list.
   *
   * @param timeDuplicatedOriginRowIndexList The row index list that the time of all indexes are
   *     same.
   * @param columnIndex The index of a given column.
   * @return The original row index of the latest non-null value, or the first row index if all
   *     values in given columns are null.
   */
  public int getValidRowIndexForTimeDuplicatedRows(
      List<Integer> timeDuplicatedOriginRowIndexList, int columnIndex) {
    int validRowIndex = timeDuplicatedOriginRowIndexList.get(0);
    for (int originRowIndex : timeDuplicatedOriginRowIndexList) {
      if (!isNullValue(originRowIndex, columnIndex)) {
        validRowIndex = originRowIndex;
      }
    }
    return validRowIndex;
  }

  protected TimeValuePair getTimeValuePair(
      int index, long time, Integer floatPrecision, List<TSEncoding> encodingList) {
    return new TimeValuePair(
        time, (TsPrimitiveType) getAlignedValueForQuery(index, floatPrecision, encodingList));
  }

  @SuppressWarnings("squid:S3776") // Suppress high Cognitive Complexity warning
  @Override
  public synchronized void putAlignedValues(
      long[] time, Object[] value, BitMap[] bitMaps, int start, int end, TSStatus[] results) {
    checkExpansion();
    int idx = start;

    updateMinMaxTimeAndSorted(time, start, end);

    while (idx < end) {
      int inputRemaining = end - idx;
      int arrayIdx = rowCount / ARRAY_SIZE;
      int elementIdx = rowCount % ARRAY_SIZE;
      int internalRemaining = ARRAY_SIZE - elementIdx;
      if (internalRemaining >= inputRemaining) {
        // the remaining inputs can fit the last array, copy all remaining inputs into last array
        System.arraycopy(time, idx, timestamps.get(arrayIdx), elementIdx, inputRemaining);
        arrayCopy(value, idx, arrayIdx, elementIdx, inputRemaining);
        for (int i = 0; i < inputRemaining; i++) {
          if (indices != null) {
            indices.get(arrayIdx)[elementIdx + i] = rowCount;
          }
          rowCount++;
        }
        markNullBitmapRange(value, bitMaps, results, idx, elementIdx, inputRemaining, arrayIdx);
        break;
      } else {
        // the remaining inputs cannot fit the last array, fill the last array and create a new
        // one and enter the next loop
        System.arraycopy(time, idx, timestamps.get(arrayIdx), elementIdx, internalRemaining);
        arrayCopy(value, idx, arrayIdx, elementIdx, internalRemaining);
        for (int i = 0; i < internalRemaining; i++) {
          if (indices != null) {
            indices.get(arrayIdx)[elementIdx + i] = rowCount;
          }
          rowCount++;
        }
        markNullBitmapRange(value, bitMaps, results, idx, elementIdx, internalRemaining, arrayIdx);
        idx += internalRemaining;
        checkExpansion();
      }
    }
  }

  private void markNullBitmapRange(
      Object[] values,
      BitMap[] bitMaps,
      TSStatus[] results,
      int idx,
      int elementIdx,
      int len,
      int arrayIndex) {

    /* 1. Build result-level bitmap (1 = failure row) */
    byte[] resultBitMap =
        (results != null) ? buildResultBitMapBytes(results, idx, elementIdx, len) : null;

    for (int j = 0; j < values.length; j++) {
      /* Fast-path: column is entirely null */
      if (values[j] == null) {
        getBitMap(j, arrayIndex).markRange(elementIdx, len);
        continue;
      }

      /* 2.mask the column bitmap */
      if (bitMaps != null && bitMaps[j] != null) {
        getBitMap(j, arrayIndex).merge(bitMaps[j], idx, elementIdx, len);
      }

      /* 3. Overlay result bitmap (failure rows) */
      if (resultBitMap != null) {
        markNullValue(j, arrayIndex, elementIdx, resultBitMap);
      }
    }
  }

  public static byte[] buildResultBitMapBytes(
      TSStatus[] results, int idx, int elementIdx, int length) {
    int start = elementIdx & 7;
    int totalBits = start + length;
    int size = (totalBits + 7) >> 3;
    BitMap bitmap = new BitMap(size, new byte[size]);

    if (results == null) {
      return bitmap.getByteArray();
    }

    for (int i = 0; i < length; i++) {
      if (results[idx + i] != null
          && results[idx + i].code != TSStatusCode.SUCCESS_STATUS.getStatusCode()) {
        bitmap.mark(start + i);
      }
    }
    return bitmap.getByteArray();
  }

  private void arrayCopy(Object[] value, int idx, int arrayIndex, int elementIndex, int remaining) {
    for (int i = 0; i < values.size(); i++) {
      if (value[i] == null) {
        continue;
      }
      List<Object> columnValues = values.get(i);
      switch (dataTypes.get(i)) {
        case TEXT:
        case BLOB:
        case STRING:
          Binary[] arrayT = ((Binary[]) columnValues.get(arrayIndex));
          System.arraycopy(value[i], idx, arrayT, elementIndex, remaining);

          // update raw size of Text chunk
          for (int i1 = 0; i1 < remaining; i1++) {
            memoryBinaryChunkSize[i] +=
                arrayT[elementIndex + i1] != null ? getBinarySize(arrayT[elementIndex + i1]) : 0;
          }
          break;
        case FLOAT:
          float[] arrayF = ((float[]) columnValues.get(arrayIndex));
          System.arraycopy(value[i], idx, arrayF, elementIndex, remaining);
          break;
        case INT32:
        case DATE:
          int[] arrayI = ((int[]) columnValues.get(arrayIndex));
          System.arraycopy(value[i], idx, arrayI, elementIndex, remaining);
          break;
        case INT64:
        case TIMESTAMP:
          long[] arrayL = ((long[]) columnValues.get(arrayIndex));
          System.arraycopy(value[i], idx, arrayL, elementIndex, remaining);
          break;
        case DOUBLE:
          double[] arrayD = ((double[]) columnValues.get(arrayIndex));
          System.arraycopy(value[i], idx, arrayD, elementIndex, remaining);
          break;
        case BOOLEAN:
          boolean[] arrayB = ((boolean[]) columnValues.get(arrayIndex));
          System.arraycopy(value[i], idx, arrayB, elementIndex, remaining);
          break;
        default:
          break;
      }
    }
  }

<<<<<<< HEAD
  private boolean markNullValue(int columnIndex, int arrayIndex, int elementIndex) {
=======
  private BitMap getBitMap(int columnIndex, int arrayIndex) {
>>>>>>> f8875c01
    // init BitMaps if doesn't have
    if (bitMaps == null) {
      List<List<BitMap>> localBitMaps = new ArrayList<>(dataTypes.size());
      for (int i = 0; i < dataTypes.size(); i++) {
        localBitMaps.add(null);
      }
      bitMaps = localBitMaps;
    }

    // if the bitmap in columnIndex is null, init the bitmap of this column from the beginning
    if (bitMaps.get(columnIndex) == null) {
      List<BitMap> columnBitMaps = new ArrayList<>(values.get(columnIndex).size());
      for (int i = 0; i < values.get(columnIndex).size(); i++) {
        columnBitMaps.add(new BitMap(ARRAY_SIZE, new byte[ARRAY_SIZE]));
      }
      bitMaps.set(columnIndex, columnBitMaps);
    }

    // if the bitmap in arrayIndex is null, init the bitmap
    if (bitMaps.get(columnIndex).get(arrayIndex) == null) {
      bitMaps.get(columnIndex).set(arrayIndex, new BitMap(ARRAY_SIZE, new byte[ARRAY_SIZE]));
    }

    return bitMaps.get(columnIndex).get(arrayIndex);
  }

  private void markNullValue(
      int columnIndex, int arrayIndex, int elementIndex, byte[] resultBitMap) {
    byte[] bitMap = getBitMap(columnIndex, arrayIndex).getByteArray();
    int start = elementIndex >>> 3;
    for (byte b : resultBitMap) {
      bitMap[start++] |= b;
    }
  }

  private void markNullValue(int columnIndex, int arrayIndex, int elementIndex) {
    // mark the null value in the current bitmap
<<<<<<< HEAD
    if (bitMaps.get(columnIndex).get(arrayIndex).isMarked(elementIndex)) {
      return false;
    } else {
      bitMaps.get(columnIndex).get(arrayIndex).mark(elementIndex);
      return true;
    }
=======
    getBitMap(columnIndex, arrayIndex).mark(elementIndex);
>>>>>>> f8875c01
  }

  @Override
  public TSDataType getDataType() {
    return TSDataType.VECTOR;
  }

  @Override
  public long calculateRamSize() {
    return timestamps.size() * alignedTvListArrayMemCost();
  }

  /**
   * Get the single alignedTVList array mem cost by give types.
   *
   * @param types the types in the vector
   * @return AlignedTvListArrayMemSize
   */
  public static long alignedTvListArrayMemCost(
      TSDataType[] types, TsTableColumnCategory[] columnCategories) {

    int measurementColumnNum = 0;
    long size = 0;
    // value array mem size
    for (int i = 0; i < types.length; i++) {
      TSDataType type = types[i];
      if (type != null
          && (columnCategories == null || columnCategories[i] == TsTableColumnCategory.FIELD)) {
        size += (long) ARRAY_SIZE * (long) type.getDataTypeSize();
        measurementColumnNum++;
      }
    }
    // size is 0 when all types are null
    if (size == 0) {
      return size;
    }
    // time array mem size
    size += PrimitiveArrayManager.ARRAY_SIZE * 8L;
    // array headers mem size
    size += (long) NUM_BYTES_ARRAY_HEADER * (2 + measurementColumnNum);
    // Object references size in ArrayList
    size += (long) NUM_BYTES_OBJECT_REF * (2 + measurementColumnNum);
    return size;
  }

  /**
   * Get the single alignedTVList array mem cost by give types.
   *
   * @return AlignedTvListArrayMemSize
   */
  public long alignedTvListArrayMemCost() {
    long size = 0;
    // value & bitmap array mem size
    for (int column = 0; column < dataTypes.size(); column++) {
      TSDataType type = dataTypes.get(column);
      if (type != null) {
        size += (long) PrimitiveArrayManager.ARRAY_SIZE * (long) type.getDataTypeSize();
        if (bitMaps != null && bitMaps.get(column) != null) {
          size += (long) PrimitiveArrayManager.ARRAY_SIZE / 8 + 1;
        }
      }
    }
    // size is 0 when all types are null
    if (size == 0) {
      return size;
    }
    // time array mem size
    size += PrimitiveArrayManager.ARRAY_SIZE * 8L;
    // index array mem size
    size += (indices != null) ? PrimitiveArrayManager.ARRAY_SIZE * 4L : 0;
    // array headers mem size
    size += (long) NUM_BYTES_ARRAY_HEADER * (2 + dataTypes.size());
    // Object references size in ArrayList
    size += (long) NUM_BYTES_OBJECT_REF * (2 + dataTypes.size());
    return size;
  }

  /**
   * Get the single column array mem cost by give type.
   *
   * @param type the type of the value column
   * @return valueListArrayMemCost
   */
  public static long valueListArrayMemCost(TSDataType type) {
    long size = 0;
    // value array mem size
    size += (long) PrimitiveArrayManager.ARRAY_SIZE * (long) type.getDataTypeSize();
    // bitmap array mem size
    size += (long) PrimitiveArrayManager.ARRAY_SIZE / 8 + 1;
    // array headers mem size
    size += NUM_BYTES_ARRAY_HEADER;
    // Object references size in ArrayList
    size += NUM_BYTES_OBJECT_REF;
    return size;
  }

  /** Build TsBlock by column. */
  public TsBlock buildTsBlock(
      int floatPrecision,
      List<TSEncoding> encodingList,
      List<TimeRange> timeColumnDeletion,
      List<List<TimeRange>> deletionList,
      boolean ignoreAllNullRows) {
    TsBlockBuilder builder = new TsBlockBuilder(dataTypes);
    // Time column
    TimeColumnBuilder timeBuilder = builder.getTimeColumnBuilder();
    int validRowCount = 0;

    // duplicated time or deleted time are all invalid, true if we don't need this row
    boolean[] timeInvalidInfo = null;
    int[] deleteCursor = {0};
    // time column
    for (int sortedRowIndex = 0; sortedRowIndex < rowCount; sortedRowIndex++) {
      // skip empty row
      if (allValueColDeletedMap != null
          && allValueColDeletedMap.isMarked(getValueIndex(sortedRowIndex))) {
        continue;
      }
      if (isTimeDeleted(sortedRowIndex)) {
        continue;
      }
      int nextRowIndex = sortedRowIndex + 1;
      while (nextRowIndex < rowCount
          && ((allValueColDeletedMap != null
                  && allValueColDeletedMap.isMarked(getValueIndex(nextRowIndex)))
              || (isTimeDeleted(nextRowIndex)))) {
        nextRowIndex++;
      }
      long timestamp = getTime(sortedRowIndex);
      if ((nextRowIndex == rowCount || timestamp != getTime(nextRowIndex))
          && !isPointDeleted(timestamp, timeColumnDeletion, deleteCursor)) {
        timeBuilder.writeLong(getTime(sortedRowIndex));
        validRowCount++;
      } else {
        if (Objects.isNull(timeInvalidInfo)) {
          timeInvalidInfo = new boolean[rowCount];
        }
        timeInvalidInfo[sortedRowIndex] = true;
      }
      sortedRowIndex = nextRowIndex - 1;
    }

    boolean[] hasAnyNonNullValue = new boolean[validRowCount];
    int columnCount = dataTypes.size();
    int currentWriteRowIndex;
    // value columns
    for (int columnIndex = 0; columnIndex < columnCount; columnIndex++) {
      deleteCursor = new int[] {0};
      // Pair of Time and Index
      Pair<Long, Integer> lastValidPointIndexForTimeDupCheck = null;
      if (Objects.nonNull(timeInvalidInfo)) {
        lastValidPointIndexForTimeDupCheck = new Pair<>(Long.MIN_VALUE, null);
      }
      ColumnBuilder valueBuilder = builder.getColumnBuilder(columnIndex);
      currentWriteRowIndex = 0;
      for (int sortedRowIndex = 0; sortedRowIndex < rowCount; sortedRowIndex++) {
        // skip empty row
        if ((allValueColDeletedMap != null
                && allValueColDeletedMap.isMarked(getValueIndex(sortedRowIndex)))
            || (isTimeDeleted(sortedRowIndex))) {
          continue;
        }
        // skip time duplicated or totally deleted rows
        if (Objects.nonNull(timeInvalidInfo)) {
          if (!isNullValue(getValueIndex(sortedRowIndex), columnIndex)) {
            lastValidPointIndexForTimeDupCheck.left = getTime(sortedRowIndex);
            lastValidPointIndexForTimeDupCheck.right = getValueIndex(sortedRowIndex);
          }
          if (timeInvalidInfo[sortedRowIndex]) {
            continue;
          }
        }
        // The part of code solves the following problem:
        // Time: 1,2,2,3
        // Value: 1,2,null,null
        // When rowIndex:1, pair(min,null), timeDuplicateInfo:false, write(T:1,V:1)
        // When rowIndex:2, pair(2,2), timeDuplicateInfo:true, skip writing value
        // When rowIndex:3, pair(2,2), timeDuplicateInfo:false, T:2==pair.left:2, write(T:2,V:2)
        // When rowIndex:4, pair(2,2), timeDuplicateInfo:false, T:3!=pair.left:2, write(T:3,V:null)
        int originRowIndex;
        if (Objects.nonNull(lastValidPointIndexForTimeDupCheck)
            && (getTime(sortedRowIndex) == lastValidPointIndexForTimeDupCheck.left)) {
          originRowIndex = lastValidPointIndexForTimeDupCheck.right;
        } else {
          originRowIndex = getValueIndex(sortedRowIndex);
        }
        if (isNullValue(originRowIndex, columnIndex)
            || isPointDeleted(
                getTime(sortedRowIndex),
                Objects.isNull(deletionList) ? null : deletionList.get(columnIndex),
                deleteCursor)) {
          valueBuilder.appendNull();
          currentWriteRowIndex++;
          continue;
        }
        hasAnyNonNullValue[currentWriteRowIndex++] = true;
        switch (dataTypes.get(columnIndex)) {
          case BOOLEAN:
            valueBuilder.writeBoolean(getBooleanByValueIndex(originRowIndex, columnIndex));
            break;
          case INT32:
          case DATE:
            valueBuilder.writeInt(getIntByValueIndex(originRowIndex, columnIndex));
            break;
          case INT64:
          case TIMESTAMP:
            valueBuilder.writeLong(getLongByValueIndex(originRowIndex, columnIndex));
            break;
          case FLOAT:
            valueBuilder.writeFloat(
                roundValueWithGivenPrecision(
                    getFloatByValueIndex(originRowIndex, columnIndex),
                    floatPrecision,
                    encodingList.get(columnIndex)));
            break;
          case DOUBLE:
            valueBuilder.writeDouble(
                roundValueWithGivenPrecision(
                    getDoubleByValueIndex(originRowIndex, columnIndex),
                    floatPrecision,
                    encodingList.get(columnIndex)));
            break;
          case TEXT:
          case BLOB:
          case STRING:
            valueBuilder.writeBinary(getBinaryByValueIndex(originRowIndex, columnIndex));
            break;
          default:
            break;
        }
      }
    }
    builder.declarePositions(validRowCount);
    TsBlock tsBlock = builder.build();
    if (!ignoreAllNullRows || !needRebuildTsBlock(hasAnyNonNullValue)) {
      return tsBlock;
    } else {
      // if exist all null rows, at most have validRowCount - 1 valid rows
      return reBuildTsBlock(hasAnyNonNullValue, validRowCount, columnCount, tsBlock);
    }
  }

  // existing any all null row should rebuild the tsblock
  private boolean needRebuildTsBlock(boolean[] hasAnyNonNullValue) {
    for (boolean b : hasAnyNonNullValue) {
      if (!b) {
        return true;
      }
    }
    return false;
  }

  private TsBlock reBuildTsBlock(
      boolean[] hasAnyNonNullValue,
      int previousValidRowCount,
      int columnCount,
      TsBlock previousTsBlock) {
    TsBlockBuilder builder = new TsBlockBuilder(previousValidRowCount - 1, dataTypes);
    TimeColumnBuilder timeColumnBuilder = builder.getTimeColumnBuilder();
    Column timeColumn = previousTsBlock.getTimeColumn();
    for (int i = 0; i < previousValidRowCount; i++) {
      if (hasAnyNonNullValue[i]) {
        timeColumnBuilder.writeLong(timeColumn.getLong(i));
        builder.declarePosition();
      }
    }

    for (int columnIndex = 0; columnIndex < columnCount; columnIndex++) {
      ColumnBuilder columnBuilder = builder.getColumnBuilder(columnIndex);
      Column column = previousTsBlock.getColumn(columnIndex);
      for (int i = 0; i < previousValidRowCount; i++) {
        if (hasAnyNonNullValue[i]) {
          if (column.isNull(i)) {
            columnBuilder.appendNull();
          } else {
            columnBuilder.write(column, i);
          }
        }
      }
    }
    return builder.build();
  }

  protected void writeValidValuesIntoTsBlock(
      TsBlockBuilder builder,
      int floatPrecision,
      TSEncoding encoding,
      List<TimeRange> deletionList) {
    throw new UnsupportedOperationException(ERR_DATATYPE_NOT_CONSISTENT);
  }

  @Override
  public int serializedSize() {
    int size = (1 + dataTypes.size()) * Byte.BYTES + 2 * Integer.BYTES;
    // time
    size += rowCount * Long.BYTES;
    // value
    for (int columnIndex = 0; columnIndex < values.size(); ++columnIndex) {
      switch (dataTypes.get(columnIndex)) {
        case TEXT:
        case BLOB:
        case STRING:
          for (int rowIdx = 0; rowIdx < rowCount; ++rowIdx) {
            size += ReadWriteIOUtils.sizeToWrite(getBinaryByValueIndex(rowIdx, columnIndex));
          }
          break;
        case FLOAT:
          size += rowCount * Float.BYTES;
          break;
        case INT32:
        case DATE:
          size += rowCount * Integer.BYTES;
          break;
        case INT64:
        case TIMESTAMP:
          size += rowCount * Long.BYTES;
          break;
        case DOUBLE:
          size += rowCount * Double.BYTES;
          break;
        case BOOLEAN:
          size += rowCount * Byte.BYTES;
          break;
        default:
          throw new UnsupportedOperationException(ERR_DATATYPE_NOT_CONSISTENT);
      }
    }
    // bitmap
    size += rowCount * dataTypes.size() * Byte.BYTES;

    // have timeColDeletedMap
    size += Byte.BYTES;
    if (timeColDeletedMap != null) {
      int length = timeColDeletedMap.getByteArray().length;
      return ReadWriteForEncodingUtils.varIntSize(length) + length * Byte.BYTES;
    }
    return size;
  }

  @Override
  public void serializeToWAL(IWALByteBufferView buffer) {
    WALWriteUtils.write(TSDataType.VECTOR, buffer);
    buffer.putInt(dataTypes.size());
    for (TSDataType dataType : dataTypes) {
      buffer.put(dataType.serialize());
    }
    buffer.putInt(rowCount);
    // time
    for (int rowIndex = 0; rowIndex < rowCount; ++rowIndex) {
      buffer.putLong(getTime(rowIndex));
    }
    // serialize value and bitmap by column
    for (int columnIndex = 0; columnIndex < values.size(); columnIndex++) {
      List<Object> columnValues = values.get(columnIndex);
      for (int rowIndex = 0; rowIndex < rowCount; ++rowIndex) {
        int arrayIndex = rowIndex / ARRAY_SIZE;
        int elementIndex = rowIndex % ARRAY_SIZE;
        // value
        switch (dataTypes.get(columnIndex)) {
          case TEXT:
          case BLOB:
          case STRING:
            Binary valueT = ((Binary[]) columnValues.get(arrayIndex))[elementIndex];
            // In some scenario, the Binary in AlignedTVList will be null if this field is empty in
            // current row. We need to handle this scenario to get rid of NPE. See the similar issue
            // here: https://github.com/apache/iotdb/pull/9884
            // Furthermore, we use an empty Binary as a placeholder here. It won't lead to data
            // error because whether this field is null or not is decided by the bitMap rather than
            // the object's value here.
            if (valueT != null) {
              WALWriteUtils.write(valueT, buffer);
            } else {
              WALWriteUtils.write(new Binary(new byte[0]), buffer);
            }
            break;
          case FLOAT:
            float valueF = ((float[]) columnValues.get(arrayIndex))[elementIndex];
            buffer.putFloat(valueF);
            break;
          case INT32:
          case DATE:
            int valueI = ((int[]) columnValues.get(arrayIndex))[elementIndex];
            buffer.putInt(valueI);
            break;
          case INT64:
          case TIMESTAMP:
            long valueL = ((long[]) columnValues.get(arrayIndex))[elementIndex];
            buffer.putLong(valueL);
            break;
          case DOUBLE:
            double valueD = ((double[]) columnValues.get(arrayIndex))[elementIndex];
            buffer.putDouble(valueD);
            break;
          case BOOLEAN:
            boolean valueB = ((boolean[]) columnValues.get(arrayIndex))[elementIndex];
            WALWriteUtils.write(valueB, buffer);
            break;
          default:
            throw new UnsupportedOperationException(ERR_DATATYPE_NOT_CONSISTENT);
        }
        // bitmap
        WALWriteUtils.write(isNullValue(rowIndex, columnIndex), buffer);
      }
    }

    if (timeColDeletedMap != null) {
      buffer.put((byte) 1);
      WALWriteUtils.write(timeColDeletedMap.getByteArray().length, buffer);
      buffer.put(timeColDeletedMap.getByteArray());
    } else {
      buffer.put((byte) 0);
    }
  }

  public static AlignedTVList deserialize(DataInputStream stream) throws IOException {
    TSDataType dataType = ReadWriteIOUtils.readDataType(stream);
    if (dataType != TSDataType.VECTOR) {
      throw new UnSupportedDataTypeException("Unsupported data type:" + dataType);
    }
    int dataTypeNum = stream.readInt();
    List<TSDataType> dataTypes = new ArrayList<>(dataTypeNum);
    for (int columnIndex = 0; columnIndex < dataTypeNum; ++columnIndex) {
      dataTypes.add(ReadWriteIOUtils.readDataType(stream));
    }

    int rowCount = stream.readInt();
    // time
    long[] times = new long[rowCount];
    for (int rowIndex = 0; rowIndex < rowCount; ++rowIndex) {
      times[rowIndex] = stream.readLong();
    }
    // read value and bitmap by column
    Object[] values = new Object[dataTypeNum];
    BitMap[] bitMaps = new BitMap[dataTypeNum];
    for (int columnIndex = 0; columnIndex < dataTypeNum; ++columnIndex) {
      BitMap bitMap = new BitMap(rowCount);
      Object valuesOfOneColumn;
      switch (dataTypes.get(columnIndex)) {
        case TEXT:
        case BLOB:
        case STRING:
          Binary[] binaryValues = new Binary[rowCount];
          for (int rowIndex = 0; rowIndex < rowCount; ++rowIndex) {
            binaryValues[rowIndex] = ReadWriteIOUtils.readBinary(stream);
            if (ReadWriteIOUtils.readBool(stream)) {
              bitMap.mark(rowIndex);
            }
          }
          valuesOfOneColumn = binaryValues;
          break;
        case FLOAT:
          float[] floatValues = new float[rowCount];
          for (int rowIndex = 0; rowIndex < rowCount; ++rowIndex) {
            floatValues[rowIndex] = stream.readFloat();
            if (ReadWriteIOUtils.readBool(stream)) {
              bitMap.mark(rowIndex);
            }
          }
          valuesOfOneColumn = floatValues;
          break;
        case INT32:
        case DATE:
          int[] intValues = new int[rowCount];
          for (int rowIndex = 0; rowIndex < rowCount; ++rowIndex) {
            intValues[rowIndex] = stream.readInt();
            if (ReadWriteIOUtils.readBool(stream)) {
              bitMap.mark(rowIndex);
            }
          }
          valuesOfOneColumn = intValues;
          break;
        case INT64:
        case TIMESTAMP:
          long[] longValues = new long[rowCount];
          for (int rowIndex = 0; rowIndex < rowCount; ++rowIndex) {
            longValues[rowIndex] = stream.readLong();
            if (ReadWriteIOUtils.readBool(stream)) {
              bitMap.mark(rowIndex);
            }
          }
          valuesOfOneColumn = longValues;
          break;
        case DOUBLE:
          double[] doubleValues = new double[rowCount];
          for (int rowIndex = 0; rowIndex < rowCount; ++rowIndex) {
            doubleValues[rowIndex] = stream.readDouble();
            if (ReadWriteIOUtils.readBool(stream)) {
              bitMap.mark(rowIndex);
            }
          }
          valuesOfOneColumn = doubleValues;
          break;
        case BOOLEAN:
          boolean[] booleanValues = new boolean[rowCount];
          for (int rowIndex = 0; rowIndex < rowCount; ++rowIndex) {
            booleanValues[rowIndex] = ReadWriteIOUtils.readBool(stream);
            if (ReadWriteIOUtils.readBool(stream)) {
              bitMap.mark(rowIndex);
            }
          }
          valuesOfOneColumn = booleanValues;
          break;
        default:
          throw new UnsupportedOperationException(ERR_DATATYPE_NOT_CONSISTENT);
      }
      values[columnIndex] = valuesOfOneColumn;
      bitMaps[columnIndex] = bitMap;
    }

    AlignedTVList tvList = AlignedTVList.newAlignedList(new ArrayList<>(dataTypes));
    tvList.putAlignedValues(times, values, bitMaps, 0, rowCount, null);

    boolean hasTimeColDeletedMap = stream.read() == 1;
    if (hasTimeColDeletedMap) {
      int length = ReadWriteForEncodingUtils.readVarInt(stream);
      byte[] bytes = new byte[length];
      stream.readFully(bytes);
      tvList.timeColDeletedMap = new BitMap(rowCount, bytes);
    }

    return tvList;
  }

  public BitMap getTimeColDeletedMap() {
    return timeColDeletedMap;
  }

  /**
   * @param rowIndex should be the sorted index.
   */
  public boolean isTimeDeleted(int rowIndex) {
    return isTimeDeleted(rowIndex, true);
  }

  public boolean isTimeDeleted(int index, boolean needConvertIndex) {
    int bitmapIndex = needConvertIndex ? getValueIndex(index) : index;
    if (timeColDeletedMap == null || timeColDeletedMap.getSize() <= bitmapIndex) {
      return false;
    }
    return timeColDeletedMap.isMarked(bitmapIndex);
  }

  public BitMap getAllValueColDeletedMap() {
    // row exists when any column value exists
    if (bitMaps == null) {
      return null;
    }
    for (int columnIndex = 0; columnIndex < values.size(); columnIndex++) {
      if (values.get(columnIndex) != null && bitMaps.get(columnIndex) == null) {
        return null;
      }
    }

    byte[] rowBitsArr = new byte[rowCount / Byte.SIZE + 1];
    int bitsMapSize =
        rowCount % ARRAY_SIZE == 0 ? rowCount / ARRAY_SIZE : rowCount / ARRAY_SIZE + 1;
    boolean[] allNotNullArray = new boolean[bitsMapSize];
    Arrays.fill(rowBitsArr, (byte) 0xFF);
    for (int columnIndex = 0; columnIndex < values.size(); columnIndex++) {
      List<BitMap> columnBitMaps = bitMaps.get(columnIndex);
      if (columnBitMaps == null) {
        Arrays.fill(rowBitsArr, (byte) 0x00);
        break;
      } else if (values.get(columnIndex) != null) {
        int row = 0;
        boolean isEnd = true;
        for (int i = 0; i < bitsMapSize; i++) {
          if (allNotNullArray[i]) {
            row += ARRAY_SIZE;
            continue;
          }

          BitMap bitMap = columnBitMaps.get(i);
          int index = row / Byte.SIZE;
          int size = ((Math.min((rowCount - row), ARRAY_SIZE)) + 7) >>> 3;
          row += ARRAY_SIZE;

          if (bitMap == null) {
            Arrays.fill(rowBitsArr, index, index + size, (byte) 0x00);
            allNotNullArray[i] = true;
            continue;
          }

          byte bits = (byte) 0X00;
          for (int j = 0; j < size; j++) {
            rowBitsArr[index] &= bitMap.getByteArray()[j];
            bits |= rowBitsArr[index++];
            isEnd = false;
          }

          allNotNullArray[i] = bits == (byte) 0;
        }

        if (isEnd) {
          break;
        }
      }
    }
    return new BitMap(rowCount, rowBitsArr);
  }

  public int getAvgPointSizeOfLargestColumn() {
    int largestPrimitivePointSize = 8; // TimeColumn or int64,double ValueColumn
    long largestBinaryChunkSize = 0;
    int largestBinaryColumnIndex = 0;
    for (int i = 0; i < memoryBinaryChunkSize.length; i++) {
      if (memoryBinaryChunkSize[i] > largestBinaryChunkSize) {
        largestBinaryChunkSize = memoryBinaryChunkSize[i];
        largestBinaryColumnIndex = i;
      }
    }
    if (largestBinaryChunkSize == 0) {
      return largestPrimitivePointSize;
    }
    int columnValueCnt = getColumnValueCnt(largestBinaryColumnIndex);
    if (columnValueCnt == 0) {
      return largestPrimitivePointSize;
    }
    int avgPointSizeOfLargestBinaryColumn = (int) largestBinaryChunkSize / columnValueCnt;
    return Math.max(avgPointSizeOfLargestBinaryColumn, largestPrimitivePointSize);
  }

  private int getColumnValueCnt(int columnIndex) {
    int pointNum = 0;
    if (bitMaps == null || bitMaps.get(columnIndex) == null) {
      pointNum = rowCount;
    } else {
      for (int i = 0; i < rowCount; i++) {
        int arrayIndex = i / ARRAY_SIZE;
        if (bitMaps.get(columnIndex).get(arrayIndex) == null) {
          pointNum++;
        } else {
          int elementIndex = i % ARRAY_SIZE;
          if (!bitMaps.get(columnIndex).get(arrayIndex).isMarked(elementIndex)) {
            pointNum++;
          }
        }
      }
    }
    return pointNum;
  }

  public List<List<BitMap>> getBitMaps() {
    return bitMaps;
  }

  public boolean isAllDeleted() {
    return timeDeletedCnt == rowCount;
  }

  public AlignedTVListIterator iterator(
      Ordering scanOrder,
      Filter globalTimeFilter,
      List<TSDataType> dataTypeList,
      List<Integer> columnIndexList,
      List<TimeRange> timeColumnDeletion,
      List<List<TimeRange>> valueColumnsDeletionList,
      Integer floatPrecision,
      List<TSEncoding> encodingList,
      boolean ignoreAllNullRows,
      int maxNumberOfPointsInPage) {
    return new AlignedTVListIterator(
        scanOrder,
        globalTimeFilter,
        dataTypeList,
        columnIndexList,
        timeColumnDeletion,
        valueColumnsDeletionList,
        floatPrecision,
        encodingList,
        ignoreAllNullRows,
        maxNumberOfPointsInPage);
  }

  /* AlignedTVList Iterator */
  public class AlignedTVListIterator extends TVListIterator {
    private final BitMap allValueColDeletedMap;
    private final List<TSDataType> dataTypeList;
    private final List<Integer> columnIndexList;
    private final List<TimeRange> timeColumnDeletion;
    private final List<List<TimeRange>> valueColumnsDeletionList;
    private final int floatPrecision;
    private final List<TSEncoding> encodingList;
    private final boolean ignoreAllNullRows;

    // remember the selected index of last not-null value for each column during prepareNext phase
    private final int[] selectedIndices;
    private boolean findValidRow;

    private final int[] timeDeleteCursor = {0};
    private final List<int[]> valueColumnDeleteCursor = new ArrayList<>();

    public AlignedTVListIterator(
        Ordering scanOrder,
        Filter globalTimeFilter,
        List<TSDataType> dataTypeList,
        List<Integer> columnIndexList,
        List<TimeRange> timeColumnDeletion,
        List<List<TimeRange>> valueColumnsDeletionList,
        Integer floatPrecision,
        List<TSEncoding> encodingList,
        boolean ignoreAllNullRows,
        int maxNumberOfPointsInPage) {
      super(scanOrder, globalTimeFilter, null, null, null, maxNumberOfPointsInPage);
      this.dataTypeList = dataTypeList;
      this.columnIndexList =
          (columnIndexList == null)
              ? IntStream.range(0, dataTypes.size()).boxed().collect(Collectors.toList())
              : columnIndexList;
      this.allValueColDeletedMap = ignoreAllNullRows ? getAllValueColDeletedMap() : null;
      this.floatPrecision = floatPrecision != null ? floatPrecision : 0;
      this.encodingList = encodingList;
      this.timeColumnDeletion = timeColumnDeletion;
      this.valueColumnsDeletionList = valueColumnsDeletionList;
      this.ignoreAllNullRows = ignoreAllNullRows;
      this.selectedIndices = new int[dataTypeList.size()];
      timeDeleteCursor[0] =
          (timeColumnDeletion == null || scanOrder.isAscending())
              ? 0
              : (timeColumnDeletion.size() - 1);
      for (int i = 0; i < dataTypeList.size(); i++) {
        List<TimeRange> valueColumnDeletions =
            valueColumnsDeletionList == null ? null : valueColumnsDeletionList.get(i);
        int cursor =
            (valueColumnDeletions == null || scanOrder.isAscending())
                ? 0
                : (valueColumnDeletions.size() - 1);
        valueColumnDeleteCursor.add(new int[] {cursor});
      }
    }

    @Override
    protected void prepareNext() {
      // find the first row that is neither deleted nor empty (all NULL values)
      findValidRow = false;
      while (index < rows && !findValidRow) {
        // all columns values are deleted
        int convertedScanOrderValueIndex = getValueIndex(getScanOrderIndex(index));
        if ((allValueColDeletedMap != null
                && allValueColDeletedMap.isMarked(convertedScanOrderValueIndex))
            || isTimeDeleted(convertedScanOrderValueIndex, false)) {
          index++;
          continue;
        }
        long time = getTime(getScanOrderIndex(index));
        if (isPointDeleted(time, timeColumnDeletion, timeDeleteCursor, scanOrder)
            || !isTimeSatisfied(time)) {
          index++;
          continue;
        }

        // does not find any valid row
        if (index >= rows) {
          probeNext = true;
          return;
        }
        if (scanOrder.isAscending()) {
          // When traversing in ASC order, we only need to overwrite the previous non-null value
          // with the non-null value encountered later
          Arrays.fill(selectedIndices, index);
        } else {
          // When traversing in DESC order, we need to keep the non-null value encountered first,
          // and only overwrite it if the previous value is null and current value is non-null. In
          // order to identify the previous null, we use index -1 here to represent
          for (int i = 0; i < selectedIndices.length; i++) {
            selectedIndices[i] = isNullValue(index, i) ? -1 : index;
          }
        }
        findValidRow = true;

        // handle duplicated timestamp
        // We can use the selectedIndices structure to handle the value coverage of ASC or DESC
        // traversal
        while (index + 1 < rows
            && getTime(getScanOrderIndex(index + 1)) == getTime(getScanOrderIndex(index))) {
          index++;
          // skip all-Null rows if allValueColDeletedMap exists
          if (allValueColDeletedMap == null
              || !allValueColDeletedMap.isMarked(getValueIndex(getScanOrderIndex(index)))) {
            for (int columnIndex = 0; columnIndex < dataTypeList.size(); columnIndex++) {
              if (!scanOrder.isAscending() && selectedIndices[columnIndex] != -1) {
                // non -1 value means it already set the latest point index
                continue;
              }
              // update selected index if the column is not null
              if (!isNullValue(index, columnIndex)) {
                selectedIndices[columnIndex] = index;
              }
            }
          }
        }
        // For DESC traversal, we previously set some -1. If these values are still -1 in the end,
        // it means that each index is invalid. At this time, we can use any one at random.
        if (!scanOrder.isAscending()) {
          for (int i = 0; i < selectedIndices.length; i++) {
            if (selectedIndices[i] == -1) {
              selectedIndices[i] = index;
            }
          }
        }

        // valueColumnsDeletionList is set when AlignedTVList iterator is created by
        // MemPointIterator.single method. Otherwise, all-null rows is checked by
        // MergeSortMultiAlignedTVListIterator or OrderedMultiAlignedTVListIterator.
        if (valueColumnsDeletionList != null) {
          BitMap bitMap = new BitMap(dataTypeList.size());
          time = getTime(getScanOrderIndex(index));
          for (int columnIndex = 0; columnIndex < dataTypeList.size(); columnIndex++) {
            if (isNullValue(index, columnIndex)
                || isPointDeleted(
                    time,
                    valueColumnsDeletionList.get(columnIndex),
                    valueColumnDeleteCursor.get(columnIndex),
                    scanOrder)) {
              bitMap.mark(columnIndex);
            }
          }
          if (ignoreAllNullRows && bitMap.isAllMarked()) {
            findValidRow = false;
            index++;
          }
        }
      }
      probeNext = true;
    }

    // When used as a point reader, we should not apply a pagination controller or push down filter
    // because it has not yet been merged with other data.
    @Override
    public TimeValuePair nextTimeValuePair() {
      if (!hasNextTimeValuePair()) {
        return null;
      }
      TsPrimitiveType[] vector = new TsPrimitiveType[dataTypeList.size()];
      for (int columnIndex = 0; columnIndex < dataTypeList.size(); columnIndex++) {
        vector[columnIndex] = getPrimitiveTypeObject(selectedIndices[columnIndex], columnIndex);
      }
      TimeValuePair tvPair =
          new TimeValuePair(
              getTime(getScanOrderIndex(index)),
              TsPrimitiveType.getByType(TSDataType.VECTOR, vector));

      next();
      return tvPair;
    }

    @Override
    public TimeValuePair currentTimeValuePair() {
      if (!hasCurrent()) {
        return null;
      }
      TsPrimitiveType[] vector = new TsPrimitiveType[dataTypeList.size()];
      for (int columnIndex = 0; columnIndex < dataTypeList.size(); columnIndex++) {
        vector[columnIndex] = getPrimitiveTypeObject(selectedIndices[columnIndex], columnIndex);
      }
      return new TimeValuePair(
          getTime(getScanOrderIndex(index)), TsPrimitiveType.getByType(TSDataType.VECTOR, vector));
    }

    public TsPrimitiveType getPrimitiveTypeObject(int rowIndex, int columnIndex) {
      rowIndex = getScanOrderIndex(rowIndex);
      int valueIndex = getValueIndex(rowIndex);
      if (valueIndex < 0 || valueIndex >= rows) {
        return null;
      }
      int validColumnIndex = columnIndexList.get(columnIndex);
      if (validColumnIndex < 0 || validColumnIndex >= dataTypes.size()) {
        return null;
      }
      if (outer.isNullValue(valueIndex, validColumnIndex)) {
        return null;
      }
      switch (dataTypeList.get(columnIndex)) {
        case BOOLEAN:
          return TsPrimitiveType.getByType(
              TSDataType.BOOLEAN, getBooleanByValueIndex(valueIndex, validColumnIndex));
        case INT32:
        case DATE:
          return TsPrimitiveType.getByType(
              TSDataType.INT32, getIntByValueIndex(valueIndex, validColumnIndex));
        case INT64:
        case TIMESTAMP:
          return TsPrimitiveType.getByType(
              TSDataType.INT64, getLongByValueIndex(valueIndex, validColumnIndex));
        case FLOAT:
          float valueF = getFloatByValueIndex(valueIndex, validColumnIndex);
          if (encodingList != null) {
            valueF =
                roundValueWithGivenPrecision(valueF, floatPrecision, encodingList.get(columnIndex));
          }
          return TsPrimitiveType.getByType(TSDataType.FLOAT, valueF);
        case DOUBLE:
          double valueD = getDoubleByValueIndex(valueIndex, validColumnIndex);
          if (encodingList != null) {
            valueD =
                roundValueWithGivenPrecision(valueD, floatPrecision, encodingList.get(columnIndex));
          }
          return TsPrimitiveType.getByType(TSDataType.DOUBLE, valueD);
        case TEXT:
        case BLOB:
        case STRING:
          return TsPrimitiveType.getByType(
              TSDataType.TEXT, getBinaryByValueIndex(valueIndex, validColumnIndex));
        default:
          throw new UnSupportedDataTypeException(
              String.format("Data type %s is not supported.", dataTypeList.get(columnIndex)));
      }
    }

    @Override
    public boolean hasNextBatch() {
      if (!paginationController.hasCurLimit()) {
        return false;
      }
      if (!probeNext) {
        prepareNext();
      }
      if (findValidRow && selectedIndices.length > 0) {
        index = Arrays.stream(selectedIndices).min().getAsInt();
      }
      return index < rows && !isCurrentTimeExceedTimeRange(getTime(getScanOrderIndex(index)));
    }

    @Override
    public TsBlock nextBatch() {
      TsBlockBuilder builder = new TsBlockBuilder(maxNumberOfPointsInPage, dataTypeList);
      // Time column
      TimeColumnBuilder timeBuilder = builder.getTimeColumnBuilder();

      int validRowCount = 0;
      // duplicated time or deleted time are all invalid, true if we don't need this row
      BitMap timeInvalidInfo = null;

      int[] deleteCursor = {0};
      int startIndex = index;
      // time column
      for (; index < rows; index++) {
        long time = getTime(getScanOrderIndex(index));
        if (validRowCount >= maxNumberOfPointsInPage || isCurrentTimeExceedTimeRange(time)) {
          break;
        }
        // skip empty row
        if (allValueColDeletedMap != null
            && allValueColDeletedMap.isMarked(getValueIndex(getScanOrderIndex(index)))) {
          continue;
        }
        if (isTimeDeleted(getScanOrderIndex(index)) || !isTimeSatisfied(time)) {
          continue;
        }
        int nextRowIndex = index + 1;
        while (nextRowIndex < rows
            && ((allValueColDeletedMap != null
                    && allValueColDeletedMap.isMarked(
                        getValueIndex(getScanOrderIndex(nextRowIndex))))
                || (isTimeDeleted(getScanOrderIndex(nextRowIndex)) || !isTimeSatisfied(time)))) {
          nextRowIndex++;
        }
        if ((nextRowIndex == rows || time != getTime(getScanOrderIndex(nextRowIndex)))
            && !isPointDeleted(time, timeColumnDeletion, deleteCursor, scanOrder)) {
          timeBuilder.writeLong(time);
          validRowCount++;
        } else {
          if (Objects.isNull(timeInvalidInfo)) {
            timeInvalidInfo = new BitMap(rows);
          }
          // For this timeInvalidInfo, we mark all positions that are not the last one in the
          // ASC traversal. It has the same behaviour for the DESC traversal, because our ultimate
          // goal is to process all the data with the same timestamp before writing it into TsBlock.
          timeInvalidInfo.mark(index);
        }
        index = nextRowIndex - 1;
      }

      boolean[] hasAnyNonNullValue = new boolean[validRowCount];
      int columnCount = dataTypeList.size();
      int currentWriteRowIndex;
      // value columns
      for (int columnIndex = 0; columnIndex < columnCount; columnIndex++) {
        int validColumnIndex = columnIndexList.get(columnIndex);

        deleteCursor = new int[] {0};
        // Pair of Time and Index
        Pair<Long, Integer> lastValidPointIndexForTimeDupCheck = null;
        if (Objects.nonNull(timeInvalidInfo)) {
          lastValidPointIndexForTimeDupCheck = new Pair<>(Long.MIN_VALUE, null);
        }
        ColumnBuilder valueBuilder = builder.getColumnBuilder(columnIndex);
        currentWriteRowIndex = 0;
        for (int sortedRowIndex = startIndex; sortedRowIndex < index; sortedRowIndex++) {
          // skip empty row
          if ((allValueColDeletedMap != null
                  && allValueColDeletedMap.isMarked(
                      getValueIndex(getScanOrderIndex(sortedRowIndex))))
              || (isTimeDeleted(getScanOrderIndex(sortedRowIndex))
                  || !isTimeSatisfied(getTime(getScanOrderIndex(sortedRowIndex))))) {
            continue;
          }
          // skip time duplicated or totally deleted rows
          if (Objects.nonNull(timeInvalidInfo)) {
            if (!outer.isNullValue(
                getValueIndex(getScanOrderIndex(sortedRowIndex)), validColumnIndex)) {
              lastValidPointIndexForTimeDupCheck.left = getTime(getScanOrderIndex(sortedRowIndex));
              if (scanOrder.isAscending()) {
                lastValidPointIndexForTimeDupCheck.right =
                    getValueIndex(getScanOrderIndex(sortedRowIndex));
              } else if (lastValidPointIndexForTimeDupCheck.right == null) {
                // For DESC traversal, we need to keep the first non-null value encountered
                // We can use lastValidPointIndexForTimeDupCheck.right as a judgment method to see
                // if it is null
                lastValidPointIndexForTimeDupCheck.right =
                    getValueIndex(getScanOrderIndex(sortedRowIndex));
              }
            }
            // timeInvalidInfo was constructed when traversing the time column before. It can be
            // reused when traversing each value column to skip deleted rows or non-last rows with
            // duplicated timestamps.
            // Until the last duplicate timestamp is encountered, it will be skipped here.
            if (timeInvalidInfo.isMarked(sortedRowIndex)) {
              continue;
            }
          }

          // append null value when query column does not exist in current aligned TVList
          if (validColumnIndex < 0 || validColumnIndex >= dataTypes.size()) {
            valueBuilder.appendNull();
            currentWriteRowIndex++;
            continue;
          }

          // The part of code solves the following problem:
          // Time: 1,2,2,3
          // Value: 1,2,null,null
          // When rowIndex:1, pair(min,null), timeDuplicateInfo:false, write(T:1,V:1)
          // When rowIndex:2, pair(2,2), timeDuplicateInfo:true, skip writing value
          // When rowIndex:3, pair(2,2), timeDuplicateInfo:false, T:2==pair.left:2, write(T:2,V:2)
          // When rowIndex:4, pair(2,2), timeDuplicateInfo:false, T:3!=pair.left:2,
          // write(T:3,V:null)
          int originRowIndex;
          if (Objects.nonNull(lastValidPointIndexForTimeDupCheck)
              && (getTime(getScanOrderIndex(sortedRowIndex))
                  == lastValidPointIndexForTimeDupCheck.left)
              && Objects.nonNull(lastValidPointIndexForTimeDupCheck.right)) {
            originRowIndex = lastValidPointIndexForTimeDupCheck.right;
            // For DESC traversal, the judgment of whether the previous point is null depends on
            // lastValidPointIndexForTimeDupCheck.right, so we need to remember to clean it up
            // after writing a point
            lastValidPointIndexForTimeDupCheck.right = null;
          } else {
            originRowIndex = getValueIndex(getScanOrderIndex(sortedRowIndex));
          }
          if (outer.isNullValue(originRowIndex, validColumnIndex)
              || isPointDeleted(
                  getTime(getScanOrderIndex(sortedRowIndex)),
                  Objects.isNull(valueColumnsDeletionList)
                      ? null
                      : valueColumnsDeletionList.get(columnIndex),
                  deleteCursor,
                  scanOrder)) {
            valueBuilder.appendNull();
            currentWriteRowIndex++;
            continue;
          }
          hasAnyNonNullValue[currentWriteRowIndex++] = true;
          writeToColumn(validColumnIndex, valueBuilder, originRowIndex, columnIndex);
        }
      }
      builder.declarePositions(validRowCount);
      TsBlock tsBlock = builder.build();
      if (ignoreAllNullRows && needRebuildTsBlock(hasAnyNonNullValue)) {
        // if exist all null rows, at most have validRowCount - 1 valid rows
        tsBlock = reBuildTsBlock(hasAnyNonNullValue, validRowCount, dataTypeList, tsBlock);
      }
      if (pushDownFilter != null) {
        tsBlock =
            TsBlockUtil.applyFilterAndLimitOffsetToTsBlock(
                tsBlock,
                new TsBlockBuilder(
                    Math.min(maxNumberOfPointsInPage, tsBlock.getPositionCount()), dataTypeList),
                pushDownFilter,
                paginationController);
      } else {
        tsBlock = paginationController.applyTsBlock(tsBlock);
      }
      addTsBlock(tsBlock);

      probeNext = false;
      return tsBlock;
    }

    private void writeToColumn(
        int validColumnIndex, ColumnBuilder valueBuilder, int originRowIndex, int columnIndex) {
      switch (dataTypes.get(validColumnIndex)) {
        case BOOLEAN:
          valueBuilder.writeBoolean(getBooleanByValueIndex(originRowIndex, validColumnIndex));
          break;
        case INT32:
        case DATE:
          valueBuilder.writeInt(getIntByValueIndex(originRowIndex, validColumnIndex));
          break;
        case INT64:
        case TIMESTAMP:
          valueBuilder.writeLong(getLongByValueIndex(originRowIndex, validColumnIndex));
          break;
        case FLOAT:
          float valueF = getFloatByValueIndex(originRowIndex, validColumnIndex);
          if (encodingList != null) {
            valueF =
                roundValueWithGivenPrecision(valueF, floatPrecision, encodingList.get(columnIndex));
          }
          valueBuilder.writeFloat(valueF);
          break;
        case DOUBLE:
          double valueD = getDoubleByValueIndex(originRowIndex, validColumnIndex);
          if (encodingList != null) {
            valueD =
                roundValueWithGivenPrecision(valueD, floatPrecision, encodingList.get(columnIndex));
          }
          valueBuilder.writeDouble(valueD);
          break;
        case TEXT:
        case BLOB:
        case STRING:
          valueBuilder.writeBinary(getBinaryByValueIndex(originRowIndex, validColumnIndex));
          break;
        default:
          break;
      }
    }

    private TsBlock reBuildTsBlock(
        boolean[] hasAnyNonNullValue,
        int previousValidRowCount,
        List<TSDataType> tsDataTypeList,
        TsBlock previousTsBlock) {
      TsBlockBuilder builder = new TsBlockBuilder(previousValidRowCount - 1, tsDataTypeList);
      TimeColumnBuilder timeColumnBuilder = builder.getTimeColumnBuilder();
      Column timeColumn = previousTsBlock.getTimeColumn();
      for (int i = 0; i < previousValidRowCount; i++) {
        if (hasAnyNonNullValue[i]) {
          timeColumnBuilder.writeLong(timeColumn.getLong(i));
          builder.declarePosition();
        }
      }

      for (int columnIndex = 0; columnIndex < tsDataTypeList.size(); columnIndex++) {
        ColumnBuilder columnBuilder = builder.getColumnBuilder(columnIndex);
        Column column = previousTsBlock.getColumn(columnIndex);
        for (int i = 0; i < previousValidRowCount; i++) {
          if (hasAnyNonNullValue[i]) {
            if (column.isNull(i)) {
              columnBuilder.appendNull();
            } else {
              columnBuilder.write(column, i);
            }
          }
        }
      }
      return builder.build();
    }

    @Override
    public void encodeBatch(IChunkWriter chunkWriter, BatchEncodeInfo encodeInfo, long[] times) {
      AlignedChunkWriterImpl alignedChunkWriter = (AlignedChunkWriterImpl) chunkWriter;

      // duplicated time or deleted time are all invalid, true if we don't need this row
      BitMap timeDuplicateInfo = null;

      int startIndex = index;
      // time column
      for (; index < rows; index++) {
        if (encodeInfo.pointNumInChunk >= encodeInfo.maxNumberOfPointsInChunk
            || encodeInfo.pointNumInPage >= encodeInfo.maxNumberOfPointsInPage) {
          break;
        }
        // skip empty row
        if (allValueColDeletedMap != null && allValueColDeletedMap.isMarked(getValueIndex(index))) {
          continue;
        }
        if (isTimeDeleted(index)) {
          continue;
        }
        int nextRowIndex = index + 1;
        while (nextRowIndex < rows
            && ((allValueColDeletedMap != null
                    && allValueColDeletedMap.isMarked(getValueIndex(nextRowIndex)))
                || (isTimeDeleted(nextRowIndex)))) {
          nextRowIndex++;
        }
        long time = getTime(index);
        if (nextRowIndex == rows || time != getTime(nextRowIndex)) {
          times[encodeInfo.pointNumInPage++] = time;
          encodeInfo.pointNumInChunk++;
        } else {
          if (Objects.isNull(timeDuplicateInfo)) {
            timeDuplicateInfo = new BitMap(rows);
          }
          timeDuplicateInfo.mark(index);
        }
        index = nextRowIndex - 1;
      }

      int columnCount = dataTypeList.size();
      // value columns
      for (int columnIndex = 0; columnIndex < columnCount; columnIndex++) {
        ValueChunkWriter valueChunkWriter =
            alignedChunkWriter.getValueChunkWriterByIndex(columnIndex);
        int validColumnIndex = columnIndexList.get(columnIndex);

        // Pair of Time and Index
        Pair<Long, Integer> lastValidPointIndexForTimeDupCheck = null;
        if (Objects.nonNull(timeDuplicateInfo)) {
          lastValidPointIndexForTimeDupCheck = new Pair<>(Long.MIN_VALUE, null);
        }
        for (int sortedRowIndex = startIndex; sortedRowIndex < index; sortedRowIndex++) {
          // skip empty row
          if ((allValueColDeletedMap != null
                  && allValueColDeletedMap.isMarked(getValueIndex(sortedRowIndex)))
              || (isTimeDeleted(sortedRowIndex))) {
            continue;
          }
          long time = getTime(sortedRowIndex);
          // skip time duplicated or totally deleted rows
          if (Objects.nonNull(timeDuplicateInfo)) {
            if (!outer.isNullValue(getValueIndex(sortedRowIndex), validColumnIndex)) {
              lastValidPointIndexForTimeDupCheck.left = getTime(sortedRowIndex);
              lastValidPointIndexForTimeDupCheck.right = getValueIndex(sortedRowIndex);
            }
            if (timeDuplicateInfo.isMarked(sortedRowIndex)) {
              continue;
            }
          }

          // The part of code solves the following problem:
          // Time: 1,2,2,3
          // Value: 1,2,null,null
          // When rowIndex:1, pair(min,null), timeDuplicateInfo:false, write(T:1,V:1)
          // When rowIndex:2, pair(2,2), timeDuplicateInfo:true, skip writing value
          // When rowIndex:3, pair(2,2), timeDuplicateInfo:false, T:2==pair.left:2, write(T:2,V:2)
          // When rowIndex:4, pair(2,2), timeDuplicateInfo:false, T:3!=pair.left:2,
          // write(T:3,V:null)
          int originRowIndex;
          if (Objects.nonNull(lastValidPointIndexForTimeDupCheck)
              && (getTime(sortedRowIndex) == lastValidPointIndexForTimeDupCheck.left)) {
            originRowIndex = lastValidPointIndexForTimeDupCheck.right;
          } else {
            originRowIndex = getValueIndex(sortedRowIndex);
          }

          boolean isNull = outer.isNullValue(originRowIndex, validColumnIndex);
          switch (dataTypeList.get(columnIndex)) {
            case BOOLEAN:
              valueChunkWriter.write(
                  time,
                  !isNull && getBooleanByValueIndex(originRowIndex, validColumnIndex),
                  isNull);
              break;
            case INT32:
            case DATE:
              valueChunkWriter.write(
                  time, isNull ? 0 : getIntByValueIndex(originRowIndex, validColumnIndex), isNull);
              break;
            case INT64:
            case TIMESTAMP:
              valueChunkWriter.write(
                  time, isNull ? 0 : getLongByValueIndex(originRowIndex, validColumnIndex), isNull);
              break;
            case FLOAT:
              valueChunkWriter.write(
                  time,
                  isNull ? 0 : getFloatByValueIndex(originRowIndex, validColumnIndex),
                  isNull);
              break;
            case DOUBLE:
              valueChunkWriter.write(
                  time,
                  isNull ? 0 : getDoubleByValueIndex(originRowIndex, validColumnIndex),
                  isNull);
              break;
            case TEXT:
            case BLOB:
            case STRING:
              valueChunkWriter.write(
                  time,
                  isNull ? null : getBinaryByValueIndex(originRowIndex, validColumnIndex),
                  isNull);
              break;
            default:
              break;
          }
        }
      }
      probeNext = false;
    }

    public int[] getSelectedIndices() {
      return selectedIndices;
    }

    public int getSelectedIndex(int column) {
      return selectedIndices[column];
    }

    public AlignedTVList getAlignedTVList() {
      return outer;
    }

    /**
     * @param rowIndex index of sorted rows in the Aligned TVList.
     * @param columnIndex index of columnIndexList for the query.
     * @return boolean
     */
    public boolean isNullValue(int rowIndex, int columnIndex) {
      // valueIndex is converted index of values
      int valueIndex = getValueIndex(getScanOrderIndex(rowIndex));
      // validColumnIndex is converted index of columns in the Aligned TVList.
      int validColumnIndex = columnIndexList.get(columnIndex);
      if (validColumnIndex < 0 || validColumnIndex >= dataTypes.size()) {
        return true;
      }
      return outer.isNullValue(valueIndex, validColumnIndex);
    }
  }
}<|MERGE_RESOLUTION|>--- conflicted
+++ resolved
@@ -991,11 +991,7 @@
     }
   }
 
-<<<<<<< HEAD
-  private boolean markNullValue(int columnIndex, int arrayIndex, int elementIndex) {
-=======
   private BitMap getBitMap(int columnIndex, int arrayIndex) {
->>>>>>> f8875c01
     // init BitMaps if doesn't have
     if (bitMaps == null) {
       List<List<BitMap>> localBitMaps = new ArrayList<>(dataTypes.size());
@@ -1031,18 +1027,16 @@
     }
   }
 
-  private void markNullValue(int columnIndex, int arrayIndex, int elementIndex) {
+  private boolean markNullValue(int columnIndex, int arrayIndex, int elementIndex) {
     // mark the null value in the current bitmap
-<<<<<<< HEAD
-    if (bitMaps.get(columnIndex).get(arrayIndex).isMarked(elementIndex)) {
+    BitMap bitMap = getBitMap(columnIndex, arrayIndex);
+    bitMap.mark(elementIndex);
+    if (bitMap.isMarked(elementIndex)) {
       return false;
     } else {
-      bitMaps.get(columnIndex).get(arrayIndex).mark(elementIndex);
+      bitMap.mark(elementIndex);
       return true;
     }
-=======
-    getBitMap(columnIndex, arrayIndex).mark(elementIndex);
->>>>>>> f8875c01
   }
 
   @Override
