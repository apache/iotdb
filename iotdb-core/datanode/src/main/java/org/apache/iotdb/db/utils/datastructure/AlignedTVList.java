/*
 * Licensed to the Apache Software Foundation (ASF) under one
 * or more contributor license agreements.  See the NOTICE file
 * distributed with this work for additional information
 * regarding copyright ownership.  The ASF licenses this file
 * to you under the Apache License, Version 2.0 (the
 * "License"); you may not use this file except in compliance
 * with the License.  You may obtain a copy of the License at
 *
 *     http://www.apache.org/licenses/LICENSE-2.0
 *
 * Unless required by applicable law or agreed to in writing,
 * software distributed under the License is distributed on an
 * "AS IS" BASIS, WITHOUT WARRANTIES OR CONDITIONS OF ANY
 * KIND, either express or implied.  See the License for the
 * specific language governing permissions and limitations
 * under the License.
 */

package org.apache.iotdb.db.utils.datastructure;

import org.apache.iotdb.common.rpc.thrift.TSStatus;
import org.apache.iotdb.commons.schema.table.column.TsTableColumnCategory;
import org.apache.iotdb.db.storageengine.dataregion.wal.buffer.IWALByteBufferView;
import org.apache.iotdb.db.storageengine.dataregion.wal.utils.WALWriteUtils;
import org.apache.iotdb.db.storageengine.rescon.memory.PrimitiveArrayManager;
import org.apache.iotdb.db.utils.MathUtils;
import org.apache.iotdb.rpc.TSStatusCode;

import org.apache.tsfile.block.column.Column;
import org.apache.tsfile.block.column.ColumnBuilder;
import org.apache.tsfile.enums.TSDataType;
import org.apache.tsfile.file.metadata.enums.TSEncoding;
import org.apache.tsfile.read.TimeValuePair;
import org.apache.tsfile.read.common.TimeRange;
import org.apache.tsfile.read.common.block.TsBlock;
import org.apache.tsfile.read.common.block.TsBlockBuilder;
import org.apache.tsfile.read.common.block.column.TimeColumnBuilder;
import org.apache.tsfile.utils.Binary;
import org.apache.tsfile.utils.BitMap;
import org.apache.tsfile.utils.Pair;
import org.apache.tsfile.utils.ReadWriteForEncodingUtils;
import org.apache.tsfile.utils.ReadWriteIOUtils;
import org.apache.tsfile.utils.TsPrimitiveType;

import java.io.DataInputStream;
import java.io.IOException;
import java.util.ArrayList;
import java.util.List;
import java.util.Objects;

import static org.apache.iotdb.db.storageengine.rescon.memory.PrimitiveArrayManager.ARRAY_SIZE;
import static org.apache.iotdb.db.storageengine.rescon.memory.PrimitiveArrayManager.TVLIST_SORT_ALGORITHM;
import static org.apache.iotdb.db.utils.MemUtils.getBinarySize;
import static org.apache.iotdb.db.utils.ModificationUtils.isPointDeleted;
import static org.apache.tsfile.utils.RamUsageEstimator.NUM_BYTES_ARRAY_HEADER;
import static org.apache.tsfile.utils.RamUsageEstimator.NUM_BYTES_OBJECT_REF;

public abstract class AlignedTVList extends TVList {

  // Data types of this aligned tvList
  protected List<TSDataType> dataTypes;

  // Record total memory size of binary column
  protected long[] memoryBinaryChunkSize;

  // Data type list -> list of TVList, add 1 when expanded -> primitive array of basic type
  // Index relation: columnIndex(dataTypeIndex) -> arrayIndex -> elementIndex
  protected List<List<Object>> values;

  // List of index array, add 1 when expanded -> data point index array
  // Index relation: arrayIndex -> elementIndex
  // Used in sort method, sort only changes indices
  protected List<int[]> indices;

  // Data type list -> list of BitMap, add 1 when expanded -> BitMap(maybe null), marked means the
  // Value is null
  // Index relation: columnIndex(dataTypeIndex) -> arrayIndex -> elementIndex
  protected List<List<BitMap>> bitMaps;

<<<<<<< HEAD
  // not null when constructed by queries
  BitMap rowBitMap;
=======
  // If a sensor chunk size of Text datatype reaches the threshold, this flag will be set true
  boolean reachMaxChunkSizeFlag;

  // not null when constructed by queries for tree model
  BitMap allValueColDeletedMap;
  // constructed after deletion
  BitMap timeColDeletedMap;
>>>>>>> 8a847870

  AlignedTVList(List<TSDataType> types) {
    super();
    indices = new ArrayList<>(types.size());
    dataTypes = types;
    memoryBinaryChunkSize = new long[dataTypes.size()];

    values = new ArrayList<>(types.size());
    for (int i = 0; i < types.size(); i++) {
      values.add(new ArrayList<>());
    }
  }

  public static AlignedTVList newAlignedList(List<TSDataType> dataTypes) {
    switch (TVLIST_SORT_ALGORITHM) {
      case QUICK:
        return new QuickAlignedTVList(dataTypes);
      case BACKWARD:
        return new BackAlignedTVList(dataTypes);
      default:
        return new TimAlignedTVList(dataTypes);
    }
  }

  @Override
  public TVList getTvListByColumnIndex(
      List<Integer> columnIndex, List<TSDataType> dataTypeList, boolean ignoreAllNullRows) {
    List<List<Object>> values = new ArrayList<>();
    List<List<BitMap>> bitMaps = null;
    for (int i = 0; i < columnIndex.size(); i++) {
      // columnIndex == -1 means querying a non-exist column, add null column here
      if (columnIndex.get(i) == -1) {
        values.add(null);
      } else {
        values.add(this.values.get(columnIndex.get(i)));
        if (this.bitMaps != null && this.bitMaps.get(columnIndex.get(i)) != null) {
          if (bitMaps == null) {
            bitMaps = new ArrayList<>(columnIndex.size());
            for (int j = 0; j < columnIndex.size(); j++) {
              bitMaps.add(null);
            }
          }
          bitMaps.set(i, this.bitMaps.get(columnIndex.get(i)));
        }
      }
    }
    AlignedTVList alignedTvList = AlignedTVList.newAlignedList(dataTypeList);
    alignedTvList.timestamps = this.timestamps;
    alignedTvList.indices = this.indices;
    alignedTvList.values = values;
    alignedTvList.bitMaps = bitMaps;
    alignedTvList.rowCount = this.rowCount;
    // for table model, we won't discard any row even if all value columns are null
    alignedTvList.allValueColDeletedMap = ignoreAllNullRows ? getAllValueColDeletedMap() : null;
    alignedTvList.timeColDeletedMap = this.timeColDeletedMap;

    return alignedTvList;
  }

  @Override
  public AlignedTVList clone() {
    AlignedTVList cloneList = AlignedTVList.newAlignedList(dataTypes);
    cloneAs(cloneList);
    System.arraycopy(
        memoryBinaryChunkSize, 0, cloneList.memoryBinaryChunkSize, 0, dataTypes.size());
    for (int[] indicesArray : indices) {
      cloneList.indices.add(cloneIndex(indicesArray));
    }
    for (int i = 0; i < values.size(); i++) {
      List<Object> columnValues = values.get(i);
      for (Object valueArray : columnValues) {
        cloneList.values.get(i).add(cloneValue(dataTypes.get(i), valueArray));
      }
      // Clone bitmap in columnIndex
      if (bitMaps != null && bitMaps.get(i) != null) {
        List<BitMap> columnBitMaps = bitMaps.get(i);
        if (cloneList.bitMaps == null) {
          cloneList.bitMaps = new ArrayList<>(dataTypes.size());
          for (int j = 0; j < dataTypes.size(); j++) {
            cloneList.bitMaps.add(null);
          }
        }
        if (cloneList.bitMaps.get(i) == null) {
          List<BitMap> cloneColumnBitMaps = new ArrayList<>();
          for (BitMap bitMap : columnBitMaps) {
            cloneColumnBitMaps.add(bitMap == null ? null : bitMap.clone());
          }
          cloneList.bitMaps.set(i, cloneColumnBitMaps);
        }
      }
    }
    return cloneList;
  }

  @SuppressWarnings("squid:S3776") // Suppress high Cognitive Complexity warning
  @Override
  public void putAlignedValue(long timestamp, Object[] value) {
    checkExpansion();
    int arrayIndex = rowCount / ARRAY_SIZE;
    int elementIndex = rowCount % ARRAY_SIZE;
    maxTime = Math.max(maxTime, timestamp);
    timestamps.get(arrayIndex)[elementIndex] = timestamp;
    for (int i = 0; i < values.size(); i++) {
      Object columnValue = value[i];
      List<Object> columnValues = values.get(i);
      if (columnValue == null) {
        markNullValue(i, arrayIndex, elementIndex);
      }
      switch (dataTypes.get(i)) {
        case TEXT:
        case BLOB:
        case STRING:
          ((Binary[]) columnValues.get(arrayIndex))[elementIndex] =
              columnValue != null ? (Binary) columnValue : Binary.EMPTY_VALUE;
          memoryBinaryChunkSize[i] +=
              columnValue != null
                  ? getBinarySize((Binary) columnValue)
                  : getBinarySize(Binary.EMPTY_VALUE);
          break;
        case FLOAT:
          ((float[]) columnValues.get(arrayIndex))[elementIndex] =
              columnValue != null ? (float) columnValue : Float.MIN_VALUE;
          break;
        case INT32:
        case DATE:
          ((int[]) columnValues.get(arrayIndex))[elementIndex] =
              columnValue != null ? (int) columnValue : Integer.MIN_VALUE;
          break;
        case INT64:
        case TIMESTAMP:
          ((long[]) columnValues.get(arrayIndex))[elementIndex] =
              columnValue != null ? (long) columnValue : Long.MIN_VALUE;
          break;
        case DOUBLE:
          ((double[]) columnValues.get(arrayIndex))[elementIndex] =
              columnValue != null ? (double) columnValue : Double.MIN_VALUE;
          break;
        case BOOLEAN:
          ((boolean[]) columnValues.get(arrayIndex))[elementIndex] =
              columnValue != null && (boolean) columnValue;
          break;
        default:
          break;
      }
    }
    indices.get(arrayIndex)[elementIndex] = rowCount;
    rowCount++;
    if (sorted && rowCount > 1 && timestamp < getTime(rowCount - 2)) {
      sorted = false;
    }
  }

  @Override
  public Object getAlignedValue(int index) {
    return getAlignedValueForQuery(index, null, null);
  }

  @Override
  protected TimeValuePair getTimeValuePair(
      int index, long time, Integer floatPrecision, TSEncoding encoding) {
    throw new UnsupportedOperationException(ERR_DATATYPE_NOT_CONSISTENT);
  }

  @Override
  public TimeValuePair getTimeValuePair(int index) {
    return new TimeValuePair(
        getTime(index), (TsPrimitiveType) getAlignedValueForQuery(index, null, null));
  }

  private Object getAlignedValueForQuery(
      int index, Integer floatPrecision, List<TSEncoding> encodingList) {
    if (index >= rowCount) {
      throw new ArrayIndexOutOfBoundsException(index);
    }
    int arrayIndex = index / ARRAY_SIZE;
    int elementIndex = index % ARRAY_SIZE;
    int valueIndex = indices.get(arrayIndex)[elementIndex];
    return getAlignedValueByValueIndex(valueIndex, null, floatPrecision, encodingList);
  }

  private TsPrimitiveType getAlignedValueByValueIndex(
      int valueIndex,
      int[] validIndexesForTimeDuplicatedRows,
      Integer floatPrecision,
      List<TSEncoding> encodingList) {
    if (valueIndex >= rowCount) {
      throw new ArrayIndexOutOfBoundsException(valueIndex);
    }
    TsPrimitiveType[] vector = new TsPrimitiveType[values.size()];
    for (int columnIndex = 0; columnIndex < values.size(); columnIndex++) {
      List<Object> columnValues = values.get(columnIndex);
      int validValueIndex;
      if (validIndexesForTimeDuplicatedRows != null) {
        validValueIndex = validIndexesForTimeDuplicatedRows[columnIndex];
      } else {
        validValueIndex = valueIndex;
      }
      int arrayIndex = validValueIndex / ARRAY_SIZE;
      int elementIndex = validValueIndex % ARRAY_SIZE;
      if (columnValues == null || isNullValue(validValueIndex, columnIndex)) {
        continue;
      }
      switch (dataTypes.get(columnIndex)) {
        case TEXT:
        case BLOB:
        case STRING:
          Binary valueT = ((Binary[]) columnValues.get(arrayIndex))[elementIndex];
          vector[columnIndex] = TsPrimitiveType.getByType(TSDataType.TEXT, valueT);
          break;
        case FLOAT:
          float valueF = ((float[]) columnValues.get(arrayIndex))[elementIndex];
          if (floatPrecision != null
              && encodingList != null
              && !Float.isNaN(valueF)
              && (encodingList.get(columnIndex) == TSEncoding.RLE
                  || encodingList.get(columnIndex) == TSEncoding.TS_2DIFF)) {
            valueF = MathUtils.roundWithGivenPrecision(valueF, floatPrecision);
          }
          vector[columnIndex] = TsPrimitiveType.getByType(TSDataType.FLOAT, valueF);
          break;
        case INT32:
        case DATE:
          int valueI = ((int[]) columnValues.get(arrayIndex))[elementIndex];
          vector[columnIndex] = TsPrimitiveType.getByType(TSDataType.INT32, valueI);
          break;
        case INT64:
        case TIMESTAMP:
          long valueL = ((long[]) columnValues.get(arrayIndex))[elementIndex];
          vector[columnIndex] = TsPrimitiveType.getByType(TSDataType.INT64, valueL);
          break;
        case DOUBLE:
          double valueD = ((double[]) columnValues.get(arrayIndex))[elementIndex];
          if (floatPrecision != null
              && encodingList != null
              && !Double.isNaN(valueD)
              && (encodingList.get(columnIndex) == TSEncoding.RLE
                  || encodingList.get(columnIndex) == TSEncoding.TS_2DIFF)) {
            valueD = MathUtils.roundWithGivenPrecision(valueD, floatPrecision);
          }
          vector[columnIndex] = TsPrimitiveType.getByType(TSDataType.DOUBLE, valueD);
          break;
        case BOOLEAN:
          boolean valueB = ((boolean[]) columnValues.get(arrayIndex))[elementIndex];
          vector[columnIndex] = TsPrimitiveType.getByType(TSDataType.BOOLEAN, valueB);
          break;
        default:
          throw new UnsupportedOperationException(ERR_DATATYPE_NOT_CONSISTENT);
      }
    }
    return TsPrimitiveType.getByType(TSDataType.VECTOR, vector);
  }

  public void extendColumn(TSDataType dataType) {
    if (bitMaps == null) {
      bitMaps = new ArrayList<>(values.size());
      for (int i = 0; i < values.size(); i++) {
        bitMaps.add(null);
      }
    }
    List<Object> columnValue = new ArrayList<>();
    List<BitMap> columnBitMaps = new ArrayList<>();
    for (int i = 0; i < timestamps.size(); i++) {
      switch (dataType) {
        case TEXT:
        case STRING:
        case BLOB:
          columnValue.add(getPrimitiveArraysByType(TSDataType.TEXT));
          break;
        case FLOAT:
          columnValue.add(getPrimitiveArraysByType(TSDataType.FLOAT));
          break;
        case INT32:
        case DATE:
          columnValue.add(getPrimitiveArraysByType(TSDataType.INT32));
          break;
        case INT64:
        case TIMESTAMP:
          columnValue.add(getPrimitiveArraysByType(TSDataType.INT64));
          break;
        case DOUBLE:
          columnValue.add(getPrimitiveArraysByType(TSDataType.DOUBLE));
          break;
        case BOOLEAN:
          columnValue.add(getPrimitiveArraysByType(TSDataType.BOOLEAN));
          break;
        default:
          break;
      }
      BitMap bitMap = new BitMap(ARRAY_SIZE);
      // The following code is for these 2 kinds of scenarios.

      // Eg1: If rowCount=5 and ARRAY_SIZE=2, we need to supply 3 bitmaps for the extending column.
      // The first 2 bitmaps should mark all bits to represent 4 nulls and the 3rd bitmap should
      // mark
      // the 1st bit to represent 1 null value.

      // Eg2: If rowCount=4 and ARRAY_SIZE=2, we need to supply 2 bitmaps for the extending column.
      // These 2 bitmaps should mark all bits to represent 4 nulls.
      if (i == timestamps.size() - 1 && rowCount % ARRAY_SIZE != 0) {
        for (int j = 0; j < rowCount % ARRAY_SIZE; j++) {
          bitMap.mark(j);
        }
      } else {
        bitMap.markAll();
      }
      columnBitMaps.add(bitMap);
    }
    this.bitMaps.add(columnBitMaps);
    this.values.add(columnValue);
    this.dataTypes.add(dataType);

    long[] tmpValueChunkRawSize = memoryBinaryChunkSize;
    memoryBinaryChunkSize = new long[dataTypes.size()];
    System.arraycopy(
        tmpValueChunkRawSize, 0, memoryBinaryChunkSize, 0, tmpValueChunkRawSize.length);
  }

  /**
   * Get the int value at the given position in AlignedTvList.
   *
   * @param rowIndex value index inside this column
   * @param columnIndex index of the column
   * @return the value at this position in VectorTvList
   */
  public int getIntByValueIndex(int rowIndex, int columnIndex) {
    int arrayIndex = rowIndex / ARRAY_SIZE;
    int elementIndex = rowIndex % ARRAY_SIZE;
    List<Object> columnValues = values.get(columnIndex);
    return ((int[]) columnValues.get(arrayIndex))[elementIndex];
  }

  /**
   * Get the long value at the given position in VectorTvList.
   *
   * @param rowIndex value index inside this column
   * @param columnIndex index of the column
   * @return the value at this position in VectorTvList
   */
  public long getLongByValueIndex(int rowIndex, int columnIndex) {
    int arrayIndex = rowIndex / ARRAY_SIZE;
    int elementIndex = rowIndex % ARRAY_SIZE;
    List<Object> columnValues = values.get(columnIndex);
    return ((long[]) columnValues.get(arrayIndex))[elementIndex];
  }

  /**
   * Get the float value at the given position in VectorTvList.
   *
   * @param rowIndex value index inside this column
   * @param columnIndex index of the column
   * @return the value at this position in VectorTvList
   */
  public float getFloatByValueIndex(int rowIndex, int columnIndex) {
    int arrayIndex = rowIndex / ARRAY_SIZE;
    int elementIndex = rowIndex % ARRAY_SIZE;
    List<Object> columnValues = values.get(columnIndex);
    return ((float[]) columnValues.get(arrayIndex))[elementIndex];
  }

  /**
   * Get the double value at the given position in VectorTvList.
   *
   * @param rowIndex value index inside this column
   * @param columnIndex index of the column
   * @return the value at this position in VectorTvList
   */
  public double getDoubleByValueIndex(int rowIndex, int columnIndex) {
    int arrayIndex = rowIndex / ARRAY_SIZE;
    int elementIndex = rowIndex % ARRAY_SIZE;
    List<Object> columnValues = values.get(columnIndex);
    return ((double[]) columnValues.get(arrayIndex))[elementIndex];
  }

  /**
   * Get the Binary value at the given position in VectorTvList.
   *
   * @param rowIndex value index inside this column
   * @param columnIndex index of the column
   * @return the value at this position in VectorTvList
   */
  public Binary getBinaryByValueIndex(int rowIndex, int columnIndex) {
    int arrayIndex = rowIndex / ARRAY_SIZE;
    int elementIndex = rowIndex % ARRAY_SIZE;
    List<Object> columnValues = values.get(columnIndex);
    return ((Binary[]) columnValues.get(arrayIndex))[elementIndex];
  }

  /**
   * Get the boolean value at the given position in VectorTvList.
   *
   * @param rowIndex value index inside this column
   * @param columnIndex index of the column
   * @return the value at this position in VectorTvList
   */
  public boolean getBooleanByValueIndex(int rowIndex, int columnIndex) {
    int arrayIndex = rowIndex / ARRAY_SIZE;
    int elementIndex = rowIndex % ARRAY_SIZE;
    List<Object> columnValues = values.get(columnIndex);
    return ((boolean[]) columnValues.get(arrayIndex))[elementIndex];
  }

  /**
   * Get whether value is null at the given position in AlignedTvList.
   *
   * @param rowIndex value index inside this column
   * @param columnIndex index of the column
   * @return boolean
   */
  public boolean isNullValue(int rowIndex, int columnIndex) {
    if (rowIndex >= rowCount) {
      return false;
    }
    if (allValueColDeletedMap != null && allValueColDeletedMap.isMarked(rowIndex)) {
      return true;
    }
    if (isTimeDeleted(rowIndex)) {
      return true;
    }
    if (values.get(columnIndex) == null) {
      return true;
    }
    if (bitMaps == null
        || bitMaps.get(columnIndex) == null
        || bitMaps.get(columnIndex).get(rowIndex / ARRAY_SIZE) == null) {
      return false;
    }
    int arrayIndex = rowIndex / ARRAY_SIZE;
    int elementIndex = rowIndex % ARRAY_SIZE;
    List<BitMap> columnBitMaps = bitMaps.get(columnIndex);
    return columnBitMaps.get(arrayIndex).isMarked(elementIndex);
  }

  public List<List<Object>> getValues() {
    return values;
  }

  public List<TSDataType> getTsDataTypes() {
    return dataTypes;
  }

  @Override
  public int delete(long lowerBound, long upperBound) {
    int deletedNumber = 0;
    for (int i = 0; i < dataTypes.size(); i++) {
      deletedNumber += delete(lowerBound, upperBound, i).left;
    }
    return deletedNumber;
  }

  public int deleteTime(long lowerBound, long upperBound) {
    delete(lowerBound, upperBound);
    int deletedNumber = 0;
    for (int i = 0; i < rowCount; i++) {
      long time = getTime(i);
      if (time >= lowerBound && time <= upperBound) {
        markRowNull(i);
        deletedNumber++;
      }
    }
    boolean needUpdateMaxTime = lowerBound <= maxTime && maxTime <= upperBound;
    if (needUpdateMaxTime) {
      updateMaxTime();
    }
    return deletedNumber;
  }

  private void updateMaxTime() {
    long maxTime = Long.MIN_VALUE;
    for (int i = 0; i < rowCount; i++) {
      if (!isTimeDeleted(i)) {
        maxTime = Math.max(maxTime, getTime(i));
      }
    }
    this.maxTime = maxTime;
  }

  /**
   * Delete points in a specific column.
   *
   * @param lowerBound deletion lower bound
   * @param upperBound deletion upper bound
   * @param columnIndex column index to be deleted
   * @return Delete info pair. Left: deletedNumber int; right: ifDeleteColumn boolean
   */
  public Pair<Integer, Boolean> delete(long lowerBound, long upperBound, int columnIndex) {
    int deletedNumber = 0;
    boolean deleteColumn = true;
    for (int i = 0; i < rowCount; i++) {
      long time = getTime(i);
      if (time >= lowerBound && time <= upperBound) {
        int originRowIndex = getValueIndex(i);
        int arrayIndex = originRowIndex / ARRAY_SIZE;
        int elementIndex = originRowIndex % ARRAY_SIZE;
        if (dataTypes.get(columnIndex).isBinary()) {
          Binary value = ((Binary[]) values.get(columnIndex).get(arrayIndex))[elementIndex];
          if (value != null) {
            memoryBinaryChunkSize[columnIndex] -= getBinarySize(value);
          }
        }
        markNullValue(columnIndex, arrayIndex, elementIndex);
        deletedNumber++;
      } else {
        deleteColumn = false;
      }
    }
    return new Pair<>(deletedNumber, deleteColumn);
  }

  public void deleteColumn(int columnIndex) {
    dataTypes.remove(columnIndex);

    long[] tmpValueChunkRawSize = memoryBinaryChunkSize;
    memoryBinaryChunkSize = new long[dataTypes.size()];
    int copyIndex = 0;
    for (int i = 0; i < tmpValueChunkRawSize.length; i++) {
      if (i == columnIndex) {
        continue;
      }
      memoryBinaryChunkSize[copyIndex++] = tmpValueChunkRawSize[i];
    }

    for (Object array : values.get(columnIndex)) {
      PrimitiveArrayManager.release(array);
    }
    values.remove(columnIndex);
    bitMaps.remove(columnIndex);
  }

  protected void set(int index, long timestamp, int value) {
    int arrayIndex = index / ARRAY_SIZE;
    int elementIndex = index % ARRAY_SIZE;
    timestamps.get(arrayIndex)[elementIndex] = timestamp;
    indices.get(arrayIndex)[elementIndex] = value;
  }

  @SuppressWarnings("squid:S3776") // Suppress high Cognitive Complexity warning
  protected int[] cloneIndex(int[] array) {
    int[] cloneArray = new int[array.length];
    System.arraycopy(array, 0, cloneArray, 0, array.length);
    return cloneArray;
  }

  protected Object cloneValue(TSDataType type, Object value) {
    switch (type) {
      case TEXT:
      case BLOB:
      case STRING:
        Binary[] valueT = (Binary[]) value;
        Binary[] cloneT = new Binary[valueT.length];
        System.arraycopy(valueT, 0, cloneT, 0, valueT.length);
        return cloneT;
      case FLOAT:
        float[] valueF = (float[]) value;
        float[] cloneF = new float[valueF.length];
        System.arraycopy(valueF, 0, cloneF, 0, valueF.length);
        return cloneF;
      case INT32:
      case DATE:
        int[] valueI = (int[]) value;
        int[] cloneI = new int[valueI.length];
        System.arraycopy(valueI, 0, cloneI, 0, valueI.length);
        return cloneI;
      case INT64:
      case TIMESTAMP:
        long[] valueL = (long[]) value;
        long[] cloneL = new long[valueL.length];
        System.arraycopy(valueL, 0, cloneL, 0, valueL.length);
        return cloneL;
      case DOUBLE:
        double[] valueD = (double[]) value;
        double[] cloneD = new double[valueD.length];
        System.arraycopy(valueD, 0, cloneD, 0, valueD.length);
        return cloneD;
      case BOOLEAN:
        boolean[] valueB = (boolean[]) value;
        boolean[] cloneB = new boolean[valueB.length];
        System.arraycopy(valueB, 0, cloneB, 0, valueB.length);
        return cloneB;
      default:
        return null;
    }
  }

  @Override
  public void clearValue() {
    if (indices != null) {
      for (int[] dataArray : indices) {
        PrimitiveArrayManager.release(dataArray);
      }
      indices.clear();
    }
    for (int i = 0; i < dataTypes.size(); i++) {
      List<Object> columnValues = values.get(i);
      if (columnValues != null) {
        for (Object dataArray : columnValues) {
          PrimitiveArrayManager.release(dataArray);
        }
        columnValues.clear();
      }
      if (bitMaps != null) {
        List<BitMap> columnBitMaps = bitMaps.get(i);
        if (columnBitMaps != null) {
          columnBitMaps.clear();
        }
      }
      memoryBinaryChunkSize[i] = 0;
    }
  }

  @Override
  protected void expandValues() {
    indices.add((int[]) getPrimitiveArraysByType(TSDataType.INT32));
    for (int i = 0; i < dataTypes.size(); i++) {
      values.get(i).add(getPrimitiveArraysByType(dataTypes.get(i)));
      if (bitMaps != null && bitMaps.get(i) != null) {
        bitMaps.get(i).add(null);
      }
    }
  }

  private void markRowNull(int i) {
    if (timeColDeletedMap == null) {
      timeColDeletedMap = new BitMap(rowCount);
    } else if (timeColDeletedMap.getSize() < rowCount) {
      byte[] prevBytes = timeColDeletedMap.getByteArray();
      byte[] newBytes = new byte[rowCount / 8 + 1];
      System.arraycopy(prevBytes, 0, newBytes, 0, prevBytes.length);
      timeColDeletedMap = new BitMap(rowCount, newBytes);
    }
    // use value index so that sorts will not change the nullability
    timeColDeletedMap.mark(getValueIndex(i));
  }

  /**
   * Get the row index value in index column.
   *
   * @param index row index
   */
  @Override
  public int getValueIndex(int index) {
    if (index >= rowCount) {
      throw new ArrayIndexOutOfBoundsException(index);
    }
    int arrayIndex = index / ARRAY_SIZE;
    int elementIndex = index % ARRAY_SIZE;
    return indices.get(arrayIndex)[elementIndex];
  }

  /**
   * Get the valid original row index in a column by a given time duplicated original row index
   * list.
   *
   * @param timeDuplicatedOriginRowIndexList The row index list that the time of all indexes are
   *     same.
   * @param columnIndex The index of a given column.
   * @return The original row index of the latest non-null value, or the first row index if all
   *     values in given columns are null.
   */
  public int getValidRowIndexForTimeDuplicatedRows(
      List<Integer> timeDuplicatedOriginRowIndexList, int columnIndex) {
    int validRowIndex = timeDuplicatedOriginRowIndexList.get(0);
    for (int originRowIndex : timeDuplicatedOriginRowIndexList) {
      if (!isNullValue(originRowIndex, columnIndex)) {
        validRowIndex = originRowIndex;
      }
    }
    return validRowIndex;
  }

  protected TimeValuePair getTimeValuePair(
      int index, long time, Integer floatPrecision, List<TSEncoding> encodingList) {
    return new TimeValuePair(
        time, (TsPrimitiveType) getAlignedValueForQuery(index, floatPrecision, encodingList));
  }

  @Override
  protected void releaseLastValueArray() {
    PrimitiveArrayManager.release(indices.remove(indices.size() - 1));
    for (List<Object> valueList : values) {
      PrimitiveArrayManager.release(valueList.remove(valueList.size() - 1));
    }
  }

  @SuppressWarnings("squid:S3776") // Suppress high Cognitive Complexity warning
  @Override
  public void putAlignedValues(
      long[] time, Object[] value, BitMap[] bitMaps, int start, int end, TSStatus[] results) {
    checkExpansion();
    int idx = start;

    updateMaxTimeAndSorted(time, start, end);

    while (idx < end) {
      int inputRemaining = end - idx;
      int arrayIdx = rowCount / ARRAY_SIZE;
      int elementIdx = rowCount % ARRAY_SIZE;
      int internalRemaining = ARRAY_SIZE - elementIdx;
      if (internalRemaining >= inputRemaining) {
        // the remaining inputs can fit the last array, copy all remaining inputs into last array
        System.arraycopy(time, idx, timestamps.get(arrayIdx), elementIdx, inputRemaining);
        arrayCopy(value, idx, arrayIdx, elementIdx, inputRemaining);
        for (int i = 0; i < inputRemaining; i++) {
          indices.get(arrayIdx)[elementIdx + i] = rowCount;
          for (int j = 0; j < values.size(); j++) {
            if (value[j] == null
                || bitMaps != null && bitMaps[j] != null && bitMaps[j].isMarked(idx + i)
                || results != null
                    && results[idx + i] != null
                    && results[idx + i].code != TSStatusCode.SUCCESS_STATUS.getStatusCode()) {
              markNullValue(j, arrayIdx, elementIdx + i);
            }
          }
          rowCount++;
        }
        break;
      } else {
        // the remaining inputs cannot fit the last array, fill the last array and create a new
        // one and enter the next loop
        System.arraycopy(time, idx, timestamps.get(arrayIdx), elementIdx, internalRemaining);
        arrayCopy(value, idx, arrayIdx, elementIdx, internalRemaining);
        for (int i = 0; i < internalRemaining; i++) {
          indices.get(arrayIdx)[elementIdx + i] = rowCount;
          for (int j = 0; j < values.size(); j++) {
            if (value[j] == null
                || bitMaps != null && bitMaps[j] != null && bitMaps[j].isMarked(idx + i)
                || results != null
                    && results[idx + i] != null
                    && results[idx + i].code != TSStatusCode.SUCCESS_STATUS.getStatusCode()) {
              markNullValue(j, arrayIdx, elementIdx + i);
            }
          }
          rowCount++;
        }
        idx += internalRemaining;
        checkExpansion();
      }
    }
  }

  private void arrayCopy(Object[] value, int idx, int arrayIndex, int elementIndex, int remaining) {
    for (int i = 0; i < values.size(); i++) {
      if (value[i] == null) {
        continue;
      }
      List<Object> columnValues = values.get(i);
      switch (dataTypes.get(i)) {
        case TEXT:
        case BLOB:
        case STRING:
          Binary[] arrayT = ((Binary[]) columnValues.get(arrayIndex));
          System.arraycopy(value[i], idx, arrayT, elementIndex, remaining);

          // update raw size of Text chunk
          for (int i1 = 0; i1 < remaining; i1++) {
            memoryBinaryChunkSize[i] +=
                arrayT[elementIndex + i1] != null ? getBinarySize(arrayT[elementIndex + i1]) : 0;
          }
          break;
        case FLOAT:
          float[] arrayF = ((float[]) columnValues.get(arrayIndex));
          System.arraycopy(value[i], idx, arrayF, elementIndex, remaining);
          break;
        case INT32:
        case DATE:
          int[] arrayI = ((int[]) columnValues.get(arrayIndex));
          System.arraycopy(value[i], idx, arrayI, elementIndex, remaining);
          break;
        case INT64:
        case TIMESTAMP:
          long[] arrayL = ((long[]) columnValues.get(arrayIndex));
          System.arraycopy(value[i], idx, arrayL, elementIndex, remaining);
          break;
        case DOUBLE:
          double[] arrayD = ((double[]) columnValues.get(arrayIndex));
          System.arraycopy(value[i], idx, arrayD, elementIndex, remaining);
          break;
        case BOOLEAN:
          boolean[] arrayB = ((boolean[]) columnValues.get(arrayIndex));
          System.arraycopy(value[i], idx, arrayB, elementIndex, remaining);
          break;
        default:
          break;
      }
    }
  }

  private void markNullValue(int columnIndex, int arrayIndex, int elementIndex) {
    // init BitMaps if doesn't have
    if (bitMaps == null) {
      bitMaps = new ArrayList<>(dataTypes.size());
      for (int i = 0; i < dataTypes.size(); i++) {
        bitMaps.add(null);
      }
    }

    // if the bitmap in columnIndex is null, init the bitmap of this column from the beginning
    if (bitMaps.get(columnIndex) == null) {
      List<BitMap> columnBitMaps = new ArrayList<>();
      for (int i = 0; i < values.get(columnIndex).size(); i++) {
        columnBitMaps.add(new BitMap(ARRAY_SIZE));
      }
      bitMaps.set(columnIndex, columnBitMaps);
    }

    // if the bitmap in arrayIndex is null, init the bitmap
    if (bitMaps.get(columnIndex).get(arrayIndex) == null) {
      bitMaps.get(columnIndex).set(arrayIndex, new BitMap(ARRAY_SIZE));
    }

    // mark the null value in the current bitmap
    bitMaps.get(columnIndex).get(arrayIndex).mark(elementIndex);
  }

  @Override
  public TSDataType getDataType() {
    return TSDataType.VECTOR;
  }

  /**
   * Get the single alignedTVList array mem cost by give types.
   *
   * @param types the types in the vector
   * @return AlignedTvListArrayMemSize
   */
  public static long alignedTvListArrayMemCost(
      TSDataType[] types, TsTableColumnCategory[] columnCategories) {

    int measurementColumnNum = 0;
    long size = 0;
    // value array mem size
    for (int i = 0; i < types.length; i++) {
      TSDataType type = types[i];
      if (type != null
          && (columnCategories == null
              || columnCategories[i] == TsTableColumnCategory.MEASUREMENT)) {
        size += (long) ARRAY_SIZE * (long) type.getDataTypeSize();
        measurementColumnNum++;
      }
    }
    // size is 0 when all types are null
    if (size == 0) {
      return size;
    }
    // time array mem size
    size += PrimitiveArrayManager.ARRAY_SIZE * 8L;
    // index array mem size
    size += PrimitiveArrayManager.ARRAY_SIZE * 4L;
    // array headers mem size
    size += (long) NUM_BYTES_ARRAY_HEADER * (2 + measurementColumnNum);
    // Object references size in ArrayList
    size += (long) NUM_BYTES_OBJECT_REF * (2 + measurementColumnNum);
    return size;
  }

  /**
   * Get the single alignedTVList array mem cost by give types.
   *
   * @param types the types in the vector
   * @return AlignedTvListArrayMemSize
   */
  public static long alignedTvListArrayMemCost(List<TSDataType> types) {
    long size = 0;
    // value array mem size
    for (TSDataType type : types) {
      if (type != null) {
        size += (long) PrimitiveArrayManager.ARRAY_SIZE * (long) type.getDataTypeSize();
      }
    }
    // size is 0 when all types are null
    if (size == 0) {
      return size;
    }
    // time array mem size
    size += PrimitiveArrayManager.ARRAY_SIZE * 8L;
    // index array mem size
    size += PrimitiveArrayManager.ARRAY_SIZE * 4L;
    // array headers mem size
    size += (long) NUM_BYTES_ARRAY_HEADER * (2 + types.size());
    // Object references size in ArrayList
    size += (long) NUM_BYTES_OBJECT_REF * (2 + types.size());
    return size;
  }

  /**
   * Get the single column array mem cost by give type.
   *
   * @param type the type of the value column
   * @return valueListArrayMemCost
   */
  public static long valueListArrayMemCost(TSDataType type) {
    long size = 0;
    // value array mem size
    size += (long) PrimitiveArrayManager.ARRAY_SIZE * (long) type.getDataTypeSize();
    // array headers mem size
    size += NUM_BYTES_ARRAY_HEADER;
    // Object references size in ArrayList
    size += NUM_BYTES_OBJECT_REF;
    return size;
  }

  /** Build TsBlock by column. */
  public TsBlock buildTsBlock(
      int floatPrecision,
      List<TSEncoding> encodingList,
      List<TimeRange> timeColumnDeletion,
      List<List<TimeRange>> deletionList,
      boolean ignoreAllNullRows) {
    TsBlockBuilder builder = new TsBlockBuilder(dataTypes);
    // Time column
    TimeColumnBuilder timeBuilder = builder.getTimeColumnBuilder();
    int validRowCount = 0;

    // duplicated time or deleted time are all invalid, true if we don't need this row
    boolean[] timeInvalidInfo = null;
    int[] deleteCursor = {0};
    // time column
    for (int sortedRowIndex = 0; sortedRowIndex < rowCount; sortedRowIndex++) {
      // skip empty row
      if (allValueColDeletedMap != null
          && allValueColDeletedMap.isMarked(getValueIndex(sortedRowIndex))) {
        continue;
      }
      if (isTimeDeleted(sortedRowIndex)) {
        continue;
      }
      int nextRowIndex = sortedRowIndex + 1;
      while (nextRowIndex < rowCount
          && ((allValueColDeletedMap != null
                  && allValueColDeletedMap.isMarked(getValueIndex(nextRowIndex)))
              || (isTimeDeleted(nextRowIndex)))) {
        nextRowIndex++;
      }
      long timestamp = getTime(sortedRowIndex);
      if ((nextRowIndex == rowCount || timestamp != getTime(nextRowIndex))
          && !isPointDeleted(timestamp, timeColumnDeletion, deleteCursor)) {
        timeBuilder.writeLong(getTime(sortedRowIndex));
        validRowCount++;
      } else {
        if (Objects.isNull(timeInvalidInfo)) {
          timeInvalidInfo = new boolean[rowCount];
        }
        timeInvalidInfo[sortedRowIndex] = true;
      }
      sortedRowIndex = nextRowIndex - 1;
    }

    boolean[] hasAnyNonNullValue = new boolean[validRowCount];
    int columnCount = dataTypes.size();
    int currentWriteRowIndex;
    // value columns
    for (int columnIndex = 0; columnIndex < columnCount; columnIndex++) {
      deleteCursor = new int[] {0};
      // Pair of Time and Index
      Pair<Long, Integer> lastValidPointIndexForTimeDupCheck = null;
      if (Objects.nonNull(timeInvalidInfo)) {
        lastValidPointIndexForTimeDupCheck = new Pair<>(Long.MIN_VALUE, null);
      }
      ColumnBuilder valueBuilder = builder.getColumnBuilder(columnIndex);
      currentWriteRowIndex = 0;
      for (int sortedRowIndex = 0; sortedRowIndex < rowCount; sortedRowIndex++) {
        // skip empty row
        if ((allValueColDeletedMap != null
                && allValueColDeletedMap.isMarked(getValueIndex(sortedRowIndex)))
            || (isTimeDeleted(sortedRowIndex))) {
          continue;
        }
        // skip time duplicated or totally deleted rows
        if (Objects.nonNull(timeInvalidInfo)) {
          if (!isNullValue(getValueIndex(sortedRowIndex), columnIndex)) {
            lastValidPointIndexForTimeDupCheck.left = getTime(sortedRowIndex);
            lastValidPointIndexForTimeDupCheck.right = getValueIndex(sortedRowIndex);
          }
          if (timeInvalidInfo[sortedRowIndex]) {
            continue;
          }
        }
        // The part of code solves the following problem:
        // Time: 1,2,2,3
        // Value: 1,2,null,null
        // When rowIndex:1, pair(min,null), timeDuplicateInfo:false, write(T:1,V:1)
        // When rowIndex:2, pair(2,2), timeDuplicateInfo:true, skip writing value
        // When rowIndex:3, pair(2,2), timeDuplicateInfo:false, T:2==pair.left:2, write(T:2,V:2)
        // When rowIndex:4, pair(2,2), timeDuplicateInfo:false, T:3!=pair.left:2, write(T:3,V:null)
        int originRowIndex;
        if (Objects.nonNull(lastValidPointIndexForTimeDupCheck)
            && (getTime(sortedRowIndex) == lastValidPointIndexForTimeDupCheck.left)) {
          originRowIndex = lastValidPointIndexForTimeDupCheck.right;
        } else {
          originRowIndex = getValueIndex(sortedRowIndex);
        }
        if (isNullValue(originRowIndex, columnIndex)
            || isPointDeleted(
                getTime(sortedRowIndex),
                Objects.isNull(deletionList) ? null : deletionList.get(columnIndex),
                deleteCursor)) {
          valueBuilder.appendNull();
          currentWriteRowIndex++;
          continue;
        }
        hasAnyNonNullValue[currentWriteRowIndex++] = true;
        switch (dataTypes.get(columnIndex)) {
          case BOOLEAN:
            valueBuilder.writeBoolean(getBooleanByValueIndex(originRowIndex, columnIndex));
            break;
          case INT32:
          case DATE:
            valueBuilder.writeInt(getIntByValueIndex(originRowIndex, columnIndex));
            break;
          case INT64:
          case TIMESTAMP:
            valueBuilder.writeLong(getLongByValueIndex(originRowIndex, columnIndex));
            break;
          case FLOAT:
            valueBuilder.writeFloat(
                roundValueWithGivenPrecision(
                    getFloatByValueIndex(originRowIndex, columnIndex),
                    floatPrecision,
                    encodingList.get(columnIndex)));
            break;
          case DOUBLE:
            valueBuilder.writeDouble(
                roundValueWithGivenPrecision(
                    getDoubleByValueIndex(originRowIndex, columnIndex),
                    floatPrecision,
                    encodingList.get(columnIndex)));
            break;
          case TEXT:
          case BLOB:
          case STRING:
            valueBuilder.writeBinary(getBinaryByValueIndex(originRowIndex, columnIndex));
            break;
          default:
            break;
        }
      }
    }
    builder.declarePositions(validRowCount);
    TsBlock tsBlock = builder.build();
    if (!ignoreAllNullRows || !needRebuildTsBlock(hasAnyNonNullValue)) {
      return tsBlock;
    } else {
      // if exist all null rows, at most have validRowCount - 1 valid rows
      return reBuildTsBlock(hasAnyNonNullValue, validRowCount, columnCount, tsBlock);
    }
  }

  // existing any all null row should rebuild the tsblock
  private boolean needRebuildTsBlock(boolean[] hasAnyNonNullValue) {
    for (boolean b : hasAnyNonNullValue) {
      if (!b) {
        return true;
      }
    }
    return false;
  }

  private TsBlock reBuildTsBlock(
      boolean[] hasAnyNonNullValue,
      int previousValidRowCount,
      int columnCount,
      TsBlock previousTsBlock) {
    TsBlockBuilder builder = new TsBlockBuilder(previousValidRowCount - 1, dataTypes);
    TimeColumnBuilder timeColumnBuilder = builder.getTimeColumnBuilder();
    Column timeColumn = previousTsBlock.getTimeColumn();
    for (int i = 0; i < previousValidRowCount; i++) {
      if (hasAnyNonNullValue[i]) {
        timeColumnBuilder.writeLong(timeColumn.getLong(i));
        builder.declarePosition();
      }
    }

    for (int columnIndex = 0; columnIndex < columnCount; columnIndex++) {
      ColumnBuilder columnBuilder = builder.getColumnBuilder(columnIndex);
      Column column = previousTsBlock.getColumn(columnIndex);
      for (int i = 0; i < previousValidRowCount; i++) {
        if (hasAnyNonNullValue[i]) {
          if (column.isNull(i)) {
            columnBuilder.appendNull();
          } else {
            columnBuilder.write(column, i);
          }
        }
      }
    }
    return builder.build();
  }

  protected void writeValidValuesIntoTsBlock(
      TsBlockBuilder builder,
      int floatPrecision,
      TSEncoding encoding,
      List<TimeRange> deletionList) {
    throw new UnsupportedOperationException(ERR_DATATYPE_NOT_CONSISTENT);
  }

  @Override
  public int serializedSize() {
    int size = (1 + dataTypes.size()) * Byte.BYTES + 2 * Integer.BYTES;
    // time
    size += rowCount * Long.BYTES;
    // value
    for (int columnIndex = 0; columnIndex < values.size(); ++columnIndex) {
      switch (dataTypes.get(columnIndex)) {
        case TEXT:
        case BLOB:
        case STRING:
          for (int rowIdx = 0; rowIdx < rowCount; ++rowIdx) {
            size += ReadWriteIOUtils.sizeToWrite(getBinaryByValueIndex(rowIdx, columnIndex));
          }
          break;
        case FLOAT:
          size += rowCount * Float.BYTES;
          break;
        case INT32:
        case DATE:
          size += rowCount * Integer.BYTES;
          break;
        case INT64:
        case TIMESTAMP:
          size += rowCount * Long.BYTES;
          break;
        case DOUBLE:
          size += rowCount * Double.BYTES;
          break;
        case BOOLEAN:
          size += rowCount * Byte.BYTES;
          break;
        default:
          throw new UnsupportedOperationException(ERR_DATATYPE_NOT_CONSISTENT);
      }
    }
    // bitmap
    size += rowCount * dataTypes.size() * Byte.BYTES;

    // have timeColDeletedMap
    size += Byte.BYTES;
    if (timeColDeletedMap != null) {
      int length = timeColDeletedMap.getByteArray().length;
      return ReadWriteForEncodingUtils.varIntSize(length) + length * Byte.BYTES;
    }
    return size;
  }

  @Override
  public void serializeToWAL(IWALByteBufferView buffer) {
    WALWriteUtils.write(TSDataType.VECTOR, buffer);
    buffer.putInt(dataTypes.size());
    for (TSDataType dataType : dataTypes) {
      buffer.put(dataType.serialize());
    }
    buffer.putInt(rowCount);
    // time
    for (int rowIndex = 0; rowIndex < rowCount; ++rowIndex) {
      buffer.putLong(getTime(rowIndex));
    }
    // serialize value and bitmap by column
    for (int columnIndex = 0; columnIndex < values.size(); columnIndex++) {
      List<Object> columnValues = values.get(columnIndex);
      for (int rowIndex = 0; rowIndex < rowCount; ++rowIndex) {
        int arrayIndex = rowIndex / ARRAY_SIZE;
        int elementIndex = rowIndex % ARRAY_SIZE;
        // value
        switch (dataTypes.get(columnIndex)) {
          case TEXT:
          case BLOB:
          case STRING:
            Binary valueT = ((Binary[]) columnValues.get(arrayIndex))[elementIndex];
            // In some scenario, the Binary in AlignedTVList will be null if this field is empty in
            // current row. We need to handle this scenario to get rid of NPE. See the similar issue
            // here: https://github.com/apache/iotdb/pull/9884
            // Furthermore, we use an empty Binary as a placeholder here. It won't lead to data
            // error because whether this field is null or not is decided by the bitMap rather than
            // the object's value here.
            if (valueT != null) {
              WALWriteUtils.write(valueT, buffer);
            } else {
              WALWriteUtils.write(new Binary(new byte[0]), buffer);
            }
            break;
          case FLOAT:
            float valueF = ((float[]) columnValues.get(arrayIndex))[elementIndex];
            buffer.putFloat(valueF);
            break;
          case INT32:
          case DATE:
            int valueI = ((int[]) columnValues.get(arrayIndex))[elementIndex];
            buffer.putInt(valueI);
            break;
          case INT64:
          case TIMESTAMP:
            long valueL = ((long[]) columnValues.get(arrayIndex))[elementIndex];
            buffer.putLong(valueL);
            break;
          case DOUBLE:
            double valueD = ((double[]) columnValues.get(arrayIndex))[elementIndex];
            buffer.putDouble(valueD);
            break;
          case BOOLEAN:
            boolean valueB = ((boolean[]) columnValues.get(arrayIndex))[elementIndex];
            WALWriteUtils.write(valueB, buffer);
            break;
          default:
            throw new UnsupportedOperationException(ERR_DATATYPE_NOT_CONSISTENT);
        }
        // bitmap
        WALWriteUtils.write(isNullValue(rowIndex, columnIndex), buffer);
      }
    }

    if (timeColDeletedMap != null) {
      buffer.put((byte) 1);
      WALWriteUtils.write(timeColDeletedMap.getByteArray().length, buffer);
      buffer.put(timeColDeletedMap.getByteArray());
    } else {
      buffer.put((byte) 0);
    }
  }

  public static AlignedTVList deserialize(DataInputStream stream) throws IOException {
    int dataTypeNum = stream.readInt();
    List<TSDataType> dataTypes = new ArrayList<>(dataTypeNum);
    for (int columnIndex = 0; columnIndex < dataTypeNum; ++columnIndex) {
      dataTypes.add(ReadWriteIOUtils.readDataType(stream));
    }

    int rowCount = stream.readInt();
    // time
    long[] times = new long[rowCount];
    for (int rowIndex = 0; rowIndex < rowCount; ++rowIndex) {
      times[rowIndex] = stream.readLong();
    }
    // read value and bitmap by column
    Object[] values = new Object[dataTypeNum];
    BitMap[] bitMaps = new BitMap[dataTypeNum];
    for (int columnIndex = 0; columnIndex < dataTypeNum; ++columnIndex) {
      BitMap bitMap = new BitMap(rowCount);
      Object valuesOfOneColumn;
      switch (dataTypes.get(columnIndex)) {
        case TEXT:
        case BLOB:
        case STRING:
          Binary[] binaryValues = new Binary[rowCount];
          for (int rowIndex = 0; rowIndex < rowCount; ++rowIndex) {
            binaryValues[rowIndex] = ReadWriteIOUtils.readBinary(stream);
            if (ReadWriteIOUtils.readBool(stream)) {
              bitMap.mark(rowIndex);
            }
          }
          valuesOfOneColumn = binaryValues;
          break;
        case FLOAT:
          float[] floatValues = new float[rowCount];
          for (int rowIndex = 0; rowIndex < rowCount; ++rowIndex) {
            floatValues[rowIndex] = stream.readFloat();
            if (ReadWriteIOUtils.readBool(stream)) {
              bitMap.mark(rowIndex);
            }
          }
          valuesOfOneColumn = floatValues;
          break;
        case INT32:
        case DATE:
          int[] intValues = new int[rowCount];
          for (int rowIndex = 0; rowIndex < rowCount; ++rowIndex) {
            intValues[rowIndex] = stream.readInt();
            if (ReadWriteIOUtils.readBool(stream)) {
              bitMap.mark(rowIndex);
            }
          }
          valuesOfOneColumn = intValues;
          break;
        case INT64:
        case TIMESTAMP:
          long[] longValues = new long[rowCount];
          for (int rowIndex = 0; rowIndex < rowCount; ++rowIndex) {
            longValues[rowIndex] = stream.readLong();
            if (ReadWriteIOUtils.readBool(stream)) {
              bitMap.mark(rowIndex);
            }
          }
          valuesOfOneColumn = longValues;
          break;
        case DOUBLE:
          double[] doubleValues = new double[rowCount];
          for (int rowIndex = 0; rowIndex < rowCount; ++rowIndex) {
            doubleValues[rowIndex] = stream.readDouble();
            if (ReadWriteIOUtils.readBool(stream)) {
              bitMap.mark(rowIndex);
            }
          }
          valuesOfOneColumn = doubleValues;
          break;
        case BOOLEAN:
          boolean[] booleanValues = new boolean[rowCount];
          for (int rowIndex = 0; rowIndex < rowCount; ++rowIndex) {
            booleanValues[rowIndex] = ReadWriteIOUtils.readBool(stream);
            if (ReadWriteIOUtils.readBool(stream)) {
              bitMap.mark(rowIndex);
            }
          }
          valuesOfOneColumn = booleanValues;
          break;
        default:
          throw new UnsupportedOperationException(ERR_DATATYPE_NOT_CONSISTENT);
      }
      values[columnIndex] = valuesOfOneColumn;
      bitMaps[columnIndex] = bitMap;
    }

    AlignedTVList tvList = AlignedTVList.newAlignedList(dataTypes);
    tvList.putAlignedValues(times, values, bitMaps, 0, rowCount, null);

    boolean hasTimeColDeletedMap = stream.read() == 1;
    if (hasTimeColDeletedMap) {
      int length = ReadWriteForEncodingUtils.readVarInt(stream);
      byte[] bytes = new byte[length];
      stream.readFully(bytes);
      tvList.timeColDeletedMap = new BitMap(rowCount, bytes);
    }

    return tvList;
  }

  public BitMap getTimeColDeletedMap() {
    return timeColDeletedMap;
  }

  public boolean isTimeDeleted(int rowIndex) {
    int bitmapIndex = getValueIndex(rowIndex);
    if (timeColDeletedMap == null || timeColDeletedMap.getSize() <= bitmapIndex) {
      return false;
    }
    return timeColDeletedMap.isMarked(bitmapIndex);
  }

  public BitMap getAllValueColDeletedMap() {
    // row exists when any column value exists
    if (bitMaps == null) {
      return null;
    }
    for (int columnIndex = 0; columnIndex < values.size(); columnIndex++) {
      if (values.get(columnIndex) != null && bitMaps.get(columnIndex) == null) {
        return null;
      }
    }

    byte[] rowBitsArr = new byte[rowCount / Byte.SIZE + 1];
    for (int row = 0; row < rowCount; row += Byte.SIZE) {
      boolean isFirstColumn = true;
      byte rowBits = 0x00;
      for (int columnIndex = 0; columnIndex < values.size(); columnIndex++) {
        List<BitMap> columnBitMaps = bitMaps.get(columnIndex);
        byte columnBits;
        if (values.get(columnIndex) == null) {
          columnBits = (byte) 0xFF;
        } else if (columnBitMaps == null || columnBitMaps.get(row / ARRAY_SIZE) == null) {
          // row exists when any column value exists
          rowBits = 0x00;
          break;
        } else {
          columnBits =
              columnBitMaps.get(row / ARRAY_SIZE).getByteArray()[(row % ARRAY_SIZE) / Byte.SIZE];
        }
        // set row to null when all column values are null
        if (isFirstColumn) {
          rowBits = columnBits;
          isFirstColumn = false;
        } else {
          rowBits &= columnBits;
        }
      }
      rowBitsArr[row / Byte.SIZE] = rowBits;
    }

    return new BitMap(rowCount, rowBitsArr);
  }

  public int getAvgPointSizeOfLargestColumn() {
    int largestPrimitivePointSize = 8; // TimeColumn or int64,double ValueColumn
    long largestBinaryChunkSize = 0;
    int largestBinaryColumnIndex = 0;
    for (int i = 0; i < memoryBinaryChunkSize.length; i++) {
      if (memoryBinaryChunkSize[i] > largestBinaryChunkSize) {
        largestBinaryChunkSize = memoryBinaryChunkSize[i];
        largestBinaryColumnIndex = i;
      }
    }
    if (largestBinaryChunkSize == 0) {
      return largestPrimitivePointSize;
    }
    int avgPointSizeOfLargestBinaryColumn =
        (int) largestBinaryChunkSize / getColumnValueCnt(largestBinaryColumnIndex);
    return Math.max(avgPointSizeOfLargestBinaryColumn, largestPrimitivePointSize);
  }

  public int getColumnValueCnt(int columnIndex) {
    int pointNum = 0;
    if (bitMaps == null || bitMaps.get(columnIndex) == null) {
      pointNum = rowCount;
    } else {
      for (int i = 0; i < rowCount; i++) {
        int arrayIndex = i / ARRAY_SIZE;
        if (bitMaps.get(columnIndex).get(arrayIndex) == null) {
          pointNum++;
        } else {
          int elementIndex = i % ARRAY_SIZE;
          if (!bitMaps.get(columnIndex).get(arrayIndex).isMarked(elementIndex)) {
            pointNum++;
          }
        }
      }
    }
    return pointNum;
  }

  public List<List<BitMap>> getBitMaps() {
    return bitMaps;
  }
}<|MERGE_RESOLUTION|>--- conflicted
+++ resolved
@@ -78,18 +78,10 @@
   // Index relation: columnIndex(dataTypeIndex) -> arrayIndex -> elementIndex
   protected List<List<BitMap>> bitMaps;
 
-<<<<<<< HEAD
-  // not null when constructed by queries
-  BitMap rowBitMap;
-=======
-  // If a sensor chunk size of Text datatype reaches the threshold, this flag will be set true
-  boolean reachMaxChunkSizeFlag;
-
   // not null when constructed by queries for tree model
   BitMap allValueColDeletedMap;
   // constructed after deletion
   BitMap timeColDeletedMap;
->>>>>>> 8a847870
 
   AlignedTVList(List<TSDataType> types) {
     super();
