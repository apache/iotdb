/*
 * Licensed to the Apache Software Foundation (ASF) under one
 * or more contributor license agreements.  See the NOTICE file
 * distributed with this work for additional information
 * regarding copyright ownership.  The ASF licenses this file
 * to you under the Apache License, Version 2.0 (the
 * "License"); you may not use this file except in compliance
 * with the License.  You may obtain a copy of the License at
 *
 *     http://www.apache.org/licenses/LICENSE-2.0
 *
 * Unless required by applicable law or agreed to in writing,
 * software distributed under the License is distributed on an
 * "AS IS" BASIS, WITHOUT WARRANTIES OR CONDITIONS OF ANY
 * KIND, either express or implied.  See the License for the
 * specific language governing permissions and limitations
 * under the License.
 */

package org.apache.iotdb.db.queryengine.plan.scheduler.load;

import org.apache.iotdb.common.rpc.thrift.TDataNodeLocation;
import org.apache.iotdb.common.rpc.thrift.TEndPoint;
import org.apache.iotdb.common.rpc.thrift.TRegionReplicaSet;
import org.apache.iotdb.common.rpc.thrift.TSStatus;
import org.apache.iotdb.commons.client.IClientManager;
import org.apache.iotdb.commons.client.exception.ClientManagerException;
import org.apache.iotdb.commons.client.sync.SyncDataNodeInternalServiceClient;
import org.apache.iotdb.commons.concurrent.IoTDBThreadPoolFactory;
import org.apache.iotdb.commons.consensus.ConsensusGroupId;
import org.apache.iotdb.commons.consensus.DataRegionId;
import org.apache.iotdb.db.conf.IoTDBDescriptor;
import org.apache.iotdb.db.exception.LoadFileException;
import org.apache.iotdb.db.exception.mpp.FragmentInstanceDispatchException;
import org.apache.iotdb.db.queryengine.plan.planner.plan.FragmentInstance;
import org.apache.iotdb.db.queryengine.plan.planner.plan.node.PlanNode;
import org.apache.iotdb.db.queryengine.plan.planner.plan.node.PlanNodeType;
import org.apache.iotdb.db.queryengine.plan.planner.plan.node.load.LoadSingleTsFileNode;
import org.apache.iotdb.db.queryengine.plan.planner.plan.node.load.LoadTsFilePieceNode;
import org.apache.iotdb.db.queryengine.plan.scheduler.FragInstanceDispatchResult;
import org.apache.iotdb.db.queryengine.plan.scheduler.IFragInstanceDispatcher;
import org.apache.iotdb.db.storageengine.StorageEngine;
import org.apache.iotdb.mpp.rpc.thrift.TLoadCommandReq;
import org.apache.iotdb.mpp.rpc.thrift.TLoadResp;
import org.apache.iotdb.mpp.rpc.thrift.TTsFilePieceReq;
import org.apache.iotdb.rpc.RpcUtils;
import org.apache.iotdb.rpc.TSStatusCode;

import io.airlift.concurrent.SetThreadName;
import org.apache.thrift.TException;
import org.slf4j.Logger;
import org.slf4j.LoggerFactory;

import java.util.HashSet;
import java.util.List;
import java.util.Set;
import java.util.concurrent.ExecutorService;
import java.util.concurrent.Future;

import static com.google.common.util.concurrent.Futures.immediateFuture;

public class LoadTsFileDispatcherImpl implements IFragInstanceDispatcher {
  private static final Logger logger = LoggerFactory.getLogger(LoadTsFileDispatcherImpl.class);

  private String uuid;
  private final String localhostIpAddr;
  private final int localhostInternalPort;
  private final IClientManager<TEndPoint, SyncDataNodeInternalServiceClient>
      internalServiceClientManager;
  private final ExecutorService executor;

  private static final String NODE_CONNECTION_ERROR = "can't connect to node {}";

  public LoadTsFileDispatcherImpl(
      IClientManager<TEndPoint, SyncDataNodeInternalServiceClient> internalServiceClientManager) {
    this.internalServiceClientManager = internalServiceClientManager;
    this.localhostIpAddr = IoTDBDescriptor.getInstance().getConfig().getInternalAddress();
    this.localhostInternalPort = IoTDBDescriptor.getInstance().getConfig().getInternalPort();
    this.executor =
        IoTDBThreadPoolFactory.newCachedThreadPool(LoadTsFileDispatcherImpl.class.getName());
  }

  public void setUuid(String uuid) {
    this.uuid = uuid;
  }

  @Override
  public Future<FragInstanceDispatchResult> dispatch(List<FragmentInstance> instances) {
    return executor.submit(
        () -> {
          for (FragmentInstance instance : instances) {
            try (SetThreadName threadName =
                new SetThreadName(
                    LoadTsFileScheduler.class.getName() + instance.getId().getFullId())) {
              dispatchOneInstance(instance);
            } catch (FragmentInstanceDispatchException e) {
              return new FragInstanceDispatchResult(e.getFailureStatus());
            } catch (Exception t) {
              logger.warn("cannot dispatch FI for load operation", t);
              return new FragInstanceDispatchResult(
                  RpcUtils.getStatus(
                      TSStatusCode.INTERNAL_SERVER_ERROR, "Unexpected errors: " + t.getMessage()));
            }
          }
          return new FragInstanceDispatchResult(true);
        });
  }

  private void dispatchOneInstance(FragmentInstance instance)
      throws FragmentInstanceDispatchException {
    TTsFilePieceReq loadTsFileReq = null;

    for (TDataNodeLocation dataNodeLocation :
        instance.getRegionReplicaSet().getDataNodeLocations()) {
      TEndPoint endPoint = dataNodeLocation.getInternalEndPoint();
      if (isDispatchedToLocal(endPoint)) {
        dispatchLocally(instance);
      } else {
        if (loadTsFileReq == null) {
          loadTsFileReq =
              new TTsFilePieceReq(
                  instance.getFragment().getPlanNodeTree().serializeToByteBuffer(),
                  uuid,
                  instance.getRegionReplicaSet().getRegionId());
        }
        dispatchRemote(loadTsFileReq, endPoint);
      }
    }
  }

  private boolean isDispatchedToLocal(TEndPoint endPoint) {
    return this.localhostIpAddr.equals(endPoint.getIp()) && localhostInternalPort == endPoint.port;
  }

  private void dispatchRemote(TTsFilePieceReq loadTsFileReq, TEndPoint endPoint)
      throws FragmentInstanceDispatchException {
    try (SyncDataNodeInternalServiceClient client =
        internalServiceClientManager.borrowClient(endPoint)) {
      TLoadResp loadResp = client.sendTsFilePieceNode(loadTsFileReq);
      if (!loadResp.isAccepted()) {
        logger.warn(loadResp.message);
        throw new FragmentInstanceDispatchException(loadResp.status);
      }
    } catch (ClientManagerException | TException e) {
<<<<<<< HEAD
      logger.warn(NODE_CONNECTION_ERROR, endPoint, e);
      TSStatus status = new TSStatus();
      status.setCode(TSStatusCode.DISPATCH_ERROR.getStatusCode());
      status.setMessage(NODE_CONNECTION_ERROR + endPoint);
=======
      String warning = "Can't connect to node {}";
      logger.warn(warning, endPoint, e);
      TSStatus status = new TSStatus();
      status.setCode(TSStatusCode.DISPATCH_ERROR.getStatusCode());
      status.setMessage(warning + endPoint);
      throw new FragmentInstanceDispatchException(status);
    }
  }

  private void dispatchRemote(TLoadCommandReq loadCommandReq, TEndPoint endPoint)
      throws FragmentInstanceDispatchException {
    try (SyncDataNodeInternalServiceClient client =
        internalServiceClientManager.borrowClient(endPoint)) {
      TLoadResp loadResp = client.sendLoadCommand(loadCommandReq);
      if (!loadResp.isAccepted()) {
        logger.warn(loadResp.message);
        throw new FragmentInstanceDispatchException(loadResp.status);
      }
    } catch (ClientManagerException | TException e) {
      logger.warn("can't connect to node {}", endPoint, e);
      TSStatus status = new TSStatus();
      status.setCode(TSStatusCode.DISPATCH_ERROR.getStatusCode());
      status.setMessage(
          "can't connect to node {}, please reset longer dn_connection_timeout_ms "
              + "in iotdb-common.properties and restart iotdb."
              + endPoint);
>>>>>>> d16942ef
      throw new FragmentInstanceDispatchException(status);
    }
  }

  private void dispatchLocally(TLoadCommandReq loadCommandReq)
      throws FragmentInstanceDispatchException {
    TSStatus resultStatus =
        StorageEngine.getInstance()
            .executeLoadCommand(
                LoadTsFileScheduler.LoadCommand.values()[loadCommandReq.commandType],
                loadCommandReq.uuid);
    if (!RpcUtils.SUCCESS_STATUS.equals(resultStatus)) {
      throw new FragmentInstanceDispatchException(resultStatus);
    }
  }

  public void dispatchLocally(FragmentInstance instance) throws FragmentInstanceDispatchException {
    logger.info("Receive load node from uuid {}.", uuid);

    ConsensusGroupId groupId =
        ConsensusGroupId.Factory.createFromTConsensusGroupId(
            instance.getRegionReplicaSet().getRegionId());
    PlanNode planNode = instance.getFragment().getPlanNodeTree();

    if (planNode instanceof LoadTsFilePieceNode) { // split
      LoadTsFilePieceNode pieceNode =
          (LoadTsFilePieceNode) PlanNodeType.deserialize(planNode.serializeToByteBuffer());
      if (pieceNode == null) {
        throw new FragmentInstanceDispatchException(
            new TSStatus(TSStatusCode.DESERIALIZE_PIECE_OF_TSFILE_ERROR.getStatusCode()));
      }
      TSStatus resultStatus =
          StorageEngine.getInstance().writeLoadTsFileNode((DataRegionId) groupId, pieceNode, uuid);

      if (!RpcUtils.SUCCESS_STATUS.equals(resultStatus)) {
        throw new FragmentInstanceDispatchException(resultStatus);
      }
    } else if (planNode instanceof LoadSingleTsFileNode) { // do not need to split
      try {
        StorageEngine.getInstance()
            .getDataRegion((DataRegionId) groupId)
            .loadNewTsFile(
                ((LoadSingleTsFileNode) planNode).getTsFileResource(),
                ((LoadSingleTsFileNode) planNode).isDeleteAfterLoad());
      } catch (LoadFileException e) {
        logger.warn(String.format("Load TsFile Node %s error.", planNode), e);
        TSStatus resultStatus = new TSStatus();
        resultStatus.setCode(TSStatusCode.LOAD_FILE_ERROR.getStatusCode());
        resultStatus.setMessage(e.getMessage());
        throw new FragmentInstanceDispatchException(resultStatus);
      }
    }
  }

  public Future<FragInstanceDispatchResult> dispatchCommand(
      TLoadCommandReq loadCommandReq, Set<TRegionReplicaSet> replicaSets) {
    Set<TEndPoint> allEndPoint = new HashSet<>();
    for (TRegionReplicaSet replicaSet : replicaSets) {
      for (TDataNodeLocation dataNodeLocation : replicaSet.getDataNodeLocations()) {
        allEndPoint.add(dataNodeLocation.getInternalEndPoint());
      }
    }

    for (TEndPoint endPoint : allEndPoint) {
      try (SetThreadName threadName =
          new SetThreadName(
              LoadTsFileScheduler.class.getName() + "-" + loadCommandReq.commandType)) {
        if (isDispatchedToLocal(endPoint)) {
          dispatchLocally(loadCommandReq);
        } else {
          dispatchRemote(loadCommandReq, endPoint);
        }
      } catch (FragmentInstanceDispatchException e) {
        return immediateFuture(new FragInstanceDispatchResult(e.getFailureStatus()));
      } catch (Exception t) {
        logger.warn("cannot dispatch LoadCommand for load operation", t);
        return immediateFuture(
            new FragInstanceDispatchResult(
                RpcUtils.getStatus(
                    TSStatusCode.INTERNAL_SERVER_ERROR, "Unexpected errors: " + t.getMessage())));
      }
    }
    return immediateFuture(new FragInstanceDispatchResult(true));
  }

<<<<<<< HEAD
  private void dispatchRemote(TLoadCommandReq loadCommandReq, TEndPoint endPoint)
      throws FragmentInstanceDispatchException {
    try (SyncDataNodeInternalServiceClient client =
        internalServiceClientManager.borrowClient(endPoint)) {
      TLoadResp loadResp = client.sendLoadCommand(loadCommandReq);
      if (!loadResp.isAccepted()) {
        logger.warn(loadResp.message);
        throw new FragmentInstanceDispatchException(loadResp.status);
      }
    } catch (ClientManagerException | TException e) {
      logger.warn(NODE_CONNECTION_ERROR, endPoint, e);
      TSStatus status = new TSStatus();
      status.setCode(TSStatusCode.DISPATCH_ERROR.getStatusCode());
      status.setMessage(
          NODE_CONNECTION_ERROR
              + "please reset longer dn_connection_timeout_ms in iotdb-common.properties and restart iotdb."
              + endPoint);
      throw new FragmentInstanceDispatchException(status);
    }
  }

  private void dispatchLocally(TLoadCommandReq loadCommandReq)
      throws FragmentInstanceDispatchException {
    TSStatus resultStatus =
        StorageEngine.getInstance()
            .executeLoadCommand(
                LoadTsFileScheduler.LoadCommand.values()[loadCommandReq.commandType],
                loadCommandReq.uuid);
    if (!RpcUtils.SUCCESS_STATUS.equals(resultStatus)) {
      throw new FragmentInstanceDispatchException(resultStatus);
    }
  }

=======
>>>>>>> d16942ef
  @Override
  public void abort() {
    // Do nothing
  }
}<|MERGE_RESOLUTION|>--- conflicted
+++ resolved
@@ -142,12 +142,6 @@
         throw new FragmentInstanceDispatchException(loadResp.status);
       }
     } catch (ClientManagerException | TException e) {
-<<<<<<< HEAD
-      logger.warn(NODE_CONNECTION_ERROR, endPoint, e);
-      TSStatus status = new TSStatus();
-      status.setCode(TSStatusCode.DISPATCH_ERROR.getStatusCode());
-      status.setMessage(NODE_CONNECTION_ERROR + endPoint);
-=======
       String warning = "Can't connect to node {}";
       logger.warn(warning, endPoint, e);
       TSStatus status = new TSStatus();
@@ -174,7 +168,6 @@
           "can't connect to node {}, please reset longer dn_connection_timeout_ms "
               + "in iotdb-common.properties and restart iotdb."
               + endPoint);
->>>>>>> d16942ef
       throw new FragmentInstanceDispatchException(status);
     }
   }
@@ -260,42 +253,6 @@
     return immediateFuture(new FragInstanceDispatchResult(true));
   }
 
-<<<<<<< HEAD
-  private void dispatchRemote(TLoadCommandReq loadCommandReq, TEndPoint endPoint)
-      throws FragmentInstanceDispatchException {
-    try (SyncDataNodeInternalServiceClient client =
-        internalServiceClientManager.borrowClient(endPoint)) {
-      TLoadResp loadResp = client.sendLoadCommand(loadCommandReq);
-      if (!loadResp.isAccepted()) {
-        logger.warn(loadResp.message);
-        throw new FragmentInstanceDispatchException(loadResp.status);
-      }
-    } catch (ClientManagerException | TException e) {
-      logger.warn(NODE_CONNECTION_ERROR, endPoint, e);
-      TSStatus status = new TSStatus();
-      status.setCode(TSStatusCode.DISPATCH_ERROR.getStatusCode());
-      status.setMessage(
-          NODE_CONNECTION_ERROR
-              + "please reset longer dn_connection_timeout_ms in iotdb-common.properties and restart iotdb."
-              + endPoint);
-      throw new FragmentInstanceDispatchException(status);
-    }
-  }
-
-  private void dispatchLocally(TLoadCommandReq loadCommandReq)
-      throws FragmentInstanceDispatchException {
-    TSStatus resultStatus =
-        StorageEngine.getInstance()
-            .executeLoadCommand(
-                LoadTsFileScheduler.LoadCommand.values()[loadCommandReq.commandType],
-                loadCommandReq.uuid);
-    if (!RpcUtils.SUCCESS_STATUS.equals(resultStatus)) {
-      throw new FragmentInstanceDispatchException(resultStatus);
-    }
-  }
-
-=======
->>>>>>> d16942ef
   @Override
   public void abort() {
     // Do nothing
