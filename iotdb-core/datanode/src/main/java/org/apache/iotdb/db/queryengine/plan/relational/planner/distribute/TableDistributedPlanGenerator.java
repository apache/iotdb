/*
 * Licensed to the Apache Software Foundation (ASF) under one
 * or more contributor license agreements.  See the NOTICE file
 * distributed with this work for additional information
 * regarding copyright ownership.  The ASF licenses this file
 * to you under the Apache License, Version 2.0 (the
 * "License"); you may not use this file except in compliance
 * with the License.  You may obtain a copy of the License at
 *
 *      http://www.apache.org/licenses/LICENSE-2.0
 *
 * Unless required by applicable law or agreed to in writing,
 * software distributed under the License is distributed on an
 * "AS IS" BASIS, WITHOUT WARRANTIES OR CONDITIONS OF ANY
 * KIND, either express or implied.  See the License for the
 * specific language governing permissions and limitations
 * under the License.
 */

package org.apache.iotdb.db.queryengine.plan.relational.planner.distribute;

import org.apache.iotdb.common.rpc.thrift.TDataNodeLocation;
import org.apache.iotdb.common.rpc.thrift.TRegionReplicaSet;
import org.apache.iotdb.common.rpc.thrift.TSeriesPartitionSlot;
import org.apache.iotdb.commons.partition.SchemaPartition;
import org.apache.iotdb.commons.schema.table.column.TsTableColumnCategory;
import org.apache.iotdb.db.queryengine.common.MPPQueryContext;
import org.apache.iotdb.db.queryengine.common.QueryId;
import org.apache.iotdb.db.queryengine.plan.planner.distribution.NodeDistribution;
import org.apache.iotdb.db.queryengine.plan.planner.plan.node.PlanNode;
import org.apache.iotdb.db.queryengine.plan.planner.plan.node.PlanNodeId;
import org.apache.iotdb.db.queryengine.plan.planner.plan.node.PlanVisitor;
import org.apache.iotdb.db.queryengine.plan.planner.plan.node.WritePlanNode;
import org.apache.iotdb.db.queryengine.plan.relational.analyzer.Analysis;
import org.apache.iotdb.db.queryengine.plan.relational.metadata.AlignedDeviceEntry;
import org.apache.iotdb.db.queryengine.plan.relational.metadata.ColumnSchema;
import org.apache.iotdb.db.queryengine.plan.relational.planner.OrderingScheme;
import org.apache.iotdb.db.queryengine.plan.relational.planner.SortOrder;
import org.apache.iotdb.db.queryengine.plan.relational.planner.Symbol;
import org.apache.iotdb.db.queryengine.plan.relational.planner.SymbolAllocator;
import org.apache.iotdb.db.queryengine.plan.relational.planner.node.AggregationNode;
import org.apache.iotdb.db.queryengine.plan.relational.planner.node.AggregationTableScanNode;
import org.apache.iotdb.db.queryengine.plan.relational.planner.node.CollectNode;
import org.apache.iotdb.db.queryengine.plan.relational.planner.node.DeviceTableScanNode;
import org.apache.iotdb.db.queryengine.plan.relational.planner.node.EnforceSingleRowNode;
import org.apache.iotdb.db.queryengine.plan.relational.planner.node.ExplainAnalyzeNode;
import org.apache.iotdb.db.queryengine.plan.relational.planner.node.FillNode;
import org.apache.iotdb.db.queryengine.plan.relational.planner.node.FilterNode;
import org.apache.iotdb.db.queryengine.plan.relational.planner.node.GapFillNode;
import org.apache.iotdb.db.queryengine.plan.relational.planner.node.InformationSchemaTableScanNode;
import org.apache.iotdb.db.queryengine.plan.relational.planner.node.JoinNode;
import org.apache.iotdb.db.queryengine.plan.relational.planner.node.LimitNode;
import org.apache.iotdb.db.queryengine.plan.relational.planner.node.MergeSortNode;
import org.apache.iotdb.db.queryengine.plan.relational.planner.node.OffsetNode;
import org.apache.iotdb.db.queryengine.plan.relational.planner.node.OutputNode;
import org.apache.iotdb.db.queryengine.plan.relational.planner.node.ProjectNode;
import org.apache.iotdb.db.queryengine.plan.relational.planner.node.SortNode;
import org.apache.iotdb.db.queryengine.plan.relational.planner.node.StreamSortNode;
import org.apache.iotdb.db.queryengine.plan.relational.planner.node.TopKNode;
import org.apache.iotdb.db.queryengine.plan.relational.planner.node.ValueFillNode;
import org.apache.iotdb.db.queryengine.plan.relational.planner.node.schema.AbstractTableDeviceQueryNode;
import org.apache.iotdb.db.queryengine.plan.relational.planner.node.schema.TableDeviceFetchNode;
import org.apache.iotdb.db.queryengine.plan.relational.planner.node.schema.TableDeviceQueryCountNode;
import org.apache.iotdb.db.queryengine.plan.relational.planner.node.schema.TableDeviceQueryScanNode;
import org.apache.iotdb.db.queryengine.plan.relational.planner.optimizations.DataNodeLocationSupplierFactory;
import org.apache.iotdb.db.queryengine.plan.relational.planner.optimizations.PushPredicateIntoTableScan;
import org.apache.iotdb.db.queryengine.plan.statement.component.Ordering;

import com.google.common.collect.ImmutableList;
import com.google.common.collect.ImmutableSet;
import org.apache.tsfile.common.conf.TSFileConfig;
import org.apache.tsfile.file.metadata.IDeviceID;
import org.apache.tsfile.utils.Pair;

import javax.annotation.Nonnull;

import java.util.ArrayList;
import java.util.Collections;
import java.util.Comparator;
import java.util.HashMap;
import java.util.HashSet;
import java.util.List;
import java.util.Map;
import java.util.Objects;
import java.util.Optional;
import java.util.Set;
import java.util.function.Function;
import java.util.stream.Collectors;
import java.util.stream.IntStream;

import static com.google.common.collect.ImmutableList.toImmutableList;
import static org.apache.iotdb.commons.partition.DataPartition.NOT_ASSIGNED;
import static org.apache.iotdb.commons.udf.builtin.relational.TableBuiltinScalarFunction.DATE_BIN;
import static org.apache.iotdb.db.queryengine.plan.relational.planner.SymbolAllocator.GROUP_KEY_SUFFIX;
import static org.apache.iotdb.db.queryengine.plan.relational.planner.SymbolAllocator.SEPARATOR;
import static org.apache.iotdb.db.queryengine.plan.relational.planner.node.AggregationNode.Step.SINGLE;
import static org.apache.iotdb.db.queryengine.plan.relational.planner.optimizations.PushPredicateIntoTableScan.containsDiffFunction;
import static org.apache.iotdb.db.queryengine.plan.relational.planner.optimizations.TransformSortToStreamSort.isOrderByAllIdsAndTime;
import static org.apache.iotdb.db.queryengine.plan.relational.planner.optimizations.Util.split;
import static org.apache.tsfile.utils.Preconditions.checkArgument;

/** This class is used to generate distributed plan for table model. */
public class TableDistributedPlanGenerator
    extends PlanVisitor<List<PlanNode>, TableDistributedPlanGenerator.PlanContext> {
  private static final String PUSH_DOWN_DATE_BIN_SYMBOL_NAME =
      DATE_BIN.getFunctionName() + SEPARATOR + GROUP_KEY_SUFFIX;
  private final QueryId queryId;
  private final Analysis analysis;
  private final SymbolAllocator symbolAllocator;
  private final Map<PlanNodeId, OrderingScheme> nodeOrderingMap = new HashMap<>();
  private final DataNodeLocationSupplierFactory.DataNodeLocationSupplier dataNodeLocationSupplier;

  public TableDistributedPlanGenerator(
      final MPPQueryContext queryContext,
      final Analysis analysis,
      final SymbolAllocator symbolAllocator,
      final DataNodeLocationSupplierFactory.DataNodeLocationSupplier dataNodeLocationSupplier) {
    this.queryId = queryContext.getQueryId();
    this.analysis = analysis;
    this.symbolAllocator = symbolAllocator;
    this.dataNodeLocationSupplier = dataNodeLocationSupplier;
  }

  public List<PlanNode> genResult(final PlanNode node, final PlanContext context) {
    final List<PlanNode> res = node.accept(this, context);
    if (res.size() == 1) {
      return res;
    } else if (res.size() > 1) {
      final CollectNode collectNode =
          new CollectNode(queryId.genPlanNodeId(), res.get(0).getOutputSymbols());
      res.forEach(collectNode::addChild);
      return Collections.singletonList(collectNode);
    } else {
      throw new IllegalStateException("List<PlanNode>.size should >= 1, but now is 0");
    }
  }

  @Override
  public List<PlanNode> visitPlan(
      final PlanNode node, final TableDistributedPlanGenerator.PlanContext context) {
    if (node instanceof WritePlanNode) {
      return Collections.singletonList(node);
    }

    final List<List<PlanNode>> children =
        node.getChildren().stream()
            .map(child -> child.accept(this, context))
            .collect(toImmutableList());

    final PlanNode newNode = node.clone();
    for (final List<PlanNode> planNodes : children) {
      planNodes.forEach(newNode::addChild);
    }
    return Collections.singletonList(newNode);
  }

  @Override
  public List<PlanNode> visitExplainAnalyze(
      final ExplainAnalyzeNode node, final PlanContext context) {
    final List<PlanNode> children = genResult(node.getChild(), context);
    node.setChild(children.get(0));
    return Collections.singletonList(node);
  }

  @Override
  public List<PlanNode> visitOutput(final OutputNode node, final PlanContext context) {
    final List<PlanNode> childrenNodes = node.getChild().accept(this, context);
    final OrderingScheme childOrdering = nodeOrderingMap.get(childrenNodes.get(0).getPlanNodeId());
    if (childOrdering != null) {
      nodeOrderingMap.put(node.getPlanNodeId(), childOrdering);
    }

    node.setChild(mergeChildrenViaCollectOrMergeSort(childOrdering, childrenNodes));
    return Collections.singletonList(node);
  }

  @Override
  public List<PlanNode> visitFill(FillNode node, PlanContext context) {
    if (!(node instanceof ValueFillNode)) {
      context.clearExpectedOrderingScheme();
    }
    List<PlanNode> childrenNodes = node.getChild().accept(this, context);
    OrderingScheme childOrdering = nodeOrderingMap.get(childrenNodes.get(0).getPlanNodeId());
    if (childOrdering != null) {
      nodeOrderingMap.put(node.getPlanNodeId(), childOrdering);
    }

    node.setChild(mergeChildrenViaCollectOrMergeSort(childOrdering, childrenNodes));
    return Collections.singletonList(node);
  }

  @Override
  public List<PlanNode> visitGapFill(GapFillNode node, PlanContext context) {
    context.clearExpectedOrderingScheme();
    List<PlanNode> childrenNodes = node.getChild().accept(this, context);
    OrderingScheme childOrdering = nodeOrderingMap.get(childrenNodes.get(0).getPlanNodeId());
    if (childOrdering != null) {
      nodeOrderingMap.put(node.getPlanNodeId(), childOrdering);
    }

    node.setChild(mergeChildrenViaCollectOrMergeSort(childOrdering, childrenNodes));
    return Collections.singletonList(node);
  }

  @Override
  public List<PlanNode> visitLimit(LimitNode node, PlanContext context) {
    List<PlanNode> childrenNodes = node.getChild().accept(this, context);
    OrderingScheme childOrdering = nodeOrderingMap.get(childrenNodes.get(0).getPlanNodeId());
    if (childOrdering != null) {
      nodeOrderingMap.put(node.getPlanNodeId(), childOrdering);
    }

    // push down LimitNode in distributed plan optimize rule
    node.setChild(mergeChildrenViaCollectOrMergeSort(childOrdering, childrenNodes));
    return Collections.singletonList(node);
  }

  @Override
  public List<PlanNode> visitOffset(OffsetNode node, PlanContext context) {
    List<PlanNode> childrenNodes = node.getChild().accept(this, context);
    OrderingScheme childOrdering = nodeOrderingMap.get(childrenNodes.get(0).getPlanNodeId());
    if (childOrdering != null) {
      nodeOrderingMap.put(node.getPlanNodeId(), childOrdering);
    }

    node.setChild(mergeChildrenViaCollectOrMergeSort(childOrdering, childrenNodes));
    return Collections.singletonList(node);
  }

  @Override
  public List<PlanNode> visitProject(ProjectNode node, PlanContext context) {
    List<PlanNode> childrenNodes = node.getChild().accept(this, context);
    OrderingScheme childOrdering = nodeOrderingMap.get(childrenNodes.get(0).getPlanNodeId());
    if (childOrdering != null) {
      nodeOrderingMap.put(node.getPlanNodeId(), childOrdering);
    }

    if (childrenNodes.size() == 1) {
      node.setChild(childrenNodes.get(0));
      return Collections.singletonList(node);
    }

    boolean canCopyThis = true;
    if (childOrdering != null) {
      // the column used for order by has been pruned, we can't copy this node to sub nodeTrees.
      canCopyThis =
          ImmutableSet.copyOf(node.getOutputSymbols()).containsAll(childOrdering.getOrderBy());
    }
    canCopyThis =
        canCopyThis
            && node.getAssignments().getMap().values().stream()
                .noneMatch(PushPredicateIntoTableScan::containsDiffFunction);

    if (!canCopyThis) {
      node.setChild(mergeChildrenViaCollectOrMergeSort(childOrdering, childrenNodes));
      return Collections.singletonList(node);
    }

    List<PlanNode> resultNodeList = new ArrayList<>();
    for (int i = 0; i < childrenNodes.size(); i++) {
      PlanNode child = childrenNodes.get(i);
      ProjectNode subProjectNode =
          new ProjectNode(queryId.genPlanNodeId(), child, node.getAssignments());
      resultNodeList.add(subProjectNode);
      if (i == 0) {
        nodeOrderingMap.put(subProjectNode.getPlanNodeId(), childOrdering);
      }
    }
    return resultNodeList;
  }

  @Override
  public List<PlanNode> visitTopK(TopKNode node, PlanContext context) {
    context.setExpectedOrderingScheme(node.getOrderingScheme());
    nodeOrderingMap.put(node.getPlanNodeId(), node.getOrderingScheme());

    checkArgument(
        node.getChildren().size() == 1, "Size of TopKNode can only be 1 in logical plan.");
    List<PlanNode> childrenNodes = node.getChildren().get(0).accept(this, context);
    if (childrenNodes.size() == 1) {
      node.setChildren(Collections.singletonList(childrenNodes.get(0)));
      return Collections.singletonList(node);
    }

    TopKNode newTopKNode = (TopKNode) node.clone();
    for (int i = 0; i < childrenNodes.size(); i++) {
      PlanNode child = childrenNodes.get(i);
      TopKNode subTopKNode =
          new TopKNode(
              queryId.genPlanNodeId(),
              Collections.singletonList(child),
              node.getOrderingScheme(),
              node.getCount(),
              node.getOutputSymbols(),
              node.isChildrenDataInOrder());
      newTopKNode.addChild(subTopKNode);
    }
    nodeOrderingMap.put(newTopKNode.getPlanNodeId(), newTopKNode.getOrderingScheme());

    return Collections.singletonList(newTopKNode);
  }

  @Override
  public List<PlanNode> visitSort(SortNode node, PlanContext context) {
    context.setExpectedOrderingScheme(node.getOrderingScheme());
    nodeOrderingMap.put(node.getPlanNodeId(), node.getOrderingScheme());

    List<PlanNode> childrenNodes = node.getChild().accept(this, context);
    if (childrenNodes.size() == 1) {
      if (canSortEliminated(
          node.getOrderingScheme(), nodeOrderingMap.get(childrenNodes.get(0).getPlanNodeId()))) {
        return childrenNodes;
      } else {
        node.setChild(childrenNodes.get(0));
        return Collections.singletonList(node);
      }
    }

    // may have ProjectNode above SortNode later, so use MergeSortNode but not return SortNode list
    MergeSortNode mergeSortNode =
        new MergeSortNode(
            queryId.genPlanNodeId(), node.getOrderingScheme(), node.getOutputSymbols());
    for (PlanNode child : childrenNodes) {
      if (canSortEliminated(node.getOrderingScheme(), nodeOrderingMap.get(child.getPlanNodeId()))) {
        mergeSortNode.addChild(child);
      } else {
        SortNode subSortNode =
            new SortNode(queryId.genPlanNodeId(), child, node.getOrderingScheme(), false, false);
        mergeSortNode.addChild(subSortNode);
      }
    }
    nodeOrderingMap.put(mergeSortNode.getPlanNodeId(), mergeSortNode.getOrderingScheme());

    return Collections.singletonList(mergeSortNode);
  }

  // if current SortNode is prefix of child, this SortNode doesn't need to exist, return true
  private boolean canSortEliminated(
      @Nonnull OrderingScheme sortOrderingSchema, OrderingScheme childOrderingSchema) {
    if (childOrderingSchema == null) {
      return false;
    } else {
      List<Symbol> symbolsOfSort = sortOrderingSchema.getOrderBy();
      List<Symbol> symbolsOfChild = childOrderingSchema.getOrderBy();
      if (symbolsOfSort.size() > symbolsOfChild.size()) {
        return false;
      } else {
        for (int i = 0, size = symbolsOfSort.size(); i < size; i++) {
          Symbol symbolOfSort = symbolsOfSort.get(i);
          SortOrder sortOrderOfSortNode = sortOrderingSchema.getOrdering(symbolOfSort);
          Symbol symbolOfChild = symbolsOfChild.get(i);
          SortOrder sortOrderOfChild = childOrderingSchema.getOrdering(symbolOfChild);
          if (!symbolOfSort.equals(symbolOfChild) || sortOrderOfSortNode != sortOrderOfChild) {
            return false;
          }
        }
        return true;
      }
    }
  }

  @Override
  public List<PlanNode> visitStreamSort(StreamSortNode node, PlanContext context) {
    context.setExpectedOrderingScheme(node.getOrderingScheme());
    nodeOrderingMap.put(node.getPlanNodeId(), node.getOrderingScheme());

    List<PlanNode> childrenNodes = node.getChild().accept(this, context);
    if (childrenNodes.size() == 1) {
      if (canSortEliminated(
          node.getOrderingScheme(), nodeOrderingMap.get(childrenNodes.get(0).getPlanNodeId()))) {
        return childrenNodes;
      } else {
        node.setChild(childrenNodes.get(0));
        return Collections.singletonList(node);
      }
    }

    // may have ProjectNode above SortNode later, so use MergeSortNode but not return SortNode list
    MergeSortNode mergeSortNode =
        new MergeSortNode(
            queryId.genPlanNodeId(), node.getOrderingScheme(), node.getOutputSymbols());
    for (PlanNode child : childrenNodes) {
      if (canSortEliminated(node.getOrderingScheme(), nodeOrderingMap.get(child.getPlanNodeId()))) {
        mergeSortNode.addChild(child);
      } else {
        StreamSortNode subSortNode =
            new StreamSortNode(
                queryId.genPlanNodeId(),
                child,
                node.getOrderingScheme(),
                false,
                node.isOrderByAllIdsAndTime(),
                node.getStreamCompareKeyEndIndex());
        mergeSortNode.addChild(subSortNode);
      }
    }
    nodeOrderingMap.put(mergeSortNode.getPlanNodeId(), mergeSortNode.getOrderingScheme());

    return Collections.singletonList(mergeSortNode);
  }

  @Override
  public List<PlanNode> visitFilter(FilterNode node, PlanContext context) {
    List<PlanNode> childrenNodes = node.getChild().accept(this, context);
    OrderingScheme childOrdering = nodeOrderingMap.get(childrenNodes.get(0).getPlanNodeId());
    if (childOrdering != null) {
      nodeOrderingMap.put(node.getPlanNodeId(), childOrdering);
    }

    if (childrenNodes.size() == 1) {
      node.setChild(childrenNodes.get(0));
      return Collections.singletonList(node);
    }

    if (containsDiffFunction(node.getPredicate())) {
      node.setChild(mergeChildrenViaCollectOrMergeSort(childOrdering, childrenNodes));
      return Collections.singletonList(node);
    }

    List<PlanNode> resultNodeList = new ArrayList<>();
    for (int i = 0; i < childrenNodes.size(); i++) {
      PlanNode child = childrenNodes.get(i);
      FilterNode subFilterNode =
          new FilterNode(queryId.genPlanNodeId(), child, node.getPredicate());
      resultNodeList.add(subFilterNode);
      if (i == 0) {
        nodeOrderingMap.put(subFilterNode.getPlanNodeId(), childOrdering);
      }
    }
    return resultNodeList;
  }

  @Override
  public List<PlanNode> visitJoin(JoinNode node, PlanContext context) {

    List<PlanNode> leftChildrenNodes = node.getLeftChild().accept(this, context);
    List<PlanNode> rightChildrenNodes = node.getRightChild().accept(this, context);
    if (!node.isCrossJoin()) {
      // child of JoinNode(excluding CrossJoin) must be SortNode, so after rewritten, the child must
      // be MergeSortNode or
      // SortNode
      checkArgument(
          leftChildrenNodes.size() == 1, "The size of left children node of JoinNode should be 1");
      checkArgument(
          rightChildrenNodes.size() == 1,
          "The size of right children node of JoinNode should be 1");
    }
    // For CrossJoinNode, we need to merge children nodes(It's safe for other JoinNodes here since
    // the size of their children is always 1.)
    node.setLeftChild(
        mergeChildrenViaCollectOrMergeSort(
            nodeOrderingMap.get(node.getLeftChild().getPlanNodeId()), leftChildrenNodes));
    node.setRightChild(
        mergeChildrenViaCollectOrMergeSort(
            nodeOrderingMap.get(node.getRightChild().getPlanNodeId()), rightChildrenNodes));
    return Collections.singletonList(node);
  }

  @Override
  public List<PlanNode> visitDeviceTableScan(
      final DeviceTableScanNode node, final PlanContext context) {
    final Map<TRegionReplicaSet, DeviceTableScanNode> tableScanNodeMap = new HashMap<>();

<<<<<<< HEAD
    for (AlignedDeviceEntry deviceEntry : node.getDeviceEntries()) {
      List<TRegionReplicaSet> regionReplicaSets =
=======
    for (final DeviceEntry deviceEntry : node.getDeviceEntries()) {
      final List<TRegionReplicaSet> regionReplicaSets =
>>>>>>> aee90fb8
          analysis.getDataRegionReplicaSetWithTimeFilter(
              node.getQualifiedObjectName().getDatabaseName(),
              deviceEntry.getDeviceID(),
              node.getTimeFilter());

      for (final TRegionReplicaSet regionReplicaSet : regionReplicaSets) {
        final DeviceTableScanNode deviceTableScanNode =
            tableScanNodeMap.computeIfAbsent(
                regionReplicaSet,
                k -> {
                  DeviceTableScanNode scanNode =
                      new DeviceTableScanNode(
                          queryId.genPlanNodeId(),
                          node.getQualifiedObjectName(),
                          node.getOutputSymbols(),
                          node.getAssignments(),
                          new ArrayList<>(),
                          node.getIdAndAttributeIndexMap(),
                          node.getScanOrder(),
                          node.getTimePredicate().orElse(null),
                          node.getPushDownPredicate(),
                          node.getPushDownLimit(),
                          node.getPushDownOffset(),
                          node.isPushLimitToEachDevice());
                  scanNode.setRegionReplicaSet(regionReplicaSet);
                  return scanNode;
                });
        deviceTableScanNode.appendDeviceEntry(deviceEntry);
      }
    }

    if (tableScanNodeMap.isEmpty()) {
      node.setRegionReplicaSet(NOT_ASSIGNED);
      return Collections.singletonList(node);
    }

    final List<PlanNode> resultTableScanNodeList = new ArrayList<>();
    TRegionReplicaSet mostUsedDataRegion = null;
    int maxDeviceEntrySizeOfTableScan = 0;
    for (final Map.Entry<TRegionReplicaSet, DeviceTableScanNode> entry :
        tableScanNodeMap.entrySet()) {
      final TRegionReplicaSet regionReplicaSet = entry.getKey();
      final DeviceTableScanNode subDeviceTableScanNode = entry.getValue();
      subDeviceTableScanNode.setPlanNodeId(queryId.genPlanNodeId());
      subDeviceTableScanNode.setRegionReplicaSet(regionReplicaSet);
      resultTableScanNodeList.add(subDeviceTableScanNode);

      if (mostUsedDataRegion == null
          || subDeviceTableScanNode.getDeviceEntries().size() > maxDeviceEntrySizeOfTableScan) {
        mostUsedDataRegion = regionReplicaSet;
        maxDeviceEntrySizeOfTableScan = subDeviceTableScanNode.getDeviceEntries().size();
      }
    }
    context.mostUsedRegion = mostUsedDataRegion;

    if (!context.hasSortProperty) {
      return resultTableScanNodeList;
    }

    processSortProperty(node, resultTableScanNodeList, context);
    return resultTableScanNodeList;
  }

  @Override
  public List<PlanNode> visitInformationSchemaTableScan(
      InformationSchemaTableScanNode node, PlanContext context) {
    List<TDataNodeLocation> dataNodeLocations =
        dataNodeLocationSupplier.getDataNodeLocations(
            node.getQualifiedObjectName().getObjectName());
    checkArgument(!dataNodeLocations.isEmpty(), "DataNodeLocations shouldn't be empty");

    List<PlanNode> resultTableScanNodeList = new ArrayList<>();
    dataNodeLocations.forEach(
        dataNodeLocation ->
            resultTableScanNodeList.add(
                new InformationSchemaTableScanNode(
                    queryId.genPlanNodeId(),
                    node.getQualifiedObjectName(),
                    node.getOutputSymbols(),
                    node.getAssignments(),
                    node.getPushDownPredicate(),
                    node.getPushDownLimit(),
                    node.getPushDownOffset(),
                    new TRegionReplicaSet(null, ImmutableList.of(dataNodeLocation)))));
    return resultTableScanNodeList;
  }

  @Override
  public List<PlanNode> visitAggregation(AggregationNode node, PlanContext context) {
    if (node.isStreamable()) {
      OrderingScheme expectedOrderingSchema = constructOrderingSchema(node.getPreGroupedSymbols());
      context.setExpectedOrderingScheme(expectedOrderingSchema);
    }
    List<PlanNode> childrenNodes = node.getChild().accept(this, context);
    OrderingScheme childOrdering = nodeOrderingMap.get(childrenNodes.get(0).getPlanNodeId());
    if (childOrdering != null) {
      nodeOrderingMap.put(node.getPlanNodeId(), childOrdering);
    }

    if (childrenNodes.size() == 1) {
      node.setChild(childrenNodes.get(0));
      return Collections.singletonList(node);
    }

    Pair<AggregationNode, AggregationNode> splitResult = split(node, symbolAllocator, queryId);
    AggregationNode intermediate = splitResult.right;

    childrenNodes =
        childrenNodes.stream()
            .map(
                child -> {
                  PlanNodeId planNodeId = queryId.genPlanNodeId();
                  AggregationNode aggregationNode =
                      new AggregationNode(
                          planNodeId,
                          child,
                          intermediate.getAggregations(),
                          intermediate.getGroupingSets(),
                          intermediate.getPreGroupedSymbols(),
                          intermediate.getStep(),
                          intermediate.getHashSymbol(),
                          intermediate.getGroupIdSymbol());
                  if (node.isStreamable()) {
                    nodeOrderingMap.put(planNodeId, childOrdering);
                  }
                  return aggregationNode;
                })
            .collect(Collectors.toList());
    splitResult.left.setChild(
        mergeChildrenViaCollectOrMergeSort(
            nodeOrderingMap.get(childrenNodes.get(0).getPlanNodeId()), childrenNodes));
    return Collections.singletonList(splitResult.left);
  }

  @Override
  public List<PlanNode> visitAggregationTableScan(
      AggregationTableScanNode node, PlanContext context) {
    boolean needSplit = false;
    List<List<TRegionReplicaSet>> regionReplicaSetsList = new ArrayList<>();
    for (AlignedDeviceEntry deviceEntry : node.getDeviceEntries()) {
      List<TRegionReplicaSet> regionReplicaSets =
          analysis.getDataRegionReplicaSetWithTimeFilter(
              node.getQualifiedObjectName().getDatabaseName(),
              deviceEntry.getDeviceID(),
              node.getTimeFilter());
      if (regionReplicaSets.size() > 1) {
        needSplit = true;
      }
      regionReplicaSetsList.add(regionReplicaSets);
    }

    if (regionReplicaSetsList.isEmpty()) {
      regionReplicaSetsList = Collections.singletonList(Collections.singletonList(NOT_ASSIGNED));
    }

    Map<TRegionReplicaSet, AggregationTableScanNode> regionNodeMap = new HashMap<>();
    // Step is SINGLE and device data in more than one region, we need to final aggregate the result
    // from different region here, so split
    // this node into two-stage
    needSplit = needSplit && node.getStep() == SINGLE;
    AggregationNode finalAggregation = null;
    if (needSplit) {
      Pair<AggregationNode, AggregationTableScanNode> splitResult =
          split(node, symbolAllocator, queryId);
      finalAggregation = splitResult.left;
      AggregationTableScanNode partialAggregation = splitResult.right;

      // cover case: complete push-down + group by + streamable
      if (!context.hasSortProperty && finalAggregation.isStreamable()) {
        OrderingScheme expectedOrderingSchema =
            constructOrderingSchema(node.getPreGroupedSymbols());
        context.setExpectedOrderingScheme(expectedOrderingSchema);
      }

      buildRegionNodeMap(node, regionReplicaSetsList, regionNodeMap, partialAggregation);
    } else {
      buildRegionNodeMap(node, regionReplicaSetsList, regionNodeMap, node);
    }

    List<PlanNode> resultTableScanNodeList = new ArrayList<>();
    TRegionReplicaSet mostUsedDataRegion = null;
    int maxDeviceEntrySizeOfTableScan = 0;
    for (Map.Entry<TRegionReplicaSet, AggregationTableScanNode> entry : regionNodeMap.entrySet()) {
      TRegionReplicaSet regionReplicaSet = entry.getKey();
      DeviceTableScanNode subDeviceTableScanNode = entry.getValue();
      subDeviceTableScanNode.setPlanNodeId(queryId.genPlanNodeId());
      subDeviceTableScanNode.setRegionReplicaSet(regionReplicaSet);
      resultTableScanNodeList.add(subDeviceTableScanNode);

      if (mostUsedDataRegion == null
          || subDeviceTableScanNode.getDeviceEntries().size() > maxDeviceEntrySizeOfTableScan) {
        mostUsedDataRegion = regionReplicaSet;
        maxDeviceEntrySizeOfTableScan = subDeviceTableScanNode.getDeviceEntries().size();
      }
    }
    context.mostUsedRegion = mostUsedDataRegion;

    if (context.hasSortProperty) {
      processSortProperty(node, resultTableScanNodeList, context);
    }

    if (needSplit) {
      if (resultTableScanNodeList.size() == 1) {
        finalAggregation.setChild(resultTableScanNodeList.get(0));
      } else if (resultTableScanNodeList.size() > 1) {
        OrderingScheme childOrdering =
            nodeOrderingMap.get(resultTableScanNodeList.get(0).getPlanNodeId());
        finalAggregation.setChild(
            mergeChildrenViaCollectOrMergeSort(childOrdering, resultTableScanNodeList));
      } else {
        throw new IllegalStateException("List<PlanNode>.size should >= 1, but now is 0");
      }
      resultTableScanNodeList = Collections.singletonList(finalAggregation);
    }

    return resultTableScanNodeList;
  }

  @Override
  public List<PlanNode> visitEnforceSingleRow(EnforceSingleRowNode node, PlanContext context) {
    List<PlanNode> childrenNodes = node.getChild().accept(this, context);
    OrderingScheme childOrdering = nodeOrderingMap.get(childrenNodes.get(0).getPlanNodeId());
    if (childOrdering != null) {
      nodeOrderingMap.put(node.getPlanNodeId(), childOrdering);
    }

    node.setChild(mergeChildrenViaCollectOrMergeSort(childOrdering, childrenNodes));
    return Collections.singletonList(node);
  }

  private void buildRegionNodeMap(
      AggregationTableScanNode originalAggTableScanNode,
      List<List<TRegionReplicaSet>> regionReplicaSetsList,
      Map<TRegionReplicaSet, AggregationTableScanNode> regionNodeMap,
      AggregationTableScanNode partialAggTableScanNode) {
    for (int i = 0; i < regionReplicaSetsList.size(); i++) {
      for (TRegionReplicaSet regionReplicaSet : regionReplicaSetsList.get(i)) {
        AggregationTableScanNode aggregationTableScanNode =
            regionNodeMap.computeIfAbsent(
                regionReplicaSet,
                k -> {
                  AggregationTableScanNode scanNode =
                      new AggregationTableScanNode(
                          queryId.genPlanNodeId(),
                          partialAggTableScanNode.getQualifiedObjectName(),
                          partialAggTableScanNode.getOutputSymbols(),
                          partialAggTableScanNode.getAssignments(),
                          new ArrayList<>(),
                          partialAggTableScanNode.getIdAndAttributeIndexMap(),
                          partialAggTableScanNode.getScanOrder(),
                          partialAggTableScanNode.getTimePredicate().orElse(null),
                          partialAggTableScanNode.getPushDownPredicate(),
                          partialAggTableScanNode.getPushDownLimit(),
                          partialAggTableScanNode.getPushDownOffset(),
                          partialAggTableScanNode.isPushLimitToEachDevice(),
                          partialAggTableScanNode.getProjection(),
                          partialAggTableScanNode.getAggregations(),
                          partialAggTableScanNode.getGroupingSets(),
                          partialAggTableScanNode.getPreGroupedSymbols(),
                          partialAggTableScanNode.getStep(),
                          partialAggTableScanNode.getGroupIdSymbol());
                  scanNode.setRegionReplicaSet(regionReplicaSet);
                  return scanNode;
                });
        if (originalAggTableScanNode.getDeviceEntries().size() > i
            && originalAggTableScanNode.getDeviceEntries().get(i) != null) {
          aggregationTableScanNode.appendDeviceEntry(
              originalAggTableScanNode.getDeviceEntries().get(i));
        }
      }
    }
  }

  private static OrderingScheme constructOrderingSchema(List<Symbol> symbols) {
    Map<Symbol, SortOrder> orderings = new HashMap<>();
    symbols.forEach(symbol -> orderings.put(symbol, SortOrder.ASC_NULLS_LAST));
    return new OrderingScheme(symbols, orderings);
  }

  private PlanNode mergeChildrenViaCollectOrMergeSort(
      final OrderingScheme childOrdering, final List<PlanNode> childrenNodes) {
    checkArgument(!childrenNodes.isEmpty(), "childrenNodes should not be empty");

    if (childrenNodes.size() == 1) {
      return childrenNodes.get(0);
    }

    final PlanNode firstChild = childrenNodes.get(0);

    // children has sort property, use MergeSort to merge children
    if (childOrdering != null) {
      final MergeSortNode mergeSortNode =
          new MergeSortNode(queryId.genPlanNodeId(), childOrdering, firstChild.getOutputSymbols());
      childrenNodes.forEach(mergeSortNode::addChild);
      nodeOrderingMap.put(mergeSortNode.getPlanNodeId(), childOrdering);
      return mergeSortNode;
    }

    // children has no sort property, use CollectNode to merge children
    final CollectNode collectNode =
        new CollectNode(queryId.genPlanNodeId(), firstChild.getOutputSymbols());
    childrenNodes.forEach(collectNode::addChild);
    return collectNode;
  }

  private void processSortProperty(
      final DeviceTableScanNode deviceTableScanNode,
      final List<PlanNode> resultTableScanNodeList,
      final PlanContext context) {
    final List<Symbol> newOrderingSymbols = new ArrayList<>();
    final List<SortOrder> newSortOrders = new ArrayList<>();
    final OrderingScheme expectedOrderingScheme = context.expectedOrderingScheme;

    boolean lastIsTimeRelated = false;
    for (final Symbol symbol : expectedOrderingScheme.getOrderBy()) {
      if (timeRelatedSymbol(symbol, deviceTableScanNode)) {
        if (!expectedOrderingScheme.getOrderings().get(symbol).isAscending()) {
          // TODO(beyyes) move scan order judgement into logical plan optimizer
          resultTableScanNodeList.forEach(
              node -> ((DeviceTableScanNode) node).setScanOrder(Ordering.DESC));
        }
        newOrderingSymbols.add(symbol);
        newSortOrders.add(expectedOrderingScheme.getOrdering(symbol));
        lastIsTimeRelated = true;
        break;
      } else if (!deviceTableScanNode.getIdAndAttributeIndexMap().containsKey(symbol)) {
        break;
      }

      newOrderingSymbols.add(symbol);
      newSortOrders.add(expectedOrderingScheme.getOrdering(symbol));
    }

    // no sort property can be pushed down into DeviceTableScanNode
    if (newOrderingSymbols.isEmpty()) {
      return;
    }

    final List<Function<AlignedDeviceEntry, String>> orderingRules = new ArrayList<>();
    for (final Symbol symbol : newOrderingSymbols) {
      final Integer idx = deviceTableScanNode.getIdAndAttributeIndexMap().get(symbol);
      if (idx == null) {
        // time column or date_bin column
        break;
      }
      if (deviceTableScanNode.getAssignments().get(symbol).getColumnCategory()
          == TsTableColumnCategory.ID) {
        // segments[0] is always tableName
        orderingRules.add(deviceEntry -> (String) deviceEntry.getNthSegment(idx + 1));
      } else {
        orderingRules.add(
            deviceEntry ->
                deviceEntry.getAttributeColumnValues().get(idx) == null
                    ? null
                    : deviceEntry
                        .getAttributeColumnValues()
                        .get(idx)
                        .getStringValue(TSFileConfig.STRING_CHARSET));
      }
    }
    Comparator<AlignedDeviceEntry> comparator = null;

    if (!orderingRules.isEmpty()) {
      if (newSortOrders.get(0).isNullsFirst()) {
        comparator =
            newSortOrders.get(0).isAscending()
                ? Comparator.comparing(
                    orderingRules.get(0), Comparator.nullsFirst(Comparator.naturalOrder()))
                : Comparator.comparing(
                        orderingRules.get(0), Comparator.nullsFirst(Comparator.naturalOrder()))
                    .reversed();
      } else {
        comparator =
            newSortOrders.get(0).isAscending()
                ? Comparator.comparing(
                    orderingRules.get(0), Comparator.nullsLast(Comparator.naturalOrder()))
                : Comparator.comparing(
                        orderingRules.get(0), Comparator.nullsLast(Comparator.naturalOrder()))
                    .reversed();
      }
      for (int i = 1; i < orderingRules.size(); i++) {
        final Comparator<AlignedDeviceEntry> thenComparator;
        if (newSortOrders.get(i).isNullsFirst()) {
          thenComparator =
              newSortOrders.get(i).isAscending()
                  ? Comparator.comparing(
                      orderingRules.get(i), Comparator.nullsFirst(Comparator.naturalOrder()))
                  : Comparator.comparing(
                          orderingRules.get(i), Comparator.nullsFirst(Comparator.naturalOrder()))
                      .reversed();
        } else {
          thenComparator =
              newSortOrders.get(i).isAscending()
                  ? Comparator.comparing(
                      orderingRules.get(i), Comparator.nullsLast(Comparator.naturalOrder()))
                  : Comparator.comparing(
                          orderingRules.get(i), Comparator.nullsLast(Comparator.naturalOrder()))
                      .reversed();
        }
        comparator = comparator.thenComparing(thenComparator);
      }
    }

    final Optional<OrderingScheme> newOrderingScheme =
        tableScanOrderingSchema(
            analysis.getTableColumnSchema(deviceTableScanNode.getQualifiedObjectName()),
            newOrderingSymbols,
            newSortOrders,
            lastIsTimeRelated,
            deviceTableScanNode.getDeviceEntries().size() == 1);
    for (final PlanNode planNode : resultTableScanNodeList) {
      final DeviceTableScanNode scanNode = (DeviceTableScanNode) planNode;
      newOrderingScheme.ifPresent(
          orderingScheme -> nodeOrderingMap.put(scanNode.getPlanNodeId(), orderingScheme));
      if (comparator != null) {
        scanNode.getDeviceEntries().sort(comparator);
      }
    }
  }

  private Optional<OrderingScheme> tableScanOrderingSchema(
      Map<Symbol, ColumnSchema> tableColumnSchema,
      List<Symbol> newOrderingSymbols,
      List<SortOrder> newSortOrders,
      boolean lastIsTimeRelated,
      boolean isSingleDevice) {

    if (isSingleDevice || !lastIsTimeRelated) {
      return Optional.of(
          new OrderingScheme(
              newOrderingSymbols,
              IntStream.range(0, newOrderingSymbols.size())
                  .boxed()
                  .collect(Collectors.toMap(newOrderingSymbols::get, newSortOrders::get))));
    } else { // table scan node has more than one device and last order item is time related
      int size = newOrderingSymbols.size();
      if (size == 1) {
        return Optional.empty();
      }
      OrderingScheme orderingScheme =
          new OrderingScheme(
              newOrderingSymbols.subList(0, size - 1),
              IntStream.range(0, size - 1)
                  .boxed()
                  .collect(Collectors.toMap(newOrderingSymbols::get, newSortOrders::get)));
      if (isOrderByAllIdsAndTime(
          tableColumnSchema, orderingScheme, size - 2)) { // all id columns included
        return Optional.of(
            new OrderingScheme(
                newOrderingSymbols,
                IntStream.range(0, newOrderingSymbols.size())
                    .boxed()
                    .collect(Collectors.toMap(newOrderingSymbols::get, newSortOrders::get))));
      } else { // remove the last time column related
        return Optional.of(orderingScheme);
      }
    }
  }

  // time column or push down date_bin function call in agg which should only have one such column
  private boolean timeRelatedSymbol(Symbol symbol, DeviceTableScanNode deviceTableScanNode) {
    return deviceTableScanNode.isTimeColumn(symbol)
        || PUSH_DOWN_DATE_BIN_SYMBOL_NAME.equals(symbol.getName());
  }

  // ------------------- schema related interface ---------------------------------------------
  @Override
  public List<PlanNode> visitTableDeviceQueryScan(
      final TableDeviceQueryScanNode node, final PlanContext context) {
    return visitAbstractTableDeviceQuery(node, context);
  }

  @Override
  public List<PlanNode> visitTableDeviceQueryCount(
      final TableDeviceQueryCountNode node, final PlanContext context) {
    return visitAbstractTableDeviceQuery(node, context);
  }

  private List<PlanNode> visitAbstractTableDeviceQuery(
      final AbstractTableDeviceQueryNode node, final PlanContext context) {
    final Set<TRegionReplicaSet> schemaRegionSet = new HashSet<>();
    analysis
        .getSchemaPartitionInfo()
        .getSchemaPartitionMap()
        .get(node.getDatabase())
        .forEach(
            (deviceGroupId, schemaRegionReplicaSet) -> schemaRegionSet.add(schemaRegionReplicaSet));

    context.mostUsedRegion = schemaRegionSet.iterator().next();
    if (schemaRegionSet.size() == 1) {
      node.setRegionReplicaSet(schemaRegionSet.iterator().next());
      return Collections.singletonList(node);
    } else {
      final List<PlanNode> res = new ArrayList<>(schemaRegionSet.size());
      for (final TRegionReplicaSet schemaRegion : schemaRegionSet) {
        final AbstractTableDeviceQueryNode clonedChild =
            (AbstractTableDeviceQueryNode) node.clone();
        clonedChild.setPlanNodeId(queryId.genPlanNodeId());
        clonedChild.setRegionReplicaSet(schemaRegion);
        res.add(clonedChild);
      }
      return res;
    }
  }

  @Override
  public List<PlanNode> visitTableDeviceFetch(
      final TableDeviceFetchNode node, final PlanContext context) {
    final String database = node.getDatabase();
    final Set<TRegionReplicaSet> schemaRegionSet = new HashSet<>();
    final SchemaPartition schemaPartition = analysis.getSchemaPartitionInfo();
    final Map<TSeriesPartitionSlot, TRegionReplicaSet> databaseMap =
        schemaPartition.getSchemaPartitionMap().get(database);

    databaseMap.forEach(
        (deviceGroupId, schemaRegionReplicaSet) -> schemaRegionSet.add(schemaRegionReplicaSet));

    if (schemaRegionSet.size() == 1) {
      context.mostUsedRegion = schemaRegionSet.iterator().next();
      node.setRegionReplicaSet(context.mostUsedRegion);
      return Collections.singletonList(node);
    } else {
      final Map<TRegionReplicaSet, TableDeviceFetchNode> tableDeviceFetchMap = new HashMap<>();

      final List<IDeviceID> partitionKeyList = node.getPartitionKeyList();
      final List<Object[]> deviceIDArray = node.getDeviceIdList();
      for (int i = 0; i < node.getPartitionKeyList().size(); ++i) {
        final TRegionReplicaSet regionReplicaSet =
            databaseMap.get(schemaPartition.calculateDeviceGroupId(partitionKeyList.get(i)));
        if (Objects.nonNull(regionReplicaSet)) {
          tableDeviceFetchMap
              .computeIfAbsent(
                  regionReplicaSet,
                  k -> {
                    final TableDeviceFetchNode clonedNode =
                        (TableDeviceFetchNode) node.cloneForDistribution();
                    clonedNode.setPlanNodeId(queryId.genPlanNodeId());
                    clonedNode.setRegionReplicaSet(regionReplicaSet);
                    return clonedNode;
                  })
              .addDeviceId(deviceIDArray.get(i));
        }
      }

      final List<PlanNode> res = new ArrayList<>();
      TRegionReplicaSet mostUsedSchemaRegion = null;
      int maxDeviceEntrySizeOfTableScan = 0;
      for (final Map.Entry<TRegionReplicaSet, TableDeviceFetchNode> entry :
          tableDeviceFetchMap.entrySet()) {
        final TRegionReplicaSet regionReplicaSet = entry.getKey();
        final TableDeviceFetchNode subTableDeviceFetchNode = entry.getValue();
        res.add(subTableDeviceFetchNode);

        if (subTableDeviceFetchNode.getDeviceIdList().size() > maxDeviceEntrySizeOfTableScan) {
          mostUsedSchemaRegion = regionReplicaSet;
          maxDeviceEntrySizeOfTableScan = subTableDeviceFetchNode.getDeviceIdList().size();
        }
      }
      context.mostUsedRegion = mostUsedSchemaRegion;
      return res;
    }
  }

  public static class PlanContext {
    final Map<PlanNodeId, NodeDistribution> nodeDistributionMap;
    boolean hasExchangeNode = false;
    boolean hasSortProperty = false;
    OrderingScheme expectedOrderingScheme;
    TRegionReplicaSet mostUsedRegion;

    public PlanContext() {
      this.nodeDistributionMap = new HashMap<>();
    }

    public NodeDistribution getNodeDistribution(PlanNodeId nodeId) {
      return this.nodeDistributionMap.get(nodeId);
    }

    public void clearExpectedOrderingScheme() {
      expectedOrderingScheme = null;
      hasSortProperty = false;
    }

    public void setExpectedOrderingScheme(OrderingScheme expectedOrderingScheme) {
      this.expectedOrderingScheme = expectedOrderingScheme;
      hasSortProperty = true;
    }
  }
}<|MERGE_RESOLUTION|>--- conflicted
+++ resolved
@@ -461,13 +461,8 @@
       final DeviceTableScanNode node, final PlanContext context) {
     final Map<TRegionReplicaSet, DeviceTableScanNode> tableScanNodeMap = new HashMap<>();
 
-<<<<<<< HEAD
-    for (AlignedDeviceEntry deviceEntry : node.getDeviceEntries()) {
-      List<TRegionReplicaSet> regionReplicaSets =
-=======
-    for (final DeviceEntry deviceEntry : node.getDeviceEntries()) {
+    for (final AlignedDeviceEntry deviceEntry : node.getDeviceEntries()) {
       final List<TRegionReplicaSet> regionReplicaSets =
->>>>>>> aee90fb8
           analysis.getDataRegionReplicaSetWithTimeFilter(
               node.getQualifiedObjectName().getDatabaseName(),
               deviceEntry.getDeviceID(),
