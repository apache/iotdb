/*
 * Licensed to the Apache Software Foundation (ASF) under one
 * or more contributor license agreements.  See the NOTICE file
 * distributed with this work for additional information
 * regarding copyright ownership.  The ASF licenses this file
 * to you under the Apache License, Version 2.0 (the
 * "License"); you may not use this file except in compliance
 * with the License.  You may obtain a copy of the License at
 *
 *      http://www.apache.org/licenses/LICENSE-2.0
 *
 * Unless required by applicable law or agreed to in writing,
 * software distributed under the License is distributed on an
 * "AS IS" BASIS, WITHOUT WARRANTIES OR CONDITIONS OF ANY
 * KIND, either express or implied.  See the License for the
 * specific language governing permissions and limitations
 * under the License.
 */

package org.apache.iotdb.db.queryengine.plan.relational.planner.distribute;

import org.apache.iotdb.common.rpc.thrift.TDataNodeLocation;
import org.apache.iotdb.common.rpc.thrift.TRegionReplicaSet;
import org.apache.iotdb.common.rpc.thrift.TSeriesPartitionSlot;
import org.apache.iotdb.commons.partition.SchemaPartition;
import org.apache.iotdb.commons.schema.table.column.TsTableColumnCategory;
import org.apache.iotdb.db.queryengine.common.MPPQueryContext;
import org.apache.iotdb.db.queryengine.common.QueryId;
import org.apache.iotdb.db.queryengine.plan.planner.TableOperatorGenerator;
import org.apache.iotdb.db.queryengine.plan.planner.distribution.NodeDistribution;
import org.apache.iotdb.db.queryengine.plan.planner.plan.node.PlanNode;
import org.apache.iotdb.db.queryengine.plan.planner.plan.node.PlanNodeId;
import org.apache.iotdb.db.queryengine.plan.planner.plan.node.PlanVisitor;
import org.apache.iotdb.db.queryengine.plan.planner.plan.node.WritePlanNode;
import org.apache.iotdb.db.queryengine.plan.relational.analyzer.Analysis;
import org.apache.iotdb.db.queryengine.plan.relational.metadata.AlignedDeviceEntry;
import org.apache.iotdb.db.queryengine.plan.relational.metadata.ColumnSchema;
import org.apache.iotdb.db.queryengine.plan.relational.metadata.DeviceEntry;
import org.apache.iotdb.db.queryengine.plan.relational.planner.OrderingScheme;
import org.apache.iotdb.db.queryengine.plan.relational.planner.SortOrder;
import org.apache.iotdb.db.queryengine.plan.relational.planner.Symbol;
import org.apache.iotdb.db.queryengine.plan.relational.planner.SymbolAllocator;
import org.apache.iotdb.db.queryengine.plan.relational.planner.node.AggregationNode;
import org.apache.iotdb.db.queryengine.plan.relational.planner.node.AggregationTableScanNode;
import org.apache.iotdb.db.queryengine.plan.relational.planner.node.AggregationTreeDeviceViewScanNode;
import org.apache.iotdb.db.queryengine.plan.relational.planner.node.CollectNode;
import org.apache.iotdb.db.queryengine.plan.relational.planner.node.DeviceTableScanNode;
import org.apache.iotdb.db.queryengine.plan.relational.planner.node.EnforceSingleRowNode;
import org.apache.iotdb.db.queryengine.plan.relational.planner.node.ExplainAnalyzeNode;
import org.apache.iotdb.db.queryengine.plan.relational.planner.node.FillNode;
import org.apache.iotdb.db.queryengine.plan.relational.planner.node.FilterNode;
import org.apache.iotdb.db.queryengine.plan.relational.planner.node.GapFillNode;
import org.apache.iotdb.db.queryengine.plan.relational.planner.node.InformationSchemaTableScanNode;
import org.apache.iotdb.db.queryengine.plan.relational.planner.node.JoinNode;
import org.apache.iotdb.db.queryengine.plan.relational.planner.node.LimitNode;
import org.apache.iotdb.db.queryengine.plan.relational.planner.node.MergeSortNode;
import org.apache.iotdb.db.queryengine.plan.relational.planner.node.OffsetNode;
import org.apache.iotdb.db.queryengine.plan.relational.planner.node.OutputNode;
import org.apache.iotdb.db.queryengine.plan.relational.planner.node.ProjectNode;
import org.apache.iotdb.db.queryengine.plan.relational.planner.node.SortNode;
import org.apache.iotdb.db.queryengine.plan.relational.planner.node.StreamSortNode;
import org.apache.iotdb.db.queryengine.plan.relational.planner.node.TopKNode;
import org.apache.iotdb.db.queryengine.plan.relational.planner.node.TreeAlignedDeviceViewScanNode;
import org.apache.iotdb.db.queryengine.plan.relational.planner.node.TreeDeviceViewScanNode;
import org.apache.iotdb.db.queryengine.plan.relational.planner.node.TreeNonAlignedDeviceViewScanNode;
import org.apache.iotdb.db.queryengine.plan.relational.planner.node.ValueFillNode;
import org.apache.iotdb.db.queryengine.plan.relational.planner.node.schema.AbstractTableDeviceQueryNode;
import org.apache.iotdb.db.queryengine.plan.relational.planner.node.schema.TableDeviceFetchNode;
import org.apache.iotdb.db.queryengine.plan.relational.planner.node.schema.TableDeviceQueryCountNode;
import org.apache.iotdb.db.queryengine.plan.relational.planner.node.schema.TableDeviceQueryScanNode;
import org.apache.iotdb.db.queryengine.plan.relational.planner.optimizations.DataNodeLocationSupplierFactory;
import org.apache.iotdb.db.queryengine.plan.relational.planner.optimizations.PushPredicateIntoTableScan;
import org.apache.iotdb.db.queryengine.plan.statement.component.Ordering;

import com.google.common.collect.ImmutableList;
import com.google.common.collect.ImmutableSet;
import org.apache.tsfile.common.conf.TSFileConfig;
import org.apache.tsfile.file.metadata.IDeviceID;
import org.apache.tsfile.utils.Pair;

import javax.annotation.Nonnull;

import java.util.ArrayList;
import java.util.Collections;
import java.util.Comparator;
import java.util.HashMap;
import java.util.HashSet;
import java.util.List;
import java.util.Map;
import java.util.Objects;
import java.util.Optional;
import java.util.Set;
import java.util.function.Function;
import java.util.stream.Collectors;
import java.util.stream.IntStream;

import static com.google.common.collect.ImmutableList.toImmutableList;
import static org.apache.iotdb.commons.partition.DataPartition.NOT_ASSIGNED;
import static org.apache.iotdb.commons.udf.builtin.relational.TableBuiltinScalarFunction.DATE_BIN;
import static org.apache.iotdb.db.queryengine.plan.planner.TableOperatorGenerator.createTreeDeviceIdColumnValueExtractor;
import static org.apache.iotdb.db.queryengine.plan.relational.planner.SymbolAllocator.GROUP_KEY_SUFFIX;
import static org.apache.iotdb.db.queryengine.plan.relational.planner.SymbolAllocator.SEPARATOR;
import static org.apache.iotdb.db.queryengine.plan.relational.planner.node.AggregationNode.Step.SINGLE;
import static org.apache.iotdb.db.queryengine.plan.relational.planner.optimizations.PushPredicateIntoTableScan.containsDiffFunction;
import static org.apache.iotdb.db.queryengine.plan.relational.planner.optimizations.TransformSortToStreamSort.isOrderByAllIdsAndTime;
import static org.apache.iotdb.db.queryengine.plan.relational.planner.optimizations.Util.split;
import static org.apache.tsfile.utils.Preconditions.checkArgument;

/** This class is used to generate distributed plan for table model. */
public class TableDistributedPlanGenerator
    extends PlanVisitor<List<PlanNode>, TableDistributedPlanGenerator.PlanContext> {
  private static final String PUSH_DOWN_DATE_BIN_SYMBOL_NAME =
      DATE_BIN.getFunctionName() + SEPARATOR + GROUP_KEY_SUFFIX;
  private final QueryId queryId;
  private final Analysis analysis;
  private final SymbolAllocator symbolAllocator;
  private final Map<PlanNodeId, OrderingScheme> nodeOrderingMap = new HashMap<>();
  private final DataNodeLocationSupplierFactory.DataNodeLocationSupplier dataNodeLocationSupplier;

  public TableDistributedPlanGenerator(
      final MPPQueryContext queryContext,
      final Analysis analysis,
      final SymbolAllocator symbolAllocator,
      final DataNodeLocationSupplierFactory.DataNodeLocationSupplier dataNodeLocationSupplier) {
    this.queryId = queryContext.getQueryId();
    this.analysis = analysis;
    this.symbolAllocator = symbolAllocator;
    this.dataNodeLocationSupplier = dataNodeLocationSupplier;
  }

  public List<PlanNode> genResult(final PlanNode node, final PlanContext context) {
    final List<PlanNode> res = node.accept(this, context);
    if (res.size() == 1) {
      return res;
    } else if (res.size() > 1) {
      final CollectNode collectNode =
          new CollectNode(queryId.genPlanNodeId(), res.get(0).getOutputSymbols());
      res.forEach(collectNode::addChild);
      return Collections.singletonList(collectNode);
    } else {
      throw new IllegalStateException("List<PlanNode>.size should >= 1, but now is 0");
    }
  }

  @Override
  public List<PlanNode> visitPlan(
      final PlanNode node, final TableDistributedPlanGenerator.PlanContext context) {
    if (node instanceof WritePlanNode) {
      return Collections.singletonList(node);
    }

    final List<List<PlanNode>> children =
        node.getChildren().stream()
            .map(child -> child.accept(this, context))
            .collect(toImmutableList());

    final PlanNode newNode = node.clone();
    for (final List<PlanNode> planNodes : children) {
      planNodes.forEach(newNode::addChild);
    }
    return Collections.singletonList(newNode);
  }

  @Override
  public List<PlanNode> visitExplainAnalyze(
      final ExplainAnalyzeNode node, final PlanContext context) {
    final List<PlanNode> children = genResult(node.getChild(), context);
    node.setChild(children.get(0));
    return Collections.singletonList(node);
  }

  @Override
  public List<PlanNode> visitOutput(final OutputNode node, final PlanContext context) {
    final List<PlanNode> childrenNodes = node.getChild().accept(this, context);
    final OrderingScheme childOrdering = nodeOrderingMap.get(childrenNodes.get(0).getPlanNodeId());
    if (childOrdering != null) {
      nodeOrderingMap.put(node.getPlanNodeId(), childOrdering);
    }

    node.setChild(mergeChildrenViaCollectOrMergeSort(childOrdering, childrenNodes));
    return Collections.singletonList(node);
  }

  @Override
  public List<PlanNode> visitFill(FillNode node, PlanContext context) {
    if (!(node instanceof ValueFillNode)) {
      context.clearExpectedOrderingScheme();
    }
    List<PlanNode> childrenNodes = node.getChild().accept(this, context);
    OrderingScheme childOrdering = nodeOrderingMap.get(childrenNodes.get(0).getPlanNodeId());
    if (childOrdering != null) {
      nodeOrderingMap.put(node.getPlanNodeId(), childOrdering);
    }

    node.setChild(mergeChildrenViaCollectOrMergeSort(childOrdering, childrenNodes));
    return Collections.singletonList(node);
  }

  @Override
  public List<PlanNode> visitGapFill(GapFillNode node, PlanContext context) {
    context.clearExpectedOrderingScheme();
    List<PlanNode> childrenNodes = node.getChild().accept(this, context);
    OrderingScheme childOrdering = nodeOrderingMap.get(childrenNodes.get(0).getPlanNodeId());
    if (childOrdering != null) {
      nodeOrderingMap.put(node.getPlanNodeId(), childOrdering);
    }

    node.setChild(mergeChildrenViaCollectOrMergeSort(childOrdering, childrenNodes));
    return Collections.singletonList(node);
  }

  @Override
  public List<PlanNode> visitLimit(LimitNode node, PlanContext context) {
    List<PlanNode> childrenNodes = node.getChild().accept(this, context);
    OrderingScheme childOrdering = nodeOrderingMap.get(childrenNodes.get(0).getPlanNodeId());
    if (childOrdering != null) {
      nodeOrderingMap.put(node.getPlanNodeId(), childOrdering);
    }

    // push down LimitNode in distributed plan optimize rule
    node.setChild(mergeChildrenViaCollectOrMergeSort(childOrdering, childrenNodes));
    return Collections.singletonList(node);
  }

  @Override
  public List<PlanNode> visitOffset(OffsetNode node, PlanContext context) {
    List<PlanNode> childrenNodes = node.getChild().accept(this, context);
    OrderingScheme childOrdering = nodeOrderingMap.get(childrenNodes.get(0).getPlanNodeId());
    if (childOrdering != null) {
      nodeOrderingMap.put(node.getPlanNodeId(), childOrdering);
    }

    node.setChild(mergeChildrenViaCollectOrMergeSort(childOrdering, childrenNodes));
    return Collections.singletonList(node);
  }

  @Override
  public List<PlanNode> visitProject(ProjectNode node, PlanContext context) {
    List<PlanNode> childrenNodes = node.getChild().accept(this, context);
    OrderingScheme childOrdering = nodeOrderingMap.get(childrenNodes.get(0).getPlanNodeId());
    if (childOrdering != null) {
      nodeOrderingMap.put(node.getPlanNodeId(), childOrdering);
    }

    if (childrenNodes.size() == 1) {
      node.setChild(childrenNodes.get(0));
      return Collections.singletonList(node);
    }

    boolean canCopyThis = true;
    if (childOrdering != null) {
      // the column used for order by has been pruned, we can't copy this node to sub nodeTrees.
      canCopyThis =
          ImmutableSet.copyOf(node.getOutputSymbols()).containsAll(childOrdering.getOrderBy());
    }
    canCopyThis =
        canCopyThis
            && node.getAssignments().getMap().values().stream()
                .noneMatch(PushPredicateIntoTableScan::containsDiffFunction);

    if (!canCopyThis) {
      node.setChild(mergeChildrenViaCollectOrMergeSort(childOrdering, childrenNodes));
      return Collections.singletonList(node);
    }

    List<PlanNode> resultNodeList = new ArrayList<>();
    for (int i = 0; i < childrenNodes.size(); i++) {
      PlanNode child = childrenNodes.get(i);
      ProjectNode subProjectNode =
          new ProjectNode(queryId.genPlanNodeId(), child, node.getAssignments());
      resultNodeList.add(subProjectNode);
      if (i == 0) {
        nodeOrderingMap.put(subProjectNode.getPlanNodeId(), childOrdering);
      }
    }
    return resultNodeList;
  }

  @Override
  public List<PlanNode> visitTopK(TopKNode node, PlanContext context) {
    context.setExpectedOrderingScheme(node.getOrderingScheme());
    nodeOrderingMap.put(node.getPlanNodeId(), node.getOrderingScheme());

    checkArgument(
        node.getChildren().size() == 1, "Size of TopKNode can only be 1 in logical plan.");
    List<PlanNode> childrenNodes = node.getChildren().get(0).accept(this, context);
    if (childrenNodes.size() == 1) {
      node.setChildren(Collections.singletonList(childrenNodes.get(0)));
      return Collections.singletonList(node);
    }

    TopKNode newTopKNode = (TopKNode) node.clone();
    for (int i = 0; i < childrenNodes.size(); i++) {
      PlanNode child = childrenNodes.get(i);
      TopKNode subTopKNode =
          new TopKNode(
              queryId.genPlanNodeId(),
              Collections.singletonList(child),
              node.getOrderingScheme(),
              node.getCount(),
              node.getOutputSymbols(),
              node.isChildrenDataInOrder());
      newTopKNode.addChild(subTopKNode);
    }
    nodeOrderingMap.put(newTopKNode.getPlanNodeId(), newTopKNode.getOrderingScheme());

    return Collections.singletonList(newTopKNode);
  }

  @Override
  public List<PlanNode> visitSort(SortNode node, PlanContext context) {
    context.setExpectedOrderingScheme(node.getOrderingScheme());
    nodeOrderingMap.put(node.getPlanNodeId(), node.getOrderingScheme());

    List<PlanNode> childrenNodes = node.getChild().accept(this, context);
    if (childrenNodes.size() == 1) {
      if (canSortEliminated(
          node.getOrderingScheme(), nodeOrderingMap.get(childrenNodes.get(0).getPlanNodeId()))) {
        return childrenNodes;
      } else {
        node.setChild(childrenNodes.get(0));
        return Collections.singletonList(node);
      }
    }

    // may have ProjectNode above SortNode later, so use MergeSortNode but not return SortNode list
    MergeSortNode mergeSortNode =
        new MergeSortNode(
            queryId.genPlanNodeId(), node.getOrderingScheme(), node.getOutputSymbols());
    for (PlanNode child : childrenNodes) {
      if (canSortEliminated(node.getOrderingScheme(), nodeOrderingMap.get(child.getPlanNodeId()))) {
        mergeSortNode.addChild(child);
      } else {
        SortNode subSortNode =
            new SortNode(queryId.genPlanNodeId(), child, node.getOrderingScheme(), false, false);
        mergeSortNode.addChild(subSortNode);
      }
    }
    nodeOrderingMap.put(mergeSortNode.getPlanNodeId(), mergeSortNode.getOrderingScheme());

    return Collections.singletonList(mergeSortNode);
  }

  // if current SortNode is prefix of child, this SortNode doesn't need to exist, return true
  private boolean canSortEliminated(
      @Nonnull OrderingScheme sortOrderingSchema, OrderingScheme childOrderingSchema) {
    if (childOrderingSchema == null) {
      return false;
    } else {
      List<Symbol> symbolsOfSort = sortOrderingSchema.getOrderBy();
      List<Symbol> symbolsOfChild = childOrderingSchema.getOrderBy();
      if (symbolsOfSort.size() > symbolsOfChild.size()) {
        return false;
      } else {
        for (int i = 0, size = symbolsOfSort.size(); i < size; i++) {
          Symbol symbolOfSort = symbolsOfSort.get(i);
          SortOrder sortOrderOfSortNode = sortOrderingSchema.getOrdering(symbolOfSort);
          Symbol symbolOfChild = symbolsOfChild.get(i);
          SortOrder sortOrderOfChild = childOrderingSchema.getOrdering(symbolOfChild);
          if (!symbolOfSort.equals(symbolOfChild) || sortOrderOfSortNode != sortOrderOfChild) {
            return false;
          }
        }
        return true;
      }
    }
  }

  @Override
  public List<PlanNode> visitStreamSort(StreamSortNode node, PlanContext context) {
    context.setExpectedOrderingScheme(node.getOrderingScheme());
    nodeOrderingMap.put(node.getPlanNodeId(), node.getOrderingScheme());

    List<PlanNode> childrenNodes = node.getChild().accept(this, context);
    if (childrenNodes.size() == 1) {
      if (canSortEliminated(
          node.getOrderingScheme(), nodeOrderingMap.get(childrenNodes.get(0).getPlanNodeId()))) {
        return childrenNodes;
      } else {
        node.setChild(childrenNodes.get(0));
        return Collections.singletonList(node);
      }
    }

    // may have ProjectNode above SortNode later, so use MergeSortNode but not return SortNode list
    MergeSortNode mergeSortNode =
        new MergeSortNode(
            queryId.genPlanNodeId(), node.getOrderingScheme(), node.getOutputSymbols());
    for (PlanNode child : childrenNodes) {
      if (canSortEliminated(node.getOrderingScheme(), nodeOrderingMap.get(child.getPlanNodeId()))) {
        mergeSortNode.addChild(child);
      } else {
        StreamSortNode subSortNode =
            new StreamSortNode(
                queryId.genPlanNodeId(),
                child,
                node.getOrderingScheme(),
                false,
                node.isOrderByAllIdsAndTime(),
                node.getStreamCompareKeyEndIndex());
        mergeSortNode.addChild(subSortNode);
      }
    }
    nodeOrderingMap.put(mergeSortNode.getPlanNodeId(), mergeSortNode.getOrderingScheme());

    return Collections.singletonList(mergeSortNode);
  }

  @Override
  public List<PlanNode> visitFilter(FilterNode node, PlanContext context) {
    List<PlanNode> childrenNodes = node.getChild().accept(this, context);
    OrderingScheme childOrdering = nodeOrderingMap.get(childrenNodes.get(0).getPlanNodeId());
    if (childOrdering != null) {
      nodeOrderingMap.put(node.getPlanNodeId(), childOrdering);
    }

    if (childrenNodes.size() == 1) {
      node.setChild(childrenNodes.get(0));
      return Collections.singletonList(node);
    }

    if (containsDiffFunction(node.getPredicate())) {
      node.setChild(mergeChildrenViaCollectOrMergeSort(childOrdering, childrenNodes));
      return Collections.singletonList(node);
    }

    List<PlanNode> resultNodeList = new ArrayList<>();
    for (int i = 0; i < childrenNodes.size(); i++) {
      PlanNode child = childrenNodes.get(i);
      FilterNode subFilterNode =
          new FilterNode(queryId.genPlanNodeId(), child, node.getPredicate());
      resultNodeList.add(subFilterNode);
      if (i == 0) {
        nodeOrderingMap.put(subFilterNode.getPlanNodeId(), childOrdering);
      }
    }
    return resultNodeList;
  }

  @Override
  public List<PlanNode> visitJoin(JoinNode node, PlanContext context) {

    List<PlanNode> leftChildrenNodes = node.getLeftChild().accept(this, context);
    List<PlanNode> rightChildrenNodes = node.getRightChild().accept(this, context);
    if (!node.isCrossJoin()) {
      // child of JoinNode(excluding CrossJoin) must be SortNode, so after rewritten, the child must
      // be MergeSortNode or
      // SortNode
      checkArgument(
          leftChildrenNodes.size() == 1, "The size of left children node of JoinNode should be 1");
      checkArgument(
          rightChildrenNodes.size() == 1,
          "The size of right children node of JoinNode should be 1");
    }
    // For CrossJoinNode, we need to merge children nodes(It's safe for other JoinNodes here since
    // the size of their children is always 1.)
    node.setLeftChild(
        mergeChildrenViaCollectOrMergeSort(
            nodeOrderingMap.get(node.getLeftChild().getPlanNodeId()), leftChildrenNodes));
    node.setRightChild(
        mergeChildrenViaCollectOrMergeSort(
            nodeOrderingMap.get(node.getRightChild().getPlanNodeId()), rightChildrenNodes));
    return Collections.singletonList(node);
  }

  @Override
  public List<PlanNode> visitDeviceTableScan(
      final DeviceTableScanNode node, final PlanContext context) {
    final Map<TRegionReplicaSet, DeviceTableScanNode> tableScanNodeMap = new HashMap<>();

    for (final DeviceEntry deviceEntry : node.getDeviceEntries()) {
      final List<TRegionReplicaSet> regionReplicaSets =
          analysis.getDataRegionReplicaSetWithTimeFilter(
              node.getQualifiedObjectName().getDatabaseName(),
              deviceEntry.getDeviceID(),
              node.getTimeFilter());

      for (final TRegionReplicaSet regionReplicaSet : regionReplicaSets) {
        final DeviceTableScanNode deviceTableScanNode =
            tableScanNodeMap.computeIfAbsent(
                regionReplicaSet,
                k -> {
                  DeviceTableScanNode scanNode =
                      new DeviceTableScanNode(
                          queryId.genPlanNodeId(),
                          node.getQualifiedObjectName(),
                          node.getOutputSymbols(),
                          node.getAssignments(),
                          new ArrayList<>(),
                          node.getIdAndAttributeIndexMap(),
                          node.getScanOrder(),
                          node.getTimePredicate().orElse(null),
                          node.getPushDownPredicate(),
                          node.getPushDownLimit(),
                          node.getPushDownOffset(),
                          node.isPushLimitToEachDevice(),
                          node.containsNonAlignedDevice());
                  scanNode.setRegionReplicaSet(regionReplicaSet);
                  return scanNode;
                });
        deviceTableScanNode.appendDeviceEntry(deviceEntry);
      }
    }

    if (tableScanNodeMap.isEmpty()) {
      node.setRegionReplicaSet(NOT_ASSIGNED);
      return Collections.singletonList(node);
    }

    final List<PlanNode> resultTableScanNodeList = new ArrayList<>();
    TRegionReplicaSet mostUsedDataRegion = null;
    int maxDeviceEntrySizeOfTableScan = 0;
    for (final Map.Entry<TRegionReplicaSet, DeviceTableScanNode> entry :
        tableScanNodeMap.entrySet()) {
      final DeviceTableScanNode subDeviceTableScanNode = entry.getValue();
      resultTableScanNodeList.add(subDeviceTableScanNode);

      if (mostUsedDataRegion == null
          || subDeviceTableScanNode.getDeviceEntries().size() > maxDeviceEntrySizeOfTableScan) {
        mostUsedDataRegion = entry.getKey();
        maxDeviceEntrySizeOfTableScan = subDeviceTableScanNode.getDeviceEntries().size();
      }
    }
    context.mostUsedRegion = mostUsedDataRegion;

    if (!context.hasSortProperty) {
      return resultTableScanNodeList;
    }

    processSortProperty(node, resultTableScanNodeList, context);
    return resultTableScanNodeList;
  }

  @Override
  public List<PlanNode> visitTreeDeviceViewScan(TreeDeviceViewScanNode node, PlanContext context) {
    Map<TRegionReplicaSet, Pair<TreeAlignedDeviceViewScanNode, TreeNonAlignedDeviceViewScanNode>>
        tableScanNodeMap = new HashMap<>();

    for (DeviceEntry deviceEntry : node.getDeviceEntries()) {
      List<TRegionReplicaSet> regionReplicaSets =
          analysis.getDataRegionReplicaSetWithTimeFilter(
              node.getTreeDBName(), deviceEntry.getDeviceID(), node.getTimeFilter());

      for (TRegionReplicaSet regionReplicaSet : regionReplicaSets) {
        boolean aligned = deviceEntry instanceof AlignedDeviceEntry;
        Pair<TreeAlignedDeviceViewScanNode, TreeNonAlignedDeviceViewScanNode> pair =
            tableScanNodeMap.get(regionReplicaSet);

        if (pair == null) {
          pair = new Pair<>(null, null);
          tableScanNodeMap.put(regionReplicaSet, pair);
        }

        if (pair.left == null && aligned) {
          TreeAlignedDeviceViewScanNode scanNode =
              new TreeAlignedDeviceViewScanNode(
                  queryId.genPlanNodeId(),
                  node.getQualifiedObjectName(),
                  node.getOutputSymbols(),
                  node.getAssignments(),
                  new ArrayList<>(),
                  node.getIdAndAttributeIndexMap(),
                  node.getScanOrder(),
                  node.getTimePredicate().orElse(null),
                  node.getPushDownPredicate(),
                  node.getPushDownLimit(),
                  node.getPushDownOffset(),
                  node.isPushLimitToEachDevice(),
                  node.containsNonAlignedDevice(),
                  node.getTreeDBName(),
                  node.getMeasurementColumnNameMap());
          scanNode.setRegionReplicaSet(regionReplicaSet);
          pair.left = scanNode;
        }

        if (pair.right == null && !aligned) {
          TreeNonAlignedDeviceViewScanNode scanNode =
              new TreeNonAlignedDeviceViewScanNode(
                  queryId.genPlanNodeId(),
                  node.getQualifiedObjectName(),
                  node.getOutputSymbols(),
                  node.getAssignments(),
                  new ArrayList<>(),
                  node.getIdAndAttributeIndexMap(),
                  node.getScanOrder(),
                  node.getTimePredicate().orElse(null),
                  node.getPushDownPredicate(),
                  node.getPushDownLimit(),
                  node.getPushDownOffset(),
                  node.isPushLimitToEachDevice(),
                  node.containsNonAlignedDevice(),
                  node.getTreeDBName(),
                  node.getMeasurementColumnNameMap());
          scanNode.setRegionReplicaSet(regionReplicaSet);
          pair.right = scanNode;
        }

        if (aligned) {
          pair.left.appendDeviceEntry(deviceEntry);
        } else {
          pair.right.appendDeviceEntry(deviceEntry);
        }
      }
    }

    if (tableScanNodeMap.isEmpty()) {
      node.setRegionReplicaSet(NOT_ASSIGNED);
      return Collections.singletonList(node);
    }

    List<PlanNode> resultTableScanNodeList = new ArrayList<>();
    TRegionReplicaSet mostUsedDataRegion = null;
    int maxDeviceEntrySizeOfTableScan = 0;
    for (Map.Entry<
            TRegionReplicaSet,
            Pair<TreeAlignedDeviceViewScanNode, TreeNonAlignedDeviceViewScanNode>>
        entry : tableScanNodeMap.entrySet()) {
      TRegionReplicaSet regionReplicaSet = entry.getKey();
      Pair<TreeAlignedDeviceViewScanNode, TreeNonAlignedDeviceViewScanNode> pair = entry.getValue();
      int currentDeviceEntrySize = 0;

      if (pair.left != null) {
        currentDeviceEntrySize += pair.left.getDeviceEntries().size();
        resultTableScanNodeList.add(pair.left);
      }

      if (pair.right != null) {
        currentDeviceEntrySize += pair.right.getDeviceEntries().size();
        resultTableScanNodeList.add(pair.right);
      }

      if (mostUsedDataRegion == null || currentDeviceEntrySize > maxDeviceEntrySizeOfTableScan) {
        mostUsedDataRegion = regionReplicaSet;
        maxDeviceEntrySizeOfTableScan = currentDeviceEntrySize;
      }
    }
    context.mostUsedRegion = mostUsedDataRegion;

    if (!context.hasSortProperty) {
      return resultTableScanNodeList;
    }

    processSortProperty(node, resultTableScanNodeList, context);
    return resultTableScanNodeList;
  }

  @Override
  public List<PlanNode> visitInformationSchemaTableScan(
      InformationSchemaTableScanNode node, PlanContext context) {
    List<TDataNodeLocation> dataNodeLocations =
        dataNodeLocationSupplier.getDataNodeLocations(
            node.getQualifiedObjectName().getObjectName());
    checkArgument(!dataNodeLocations.isEmpty(), "DataNodeLocations shouldn't be empty");

    List<PlanNode> resultTableScanNodeList = new ArrayList<>();
    dataNodeLocations.forEach(
        dataNodeLocation ->
            resultTableScanNodeList.add(
                new InformationSchemaTableScanNode(
                    queryId.genPlanNodeId(),
                    node.getQualifiedObjectName(),
                    node.getOutputSymbols(),
                    node.getAssignments(),
                    node.getPushDownPredicate(),
                    node.getPushDownLimit(),
                    node.getPushDownOffset(),
                    new TRegionReplicaSet(null, ImmutableList.of(dataNodeLocation)))));
    return resultTableScanNodeList;
  }

  @Override
  public List<PlanNode> visitAggregation(AggregationNode node, PlanContext context) {
    if (node.isStreamable()) {
      OrderingScheme expectedOrderingSchema = constructOrderingSchema(node.getPreGroupedSymbols());
      context.setExpectedOrderingScheme(expectedOrderingSchema);
    }
    List<PlanNode> childrenNodes = node.getChild().accept(this, context);
    OrderingScheme childOrdering = nodeOrderingMap.get(childrenNodes.get(0).getPlanNodeId());
    if (childOrdering != null) {
      nodeOrderingMap.put(node.getPlanNodeId(), childOrdering);
    }

    if (childrenNodes.size() == 1) {
      node.setChild(childrenNodes.get(0));
      return Collections.singletonList(node);
    }

    Pair<AggregationNode, AggregationNode> splitResult = split(node, symbolAllocator, queryId);
    AggregationNode intermediate = splitResult.right;

    childrenNodes =
        childrenNodes.stream()
            .map(
                child -> {
                  PlanNodeId planNodeId = queryId.genPlanNodeId();
                  AggregationNode aggregationNode =
                      new AggregationNode(
                          planNodeId,
                          child,
                          intermediate.getAggregations(),
                          intermediate.getGroupingSets(),
                          intermediate.getPreGroupedSymbols(),
                          intermediate.getStep(),
                          intermediate.getHashSymbol(),
                          intermediate.getGroupIdSymbol());
                  if (node.isStreamable()) {
                    nodeOrderingMap.put(planNodeId, childOrdering);
                  }
                  return aggregationNode;
                })
            .collect(Collectors.toList());
    splitResult.left.setChild(
        mergeChildrenViaCollectOrMergeSort(
            nodeOrderingMap.get(childrenNodes.get(0).getPlanNodeId()), childrenNodes));
    return Collections.singletonList(splitResult.left);
  }

  @Override
  public List<PlanNode> visitAggregationTableScan(
      AggregationTableScanNode node, PlanContext context) {
    boolean needSplit = false;
    List<List<TRegionReplicaSet>> regionReplicaSetsList = new ArrayList<>();
    for (DeviceEntry deviceEntry : node.getDeviceEntries()) {
      List<TRegionReplicaSet> regionReplicaSets =
          analysis.getDataRegionReplicaSetWithTimeFilter(
              node instanceof AggregationTreeDeviceViewScanNode
                  ? ((AggregationTreeDeviceViewScanNode) node).getTreeDBName()
                  : node.getQualifiedObjectName().getDatabaseName(),
              deviceEntry.getDeviceID(),
              node.getTimeFilter());
      if (regionReplicaSets.size() > 1) {
        needSplit = true;
      }
      regionReplicaSetsList.add(regionReplicaSets);
    }

    if (regionReplicaSetsList.isEmpty()) {
      regionReplicaSetsList = Collections.singletonList(Collections.singletonList(NOT_ASSIGNED));
    }

    Map<TRegionReplicaSet, AggregationTableScanNode> regionNodeMap = new HashMap<>();
    // Step is SINGLE and device data in more than one region, we need to final aggregate the result
    // from different region here, so split
    // this node into two-stage
    needSplit = needSplit && node.getStep() == SINGLE;
    AggregationNode finalAggregation = null;
    if (needSplit) {
      Pair<AggregationNode, AggregationTableScanNode> splitResult =
          split(node, symbolAllocator, queryId);
      finalAggregation = splitResult.left;
      AggregationTableScanNode partialAggregation = splitResult.right;

      // cover case: complete push-down + group by + streamable
      if (!context.hasSortProperty && finalAggregation.isStreamable()) {
        OrderingScheme expectedOrderingSchema =
            constructOrderingSchema(node.getPreGroupedSymbols());
        context.setExpectedOrderingScheme(expectedOrderingSchema);
      }

      buildRegionNodeMap(node, regionReplicaSetsList, regionNodeMap, partialAggregation);
    } else {
      buildRegionNodeMap(node, regionReplicaSetsList, regionNodeMap, node);
    }

    List<PlanNode> resultTableScanNodeList = new ArrayList<>();
    TRegionReplicaSet mostUsedDataRegion = null;
    int maxDeviceEntrySizeOfTableScan = 0;
    for (Map.Entry<TRegionReplicaSet, AggregationTableScanNode> entry : regionNodeMap.entrySet()) {
      DeviceTableScanNode subDeviceTableScanNode = entry.getValue();
      resultTableScanNodeList.add(subDeviceTableScanNode);

      if (mostUsedDataRegion == null
          || subDeviceTableScanNode.getDeviceEntries().size() > maxDeviceEntrySizeOfTableScan) {
        mostUsedDataRegion = entry.getKey();
        maxDeviceEntrySizeOfTableScan = subDeviceTableScanNode.getDeviceEntries().size();
      }
    }
    context.mostUsedRegion = mostUsedDataRegion;

    if (context.hasSortProperty) {
      processSortProperty(node, resultTableScanNodeList, context);
    }

    if (needSplit) {
      if (resultTableScanNodeList.size() == 1) {
        finalAggregation.setChild(resultTableScanNodeList.get(0));
      } else if (resultTableScanNodeList.size() > 1) {
        OrderingScheme childOrdering =
            nodeOrderingMap.get(resultTableScanNodeList.get(0).getPlanNodeId());
        finalAggregation.setChild(
            mergeChildrenViaCollectOrMergeSort(childOrdering, resultTableScanNodeList));
      } else {
        throw new IllegalStateException("List<PlanNode>.size should >= 1, but now is 0");
      }
      resultTableScanNodeList = Collections.singletonList(finalAggregation);
    }

    return resultTableScanNodeList;
  }

  @Override
  public List<PlanNode> visitEnforceSingleRow(EnforceSingleRowNode node, PlanContext context) {
    List<PlanNode> childrenNodes = node.getChild().accept(this, context);
    OrderingScheme childOrdering = nodeOrderingMap.get(childrenNodes.get(0).getPlanNodeId());
    if (childOrdering != null) {
      nodeOrderingMap.put(node.getPlanNodeId(), childOrdering);
    }

    node.setChild(mergeChildrenViaCollectOrMergeSort(childOrdering, childrenNodes));
    return Collections.singletonList(node);
  }

  private void buildRegionNodeMap(
      AggregationTableScanNode originalAggTableScanNode,
      List<List<TRegionReplicaSet>> regionReplicaSetsList,
      Map<TRegionReplicaSet, AggregationTableScanNode> regionNodeMap,
      AggregationTableScanNode partialAggTableScanNode) {
    AggregationTreeDeviceViewScanNode aggregationTreeDeviceViewScanNode;
    if (originalAggTableScanNode instanceof AggregationTreeDeviceViewScanNode) {
      aggregationTreeDeviceViewScanNode =
          (AggregationTreeDeviceViewScanNode) originalAggTableScanNode;
    } else {
      aggregationTreeDeviceViewScanNode = null;
    }

    for (int i = 0; i < regionReplicaSetsList.size(); i++) {
      for (TRegionReplicaSet regionReplicaSet : regionReplicaSetsList.get(i)) {
        AggregationTableScanNode aggregationTableScanNode =
            regionNodeMap.computeIfAbsent(
                regionReplicaSet,
                k -> {
                  AggregationTableScanNode scanNode =
                      (aggregationTreeDeviceViewScanNode == null)
                          ? new AggregationTableScanNode(
                              queryId.genPlanNodeId(),
                              partialAggTableScanNode.getQualifiedObjectName(),
                              partialAggTableScanNode.getOutputSymbols(),
                              partialAggTableScanNode.getAssignments(),
                              new ArrayList<>(),
                              partialAggTableScanNode.getIdAndAttributeIndexMap(),
                              partialAggTableScanNode.getScanOrder(),
                              partialAggTableScanNode.getTimePredicate().orElse(null),
                              partialAggTableScanNode.getPushDownPredicate(),
                              partialAggTableScanNode.getPushDownLimit(),
                              partialAggTableScanNode.getPushDownOffset(),
                              partialAggTableScanNode.isPushLimitToEachDevice(),
                              partialAggTableScanNode.containsNonAlignedDevice(),
                              partialAggTableScanNode.getProjection(),
                              partialAggTableScanNode.getAggregations(),
                              partialAggTableScanNode.getGroupingSets(),
                              partialAggTableScanNode.getPreGroupedSymbols(),
                              partialAggTableScanNode.getStep(),
                              partialAggTableScanNode.getGroupIdSymbol())
                          : new AggregationTreeDeviceViewScanNode(
                              queryId.genPlanNodeId(),
                              partialAggTableScanNode.getQualifiedObjectName(),
                              partialAggTableScanNode.getOutputSymbols(),
                              partialAggTableScanNode.getAssignments(),
                              new ArrayList<>(),
                              partialAggTableScanNode.getIdAndAttributeIndexMap(),
                              partialAggTableScanNode.getScanOrder(),
                              partialAggTableScanNode.getTimePredicate().orElse(null),
                              partialAggTableScanNode.getPushDownPredicate(),
                              partialAggTableScanNode.getPushDownLimit(),
                              partialAggTableScanNode.getPushDownOffset(),
                              partialAggTableScanNode.isPushLimitToEachDevice(),
                              partialAggTableScanNode.containsNonAlignedDevice(),
                              partialAggTableScanNode.getProjection(),
                              partialAggTableScanNode.getAggregations(),
                              partialAggTableScanNode.getGroupingSets(),
                              partialAggTableScanNode.getPreGroupedSymbols(),
                              partialAggTableScanNode.getStep(),
                              partialAggTableScanNode.getGroupIdSymbol(),
                              aggregationTreeDeviceViewScanNode.getTreeDBName(),
                              aggregationTreeDeviceViewScanNode.getMeasurementColumnNameMap());
                  scanNode.setRegionReplicaSet(regionReplicaSet);
                  return scanNode;
                });
        if (originalAggTableScanNode.getDeviceEntries().size() > i
            && originalAggTableScanNode.getDeviceEntries().get(i) != null) {
          aggregationTableScanNode.appendDeviceEntry(
              originalAggTableScanNode.getDeviceEntries().get(i));
        }
      }
    }
  }

  private static OrderingScheme constructOrderingSchema(List<Symbol> symbols) {
    Map<Symbol, SortOrder> orderings = new HashMap<>();
    symbols.forEach(symbol -> orderings.put(symbol, SortOrder.ASC_NULLS_LAST));
    return new OrderingScheme(symbols, orderings);
  }

  private PlanNode mergeChildrenViaCollectOrMergeSort(
      final OrderingScheme childOrdering, final List<PlanNode> childrenNodes) {
    checkArgument(!childrenNodes.isEmpty(), "childrenNodes should not be empty");

    if (childrenNodes.size() == 1) {
      return childrenNodes.get(0);
    }

    final PlanNode firstChild = childrenNodes.get(0);

    // children has sort property, use MergeSort to merge children
    if (childOrdering != null) {
      final MergeSortNode mergeSortNode =
          new MergeSortNode(queryId.genPlanNodeId(), childOrdering, firstChild.getOutputSymbols());
      childrenNodes.forEach(mergeSortNode::addChild);
      nodeOrderingMap.put(mergeSortNode.getPlanNodeId(), childOrdering);
      return mergeSortNode;
    }

    // children has no sort property, use CollectNode to merge children
    final CollectNode collectNode =
        new CollectNode(queryId.genPlanNodeId(), firstChild.getOutputSymbols());
    childrenNodes.forEach(collectNode::addChild);
    return collectNode;
  }

  private void processSortProperty(
      final DeviceTableScanNode deviceTableScanNode,
      final List<PlanNode> resultTableScanNodeList,
      final PlanContext context) {
    final List<Symbol> newOrderingSymbols = new ArrayList<>();
    final List<SortOrder> newSortOrders = new ArrayList<>();
    final OrderingScheme expectedOrderingScheme = context.expectedOrderingScheme;

    boolean lastIsTimeRelated = false;
    for (final Symbol symbol : expectedOrderingScheme.getOrderBy()) {
      if (timeRelatedSymbol(symbol, deviceTableScanNode)) {
        if (!expectedOrderingScheme.getOrderings().get(symbol).isAscending()) {
          // TODO(beyyes) move scan order judgement into logical plan optimizer
          resultTableScanNodeList.forEach(
              node -> ((DeviceTableScanNode) node).setScanOrder(Ordering.DESC));
        }
        newOrderingSymbols.add(symbol);
        newSortOrders.add(expectedOrderingScheme.getOrdering(symbol));
        lastIsTimeRelated = true;
        break;
      } else if (!deviceTableScanNode.getIdAndAttributeIndexMap().containsKey(symbol)) {
        break;
      }

      newOrderingSymbols.add(symbol);
      newSortOrders.add(expectedOrderingScheme.getOrdering(symbol));
    }

    // no sort property can be pushed down into DeviceTableScanNode
    if (newOrderingSymbols.isEmpty()) {
      return;
    }

    Optional<IDeviceID.TreeDeviceIdColumnValueExtractor> extractor =
        createTreeDeviceIdColumnValueExtractor(deviceTableScanNode);
    final List<Function<DeviceEntry, String>> orderingRules = new ArrayList<>();
    for (final Symbol symbol : newOrderingSymbols) {
      final Integer idx = deviceTableScanNode.getIdAndAttributeIndexMap().get(symbol);
      if (idx == null) {
        // time column or date_bin column
        break;
      }
      if (deviceTableScanNode.getAssignments().get(symbol).getColumnCategory()
<<<<<<< HEAD
          == TsTableColumnCategory.ID) {

        Function<DeviceEntry, String> iDColumnFunction =
            extractor
                .<Function<DeviceEntry, String>>map(
                    treeDeviceIdColumnValueExtractor ->
                        deviceEntry ->
                            (String)
                                treeDeviceIdColumnValueExtractor.extract(
                                    deviceEntry.getDeviceID(), idx))
                .orElseGet(() -> deviceEntry -> (String) deviceEntry.getNthSegment(idx + 1));
        // segments[0] is always tableName for table model
        orderingRules.add(iDColumnFunction);
=======
          == TsTableColumnCategory.TAG) {
        // segments[0] is always tableName
        orderingRules.add(deviceEntry -> (String) deviceEntry.getNthSegment(idx + 1));
>>>>>>> 90e7a809
      } else {
        orderingRules.add(
            deviceEntry ->
                deviceEntry.getAttributeColumnValues().get(idx) == null
                    ? null
                    : deviceEntry
                        .getAttributeColumnValues()
                        .get(idx)
                        .getStringValue(TSFileConfig.STRING_CHARSET));
      }
    }
    Comparator<DeviceEntry> comparator = null;

    if (!orderingRules.isEmpty()) {
      if (newSortOrders.get(0).isNullsFirst()) {
        comparator =
            newSortOrders.get(0).isAscending()
                ? Comparator.comparing(
                    orderingRules.get(0), Comparator.nullsFirst(Comparator.naturalOrder()))
                : Comparator.comparing(
                        orderingRules.get(0), Comparator.nullsFirst(Comparator.naturalOrder()))
                    .reversed();
      } else {
        comparator =
            newSortOrders.get(0).isAscending()
                ? Comparator.comparing(
                    orderingRules.get(0), Comparator.nullsLast(Comparator.naturalOrder()))
                : Comparator.comparing(
                        orderingRules.get(0), Comparator.nullsLast(Comparator.naturalOrder()))
                    .reversed();
      }
      for (int i = 1; i < orderingRules.size(); i++) {
        final Comparator<DeviceEntry> thenComparator;
        if (newSortOrders.get(i).isNullsFirst()) {
          thenComparator =
              newSortOrders.get(i).isAscending()
                  ? Comparator.comparing(
                      orderingRules.get(i), Comparator.nullsFirst(Comparator.naturalOrder()))
                  : Comparator.comparing(
                          orderingRules.get(i), Comparator.nullsFirst(Comparator.naturalOrder()))
                      .reversed();
        } else {
          thenComparator =
              newSortOrders.get(i).isAscending()
                  ? Comparator.comparing(
                      orderingRules.get(i), Comparator.nullsLast(Comparator.naturalOrder()))
                  : Comparator.comparing(
                          orderingRules.get(i), Comparator.nullsLast(Comparator.naturalOrder()))
                      .reversed();
        }
        comparator = comparator.thenComparing(thenComparator);
      }
    }

    final Optional<OrderingScheme> newOrderingScheme =
        tableScanOrderingSchema(
            analysis.getTableColumnSchema(deviceTableScanNode.getQualifiedObjectName()),
            newOrderingSymbols,
            newSortOrders,
            lastIsTimeRelated,
            deviceTableScanNode.getDeviceEntries().size() == 1);
    for (final PlanNode planNode : resultTableScanNodeList) {
      final DeviceTableScanNode scanNode = (DeviceTableScanNode) planNode;
      newOrderingScheme.ifPresent(
          orderingScheme -> nodeOrderingMap.put(scanNode.getPlanNodeId(), orderingScheme));
      if (comparator != null) {
        scanNode.getDeviceEntries().sort(comparator);
      }
    }
  }

  private Optional<IDeviceID.TreeDeviceIdColumnValueExtractor>
      createTreeDeviceIdColumnValueExtractor(DeviceTableScanNode node) {
    if (node instanceof TreeDeviceViewScanNode) {
      return Optional.of(
          TableOperatorGenerator.createTreeDeviceIdColumnValueExtractor(
              ((TreeDeviceViewScanNode) node).getTreeDBName()));
    } else if (node instanceof AggregationTreeDeviceViewScanNode) {
      return Optional.of(
          TableOperatorGenerator.createTreeDeviceIdColumnValueExtractor(
              ((AggregationTreeDeviceViewScanNode) node).getTreeDBName()));
    } else {
      return Optional.empty();
    }
  }

  private Optional<OrderingScheme> tableScanOrderingSchema(
      Map<Symbol, ColumnSchema> tableColumnSchema,
      List<Symbol> newOrderingSymbols,
      List<SortOrder> newSortOrders,
      boolean lastIsTimeRelated,
      boolean isSingleDevice) {

    if (isSingleDevice || !lastIsTimeRelated) {
      return Optional.of(
          new OrderingScheme(
              newOrderingSymbols,
              IntStream.range(0, newOrderingSymbols.size())
                  .boxed()
                  .collect(Collectors.toMap(newOrderingSymbols::get, newSortOrders::get))));
    } else { // table scan node has more than one device and last order item is time related
      int size = newOrderingSymbols.size();
      if (size == 1) {
        return Optional.empty();
      }
      OrderingScheme orderingScheme =
          new OrderingScheme(
              newOrderingSymbols.subList(0, size - 1),
              IntStream.range(0, size - 1)
                  .boxed()
                  .collect(Collectors.toMap(newOrderingSymbols::get, newSortOrders::get)));
      if (isOrderByAllIdsAndTime(
          tableColumnSchema, orderingScheme, size - 2)) { // all id columns included
        return Optional.of(
            new OrderingScheme(
                newOrderingSymbols,
                IntStream.range(0, newOrderingSymbols.size())
                    .boxed()
                    .collect(Collectors.toMap(newOrderingSymbols::get, newSortOrders::get))));
      } else { // remove the last time column related
        return Optional.of(orderingScheme);
      }
    }
  }

  // time column or push down date_bin function call in agg which should only have one such column
  private boolean timeRelatedSymbol(Symbol symbol, DeviceTableScanNode deviceTableScanNode) {
    return deviceTableScanNode.isTimeColumn(symbol)
        || PUSH_DOWN_DATE_BIN_SYMBOL_NAME.equals(symbol.getName());
  }

  // ------------------- schema related interface ---------------------------------------------
  @Override
  public List<PlanNode> visitTableDeviceQueryScan(
      final TableDeviceQueryScanNode node, final PlanContext context) {
    return visitAbstractTableDeviceQuery(node, context);
  }

  @Override
  public List<PlanNode> visitTableDeviceQueryCount(
      final TableDeviceQueryCountNode node, final PlanContext context) {
    return visitAbstractTableDeviceQuery(node, context);
  }

  private List<PlanNode> visitAbstractTableDeviceQuery(
      final AbstractTableDeviceQueryNode node, final PlanContext context) {
    final Set<TRegionReplicaSet> schemaRegionSet = new HashSet<>();
    analysis
        .getSchemaPartitionInfo()
        .getSchemaPartitionMap()
        .get(node.getDatabase())
        .forEach(
            (deviceGroupId, schemaRegionReplicaSet) -> schemaRegionSet.add(schemaRegionReplicaSet));

    context.mostUsedRegion = schemaRegionSet.iterator().next();
    if (schemaRegionSet.size() == 1) {
      node.setRegionReplicaSet(schemaRegionSet.iterator().next());
      return Collections.singletonList(node);
    } else {
      final List<PlanNode> res = new ArrayList<>(schemaRegionSet.size());
      for (final TRegionReplicaSet schemaRegion : schemaRegionSet) {
        final AbstractTableDeviceQueryNode clonedChild =
            (AbstractTableDeviceQueryNode) node.clone();
        clonedChild.setPlanNodeId(queryId.genPlanNodeId());
        clonedChild.setRegionReplicaSet(schemaRegion);
        res.add(clonedChild);
      }
      return res;
    }
  }

  @Override
  public List<PlanNode> visitTableDeviceFetch(
      final TableDeviceFetchNode node, final PlanContext context) {
    final String database = node.getDatabase();
    final Set<TRegionReplicaSet> schemaRegionSet = new HashSet<>();
    final SchemaPartition schemaPartition = analysis.getSchemaPartitionInfo();
    final Map<TSeriesPartitionSlot, TRegionReplicaSet> databaseMap =
        schemaPartition.getSchemaPartitionMap().get(database);

    databaseMap.forEach(
        (deviceGroupId, schemaRegionReplicaSet) -> schemaRegionSet.add(schemaRegionReplicaSet));

    if (schemaRegionSet.size() == 1) {
      context.mostUsedRegion = schemaRegionSet.iterator().next();
      node.setRegionReplicaSet(context.mostUsedRegion);
      return Collections.singletonList(node);
    } else {
      final Map<TRegionReplicaSet, TableDeviceFetchNode> tableDeviceFetchMap = new HashMap<>();

      final List<IDeviceID> partitionKeyList = node.getPartitionKeyList();
      final List<Object[]> deviceIDArray = node.getDeviceIdList();
      for (int i = 0; i < node.getPartitionKeyList().size(); ++i) {
        final TRegionReplicaSet regionReplicaSet =
            databaseMap.get(schemaPartition.calculateDeviceGroupId(partitionKeyList.get(i)));
        if (Objects.nonNull(regionReplicaSet)) {
          tableDeviceFetchMap
              .computeIfAbsent(
                  regionReplicaSet,
                  k -> {
                    final TableDeviceFetchNode clonedNode =
                        (TableDeviceFetchNode) node.cloneForDistribution();
                    clonedNode.setPlanNodeId(queryId.genPlanNodeId());
                    clonedNode.setRegionReplicaSet(regionReplicaSet);
                    return clonedNode;
                  })
              .addDeviceId(deviceIDArray.get(i));
        }
      }

      final List<PlanNode> res = new ArrayList<>();
      TRegionReplicaSet mostUsedSchemaRegion = null;
      int maxDeviceEntrySizeOfTableScan = 0;
      for (final Map.Entry<TRegionReplicaSet, TableDeviceFetchNode> entry :
          tableDeviceFetchMap.entrySet()) {
        final TRegionReplicaSet regionReplicaSet = entry.getKey();
        final TableDeviceFetchNode subTableDeviceFetchNode = entry.getValue();
        res.add(subTableDeviceFetchNode);

        if (subTableDeviceFetchNode.getDeviceIdList().size() > maxDeviceEntrySizeOfTableScan) {
          mostUsedSchemaRegion = regionReplicaSet;
          maxDeviceEntrySizeOfTableScan = subTableDeviceFetchNode.getDeviceIdList().size();
        }
      }
      context.mostUsedRegion = mostUsedSchemaRegion;
      return res;
    }
  }

  public static class PlanContext {
    final Map<PlanNodeId, NodeDistribution> nodeDistributionMap;
    boolean hasExchangeNode = false;
    boolean hasSortProperty = false;
    OrderingScheme expectedOrderingScheme;
    TRegionReplicaSet mostUsedRegion;

    public PlanContext() {
      this.nodeDistributionMap = new HashMap<>();
    }

    public NodeDistribution getNodeDistribution(PlanNodeId nodeId) {
      return this.nodeDistributionMap.get(nodeId);
    }

    public void clearExpectedOrderingScheme() {
      expectedOrderingScheme = null;
      hasSortProperty = false;
    }

    public void setExpectedOrderingScheme(OrderingScheme expectedOrderingScheme) {
      this.expectedOrderingScheme = expectedOrderingScheme;
      hasSortProperty = true;
    }
  }
}<|MERGE_RESOLUTION|>--- conflicted
+++ resolved
@@ -960,9 +960,9 @@
         break;
       }
       if (deviceTableScanNode.getAssignments().get(symbol).getColumnCategory()
-<<<<<<< HEAD
-          == TsTableColumnCategory.ID) {
-
+          == TsTableColumnCategory.TAG) {
+
+        // segments[0] is always tableName for table model
         Function<DeviceEntry, String> iDColumnFunction =
             extractor
                 .<Function<DeviceEntry, String>>map(
@@ -972,13 +972,7 @@
                                 treeDeviceIdColumnValueExtractor.extract(
                                     deviceEntry.getDeviceID(), idx))
                 .orElseGet(() -> deviceEntry -> (String) deviceEntry.getNthSegment(idx + 1));
-        // segments[0] is always tableName for table model
         orderingRules.add(iDColumnFunction);
-=======
-          == TsTableColumnCategory.TAG) {
-        // segments[0] is always tableName
-        orderingRules.add(deviceEntry -> (String) deviceEntry.getNthSegment(idx + 1));
->>>>>>> 90e7a809
       } else {
         orderingRules.add(
             deviceEntry ->
