--- conflicted
+++ resolved
@@ -508,17 +508,9 @@
     final List<PlanNode> resultTableScanNodeList = new ArrayList<>();
     TRegionReplicaSet mostUsedDataRegion = null;
     int maxDeviceEntrySizeOfTableScan = 0;
-<<<<<<< HEAD
-    for (Map.Entry<TRegionReplicaSet, DeviceTableScanNode> entry : tableScanNodeMap.entrySet()) {
-      DeviceTableScanNode subDeviceTableScanNode = entry.getValue();
-=======
     for (final Map.Entry<TRegionReplicaSet, DeviceTableScanNode> entry :
         tableScanNodeMap.entrySet()) {
-      final TRegionReplicaSet regionReplicaSet = entry.getKey();
       final DeviceTableScanNode subDeviceTableScanNode = entry.getValue();
-      subDeviceTableScanNode.setPlanNodeId(queryId.genPlanNodeId());
-      subDeviceTableScanNode.setRegionReplicaSet(regionReplicaSet);
->>>>>>> 97046f90
       resultTableScanNodeList.add(subDeviceTableScanNode);
 
       if (mostUsedDataRegion == null
