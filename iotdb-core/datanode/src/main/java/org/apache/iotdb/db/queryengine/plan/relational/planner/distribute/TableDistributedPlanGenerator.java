/*
 * Licensed to the Apache Software Foundation (ASF) under one
 * or more contributor license agreements.  See the NOTICE file
 * distributed with this work for additional information
 * regarding copyright ownership.  The ASF licenses this file
 * to you under the Apache License, Version 2.0 (the
 * "License"); you may not use this file except in compliance
 * with the License.  You may obtain a copy of the License at
 *
 *      http://www.apache.org/licenses/LICENSE-2.0
 *
 * Unless required by applicable law or agreed to in writing,
 * software distributed under the License is distributed on an
 * "AS IS" BASIS, WITHOUT WARRANTIES OR CONDITIONS OF ANY
 * KIND, either express or implied.  See the License for the
 * specific language governing permissions and limitations
 * under the License.
 */

package org.apache.iotdb.db.queryengine.plan.relational.planner.distribute;

import org.apache.iotdb.common.rpc.thrift.TDataNodeLocation;
import org.apache.iotdb.common.rpc.thrift.TRegionReplicaSet;
import org.apache.iotdb.common.rpc.thrift.TSeriesPartitionSlot;
import org.apache.iotdb.commons.partition.SchemaPartition;
import org.apache.iotdb.commons.schema.table.column.TsTableColumnCategory;
import org.apache.iotdb.db.queryengine.common.MPPQueryContext;
import org.apache.iotdb.db.queryengine.common.QueryId;
import org.apache.iotdb.db.queryengine.plan.planner.distribution.NodeDistribution;
import org.apache.iotdb.db.queryengine.plan.planner.plan.node.PlanNode;
import org.apache.iotdb.db.queryengine.plan.planner.plan.node.PlanNodeId;
import org.apache.iotdb.db.queryengine.plan.planner.plan.node.PlanVisitor;
import org.apache.iotdb.db.queryengine.plan.planner.plan.node.WritePlanNode;
import org.apache.iotdb.db.queryengine.plan.relational.analyzer.Analysis;
import org.apache.iotdb.db.queryengine.plan.relational.metadata.ColumnSchema;
import org.apache.iotdb.db.queryengine.plan.relational.metadata.DeviceEntry;
import org.apache.iotdb.db.queryengine.plan.relational.planner.OrderingScheme;
import org.apache.iotdb.db.queryengine.plan.relational.planner.SortOrder;
import org.apache.iotdb.db.queryengine.plan.relational.planner.Symbol;
import org.apache.iotdb.db.queryengine.plan.relational.planner.SymbolAllocator;
import org.apache.iotdb.db.queryengine.plan.relational.planner.node.AggregationNode;
import org.apache.iotdb.db.queryengine.plan.relational.planner.node.AggregationTableScanNode;
import org.apache.iotdb.db.queryengine.plan.relational.planner.node.CollectNode;
import org.apache.iotdb.db.queryengine.plan.relational.planner.node.DeviceTableScanNode;
import org.apache.iotdb.db.queryengine.plan.relational.planner.node.EnforceSingleRowNode;
import org.apache.iotdb.db.queryengine.plan.relational.planner.node.ExplainAnalyzeNode;
import org.apache.iotdb.db.queryengine.plan.relational.planner.node.FillNode;
import org.apache.iotdb.db.queryengine.plan.relational.planner.node.FilterNode;
import org.apache.iotdb.db.queryengine.plan.relational.planner.node.GapFillNode;
import org.apache.iotdb.db.queryengine.plan.relational.planner.node.InformationSchemaTableScanNode;
import org.apache.iotdb.db.queryengine.plan.relational.planner.node.JoinNode;
import org.apache.iotdb.db.queryengine.plan.relational.planner.node.LimitNode;
import org.apache.iotdb.db.queryengine.plan.relational.planner.node.MergeSortNode;
import org.apache.iotdb.db.queryengine.plan.relational.planner.node.OffsetNode;
import org.apache.iotdb.db.queryengine.plan.relational.planner.node.OutputNode;
import org.apache.iotdb.db.queryengine.plan.relational.planner.node.ProjectNode;
import org.apache.iotdb.db.queryengine.plan.relational.planner.node.SemiJoinNode;
import org.apache.iotdb.db.queryengine.plan.relational.planner.node.SortNode;
import org.apache.iotdb.db.queryengine.plan.relational.planner.node.StreamSortNode;
import org.apache.iotdb.db.queryengine.plan.relational.planner.node.TopKNode;
import org.apache.iotdb.db.queryengine.plan.relational.planner.node.ValueFillNode;
import org.apache.iotdb.db.queryengine.plan.relational.planner.node.schema.AbstractTableDeviceQueryNode;
import org.apache.iotdb.db.queryengine.plan.relational.planner.node.schema.TableDeviceFetchNode;
import org.apache.iotdb.db.queryengine.plan.relational.planner.node.schema.TableDeviceQueryCountNode;
import org.apache.iotdb.db.queryengine.plan.relational.planner.node.schema.TableDeviceQueryScanNode;
import org.apache.iotdb.db.queryengine.plan.relational.planner.optimizations.DataNodeLocationSupplierFactory;
import org.apache.iotdb.db.queryengine.plan.relational.planner.optimizations.PushPredicateIntoTableScan;
import org.apache.iotdb.db.queryengine.plan.statement.component.Ordering;

import com.google.common.collect.ImmutableList;
import com.google.common.collect.ImmutableSet;
import org.apache.tsfile.common.conf.TSFileConfig;
import org.apache.tsfile.file.metadata.IDeviceID;
import org.apache.tsfile.utils.Pair;

import javax.annotation.Nonnull;

import java.util.ArrayList;
import java.util.Collections;
import java.util.Comparator;
import java.util.HashMap;
import java.util.HashSet;
import java.util.List;
import java.util.Map;
import java.util.Objects;
import java.util.Optional;
import java.util.Set;
import java.util.function.Function;
import java.util.stream.Collectors;
import java.util.stream.IntStream;

import static com.google.common.collect.ImmutableList.toImmutableList;
import static org.apache.iotdb.commons.partition.DataPartition.NOT_ASSIGNED;
import static org.apache.iotdb.commons.udf.builtin.relational.TableBuiltinScalarFunction.DATE_BIN;
import static org.apache.iotdb.db.queryengine.plan.relational.planner.SymbolAllocator.GROUP_KEY_SUFFIX;
import static org.apache.iotdb.db.queryengine.plan.relational.planner.SymbolAllocator.SEPARATOR;
import static org.apache.iotdb.db.queryengine.plan.relational.planner.node.AggregationNode.Step.SINGLE;
import static org.apache.iotdb.db.queryengine.plan.relational.planner.optimizations.PushPredicateIntoTableScan.containsDiffFunction;
import static org.apache.iotdb.db.queryengine.plan.relational.planner.optimizations.TransformSortToStreamSort.isOrderByAllIdsAndTime;
import static org.apache.iotdb.db.queryengine.plan.relational.planner.optimizations.Util.split;
import static org.apache.tsfile.utils.Preconditions.checkArgument;

/** This class is used to generate distributed plan for table model. */
public class TableDistributedPlanGenerator
    extends PlanVisitor<List<PlanNode>, TableDistributedPlanGenerator.PlanContext> {
  private static final String PUSH_DOWN_DATE_BIN_SYMBOL_NAME =
      DATE_BIN.getFunctionName() + SEPARATOR + GROUP_KEY_SUFFIX;
  private final QueryId queryId;
  private final Analysis analysis;
  private final SymbolAllocator symbolAllocator;
  private final Map<PlanNodeId, OrderingScheme> nodeOrderingMap = new HashMap<>();
  private final DataNodeLocationSupplierFactory.DataNodeLocationSupplier dataNodeLocationSupplier;

  public TableDistributedPlanGenerator(
      final MPPQueryContext queryContext,
      final Analysis analysis,
      final SymbolAllocator symbolAllocator,
      final DataNodeLocationSupplierFactory.DataNodeLocationSupplier dataNodeLocationSupplier) {
    this.queryId = queryContext.getQueryId();
    this.analysis = analysis;
    this.symbolAllocator = symbolAllocator;
    this.dataNodeLocationSupplier = dataNodeLocationSupplier;
  }

  public List<PlanNode> genResult(final PlanNode node, final PlanContext context) {
    final List<PlanNode> res = node.accept(this, context);
    if (res.size() == 1) {
      return res;
    } else if (res.size() > 1) {
      final CollectNode collectNode =
          new CollectNode(queryId.genPlanNodeId(), res.get(0).getOutputSymbols());
      res.forEach(collectNode::addChild);
      return Collections.singletonList(collectNode);
    } else {
      throw new IllegalStateException("List<PlanNode>.size should >= 1, but now is 0");
    }
  }

  @Override
  public List<PlanNode> visitPlan(
      final PlanNode node, final TableDistributedPlanGenerator.PlanContext context) {
    if (node instanceof WritePlanNode) {
      return Collections.singletonList(node);
    }

    final List<List<PlanNode>> children =
        node.getChildren().stream()
            .map(child -> child.accept(this, context))
            .collect(toImmutableList());

    final PlanNode newNode = node.clone();
    for (final List<PlanNode> planNodes : children) {
      planNodes.forEach(newNode::addChild);
    }
    return Collections.singletonList(newNode);
  }

  @Override
  public List<PlanNode> visitExplainAnalyze(
      final ExplainAnalyzeNode node, final PlanContext context) {
    final List<PlanNode> children = genResult(node.getChild(), context);
    node.setChild(children.get(0));
    return Collections.singletonList(node);
  }

  @Override
  public List<PlanNode> visitOutput(final OutputNode node, final PlanContext context) {
    final List<PlanNode> childrenNodes = node.getChild().accept(this, context);
    final OrderingScheme childOrdering = nodeOrderingMap.get(childrenNodes.get(0).getPlanNodeId());
    if (childOrdering != null) {
      nodeOrderingMap.put(node.getPlanNodeId(), childOrdering);
    }

    node.setChild(mergeChildrenViaCollectOrMergeSort(childOrdering, childrenNodes));
    return Collections.singletonList(node);
  }

  @Override
  public List<PlanNode> visitFill(FillNode node, PlanContext context) {
    if (!(node instanceof ValueFillNode)) {
      context.clearExpectedOrderingScheme();
    }
    List<PlanNode> childrenNodes = node.getChild().accept(this, context);
    OrderingScheme childOrdering = nodeOrderingMap.get(childrenNodes.get(0).getPlanNodeId());
    if (childOrdering != null) {
      nodeOrderingMap.put(node.getPlanNodeId(), childOrdering);
    }

    node.setChild(mergeChildrenViaCollectOrMergeSort(childOrdering, childrenNodes));
    return Collections.singletonList(node);
  }

  @Override
  public List<PlanNode> visitGapFill(GapFillNode node, PlanContext context) {
    context.clearExpectedOrderingScheme();
    List<PlanNode> childrenNodes = node.getChild().accept(this, context);
    OrderingScheme childOrdering = nodeOrderingMap.get(childrenNodes.get(0).getPlanNodeId());
    if (childOrdering != null) {
      nodeOrderingMap.put(node.getPlanNodeId(), childOrdering);
    }

    node.setChild(mergeChildrenViaCollectOrMergeSort(childOrdering, childrenNodes));
    return Collections.singletonList(node);
  }

  @Override
  public List<PlanNode> visitLimit(LimitNode node, PlanContext context) {
    List<PlanNode> childrenNodes = node.getChild().accept(this, context);
    OrderingScheme childOrdering = nodeOrderingMap.get(childrenNodes.get(0).getPlanNodeId());
    if (childOrdering != null) {
      nodeOrderingMap.put(node.getPlanNodeId(), childOrdering);
    }

    // push down LimitNode in distributed plan optimize rule
    node.setChild(mergeChildrenViaCollectOrMergeSort(childOrdering, childrenNodes));
    return Collections.singletonList(node);
  }

  @Override
  public List<PlanNode> visitOffset(OffsetNode node, PlanContext context) {
    List<PlanNode> childrenNodes = node.getChild().accept(this, context);
    OrderingScheme childOrdering = nodeOrderingMap.get(childrenNodes.get(0).getPlanNodeId());
    if (childOrdering != null) {
      nodeOrderingMap.put(node.getPlanNodeId(), childOrdering);
    }

    node.setChild(mergeChildrenViaCollectOrMergeSort(childOrdering, childrenNodes));
    return Collections.singletonList(node);
  }

  @Override
  public List<PlanNode> visitProject(ProjectNode node, PlanContext context) {
    List<PlanNode> childrenNodes = node.getChild().accept(this, context);
    OrderingScheme childOrdering = nodeOrderingMap.get(childrenNodes.get(0).getPlanNodeId());
    if (childOrdering != null) {
      nodeOrderingMap.put(node.getPlanNodeId(), childOrdering);
    }

    if (childrenNodes.size() == 1) {
      node.setChild(childrenNodes.get(0));
      return Collections.singletonList(node);
    }

    boolean canCopyThis = true;
    if (childOrdering != null) {
      // the column used for order by has been pruned, we can't copy this node to sub nodeTrees.
      canCopyThis =
          ImmutableSet.copyOf(node.getOutputSymbols()).containsAll(childOrdering.getOrderBy());
    }
    canCopyThis =
        canCopyThis
            && node.getAssignments().getMap().values().stream()
                .noneMatch(PushPredicateIntoTableScan::containsDiffFunction);

    if (!canCopyThis) {
      node.setChild(mergeChildrenViaCollectOrMergeSort(childOrdering, childrenNodes));
      return Collections.singletonList(node);
    }

    List<PlanNode> resultNodeList = new ArrayList<>();
    for (int i = 0; i < childrenNodes.size(); i++) {
      PlanNode child = childrenNodes.get(i);
      ProjectNode subProjectNode =
          new ProjectNode(queryId.genPlanNodeId(), child, node.getAssignments());
      resultNodeList.add(subProjectNode);
      if (i == 0) {
        nodeOrderingMap.put(subProjectNode.getPlanNodeId(), childOrdering);
      }
    }
    return resultNodeList;
  }

  @Override
  public List<PlanNode> visitTopK(TopKNode node, PlanContext context) {
    context.setExpectedOrderingScheme(node.getOrderingScheme());
    nodeOrderingMap.put(node.getPlanNodeId(), node.getOrderingScheme());

    checkArgument(
        node.getChildren().size() == 1, "Size of TopKNode can only be 1 in logical plan.");
    List<PlanNode> childrenNodes = node.getChildren().get(0).accept(this, context);
    if (childrenNodes.size() == 1) {
      node.setChildren(Collections.singletonList(childrenNodes.get(0)));
      return Collections.singletonList(node);
    }

    TopKNode newTopKNode = (TopKNode) node.clone();
    for (int i = 0; i < childrenNodes.size(); i++) {
      PlanNode child = childrenNodes.get(i);
      TopKNode subTopKNode =
          new TopKNode(
              queryId.genPlanNodeId(),
              Collections.singletonList(child),
              node.getOrderingScheme(),
              node.getCount(),
              node.getOutputSymbols(),
              node.isChildrenDataInOrder());
      newTopKNode.addChild(subTopKNode);
    }
    nodeOrderingMap.put(newTopKNode.getPlanNodeId(), newTopKNode.getOrderingScheme());

    return Collections.singletonList(newTopKNode);
  }

  @Override
  public List<PlanNode> visitSort(SortNode node, PlanContext context) {
    context.setExpectedOrderingScheme(node.getOrderingScheme());
    nodeOrderingMap.put(node.getPlanNodeId(), node.getOrderingScheme());

    List<PlanNode> childrenNodes = node.getChild().accept(this, context);
    if (childrenNodes.size() == 1) {
      if (canSortEliminated(
          node.getOrderingScheme(), nodeOrderingMap.get(childrenNodes.get(0).getPlanNodeId()))) {
        return childrenNodes;
      } else {
        node.setChild(childrenNodes.get(0));
        return Collections.singletonList(node);
      }
    }

    // may have ProjectNode above SortNode later, so use MergeSortNode but not return SortNode list
    MergeSortNode mergeSortNode =
        new MergeSortNode(
            queryId.genPlanNodeId(), node.getOrderingScheme(), node.getOutputSymbols());
    for (PlanNode child : childrenNodes) {
      if (canSortEliminated(node.getOrderingScheme(), nodeOrderingMap.get(child.getPlanNodeId()))) {
        mergeSortNode.addChild(child);
      } else {
        SortNode subSortNode =
            new SortNode(queryId.genPlanNodeId(), child, node.getOrderingScheme(), false, false);
        mergeSortNode.addChild(subSortNode);
      }
    }
    nodeOrderingMap.put(mergeSortNode.getPlanNodeId(), mergeSortNode.getOrderingScheme());

    return Collections.singletonList(mergeSortNode);
  }

  // if current SortNode is prefix of child, this SortNode doesn't need to exist, return true
  private boolean canSortEliminated(
      @Nonnull OrderingScheme sortOrderingSchema, OrderingScheme childOrderingSchema) {
    if (childOrderingSchema == null) {
      return false;
    } else {
      List<Symbol> symbolsOfSort = sortOrderingSchema.getOrderBy();
      List<Symbol> symbolsOfChild = childOrderingSchema.getOrderBy();
      if (symbolsOfSort.size() > symbolsOfChild.size()) {
        return false;
      } else {
        for (int i = 0, size = symbolsOfSort.size(); i < size; i++) {
          Symbol symbolOfSort = symbolsOfSort.get(i);
          SortOrder sortOrderOfSortNode = sortOrderingSchema.getOrdering(symbolOfSort);
          Symbol symbolOfChild = symbolsOfChild.get(i);
          SortOrder sortOrderOfChild = childOrderingSchema.getOrdering(symbolOfChild);
          if (!symbolOfSort.equals(symbolOfChild) || sortOrderOfSortNode != sortOrderOfChild) {
            return false;
          }
        }
        return true;
      }
    }
  }

  @Override
  public List<PlanNode> visitStreamSort(StreamSortNode node, PlanContext context) {
    context.setExpectedOrderingScheme(node.getOrderingScheme());
    nodeOrderingMap.put(node.getPlanNodeId(), node.getOrderingScheme());

    List<PlanNode> childrenNodes = node.getChild().accept(this, context);
    if (childrenNodes.size() == 1) {
      if (canSortEliminated(
          node.getOrderingScheme(), nodeOrderingMap.get(childrenNodes.get(0).getPlanNodeId()))) {
        return childrenNodes;
      } else {
        node.setChild(childrenNodes.get(0));
        return Collections.singletonList(node);
      }
    }

    // may have ProjectNode above SortNode later, so use MergeSortNode but not return SortNode list
    MergeSortNode mergeSortNode =
        new MergeSortNode(
            queryId.genPlanNodeId(), node.getOrderingScheme(), node.getOutputSymbols());
    for (PlanNode child : childrenNodes) {
      if (canSortEliminated(node.getOrderingScheme(), nodeOrderingMap.get(child.getPlanNodeId()))) {
        mergeSortNode.addChild(child);
      } else {
        StreamSortNode subSortNode =
            new StreamSortNode(
                queryId.genPlanNodeId(),
                child,
                node.getOrderingScheme(),
                false,
                node.isOrderByAllIdsAndTime(),
                node.getStreamCompareKeyEndIndex());
        mergeSortNode.addChild(subSortNode);
      }
    }
    nodeOrderingMap.put(mergeSortNode.getPlanNodeId(), mergeSortNode.getOrderingScheme());

    return Collections.singletonList(mergeSortNode);
  }

  @Override
  public List<PlanNode> visitFilter(FilterNode node, PlanContext context) {
    List<PlanNode> childrenNodes = node.getChild().accept(this, context);
    OrderingScheme childOrdering = nodeOrderingMap.get(childrenNodes.get(0).getPlanNodeId());
    if (childOrdering != null) {
      nodeOrderingMap.put(node.getPlanNodeId(), childOrdering);
    }

    if (childrenNodes.size() == 1) {
      node.setChild(childrenNodes.get(0));
      return Collections.singletonList(node);
    }

    if (containsDiffFunction(node.getPredicate())) {
      node.setChild(mergeChildrenViaCollectOrMergeSort(childOrdering, childrenNodes));
      return Collections.singletonList(node);
    }

    List<PlanNode> resultNodeList = new ArrayList<>();
    for (int i = 0; i < childrenNodes.size(); i++) {
      PlanNode child = childrenNodes.get(i);
      FilterNode subFilterNode =
          new FilterNode(queryId.genPlanNodeId(), child, node.getPredicate());
      resultNodeList.add(subFilterNode);
      if (i == 0) {
        nodeOrderingMap.put(subFilterNode.getPlanNodeId(), childOrdering);
      }
    }
    return resultNodeList;
  }

  @Override
  public List<PlanNode> visitJoin(JoinNode node, PlanContext context) {

    List<PlanNode> leftChildrenNodes = node.getLeftChild().accept(this, context);
    List<PlanNode> rightChildrenNodes = node.getRightChild().accept(this, context);
    if (!node.isCrossJoin()) {
      // child of JoinNode(excluding CrossJoin) must be SortNode, so after rewritten, the child must
      // be MergeSortNode or
      // SortNode
      checkArgument(
          leftChildrenNodes.size() == 1, "The size of left children node of JoinNode should be 1");
      checkArgument(
          rightChildrenNodes.size() == 1,
          "The size of right children node of JoinNode should be 1");
    }
    // For CrossJoinNode, we need to merge children nodes(It's safe for other JoinNodes here since
    // the size of their children is always 1.)
    node.setLeftChild(
        mergeChildrenViaCollectOrMergeSort(
            nodeOrderingMap.get(node.getLeftChild().getPlanNodeId()), leftChildrenNodes));
    node.setRightChild(
        mergeChildrenViaCollectOrMergeSort(
            nodeOrderingMap.get(node.getRightChild().getPlanNodeId()), rightChildrenNodes));
    return Collections.singletonList(node);
  }

  @Override
<<<<<<< HEAD
  public List<PlanNode> visitSemiJoin(SemiJoinNode node, PlanContext context) {
    List<PlanNode> leftChildrenNodes = node.getLeftChild().accept(this, context);
    List<PlanNode> rightChildrenNodes = node.getRightChild().accept(this, context);
    checkArgument(
        leftChildrenNodes.size() == 1,
        "The size of left children node of SemiJoinNode should be 1");
    checkArgument(
        rightChildrenNodes.size() == 1,
        "The size of right children node of SemiJoinNode should be 1");
    node.setLeftChild(leftChildrenNodes.get(0));
    node.setRightChild(rightChildrenNodes.get(0));
    return Collections.singletonList(node);
  }

  public List<PlanNode> visitDeviceTableScan(DeviceTableScanNode node, PlanContext context) {
    Map<TRegionReplicaSet, DeviceTableScanNode> tableScanNodeMap = new HashMap<>();
=======
  public List<PlanNode> visitDeviceTableScan(
      final DeviceTableScanNode node, final PlanContext context) {
    final Map<TRegionReplicaSet, DeviceTableScanNode> tableScanNodeMap = new HashMap<>();
>>>>>>> 755516f1

    for (final DeviceEntry deviceEntry : node.getDeviceEntries()) {
      final List<TRegionReplicaSet> regionReplicaSets =
          analysis.getDataRegionReplicaSetWithTimeFilter(
              node.getQualifiedObjectName().getDatabaseName(),
              deviceEntry.getDeviceID(),
              node.getTimeFilter());

      for (final TRegionReplicaSet regionReplicaSet : regionReplicaSets) {
        final DeviceTableScanNode deviceTableScanNode =
            tableScanNodeMap.computeIfAbsent(
                regionReplicaSet,
                k -> {
                  DeviceTableScanNode scanNode =
                      new DeviceTableScanNode(
                          queryId.genPlanNodeId(),
                          node.getQualifiedObjectName(),
                          node.getOutputSymbols(),
                          node.getAssignments(),
                          new ArrayList<>(),
                          node.getIdAndAttributeIndexMap(),
                          node.getScanOrder(),
                          node.getTimePredicate().orElse(null),
                          node.getPushDownPredicate(),
                          node.getPushDownLimit(),
                          node.getPushDownOffset(),
                          node.isPushLimitToEachDevice());
                  scanNode.setRegionReplicaSet(regionReplicaSet);
                  return scanNode;
                });
        deviceTableScanNode.appendDeviceEntry(deviceEntry);
      }
    }

    if (tableScanNodeMap.isEmpty()) {
      node.setRegionReplicaSet(NOT_ASSIGNED);
      return Collections.singletonList(node);
    }

    final List<PlanNode> resultTableScanNodeList = new ArrayList<>();
    TRegionReplicaSet mostUsedDataRegion = null;
    int maxDeviceEntrySizeOfTableScan = 0;
    for (final Map.Entry<TRegionReplicaSet, DeviceTableScanNode> entry :
        tableScanNodeMap.entrySet()) {
      final TRegionReplicaSet regionReplicaSet = entry.getKey();
      final DeviceTableScanNode subDeviceTableScanNode = entry.getValue();
      subDeviceTableScanNode.setPlanNodeId(queryId.genPlanNodeId());
      subDeviceTableScanNode.setRegionReplicaSet(regionReplicaSet);
      resultTableScanNodeList.add(subDeviceTableScanNode);

      if (mostUsedDataRegion == null
          || subDeviceTableScanNode.getDeviceEntries().size() > maxDeviceEntrySizeOfTableScan) {
        mostUsedDataRegion = regionReplicaSet;
        maxDeviceEntrySizeOfTableScan = subDeviceTableScanNode.getDeviceEntries().size();
      }
    }
    context.mostUsedRegion = mostUsedDataRegion;

    if (!context.hasSortProperty) {
      return resultTableScanNodeList;
    }

    processSortProperty(node, resultTableScanNodeList, context);
    return resultTableScanNodeList;
  }

  @Override
  public List<PlanNode> visitInformationSchemaTableScan(
      InformationSchemaTableScanNode node, PlanContext context) {
    List<TDataNodeLocation> dataNodeLocations =
        dataNodeLocationSupplier.getDataNodeLocations(
            node.getQualifiedObjectName().getObjectName());
    checkArgument(!dataNodeLocations.isEmpty(), "DataNodeLocations shouldn't be empty");

    List<PlanNode> resultTableScanNodeList = new ArrayList<>();
    dataNodeLocations.forEach(
        dataNodeLocation ->
            resultTableScanNodeList.add(
                new InformationSchemaTableScanNode(
                    queryId.genPlanNodeId(),
                    node.getQualifiedObjectName(),
                    node.getOutputSymbols(),
                    node.getAssignments(),
                    node.getPushDownPredicate(),
                    node.getPushDownLimit(),
                    node.getPushDownOffset(),
                    new TRegionReplicaSet(null, ImmutableList.of(dataNodeLocation)))));
    return resultTableScanNodeList;
  }

  @Override
  public List<PlanNode> visitAggregation(AggregationNode node, PlanContext context) {
    if (node.isStreamable()) {
      OrderingScheme expectedOrderingSchema = constructOrderingSchema(node.getPreGroupedSymbols());
      context.setExpectedOrderingScheme(expectedOrderingSchema);
    }
    List<PlanNode> childrenNodes = node.getChild().accept(this, context);
    OrderingScheme childOrdering = nodeOrderingMap.get(childrenNodes.get(0).getPlanNodeId());
    if (childOrdering != null) {
      nodeOrderingMap.put(node.getPlanNodeId(), childOrdering);
    }

    if (childrenNodes.size() == 1) {
      node.setChild(childrenNodes.get(0));
      return Collections.singletonList(node);
    }

    Pair<AggregationNode, AggregationNode> splitResult = split(node, symbolAllocator, queryId);
    AggregationNode intermediate = splitResult.right;

    childrenNodes =
        childrenNodes.stream()
            .map(
                child -> {
                  PlanNodeId planNodeId = queryId.genPlanNodeId();
                  AggregationNode aggregationNode =
                      new AggregationNode(
                          planNodeId,
                          child,
                          intermediate.getAggregations(),
                          intermediate.getGroupingSets(),
                          intermediate.getPreGroupedSymbols(),
                          intermediate.getStep(),
                          intermediate.getHashSymbol(),
                          intermediate.getGroupIdSymbol());
                  if (node.isStreamable()) {
                    nodeOrderingMap.put(planNodeId, childOrdering);
                  }
                  return aggregationNode;
                })
            .collect(Collectors.toList());
    splitResult.left.setChild(
        mergeChildrenViaCollectOrMergeSort(
            nodeOrderingMap.get(childrenNodes.get(0).getPlanNodeId()), childrenNodes));
    return Collections.singletonList(splitResult.left);
  }

  @Override
  public List<PlanNode> visitAggregationTableScan(
      AggregationTableScanNode node, PlanContext context) {
    boolean needSplit = false;
    List<List<TRegionReplicaSet>> regionReplicaSetsList = new ArrayList<>();
    for (DeviceEntry deviceEntry : node.getDeviceEntries()) {
      List<TRegionReplicaSet> regionReplicaSets =
          analysis.getDataRegionReplicaSetWithTimeFilter(
              node.getQualifiedObjectName().getDatabaseName(),
              deviceEntry.getDeviceID(),
              node.getTimeFilter());
      if (regionReplicaSets.size() > 1) {
        needSplit = true;
      }
      regionReplicaSetsList.add(regionReplicaSets);
    }

    if (regionReplicaSetsList.isEmpty()) {
      regionReplicaSetsList = Collections.singletonList(Collections.singletonList(NOT_ASSIGNED));
    }

    Map<TRegionReplicaSet, AggregationTableScanNode> regionNodeMap = new HashMap<>();
    // Step is SINGLE and device data in more than one region, we need to final aggregate the result
    // from different region here, so split
    // this node into two-stage
    needSplit = needSplit && node.getStep() == SINGLE;
    AggregationNode finalAggregation = null;
    if (needSplit) {
      Pair<AggregationNode, AggregationTableScanNode> splitResult =
          split(node, symbolAllocator, queryId);
      finalAggregation = splitResult.left;
      AggregationTableScanNode partialAggregation = splitResult.right;

      // cover case: complete push-down + group by + streamable
      if (!context.hasSortProperty && finalAggregation.isStreamable()) {
        OrderingScheme expectedOrderingSchema =
            constructOrderingSchema(node.getPreGroupedSymbols());
        context.setExpectedOrderingScheme(expectedOrderingSchema);
      }

      buildRegionNodeMap(node, regionReplicaSetsList, regionNodeMap, partialAggregation);
    } else {
      buildRegionNodeMap(node, regionReplicaSetsList, regionNodeMap, node);
    }

    List<PlanNode> resultTableScanNodeList = new ArrayList<>();
    TRegionReplicaSet mostUsedDataRegion = null;
    int maxDeviceEntrySizeOfTableScan = 0;
    for (Map.Entry<TRegionReplicaSet, AggregationTableScanNode> entry : regionNodeMap.entrySet()) {
      TRegionReplicaSet regionReplicaSet = entry.getKey();
      DeviceTableScanNode subDeviceTableScanNode = entry.getValue();
      subDeviceTableScanNode.setPlanNodeId(queryId.genPlanNodeId());
      subDeviceTableScanNode.setRegionReplicaSet(regionReplicaSet);
      resultTableScanNodeList.add(subDeviceTableScanNode);

      if (mostUsedDataRegion == null
          || subDeviceTableScanNode.getDeviceEntries().size() > maxDeviceEntrySizeOfTableScan) {
        mostUsedDataRegion = regionReplicaSet;
        maxDeviceEntrySizeOfTableScan = subDeviceTableScanNode.getDeviceEntries().size();
      }
    }
    context.mostUsedRegion = mostUsedDataRegion;

    if (context.hasSortProperty) {
      processSortProperty(node, resultTableScanNodeList, context);
    }

    if (needSplit) {
      if (resultTableScanNodeList.size() == 1) {
        finalAggregation.setChild(resultTableScanNodeList.get(0));
      } else if (resultTableScanNodeList.size() > 1) {
        OrderingScheme childOrdering =
            nodeOrderingMap.get(resultTableScanNodeList.get(0).getPlanNodeId());
        finalAggregation.setChild(
            mergeChildrenViaCollectOrMergeSort(childOrdering, resultTableScanNodeList));
      } else {
        throw new IllegalStateException("List<PlanNode>.size should >= 1, but now is 0");
      }
      resultTableScanNodeList = Collections.singletonList(finalAggregation);
    }

    return resultTableScanNodeList;
  }

  @Override
  public List<PlanNode> visitEnforceSingleRow(EnforceSingleRowNode node, PlanContext context) {
    List<PlanNode> childrenNodes = node.getChild().accept(this, context);
    OrderingScheme childOrdering = nodeOrderingMap.get(childrenNodes.get(0).getPlanNodeId());
    if (childOrdering != null) {
      nodeOrderingMap.put(node.getPlanNodeId(), childOrdering);
    }

    node.setChild(mergeChildrenViaCollectOrMergeSort(childOrdering, childrenNodes));
    return Collections.singletonList(node);
  }

  private void buildRegionNodeMap(
      AggregationTableScanNode originalAggTableScanNode,
      List<List<TRegionReplicaSet>> regionReplicaSetsList,
      Map<TRegionReplicaSet, AggregationTableScanNode> regionNodeMap,
      AggregationTableScanNode partialAggTableScanNode) {
    for (int i = 0; i < regionReplicaSetsList.size(); i++) {
      for (TRegionReplicaSet regionReplicaSet : regionReplicaSetsList.get(i)) {
        AggregationTableScanNode aggregationTableScanNode =
            regionNodeMap.computeIfAbsent(
                regionReplicaSet,
                k -> {
                  AggregationTableScanNode scanNode =
                      new AggregationTableScanNode(
                          queryId.genPlanNodeId(),
                          partialAggTableScanNode.getQualifiedObjectName(),
                          partialAggTableScanNode.getOutputSymbols(),
                          partialAggTableScanNode.getAssignments(),
                          new ArrayList<>(),
                          partialAggTableScanNode.getIdAndAttributeIndexMap(),
                          partialAggTableScanNode.getScanOrder(),
                          partialAggTableScanNode.getTimePredicate().orElse(null),
                          partialAggTableScanNode.getPushDownPredicate(),
                          partialAggTableScanNode.getPushDownLimit(),
                          partialAggTableScanNode.getPushDownOffset(),
                          partialAggTableScanNode.isPushLimitToEachDevice(),
                          partialAggTableScanNode.getProjection(),
                          partialAggTableScanNode.getAggregations(),
                          partialAggTableScanNode.getGroupingSets(),
                          partialAggTableScanNode.getPreGroupedSymbols(),
                          partialAggTableScanNode.getStep(),
                          partialAggTableScanNode.getGroupIdSymbol());
                  scanNode.setRegionReplicaSet(regionReplicaSet);
                  return scanNode;
                });
        if (originalAggTableScanNode.getDeviceEntries().size() > i
            && originalAggTableScanNode.getDeviceEntries().get(i) != null) {
          aggregationTableScanNode.appendDeviceEntry(
              originalAggTableScanNode.getDeviceEntries().get(i));
        }
      }
    }
  }

  private static OrderingScheme constructOrderingSchema(List<Symbol> symbols) {
    Map<Symbol, SortOrder> orderings = new HashMap<>();
    symbols.forEach(symbol -> orderings.put(symbol, SortOrder.ASC_NULLS_LAST));
    return new OrderingScheme(symbols, orderings);
  }

  private PlanNode mergeChildrenViaCollectOrMergeSort(
      final OrderingScheme childOrdering, final List<PlanNode> childrenNodes) {
    checkArgument(!childrenNodes.isEmpty(), "childrenNodes should not be empty");

    if (childrenNodes.size() == 1) {
      return childrenNodes.get(0);
    }

    final PlanNode firstChild = childrenNodes.get(0);

    // children has sort property, use MergeSort to merge children
    if (childOrdering != null) {
      final MergeSortNode mergeSortNode =
          new MergeSortNode(queryId.genPlanNodeId(), childOrdering, firstChild.getOutputSymbols());
      childrenNodes.forEach(mergeSortNode::addChild);
      nodeOrderingMap.put(mergeSortNode.getPlanNodeId(), childOrdering);
      return mergeSortNode;
    }

    // children has no sort property, use CollectNode to merge children
    final CollectNode collectNode =
        new CollectNode(queryId.genPlanNodeId(), firstChild.getOutputSymbols());
    childrenNodes.forEach(collectNode::addChild);
    return collectNode;
  }

  private void processSortProperty(
      final DeviceTableScanNode deviceTableScanNode,
      final List<PlanNode> resultTableScanNodeList,
      final PlanContext context) {
    final List<Symbol> newOrderingSymbols = new ArrayList<>();
    final List<SortOrder> newSortOrders = new ArrayList<>();
    final OrderingScheme expectedOrderingScheme = context.expectedOrderingScheme;

    boolean lastIsTimeRelated = false;
    for (final Symbol symbol : expectedOrderingScheme.getOrderBy()) {
      if (timeRelatedSymbol(symbol, deviceTableScanNode)) {
        if (!expectedOrderingScheme.getOrderings().get(symbol).isAscending()) {
          // TODO(beyyes) move scan order judgement into logical plan optimizer
          resultTableScanNodeList.forEach(
              node -> ((DeviceTableScanNode) node).setScanOrder(Ordering.DESC));
        }
        newOrderingSymbols.add(symbol);
        newSortOrders.add(expectedOrderingScheme.getOrdering(symbol));
        lastIsTimeRelated = true;
        break;
      } else if (!deviceTableScanNode.getIdAndAttributeIndexMap().containsKey(symbol)) {
        break;
      }

      newOrderingSymbols.add(symbol);
      newSortOrders.add(expectedOrderingScheme.getOrdering(symbol));
    }

    // no sort property can be pushed down into DeviceTableScanNode
    if (newOrderingSymbols.isEmpty()) {
      return;
    }

    final List<Function<DeviceEntry, String>> orderingRules = new ArrayList<>();
    for (final Symbol symbol : newOrderingSymbols) {
      final Integer idx = deviceTableScanNode.getIdAndAttributeIndexMap().get(symbol);
      if (idx == null) {
        // time column or date_bin column
        break;
      }
      if (deviceTableScanNode.getAssignments().get(symbol).getColumnCategory()
          == TsTableColumnCategory.TAG) {
        // segments[0] is always tableName
        orderingRules.add(deviceEntry -> (String) deviceEntry.getNthSegment(idx + 1));
      } else {
        orderingRules.add(
            deviceEntry ->
                deviceEntry.getAttributeColumnValues().get(idx) == null
                    ? null
                    : deviceEntry
                        .getAttributeColumnValues()
                        .get(idx)
                        .getStringValue(TSFileConfig.STRING_CHARSET));
      }
    }
    Comparator<DeviceEntry> comparator = null;

    if (!orderingRules.isEmpty()) {
      if (newSortOrders.get(0).isNullsFirst()) {
        comparator =
            newSortOrders.get(0).isAscending()
                ? Comparator.comparing(
                    orderingRules.get(0), Comparator.nullsFirst(Comparator.naturalOrder()))
                : Comparator.comparing(
                        orderingRules.get(0), Comparator.nullsFirst(Comparator.naturalOrder()))
                    .reversed();
      } else {
        comparator =
            newSortOrders.get(0).isAscending()
                ? Comparator.comparing(
                    orderingRules.get(0), Comparator.nullsLast(Comparator.naturalOrder()))
                : Comparator.comparing(
                        orderingRules.get(0), Comparator.nullsLast(Comparator.naturalOrder()))
                    .reversed();
      }
      for (int i = 1; i < orderingRules.size(); i++) {
        final Comparator<DeviceEntry> thenComparator;
        if (newSortOrders.get(i).isNullsFirst()) {
          thenComparator =
              newSortOrders.get(i).isAscending()
                  ? Comparator.comparing(
                      orderingRules.get(i), Comparator.nullsFirst(Comparator.naturalOrder()))
                  : Comparator.comparing(
                          orderingRules.get(i), Comparator.nullsFirst(Comparator.naturalOrder()))
                      .reversed();
        } else {
          thenComparator =
              newSortOrders.get(i).isAscending()
                  ? Comparator.comparing(
                      orderingRules.get(i), Comparator.nullsLast(Comparator.naturalOrder()))
                  : Comparator.comparing(
                          orderingRules.get(i), Comparator.nullsLast(Comparator.naturalOrder()))
                      .reversed();
        }
        comparator = comparator.thenComparing(thenComparator);
      }
    }

    final Optional<OrderingScheme> newOrderingScheme =
        tableScanOrderingSchema(
            analysis.getTableColumnSchema(deviceTableScanNode.getQualifiedObjectName()),
            newOrderingSymbols,
            newSortOrders,
            lastIsTimeRelated,
            deviceTableScanNode.getDeviceEntries().size() == 1);
    for (final PlanNode planNode : resultTableScanNodeList) {
      final DeviceTableScanNode scanNode = (DeviceTableScanNode) planNode;
      newOrderingScheme.ifPresent(
          orderingScheme -> nodeOrderingMap.put(scanNode.getPlanNodeId(), orderingScheme));
      if (comparator != null) {
        scanNode.getDeviceEntries().sort(comparator);
      }
    }
  }

  private Optional<OrderingScheme> tableScanOrderingSchema(
      Map<Symbol, ColumnSchema> tableColumnSchema,
      List<Symbol> newOrderingSymbols,
      List<SortOrder> newSortOrders,
      boolean lastIsTimeRelated,
      boolean isSingleDevice) {

    if (isSingleDevice || !lastIsTimeRelated) {
      return Optional.of(
          new OrderingScheme(
              newOrderingSymbols,
              IntStream.range(0, newOrderingSymbols.size())
                  .boxed()
                  .collect(Collectors.toMap(newOrderingSymbols::get, newSortOrders::get))));
    } else { // table scan node has more than one device and last order item is time related
      int size = newOrderingSymbols.size();
      if (size == 1) {
        return Optional.empty();
      }
      OrderingScheme orderingScheme =
          new OrderingScheme(
              newOrderingSymbols.subList(0, size - 1),
              IntStream.range(0, size - 1)
                  .boxed()
                  .collect(Collectors.toMap(newOrderingSymbols::get, newSortOrders::get)));
      if (isOrderByAllIdsAndTime(
          tableColumnSchema, orderingScheme, size - 2)) { // all id columns included
        return Optional.of(
            new OrderingScheme(
                newOrderingSymbols,
                IntStream.range(0, newOrderingSymbols.size())
                    .boxed()
                    .collect(Collectors.toMap(newOrderingSymbols::get, newSortOrders::get))));
      } else { // remove the last time column related
        return Optional.of(orderingScheme);
      }
    }
  }

  // time column or push down date_bin function call in agg which should only have one such column
  private boolean timeRelatedSymbol(Symbol symbol, DeviceTableScanNode deviceTableScanNode) {
    return deviceTableScanNode.isTimeColumn(symbol)
        || PUSH_DOWN_DATE_BIN_SYMBOL_NAME.equals(symbol.getName());
  }

  // ------------------- schema related interface ---------------------------------------------
  @Override
  public List<PlanNode> visitTableDeviceQueryScan(
      final TableDeviceQueryScanNode node, final PlanContext context) {
    return visitAbstractTableDeviceQuery(node, context);
  }

  @Override
  public List<PlanNode> visitTableDeviceQueryCount(
      final TableDeviceQueryCountNode node, final PlanContext context) {
    return visitAbstractTableDeviceQuery(node, context);
  }

  private List<PlanNode> visitAbstractTableDeviceQuery(
      final AbstractTableDeviceQueryNode node, final PlanContext context) {
    final Set<TRegionReplicaSet> schemaRegionSet = new HashSet<>();
    analysis
        .getSchemaPartitionInfo()
        .getSchemaPartitionMap()
        .get(node.getDatabase())
        .forEach(
            (deviceGroupId, schemaRegionReplicaSet) -> schemaRegionSet.add(schemaRegionReplicaSet));

    context.mostUsedRegion = schemaRegionSet.iterator().next();
    if (schemaRegionSet.size() == 1) {
      node.setRegionReplicaSet(schemaRegionSet.iterator().next());
      return Collections.singletonList(node);
    } else {
      final List<PlanNode> res = new ArrayList<>(schemaRegionSet.size());
      for (final TRegionReplicaSet schemaRegion : schemaRegionSet) {
        final AbstractTableDeviceQueryNode clonedChild =
            (AbstractTableDeviceQueryNode) node.clone();
        clonedChild.setPlanNodeId(queryId.genPlanNodeId());
        clonedChild.setRegionReplicaSet(schemaRegion);
        res.add(clonedChild);
      }
      return res;
    }
  }

  @Override
  public List<PlanNode> visitTableDeviceFetch(
      final TableDeviceFetchNode node, final PlanContext context) {
    final String database = node.getDatabase();
    final Set<TRegionReplicaSet> schemaRegionSet = new HashSet<>();
    final SchemaPartition schemaPartition = analysis.getSchemaPartitionInfo();
    final Map<TSeriesPartitionSlot, TRegionReplicaSet> databaseMap =
        schemaPartition.getSchemaPartitionMap().get(database);

    databaseMap.forEach(
        (deviceGroupId, schemaRegionReplicaSet) -> schemaRegionSet.add(schemaRegionReplicaSet));

    if (schemaRegionSet.size() == 1) {
      context.mostUsedRegion = schemaRegionSet.iterator().next();
      node.setRegionReplicaSet(context.mostUsedRegion);
      return Collections.singletonList(node);
    } else {
      final Map<TRegionReplicaSet, TableDeviceFetchNode> tableDeviceFetchMap = new HashMap<>();

      final List<IDeviceID> partitionKeyList = node.getPartitionKeyList();
      final List<Object[]> deviceIDArray = node.getDeviceIdList();
      for (int i = 0; i < node.getPartitionKeyList().size(); ++i) {
        final TRegionReplicaSet regionReplicaSet =
            databaseMap.get(schemaPartition.calculateDeviceGroupId(partitionKeyList.get(i)));
        if (Objects.nonNull(regionReplicaSet)) {
          tableDeviceFetchMap
              .computeIfAbsent(
                  regionReplicaSet,
                  k -> {
                    final TableDeviceFetchNode clonedNode =
                        (TableDeviceFetchNode) node.cloneForDistribution();
                    clonedNode.setPlanNodeId(queryId.genPlanNodeId());
                    clonedNode.setRegionReplicaSet(regionReplicaSet);
                    return clonedNode;
                  })
              .addDeviceId(deviceIDArray.get(i));
        }
      }

      final List<PlanNode> res = new ArrayList<>();
      TRegionReplicaSet mostUsedSchemaRegion = null;
      int maxDeviceEntrySizeOfTableScan = 0;
      for (final Map.Entry<TRegionReplicaSet, TableDeviceFetchNode> entry :
          tableDeviceFetchMap.entrySet()) {
        final TRegionReplicaSet regionReplicaSet = entry.getKey();
        final TableDeviceFetchNode subTableDeviceFetchNode = entry.getValue();
        res.add(subTableDeviceFetchNode);

        if (subTableDeviceFetchNode.getDeviceIdList().size() > maxDeviceEntrySizeOfTableScan) {
          mostUsedSchemaRegion = regionReplicaSet;
          maxDeviceEntrySizeOfTableScan = subTableDeviceFetchNode.getDeviceIdList().size();
        }
      }
      context.mostUsedRegion = mostUsedSchemaRegion;
      return res;
    }
  }

  public static class PlanContext {
    final Map<PlanNodeId, NodeDistribution> nodeDistributionMap;
    boolean hasExchangeNode = false;
    boolean hasSortProperty = false;
    OrderingScheme expectedOrderingScheme;
    TRegionReplicaSet mostUsedRegion;

    public PlanContext() {
      this.nodeDistributionMap = new HashMap<>();
    }

    public NodeDistribution getNodeDistribution(PlanNodeId nodeId) {
      return this.nodeDistributionMap.get(nodeId);
    }

    public void clearExpectedOrderingScheme() {
      expectedOrderingScheme = null;
      hasSortProperty = false;
    }

    public void setExpectedOrderingScheme(OrderingScheme expectedOrderingScheme) {
      this.expectedOrderingScheme = expectedOrderingScheme;
      hasSortProperty = true;
    }
  }
}<|MERGE_RESOLUTION|>--- conflicted
+++ resolved
@@ -458,7 +458,6 @@
   }
 
   @Override
-<<<<<<< HEAD
   public List<PlanNode> visitSemiJoin(SemiJoinNode node, PlanContext context) {
     List<PlanNode> leftChildrenNodes = node.getLeftChild().accept(this, context);
     List<PlanNode> rightChildrenNodes = node.getRightChild().accept(this, context);
@@ -473,13 +472,9 @@
     return Collections.singletonList(node);
   }
 
-  public List<PlanNode> visitDeviceTableScan(DeviceTableScanNode node, PlanContext context) {
-    Map<TRegionReplicaSet, DeviceTableScanNode> tableScanNodeMap = new HashMap<>();
-=======
   public List<PlanNode> visitDeviceTableScan(
       final DeviceTableScanNode node, final PlanContext context) {
     final Map<TRegionReplicaSet, DeviceTableScanNode> tableScanNodeMap = new HashMap<>();
->>>>>>> 755516f1
 
     for (final DeviceEntry deviceEntry : node.getDeviceEntries()) {
       final List<TRegionReplicaSet> regionReplicaSets =
