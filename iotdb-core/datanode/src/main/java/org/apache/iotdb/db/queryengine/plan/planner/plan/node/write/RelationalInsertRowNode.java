--- conflicted
+++ resolved
@@ -249,13 +249,6 @@
 
   @Override
   public boolean allMeasurementFailed() {
-<<<<<<< HEAD
-    // time column never fail for table model
-=======
-    if (measurements != null && measurements.length > 0) {
-      return failedMeasurementNumber >= measurements.length;
-    }
->>>>>>> 43ed88f4
     return false;
   }
 }