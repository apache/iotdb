--- conflicted
+++ resolved
@@ -48,16 +48,9 @@
   private static final SeriesScanCostMetricSet SERIES_SCAN_COST_METRIC_SET =
       SeriesScanCostMetricSet.getInstance();
 
-<<<<<<< HEAD
-  public DiskAlignedChunkLoader(
-      QueryContext context, boolean queryAllSensors, TsFileResource resource) {
+  public DiskAlignedChunkLoader(QueryContext context, TsFileResource resource) {
     this.context = context;
     this.debug = context.isDebug();
-    this.queryAllSensors = queryAllSensors;
-=======
-  public DiskAlignedChunkLoader(boolean debug, TsFileResource resource) {
-    this.debug = debug;
->>>>>>> 720d4729
     this.resource = resource;
   }
 
