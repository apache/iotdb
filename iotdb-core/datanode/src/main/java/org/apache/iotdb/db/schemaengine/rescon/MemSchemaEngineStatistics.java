/*
 * Licensed to the Apache Software Foundation (ASF) under one
 * or more contributor license agreements.  See the NOTICE file
 * distributed with this work for additional information
 * regarding copyright ownership.  The ASF licenses this file
 * to you under the Apache License, Version 2.0 (the
 * "License"); you may not use this file except in compliance
 * with the License.  You may obtain a copy of the License at
 *
 *     http://www.apache.org/licenses/LICENSE-2.0
 *
 * Unless required by applicable law or agreed to in writing,
 * software distributed under the License is distributed on an
 * "AS IS" BASIS, WITHOUT WARRANTIES OR CONDITIONS OF ANY
 * KIND, either express or implied.  See the License for the
 * specific language governing permissions and limitations
 * under the License.
 */

package org.apache.iotdb.db.schemaengine.rescon;

import org.apache.iotdb.commons.memory.IMemoryBlock;
import org.apache.iotdb.commons.memory.MemoryBlockType;
<<<<<<< HEAD
import org.apache.iotdb.db.conf.IoTDBDescriptor;
=======
import org.apache.iotdb.commons.memory.MemoryConfig;
>>>>>>> 1a4ac0ea
import org.apache.iotdb.db.schemaengine.SchemaEngine;
import org.apache.iotdb.db.schemaengine.template.ClusterTemplateManager;

import org.slf4j.Logger;
import org.slf4j.LoggerFactory;

import java.util.Map;
import java.util.concurrent.ConcurrentHashMap;
import java.util.concurrent.atomic.AtomicLong;

/** This class is used to record the global statistics of SchemaEngine in Memory mode. */
public class MemSchemaEngineStatistics implements ISchemaEngineStatistics {

  private static final Logger logger = LoggerFactory.getLogger(MemSchemaEngineStatistics.class);

  // Total size of schema region
  private final IMemoryBlock memoryBlock;
  private final ClusterTemplateManager clusterTemplateManager =
      ClusterTemplateManager.getInstance();

  private final AtomicLong totalMeasurementNumber = new AtomicLong(0);
  private final AtomicLong totalViewNumber = new AtomicLong(0);
  private final AtomicLong totalDeviceNumber = new AtomicLong(0);
  private final Map<Integer, Integer> templateUsage = new ConcurrentHashMap<>();
  private volatile boolean allowToCreateNewSeries = true;

  private final Object allowToCreateNewSeriesLock = new Object();

  // In memory mode, we need log to warn users that the memory capacity has been reached.
  // In pbtree mode, we only need related log for debug.
  protected volatile boolean needLog = true;

  public MemSchemaEngineStatistics() {
    memoryBlock =
<<<<<<< HEAD
        IoTDBDescriptor.getInstance()
            .getConfig()
            .getSchemaRegionMemoryManager()
            .forceAllocate("SchemaRegion", MemoryBlockType.DYNAMIC);
=======
        MemoryConfig.getInstance()
            .getSchemaRegionMemoryManager()
            .forceAllocate("SchemaRegion", MemoryBlockType.FUNCTION);
>>>>>>> 1a4ac0ea
  }

  @Override
  public boolean isAllowToCreateNewSeries() {
    return allowToCreateNewSeries;
  }

  @Override
  public boolean isExceedCapacity() {
    return memoryBlock.getUsedMemoryInBytes() > memoryBlock.getTotalMemorySizeInBytes();
  }

  @Override
  public long getMemoryCapacity() {
    return memoryBlock.getTotalMemorySizeInBytes();
  }

  @Override
  public long getMemoryUsage() {
    return memoryBlock.getUsedMemoryInBytes();
  }

  public void requestMemory(final long size) {
    memoryBlock.forceAllocate(size);
    if (memoryBlock.getUsedMemoryInBytes() >= memoryBlock.getTotalMemorySizeInBytes()) {
      synchronized (allowToCreateNewSeriesLock) {
        if (allowToCreateNewSeries
            && memoryBlock.getUsedMemoryInBytes() >= memoryBlock.getTotalMemorySizeInBytes()) {
          if (needLog) {
            logger.warn(
                "Current series memory {} is too large...", memoryBlock.getUsedMemoryInBytes());
          } else {
            logger.debug(
                "Current series memory {} is too large...", memoryBlock.getUsedMemoryInBytes());
          }
          allowToCreateNewSeries = false;
        }
      }
    }
  }

  public void releaseMemory(final long size) {
    memoryBlock.release(size);
    if (memoryBlock.getUsedMemoryInBytes() < memoryBlock.getTotalMemorySizeInBytes()) {
      synchronized (allowToCreateNewSeriesLock) {
        if (!allowToCreateNewSeries
            && memoryBlock.getUsedMemoryInBytes() < memoryBlock.getTotalMemorySizeInBytes()) {
          if (needLog) {
            logger.info(
                "Current series memory {} come back to normal level, total series number is {}.",
                memoryBlock.getUsedMemoryInBytes(),
                totalMeasurementNumber.get() + totalViewNumber.get());
          } else {
            logger.debug(
                "Current series memory {} come back to normal level, total series number is {}.",
                memoryBlock.getUsedMemoryInBytes(),
                totalMeasurementNumber.get() + totalViewNumber.get());
          }
          allowToCreateNewSeries = true;
        }
      }
    }
  }

  @Override
  public long getTotalSeriesNumber() {
    return totalMeasurementNumber.get() + totalViewNumber.get() + getTemplateSeriesNumber();
  }

  @Override
  public long getTotalDevicesNumber() {
    return totalDeviceNumber.get();
  }

  @Override
  public int getSchemaRegionNumber() {
    return SchemaEngine.getInstance().getSchemaRegionNumber();
  }

  @Override
  public long getTemplateSeriesNumber() {
    return templateUsage.entrySet().stream()
        .mapToLong(
            i ->
                (long) clusterTemplateManager.getTemplate(i.getKey()).getMeasurementNumber()
                    * i.getValue())
        .sum();
  }

  @Override
  public int getTemplateUsingNumber(String templateName) {
    Integer templateId = clusterTemplateManager.getTemplateId(templateName);
    if (templateId == null) {
      return 0;
    } else {
      return templateUsage.getOrDefault(templateId, 0);
    }
  }

  public void activateTemplate(int templateId) {
    templateUsage.compute(templateId, (k, v) -> (v == null) ? 1 : v + 1);
  }

  public void deactivateTemplate(int templateId, int cnt) {
    templateUsage.compute(templateId, (k, v) -> (v == null || v <= cnt) ? null : v - cnt);
  }

  public void addMeasurement(long addedNum) {
    totalMeasurementNumber.addAndGet(addedNum);
  }

  public void deleteMeasurement(long deletedNum) {
    totalMeasurementNumber.addAndGet(-deletedNum);
  }

  public void addView(long addedNum) {
    totalViewNumber.addAndGet(addedNum);
  }

  public void deleteView(long deletedNum) {
    totalViewNumber.addAndGet(-deletedNum);
  }

  public void addDevice() {
    totalDeviceNumber.incrementAndGet();
  }

  public void deleteDevice(long cnt) {
    totalDeviceNumber.addAndGet(-cnt);
  }

  @Override
  public MemSchemaEngineStatistics getAsMemSchemaEngineStatistics() {
    return this;
  }

  @Override
  public CachedSchemaEngineStatistics getAsCachedSchemaEngineStatistics() {
    throw new UnsupportedOperationException("Wrong SchemaEngineStatistics Type");
  }
}<|MERGE_RESOLUTION|>--- conflicted
+++ resolved
@@ -21,11 +21,7 @@
 
 import org.apache.iotdb.commons.memory.IMemoryBlock;
 import org.apache.iotdb.commons.memory.MemoryBlockType;
-<<<<<<< HEAD
-import org.apache.iotdb.db.conf.IoTDBDescriptor;
-=======
 import org.apache.iotdb.commons.memory.MemoryConfig;
->>>>>>> 1a4ac0ea
 import org.apache.iotdb.db.schemaengine.SchemaEngine;
 import org.apache.iotdb.db.schemaengine.template.ClusterTemplateManager;
 
@@ -60,16 +56,9 @@
 
   public MemSchemaEngineStatistics() {
     memoryBlock =
-<<<<<<< HEAD
-        IoTDBDescriptor.getInstance()
-            .getConfig()
+        MemoryConfig.getInstance()
             .getSchemaRegionMemoryManager()
             .forceAllocate("SchemaRegion", MemoryBlockType.DYNAMIC);
-=======
-        MemoryConfig.getInstance()
-            .getSchemaRegionMemoryManager()
-            .forceAllocate("SchemaRegion", MemoryBlockType.FUNCTION);
->>>>>>> 1a4ac0ea
   }
 
   @Override
