--- conflicted
+++ resolved
@@ -1622,13 +1622,7 @@
           consensusPipeName);
       // since pipe task will resend all data that hasn't synchronized after dataNode reboots, it's
       // safe to clear all events in buffer.
-<<<<<<< HEAD
       clear(true);
-      // signal all deprecated requests that may wait on condition to expire them
-      condition.signalAll();
-=======
-      clear();
->>>>>>> 7477ab94
       // sync the follower's connectorRebootTimes with connector's actual rebootTimes.
       this.connectorRebootTimes = connectorRebootTimes;
       this.pipeTaskRestartTimes = 0;
@@ -1664,19 +1658,9 @@
     private void clear(boolean resetSyncIndex) {
       this.reqExecutionOrderBuffer.clear();
       this.tsFileWriterPool.handleExit(consensusPipeName);
-      if (resetSyncIndex) {
-        this.onSyncedReplicateIndex = 0;
-      }
-    }
-
-    private void tryClose() {
-      // It will not be closed until all requests sent before closing are done.
-      lock.lock();
-      try {
-        isClosed.set(true);
-      } finally {
-        lock.unlock();
-      }
+        if (resetSyncIndex) {
+            this.onSyncedReplicateIndex = 0;
+        }
     }
 
     private TPipeConsensusTransferResp deprecatedResp(String msg) {
@@ -1695,6 +1679,17 @@
     }
   }
 
+    private void tryClose() {
+      // It will not be closed until all requests sent before closing are done.
+      lock.lock();
+      try {
+        isClosed.set(true);
+      } finally {
+        lock.unlock();
+      }
+    }
+  }
+
   private static class RequestMeta {
     private final TCommitId commitId;
     private long startApplyNanos = 0;
