--- conflicted
+++ resolved
@@ -37,15 +37,12 @@
 import org.apache.iotdb.db.queryengine.plan.execution.ExecutionResult;
 import org.apache.iotdb.db.queryengine.plan.planner.LocalExecutionPlanner;
 import org.apache.iotdb.db.queryengine.plan.relational.analyzer.predicate.schema.ConvertSchemaPredicateToFilterVisitor;
-<<<<<<< HEAD
 import org.apache.iotdb.db.queryengine.plan.relational.metadata.AbstractDeviceEntry;
 import org.apache.iotdb.db.queryengine.plan.relational.metadata.AlignedDeviceEntry;
 import org.apache.iotdb.db.queryengine.plan.relational.metadata.NonAlignedDeviceEntry;
 import org.apache.iotdb.db.queryengine.plan.relational.metadata.fetcher.cache.IDeviceSchema;
-=======
 import org.apache.iotdb.db.queryengine.plan.relational.metadata.AlignedDeviceEntry;
 import org.apache.iotdb.db.queryengine.plan.relational.metadata.DeviceEntry;
->>>>>>> 716e8ff9
 import org.apache.iotdb.db.queryengine.plan.relational.metadata.fetcher.cache.TableDeviceSchemaCache;
 import org.apache.iotdb.db.queryengine.plan.relational.metadata.fetcher.cache.TreeDeviceNormalSchema;
 import org.apache.iotdb.db.queryengine.plan.relational.sql.ast.AbstractTraverseDevice;
@@ -375,11 +372,7 @@
       return false;
     }
 
-<<<<<<< HEAD
     final AlignedDeviceEntry deviceEntry =
-=======
-    final DeviceEntry deviceEntry =
->>>>>>> 716e8ff9
         new AlignedDeviceEntry(
             deviceID,
             attributeColumns.stream().map(attributeMap::get).collect(Collectors.toList()));
@@ -476,7 +469,6 @@
         if (!tsBlock.isPresent() || tsBlock.get().isEmpty()) {
           break;
         }
-<<<<<<< HEAD
         if (!statement.isTreeViewQuery()) {
           constructTableResults(
               tsBlock.get(),
@@ -494,26 +486,6 @@
               statement,
               mppQueryContext,
               deviceEntryList);
-=======
-        final Column[] columns = tsBlock.get().getValueColumns();
-        for (int i = 0; i < tsBlock.get().getPositionCount(); i++) {
-          String[] nodes = new String[idLength + 1];
-          final Map<String, Binary> attributeMap = new HashMap<>();
-          constructNodsArrayAndAttributeMap(
-              attributeMap, nodes, table, columnHeaderList, columns, tableInstance, i);
-          final IDeviceID deviceID = IDeviceID.Factory.DEFAULT_FACTORY.create(nodes);
-          final DeviceEntry deviceEntry =
-              new AlignedDeviceEntry(
-                  deviceID,
-                  attributeColumns.stream().map(attributeMap::get).collect(Collectors.toList()));
-          mppQueryContext.reserveMemoryForFrontEnd(deviceEntry.ramBytesUsed());
-          deviceEntryList.add(deviceEntry);
-          // Only cache those exact device query
-          // Fetch paths is null iff there are fuzzy queries related to id columns
-          if (Objects.nonNull(statement.getPartitionKeyList())) {
-            cache.putAttributes(database, deviceID, attributeMap);
-          }
->>>>>>> 716e8ff9
         }
       }
     } catch (final Throwable throwable) {
