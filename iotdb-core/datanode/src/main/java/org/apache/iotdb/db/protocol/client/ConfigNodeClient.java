--- conflicted
+++ resolved
@@ -466,16 +466,12 @@
   }
 
   @Override
-<<<<<<< HEAD
   public TShowTTLResp showAllTTL() throws TException {
     return executeRemoteCallWithRetry(
         () -> client.showAllTTL(), resp -> !updateConfigNodeLeader(resp.status));
   }
 
-  public TSStatus createManyDatabases() throws TException {
-=======
   public TSStatus callSpecialProcedure(TTestOperation operation) throws TException {
->>>>>>> fd831b7d
     return executeRemoteCallWithRetry(
         () -> client.callSpecialProcedure(operation), status -> !updateConfigNodeLeader(status));
   }
