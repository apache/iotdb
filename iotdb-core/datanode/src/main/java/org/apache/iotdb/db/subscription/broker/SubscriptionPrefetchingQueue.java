/*
 * Licensed to the Apache Software Foundation (ASF) under one
 * or more contributor license agreements.  See the NOTICE file
 * distributed with this work for additional information
 * regarding copyright ownership.  The ASF licenses this file
 * to you under the Apache License, Version 2.0 (the
 * "License"); you may not use this file except in compliance
 * with the License.  You may obtain a copy of the License at
 *
 *     http://www.apache.org/licenses/LICENSE-2.0
 *
 * Unless required by applicable law or agreed to in writing,
 * software distributed under the License is distributed on an
 * "AS IS" BASIS, WITHOUT WARRANTIES OR CONDITIONS OF ANY
 * KIND, either express or implied.  See the License for the
 * specific language governing permissions and limitations
 * under the License.
 */

package org.apache.iotdb.db.subscription.broker;

import org.apache.iotdb.commons.pipe.event.EnrichedEvent;
import org.apache.iotdb.commons.subscription.config.SubscriptionConfig;
import org.apache.iotdb.db.conf.IoTDBDescriptor;
import org.apache.iotdb.db.pipe.agent.PipeDataNodeAgent;
import org.apache.iotdb.db.pipe.event.UserDefinedEnrichedEvent;
import org.apache.iotdb.db.pipe.event.common.terminate.PipeTerminateEvent;
import org.apache.iotdb.db.pipe.event.common.tsfile.PipeTsFileInsertionEvent;
import org.apache.iotdb.db.subscription.event.SubscriptionEvent;
import org.apache.iotdb.db.subscription.event.batch.SubscriptionPipeEventBatches;
import org.apache.iotdb.db.subscription.event.pipe.SubscriptionPipeEmptyEvent;
import org.apache.iotdb.pipe.api.event.Event;
import org.apache.iotdb.pipe.api.event.dml.insertion.TabletInsertionEvent;
import org.apache.iotdb.pipe.api.event.dml.insertion.TsFileInsertionEvent;
import org.apache.iotdb.rpc.subscription.payload.poll.ErrorPayload;
import org.apache.iotdb.rpc.subscription.payload.poll.SubscriptionCommitContext;
import org.apache.iotdb.rpc.subscription.payload.poll.SubscriptionPollResponse;
import org.apache.iotdb.rpc.subscription.payload.poll.SubscriptionPollResponseType;

import com.google.common.collect.ImmutableSet;
import org.apache.tsfile.utils.Pair;
import org.slf4j.Logger;
import org.slf4j.LoggerFactory;

import java.util.HashMap;
import java.util.Map;
import java.util.Objects;
import java.util.concurrent.ConcurrentHashMap;
import java.util.concurrent.LinkedBlockingQueue;
import java.util.concurrent.TimeUnit;
<<<<<<< HEAD
import java.util.concurrent.atomic.AtomicInteger;
=======
import java.util.concurrent.atomic.AtomicBoolean;
>>>>>>> 88ef922e
import java.util.concurrent.atomic.AtomicLong;
import java.util.concurrent.locks.ReentrantReadWriteLock;
import java.util.function.Predicate;

import static org.apache.iotdb.rpc.subscription.payload.poll.SubscriptionCommitContext.INVALID_COMMIT_ID;

public abstract class SubscriptionPrefetchingQueue {

  private static final Logger LOGGER = LoggerFactory.getLogger(SubscriptionPrefetchingQueue.class);

  private final String brokerId; // consumer group id
  private final String topicName;

  /** Contains events coming from the upstream pipeline, corresponding to the pipe sink stage. */
  private final SubscriptionBlockingPendingQueue inputPendingQueue;

  private final AtomicLong commitIdGenerator;

  /** A queue containing a series of prefetched pollable {@link SubscriptionEvent}. */
  protected final LinkedBlockingQueue<SubscriptionEvent> prefetchingQueue;

  /**
   * A map that tracks in-flight {@link SubscriptionEvent}, keyed by consumer id and commit context.
   */
  protected final Map<Pair<String, SubscriptionCommitContext>, SubscriptionEvent> inFlightEvents;

  protected final SubscriptionPipeEventBatches batches;

  /**
   * A ReentrantReadWriteLock to ensure thread-safe operations. This lock is used to guarantee
   * mutual exclusion between the {@link SubscriptionPrefetchingQueue#cleanUp} operation and other
   * operations such as {@link SubscriptionPrefetchingQueue#poll}, {@link
   * SubscriptionPrefetchingQueue#ack}, etc. However, it does not enforce mutual exclusion among the
   * other operations themselves.
   *
   * <p>Under the premise of obtaining this lock, to avoid inconsistencies, updates to the {@link
   * SubscriptionEvent} in both {@link SubscriptionPrefetchingQueue#prefetchingQueue} and {@link
   * SubscriptionPrefetchingQueue#inFlightEvents} MUST be performed within the {@link
   * ConcurrentHashMap#compute} method of inFlightEvents in the {@link
   * SubscriptionPrefetchingQueue}.
   *
   * <p>This lock is created with fairness set to true, which means threads acquire the lock in the
   * order they requested it, to avoid thread starvation.
   */
  private final ReentrantReadWriteLock lock = new ReentrantReadWriteLock(true);

  private volatile boolean isCompleted = false;
  private volatile boolean isClosed = false;

  public SubscriptionPrefetchingQueue(
      final String brokerId,
      final String topicName,
      final SubscriptionBlockingPendingQueue inputPendingQueue,
      final AtomicLong commitIdGenerator,
      final int maxDelayInMs,
      final long maxBatchSizeInBytes) {
    this.brokerId = brokerId;
    this.topicName = topicName;
    this.inputPendingQueue = inputPendingQueue;
    this.commitIdGenerator = commitIdGenerator;

    this.prefetchingQueue = new LinkedBlockingQueue<>();
    this.inFlightEvents = new ConcurrentHashMap<>();
    this.batches = new SubscriptionPipeEventBatches(this, maxDelayInMs, maxBatchSizeInBytes);
  }

  public void cleanUp() {
    acquireWriteLock();
    try {
      cleanUpInternal();
    } finally {
      releaseWriteLock();
    }
  }

  protected void cleanUpInternal() {
    // clean up events in batches
    batches.cleanUp();

    // clean up events in prefetchingQueue
    prefetchingQueue.forEach(SubscriptionEvent::cleanUp);
    prefetchingQueue.clear();

    // clean up events in inFlightEvents
    inFlightEvents.values().forEach(SubscriptionEvent::cleanUp);
    inFlightEvents.clear();

    // no need to clean up events in inputPendingQueue, see
    // org.apache.iotdb.db.pipe.task.subtask.connector.PipeConnectorSubtask.close
  }

  /////////////////////////////////  lock  /////////////////////////////////

  protected void acquireReadLock() {
    lock.readLock().lock();
  }

  protected void releaseReadLock() {
    lock.readLock().unlock();
  }

  protected void acquireWriteLock() {
    lock.writeLock().lock();
  }

  protected void releaseWriteLock() {
    lock.writeLock().unlock();
  }

  /////////////////////////////// poll ///////////////////////////////

  public SubscriptionEvent poll(final String consumerId) {
    acquireReadLock();
    try {
      return isClosed() ? null : pollInternal(consumerId);
    } finally {
      releaseReadLock();
    }
  }

  public SubscriptionEvent pollInternal(final String consumerId) {
    if (prefetchingQueue.isEmpty()) {
      tryPrefetch(true);
    }

    final long size = prefetchingQueue.size();
    long count = 0;

    SubscriptionEvent event;
    try {
      while (count++ < size // limit control
          && Objects.nonNull(
              event =
                  prefetchingQueue.poll(
                      SubscriptionConfig.getInstance().getSubscriptionPollMaxBlockingTimeMs(),
                      TimeUnit.MILLISECONDS))) {
        if (event.isCommitted()) {
          LOGGER.warn(
              "Subscription: SubscriptionPrefetchingQueue {} poll committed event {} from prefetching queue (broken invariant), remove it",
              this,
              event);
          // no need to update inFlightEvents
          continue;
        }

        if (!event.pollable()) {
          LOGGER.warn(
              "Subscription: SubscriptionPrefetchingQueue {} poll non-pollable event {} from prefetching queue (broken invariant), nack and remove it",
              this,
              event);
          event.nack(); // now pollable
          // no need to update inFlightEvents and prefetchingQueue
          continue;
        }

        // This operation should be performed before updating inFlightEvents to prevent multiple
        // consumers from consuming the same event.
        event.recordLastPolledTimestamp(); // now non-pollable

        inFlightEvents.put(new Pair<>(consumerId, event.getCommitContext()), event);
        event.recordLastPolledConsumerId(consumerId);
        return event;
      }
    } catch (final InterruptedException e) {
      Thread.currentThread().interrupt();
      LOGGER.warn(
          "Subscription: SubscriptionPrefetchingQueue {} interrupted while polling events.",
          this,
          e);
    }

    return null;
  }

  /////////////////////////////// prefetch ///////////////////////////////

  public void executePrefetch() {
    acquireReadLock();
    try {
      if (isClosed()) {
        return;
      }
      executePrefetchInternal();
    } finally {
      releaseReadLock();
    }
  }

  public void executePrefetchInternal() {
    tryPrefetch(false);

    // Iterate on the snapshot of the key set, NOTE:
    // 1. Ignore entries added during iteration.
    // 2. For entries deleted by other threads during iteration, just check if the value is null.
    for (final Pair<String, SubscriptionCommitContext> pair :
        ImmutableSet.copyOf(inFlightEvents.keySet())) {
      inFlightEvents.compute(
          pair,
          (key, ev) -> {
            if (Objects.isNull(ev)) {
              return null;
            }

            // clean up committed event
            if (ev.isCommitted()) {
              ev.cleanUp();
              return null; // remove this entry
            }

            // nack pollable event and re-enqueue it to prefetchingQueue
            if (ev.eagerlyPollable()) {
              ev.nack(); // now pollable (the nack operation here is actually unnecessary)
              enqueueEventToPrefetchingQueue(ev);
              // no need to log warn for eagerly pollable event
              return null; // remove this entry
            } else if (ev.pollable()) {
              ev.nack(); // now pollable
              enqueueEventToPrefetchingQueue(ev);
              LOGGER.warn(
                  "Subscription: SubscriptionPrefetchingQueue {} recycle event {} from in flight events, nack and enqueue it to prefetching queue",
                  this,
                  ev);
              return null; // remove this entry
            }

            // prefetch and serialize remaining subscription events
            // NOTE: Since the compute call for the same key is atomic and will be executed
            // serially, the current prefetch and serialize operations are safe.
            try {
              ev.prefetchRemainingResponses();
              ev.trySerializeRemainingResponses();
            } catch (final Exception ignored) {
            }

            return ev;
          });
    }
  }

  protected void enqueueEventToPrefetchingQueue(final SubscriptionEvent event) {
    event.trySerializeCurrentResponse();
    prefetchingQueue.add(event);
  }

  /**
   * Prefetch at most one {@link SubscriptionEvent} from {@link
   * SubscriptionPrefetchingQueue#inputPendingQueue} to {@link
   * SubscriptionPrefetchingQueue#prefetchingQueue}.
   *
   * <p>It will continuously attempt to prefetch and generate a {@link SubscriptionEvent} until
   * {@link SubscriptionPrefetchingQueue#inputPendingQueue} is empty.
   *
   * @param onEventIfEmpty {@code true} if {@link SubscriptionPrefetchingQueue#onEvent()} is called
   *     when {@link SubscriptionPrefetchingQueue#inputPendingQueue} is empty, {@code false}
   *     otherwise
   */
  private void tryPrefetch(final boolean onEventIfEmpty) {
    while (!inputPendingQueue.isEmpty()) {
      final Event event = UserDefinedEnrichedEvent.maybeOf(inputPendingQueue.waitedPoll());
      if (Objects.isNull(event)) {
        // The event will be null in two cases:
        // 1. The inputPendingQueue is empty.
        // 2. The tsfile event has been deduplicated.
        continue;
      }

      if (!(event instanceof EnrichedEvent)) {
        LOGGER.warn(
            "Subscription: SubscriptionPrefetchingQueue {} only support prefetch EnrichedEvent. Ignore {}.",
            this,
            event);
        continue;
      }

      if (event instanceof PipeTerminateEvent) {
        final PipeTerminateEvent terminateEvent = (PipeTerminateEvent) event;
        // add mark completed hook
        terminateEvent.addOnCommittedHook(
            () -> {
              markCompleted();
              return null;
            });
        // commit directly
        ((PipeTerminateEvent) event)
            .decreaseReferenceCount(SubscriptionPrefetchingQueue.class.getName(), true);
        LOGGER.info(
            "Subscription: SubscriptionPrefetchingQueue {} commit PipeTerminateEvent {}",
            this,
            terminateEvent);
        continue;
      }

      if (event instanceof TabletInsertionEvent) {
        if (onEvent((TabletInsertionEvent) event)) {
          return;
        }
        continue;
      }

      if (event instanceof PipeTsFileInsertionEvent) {
        if (onEvent((PipeTsFileInsertionEvent) event)) {
          return;
        }
        continue;
      }

      // TODO:
      //  - PipeHeartbeatEvent: ignored? (may affect pipe metrics)
      //  - UserDefinedEnrichedEvent: ignored?
      //  - Others: events related to meta sync, safe to ignore
      LOGGER.info(
          "Subscription: SubscriptionPrefetchingQueue {} ignore EnrichedEvent {} when prefetching.",
          this,
          event);
      if (onEvent()) {
        return;
      }
    }

    // At this moment, the inputPendingQueue is empty.
    if (onEventIfEmpty) {
      onEvent();
    }
  }

  /**
   * @return {@code true} if there are subscription events prefetched.
   */
  protected abstract boolean onEvent(final TsFileInsertionEvent event);

  /**
   * @return {@code true} if there are subscription events prefetched.
   */
  protected boolean onEvent(final TabletInsertionEvent event) {
    return batches.onEvent((EnrichedEvent) event, this::enqueueEventToPrefetchingQueue);
  }

  /**
   * @return {@code true} if there are subscription events prefetched.
   */
  protected boolean onEvent() {
    return batches.onEvent(this::enqueueEventToPrefetchingQueue);
  }

  /////////////////////////////// commit ///////////////////////////////

  /**
   * @return {@code true} if ack successfully
   */
  public boolean ack(final String consumerId, final SubscriptionCommitContext commitContext) {
    acquireReadLock();
    try {
      return !isClosed() && ackInternal(consumerId, commitContext);
    } finally {
      releaseReadLock();
    }
  }

  /**
   * @return {@code true} if ack successfully
   */
  private boolean ackInternal(
      final String consumerId, final SubscriptionCommitContext commitContext) {
    final AtomicBoolean acked = new AtomicBoolean(false);
    inFlightEvents.compute(
        new Pair<>(consumerId, commitContext),
        (key, ev) -> {
          if (Objects.isNull(ev)) {
            LOGGER.warn(
                "Subscription: subscription commit context {} does not exist, it may have been committed or something unexpected happened, prefetching queue: {}",
                commitContext,
                this);
            return null;
          }

          if (ev.isCommitted()) {
            LOGGER.warn(
                "Subscription: subscription event {} is committed, subscription commit context {}, prefetching queue: {}",
                ev,
                commitContext,
                this);
            // clean up committed event
            ev.cleanUp();
            return null; // remove this entry
          }

          if (!ev.isCommittable()) {
            LOGGER.warn(
                "Subscription: subscription event {} is not committable, subscription commit context {}, prefetching queue: {}",
                ev,
                commitContext,
                this);
            return ev;
          }

          // check if a consumer acks event from another consumer group...
          final String consumerGroupId = commitContext.getConsumerGroupId();
          if (!Objects.equals(consumerGroupId, brokerId)) {
            LOGGER.warn(
                "inconsistent consumer group when acking event, current: {}, incoming: {}, consumer id: {}, event commit context: {}, prefetching queue: {}, commit it anyway...",
                brokerId,
                consumerGroupId,
                consumerId,
                commitContext,
                this);
          }

          ev.ack();
          ev.recordCommittedTimestamp(); // now committed
          acked.set(true);

          // clean up committed event
          ev.cleanUp();
          return null; // remove this entry
        });

    return acked.get();
  }

  /**
   * @return {@code true} if nack successfully
   */
  public boolean nack(final String consumerId, final SubscriptionCommitContext commitContext) {
    acquireReadLock();
    try {
      return !isClosed() && nackInternal(consumerId, commitContext);
    } finally {
      releaseReadLock();
    }
  }

  /**
   * @return {@code true} if nack successfully
   */
  public boolean nackInternal(
      final String consumerId, final SubscriptionCommitContext commitContext) {
    final AtomicBoolean nacked = new AtomicBoolean(false);
    inFlightEvents.compute(
        new Pair<>(consumerId, commitContext),
        (key, ev) -> {
          if (Objects.isNull(ev)) {
            LOGGER.warn(
                "Subscription: subscription commit context [{}] does not exist, it may have been committed or something unexpected happened, prefetching queue: {}",
                commitContext,
                this);
            return null;
          }

          // check if a consumer nacks event from another consumer group...
          final String consumerGroupId = commitContext.getConsumerGroupId();
          if (!Objects.equals(consumerGroupId, brokerId)) {
            LOGGER.warn(
                "inconsistent consumer group when nacking event, current: {}, incoming: {}, consumer id: {}, event commit context: {}, prefetching queue: {}, commit it anyway...",
                brokerId,
                consumerGroupId,
                consumerId,
                commitContext,
                this);
          }

          ev.nack(); // now pollable
          nacked.set(true);

          // no need to update inFlightEvents and prefetchingQueue
          return ev;
        });

    return nacked.get();
  }

  public SubscriptionCommitContext generateSubscriptionCommitContext() {
    // Recording data node ID and reboot times to address potential stale commit IDs caused by
    // leader transfers or restarts.
    return new SubscriptionCommitContext(
        IoTDBDescriptor.getInstance().getConfig().getDataNodeId(),
        PipeDataNodeAgent.runtime().getRebootTimes(),
        topicName,
        brokerId,
        commitIdGenerator.getAndIncrement());
  }

  protected SubscriptionEvent generateSubscriptionPollErrorResponse(final String errorMessage) {
    // consider non-critical by default, meaning the client can retry
    return new SubscriptionEvent(
        new SubscriptionPipeEmptyEvent(),
        new SubscriptionPollResponse(
            SubscriptionPollResponseType.ERROR.getType(),
            new ErrorPayload(errorMessage, false),
            new SubscriptionCommitContext(
                IoTDBDescriptor.getInstance().getConfig().getDataNodeId(),
                PipeDataNodeAgent.runtime().getRebootTimes(),
                topicName,
                brokerId,
                INVALID_COMMIT_ID)));
  }

  //////////////////////////// APIs provided for metric framework ////////////////////////////

  public String getPrefetchingQueueId() {
    return generatePrefetchingQueueId(brokerId, topicName);
  }

  public static String generatePrefetchingQueueId(
      final String consumerGroupId, final String topicName) {
    return consumerGroupId + "_" + topicName;
  }

  public long getSubscriptionUncommittedEventCount() {
    return inFlightEvents.size();
  }

  public long getCurrentCommitId() {
    return commitIdGenerator.get();
  }

<<<<<<< HEAD
  public int getPipeEventCount(final Predicate<EnrichedEvent> predicate) {
    // 1. events in inputPendingQueue
    final AtomicInteger inputPendingQueuePipeEventCount = new AtomicInteger(0);
    inputPendingQueue.forEach(
        event -> {
          if (event instanceof EnrichedEvent && predicate.test((EnrichedEvent) event)) {
            inputPendingQueuePipeEventCount.incrementAndGet();
          }
        });
    // 2. events in prefetchingQueue
    final int prefetchingQueuePipeEventCount =
        prefetchingQueue.stream()
            .map(event -> event.getPipeEventCount(predicate))
=======
  public int getPipeEventCount() {
    return inputPendingQueue.size()
        + prefetchingQueue.stream()
            .map(SubscriptionEvent::getPipeEventCount)
            .reduce(Integer::sum)
            .orElse(0)
        + inFlightEvents.values().stream()
            .map(SubscriptionEvent::getPipeEventCount)
>>>>>>> 88ef922e
            .reduce(Integer::sum)
            .orElse(0);
    // do not consider events on the fly
    return inputPendingQueuePipeEventCount.get() + prefetchingQueuePipeEventCount;
  }

  /////////////////////////////// close & termination ///////////////////////////////

  public boolean isClosed() {
    return isClosed;
  }

  public void markClosed() {
    isClosed = true;
  }

  public boolean isCompleted() {
    return isCompleted;
  }

  public void markCompleted() {
    isCompleted = true;
  }

  /////////////////////////////// stringify ///////////////////////////////

  public Map<String, String> coreReportMessage() {
    final Map<String, String> result = new HashMap<>();
    result.put("brokerId", brokerId);
    result.put("topicName", topicName);
    result.put("size of inputPendingQueue", String.valueOf(inputPendingQueue.size()));
    result.put("size of prefetchingQueue", String.valueOf(prefetchingQueue.size()));
    result.put("size of inFlightEvents", String.valueOf(inFlightEvents.size()));
    result.put("commitIdGenerator", commitIdGenerator.toString());
    result.put("isCompleted", String.valueOf(isCompleted));
    result.put("isClosed", String.valueOf(isClosed));
    return result;
  }

  public Map<String, String> allReportMessage() {
    final Map<String, String> result = new HashMap<>();
    result.put("brokerId", brokerId);
    result.put("topicName", topicName);
    result.put("size of inputPendingQueue", String.valueOf(inputPendingQueue.size()));
    result.put("prefetchingQueue", prefetchingQueue.toString());
    result.put("inFlightEvents", inFlightEvents.toString());
    result.put("commitIdGenerator", commitIdGenerator.toString());
    result.put("isCompleted", String.valueOf(isCompleted));
    result.put("isClosed", String.valueOf(isClosed));
    return result;
  }
}<|MERGE_RESOLUTION|>--- conflicted
+++ resolved
@@ -48,11 +48,8 @@
 import java.util.concurrent.ConcurrentHashMap;
 import java.util.concurrent.LinkedBlockingQueue;
 import java.util.concurrent.TimeUnit;
-<<<<<<< HEAD
+import java.util.concurrent.atomic.AtomicBoolean;
 import java.util.concurrent.atomic.AtomicInteger;
-=======
-import java.util.concurrent.atomic.AtomicBoolean;
->>>>>>> 88ef922e
 import java.util.concurrent.atomic.AtomicLong;
 import java.util.concurrent.locks.ReentrantReadWriteLock;
 import java.util.function.Predicate;
@@ -568,7 +565,6 @@
     return commitIdGenerator.get();
   }
 
-<<<<<<< HEAD
   public int getPipeEventCount(final Predicate<EnrichedEvent> predicate) {
     // 1. events in inputPendingQueue
     final AtomicInteger inputPendingQueuePipeEventCount = new AtomicInteger(0);
@@ -582,16 +578,6 @@
     final int prefetchingQueuePipeEventCount =
         prefetchingQueue.stream()
             .map(event -> event.getPipeEventCount(predicate))
-=======
-  public int getPipeEventCount() {
-    return inputPendingQueue.size()
-        + prefetchingQueue.stream()
-            .map(SubscriptionEvent::getPipeEventCount)
-            .reduce(Integer::sum)
-            .orElse(0)
-        + inFlightEvents.values().stream()
-            .map(SubscriptionEvent::getPipeEventCount)
->>>>>>> 88ef922e
             .reduce(Integer::sum)
             .orElse(0);
     // do not consider events on the fly
