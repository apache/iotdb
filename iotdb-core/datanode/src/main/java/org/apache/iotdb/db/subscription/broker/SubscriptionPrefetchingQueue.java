--- conflicted
+++ resolved
@@ -29,12 +29,6 @@
 import org.slf4j.Logger;
 import org.slf4j.LoggerFactory;
 
-<<<<<<< HEAD
-=======
-import java.util.ArrayList;
-import java.util.Collections;
-import java.util.List;
->>>>>>> f4e498f1
 import java.util.Map;
 import java.util.Objects;
 import java.util.concurrent.ConcurrentHashMap;
@@ -68,7 +62,9 @@
 
   /////////////////////////////// commit ///////////////////////////////
 
-  /** @return {@code true} if commit successfully */
+  /**
+   * @return {@code true} if commit successfully
+   */
   public boolean commit(final SubscriptionCommitContext commitContext) {
     final SubscriptionEvent event = uncommittedEvents.get(commitContext);
     if (Objects.isNull(event)) {
@@ -84,7 +80,6 @@
     return true;
   }
 
-<<<<<<< HEAD
   protected SubscriptionCommitContext generateSubscriptionCommitContext() {
     // Recording data node ID and reboot times to address potential stale commit IDs caused by
     // leader transfers or restarts.
@@ -94,69 +89,6 @@
         topicName,
         brokerId,
         subscriptionCommitIdGenerator.getAndIncrement());
-=======
-  /////////////////////////////// prefetch ///////////////////////////////
-
-  public void executePrefetch() {
-    prefetchOnce(SubscriptionConfig.getInstance().getSubscriptionMaxTabletsPerPrefetching());
-    serializeOnce();
-  }
-
-  // TODO: use org.apache.iotdb.db.pipe.resource.memory.PipeMemoryManager.calculateTabletSizeInBytes
-  // for limit control
-  private void prefetchOnce(long limit) {
-    List<Tablet> tablets = new ArrayList<>();
-    List<EnrichedEvent> enrichedEvents = new ArrayList<>();
-
-    Event event;
-    while (Objects.nonNull(
-        event = UserDefinedEnrichedEvent.maybeOf(inputPendingQueue.waitedPoll()))) {
-      if (!(event instanceof EnrichedEvent)) {
-        LOGGER.warn("Subscription: Only support prefetch EnrichedEvent. Ignore {}.", event);
-        continue;
-      }
-
-      if (event instanceof TabletInsertionEvent) {
-        final List<Tablet> tabletList = convertToTablets((TabletInsertionEvent) event);
-        if (Objects.isNull(tabletList) || tabletList.isEmpty()) {
-          continue;
-        }
-        tablets.addAll(tabletList);
-        enrichedEvents.add((EnrichedEvent) event);
-        if (tablets.size() >= limit) {
-          break;
-        }
-      } else if (event instanceof PipeTsFileInsertionEvent) {
-        for (final TabletInsertionEvent tabletInsertionEvent :
-            ((PipeTsFileInsertionEvent) event).toTabletInsertionEvents()) {
-          final List<Tablet> tabletList = convertToTablets(tabletInsertionEvent);
-          if (Objects.isNull(tabletList) || tabletList.isEmpty()) {
-            continue;
-          }
-          tablets.addAll(tabletList);
-        }
-        enrichedEvents.add((EnrichedEvent) event);
-        if (tablets.size() >= limit) {
-          break;
-        }
-      } else {
-        // TODO:
-        //  - PipeHeartbeatEvent: ignored? (may affect pipe metrics)
-        //  - UserDefinedEnrichedEvent: ignored?
-        //  - Others: events related to meta sync, safe to ignore
-        LOGGER.warn("Subscription: Ignore EnrichedEvent {} when prefetching.", event);
-      }
-    }
-
-    if (!tablets.isEmpty()) {
-      String subscriptionCommitId = generateSubscriptionCommitId();
-      SerializedEnrichedEvent enrichedEvent =
-          new SerializedEnrichedEvent(
-              new EnrichedTablets(topicName, tablets, subscriptionCommitId), enrichedEvents);
-      uncommittedEvents.put(subscriptionCommitId, enrichedEvent); // before enqueuing the event
-      prefetchingQueue.add(enrichedEvent);
-    }
->>>>>>> f4e498f1
   }
 
   protected SubscriptionCommitContext generateInvalidSubscriptionCommitContext() {
@@ -168,42 +100,10 @@
         -1);
   }
 
-<<<<<<< HEAD
   /////////////////////////////// object ///////////////////////////////
 
   @Override
   public String toString() {
     return "SubscriptionPrefetchingQueue{brokerId=" + brokerId + ", topicName=" + topicName + "}";
-=======
-  /////////////////////////////// Utility ///////////////////////////////
-
-  private List<Tablet> convertToTablets(TabletInsertionEvent tabletInsertionEvent) {
-    if (tabletInsertionEvent instanceof PipeInsertNodeTabletInsertionEvent) {
-      return ((PipeInsertNodeTabletInsertionEvent) tabletInsertionEvent).convertToTablets();
-    } else if (tabletInsertionEvent instanceof PipeRawTabletInsertionEvent) {
-      return Collections.singletonList(
-          ((PipeRawTabletInsertionEvent) tabletInsertionEvent).convertToTablet());
-    }
-
-    LOGGER.warn(
-        "Subscription: Only support convert PipeInsertNodeTabletInsertionEvent or PipeRawTabletInsertionEvent to tablet. Ignore {}.",
-        tabletInsertionEvent);
-    return Collections.emptyList();
-  }
-
-  private String generateSubscriptionCommitId() {
-    // Subscription commit id format: {DataNodeId}#{RebootTimes}#{TopicName}_{BrokerId}#{Id}
-    // Recording data node ID and reboot times to address potential stale commit IDs caused by
-    // leader transfers or restarts.
-    return IoTDBDescriptor.getInstance().getConfig().getDataNodeId()
-        + "#"
-        + PipeAgent.runtime().getRebootTimes()
-        + "#"
-        + topicName
-        + "_"
-        + brokerId
-        + "#"
-        + subscriptionCommitIdGenerator.getAndIncrement();
->>>>>>> f4e498f1
   }
 }