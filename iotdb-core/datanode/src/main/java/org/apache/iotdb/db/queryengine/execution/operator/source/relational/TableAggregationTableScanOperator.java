--- conflicted
+++ resolved
@@ -84,19 +84,7 @@
   private final List<ColumnSchema> groupingKeySchemas;
   private final int[] groupingKeyIndex;
 
-<<<<<<< HEAD
-  public static final LongColumn TIME_COLUMN_TEMPLATE =
-      new LongColumn(1, Optional.empty(), new long[] {0});
-
-  private final List<ColumnSchema> columnSchemas;
-
-  private final int[] columnsIndexArray;
-
   private final List<AlignedDeviceEntry> deviceEntries;
-
-=======
-  private final List<DeviceEntry> deviceEntries;
->>>>>>> f013e975
   private final int deviceCount;
   private int currentDeviceIndex;
   private final List<String> measurementColumnNames;
@@ -128,16 +116,9 @@
   public TableAggregationTableScanOperator(
       PlanNodeId sourceId,
       OperatorContext context,
-<<<<<<< HEAD
-      List<ColumnSchema> columnSchemas,
-      int[] columnsIndexArray,
-      List<AlignedDeviceEntry> deviceEntries,
-      Ordering scanOrder,
-=======
       List<ColumnSchema> aggColumnSchemas,
       int[] aggColumnsIndexArray,
-      List<DeviceEntry> deviceEntries,
->>>>>>> f013e975
+      List<AlignedDeviceEntry> deviceEntries,
       SeriesScanOptions seriesScanOptions,
       List<String> measurementColumnNames,
       Set<String> allSensors,
@@ -274,13 +255,8 @@
     return resultTsBlock;
   }
 
-<<<<<<< HEAD
-  private void constructAlignedSeriesScanUtil() {
+  protected void constructAlignedSeriesScanUtil() {
     AlignedDeviceEntry deviceEntry;
-=======
-  protected void constructAlignedSeriesScanUtil() {
-    DeviceEntry deviceEntry;
->>>>>>> f013e975
 
     if (this.deviceEntries.isEmpty() || this.deviceEntries.get(this.currentDeviceIndex) == null) {
       // for device which is not exist
