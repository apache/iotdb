/*
 * Licensed to the Apache Software Foundation (ASF) under one
 * or more contributor license agreements.  See the NOTICE file
 * distributed with this work for additional information
 * regarding copyright ownership.  The ASF licenses this file
 * to you under the Apache License, Version 2.0 (the
 * "License"); you may not use this file except in compliance
 * with the License.  You may obtain a copy of the License at
 *
 *      http://www.apache.org/licenses/LICENSE-2.0
 *
 * Unless required by applicable law or agreed to in writing,
 * software distributed under the License is distributed on an
 * "AS IS" BASIS, WITHOUT WARRANTIES OR CONDITIONS OF ANY
 * KIND, either express or implied.  See the License for the
 * specific language governing permissions and limitations
 * under the License.
 */

package org.apache.iotdb.db.queryengine.execution.operator.source.relational;

import org.apache.iotdb.commons.path.AlignedFullPath;
import org.apache.iotdb.commons.schema.table.column.TsTableColumnCategory;
import org.apache.iotdb.db.queryengine.execution.MemoryEstimationHelper;
import org.apache.iotdb.db.queryengine.execution.aggregation.timerangeiterator.ITableTimeRangeIterator;
import org.apache.iotdb.db.queryengine.execution.operator.OperatorContext;
import org.apache.iotdb.db.queryengine.execution.operator.source.AbstractDataSourceOperator;
import org.apache.iotdb.db.queryengine.execution.operator.source.AlignedSeriesScanUtil;
import org.apache.iotdb.db.queryengine.execution.operator.source.relational.aggregation.TableAggregator;
import org.apache.iotdb.db.queryengine.execution.operator.window.IWindow;
import org.apache.iotdb.db.queryengine.execution.operator.window.TimeWindow;
import org.apache.iotdb.db.queryengine.plan.planner.plan.node.PlanNodeId;
import org.apache.iotdb.db.queryengine.plan.planner.plan.parameter.SeriesScanOptions;
import org.apache.iotdb.db.queryengine.plan.relational.metadata.ColumnSchema;
import org.apache.iotdb.db.queryengine.plan.relational.metadata.DeviceEntry;
import org.apache.iotdb.db.queryengine.plan.statement.component.Ordering;
import org.apache.iotdb.db.storageengine.dataregion.read.IQueryDataSource;
import org.apache.iotdb.db.storageengine.dataregion.read.QueryDataSource;

import org.apache.tsfile.block.column.Column;
import org.apache.tsfile.block.column.ColumnBuilder;
import org.apache.tsfile.common.conf.TSFileConfig;
import org.apache.tsfile.common.conf.TSFileDescriptor;
import org.apache.tsfile.enums.TSDataType;
import org.apache.tsfile.file.metadata.StringArrayDeviceID;
import org.apache.tsfile.file.metadata.statistics.Statistics;
import org.apache.tsfile.file.metadata.statistics.StringStatistics;
import org.apache.tsfile.read.common.TimeRange;
import org.apache.tsfile.read.common.block.TsBlock;
import org.apache.tsfile.read.common.block.TsBlockBuilder;
import org.apache.tsfile.read.common.block.column.BinaryColumn;
import org.apache.tsfile.read.common.block.column.RunLengthEncodedColumn;
import org.apache.tsfile.utils.Binary;
import org.apache.tsfile.utils.Pair;
import org.apache.tsfile.utils.RamUsageEstimator;
import org.apache.tsfile.write.schema.IMeasurementSchema;

import java.io.IOException;
import java.util.ArrayList;
import java.util.Collections;
import java.util.List;
import java.util.Optional;
import java.util.Set;
import java.util.concurrent.TimeUnit;
import java.util.stream.Collectors;

import static org.apache.iotdb.db.queryengine.execution.operator.AggregationUtil.satisfiedTimeRange;
import static org.apache.iotdb.db.queryengine.execution.operator.source.relational.TableScanOperator.CURRENT_DEVICE_INDEX_STRING;
import static org.apache.iotdb.db.queryengine.execution.operator.source.relational.TableScanOperator.TIME_COLUMN_TEMPLATE;
import static org.apache.iotdb.db.queryengine.execution.operator.source.relational.TableScanOperator.constructAlignedPath;
import static org.apache.iotdb.db.queryengine.plan.planner.plan.node.PlanGraphPrinter.DEVICE_NUMBER;
import static org.apache.tsfile.read.common.block.TsBlockUtil.skipPointsOutOfTimeRange;

public class TableAggregationTableScanOperator extends AbstractDataSourceOperator {

  private static final long INSTANCE_SIZE =
      RamUsageEstimator.shallowSizeOfInstance(TableAggregationTableScanOperator.class);

  private boolean finished = false;
  private TsBlock inputTsBlock;

  protected List<TableAggregator> tableAggregators;
  protected final List<ColumnSchema> groupingKeySchemas;
  protected final int[] groupingKeyIndex;
  protected final int groupingKeySize;
  protected final int dateBinSize;

  protected final List<DeviceEntry> deviceEntries;
  protected final int deviceCount;
  protected int currentDeviceIndex;
  protected List<String> measurementColumnNames;
  protected Set<String> allSensors;
  protected List<IMeasurementSchema> measurementSchemas;
  protected List<TSDataType> measurementColumnTSDataTypes;
  protected int measurementCount;

  // distinct column schemas appeared in aggregation function
  protected List<ColumnSchema> aggColumnSchemas;
  // length of aggColumnsIndexArray equals the size of aggColumnSchemas
  protected int[] aggColumnsIndexArray;

  protected SeriesScanOptions seriesScanOptions;
  private final boolean ascending;
  private final Ordering scanOrder;
  // Some special data types(like BLOB) cannot use statistics
  protected final boolean canUseStatistics;
  private final long cachedRawDataSize;

  // stores all inputChannels of tableAggregators,
  // e.g. for aggregation `last(s1), count(s2), count(s1)`, the inputChannels should be [0, 1, 0]
  protected List<Integer> aggregatorInputChannels;

  private QueryDataSource queryDataSource;

  protected ITableTimeRangeIterator timeIterator;

  private boolean allAggregatorsHasFinalResult = false;

  public TableAggregationTableScanOperator(
      PlanNodeId sourceId,
      OperatorContext context,
      List<ColumnSchema> aggColumnSchemas,
      int[] aggColumnsIndexArray,
      List<DeviceEntry> deviceEntries,
      int deviceCount,
      SeriesScanOptions seriesScanOptions,
      List<String> measurementColumnNames,
      Set<String> allSensors,
      List<IMeasurementSchema> measurementSchemas,
      List<TableAggregator> tableAggregators,
      List<ColumnSchema> groupingKeySchemas,
      int[] groupingKeyIndex,
      ITableTimeRangeIterator tableTimeRangeIterator,
      boolean ascending,
      boolean canUseStatistics,
      List<Integer> aggregatorInputChannels) {

    this.sourceId = sourceId;
    this.operatorContext = context;
    this.canUseStatistics = canUseStatistics;
    this.tableAggregators = tableAggregators;
    this.groupingKeySchemas = groupingKeySchemas;
    this.groupingKeyIndex = groupingKeyIndex;
    this.groupingKeySize = groupingKeySchemas == null ? 0 : groupingKeySchemas.size();
    this.aggColumnSchemas = aggColumnSchemas;
    this.aggColumnsIndexArray = aggColumnsIndexArray;
    this.deviceEntries = deviceEntries;
    this.deviceCount = deviceCount;
    this.operatorContext.recordSpecifiedInfo(DEVICE_NUMBER, Integer.toString(this.deviceCount));
    this.ascending = ascending;
    this.scanOrder = ascending ? Ordering.ASC : Ordering.DESC;
    this.seriesScanOptions = seriesScanOptions;
    this.measurementColumnNames = measurementColumnNames;
    this.measurementCount = measurementColumnNames.size();
    this.cachedRawDataSize =
        (1L + this.measurementCount)
            * TSFileDescriptor.getInstance().getConfig().getPageSizeInByte();
    this.allSensors = allSensors;
    this.measurementSchemas = measurementSchemas;
    this.measurementColumnTSDataTypes =
        measurementSchemas.stream().map(IMeasurementSchema::getType).collect(Collectors.toList());
    this.currentDeviceIndex = 0;
    this.operatorContext.recordSpecifiedInfo(CURRENT_DEVICE_INDEX_STRING, Integer.toString(0));
    this.aggregatorInputChannels = aggregatorInputChannels;
    this.timeIterator = tableTimeRangeIterator;
    this.dateBinSize =
        timeIterator.getType() == ITableTimeRangeIterator.TimeIteratorType.DATE_BIN_TIME_ITERATOR
            ? 1
            : 0;

    constructAlignedSeriesScanUtil();
  }

  @Override
  public boolean isFinished() throws Exception {
    if (!finished) {
      finished = !hasNextWithTimer();
    }
    return finished;
  }

  @Override
  public boolean hasNext() throws Exception {
    if (retainedTsBlock != null) {
      return true;
    }

    return timeIterator.hasCachedTimeRange() || timeIterator.hasNextTimeRange();
  }

  @Override
  public TsBlock next() throws Exception {
    if (retainedTsBlock != null) {
      return getResultFromRetainedTsBlock();
    }

    // optimize for sql: select count(*) from (select count(s1), sum(s1) from table)
    if (tableAggregators.isEmpty()
        && timeIterator.getType() == ITableTimeRangeIterator.TimeIteratorType.SINGLE_TIME_ITERATOR
        && resultTsBlockBuilder.getValueColumnBuilders().length == 0) {
      resultTsBlockBuilder.reset();
      currentDeviceIndex = deviceCount;
      timeIterator.setFinished();
      Column[] valueColumns = new Column[0];
      return new TsBlock(1, new RunLengthEncodedColumn(TIME_COLUMN_TEMPLATE, 1), valueColumns);
    }

    // start stopwatch, reset leftRuntimeOfOneNextCall
    long start = System.nanoTime();
    leftRuntimeOfOneNextCall = 1000 * operatorContext.getMaxRunTime().roundTo(TimeUnit.NANOSECONDS);
    long maxRuntime = leftRuntimeOfOneNextCall;

    while (System.nanoTime() - start < maxRuntime
        && (timeIterator.hasCachedTimeRange() || timeIterator.hasNextTimeRange())
        && !resultTsBlockBuilder.isFull()) {

      // calculate aggregation result on current time window
      // return true if current time window is calc finished
      if (calculateAggregationResultForCurrentTimeRange()) {
        timeIterator.resetCurTimeRange();
      }
    }

    if (resultTsBlockBuilder.isEmpty()) {
      return null;
    }

    buildResultTsBlock();
    return checkTsBlockSizeAndGetResult();
  }

  protected void buildResultTsBlock() {
    resultTsBlock =
        resultTsBlockBuilder.build(
            new RunLengthEncodedColumn(
                TIME_COLUMN_TEMPLATE, resultTsBlockBuilder.getPositionCount()));
    resultTsBlockBuilder.reset();
  }

  protected void constructAlignedSeriesScanUtil() {
    DeviceEntry deviceEntry;

    if (this.deviceEntries.isEmpty() || this.deviceEntries.get(this.currentDeviceIndex) == null) {
      // for device which is not exist
      deviceEntry = new DeviceEntry(new StringArrayDeviceID(""), Collections.emptyList());
    } else {
      deviceEntry = this.deviceEntries.get(this.currentDeviceIndex);
    }

    AlignedFullPath alignedPath =
        constructAlignedPath(deviceEntry, measurementColumnNames, measurementSchemas, allSensors);

    this.seriesScanUtil =
        new AlignedSeriesScanUtil(
            alignedPath,
            scanOrder,
            seriesScanOptions,
            operatorContext.getInstanceContext(),
            true,
            measurementColumnTSDataTypes);
  }

  /** Return true if we have the result of this timeRange. */
  protected boolean calculateAggregationResultForCurrentTimeRange() {
    try {
      if (calcFromCachedData()) {
        updateResultTsBlock();
        checkIfAllAggregatorHasFinalResult();
        return true;
      }

      if (readAndCalcFromPage()) {
        updateResultTsBlock();
        checkIfAllAggregatorHasFinalResult();
        return true;
      }

      // only when all the page data has been consumed, we need to read the chunk data
      if (!seriesScanUtil.hasNextPage() && readAndCalcFromChunk()) {
        updateResultTsBlock();
        checkIfAllAggregatorHasFinalResult();
        return true;
      }

      // only when all the page and chunk data has been consumed, we need to read the file data
      if (!seriesScanUtil.hasNextPage()
          && !seriesScanUtil.hasNextChunk()
          && readAndCalcFromFile()) {
        updateResultTsBlock();
        checkIfAllAggregatorHasFinalResult();
        return true;
      }

      // If the TimeRange is (Long.MIN_VALUE, Long.MAX_VALUE), for Aggregators like countAggregator,
      // we have to consume all the data before we finish the aggregation calculation.
      if (seriesScanUtil.hasNextPage()
          || seriesScanUtil.hasNextChunk()
          || seriesScanUtil.hasNextFile()) {
        return false;
      } else {
        // all data of current device has been consumed
        updateResultTsBlock();
        timeIterator.resetCurTimeRange();
        nextDevice();
      }

      if (currentDeviceIndex < deviceCount) {
        // construct AlignedSeriesScanUtil for next device
        constructAlignedSeriesScanUtil();
        queryDataSource.reset();
        this.seriesScanUtil.initQueryDataSource(queryDataSource);
      }

      if (currentDeviceIndex >= deviceCount) {
        // all devices have been consumed
        timeIterator.setFinished();
        return true;
      } else {
        return false;
      }
    } catch (IOException e) {
      throw new RuntimeException("Error while scanning the file", e);
    }
  }

  protected void updateResultTsBlock() {
    appendAggregationResult();
    // after appendAggregationResult invoked, aggregators must be cleared
    resetTableAggregators();
  }

  protected boolean calcFromCachedData() {
    return calcUsingRawData(inputTsBlock);
  }

  protected boolean calcUsingRawData(TsBlock tsBlock) {
    Pair<Boolean, TsBlock> calcResult = calculateAggregationFromRawData(tsBlock, ascending);
    inputTsBlock = calcResult.getRight();
    return calcResult.getLeft();
  }

  /**
   * Calculate aggregation value on the time range from the tsBlock containing raw data.
   *
   * @return left - whether the aggregation calculation of the current time range has done; right -
   *     remaining tsBlock
   */
  public Pair<Boolean, TsBlock> calculateAggregationFromRawData(
      TsBlock inputTsBlock, boolean ascending) {
    if (inputTsBlock == null || inputTsBlock.isEmpty()) {
      return new Pair<>(false, inputTsBlock);
    }

    updateCurTimeRange(inputTsBlock.getStartTime());

    TimeRange curTimeRange = timeIterator.getCurTimeRange();
    // check if the tsBlock does not contain points in current interval
    if (satisfiedTimeRange(inputTsBlock, curTimeRange, ascending)) {
      // skip points that cannot be calculated
      if ((ascending && inputTsBlock.getStartTime() < curTimeRange.getMin())
          || (!ascending && inputTsBlock.getStartTime() > curTimeRange.getMax())) {
        inputTsBlock = skipPointsOutOfTimeRange(inputTsBlock, curTimeRange, ascending);
      }

      inputTsBlock = process(inputTsBlock, curTimeRange);
    }

    // judge whether the calculation finished
    boolean isTsBlockOutOfBound =
        inputTsBlock != null
            && (ascending
                ? inputTsBlock.getEndTime() > curTimeRange.getMax()
                : inputTsBlock.getEndTime() < curTimeRange.getMin());
    return new Pair<>(
        isAllAggregatorsHasFinalResult(tableAggregators) || isTsBlockOutOfBound, inputTsBlock);
  }

  private TsBlock process(TsBlock inputTsBlock, TimeRange curTimeRange) {
    // Get the row which need to be processed by aggregator
    IWindow curWindow = new TimeWindow(curTimeRange);
    Column timeColumn = inputTsBlock.getTimeColumn();
    int lastIndexToProcess = 0;
    for (int i = 0; i < inputTsBlock.getPositionCount(); i++) {
      if (!curWindow.satisfy(timeColumn, i)) {
        break;
      }
      lastIndexToProcess = i;
    }

    TsBlock inputRegion = inputTsBlock.getRegion(0, lastIndexToProcess + 1);
    Column[] valueColumns = new Column[aggregatorInputChannels.size()];
    for (int idx : aggregatorInputChannels) {
      if (valueColumns[idx] != null) {
        continue;
      }
      valueColumns[idx] =
          buildValueColumn(aggColumnSchemas.get(idx).getColumnCategory(), inputRegion, idx);
    }

    TsBlock tsBlock =
        new TsBlock(
            inputRegion.getPositionCount(),
            new RunLengthEncodedColumn(TIME_COLUMN_TEMPLATE, inputRegion.getPositionCount()),
            valueColumns);

    for (TableAggregator aggregator : tableAggregators) {
      // current agg method has been calculated
      if (aggregator.hasFinalResult()) {
        continue;
      }

      aggregator.processBlock(tsBlock);
    }

    int lastReadRowIndex = lastIndexToProcess + 1;
    if (lastReadRowIndex >= inputTsBlock.getPositionCount()) {
      return null;
    } else {
      return inputTsBlock.subTsBlock(lastReadRowIndex);
    }
  }

  private Column buildValueColumn(
      TsTableColumnCategory columnSchemaCategory, TsBlock inputRegion, int columnIdx) {
    switch (columnSchemaCategory) {
      case TIME:
        return inputRegion.getTimeColumn();
      case TAG:
        // TODO avoid create deviceStatics multi times; count, sum can use time statistics
        String id =
            (String)
                deviceEntries
                    .get(currentDeviceIndex)
                    .getNthSegment(aggColumnsIndexArray[columnIdx] + 1);
        return getIdOrAttrColumn(
            inputRegion.getTimeColumn().getPositionCount(),
            id == null ? null : new Binary(id, TSFileConfig.STRING_CHARSET));
      case ATTRIBUTE:
        Binary attr =
            deviceEntries
                .get(currentDeviceIndex)
                .getAttributeColumnValues()
                .get(aggColumnsIndexArray[columnIdx]);
        return getIdOrAttrColumn(inputRegion.getTimeColumn().getPositionCount(), attr);
      case FIELD:
        return inputRegion.getColumn(aggColumnsIndexArray[columnIdx]);
      default:
        throw new IllegalStateException("Unsupported column type: " + columnSchemaCategory);
    }
  }

  private Column getIdOrAttrColumn(int positionCount, Binary columnName) {
    if (columnName == null) {
      return new RunLengthEncodedColumn(
          new BinaryColumn(1, Optional.of(new boolean[] {true}), new Binary[] {null}),
          positionCount);
    } else {
      return new RunLengthEncodedColumn(
          new BinaryColumn(1, Optional.of(new boolean[] {false}), new Binary[] {columnName}),
          positionCount);
    }
  }

  protected void calcFromStatistics(Statistics timeStatistics, Statistics[] valueStatistics) {
    int idx = -1;

    for (TableAggregator aggregator : tableAggregators) {
      if (aggregator.hasFinalResult()) {
        idx += aggregator.getChannelCount();
        continue;
      }

      Statistics[] statisticsArray = new Statistics[aggregator.getChannelCount()];
      for (int i = 0; i < aggregator.getChannelCount(); i++) {
        idx++;

        TsTableColumnCategory columnSchemaCategory =
            aggColumnSchemas.get(aggregatorInputChannels.get(idx)).getColumnCategory();
        statisticsArray[i] =
            buildStatistics(
                columnSchemaCategory,
                timeStatistics,
                valueStatistics,
                aggregatorInputChannels.get(idx));
      }

      aggregator.processStatistics(statisticsArray);
    }
  }

  private Statistics buildStatistics(
      TsTableColumnCategory columnSchemaCategory,
      Statistics timeStatistics,
      Statistics[] valueStatistics,
      int columnIdx) {
    switch (columnSchemaCategory) {
      case TIME:
        return timeStatistics;
      case TAG:
        // TODO avoid create deviceStatics multi times; count, sum can use time statistics
        String id =
            (String)
                deviceEntries
                    .get(currentDeviceIndex)
                    .getNthSegment(aggColumnsIndexArray[columnIdx] + 1);
        return getStatistics(
            timeStatistics, id == null ? null : new Binary(id, TSFileConfig.STRING_CHARSET));
      case ATTRIBUTE:
        Binary attr =
            deviceEntries
                .get(currentDeviceIndex)
                .getAttributeColumnValues()
                .get(aggColumnsIndexArray[columnIdx]);
        return getStatistics(timeStatistics, attr);
      case FIELD:
        return valueStatistics[aggColumnsIndexArray[columnIdx]];
      default:
        throw new IllegalStateException("Unsupported column type: " + columnSchemaCategory);
    }
  }

  private Statistics getStatistics(Statistics timeStatistics, Binary columnName) {
    if (columnName == null) {
      return null;
    } else {
      StringStatistics stringStatics = new StringStatistics();
      stringStatics.setCount((int) timeStatistics.getCount());
      stringStatics.setStartTime(timeStatistics.getStartTime());
      stringStatics.setEndTime(timeStatistics.getEndTime());
      stringStatics.initializeStats(columnName, columnName, columnName, columnName);
      return stringStatics;
    }
  }

  @SuppressWarnings({"squid:S3776", "squid:S135", "squid:S3740"})
  public boolean readAndCalcFromFile() throws IOException {
    // start stopwatch
    long start = System.nanoTime();
    while (System.nanoTime() - start < leftRuntimeOfOneNextCall && seriesScanUtil.hasNextFile()) {
      if (canUseStatistics && seriesScanUtil.canUseCurrentFileStatistics()) {
        Statistics fileTimeStatistics = seriesScanUtil.currentFileTimeStatistics();

        updateCurTimeRange(fileTimeStatistics.getStartTime());

        if (fileTimeStatistics.getStartTime() > timeIterator.getCurTimeRange().getMax()) {
          if (ascending) {
            return true;
          } else {
            seriesScanUtil.skipCurrentFile();
            continue;
          }
        }

        // calc from fileMetaData
        if (timeIterator
            .getCurTimeRange()
            .contains(fileTimeStatistics.getStartTime(), fileTimeStatistics.getEndTime())) {
          Statistics[] statisticsList = new Statistics[measurementCount];
          for (int i = 0; i < measurementCount; i++) {
            statisticsList[i] = seriesScanUtil.currentFileStatistics(i);
          }
          calcFromStatistics(fileTimeStatistics, statisticsList);
          seriesScanUtil.skipCurrentFile();
          if (isAllAggregatorsHasFinalResult(tableAggregators)) {
            return true;
          } else {
            continue;
          }
        }
      }

      // read chunk
      if (readAndCalcFromChunk()) {
        return true;
      }
    }

    return false;
  }

  @SuppressWarnings({"squid:S3776", "squid:S135", "squid:S3740"})
  protected boolean readAndCalcFromChunk() throws IOException {
    // start stopwatch
    long start = System.nanoTime();
    while (System.nanoTime() - start < leftRuntimeOfOneNextCall && seriesScanUtil.hasNextChunk()) {
      if (canUseStatistics && seriesScanUtil.canUseCurrentChunkStatistics()) {
        Statistics chunkTimeStatistics = seriesScanUtil.currentChunkTimeStatistics();

        updateCurTimeRange(chunkTimeStatistics.getStartTime());

        if (chunkTimeStatistics.getStartTime() > timeIterator.getCurTimeRange().getMax()) {
          if (ascending) {
            return true;
          } else {
            seriesScanUtil.skipCurrentChunk();
            continue;
          }
        }

        // calc from chunkMetaData
        if (timeIterator
            .getCurTimeRange()
            .contains(chunkTimeStatistics.getStartTime(), chunkTimeStatistics.getEndTime())) {
          // calc from chunkMetaData
          Statistics[] statisticsList = new Statistics[measurementCount];
          for (int i = 0; i < measurementCount; i++) {
            statisticsList[i] = seriesScanUtil.currentChunkStatistics(i);
          }
          calcFromStatistics(chunkTimeStatistics, statisticsList);
          seriesScanUtil.skipCurrentChunk();
          if (isAllAggregatorsHasFinalResult(tableAggregators)) {
            return true;
          } else {
            continue;
          }
        }
      }

      // read page
      if (readAndCalcFromPage()) {
        return true;
      }
    }
    return false;
  }

  long leftRuntimeOfOneNextCall = Long.MAX_VALUE;

  @SuppressWarnings({"squid:S3776", "squid:S135", "squid:S3740"})
  protected boolean readAndCalcFromPage() throws IOException {
    long start = System.nanoTime();
    try {
      while (System.nanoTime() - start < leftRuntimeOfOneNextCall && seriesScanUtil.hasNextPage()) {
        if (canUseStatistics && seriesScanUtil.canUseCurrentPageStatistics()) {
          Statistics pageTimeStatistics = seriesScanUtil.currentPageTimeStatistics();

          updateCurTimeRange(pageTimeStatistics.getStartTime());

          // There is no more eligible points in current time range
          // TODO(beyyes) will not appear in table model?
          if (pageTimeStatistics.getStartTime() > timeIterator.getCurTimeRange().getMax()) {
            if (ascending) {
              return true;
            } else {
              seriesScanUtil.skipCurrentPage();
              continue;
            }
          }

          // can use pageHeader
          if (timeIterator
              .getCurTimeRange()
              .contains(pageTimeStatistics.getStartTime(), pageTimeStatistics.getEndTime())) {
            Statistics[] statisticsList = new Statistics[measurementCount];
            for (int i = 0; i < measurementCount; i++) {
              statisticsList[i] = seriesScanUtil.currentPageStatistics(i);
            }
            calcFromStatistics(pageTimeStatistics, statisticsList);
            seriesScanUtil.skipCurrentPage();
            if (isAllAggregatorsHasFinalResult(tableAggregators)) {
              return true;
            } else {
              continue;
            }
          }
        }

        // calc from page data
        TsBlock originalTsBlock = seriesScanUtil.nextPage();
        if (originalTsBlock == null) {
          continue;
        }

        // calc from raw data
        if (calcUsingRawData(originalTsBlock)) {
          return true;
        }
      }

      return false;
    } finally {
      leftRuntimeOfOneNextCall -= (System.nanoTime() - start);
    }
  }

  private void updateCurTimeRange(long startTime) {
    if (timeIterator.getType() == ITableTimeRangeIterator.TimeIteratorType.SINGLE_TIME_ITERATOR) {
      timeIterator.updateCurTimeRange(startTime);
      return;
    }

    if (!timeIterator.hasCachedTimeRange()) {
      timeIterator.updateCurTimeRange(startTime);
    } else if (timeIterator.canFinishCurrentTimeRange(startTime)) {
      updateResultTsBlock();
      timeIterator.resetCurTimeRange();
      timeIterator.updateCurTimeRange(startTime);
      resetTableAggregators();
    }
  }

  /** Append a row of aggregation results to the result tsBlock. */
  protected void appendAggregationResult() {
    // no data in current time range, just output empty
    if (!timeIterator.hasCachedTimeRange()) {
      return;
    }

<<<<<<< HEAD
    appendGroupKeysToResult(currentDeviceIndex);
=======
    ColumnBuilder[] columnBuilders = tsBlockBuilder.getValueColumnBuilders();

    int groupKeySize = groupingKeySchemas == null ? 0 : groupingKeySchemas.size();
    int dateBinSize =
        timeIterator.getType() == ITableTimeRangeIterator.TimeIteratorType.DATE_BIN_TIME_ITERATOR
            ? 1
            : 0;

    if (groupingKeyIndex != null) {
      for (int i = 0; i < groupKeySize; i++) {
        if (TsTableColumnCategory.TAG == groupingKeySchemas.get(i).getColumnCategory()) {
          String id =
              (String) deviceEntries.get(currentDeviceIndex).getNthSegment(groupingKeyIndex[i] + 1);
          if (id == null) {
            columnBuilders[i].appendNull();
          } else {
            columnBuilders[i].writeBinary(new Binary(id, TSFileConfig.STRING_CHARSET));
          }
        } else {
          Binary attribute =
              deviceEntries
                  .get(currentDeviceIndex)
                  .getAttributeColumnValues()
                  .get(groupingKeyIndex[i]);
          if (attribute == null) {
            columnBuilders[i].appendNull();
          } else {
            columnBuilders[i].writeBinary(attribute);
          }
        }
      }
    }
>>>>>>> 755516f1

    if (dateBinSize > 0) {
      resultTsBlockBuilder.getValueColumnBuilders()[groupingKeySize].writeLong(
          timeIterator.getCurTimeRange().getMin());
    }

    for (int i = 0; i < tableAggregators.size(); i++) {
      tableAggregators
          .get(i)
          .evaluate(
              resultTsBlockBuilder.getValueColumnBuilders()[groupingKeySize + dateBinSize + i]);
    }

    resultTsBlockBuilder.declarePosition();
  }

  protected void appendGroupKeysToResult(int currentDeviceIndex) {
    ColumnBuilder[] columnBuilders = resultTsBlockBuilder.getValueColumnBuilders();
    for (int i = 0; i < groupingKeySize; i++) {
      if (TsTableColumnCategory.ID == groupingKeySchemas.get(i).getColumnCategory()) {
        String id =
            (String) deviceEntries.get(currentDeviceIndex).getNthSegment(groupingKeyIndex[i] + 1);
        if (id == null) {
          columnBuilders[i].appendNull();
        } else {
          columnBuilders[i].writeBinary(new Binary(id, TSFileConfig.STRING_CHARSET));
        }
      } else {
        Binary attribute =
            deviceEntries
                .get(currentDeviceIndex)
                .getAttributeColumnValues()
                .get(groupingKeyIndex[i]);
        if (attribute == null) {
          columnBuilders[i].appendNull();
        } else {
          columnBuilders[i].writeBinary(attribute);
        }
      }
    }
  }

  public boolean isAllAggregatorsHasFinalResult(List<TableAggregator> aggregators) {
    // In groupByDateBin, we need read real data to calc next time range
    if (timeIterator.getType() == ITableTimeRangeIterator.TimeIteratorType.DATE_BIN_TIME_ITERATOR) {
      return false;
    }

    // no aggregation function, just output ids or attributes
    if (aggregators.isEmpty()) {
      return false;
    }

    for (TableAggregator aggregator : aggregators) {
      if (!aggregator.hasFinalResult()) {
        return false;
      }
    }

    this.allAggregatorsHasFinalResult = true;
    return true;
  }

  private void checkIfAllAggregatorHasFinalResult() {
    if (allAggregatorsHasFinalResult
        && timeIterator.getType()
            == ITableTimeRangeIterator.TimeIteratorType.SINGLE_TIME_ITERATOR) {
      nextDevice();
      inputTsBlock = null;

      if (currentDeviceIndex < deviceCount) {
        // construct AlignedSeriesScanUtil for next device
        constructAlignedSeriesScanUtil();
        queryDataSource.reset();
        this.seriesScanUtil.initQueryDataSource(queryDataSource);
      }

      if (currentDeviceIndex >= deviceCount) {
        // all devices have been consumed
        timeIterator.setFinished();
      }

      allAggregatorsHasFinalResult = false;
    }
  }

  private void nextDevice() {
    currentDeviceIndex++;
    this.operatorContext.recordSpecifiedInfo(
        CURRENT_DEVICE_INDEX_STRING, Integer.toString(currentDeviceIndex));
  }

  protected void resetTableAggregators() {
    tableAggregators.forEach(TableAggregator::reset);
  }

  @Override
  public List<TSDataType> getResultDataTypes() {
    List<TSDataType> resultDataTypes =
        new ArrayList<>(groupingKeySize + dateBinSize + tableAggregators.size());

    if (groupingKeySchemas != null) {
      for (int i = 0; i < groupingKeySchemas.size(); i++) {
        resultDataTypes.add(TSDataType.STRING);
      }
    }
    if (dateBinSize > 0) {
      resultDataTypes.add(TSDataType.TIMESTAMP);
    }
    for (TableAggregator aggregator : tableAggregators) {
      resultDataTypes.add(aggregator.getType());
    }

    return resultDataTypes;
  }

  @Override
  public void initQueryDataSource(IQueryDataSource dataSource) {
    this.queryDataSource = (QueryDataSource) dataSource;
    this.seriesScanUtil.initQueryDataSource(queryDataSource);
    this.resultTsBlockBuilder = new TsBlockBuilder(getResultDataTypes());
  }

  @Override
  public long calculateMaxPeekMemory() {
    return cachedRawDataSize + maxReturnSize;
  }

  @Override
  public long calculateMaxReturnSize() {
    return maxReturnSize;
  }

  @Override
  public long calculateRetainedSizeAfterCallingNext() {
    return timeIterator.getType() == ITableTimeRangeIterator.TimeIteratorType.DATE_BIN_TIME_ITERATOR
        ? cachedRawDataSize
        : 0;
  }

  @Override
  public long ramBytesUsed() {
    return INSTANCE_SIZE
        + MemoryEstimationHelper.getEstimatedSizeOfAccountableObject(seriesScanUtil)
        + MemoryEstimationHelper.getEstimatedSizeOfAccountableObject(operatorContext)
        + MemoryEstimationHelper.getEstimatedSizeOfAccountableObject(sourceId)
        + (resultTsBlockBuilder == null ? 0 : resultTsBlockBuilder.getRetainedSizeInBytes())
        + RamUsageEstimator.sizeOfCollection(deviceEntries);
  }
}<|MERGE_RESOLUTION|>--- conflicted
+++ resolved
@@ -706,42 +706,7 @@
       return;
     }
 
-<<<<<<< HEAD
     appendGroupKeysToResult(currentDeviceIndex);
-=======
-    ColumnBuilder[] columnBuilders = tsBlockBuilder.getValueColumnBuilders();
-
-    int groupKeySize = groupingKeySchemas == null ? 0 : groupingKeySchemas.size();
-    int dateBinSize =
-        timeIterator.getType() == ITableTimeRangeIterator.TimeIteratorType.DATE_BIN_TIME_ITERATOR
-            ? 1
-            : 0;
-
-    if (groupingKeyIndex != null) {
-      for (int i = 0; i < groupKeySize; i++) {
-        if (TsTableColumnCategory.TAG == groupingKeySchemas.get(i).getColumnCategory()) {
-          String id =
-              (String) deviceEntries.get(currentDeviceIndex).getNthSegment(groupingKeyIndex[i] + 1);
-          if (id == null) {
-            columnBuilders[i].appendNull();
-          } else {
-            columnBuilders[i].writeBinary(new Binary(id, TSFileConfig.STRING_CHARSET));
-          }
-        } else {
-          Binary attribute =
-              deviceEntries
-                  .get(currentDeviceIndex)
-                  .getAttributeColumnValues()
-                  .get(groupingKeyIndex[i]);
-          if (attribute == null) {
-            columnBuilders[i].appendNull();
-          } else {
-            columnBuilders[i].writeBinary(attribute);
-          }
-        }
-      }
-    }
->>>>>>> 755516f1
 
     if (dateBinSize > 0) {
       resultTsBlockBuilder.getValueColumnBuilders()[groupingKeySize].writeLong(
@@ -761,7 +726,7 @@
   protected void appendGroupKeysToResult(int currentDeviceIndex) {
     ColumnBuilder[] columnBuilders = resultTsBlockBuilder.getValueColumnBuilders();
     for (int i = 0; i < groupingKeySize; i++) {
-      if (TsTableColumnCategory.ID == groupingKeySchemas.get(i).getColumnCategory()) {
+      if (TsTableColumnCategory.TAG == groupingKeySchemas.get(i).getColumnCategory()) {
         String id =
             (String) deviceEntries.get(currentDeviceIndex).getNthSegment(groupingKeyIndex[i] + 1);
         if (id == null) {
