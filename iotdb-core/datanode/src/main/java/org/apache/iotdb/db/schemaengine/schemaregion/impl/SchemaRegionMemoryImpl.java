--- conflicted
+++ resolved
@@ -379,11 +379,7 @@
     // init the metadata from the operation log
     if (logFile.exists()) {
       final int idx;
-<<<<<<< HEAD
       try (final SchemaLogReader<ISchemaRegionPlan> mLogReader =
-=======
-      try (SchemaLogReader<ISchemaRegionPlan> mLogReader =
->>>>>>> 9493f7dc
           new SchemaLogReader<>(
               schemaRegionDirPath,
               SchemaConstant.METADATA_LOG,
@@ -630,11 +626,7 @@
           schemaRegionId,
           System.currentTimeMillis() - startTime);
       logger.info("Successfully load snapshot of schemaRegion {}", schemaRegionId);
-<<<<<<< HEAD
-    } catch (final Throwable e) {
-=======
     } catch (final Exception e) {
->>>>>>> 9493f7dc
       logger.error(
           "Failed to load snapshot for schemaRegion {}  due to {}. Use empty schemaRegion",
           schemaRegionId,
