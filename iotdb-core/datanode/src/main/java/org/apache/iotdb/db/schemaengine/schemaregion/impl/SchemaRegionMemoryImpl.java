--- conflicted
+++ resolved
@@ -245,11 +245,7 @@
     }
 
     if (config.getSchemaRegionConsensusProtocolClass().equals(ConsensusFactory.RATIS_CONSENSUS)) {
-<<<<<<< HEAD
-      long memCost = config.getSchemaRatisConsensusLogAppenderBufferSizeMax();
-=======
       final long memCost = config.getSchemaRatisConsensusLogAppenderBufferSizeMax();
->>>>>>> 3238ec25
       if (!SystemInfo.getInstance().addDirectBufferMemoryCost(memCost)) {
         throw new MetadataException(
             "Total allocated memory for direct buffer will be "
