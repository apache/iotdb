/*
 * Licensed to the Apache Software Foundation (ASF) under one
 * or more contributor license agreements.  See the NOTICE file
 * distributed with this work for additional information
 * regarding copyright ownership.  The ASF licenses this file
 * to you under the Apache License, Version 2.0 (the
 * "License"); you may not use this file except in compliance
 * with the License.  You may obtain a copy of the License at
 *
 *     http://www.apache.org/licenses/LICENSE-2.0
 *
 * Unless required by applicable law or agreed to in writing,
 * software distributed under the License is distributed on an
 * "AS IS" BASIS, WITHOUT WARRANTIES OR CONDITIONS OF ANY
 * KIND, either express or implied.  See the License for the
 * specific language governing permissions and limitations
 * under the License.
 */

package org.apache.iotdb.db.schemaengine.schemaregion.impl;

import org.apache.iotdb.common.rpc.thrift.TDataNodeLocation;
import org.apache.iotdb.commons.consensus.SchemaRegionId;
import org.apache.iotdb.commons.exception.MetadataException;
import org.apache.iotdb.commons.file.SystemFileFactory;
import org.apache.iotdb.commons.path.MeasurementPath;
import org.apache.iotdb.commons.path.PartialPath;
import org.apache.iotdb.commons.path.PathPatternTree;
import org.apache.iotdb.commons.schema.SchemaConstant;
import org.apache.iotdb.commons.schema.filter.SchemaFilterType;
import org.apache.iotdb.commons.schema.node.role.IMeasurementMNode;
import org.apache.iotdb.commons.schema.view.LogicalViewSchema;
import org.apache.iotdb.commons.schema.view.viewExpression.ViewExpression;
import org.apache.iotdb.commons.utils.FileUtils;
import org.apache.iotdb.commons.utils.PathUtils;
import org.apache.iotdb.consensus.ConsensusFactory;
import org.apache.iotdb.db.conf.IoTDBConfig;
import org.apache.iotdb.db.conf.IoTDBDescriptor;
import org.apache.iotdb.db.exception.metadata.SchemaDirCreationFailureException;
import org.apache.iotdb.db.exception.metadata.SchemaQuotaExceededException;
import org.apache.iotdb.db.exception.metadata.SeriesOverflowException;
import org.apache.iotdb.db.queryengine.common.SessionInfo;
import org.apache.iotdb.db.queryengine.common.header.ColumnHeader;
import org.apache.iotdb.db.queryengine.common.schematree.ClusterSchemaTree;
import org.apache.iotdb.db.queryengine.execution.operator.schema.source.DeviceAttributeUpdater;
import org.apache.iotdb.db.queryengine.execution.operator.schema.source.DeviceBlackListConstructor;
import org.apache.iotdb.db.queryengine.execution.operator.schema.source.TableDeviceQuerySource;
import org.apache.iotdb.db.queryengine.execution.relational.ColumnTransformerBuilder;
import org.apache.iotdb.db.queryengine.plan.analyze.TypeProvider;
import org.apache.iotdb.db.queryengine.plan.planner.LocalExecutionPlanner;
import org.apache.iotdb.db.queryengine.plan.planner.plan.parameter.InputLocation;
import org.apache.iotdb.db.queryengine.plan.relational.metadata.Metadata;
import org.apache.iotdb.db.queryengine.plan.relational.metadata.fetcher.cache.TableDeviceSchemaCache;
import org.apache.iotdb.db.queryengine.plan.relational.planner.Symbol;
import org.apache.iotdb.db.queryengine.plan.relational.planner.node.schema.ConstructTableDevicesBlackListNode;
import org.apache.iotdb.db.queryengine.plan.relational.planner.node.schema.CreateOrUpdateTableDeviceNode;
import org.apache.iotdb.db.queryengine.plan.relational.planner.node.schema.DeleteTableDeviceNode;
import org.apache.iotdb.db.queryengine.plan.relational.planner.node.schema.DeleteTableDevicesInBlackListNode;
import org.apache.iotdb.db.queryengine.plan.relational.planner.node.schema.RollbackTableDevicesBlackListNode;
import org.apache.iotdb.db.queryengine.plan.relational.planner.node.schema.TableAttributeColumnDropNode;
import org.apache.iotdb.db.queryengine.plan.relational.planner.node.schema.TableDeviceAttributeCommitUpdateNode;
import org.apache.iotdb.db.queryengine.plan.relational.planner.node.schema.TableDeviceAttributeUpdateNode;
import org.apache.iotdb.db.queryengine.plan.relational.planner.node.schema.TableNodeLocationAddNode;
import org.apache.iotdb.db.queryengine.plan.relational.sql.ast.DeleteDevice;
import org.apache.iotdb.db.queryengine.plan.relational.sql.ast.Expression;
import org.apache.iotdb.db.queryengine.plan.relational.sql.ast.SymbolReference;
import org.apache.iotdb.db.queryengine.transformation.dag.column.ColumnTransformer;
import org.apache.iotdb.db.queryengine.transformation.dag.column.leaf.LeafColumnTransformer;
import org.apache.iotdb.db.schemaengine.metric.ISchemaRegionMetric;
import org.apache.iotdb.db.schemaengine.metric.SchemaRegionMemMetric;
import org.apache.iotdb.db.schemaengine.rescon.DataNodeSchemaQuotaManager;
import org.apache.iotdb.db.schemaengine.rescon.MemSchemaRegionStatistics;
import org.apache.iotdb.db.schemaengine.schemaregion.ISchemaRegion;
import org.apache.iotdb.db.schemaengine.schemaregion.ISchemaRegionParams;
import org.apache.iotdb.db.schemaengine.schemaregion.ISchemaRegionPlan;
import org.apache.iotdb.db.schemaengine.schemaregion.SchemaRegion;
import org.apache.iotdb.db.schemaengine.schemaregion.SchemaRegionPlanVisitor;
import org.apache.iotdb.db.schemaengine.schemaregion.SchemaRegionUtils;
import org.apache.iotdb.db.schemaengine.schemaregion.attribute.DeviceAttributeStore;
import org.apache.iotdb.db.schemaengine.schemaregion.attribute.IDeviceAttributeStore;
import org.apache.iotdb.db.schemaengine.schemaregion.attribute.update.DeviceAttributeCacheUpdater;
import org.apache.iotdb.db.schemaengine.schemaregion.logfile.FakeCRC32Deserializer;
import org.apache.iotdb.db.schemaengine.schemaregion.logfile.FakeCRC32Serializer;
import org.apache.iotdb.db.schemaengine.schemaregion.logfile.SchemaLogReader;
import org.apache.iotdb.db.schemaengine.schemaregion.logfile.SchemaLogWriter;
import org.apache.iotdb.db.schemaengine.schemaregion.logfile.visitor.SchemaRegionPlanDeserializer;
import org.apache.iotdb.db.schemaengine.schemaregion.logfile.visitor.SchemaRegionPlanSerializer;
import org.apache.iotdb.db.schemaengine.schemaregion.mtree.impl.mem.MTreeBelowSGMemoryImpl;
import org.apache.iotdb.db.schemaengine.schemaregion.mtree.impl.mem.mnode.IMemMNode;
import org.apache.iotdb.db.schemaengine.schemaregion.read.req.IShowDevicesPlan;
import org.apache.iotdb.db.schemaengine.schemaregion.read.req.IShowNodesPlan;
import org.apache.iotdb.db.schemaengine.schemaregion.read.req.IShowTimeSeriesPlan;
import org.apache.iotdb.db.schemaengine.schemaregion.read.resp.info.IDeviceSchemaInfo;
import org.apache.iotdb.db.schemaengine.schemaregion.read.resp.info.INodeSchemaInfo;
import org.apache.iotdb.db.schemaengine.schemaregion.read.resp.info.ITimeSeriesSchemaInfo;
import org.apache.iotdb.db.schemaengine.schemaregion.read.resp.reader.ISchemaReader;
import org.apache.iotdb.db.schemaengine.schemaregion.tag.TagManager;
import org.apache.iotdb.db.schemaengine.schemaregion.utils.filter.FilterContainsVisitor;
import org.apache.iotdb.db.schemaengine.schemaregion.write.req.IActivateTemplateInClusterPlan;
import org.apache.iotdb.db.schemaengine.schemaregion.write.req.IAutoCreateDeviceMNodePlan;
import org.apache.iotdb.db.schemaengine.schemaregion.write.req.IChangeAliasPlan;
import org.apache.iotdb.db.schemaengine.schemaregion.write.req.IChangeTagOffsetPlan;
import org.apache.iotdb.db.schemaengine.schemaregion.write.req.ICreateAlignedTimeSeriesPlan;
import org.apache.iotdb.db.schemaengine.schemaregion.write.req.ICreateTimeSeriesPlan;
import org.apache.iotdb.db.schemaengine.schemaregion.write.req.IDeactivateTemplatePlan;
import org.apache.iotdb.db.schemaengine.schemaregion.write.req.IDeleteTimeSeriesPlan;
import org.apache.iotdb.db.schemaengine.schemaregion.write.req.IPreDeactivateTemplatePlan;
import org.apache.iotdb.db.schemaengine.schemaregion.write.req.IPreDeleteTimeSeriesPlan;
import org.apache.iotdb.db.schemaengine.schemaregion.write.req.IRollbackPreDeactivateTemplatePlan;
import org.apache.iotdb.db.schemaengine.schemaregion.write.req.IRollbackPreDeleteTimeSeriesPlan;
import org.apache.iotdb.db.schemaengine.schemaregion.write.req.SchemaRegionWritePlanFactory;
import org.apache.iotdb.db.schemaengine.schemaregion.write.req.impl.CreateAlignedTimeSeriesPlanImpl;
import org.apache.iotdb.db.schemaengine.schemaregion.write.req.impl.CreateTimeSeriesPlanImpl;
import org.apache.iotdb.db.schemaengine.schemaregion.write.req.view.IAlterLogicalViewPlan;
import org.apache.iotdb.db.schemaengine.schemaregion.write.req.view.ICreateLogicalViewPlan;
import org.apache.iotdb.db.schemaengine.schemaregion.write.req.view.IDeleteLogicalViewPlan;
import org.apache.iotdb.db.schemaengine.schemaregion.write.req.view.IPreDeleteLogicalViewPlan;
import org.apache.iotdb.db.schemaengine.schemaregion.write.req.view.IRollbackPreDeleteLogicalViewPlan;
import org.apache.iotdb.db.schemaengine.table.DataNodeTableCache;
import org.apache.iotdb.db.schemaengine.template.Template;
import org.apache.iotdb.db.storageengine.rescon.memory.SystemInfo;
import org.apache.iotdb.db.utils.SchemaUtils;

import com.google.common.collect.ImmutableList;
import com.google.common.collect.ImmutableMap;
import org.apache.tsfile.enums.TSDataType;
import org.apache.tsfile.file.metadata.enums.CompressionType;
import org.apache.tsfile.file.metadata.enums.TSEncoding;
import org.apache.tsfile.read.common.type.TypeFactory;
import org.apache.tsfile.utils.Binary;
import org.apache.tsfile.utils.Pair;
import org.slf4j.Logger;
import org.slf4j.LoggerFactory;

import java.io.File;
import java.io.IOException;
import java.util.ArrayList;
import java.util.Arrays;
import java.util.Collections;
import java.util.HashMap;
import java.util.HashSet;
import java.util.List;
import java.util.Map;
import java.util.Objects;
import java.util.Set;
import java.util.concurrent.atomic.AtomicBoolean;
import java.util.concurrent.atomic.AtomicInteger;
import java.util.stream.Collectors;

import static org.apache.iotdb.db.queryengine.plan.planner.TableOperatorGenerator.makeLayout;
import static org.apache.iotdb.db.queryengine.plan.relational.metadata.fetcher.TableDeviceSchemaFetcher.convertIdValuesToDeviceID;
import static org.apache.tsfile.common.constant.TsFileConstant.PATH_SEPARATOR;

/**
 * This class takes the responsibility of serialization of all the metadata info of one certain
 * schema region and persistent it into files. This class contains the interfaces to modify the
 * metadata in schema region for delta system. All the operations will be inserted into the logs
 * temporary in case the downtime of the delta system.
 *
 * <p>Since there are too many interfaces and methods in this class, we use code region to help
 * manage code. The code region starts with //region and ends with //endregion. When using Intellij
 * Idea to develop, it's easy to fold the code region and see code region overview by collapsing
 * all.
 *
 * <p>The codes are divided into the following code regions:
 *
 * <ol>
 *   <li>Interfaces and Implementation for initialization、recover and clear
 *   <li>Interfaces and Implementation for schema region Info query and operation
 *   <li>Interfaces and Implementation for Timeseries operation
 *   <li>Interfaces for auto create device
 *   <li>Interfaces for metadata info Query
 *       <ol>
 *         <li>Interfaces for Entity/Device info Query
 *         <li>Interfaces for timeseries, measurement and schema info Query
 *       </ol>
 *   <li>Interfaces for alias and tag/attribute operations
 *   <li>Interfaces and Implementation for Template operations
 * </ol>
 */
@SuppressWarnings("java:S1135") // ignore todos
@SchemaRegion(mode = SchemaConstant.DEFAULT_SCHEMA_ENGINE_MODE)
public class SchemaRegionMemoryImpl implements ISchemaRegion {

  private static final Logger logger = LoggerFactory.getLogger(SchemaRegionMemoryImpl.class);

  protected static IoTDBConfig config = IoTDBDescriptor.getInstance().getConfig();

  private boolean isRecovering = true;
  private volatile boolean initialized = false;

  private final String storageGroupDirPath;
  private final String schemaRegionDirPath;
  private final String storageGroupFullPath;
  private final SchemaRegionId schemaRegionId;

  // the log file writer
  private boolean usingMLog = true;
  private SchemaLogWriter<ISchemaRegionPlan> logWriter;

  private final MemSchemaRegionStatistics regionStatistics;
  private final SchemaRegionMemMetric metric;
  private final DataNodeSchemaQuotaManager schemaQuotaManager =
      DataNodeSchemaQuotaManager.getInstance();

  private MTreeBelowSGMemoryImpl mTree;
  private TagManager tagManager;
  private IDeviceAttributeStore deviceAttributeStore;
  private DeviceAttributeCacheUpdater deviceAttributeCacheUpdater;

  // region Interfaces and Implementation of initialization、snapshot、recover and clear
  public SchemaRegionMemoryImpl(final ISchemaRegionParams schemaRegionParams)
      throws MetadataException {

    storageGroupFullPath = schemaRegionParams.getDatabase().getFullPath();
    this.schemaRegionId = schemaRegionParams.getSchemaRegionId();

    storageGroupDirPath = config.getSchemaDir() + File.separator + storageGroupFullPath;
    schemaRegionDirPath = storageGroupDirPath + File.separator + schemaRegionId.getId();

    // In ratis mode, no matter create schemaRegion or recover schemaRegion, the working dir should
    // be clear first
    if (config.getSchemaRegionConsensusProtocolClass().equals(ConsensusFactory.RATIS_CONSENSUS)) {
      File schemaRegionDir = new File(schemaRegionDirPath);
      if (schemaRegionDir.exists()) {
        FileUtils.deleteFileOrDirectory(schemaRegionDir);
      }
    }
    this.regionStatistics =
        new MemSchemaRegionStatistics(
            schemaRegionId.getId(), schemaRegionParams.getSchemaEngineStatistics());
    this.metric = new SchemaRegionMemMetric(regionStatistics, storageGroupFullPath);
    init();
  }

  @Override
  @SuppressWarnings("squid:S2093")
  public synchronized void init() throws MetadataException {
    if (initialized) {
      return;
    }

    if (config.getSchemaRegionConsensusProtocolClass().equals(ConsensusFactory.RATIS_CONSENSUS)) {
      final long memCost = config.getSchemaRatisConsensusLogAppenderBufferSizeMax();
      if (!SystemInfo.getInstance().addDirectBufferMemoryCost(memCost)) {
        throw new MetadataException(
            "Total allocated memory for direct buffer will be "
                + (SystemInfo.getInstance().getDirectBufferMemoryCost() + memCost)
                + ", which is greater than limit mem cost: "
                + SystemInfo.getInstance().getTotalDirectBufferMemorySizeLimit());
      }
    }

    initDir();

    try {
      // do not write log when recover
      isRecovering = true;

      deviceAttributeStore = new DeviceAttributeStore(regionStatistics);
      deviceAttributeCacheUpdater =
          new DeviceAttributeCacheUpdater(
              regionStatistics, PathUtils.unQualifyDatabaseName(storageGroupFullPath));
      tagManager = new TagManager(schemaRegionDirPath, regionStatistics);
      mTree =
          new MTreeBelowSGMemoryImpl(
              PartialPath.getDatabasePath(storageGroupFullPath),
              tagManager::readTags,
              tagManager::readAttributes,
              regionStatistics,
              metric);

      if (!config
          .getSchemaRegionConsensusProtocolClass()
          .equals(ConsensusFactory.RATIS_CONSENSUS)) {
        usingMLog = true;
        initMLog();
      } else {
        usingMLog = false;
      }

      isRecovering = false;
    } catch (final IOException e) {
      logger.error(
          "Cannot recover all schema info from {}, we try to recover as possible as we can",
          schemaRegionDirPath,
          e);
    }
    initialized = true;
  }

  private void initDir() throws SchemaDirCreationFailureException {
    final File sgSchemaFolder = SystemFileFactory.INSTANCE.getFile(storageGroupDirPath);
    if (!sgSchemaFolder.exists()) {
      if (sgSchemaFolder.mkdirs()) {
        logger.info("create database schema folder {}", storageGroupDirPath);
      } else {
        if (!sgSchemaFolder.exists()) {
          logger.error("create database schema folder {} failed.", storageGroupDirPath);
          throw new SchemaDirCreationFailureException(storageGroupDirPath);
        }
      }
    }

    final File schemaRegionFolder = SystemFileFactory.INSTANCE.getFile(schemaRegionDirPath);
    if (!schemaRegionFolder.exists()) {
      if (schemaRegionFolder.mkdirs()) {
        logger.info("create schema region folder {}", schemaRegionDirPath);
      } else {
        if (!schemaRegionFolder.exists()) {
          logger.error("create schema region folder {} failed.", schemaRegionDirPath);
          throw new SchemaDirCreationFailureException(schemaRegionDirPath);
        }
      }
    }
  }

  private void initMLog() throws IOException {
    initFromLog();

    logWriter =
        new SchemaLogWriter<>(
            schemaRegionDirPath,
            SchemaConstant.METADATA_LOG,
            new FakeCRC32Serializer<>(new SchemaRegionPlanSerializer()),
            config.getSyncMlogPeriodInMs() == 0);
  }

  public void writeToMLog(final ISchemaRegionPlan schemaRegionPlan) throws MetadataException {
    if (usingMLog && !isRecovering) {
      try {
        logWriter.write(schemaRegionPlan);
      } catch (final IOException e) {
        throw new MetadataException(e);
      }
    }
  }

  @Override
  public void forceMlog() {
    if (!initialized) {
      return;
    }
    if (usingMLog) {
      try {
        final SchemaLogWriter<ISchemaRegionPlan> logWriter = this.logWriter;
        if (logWriter != null) {
          logWriter.force();
        }
      } catch (final IOException e) {
        logger.error("Cannot force {} mlog to the schema region", schemaRegionId, e);
      }
    }
  }

  @Override
  public MemSchemaRegionStatistics getSchemaRegionStatistics() {
    return regionStatistics;
  }

  @Override
  public ISchemaRegionMetric getSchemaRegionMetric() {
    return metric;
  }

  /**
   * Init from metadata log file.
   *
   * @return line number of the logFile
   */
  @SuppressWarnings("squid:S3776")
  private int initFromLog() throws IOException {
    final File logFile =
        SystemFileFactory.INSTANCE.getFile(
            schemaRegionDirPath + File.separator + SchemaConstant.METADATA_LOG);

    final long time = System.currentTimeMillis();
    // init the metadata from the operation log
    if (logFile.exists()) {
      final int idx;
      try (final SchemaLogReader<ISchemaRegionPlan> mLogReader =
          new SchemaLogReader<>(
              schemaRegionDirPath,
              SchemaConstant.METADATA_LOG,
              new FakeCRC32Deserializer<>(new SchemaRegionPlanDeserializer()))) {
        idx = applyMLog(mLogReader);
        logger.debug(
            "spend {} ms to deserialize {} mtree from mlog.bin",
            System.currentTimeMillis() - time,
            storageGroupFullPath);
        return idx;
      } catch (final Exception e) {
        e.printStackTrace();
        throw new IOException("Failed to parse " + storageGroupFullPath + " mlog.bin for err:" + e);
      }
    } else {
      return 0;
    }
  }

  private int applyMLog(final SchemaLogReader<ISchemaRegionPlan> mLogReader) {
    int idx = 0;
    ISchemaRegionPlan plan;
    final RecoverPlanOperator recoverPlanOperator = new RecoverPlanOperator();
    RecoverOperationResult operationResult;
    while (mLogReader.hasNext()) {
      try {
        plan = mLogReader.next();
        idx++;
      } catch (Exception e) {
        logger.error("Parse mlog error at lineNumber {} because:", idx, e);
        break;
      }
      if (plan == null) {
        continue;
      }
      operationResult = plan.accept(recoverPlanOperator, this);
      if (operationResult.isFailed()) {
        logger.error(
            "Can not operate cmd {} for err:",
            plan.getPlanType().name(),
            operationResult.getException());
      }
    }

    if (mLogReader.isFileCorrupted()) {
      throw new IllegalStateException(
          "The mlog.bin has been corrupted. Please remove it or fix it, and then restart IoTDB");
    }

    return idx;
  }

  /** function for clearing metadata components of one schema region */
  @Override
  public synchronized void clear() {
    try {
      if (this.mTree != null) {
        this.mTree.clear();
      }
      this.regionStatistics.clear();
      if (logWriter != null) {
        logWriter.close();
        logWriter = null;
      }
      tagManager.clear();

      isRecovering = true;
      initialized = false;
    } catch (final IOException e) {
      logger.error("Cannot close metadata log writer, because:", e);
    }
  }

  // endregion

  // region Interfaces for schema region Info query and operation

  @Override
  public String getDatabaseFullPath() {
    return storageGroupFullPath;
  }

  @Override
  public SchemaRegionId getSchemaRegionId() {
    return schemaRegionId;
  }

  @Override
  public synchronized void deleteSchemaRegion() throws MetadataException {
    // clear all the components and release all the file handlers
    clear();

    // delete all the schema region files
    SchemaRegionUtils.deleteSchemaRegionFolder(schemaRegionDirPath, logger);
    if (config.getSchemaRegionConsensusProtocolClass().equals(ConsensusFactory.RATIS_CONSENSUS)) {
      SystemInfo.getInstance()
          .decreaseDirectBufferMemoryCost(config.getSchemaRatisConsensusLogAppenderBufferSizeMax());
    }
  }

  // currently, this method is only used for cluster-ratis mode
  @Override
  public synchronized boolean createSnapshot(final File snapshotDir) {
    if (!initialized) {
      logger.warn(
          "Failed to create snapshot of schemaRegion {}, because the schemaRegion has not been initialized.",
          schemaRegionId);
      return false;
    }
    logger.info("Start create snapshot of schemaRegion {}", schemaRegionId);
    boolean isSuccess;
    boolean currentResult;
    final long startTime = System.currentTimeMillis();

    long snapshotStartTime = System.currentTimeMillis();
    isSuccess = mTree.createSnapshot(snapshotDir);
    logger.info(
        "MTree snapshot creation of schemaRegion {} costs {}ms. Status: {}",
        schemaRegionId,
        System.currentTimeMillis() - snapshotStartTime,
        isSuccess);

    snapshotStartTime = System.currentTimeMillis();
    currentResult = tagManager.createSnapshot(snapshotDir);
    isSuccess = isSuccess && currentResult;
    logger.info(
        "Tag snapshot creation of schemaRegion {} costs {}ms. Status: {}",
        schemaRegionId,
        System.currentTimeMillis() - snapshotStartTime,
        currentResult);

    snapshotStartTime = System.currentTimeMillis();
    currentResult = deviceAttributeStore.createSnapshot(snapshotDir);
    isSuccess = isSuccess && currentResult;
    logger.info(
        "Device attribute snapshot creation of schemaRegion {} costs {}ms. Status: {}",
        schemaRegionId,
        System.currentTimeMillis() - snapshotStartTime,
        currentResult);

    snapshotStartTime = System.currentTimeMillis();
    currentResult = deviceAttributeCacheUpdater.createSnapshot(snapshotDir);
    isSuccess = isSuccess && currentResult;
    logger.info(
        "Device attribute remote updater snapshot creation of schemaRegion {} costs {}ms. Status: {}",
        schemaRegionId,
        System.currentTimeMillis() - snapshotStartTime,
        currentResult);

    logger.info(
        "Snapshot creation of schemaRegion {} costs {}ms.",
        schemaRegionId,
        System.currentTimeMillis() - startTime);

    if (isSuccess) {
      logger.info("Successfully create snapshot of schemaRegion {}", schemaRegionId);
    }

    return isSuccess;
  }

  // currently, this method is only used for cluster-ratis mode
  @Override
  public void loadSnapshot(final File latestSnapshotRootDir) {
    clear();

    logger.info("Start loading snapshot of schemaRegion {}", schemaRegionId);
    final long startTime = System.currentTimeMillis();

    try {
      usingMLog = false;

      isRecovering = true;

      long snapshotStartTime = System.currentTimeMillis();
      deviceAttributeStore = new DeviceAttributeStore(regionStatistics);
      deviceAttributeStore.loadFromSnapshot(latestSnapshotRootDir);
      logger.info(
          "Device attribute snapshot loading of schemaRegion {} costs {}ms.",
          schemaRegionId,
          System.currentTimeMillis() - snapshotStartTime);

      snapshotStartTime = System.currentTimeMillis();
      deviceAttributeCacheUpdater =
          new DeviceAttributeCacheUpdater(regionStatistics, storageGroupFullPath.substring(5));
      deviceAttributeCacheUpdater.loadFromSnapshot(latestSnapshotRootDir);
      logger.info(
          "Device attribute remote updater snapshot loading of schemaRegion {} costs {}ms.",
          schemaRegionId,
          System.currentTimeMillis() - snapshotStartTime);

      snapshotStartTime = System.currentTimeMillis();
      tagManager =
          TagManager.loadFromSnapshot(latestSnapshotRootDir, schemaRegionDirPath, regionStatistics);
      logger.info(
          "Tag snapshot loading of schemaRegion {} costs {}ms.",
          schemaRegionId,
          System.currentTimeMillis() - snapshotStartTime);

      snapshotStartTime = System.currentTimeMillis();
      mTree =
          MTreeBelowSGMemoryImpl.loadFromSnapshot(
              latestSnapshotRootDir,
              storageGroupFullPath,
              regionStatistics,
              metric,
              measurementMNode -> {
                if (measurementMNode.isLogicalView()) {
                  regionStatistics.addView(1L);
                } else {
                  regionStatistics.addMeasurement(1L);
                }
                if (measurementMNode.getOffset() == -1) {
                  return;
                }
                try {
                  tagManager.recoverIndex(measurementMNode.getOffset(), measurementMNode);
                } catch (final IOException e) {
                  logger.error(
                      "Failed to recover tagIndex for {} in schemaRegion {}.",
                      storageGroupFullPath + PATH_SEPARATOR + measurementMNode.getFullPath(),
                      schemaRegionId);
                }
              },
              deviceMNode -> {
                regionStatistics.addDevice();
                if (deviceMNode.getSchemaTemplateIdWithState() >= 0) {
                  regionStatistics.activateTemplate(deviceMNode.getSchemaTemplateId());
                }
              },
              (tableDeviceMode, tableName) -> regionStatistics.addTableDevice(tableName),
              tagManager::readTags,
              tagManager::readAttributes);
      logger.info(
          "MTree snapshot loading of schemaRegion {} costs {}ms.",
          schemaRegionId,
          System.currentTimeMillis() - snapshotStartTime);

      isRecovering = false;
      initialized = true;

      logger.info(
          "Snapshot loading of schemaRegion {} costs {}ms.",
          schemaRegionId,
          System.currentTimeMillis() - startTime);
      logger.info("Successfully load snapshot of schemaRegion {}", schemaRegionId);
    } catch (final Throwable e) {
      logger.error(
          "Failed to load snapshot for schemaRegion {}  due to {}. Use empty schemaRegion",
          schemaRegionId,
          e.getMessage(),
          e);
      try {
        initialized = false;
        isRecovering = true;
        init();
      } catch (final MetadataException metadataException) {
        logger.error(
            "Error occurred during initializing schemaRegion {}",
            schemaRegionId,
            metadataException);
      }
    }
  }

  // endregion

  // region Interfaces and Implementation for Timeseries operation
  // including create and delete

  public void createTimeseries(final ICreateTimeSeriesPlan plan) throws MetadataException {
    createTimeSeries(plan, -1);
  }

  @Override
  @SuppressWarnings("squid:S3776") // Suppress high Cognitive Complexity warning
  public void createTimeSeries(final ICreateTimeSeriesPlan plan, long offset)
      throws MetadataException {
    if (!regionStatistics.isAllowToCreateNewSeries()) {
      throw new SeriesOverflowException(
          regionStatistics.getGlobalMemoryUsage(), regionStatistics.getGlobalSeriesNumber());
    }

    final IMeasurementMNode<IMemMNode> leafMNode;

    try {
      final PartialPath path = plan.getPath();
      SchemaUtils.checkDataTypeWithEncoding(plan.getDataType(), plan.getEncoding());

      final TSDataType type = plan.getDataType();
      // Create time series in MTree
      leafMNode =
          mTree.createTimeSeries(
              path,
              type,
              plan.getEncoding(),
              plan.getCompressor(),
              plan.getProps(),
              plan.getAlias(),
              (plan instanceof CreateTimeSeriesPlanImpl
                  && ((CreateTimeSeriesPlanImpl) plan).isWithMerge()));

      // Should merge
      if (Objects.isNull(leafMNode)) {
        // Write an upsert plan directly
        upsertAliasAndTagsAndAttributes(
            plan.getAlias(), plan.getTags(), plan.getAttributes(), path);
        return;
      }

      // Update statistics and schemaDataTypeNumMap
      regionStatistics.addMeasurement(1L);

      // Update tag index
      if (offset != -1 && isRecovering) {
        // The time series has already been created and now system is recovering, using the tag
        // info in tagFile to recover index directly
        tagManager.recoverIndex(offset, leafMNode);
      } else if (plan.getTags() != null) {
        // Tag key, tag value
        tagManager.addIndex(plan.getTags(), leafMNode);
      }

      // Write log
      if (!isRecovering) {
        // Either tags or attributes is not empty
        if ((plan.getTags() != null && !plan.getTags().isEmpty())
            || (plan.getAttributes() != null && !plan.getAttributes().isEmpty())) {
          offset = tagManager.writeTagFile(plan.getTags(), plan.getAttributes());
        }
        plan.setTagOffset(offset);
        writeToMLog(plan);
      }
      if (offset != -1) {
        leafMNode.setOffset(offset);
      }

    } catch (IOException e) {
      throw new MetadataException(e);
    }
  }

  /**
   * create aligned timeseries
   *
   * @param plan CreateAlignedTimeSeriesPlan
   */
  @Override
  public void createAlignedTimeSeries(final ICreateAlignedTimeSeriesPlan plan)
      throws MetadataException {
    if (!regionStatistics.isAllowToCreateNewSeries()) {
      throw new SeriesOverflowException(
          regionStatistics.getGlobalMemoryUsage(), regionStatistics.getGlobalSeriesNumber());
    }

    try {
      final PartialPath prefixPath = plan.getDevicePath();
      final List<String> measurements = plan.getMeasurements();
      final List<TSDataType> dataTypes = plan.getDataTypes();
      final List<TSEncoding> encodings = plan.getEncodings();
      final List<CompressionType> compressors = plan.getCompressors();
      final List<String> aliasList = plan.getAliasList();
      final List<Map<String, String>> tagsList = plan.getTagsList();
      final List<Map<String, String>> attributesList = plan.getAttributesList();
      final List<IMeasurementMNode<IMemMNode>> measurementMNodeList;

      for (int i = 0; i < measurements.size(); i++) {
        SchemaUtils.checkDataTypeWithEncoding(dataTypes.get(i), encodings.get(i));
      }

      // Used iff with merge
      final Set<Integer> existingMeasurementIndexes = new HashSet<>();

      // create time series in MTree
      measurementMNodeList =
          mTree.createAlignedTimeSeries(
              prefixPath,
              measurements,
              dataTypes,
              encodings,
              compressors,
              aliasList,
              (plan instanceof CreateAlignedTimeSeriesPlanImpl
                  && ((CreateAlignedTimeSeriesPlanImpl) plan).isWithMerge()),
              existingMeasurementIndexes);

      // update statistics and schemaDataTypeNumMap
      regionStatistics.addMeasurement(measurementMNodeList.size());

      List<Long> tagOffsets = plan.getTagOffsets();

      // Merge the existing ones
      // The existing measurements are written into the "upsert" but not written
      // to the "createSeries" in mLog
      for (int i = measurements.size() - 1; i >= 0; --i) {
        if (existingMeasurementIndexes.isEmpty()) {
          break;
        }
        if (!existingMeasurementIndexes.remove(i)) {
          continue;
        }
        // WARNING: The input lists can not be immutable when the "withMerge" is set.
        upsertAliasAndTagsAndAttributes(
            Objects.nonNull(aliasList) ? aliasList.remove(i) : null,
            Objects.nonNull(tagsList) ? tagsList.remove(i) : null,
            Objects.nonNull(attributesList) ? attributesList.remove(i) : null,
            prefixPath.concatAsMeasurementPath(measurements.get(i)));
        if (Objects.nonNull(tagOffsets) && !tagOffsets.isEmpty()) {
          tagOffsets.remove(i);
        }
        // Nonnull
        measurements.remove(i);
        dataTypes.remove(i);
        encodings.remove(i);
        compressors.remove(i);
      }

      if (measurementMNodeList.isEmpty()) {
        return;
      }

      for (int i = 0; i < measurements.size(); i++) {
        if (tagOffsets != null && !tagOffsets.isEmpty() && isRecovering) {
          if (tagOffsets.get(i) != -1) {
            tagManager.recoverIndex(plan.getTagOffsets().get(i), measurementMNodeList.get(i));
          }
        } else if (tagsList != null && !tagsList.isEmpty()) {
          if (tagsList.get(i) != null) {
            // tag key, tag value
            tagManager.addIndex(tagsList.get(i), measurementMNodeList.get(i));
          }
        }
      }

      // Write log
      tagOffsets = new ArrayList<>();
      if (!isRecovering) {
        if ((tagsList != null && !tagsList.isEmpty())
            || (attributesList != null && !attributesList.isEmpty())) {
          Map<String, String> tags;
          Map<String, String> attributes;
          for (int i = 0; i < measurements.size(); i++) {
            tags = tagsList == null ? null : tagsList.get(i);
            attributes = attributesList == null ? null : attributesList.get(i);
            if (tags == null && attributes == null) {
              tagOffsets.add(-1L);
            } else {
              tagOffsets.add(tagManager.writeTagFile(tags, attributes));
            }
          }
        } else {
          for (int i = 0; i < measurements.size(); i++) {
            tagOffsets.add(-1L);
          }
        }
        plan.setTagOffsets(tagOffsets);
        writeToMLog(plan);
      }
      tagOffsets = plan.getTagOffsets();
      for (int i = 0; i < measurements.size(); i++) {
        if (tagOffsets.get(i) != -1) {
          measurementMNodeList.get(i).setOffset(tagOffsets.get(i));
        }
      }
    } catch (final IOException e) {
      throw new MetadataException(e);
    }
  }

  @Override
  public Map<Integer, MetadataException> checkMeasurementExistence(
      PartialPath devicePath, List<String> measurementList, List<String> aliasList) {
    return mTree.checkMeasurementExistence(devicePath, measurementList, aliasList);
  }

  @Override
  public void checkSchemaQuota(final PartialPath devicePath, final int timeSeriesNum)
      throws SchemaQuotaExceededException {
    if (!mTree.checkDeviceNodeExists(devicePath)) {
      schemaQuotaManager.check(timeSeriesNum, 1);
    } else {
      schemaQuotaManager.check(timeSeriesNum, 0);
    }
  }

  @Override
  public void checkSchemaQuota(final String tableName, final List<Object[]> deviceIdList)
      throws SchemaQuotaExceededException {
    final int notExistNum = mtree.getTableDeviceNotExistNum(tableName, deviceIdList);
    schemaQuotaManager.check(
        (long)
                DataNodeTableCache.getInstance()
                    .getTable(storageGroupFullPath.substring(5), tableName)
                    .getMeasurementNum()
            * notExistNum,
        notExistNum);
  }

  @Override
  public Pair<Long, Boolean> constructSchemaBlackList(final PathPatternTree patternTree)
      throws MetadataException {
    long preDeletedNum = 0;
    final AtomicBoolean isAllLogicalView = new AtomicBoolean(true);
    for (final PartialPath pathPattern : patternTree.getAllPathPatterns()) {
      // Given pathPatterns may match one time series multi times, which may results in the
      // preDeletedNum larger than the actual num of time series. It doesn't matter since the main
      // purpose is to check whether there's time series to be deleted.
      final List<PartialPath> paths = mTree.constructSchemaBlackList(pathPattern, isAllLogicalView);
      preDeletedNum += paths.size();
      for (final PartialPath path : paths) {
        writeToMLog(SchemaRegionWritePlanFactory.getPreDeleteTimeSeriesPlan(path));
      }
    }
    return new Pair<>(preDeletedNum, isAllLogicalView.get());
  }

  private void recoverPreDeleteTimeseries(PartialPath path) throws MetadataException {
    IMeasurementMNode<IMemMNode> measurementMNode = mTree.getMeasurementMNode(path);
    measurementMNode.setPreDeleted(true);
  }

  @Override
  public void rollbackSchemaBlackList(final PathPatternTree patternTree) throws MetadataException {
    for (final PartialPath pathPattern : patternTree.getAllPathPatterns()) {
      final List<PartialPath> paths = mTree.rollbackSchemaBlackList(pathPattern);
      for (final PartialPath path : paths) {
        writeToMLog(SchemaRegionWritePlanFactory.getRollbackPreDeleteTimeSeriesPlan(path));
      }
    }
  }

  @Override
  public Set<PartialPath> fetchSchemaBlackList(PathPatternTree patternTree)
      throws MetadataException {
    Set<PartialPath> deviceBasedPathPatternSet = new HashSet<>();
    for (PartialPath pathPattern : patternTree.getAllPathPatterns()) {
      for (PartialPath devicePath : mTree.getDevicesOfPreDeletedTimeSeries(pathPattern)) {
        deviceBasedPathPatternSet.addAll(pathPattern.alterPrefixPath(devicePath));
      }
    }
    return deviceBasedPathPatternSet;
  }

  @Override
  public void deleteTimeseriesInBlackList(PathPatternTree patternTree) throws MetadataException {
    for (PartialPath pathPattern : patternTree.getAllPathPatterns()) {
      for (PartialPath path : mTree.getPreDeletedTimeSeries(pathPattern)) {
        try {
          deleteSingleTimeseriesInBlackList(path);
          writeToMLog(
              SchemaRegionWritePlanFactory.getDeleteTimeSeriesPlan(
                  Collections.singletonList(path)));
        } catch (IOException e) {
          throw new MetadataException(e);
        }
      }
    }
  }

  @Override
  public void createLogicalView(final ICreateLogicalViewPlan plan) throws MetadataException {
    if (!regionStatistics.isAllowToCreateNewSeries()) {
      throw new SeriesOverflowException(
          regionStatistics.getGlobalMemoryUsage(), regionStatistics.getGlobalSeriesNumber());
    }

    final List<PartialPath> pathList = plan.getViewPathList();
    final Map<PartialPath, ViewExpression> viewPathToSourceMap =
        plan.getViewPathToSourceExpressionMap();
    for (final PartialPath path : pathList) {
      // create one logical view
      mTree.createLogicalView(path, viewPathToSourceMap.get(path));
    }
    // write log
    if (!isRecovering) {
      writeToMLog(plan);
    }
    // update statistics
    regionStatistics.addView(1L);
  }

  @Override
  public long constructLogicalViewBlackList(PathPatternTree patternTree) throws MetadataException {
    long preDeletedNum = 0;
    for (final PartialPath pathPattern : patternTree.getAllPathPatterns()) {
      // Given pathPatterns may match one logical view multi times, which may results in the
      // preDeletedNum larger than the actual num of logical view. It doesn't matter since the main
      // purpose is to check whether there's logical view to be deleted.
      final List<PartialPath> paths = mTree.constructLogicalViewBlackList(pathPattern);
      preDeletedNum += paths.size();
      for (final PartialPath path : paths) {
        writeToMLog(SchemaRegionWritePlanFactory.getPreDeleteLogicalViewPlan(path));
      }
    }
    return preDeletedNum;
  }

  @Override
  public void rollbackLogicalViewBlackList(final PathPatternTree patternTree)
      throws MetadataException {
    for (final PartialPath pathPattern : patternTree.getAllPathPatterns()) {
      final List<PartialPath> paths = mTree.rollbackLogicalViewBlackList(pathPattern);
      for (final PartialPath path : paths) {
        writeToMLog(SchemaRegionWritePlanFactory.getRollbackPreDeleteLogicalViewPlan(path));
      }
    }
  }

  @Override
  public void deleteLogicalView(final PathPatternTree patternTree) throws MetadataException {
    for (final PartialPath pathPattern : patternTree.getAllPathPatterns()) {
      for (final PartialPath path : mTree.getPreDeletedLogicalView(pathPattern)) {
        try {
          deleteSingleTimeseriesInBlackList(path);
          writeToMLog(SchemaRegionWritePlanFactory.getDeleteLogicalViewPlan(path));
        } catch (final IOException e) {
          throw new MetadataException(e);
        }
      }
    }
  }

  @Override
  public void alterLogicalView(final IAlterLogicalViewPlan alterLogicalViewPlan)
      throws MetadataException {
    final IMeasurementMNode<IMemMNode> leafMNode =
        mTree.getMeasurementMNode(alterLogicalViewPlan.getViewPath());
    if (!leafMNode.isLogicalView()) {
      throw new MetadataException(
          String.format("[%s] is no view.", alterLogicalViewPlan.getViewPath()));
    }
    leafMNode.setSchema(
        new LogicalViewSchema(leafMNode.getName(), alterLogicalViewPlan.getSourceExpression()));
    // write log
    if (!isRecovering) {
      writeToMLog(alterLogicalViewPlan);
    }
  }

  private void deleteSingleTimeseriesInBlackList(final PartialPath path)
      throws MetadataException, IOException {
    final IMeasurementMNode<IMemMNode> measurementMNode = mTree.deleteTimeSeries(path);
    removeFromTagInvertedIndex(measurementMNode);
    if (measurementMNode.isLogicalView()) {
      regionStatistics.deleteView(1L);
    } else {
      regionStatistics.deleteMeasurement(1L);
    }
  }

  private void recoverRollbackPreDeleteTimeseries(final PartialPath path) throws MetadataException {
    final IMeasurementMNode<IMemMNode> measurementMNode = mTree.getMeasurementMNode(path);
    measurementMNode.setPreDeleted(false);
  }

  /**
   * @param path full path from root to leaf node
   */
  private void deleteOneTimeseriesUpdateStatistics(final PartialPath path)
      throws MetadataException, IOException {
    final IMeasurementMNode<IMemMNode> measurementMNode = mTree.deleteTimeSeries(path);
    removeFromTagInvertedIndex(measurementMNode);
    if (measurementMNode.isLogicalView()) {
      regionStatistics.deleteView(1L);
    } else {
      regionStatistics.deleteMeasurement(1L);
    }
  }

  // endregion

  // region Interfaces for get and auto create device
  /**
   * get device node, if the schema region is not set, create it when autoCreateSchema is true
   *
   * <p>(we develop this method as we need to get the node's lock after we get the lock.writeLock())
   *
   * @param path path
   */
  private IMemMNode getDeviceNodeWithAutoCreate(final PartialPath path) throws MetadataException {
    final IMemMNode node = mTree.getDeviceNodeWithAutoCreating(path);
    writeToMLog(SchemaRegionWritePlanFactory.getAutoCreateDeviceMNodePlan(node.getPartialPath()));
    return node;
  }

  private void autoCreateDeviceMNode(final IAutoCreateDeviceMNodePlan plan)
      throws MetadataException {
    mTree.getDeviceNodeWithAutoCreating(plan.getPath());
    writeToMLog(plan);
  }

  // endregion

  // region Interfaces for metadata info Query

  // region Interfaces for Entity/Device info Query

  // region Interfaces for timeseries, measurement and schema info Query

  @Override
  public MeasurementPath fetchMeasurementPath(final PartialPath fullPath) throws MetadataException {
    final IMeasurementMNode<IMemMNode> node = mTree.getMeasurementMNode(fullPath);
    final MeasurementPath res = new MeasurementPath(node.getPartialPath(), node.getSchema());
    res.setUnderAlignedEntity(node.getParent().getAsDeviceMNode().isAligned());
    return res;
  }

  @Override
  public ClusterSchemaTree fetchSeriesSchema(
      final PathPatternTree patternTree,
      final Map<Integer, Template> templateMap,
      final boolean withTags,
      final boolean withAttributes,
      final boolean withTemplate,
      final boolean withAliasForce)
      throws MetadataException {
    if (patternTree.isContainWildcard()) {
      final ClusterSchemaTree schemaTree = new ClusterSchemaTree();
      for (final PartialPath path : patternTree.getAllPathPatterns()) {
        schemaTree.mergeSchemaTree(
            mTree.fetchSchema(
                path, templateMap, withTags, withAttributes, withTemplate, withAliasForce));
      }
      return schemaTree;
    } else {
      return mTree.fetchSchemaWithoutWildcard(
          patternTree, templateMap, withTags, withAttributes, withTemplate);
    }
  }

  @Override
  public ClusterSchemaTree fetchDeviceSchema(
      final PathPatternTree patternTree, final PathPatternTree authorityScope)
      throws MetadataException {
    return mTree.fetchDeviceSchema(patternTree, authorityScope);
  }

  // endregion
  // endregion

  // region Interfaces for alias and tag/attribute operations
  /**
   * Set the new offset of a timeseries. Only used for Recover. When creating tags/attributes for a
   * timeseries, if is first time, the file offset where the tags/attributes stored will be stored
   * in measurementMNode.
   *
   * @param path timeseries
   * @param offset offset in the tag file
   */
  private void changeOffset(final PartialPath path, final long offset) throws MetadataException {
    final IMeasurementMNode<IMemMNode> measurementMNode = mTree.getMeasurementMNode(path);
    measurementMNode.setOffset(offset);

    if (isRecovering) {
      try {
        tagManager.recoverIndex(offset, measurementMNode);
      } catch (final IOException e) {
        throw new MetadataException(e);
      }
    }
  }

  /**
   * Upsert tags and attributes key-value for the timeseries if the key has existed, just use the
   * new value to update it.
   *
   * @param alias newly added alias
   * @param tagsMap newly added tags map
   * @param attributesMap newly added attributes map
   * @param fullPath timeseries
   */
  @Override
  @SuppressWarnings("squid:S3776") // Suppress high Cognitive Complexity warning
  public void upsertAliasAndTagsAndAttributes(
      final String alias,
      final Map<String, String> tagsMap,
      final Map<String, String> attributesMap,
      final PartialPath fullPath)
      throws MetadataException, IOException {
    // upsert alias
    upsertAlias(alias, fullPath);
    if (tagsMap != null && !regionStatistics.isAllowToCreateNewSeries()) {
      throw new SeriesOverflowException(
          regionStatistics.getGlobalMemoryUsage(), regionStatistics.getGlobalSeriesNumber());
    }
    final IMeasurementMNode<IMemMNode> leafMNode = mTree.getMeasurementMNode(fullPath);
    if (tagsMap == null && attributesMap == null) {
      return;
    }

    // no tag or attribute, we need to add a new record in log
    if (leafMNode.getOffset() < 0) {
      final long offset = tagManager.writeTagFile(tagsMap, attributesMap);
      writeToMLog(SchemaRegionWritePlanFactory.getChangeTagOffsetPlan(fullPath, offset));
      leafMNode.setOffset(offset);
      // update inverted Index map
      if (tagsMap != null && !tagsMap.isEmpty()) {
        tagManager.addIndex(tagsMap, leafMNode);
      }
      return;
    }

    tagManager.updateTagsAndAttributes(tagsMap, attributesMap, leafMNode);
  }

  private void upsertAlias(final String alias, final PartialPath fullPath)
      throws MetadataException {
    if (alias != null) {
      if (!regionStatistics.isAllowToCreateNewSeries()) {
        throw new SeriesOverflowException(
            regionStatistics.getGlobalMemoryUsage(), regionStatistics.getGlobalSeriesNumber());
      }
      if (mTree.changeAlias(alias, fullPath)) {
        // persist to WAL
        writeToMLog(SchemaRegionWritePlanFactory.getChangeAliasPlan(fullPath, alias));
      }
    }
  }

  /**
   * Add new attributes key-value for the timeseries
   *
   * @param attributesMap newly added attributes map
   * @param fullPath timeseries
   * @throws MetadataException tagLogFile write error or attributes already exist
   */
  @Override
  public void addAttributes(final Map<String, String> attributesMap, final PartialPath fullPath)
      throws MetadataException, IOException {
    final IMeasurementMNode<IMemMNode> leafMNode = mTree.getMeasurementMNode(fullPath);

    // no tag or attribute, we need to add a new record in log
    if (leafMNode.getOffset() < 0) {
      long offset = tagManager.writeTagFile(Collections.emptyMap(), attributesMap);
      writeToMLog(SchemaRegionWritePlanFactory.getChangeTagOffsetPlan(fullPath, offset));
      leafMNode.setOffset(offset);
      return;
    }

    tagManager.addAttributes(attributesMap, fullPath, leafMNode);
  }

  /**
   * Add new tags key-value for the timeseries
   *
   * @param tagsMap newly added tags map
   * @param fullPath timeseries
   * @throws MetadataException tagLogFile write error or tags already exist
   */
  @Override
  public void addTags(final Map<String, String> tagsMap, final PartialPath fullPath)
      throws MetadataException, IOException {
    if (!regionStatistics.isAllowToCreateNewSeries()) {
      throw new SeriesOverflowException(
          regionStatistics.getGlobalMemoryUsage(), regionStatistics.getGlobalSeriesNumber());
    }
    final IMeasurementMNode<IMemMNode> leafMNode = mTree.getMeasurementMNode(fullPath);
    // no tag or attribute, we need to add a new record in log
    if (leafMNode.getOffset() < 0) {
      final long offset = tagManager.writeTagFile(tagsMap, Collections.emptyMap());
      writeToMLog(SchemaRegionWritePlanFactory.getChangeTagOffsetPlan(fullPath, offset));
      leafMNode.setOffset(offset);
      // update inverted Index map
      tagManager.addIndex(tagsMap, leafMNode);
      return;
    }

    tagManager.addTags(tagsMap, fullPath, leafMNode);
  }

  /**
   * Drop tags or attributes of the timeseries. It will not throw exception even if the key does not
   * exist.
   *
   * @param keySet tags key or attributes key
   * @param fullPath timeseries path
   */
  @Override
  @SuppressWarnings("squid:S3776") // Suppress high Cognitive Complexity warning
  public void dropTagsOrAttributes(final Set<String> keySet, final PartialPath fullPath)
      throws MetadataException, IOException {
    final IMeasurementMNode<IMemMNode> leafMNode = mTree.getMeasurementMNode(fullPath);
    // no tag or attribute, just do nothing.
    if (leafMNode.getOffset() != -1) {
      tagManager.dropTagsOrAttributes(keySet, fullPath, leafMNode);
    }
  }

  /**
   * Set/change the values of tags or attributes
   *
   * @param alterMap the new tags or attributes key-value
   * @param fullPath timeseries
   * @throws MetadataException tagLogFile write error or tags/attributes do not exist
   */
  @Override
  @SuppressWarnings("squid:S3776") // Suppress high Cognitive Complexity warning
  public void setTagsOrAttributesValue(
      final Map<String, String> alterMap, final PartialPath fullPath)
      throws MetadataException, IOException {
    if (!regionStatistics.isAllowToCreateNewSeries()) {
      throw new SeriesOverflowException(
          regionStatistics.getGlobalMemoryUsage(), regionStatistics.getGlobalSeriesNumber());
    }
    final IMeasurementMNode<IMemMNode> leafMNode = mTree.getMeasurementMNode(fullPath);
    if (leafMNode.getOffset() < 0) {
      throw new MetadataException(
          String.format("TimeSeries [%s] does not have any tag/attribute.", fullPath));
    }

    // tags, attributes
    tagManager.setTagsOrAttributesValue(alterMap, fullPath, leafMNode);
  }

  /**
   * Rename the tag or attribute's key of the timeseries
   *
   * @param oldKey old key of tag or attribute
   * @param newKey new key of tag or attribute
   * @param fullPath timeseries
   * @throws MetadataException tagLogFile write error or does not have tag/attribute or already has
   *     a tag/attribute named newKey
   */
  @Override
  @SuppressWarnings("squid:S3776") // Suppress high Cognitive Complexity warning
  public void renameTagOrAttributeKey(
      final String oldKey, final String newKey, final PartialPath fullPath)
      throws MetadataException, IOException {
    if (!regionStatistics.isAllowToCreateNewSeries()) {
      throw new SeriesOverflowException(
          regionStatistics.getGlobalMemoryUsage(), regionStatistics.getGlobalSeriesNumber());
    }
    final IMeasurementMNode<IMemMNode> leafMNode = mTree.getMeasurementMNode(fullPath);
    if (leafMNode.getOffset() < 0) {
      throw new MetadataException(
          String.format("TimeSeries [%s] does not have [%s] tag/attribute.", fullPath, oldKey),
          true);
    }
    // tags, attributes
    tagManager.renameTagOrAttributeKey(oldKey, newKey, fullPath, leafMNode);
  }

  /** remove the node from the tag inverted index */
  @SuppressWarnings("squid:S3776") // Suppress high Cognitive Complexity warning
  private void removeFromTagInvertedIndex(final IMeasurementMNode<IMemMNode> node)
      throws IOException {
    tagManager.removeFromTagInvertedIndex(node);
  }

  // endregion

  // region Interfaces and Implementation for Template operations
  @Override
  public void activateSchemaTemplate(
      final IActivateTemplateInClusterPlan plan, final Template template) throws MetadataException {
    if (!regionStatistics.isAllowToCreateNewSeries()) {
      throw new SeriesOverflowException(
          regionStatistics.getGlobalMemoryUsage(), regionStatistics.getGlobalSeriesNumber());
    }

    plan.setAligned(template.isDirectAligned());
    getDeviceNodeWithAutoCreate(plan.getActivatePath());

    mTree.activateTemplate(plan.getActivatePath(), template);
    writeToMLog(plan);
  }

  private void recoverActivatingSchemaTemplate(final IActivateTemplateInClusterPlan plan) {
    mTree.activateTemplateWithoutCheck(
        plan.getActivatePath(), plan.getTemplateId(), plan.isAligned());
  }

  @Override
  public long constructSchemaBlackListWithTemplate(final IPreDeactivateTemplatePlan plan)
      throws MetadataException {
    final Map<PartialPath, List<Integer>> resultTemplateSetInfo =
        mTree.constructSchemaBlackListWithTemplate(plan.getTemplateSetInfo());
    writeToMLog(SchemaRegionWritePlanFactory.getPreDeactivateTemplatePlan(resultTemplateSetInfo));
    return resultTemplateSetInfo.size();
  }

  @Override
  public void rollbackSchemaBlackListWithTemplate(final IRollbackPreDeactivateTemplatePlan plan)
      throws MetadataException {
    final Map<PartialPath, List<Integer>> resultTemplateSetInfo =
        mTree.rollbackSchemaBlackListWithTemplate(plan.getTemplateSetInfo());
    writeToMLog(
        SchemaRegionWritePlanFactory.getRollbackPreDeactivateTemplatePlan(resultTemplateSetInfo));
  }

  @Override
  public void deactivateTemplateInBlackList(final IDeactivateTemplatePlan plan)
      throws MetadataException {
    // TODO: We can consider implement this as a consumer passed to MTree which takes responsibility
    // of operating tree structure and concurrency control in future work.
    final Map<PartialPath, List<Integer>> resultTemplateSetInfo =
        mTree.deactivateTemplateInBlackList(plan.getTemplateSetInfo());
    writeToMLog(SchemaRegionWritePlanFactory.getDeactivateTemplatePlan(resultTemplateSetInfo));
  }

  @Override
  public long countPathsUsingTemplate(final int templateId, final PathPatternTree patternTree)
      throws MetadataException {
    long result = 0;
    for (final PartialPath pathPattern : patternTree.getAllPathPatterns()) {
      result += mTree.countPathsUsingTemplate(pathPattern, templateId);
    }
    return result;
  }

  @Override
  public void createOrUpdateTableDevice(final CreateOrUpdateTableDeviceNode node)
      throws MetadataException {
    for (int i = 0; i < node.getDeviceIdList().size(); i++) {
      final String databaseName = storageGroupFullPath.substring(5);
      final String tableName = node.getTableName();
      final String[] deviceId =
          Arrays.stream(node.getDeviceIdList().get(i))
              .map(o -> Objects.nonNull(o) ? o.toString() : null)
              .toArray(String[]::new);
      final List<String> attributeNameList = node.getAttributeNameList();
      final Object[] attributeValueList = node.getAttributeValueList().get(i);

<<<<<<< HEAD
      mTree.createTableDevice(
=======
      mtree.createOrUpdateTableDevice(
>>>>>>> 7af7c80c
          tableName,
          deviceId,
          () -> deviceAttributeStore.createAttribute(attributeNameList, attributeValueList),
          pointer -> {
            updateAttribute(
                databaseName, tableName, deviceId, pointer, attributeNameList, attributeValueList);
            deviceAttributeCacheUpdater.afterUpdate();
          });
    }
    writeToMLog(node);
  }

  private void updateAttribute(
      final String databaseName,
      final String tableName,
      final String[] deviceId,
      final int pointer,
      final List<String> attributeNameList,
      final Object[] attributeValueList) {
    final Map<String, Binary> resultMap =
        deviceAttributeStore.alterAttribute(pointer, attributeNameList, attributeValueList);
    if (!isRecovering) {
      TableDeviceSchemaCache.getInstance()
          .updateAttributes(
              databaseName, convertIdValuesToDeviceID(tableName, deviceId), resultMap);
    }
    deviceAttributeCacheUpdater.update(tableName, deviceId, resultMap);
  }

  @Override
  public void updateTableDeviceAttribute(final TableDeviceAttributeUpdateNode updateNode)
      throws MetadataException {
    try (final DeviceAttributeUpdater batchUpdater = constructDevicePredicateUpdater(updateNode)) {
      for (final PartialPath pattern :
          TableDeviceQuerySource.getDevicePatternList(
              updateNode.getDatabase(),
              updateNode.getTableName(),
              updateNode.getIdDeterminedFilterList())) {
        mTree.updateTableDevice(pattern, batchUpdater);
      }
    }
    deviceAttributeCacheUpdater.afterUpdate();
    writeToMLog(updateNode);
  }

  private DeviceAttributeUpdater constructDevicePredicateUpdater(
      final TableDeviceAttributeUpdateNode updateNode) {
    final String database = updateNode.getDatabase();
    final String tableName = updateNode.getTableName();
    final Expression predicate = updateNode.getIdFuzzyPredicate();
    final List<ColumnHeader> columnHeaderList = updateNode.getColumnHeaderList();
    final Map<Symbol, List<InputLocation>> inputLocations =
        makeLayout(Collections.singletonList(updateNode));
    final SessionInfo sessionInfo = updateNode.getSessionInfo();
    final TypeProvider mockTypeProvider =
        new TypeProvider(
            columnHeaderList.stream()
                .collect(
                    Collectors.toMap(
                        columnHeader -> new Symbol(columnHeader.getColumnName()),
                        columnHeader -> TypeFactory.getType(columnHeader.getColumnType()))));
    final Metadata metadata = LocalExecutionPlanner.getInstance().metadata;

    // records LeafColumnTransformer of filter
    final List<LeafColumnTransformer> filterLeafColumnTransformerList = new ArrayList<>();

    // records subexpression -> ColumnTransformer for filter
    final Map<Expression, ColumnTransformer> filterExpressionColumnTransformerMap = new HashMap<>();

    final ColumnTransformerBuilder visitor = new ColumnTransformerBuilder();

    final ColumnTransformer filterOutputTransformer =
        Objects.nonNull(predicate)
            ? visitor.process(
                predicate,
                new ColumnTransformerBuilder.Context(
                    sessionInfo,
                    filterLeafColumnTransformerList,
                    inputLocations,
                    filterExpressionColumnTransformerMap,
                    ImmutableMap.of(),
                    ImmutableList.of(),
                    ImmutableList.of(),
                    0,
                    mockTypeProvider,
                    metadata))
            : null;

    final List<TSDataType> filterOutputDataTypes =
        columnHeaderList.stream().map(ColumnHeader::getColumnType).collect(Collectors.toList());

    // records LeafColumnTransformer of project expressions
    final List<LeafColumnTransformer> projectLeafColumnTransformerList = new ArrayList<>();
    final Map<Expression, ColumnTransformer> projectExpressionColumnTransformerMap =
        new HashMap<>();

    // records common ColumnTransformer between filter and project expressions
    final List<ColumnTransformer> commonTransformerList = new ArrayList<>();

    final ColumnTransformerBuilder.Context projectColumnTransformerContext =
        new ColumnTransformerBuilder.Context(
            sessionInfo,
            projectLeafColumnTransformerList,
            inputLocations,
            projectExpressionColumnTransformerMap,
            filterExpressionColumnTransformerMap,
            commonTransformerList,
            filterOutputDataTypes,
            inputLocations.size(),
            mockTypeProvider,
            metadata);

    final List<String> attributeNames =
        updateNode.getAssignments().stream()
            .map(assignment -> ((SymbolReference) assignment.getName()).getName())
            .collect(Collectors.toList());

    // Project expressions don't contain Non-Mappable UDF, TransformOperator is not needed
    return new DeviceAttributeUpdater(
        filterOutputDataTypes,
        filterLeafColumnTransformerList,
        filterOutputTransformer,
        commonTransformerList,
        database,
        tableName,
        columnHeaderList,
        projectLeafColumnTransformerList,
        updateNode.getAssignments().stream()
            .map(
                assignment ->
                    visitor.process(assignment.getValue(), projectColumnTransformerContext))
            .collect(Collectors.toList()),
        (pointer, name) -> deviceAttributeStore.getAttribute(pointer, name),
        (deviceId, pointer, values) ->
            updateAttribute(database, tableName, deviceId, pointer, attributeNames, values),
        attributeNames);
  }

  @Override
  public void deleteTableDevice(final DeleteTableDeviceNode deleteTableDeviceNode)
      throws MetadataException {
    if (mTree.deleteTableDevice(
        deleteTableDeviceNode.getTableName(), deviceAttributeStore::removeAttribute)) {
      deviceAttributeCacheUpdater.invalidate(deleteTableDeviceNode.getTableName());
      writeToMLog(deleteTableDeviceNode);
    }
  }

  @Override
  public void dropTableAttribute(final TableAttributeColumnDropNode dropTableAttributeNode)
      throws MetadataException {
    if (mTree.dropTableAttribute(
        dropTableAttributeNode.getTableName(),
        pointer ->
            deviceAttributeStore.removeAttribute(
                pointer, dropTableAttributeNode.getColumnName()))) {
      deviceAttributeCacheUpdater.invalidate(
          dropTableAttributeNode.getTableName(), dropTableAttributeNode.getColumnName());
      writeToMLog(dropTableAttributeNode);
    }
  }

  @Override
  public long constructTableDevicesBlackList(
      final ConstructTableDevicesBlackListNode constructTableDevicesBlackListNode)
      throws MetadataException {
    final List<PartialPath> paths =
        DeleteDevice.constructPaths(
            PathUtils.unQualifyDatabaseName(storageGroupFullPath),
            constructTableDevicesBlackListNode.getTableName(),
            constructTableDevicesBlackListNode.getPatternInfo());
    final DeviceBlackListConstructor constructor =
        DeleteDevice.constructDevicePredicateUpdater(
            PathUtils.unQualifyDatabaseName(storageGroupFullPath),
            constructTableDevicesBlackListNode.getTableName(),
            constructTableDevicesBlackListNode.getFilterInfo(),
            (pointer, name) -> deviceAttributeStore.getAttribute(pointer, name),
            regionStatistics);
    try {
      for (final PartialPath pattern : paths) {
        mTree.constructTableDeviceBlackList(pattern, constructor);
      }
    } finally {
      constructor.close();
    }
    writeToMLog(constructTableDevicesBlackListNode);
    return constructor.getPreDeletedNum();
  }

  @Override
  public void rollbackTableDevicesBlackList(
      final RollbackTableDevicesBlackListNode rollbackTableDevicesBlackListNode)
      throws MetadataException {
    final List<PartialPath> paths =
        DeleteDevice.constructPaths(
            PathUtils.unQualifyDatabaseName(storageGroupFullPath),
            rollbackTableDevicesBlackListNode.getTableName(),
            rollbackTableDevicesBlackListNode.getPatternInfo());
    for (final PartialPath pattern : paths) {
      mTree.rollbackTableDeviceBlackList(pattern);
    }
    writeToMLog(rollbackTableDevicesBlackListNode);
  }

  @Override
  public void deleteTableDevicesInBlackList(
      final DeleteTableDevicesInBlackListNode rollbackTableDevicesBlackListNode)
      throws MetadataException {
    final List<PartialPath> paths =
        DeleteDevice.constructPaths(
            PathUtils.unQualifyDatabaseName(storageGroupFullPath),
            rollbackTableDevicesBlackListNode.getTableName(),
            rollbackTableDevicesBlackListNode.getPatternInfo());
    for (final PartialPath pattern : paths) {
      mTree.deleteTableDevicesInBlackList(
          pattern, deviceAttributeStore::removeAttribute, deviceAttributeCacheUpdater::invalidate);
    }
    writeToMLog(rollbackTableDevicesBlackListNode);
  }

  @Override
  public ISchemaReader<IDeviceSchemaInfo> getDeviceReader(final IShowDevicesPlan showDevicesPlan)
      throws MetadataException {
    return mTree.getDeviceReader(
        showDevicesPlan, (pointer, name) -> deviceAttributeStore.getAttribute(pointer, name));
  }

  @Override
  public ISchemaReader<ITimeSeriesSchemaInfo> getTimeSeriesReader(
      final IShowTimeSeriesPlan showTimeSeriesPlan) throws MetadataException {
    if (showTimeSeriesPlan.getSchemaFilter() != null
        && new FilterContainsVisitor()
            .process(showTimeSeriesPlan.getSchemaFilter(), SchemaFilterType.TAGS_FILTER)) {
      return tagManager.getTimeSeriesReaderWithIndex(showTimeSeriesPlan);
    } else {
      return mTree.getTimeSeriesReader(
          showTimeSeriesPlan,
          offset -> {
            try {
              return tagManager.readTagFile(offset);
            } catch (IOException e) {
              logger.error("Failed to read tag and attribute info because {}", e.getMessage(), e);
              return new Pair<>(Collections.emptyMap(), Collections.emptyMap());
            }
          });
    }
  }

  @Override
  public ISchemaReader<INodeSchemaInfo> getNodeReader(final IShowNodesPlan showNodesPlan)
      throws MetadataException {
    return mTree.getNodeReader(showNodesPlan);
  }

  @Override
  public ISchemaReader<IDeviceSchemaInfo> getTableDeviceReader(final PartialPath pathPattern)
      throws MetadataException {
    return mTree.getTableDeviceReader(
        pathPattern, (pointer, name) -> deviceAttributeStore.getAttribute(pointer, name));
  }

  @Override
  public ISchemaReader<IDeviceSchemaInfo> getTableDeviceReader(
      final String table, final List<Object[]> devicePathList) {
    return mTree.getTableDeviceReader(
        table, devicePathList, (pointer, name) -> deviceAttributeStore.getAttribute(pointer, name));
  }

  @Override
  public Pair<Long, Map<TDataNodeLocation, byte[]>> getAttributeUpdateInfo(
      final AtomicInteger limit, final AtomicBoolean hasRemaining) {
    return deviceAttributeCacheUpdater.getAttributeUpdateInfo(limit, hasRemaining);
  }

  @Override
  public void commitUpdateAttribute(final TableDeviceAttributeCommitUpdateNode node)
      throws MetadataException {
    deviceAttributeCacheUpdater.commit(node);
    writeToMLog(node);
  }

  @Override
  public void addNodeLocation(final TableNodeLocationAddNode node) throws MetadataException {
    if (deviceAttributeCacheUpdater.addLocation(node.getLocation())) {
      writeToMLog(node);
    }
  }

  // endregion

  private static class RecoverOperationResult {

    private static final RecoverOperationResult SUCCESS = new RecoverOperationResult(null);

    private final Exception e;

    private RecoverOperationResult(final Exception e) {
      this.e = e;
    }

    private boolean isFailed() {
      return e != null;
    }

    private Exception getException() {
      return e;
    }
  }

  private class RecoverPlanOperator
      extends SchemaRegionPlanVisitor<RecoverOperationResult, SchemaRegionMemoryImpl> {

    @Override
    public RecoverOperationResult visitSchemaRegionPlan(
        final ISchemaRegionPlan plan, final SchemaRegionMemoryImpl context) {
      throw new UnsupportedOperationException(
          String.format(
              "SchemaRegionPlan of type %s doesn't support recover operation in SchemaRegionMemoryImpl.",
              plan.getPlanType().name()));
    }

    @Override
    public RecoverOperationResult visitCreateTimeSeries(
        final ICreateTimeSeriesPlan createTimeSeriesPlan, final SchemaRegionMemoryImpl context) {
      try {
        createTimeSeries(createTimeSeriesPlan, createTimeSeriesPlan.getTagOffset());
        return RecoverOperationResult.SUCCESS;
      } catch (final MetadataException e) {
        return new RecoverOperationResult(e);
      }
    }

    @Override
    public RecoverOperationResult visitCreateAlignedTimeSeries(
        final ICreateAlignedTimeSeriesPlan createAlignedTimeSeriesPlan,
        final SchemaRegionMemoryImpl context) {
      try {
        createAlignedTimeSeries(createAlignedTimeSeriesPlan);
        return RecoverOperationResult.SUCCESS;
      } catch (final MetadataException e) {
        return new RecoverOperationResult(e);
      }
    }

    @Override
    public RecoverOperationResult visitDeleteTimeSeries(
        final IDeleteTimeSeriesPlan deleteTimeSeriesPlan, final SchemaRegionMemoryImpl context) {
      try {
        // since we only has one path for one DeleteTimeSeriesPlan
        deleteOneTimeseriesUpdateStatistics(deleteTimeSeriesPlan.getDeletePathList().get(0));
        return RecoverOperationResult.SUCCESS;
      } catch (final MetadataException | IOException e) {
        return new RecoverOperationResult(e);
      }
    }

    @Override
    public RecoverOperationResult visitChangeAlias(
        final IChangeAliasPlan changeAliasPlan, final SchemaRegionMemoryImpl context) {
      try {
        upsertAlias(changeAliasPlan.getAlias(), changeAliasPlan.getPath());
        return RecoverOperationResult.SUCCESS;
      } catch (final MetadataException e) {
        return new RecoverOperationResult(e);
      }
    }

    @Override
    public RecoverOperationResult visitChangeTagOffset(
        final IChangeTagOffsetPlan changeTagOffsetPlan, final SchemaRegionMemoryImpl context) {
      try {
        changeOffset(changeTagOffsetPlan.getPath(), changeTagOffsetPlan.getOffset());
        return RecoverOperationResult.SUCCESS;
      } catch (final MetadataException e) {
        return new RecoverOperationResult(e);
      }
    }

    @Override
    public RecoverOperationResult visitAutoCreateDeviceMNode(
        final IAutoCreateDeviceMNodePlan autoCreateDeviceMNodePlan,
        final SchemaRegionMemoryImpl context) {
      try {
        autoCreateDeviceMNode(autoCreateDeviceMNodePlan);
        return RecoverOperationResult.SUCCESS;
      } catch (final MetadataException e) {
        return new RecoverOperationResult(e);
      }
    }

    @Override
    public RecoverOperationResult visitActivateTemplateInCluster(
        final IActivateTemplateInClusterPlan activateTemplateInClusterPlan,
        final SchemaRegionMemoryImpl context) {
      recoverActivatingSchemaTemplate(activateTemplateInClusterPlan);
      return RecoverOperationResult.SUCCESS;
    }

    @Override
    public RecoverOperationResult visitPreDeleteTimeSeries(
        final IPreDeleteTimeSeriesPlan preDeleteTimeSeriesPlan,
        final SchemaRegionMemoryImpl context) {
      try {
        recoverPreDeleteTimeseries(preDeleteTimeSeriesPlan.getPath());
        return RecoverOperationResult.SUCCESS;
      } catch (final MetadataException e) {
        return new RecoverOperationResult(e);
      }
    }

    @Override
    public RecoverOperationResult visitRollbackPreDeleteTimeSeries(
        final IRollbackPreDeleteTimeSeriesPlan rollbackPreDeleteTimeSeriesPlan,
        final SchemaRegionMemoryImpl context) {
      try {
        recoverRollbackPreDeleteTimeseries(rollbackPreDeleteTimeSeriesPlan.getPath());
        return RecoverOperationResult.SUCCESS;
      } catch (final MetadataException e) {
        return new RecoverOperationResult(e);
      }
    }

    @Override
    public RecoverOperationResult visitPreDeactivateTemplate(
        final IPreDeactivateTemplatePlan preDeactivateTemplatePlan,
        final SchemaRegionMemoryImpl context) {
      try {
        constructSchemaBlackListWithTemplate(preDeactivateTemplatePlan);
        return RecoverOperationResult.SUCCESS;
      } catch (final MetadataException e) {
        return new RecoverOperationResult(e);
      }
    }

    @Override
    public RecoverOperationResult visitRollbackPreDeactivateTemplate(
        final IRollbackPreDeactivateTemplatePlan rollbackPreDeactivateTemplatePlan,
        final SchemaRegionMemoryImpl context) {
      try {
        rollbackSchemaBlackListWithTemplate(rollbackPreDeactivateTemplatePlan);
        return RecoverOperationResult.SUCCESS;
      } catch (final MetadataException e) {
        return new RecoverOperationResult(e);
      }
    }

    @Override
    public RecoverOperationResult visitDeactivateTemplate(
        final IDeactivateTemplatePlan deactivateTemplatePlan,
        final SchemaRegionMemoryImpl context) {
      try {
        deactivateTemplateInBlackList(deactivateTemplatePlan);
        return RecoverOperationResult.SUCCESS;
      } catch (final MetadataException e) {
        return new RecoverOperationResult(e);
      }
    }

    @Override
    public RecoverOperationResult visitCreateLogicalView(
        final ICreateLogicalViewPlan createLogicalViewPlan, final SchemaRegionMemoryImpl context) {
      try {
        createLogicalView(createLogicalViewPlan);
        return RecoverOperationResult.SUCCESS;
      } catch (final MetadataException e) {
        return new RecoverOperationResult(e);
      }
    }

    @Override
    public RecoverOperationResult visitPreDeleteLogicalView(
        final IPreDeleteLogicalViewPlan preDeleteLogicalViewPlan,
        final SchemaRegionMemoryImpl context) {
      try {
        recoverPreDeleteTimeseries(preDeleteLogicalViewPlan.getPath());
        return RecoverOperationResult.SUCCESS;
      } catch (final MetadataException e) {
        return new RecoverOperationResult(e);
      }
    }

    @Override
    public RecoverOperationResult visitRollbackPreDeleteLogicalView(
        final IRollbackPreDeleteLogicalViewPlan rollbackPreDeleteLogicalViewPlan,
        final SchemaRegionMemoryImpl context) {
      try {
        recoverRollbackPreDeleteTimeseries(rollbackPreDeleteLogicalViewPlan.getPath());
        return RecoverOperationResult.SUCCESS;
      } catch (final MetadataException e) {
        return new RecoverOperationResult(e);
      }
    }

    @Override
    public RecoverOperationResult visitDeleteLogicalView(
        final IDeleteLogicalViewPlan deleteLogicalViewPlan, final SchemaRegionMemoryImpl context) {
      try {
        deleteOneTimeseriesUpdateStatistics(deleteLogicalViewPlan.getPath());
        return RecoverOperationResult.SUCCESS;
      } catch (final MetadataException | IOException e) {
        return new RecoverOperationResult(e);
      }
    }

    @Override
    public RecoverOperationResult visitCreateOrUpdateTableDevice(
        final CreateOrUpdateTableDeviceNode createOrUpdateTableDeviceNode,
        final SchemaRegionMemoryImpl context) {
      try {
        createOrUpdateTableDevice(createOrUpdateTableDeviceNode);
        return RecoverOperationResult.SUCCESS;
      } catch (final MetadataException e) {
        return new RecoverOperationResult(e);
      }
    }

    @Override
    public RecoverOperationResult visitUpdateTableDeviceAttribute(
        final TableDeviceAttributeUpdateNode updateTableDeviceAttributePlan,
        final SchemaRegionMemoryImpl context) {
      try {
        updateTableDeviceAttribute(updateTableDeviceAttributePlan);
        return RecoverOperationResult.SUCCESS;
      } catch (final MetadataException e) {
        return new RecoverOperationResult(e);
      }
    }

    @Override
    public RecoverOperationResult visitCommitUpdateTableDeviceAttribute(
        final TableDeviceAttributeCommitUpdateNode commitUpdateTableDeviceAttributePlan,
        final SchemaRegionMemoryImpl context) {
      try {
        commitUpdateAttribute(commitUpdateTableDeviceAttributePlan);
        return RecoverOperationResult.SUCCESS;
      } catch (final MetadataException e) {
        return new RecoverOperationResult(e);
      }
    }

    @Override
    public RecoverOperationResult visitAddNodeLocation(
        final TableNodeLocationAddNode addNodeLocationPlan, final SchemaRegionMemoryImpl context) {
      try {
        addNodeLocation(addNodeLocationPlan);
        return RecoverOperationResult.SUCCESS;
      } catch (final MetadataException e) {
        return new RecoverOperationResult(e);
      }
    }

    @Override
    public RecoverOperationResult visitDeleteTableDevice(
        final DeleteTableDeviceNode deleteTableDevicePlan, final SchemaRegionMemoryImpl context) {
      try {
        deleteTableDevice(deleteTableDevicePlan);
        return RecoverOperationResult.SUCCESS;
      } catch (final MetadataException e) {
        return new RecoverOperationResult(e);
      }
    }

    @Override
    public RecoverOperationResult visitConstructTableDevicesBlackList(
        final ConstructTableDevicesBlackListNode constructTableDevicesBlackListPlan,
        final SchemaRegionMemoryImpl context) {
      try {
        constructTableDevicesBlackList(constructTableDevicesBlackListPlan);
        return RecoverOperationResult.SUCCESS;
      } catch (final MetadataException e) {
        return new RecoverOperationResult(e);
      }
    }

    @Override
    public RecoverOperationResult visitRollbackTableDevicesBlackList(
        final RollbackTableDevicesBlackListNode constructTableDevicesBlackListPlan,
        final SchemaRegionMemoryImpl context) {
      try {
        rollbackTableDevicesBlackList(constructTableDevicesBlackListPlan);
        return RecoverOperationResult.SUCCESS;
      } catch (final MetadataException e) {
        return new RecoverOperationResult(e);
      }
    }

    @Override
    public RecoverOperationResult visitDeleteTableDevicesInBlackList(
        final DeleteTableDevicesInBlackListNode deleteTableDevicesInBlackListPlan,
        final SchemaRegionMemoryImpl context) {
      try {
        deleteTableDevicesInBlackList(deleteTableDevicesInBlackListPlan);
        return RecoverOperationResult.SUCCESS;
      } catch (final MetadataException e) {
        return new RecoverOperationResult(e);
      }
    }

    @Override
    public RecoverOperationResult visitDropTableAttribute(
        final TableAttributeColumnDropNode dropTableAttributePlan,
        final SchemaRegionMemoryImpl context) {
      try {
        dropTableAttribute(dropTableAttributePlan);
        return RecoverOperationResult.SUCCESS;
      } catch (final MetadataException e) {
        return new RecoverOperationResult(e);
      }
    }
  }
}<|MERGE_RESOLUTION|>--- conflicted
+++ resolved
@@ -1402,11 +1402,7 @@
       final List<String> attributeNameList = node.getAttributeNameList();
       final Object[] attributeValueList = node.getAttributeValueList().get(i);
 
-<<<<<<< HEAD
-      mTree.createTableDevice(
-=======
-      mtree.createOrUpdateTableDevice(
->>>>>>> 7af7c80c
+      mTree.createOrUpdateTableDevice(
           tableName,
           deviceId,
           () -> deviceAttributeStore.createAttribute(attributeNameList, attributeValueList),
