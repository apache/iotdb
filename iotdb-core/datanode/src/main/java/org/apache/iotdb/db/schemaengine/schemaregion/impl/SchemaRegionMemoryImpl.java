--- conflicted
+++ resolved
@@ -220,12 +220,9 @@
       // do not write log when recover
       isRecovering = true;
 
-<<<<<<< HEAD
       deviceAttributeStore = new DeviceAttributeStore();
-      tagManager = new TagManager(schemaRegionDirPath);
-=======
       tagManager = new TagManager(schemaRegionDirPath, regionStatistics);
->>>>>>> 2cfa04d3
+
       mtree =
           new MTreeBelowSGMemoryImpl(
               new PartialPath(storageGroupFullPath),
