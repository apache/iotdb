--- conflicted
+++ resolved
@@ -209,13 +209,12 @@
         : unSeqTiers.get(tierLevel).getNextFolder();
   }
 
-<<<<<<< HEAD
   public String getNextFolderForObjectFile() throws DiskSpaceInsufficientException {
     return objectTiers.get(0).getNextFolder();
-=======
+  }
+
   public FolderManager getFolderManager(int tierLevel, boolean sequence) {
     return sequence ? seqTiers.get(tierLevel) : unSeqTiers.get(tierLevel);
->>>>>>> a184469a
   }
 
   public List<String> getAllFilesFolders() {
