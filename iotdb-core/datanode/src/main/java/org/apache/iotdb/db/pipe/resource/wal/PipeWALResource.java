--- conflicted
+++ resolved
@@ -40,11 +40,7 @@
 
   private final AtomicInteger referenceCount;
 
-<<<<<<< HEAD
-  public static final long WAL_MIN_TIME_TO_LIVE_IN_MS = 1000L * 60;
-=======
-  public static final long MIN_TIME_TO_LIVE_IN_MS = 1000L * 20;
->>>>>>> ba77da8a
+  public static final long WAL_MIN_TIME_TO_LIVE_IN_MS = 1000L * 20;
   private final AtomicLong lastLogicalPinTime;
   private final AtomicBoolean isPhysicallyPinned;
 
