--- conflicted
+++ resolved
@@ -107,11 +107,9 @@
 
   @TableModel protected String databaseName;
 
-<<<<<<< HEAD
+  protected long ramBytesUsed = Long.MIN_VALUE;
+
   protected String originClusterId;
-=======
-  protected long ramBytesUsed = Long.MIN_VALUE;
->>>>>>> f76c2c98
 
   // endregion
 
