--- conflicted
+++ resolved
@@ -584,16 +584,11 @@
       }
     }
     if (measurementSchemas != null) {
-<<<<<<< HEAD
       for (final MeasurementSchema measurementSchema : measurementSchemas) {
-        measurementSchema.setMeasurementName(measurementSchema.getMeasurementName().toLowerCase());
-=======
-      for (MeasurementSchema measurementSchema : measurementSchemas) {
         if (measurementSchema != null) {
           measurementSchema.setMeasurementName(
               measurementSchema.getMeasurementName().toLowerCase());
         }
->>>>>>> 530dd0bc
       }
     }
   }
