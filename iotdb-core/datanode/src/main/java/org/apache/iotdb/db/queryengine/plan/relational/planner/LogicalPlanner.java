/*
 * Licensed under the Apache License, Version 2.0 (the "License");
 * you may not use this file except in compliance with the License.
 * You may obtain a copy of the License at
 *
 *     http://www.apache.org/licenses/LICENSE-2.0
 *
 * Unless required by applicable law or agreed to in writing, software
 * distributed under the License is distributed on an "AS IS" BASIS,
 * WITHOUT WARRANTIES OR CONDITIONS OF ANY KIND, either express or implied.
 * See the License for the specific language governing permissions and
 * limitations under the License.
 */

package org.apache.iotdb.db.queryengine.plan.relational.planner;

import org.apache.iotdb.commons.partition.SchemaPartition;
import org.apache.iotdb.commons.schema.table.column.TsTableColumnCategory;
import org.apache.iotdb.commons.schema.table.column.TsTableColumnSchema;
import org.apache.iotdb.db.queryengine.common.MPPQueryContext;
import org.apache.iotdb.db.queryengine.common.SessionInfo;
import org.apache.iotdb.db.queryengine.common.header.ColumnHeader;
import org.apache.iotdb.db.queryengine.common.header.DatasetHeader;
import org.apache.iotdb.db.queryengine.execution.warnings.WarningCollector;
import org.apache.iotdb.db.queryengine.plan.analyze.QueryType;
import org.apache.iotdb.db.queryengine.plan.planner.plan.LogicalQueryPlan;
import org.apache.iotdb.db.queryengine.plan.planner.plan.node.PlanNode;
import org.apache.iotdb.db.queryengine.plan.planner.plan.node.metedata.read.TableDeviceFetchNode;
import org.apache.iotdb.db.queryengine.plan.planner.plan.node.metedata.read.TableDeviceQueryNode;
import org.apache.iotdb.db.queryengine.plan.relational.analyzer.Analysis;
import org.apache.iotdb.db.queryengine.plan.relational.analyzer.Field;
import org.apache.iotdb.db.queryengine.plan.relational.analyzer.RelationType;
import org.apache.iotdb.db.queryengine.plan.relational.execution.querystats.PlanOptimizersStatsCollector;
import org.apache.iotdb.db.queryengine.plan.relational.metadata.Metadata;
import org.apache.iotdb.db.queryengine.plan.relational.planner.node.CreateTableDeviceNode;
import org.apache.iotdb.db.queryengine.plan.relational.planner.node.OutputNode;
<<<<<<< HEAD
import org.apache.iotdb.db.queryengine.plan.relational.planner.optimizations.AddStreamSort;
=======
import org.apache.iotdb.db.queryengine.plan.relational.planner.optimizations.OptimizeFactory;
>>>>>>> 87fd5495
import org.apache.iotdb.db.queryengine.plan.relational.planner.optimizations.PlanOptimizer;
import org.apache.iotdb.db.queryengine.plan.relational.sql.ast.CreateDevice;
import org.apache.iotdb.db.queryengine.plan.relational.sql.ast.Explain;
import org.apache.iotdb.db.queryengine.plan.relational.sql.ast.FetchDevice;
import org.apache.iotdb.db.queryengine.plan.relational.sql.ast.Query;
import org.apache.iotdb.db.queryengine.plan.relational.sql.ast.ShowDevice;
import org.apache.iotdb.db.queryengine.plan.relational.sql.ast.Statement;
import org.apache.iotdb.db.queryengine.plan.relational.sql.ast.Table;
import org.apache.iotdb.db.queryengine.plan.relational.type.InternalTypeManager;
import org.apache.iotdb.db.schemaengine.table.DataNodeTableCache;

import com.google.common.collect.ImmutableList;
import com.google.common.collect.ImmutableMap;
import org.slf4j.Logger;
import org.slf4j.LoggerFactory;

import java.util.ArrayList;
import java.util.List;

import static java.util.Objects.requireNonNull;
import static org.apache.iotdb.db.queryengine.plan.expression.leaf.TimestampOperand.TIMESTAMP_EXPRESSION_STRING;
import static org.apache.iotdb.db.queryengine.plan.relational.type.InternalTypeManager.getTSDataType;

public class LogicalPlanner {
  private static final Logger LOG = LoggerFactory.getLogger(LogicalPlanner.class);
  private final MPPQueryContext queryContext;
  private final SessionInfo sessionInfo;
  private final SymbolAllocator symbolAllocator = new SymbolAllocator();
  private final List<PlanOptimizer> planOptimizers;
  private final Metadata metadata;
  private final WarningCollector warningCollector;

  public LogicalPlanner(
      MPPQueryContext queryContext,
      Metadata metadata,
      SessionInfo sessionInfo,
      WarningCollector warningCollector) {
    this.queryContext = queryContext;
    this.metadata = metadata;
    this.sessionInfo = requireNonNull(sessionInfo, "session is null");
    this.warningCollector = requireNonNull(warningCollector, "warningCollector is null");
    PlannerContext plannerContext = new PlannerContext(metadata, new InternalTypeManager());
<<<<<<< HEAD
    this.tablePlanOptimizers =
        Arrays.asList(
            new SimplifyExpressions(), new PushPredicateIntoTableScan(), new AddStreamSort());

    Set<Rule<?>> pruneRules =
        ImmutableSet.of(
            new PruneFilterColumns(),
            new PruneLimitColumns(),
            new PruneOffsetColumns(),
            new PruneOutputSourceColumns(),
            new PruneProjectColumns(),
            new PruneSortColumns(),
            new PruneTableScanColumns(metadata));
    Set<Rule<?>> inlineProjections =
        ImmutableSet.of(
            new InlineProjections(plannerContext), new RemoveRedundantIdentityProjections());
    this.planOptimizers =
        ImmutableList.of(
            new IterativeOptimizer(plannerContext, new RuleStatsRecorder(), pruneRules),
            new IterativeOptimizer(plannerContext, new RuleStatsRecorder(), inlineProjections));
  }

  @TestOnly
  public LogicalPlanner(
      MPPQueryContext context,
      Metadata metadata,
      SessionInfo sessionInfo,
      List<TablePlanOptimizer> tablePlanOptimizers,
      WarningCollector warningCollector) {
    this.context = context;
    this.metadata = metadata;
    this.sessionInfo = requireNonNull(sessionInfo, "session is null");
    this.warningCollector = requireNonNull(warningCollector, "warningCollector is null");
    this.tablePlanOptimizers = tablePlanOptimizers;
    PlannerContext plannerContext = new PlannerContext(metadata, new InternalTypeManager());
    Set<Rule<?>> pruneRules =
        ImmutableSet.of(
            new PruneFilterColumns(),
            new PruneLimitColumns(),
            new PruneOffsetColumns(),
            new PruneOutputSourceColumns(),
            new PruneProjectColumns(),
            new PruneSortColumns(),
            new PruneTableScanColumns(metadata));
    Set<Rule<?>> inlineProjections =
        ImmutableSet.of(
            new InlineProjections(plannerContext), new RemoveRedundantIdentityProjections());
    this.planOptimizers =
        ImmutableList.of(
            new IterativeOptimizer(plannerContext, new RuleStatsRecorder(), pruneRules),
            new IterativeOptimizer(plannerContext, new RuleStatsRecorder(), inlineProjections));
=======
    this.planOptimizers = new OptimizeFactory(plannerContext).getPlanOptimizers();
>>>>>>> 87fd5495
  }

  public LogicalQueryPlan plan(Analysis analysis) {
    PlanNode planNode = planStatement(analysis, analysis.getStatement());

    for (PlanOptimizer optimizer : planOptimizers) {
      planNode =
          optimizer.optimize(
              planNode,
              new PlanOptimizer.Context(
                  sessionInfo,
                  analysis,
                  metadata,
                  queryContext,
                  queryContext.getTypeProvider(),
                  symbolAllocator,
                  queryContext.getQueryId(),
                  warningCollector,
                  PlanOptimizersStatsCollector.createPlanOptimizersStatsCollector()));
    }

    return new LogicalQueryPlan(queryContext, planNode);
  }

  private PlanNode planStatement(Analysis analysis, Statement statement) {
    if (statement instanceof CreateDevice) {
      return planCreateDevice((CreateDevice) statement, analysis);
    }
    if (statement instanceof FetchDevice) {
      return planFetchDevice((FetchDevice) statement, analysis);
    }
    if (statement instanceof ShowDevice) {
      return planShowDevice((ShowDevice) statement, analysis);
    }
    return createOutputPlan(planStatementWithoutOutput(analysis, statement), analysis);
  }

  private RelationPlan planStatementWithoutOutput(Analysis analysis, Statement statement) {
    if (statement instanceof Query) {
      return createRelationPlan(analysis, (Query) statement);
    }
    if (statement instanceof Explain) {
      return createRelationPlan(analysis, (Query) ((Explain) statement).getStatement());
    }
    throw new IllegalStateException(
        "Unsupported statement type: " + statement.getClass().getSimpleName());
  }

  private PlanNode createOutputPlan(RelationPlan plan, Analysis analysis) {
    ImmutableList.Builder<Symbol> outputs = ImmutableList.builder();
    ImmutableList.Builder<String> names = ImmutableList.builder();
    List<ColumnHeader> columnHeaders = new ArrayList<>();

    int columnNumber = 0;
    // TODO perfect the logic of outputDescriptor
    RelationType outputDescriptor = analysis.getOutputDescriptor();
    for (Field field : outputDescriptor.getVisibleFields()) {
      String name = field.getName().orElse("_col" + columnNumber);

      names.add(name);
      int fieldIndex = outputDescriptor.indexOf(field);
      Symbol symbol = plan.getSymbol(fieldIndex);
      outputs.add(symbol);

      if (!TIMESTAMP_EXPRESSION_STRING.equalsIgnoreCase(name)) {
        columnHeaders.add(new ColumnHeader(symbol.getName(), getTSDataType(field.getType())));
      }

      columnNumber++;
    }

    OutputNode outputNode =
        new OutputNode(
            queryContext.getQueryId().genPlanNodeId(),
            plan.getRoot(),
            names.build(),
            outputs.build());

    DatasetHeader respDatasetHeader = new DatasetHeader(columnHeaders, false);
    analysis.setRespDatasetHeader(respDatasetHeader);

    return outputNode;
  }

  private RelationPlan createRelationPlan(Analysis analysis, Query query) {
    return getRelationPlanner(analysis).process(query, null);
  }

  private RelationPlan createRelationPlan(Analysis analysis, Table table) {
    return getRelationPlanner(analysis).process(table, null);
  }

  private RelationPlanner getRelationPlanner(Analysis analysis) {
    return new RelationPlanner(
        analysis, symbolAllocator, queryContext, sessionInfo, ImmutableMap.of());
  }

  private PlanNode planCreateDevice(CreateDevice statement, Analysis analysis) {
    queryContext.setQueryType(QueryType.WRITE);

    CreateTableDeviceNode node =
        new CreateTableDeviceNode(
            queryContext.getQueryId().genPlanNodeId(),
            statement.getDatabase(),
            statement.getTable(),
            statement.getDeviceIdList(),
            statement.getAttributeNameList(),
            statement.getAttributeValueList());

    analysis.setStatement(statement);
    SchemaPartition partition =
        metadata.getOrCreateSchemaPartition(
            statement.getDatabase(),
            node.getPartitionKeyList(),
            queryContext.getSession().getUserName());
    analysis.setSchemaPartitionInfo(partition);

    return node;
  }

  private PlanNode planFetchDevice(FetchDevice statement, Analysis analysis) {
    queryContext.setQueryType(QueryType.READ);

    List<ColumnHeader> columnHeaderList =
        getColumnHeaderList(statement.getDatabase(), statement.getTableName());

    analysis.setRespDatasetHeader(new DatasetHeader(columnHeaderList, true));

    TableDeviceFetchNode fetchNode =
        new TableDeviceFetchNode(
            queryContext.getQueryId().genPlanNodeId(),
            statement.getDatabase(),
            statement.getTableName(),
            statement.getDeviceIdList(),
            columnHeaderList,
            null);

    SchemaPartition schemaPartition =
        metadata.getSchemaPartition(statement.getDatabase(), statement.getPartitionKeyList());
    analysis.setSchemaPartitionInfo(schemaPartition);

    if (schemaPartition.isEmpty()) {
      analysis.setFinishQueryAfterAnalyze();
    }

    return fetchNode;
  }

  private PlanNode planShowDevice(ShowDevice statement, Analysis analysis) {
    queryContext.setQueryType(QueryType.READ);

    List<ColumnHeader> columnHeaderList =
        getColumnHeaderList(statement.getDatabase(), statement.getTableName());

    TableDeviceQueryNode queryNode =
        new TableDeviceQueryNode(
            queryContext.getQueryId().genPlanNodeId(),
            statement.getDatabase(),
            statement.getTableName(),
            statement.getIdDeterminedPredicateList(),
            statement.getIdFuzzyPredicate(),
            columnHeaderList,
            null);

    SchemaPartition schemaPartition =
        statement.isIdDetermined()
            ? metadata.getSchemaPartition(statement.getDatabase(), statement.getPartitionKeyList())
            : metadata.getSchemaPartition(statement.getDatabase());
    analysis.setSchemaPartitionInfo(schemaPartition);

    if (schemaPartition.isEmpty()) {
      analysis.setFinishQueryAfterAnalyze();
    }

    return queryNode;
  }

  private List<ColumnHeader> getColumnHeaderList(String database, String tableName) {
    List<TsTableColumnSchema> columnSchemaList =
        DataNodeTableCache.getInstance().getTable(database, tableName).getColumnList();

    List<ColumnHeader> columnHeaderList = new ArrayList<>(columnSchemaList.size());
    for (TsTableColumnSchema columnSchema : columnSchemaList) {
      if (columnSchema.getColumnCategory().equals(TsTableColumnCategory.ID)
          || columnSchema.getColumnCategory().equals(TsTableColumnCategory.ATTRIBUTE)) {
        columnHeaderList.add(
            new ColumnHeader(columnSchema.getColumnName(), columnSchema.getDataType()));
      }
    }
    return columnHeaderList;
  }

  private enum Stage {
    CREATED,
    OPTIMIZED,
    OPTIMIZED_AND_VALIDATED
  }
}<|MERGE_RESOLUTION|>--- conflicted
+++ resolved
@@ -34,11 +34,7 @@
 import org.apache.iotdb.db.queryengine.plan.relational.metadata.Metadata;
 import org.apache.iotdb.db.queryengine.plan.relational.planner.node.CreateTableDeviceNode;
 import org.apache.iotdb.db.queryengine.plan.relational.planner.node.OutputNode;
-<<<<<<< HEAD
-import org.apache.iotdb.db.queryengine.plan.relational.planner.optimizations.AddStreamSort;
-=======
 import org.apache.iotdb.db.queryengine.plan.relational.planner.optimizations.OptimizeFactory;
->>>>>>> 87fd5495
 import org.apache.iotdb.db.queryengine.plan.relational.planner.optimizations.PlanOptimizer;
 import org.apache.iotdb.db.queryengine.plan.relational.sql.ast.CreateDevice;
 import org.apache.iotdb.db.queryengine.plan.relational.sql.ast.Explain;
@@ -80,62 +76,9 @@
     this.metadata = metadata;
     this.sessionInfo = requireNonNull(sessionInfo, "session is null");
     this.warningCollector = requireNonNull(warningCollector, "warningCollector is null");
-    PlannerContext plannerContext = new PlannerContext(metadata, new InternalTypeManager());
-<<<<<<< HEAD
-    this.tablePlanOptimizers =
-        Arrays.asList(
-            new SimplifyExpressions(), new PushPredicateIntoTableScan(), new AddStreamSort());
-
-    Set<Rule<?>> pruneRules =
-        ImmutableSet.of(
-            new PruneFilterColumns(),
-            new PruneLimitColumns(),
-            new PruneOffsetColumns(),
-            new PruneOutputSourceColumns(),
-            new PruneProjectColumns(),
-            new PruneSortColumns(),
-            new PruneTableScanColumns(metadata));
-    Set<Rule<?>> inlineProjections =
-        ImmutableSet.of(
-            new InlineProjections(plannerContext), new RemoveRedundantIdentityProjections());
     this.planOptimizers =
-        ImmutableList.of(
-            new IterativeOptimizer(plannerContext, new RuleStatsRecorder(), pruneRules),
-            new IterativeOptimizer(plannerContext, new RuleStatsRecorder(), inlineProjections));
-  }
-
-  @TestOnly
-  public LogicalPlanner(
-      MPPQueryContext context,
-      Metadata metadata,
-      SessionInfo sessionInfo,
-      List<TablePlanOptimizer> tablePlanOptimizers,
-      WarningCollector warningCollector) {
-    this.context = context;
-    this.metadata = metadata;
-    this.sessionInfo = requireNonNull(sessionInfo, "session is null");
-    this.warningCollector = requireNonNull(warningCollector, "warningCollector is null");
-    this.tablePlanOptimizers = tablePlanOptimizers;
-    PlannerContext plannerContext = new PlannerContext(metadata, new InternalTypeManager());
-    Set<Rule<?>> pruneRules =
-        ImmutableSet.of(
-            new PruneFilterColumns(),
-            new PruneLimitColumns(),
-            new PruneOffsetColumns(),
-            new PruneOutputSourceColumns(),
-            new PruneProjectColumns(),
-            new PruneSortColumns(),
-            new PruneTableScanColumns(metadata));
-    Set<Rule<?>> inlineProjections =
-        ImmutableSet.of(
-            new InlineProjections(plannerContext), new RemoveRedundantIdentityProjections());
-    this.planOptimizers =
-        ImmutableList.of(
-            new IterativeOptimizer(plannerContext, new RuleStatsRecorder(), pruneRules),
-            new IterativeOptimizer(plannerContext, new RuleStatsRecorder(), inlineProjections));
-=======
-    this.planOptimizers = new OptimizeFactory(plannerContext).getPlanOptimizers();
->>>>>>> 87fd5495
+        new OptimizeFactory(new PlannerContext(metadata, new InternalTypeManager()))
+            .getPlanOptimizers();
   }
 
   public LogicalQueryPlan plan(Analysis analysis) {
