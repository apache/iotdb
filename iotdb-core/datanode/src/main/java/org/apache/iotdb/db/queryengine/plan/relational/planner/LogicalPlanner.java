/*
 * Licensed under the Apache License, Version 2.0 (the "License");
 * you may not use this file except in compliance with the License.
 * You may obtain a copy of the License at
 *
 *     http://www.apache.org/licenses/LICENSE-2.0
 *
 * Unless required by applicable law or agreed to in writing, software
 * distributed under the License is distributed on an "AS IS" BASIS,
 * WITHOUT WARRANTIES OR CONDITIONS OF ANY KIND, either express or implied.
 * See the License for the specific language governing permissions and
 * limitations under the License.
 */

package org.apache.iotdb.db.queryengine.plan.relational.planner;

import org.apache.iotdb.commons.partition.SchemaPartition;
import org.apache.iotdb.commons.schema.table.column.TsTableColumnCategory;
import org.apache.iotdb.commons.schema.table.column.TsTableColumnSchema;
import org.apache.iotdb.commons.utils.TestOnly;
import org.apache.iotdb.db.exception.sql.SemanticException;
import org.apache.iotdb.db.queryengine.common.MPPQueryContext;
import org.apache.iotdb.db.queryengine.common.SessionInfo;
import org.apache.iotdb.db.queryengine.common.header.ColumnHeader;
import org.apache.iotdb.db.queryengine.common.header.DatasetHeader;
import org.apache.iotdb.db.queryengine.execution.warnings.WarningCollector;
import org.apache.iotdb.db.queryengine.plan.planner.plan.LogicalQueryPlan;
import org.apache.iotdb.db.queryengine.plan.planner.plan.node.PlanNode;
import org.apache.iotdb.db.queryengine.plan.planner.plan.node.WritePlanNode;
import org.apache.iotdb.db.queryengine.plan.planner.plan.node.metadata.read.CountSchemaMergeNode;
import org.apache.iotdb.db.queryengine.plan.planner.plan.node.metadata.read.TableDeviceFetchNode;
import org.apache.iotdb.db.queryengine.plan.planner.plan.node.metadata.read.TableDeviceQueryCountNode;
import org.apache.iotdb.db.queryengine.plan.planner.plan.node.metadata.read.TableDeviceQueryScanNode;
import org.apache.iotdb.db.queryengine.plan.relational.analyzer.Analysis;
import org.apache.iotdb.db.queryengine.plan.relational.analyzer.Field;
import org.apache.iotdb.db.queryengine.plan.relational.analyzer.RelationType;
import org.apache.iotdb.db.queryengine.plan.relational.execution.querystats.PlanOptimizersStatsCollector;
import org.apache.iotdb.db.queryengine.plan.relational.metadata.Metadata;
import org.apache.iotdb.db.queryengine.plan.relational.planner.node.CreateTableDeviceNode;
import org.apache.iotdb.db.queryengine.plan.relational.planner.node.FilterNode;
import org.apache.iotdb.db.queryengine.plan.relational.planner.node.OutputNode;
import org.apache.iotdb.db.queryengine.plan.relational.planner.optimizations.LogicalOptimizeFactory;
import org.apache.iotdb.db.queryengine.plan.relational.planner.optimizations.PlanOptimizer;
import org.apache.iotdb.db.queryengine.plan.relational.sql.ast.AbstractTraverseDevice;
import org.apache.iotdb.db.queryengine.plan.relational.sql.ast.CountDevice;
import org.apache.iotdb.db.queryengine.plan.relational.sql.ast.CreateDevice;
import org.apache.iotdb.db.queryengine.plan.relational.sql.ast.Explain;
import org.apache.iotdb.db.queryengine.plan.relational.sql.ast.FetchDevice;
import org.apache.iotdb.db.queryengine.plan.relational.sql.ast.Query;
import org.apache.iotdb.db.queryengine.plan.relational.sql.ast.ShowDevice;
import org.apache.iotdb.db.queryengine.plan.relational.sql.ast.Statement;
import org.apache.iotdb.db.queryengine.plan.relational.sql.ast.Table;
import org.apache.iotdb.db.queryengine.plan.relational.sql.ast.WrappedStatement;
import org.apache.iotdb.db.queryengine.plan.relational.type.InternalTypeManager;
import org.apache.iotdb.db.schemaengine.table.DataNodeTableCache;

import com.google.common.collect.ImmutableList;
import com.google.common.collect.ImmutableMap;
import org.apache.tsfile.enums.TSDataType;
import org.slf4j.Logger;
import org.slf4j.LoggerFactory;

import java.util.ArrayList;
import java.util.Collections;
import java.util.List;
import java.util.Objects;

import static java.util.Objects.requireNonNull;
import static org.apache.iotdb.db.queryengine.plan.relational.type.InternalTypeManager.getTSDataType;

public class LogicalPlanner {
  private static final Logger LOG = LoggerFactory.getLogger(LogicalPlanner.class);
  private final MPPQueryContext queryContext;
  private final SessionInfo sessionInfo;
  private final SymbolAllocator symbolAllocator = new SymbolAllocator();
  private final List<PlanOptimizer> planOptimizers;
  private final Metadata metadata;
  private final WarningCollector warningCollector;

  public LogicalPlanner(
      MPPQueryContext queryContext,
      Metadata metadata,
      SessionInfo sessionInfo,
      WarningCollector warningCollector) {
    this.queryContext = queryContext;
    this.metadata = metadata;
    this.sessionInfo = requireNonNull(sessionInfo, "session is null");
    this.warningCollector = requireNonNull(warningCollector, "warningCollector is null");
    this.planOptimizers =
        new LogicalOptimizeFactory(new PlannerContext(metadata, new InternalTypeManager()))
            .getPlanOptimizers();
  }

  @TestOnly
  public LogicalPlanner(
      MPPQueryContext queryContext,
      Metadata metadata,
      SessionInfo sessionInfo,
      WarningCollector warningCollector,
      List<PlanOptimizer> planOptimizers) {
    this.queryContext = queryContext;
    this.metadata = metadata;
    this.sessionInfo = requireNonNull(sessionInfo, "session is null");
    this.warningCollector = requireNonNull(warningCollector, "warningCollector is null");
    this.planOptimizers = planOptimizers;
  }

  public LogicalQueryPlan plan(Analysis analysis) {
    PlanNode planNode = planStatement(analysis, analysis.getStatement());

    if (analysis.getStatement() instanceof Query) {
      for (PlanOptimizer optimizer : planOptimizers) {
        planNode =
            optimizer.optimize(
                planNode,
                new PlanOptimizer.Context(
                    sessionInfo,
                    analysis,
                    metadata,
                    queryContext,
                    queryContext.getTypeProvider(),
                    symbolAllocator,
                    queryContext.getQueryId(),
                    warningCollector,
                    PlanOptimizersStatsCollector.createPlanOptimizersStatsCollector()));
      }
    }

    return new LogicalQueryPlan(queryContext, planNode);
  }

  private PlanNode planStatement(final Analysis analysis, final Statement statement) {
    if (statement instanceof CreateDevice) {
      return planCreateDevice((CreateDevice) statement, analysis);
    }
    if (statement instanceof FetchDevice) {
      return planFetchDevice((FetchDevice) statement, analysis);
    }
    if (statement instanceof ShowDevice) {
      return planShowDevice((ShowDevice) statement, analysis);
    }
    if (statement instanceof CountDevice) {
      return planCountDevice((CountDevice) statement, analysis);
    }
    return createOutputPlan(planStatementWithoutOutput(analysis, statement), analysis);
  }

  private RelationPlan planStatementWithoutOutput(Analysis analysis, Statement statement) {
    if (statement instanceof Query) {
      return createRelationPlan(analysis, (Query) statement);
    }
    if (statement instanceof Explain) {
      return createRelationPlan(analysis, (Query) ((Explain) statement).getStatement());
    }
    if (statement instanceof WrappedStatement) {
      return createRelationPlan(analysis, ((WrappedStatement) statement));
    }
    throw new IllegalStateException(
        "Unsupported statement type: " + statement.getClass().getSimpleName());
  }

  private PlanNode createOutputPlan(RelationPlan plan, Analysis analysis) {
    if (plan.getRoot() instanceof WritePlanNode) {
      return plan.getRoot();
    }
    ImmutableList.Builder<Symbol> outputs = ImmutableList.builder();
    ImmutableList.Builder<String> names = ImmutableList.builder();
    List<ColumnHeader> columnHeaders = new ArrayList<>();

    int columnNumber = 0;
    // TODO perfect the logic of outputDescriptor
    RelationType outputDescriptor = analysis.getOutputDescriptor();
    for (Field field : outputDescriptor.getVisibleFields()) {
      String name = field.getName().orElse("_col" + columnNumber);

      names.add(name);
      int fieldIndex = outputDescriptor.indexOf(field);
      Symbol symbol = plan.getSymbol(fieldIndex);
      outputs.add(symbol);

      columnHeaders.add(new ColumnHeader(name, getTSDataType(field.getType())));

      columnNumber++;
    }

    OutputNode outputNode =
        new OutputNode(
            queryContext.getQueryId().genPlanNodeId(),
            plan.getRoot(),
            names.build(),
            outputs.build());

    DatasetHeader respDatasetHeader = new DatasetHeader(columnHeaders, true);
    analysis.setRespDatasetHeader(respDatasetHeader);

    return outputNode;
  }

  private RelationPlan createRelationPlan(Analysis analysis, WrappedStatement statement) {
    return getRelationPlanner(analysis).process(statement, null);
  }

  private RelationPlan createRelationPlan(Analysis analysis, Query query) {
    return getRelationPlanner(analysis).process(query, null);
  }

  private RelationPlan createRelationPlan(Analysis analysis, Table table) {
    return getRelationPlanner(analysis).process(table, null);
  }

  private RelationPlanner getRelationPlanner(Analysis analysis) {
    return new RelationPlanner(
        analysis, symbolAllocator, queryContext, sessionInfo, ImmutableMap.of());
  }

  private PlanNode planCreateDevice(final CreateDevice statement, final Analysis analysis) {
    final CreateTableDeviceNode node =
        new CreateTableDeviceNode(
            queryContext.getQueryId().genPlanNodeId(),
            statement.getDatabase(),
            statement.getTable(),
            statement.getDeviceIdList(),
            statement.getAttributeNameList(),
            statement.getAttributeValueList());

    analysis.setStatement(statement);
    final SchemaPartition partition =
        metadata.getOrCreateSchemaPartition(
            statement.getDatabase(),
            node.getPartitionKeyList(),
            queryContext.getSession().getUserName());
    analysis.setSchemaPartitionInfo(partition);

    return node;
  }

  private PlanNode planFetchDevice(final FetchDevice statement, final Analysis analysis) {
    final List<ColumnHeader> columnHeaderList =
        getColumnHeaderList(statement.getDatabase(), statement.getTableName());

    analysis.setRespDatasetHeader(new DatasetHeader(columnHeaderList, true));

    final TableDeviceFetchNode fetchNode =
        new TableDeviceFetchNode(
            queryContext.getQueryId().genPlanNodeId(),
            statement.getDatabase(),
            statement.getTableName(),
            statement.getDeviceIdList(),
            columnHeaderList,
            null);

    final SchemaPartition schemaPartition =
        metadata.getSchemaPartition(statement.getDatabase(), statement.getPartitionKeyList());
    analysis.setSchemaPartitionInfo(schemaPartition);

    if (schemaPartition.isEmpty()) {
      analysis.setFinishQueryAfterAnalyze();
    }

    return fetchNode;
  }

  private PlanNode planShowDevice(final ShowDevice statement, final Analysis analysis) {
    final String database = planQueryDevice(statement, analysis);
    List<ColumnHeader> columnHeaderList = null;
    if (!analysis.isFailed()) {
      columnHeaderList = getColumnHeaderList(database, statement.getTableName());
      analysis.setRespDatasetHeader(
          new DatasetHeader(getColumnHeaderList(database, statement.getTableName()), true));
    }

    final TableDeviceQueryScanNode node =
        new TableDeviceQueryScanNode(
            queryContext.getQueryId().genPlanNodeId(),
            database,
            statement.getTableName(),
            statement.getIdDeterminedFilterList(),
            null,
            columnHeaderList,
            null);
    return Objects.nonNull(statement.getIdFuzzyPredicate())
        ? new FilterNode(
            queryContext.getQueryId().genPlanNodeId(), node, statement.getIdFuzzyPredicate())
        : node;
  }

  private PlanNode planCountDevice(final CountDevice statement, final Analysis analysis) {
    final String database = planQueryDevice(statement, analysis);
    final List<ColumnHeader> columnHeaderList =
        Collections.singletonList(new ColumnHeader("count(devices)", TSDataType.INT64));
    analysis.setRespDatasetHeader(new DatasetHeader(columnHeaderList, true));

    final TableDeviceQueryCountNode node =
        new TableDeviceQueryCountNode(
            queryContext.getQueryId().genPlanNodeId(),
            database,
            statement.getTableName(),
            statement.getIdDeterminedFilterList(),
            statement.getIdFuzzyPredicate(),
            columnHeaderList,
            null);

    final CountSchemaMergeNode countMergeNode =
        new CountSchemaMergeNode(queryContext.getQueryId().genPlanNodeId());
    countMergeNode.addChild(node);
    return countMergeNode;
  }

<<<<<<< HEAD
  private String planQueryDevice(final AbstractTraverseDevice statement, final Analysis analysis) {
    queryContext.setQueryType(QueryType.READ);

=======
  private String planQueryDevice(final AbstractQueryDevice statement, final Analysis analysis) {
>>>>>>> ef360535
    final String database =
        Objects.isNull(statement.getDatabase())
            ? analysis.getDatabaseName()
            : statement.getDatabase();

    if (Objects.isNull(database)) {
      throw new SemanticException("The database must be set before show devices.");
    }

    final SchemaPartition schemaPartition =
        statement.isIdDetermined()
            ? metadata.getSchemaPartition(database, statement.getPartitionKeyList())
            : metadata.getSchemaPartition(database);
    analysis.setSchemaPartitionInfo(schemaPartition);

    if (schemaPartition.isEmpty()) {
      analysis.setFinishQueryAfterAnalyze();
    }

    if (Objects.isNull(
        DataNodeTableCache.getInstance().getTable(database, statement.getTableName()))) {
      throw new SemanticException(
          String.format("Table '%s.%s' does not exist.", database, statement.getTableName()));
    }
    return database;
  }

  private List<ColumnHeader> getColumnHeaderList(final String database, final String tableName) {
    final List<TsTableColumnSchema> columnSchemaList =
        DataNodeTableCache.getInstance().getTable(database, tableName).getColumnList();

    final List<ColumnHeader> columnHeaderList = new ArrayList<>(columnSchemaList.size());
    for (final TsTableColumnSchema columnSchema : columnSchemaList) {
      if (columnSchema.getColumnCategory().equals(TsTableColumnCategory.ID)
          || columnSchema.getColumnCategory().equals(TsTableColumnCategory.ATTRIBUTE)) {
        columnHeaderList.add(
            new ColumnHeader(columnSchema.getColumnName(), columnSchema.getDataType()));
      }
    }
    return columnHeaderList;
  }

  private enum Stage {
    CREATED,
    OPTIMIZED,
    OPTIMIZED_AND_VALIDATED
  }
}<|MERGE_RESOLUTION|>--- conflicted
+++ resolved
@@ -306,13 +306,7 @@
     return countMergeNode;
   }
 
-<<<<<<< HEAD
   private String planQueryDevice(final AbstractTraverseDevice statement, final Analysis analysis) {
-    queryContext.setQueryType(QueryType.READ);
-
-=======
-  private String planQueryDevice(final AbstractQueryDevice statement, final Analysis analysis) {
->>>>>>> ef360535
     final String database =
         Objects.isNull(statement.getDatabase())
             ? analysis.getDatabaseName()
