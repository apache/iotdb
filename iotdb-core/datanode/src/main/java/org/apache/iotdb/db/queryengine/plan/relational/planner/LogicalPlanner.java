/*
 * Licensed under the Apache License, Version 2.0 (the "License");
 * you may not use this file except in compliance with the License.
 * You may obtain a copy of the License at
 *
 *     http://www.apache.org/licenses/LICENSE-2.0
 *
 * Unless required by applicable law or agreed to in writing, software
 * distributed under the License is distributed on an "AS IS" BASIS,
 * WITHOUT WARRANTIES OR CONDITIONS OF ANY KIND, either express or implied.
 * See the License for the specific language governing permissions and
 * limitations under the License.
 */

package org.apache.iotdb.db.queryengine.plan.relational.planner;

import org.apache.iotdb.commons.partition.SchemaPartition;
import org.apache.iotdb.commons.schema.table.column.TsTableColumnCategory;
import org.apache.iotdb.commons.schema.table.column.TsTableColumnSchema;
import org.apache.iotdb.db.queryengine.common.MPPQueryContext;
import org.apache.iotdb.db.queryengine.common.SessionInfo;
import org.apache.iotdb.db.queryengine.common.header.ColumnHeader;
import org.apache.iotdb.db.queryengine.common.header.DatasetHeader;
import org.apache.iotdb.db.queryengine.execution.warnings.WarningCollector;
import org.apache.iotdb.db.queryengine.plan.analyze.QueryType;
import org.apache.iotdb.db.queryengine.plan.planner.plan.LogicalQueryPlan;
import org.apache.iotdb.db.queryengine.plan.planner.plan.node.PlanNode;
import org.apache.iotdb.db.queryengine.plan.planner.plan.node.WritePlanNode;
import org.apache.iotdb.db.queryengine.plan.planner.plan.node.metedata.read.TableDeviceFetchNode;
import org.apache.iotdb.db.queryengine.plan.planner.plan.node.metedata.read.TableDeviceQueryNode;
import org.apache.iotdb.db.queryengine.plan.relational.analyzer.Analysis;
import org.apache.iotdb.db.queryengine.plan.relational.analyzer.Field;
import org.apache.iotdb.db.queryengine.plan.relational.analyzer.RelationType;
import org.apache.iotdb.db.queryengine.plan.relational.execution.querystats.PlanOptimizersStatsCollector;
import org.apache.iotdb.db.queryengine.plan.relational.metadata.Metadata;
import org.apache.iotdb.db.queryengine.plan.relational.planner.node.CreateTableDeviceNode;
import org.apache.iotdb.db.queryengine.plan.relational.planner.node.OutputNode;
import org.apache.iotdb.db.queryengine.plan.relational.planner.optimizations.OptimizeFactory;
import org.apache.iotdb.db.queryengine.plan.relational.planner.optimizations.PlanOptimizer;
import org.apache.iotdb.db.queryengine.plan.relational.sql.ast.CreateDevice;
import org.apache.iotdb.db.queryengine.plan.relational.sql.ast.Explain;
import org.apache.iotdb.db.queryengine.plan.relational.sql.ast.FetchDevice;
import org.apache.iotdb.db.queryengine.plan.relational.sql.ast.Query;
import org.apache.iotdb.db.queryengine.plan.relational.sql.ast.ShowDevice;
import org.apache.iotdb.db.queryengine.plan.relational.sql.ast.Statement;
import org.apache.iotdb.db.queryengine.plan.relational.sql.ast.Table;
import org.apache.iotdb.db.queryengine.plan.relational.sql.ast.WrappedStatement;
import org.apache.iotdb.db.queryengine.plan.relational.type.InternalTypeManager;
import org.apache.iotdb.db.schemaengine.table.DataNodeTableCache;

import com.google.common.collect.ImmutableList;
import com.google.common.collect.ImmutableMap;
import org.slf4j.Logger;
import org.slf4j.LoggerFactory;

import java.util.ArrayList;
import java.util.List;

import static java.util.Objects.requireNonNull;
import static org.apache.iotdb.db.queryengine.plan.relational.type.InternalTypeManager.getTSDataType;

public class LogicalPlanner {
  private static final Logger LOG = LoggerFactory.getLogger(LogicalPlanner.class);
  private final MPPQueryContext queryContext;
  private final SessionInfo sessionInfo;
  private final SymbolAllocator symbolAllocator = new SymbolAllocator();
  private final List<PlanOptimizer> planOptimizers;
  private final Metadata metadata;
  private final WarningCollector warningCollector;

  public LogicalPlanner(
      MPPQueryContext queryContext,
      Metadata metadata,
      SessionInfo sessionInfo,
      WarningCollector warningCollector) {
    this.queryContext = queryContext;
    this.metadata = metadata;
    this.sessionInfo = requireNonNull(sessionInfo, "session is null");
    this.warningCollector = requireNonNull(warningCollector, "warningCollector is null");
    PlannerContext plannerContext = new PlannerContext(metadata, new InternalTypeManager());
    this.planOptimizers = new OptimizeFactory(plannerContext).getPlanOptimizers();
  }

  public LogicalQueryPlan plan(Analysis analysis) {
    PlanNode planNode = planStatement(analysis, analysis.getStatement());

<<<<<<< HEAD
    if (analysis.getStatement() instanceof Query) {
      // TODO remove after all optimizer rewritten as Trino-like
      for (TablePlanOptimizer optimizer : tablePlanOptimizers) {
        planNode = optimizer.optimize(planNode, analysis, metadata, sessionInfo, context);
      }

      for (PlanOptimizer optimizer : planOptimizers) {
        planNode =
            optimizer.optimize(
                planNode,
                new PlanOptimizer.Context(
                    sessionInfo,
                    context.getTypeProvider(),
                    symbolAllocator,
                    context.getQueryId(),
                    warningCollector,
                    PlanOptimizersStatsCollector.createPlanOptimizersStatsCollector()));
      }
=======
    for (PlanOptimizer optimizer : planOptimizers) {
      planNode =
          optimizer.optimize(
              planNode,
              new PlanOptimizer.Context(
                  sessionInfo,
                  analysis,
                  metadata,
                  queryContext,
                  queryContext.getTypeProvider(),
                  symbolAllocator,
                  queryContext.getQueryId(),
                  warningCollector,
                  PlanOptimizersStatsCollector.createPlanOptimizersStatsCollector()));
>>>>>>> 6c8d0d87
    }

    return new LogicalQueryPlan(queryContext, planNode);
  }

  private PlanNode planStatement(Analysis analysis, Statement statement) {
    if (statement instanceof CreateDevice) {
      return planCreateDevice((CreateDevice) statement, analysis);
    }
    if (statement instanceof FetchDevice) {
      return planFetchDevice((FetchDevice) statement, analysis);
    }
    if (statement instanceof ShowDevice) {
      return planShowDevice((ShowDevice) statement, analysis);
    }
    return createOutputPlan(planStatementWithoutOutput(analysis, statement), analysis);
  }

  private RelationPlan planStatementWithoutOutput(Analysis analysis, Statement statement) {
    if (statement instanceof Query) {
      return createRelationPlan(analysis, (Query) statement);
    }
    if (statement instanceof Explain) {
      return createRelationPlan(analysis, (Query) ((Explain) statement).getStatement());
    }
    if (statement instanceof WrappedStatement) {
      return createRelationPlan(analysis, ((WrappedStatement) statement));
    }
    throw new IllegalStateException(
        "Unsupported statement type: " + statement.getClass().getSimpleName());
  }

  private PlanNode createOutputPlan(RelationPlan plan, Analysis analysis) {
    if (plan.getRoot() instanceof WritePlanNode) {
      return plan.getRoot();
    }
    ImmutableList.Builder<Symbol> outputs = ImmutableList.builder();
    ImmutableList.Builder<String> names = ImmutableList.builder();
    List<ColumnHeader> columnHeaders = new ArrayList<>();

    int columnNumber = 0;
    // TODO perfect the logic of outputDescriptor
    RelationType outputDescriptor = analysis.getOutputDescriptor();
    for (Field field : outputDescriptor.getVisibleFields()) {
      String name = field.getName().orElse("_col" + columnNumber);

      names.add(name);
      int fieldIndex = outputDescriptor.indexOf(field);
      Symbol symbol = plan.getSymbol(fieldIndex);
      outputs.add(symbol);

      columnHeaders.add(new ColumnHeader(symbol.getName(), getTSDataType(field.getType())));

      columnNumber++;
    }

    OutputNode outputNode =
        new OutputNode(
            queryContext.getQueryId().genPlanNodeId(),
            plan.getRoot(),
            names.build(),
            outputs.build());

    DatasetHeader respDatasetHeader = new DatasetHeader(columnHeaders, true);
    analysis.setRespDatasetHeader(respDatasetHeader);

    return outputNode;
  }

  private RelationPlan createRelationPlan(Analysis analysis, WrappedStatement statement) {
    return getRelationPlanner(analysis).process(statement, null);
  }

  private RelationPlan createRelationPlan(Analysis analysis, Query query) {
    return getRelationPlanner(analysis).process(query, null);
  }

  private RelationPlan createRelationPlan(Analysis analysis, Table table) {
    return getRelationPlanner(analysis).process(table, null);
  }

  private RelationPlanner getRelationPlanner(Analysis analysis) {
    return new RelationPlanner(
        analysis, symbolAllocator, queryContext, sessionInfo, ImmutableMap.of());
  }

  private PlanNode planCreateDevice(CreateDevice statement, Analysis analysis) {
    queryContext.setQueryType(QueryType.WRITE);

    CreateTableDeviceNode node =
        new CreateTableDeviceNode(
            queryContext.getQueryId().genPlanNodeId(),
            statement.getDatabase(),
            statement.getTable(),
            statement.getDeviceIdList(),
            statement.getAttributeNameList(),
            statement.getAttributeValueList());

    analysis.setStatement(statement);
    SchemaPartition partition =
        metadata.getOrCreateSchemaPartition(
            statement.getDatabase(),
            node.getPartitionKeyList(),
            queryContext.getSession().getUserName());
    analysis.setSchemaPartitionInfo(partition);

    return node;
  }

  private PlanNode planFetchDevice(FetchDevice statement, Analysis analysis) {
    queryContext.setQueryType(QueryType.READ);

    List<ColumnHeader> columnHeaderList =
        getColumnHeaderList(statement.getDatabase(), statement.getTableName());

    analysis.setRespDatasetHeader(new DatasetHeader(columnHeaderList, true));

    TableDeviceFetchNode fetchNode =
        new TableDeviceFetchNode(
            queryContext.getQueryId().genPlanNodeId(),
            statement.getDatabase(),
            statement.getTableName(),
            statement.getDeviceIdList(),
            columnHeaderList,
            null);

    SchemaPartition schemaPartition =
        metadata.getSchemaPartition(statement.getDatabase(), statement.getPartitionKeyList());
    analysis.setSchemaPartitionInfo(schemaPartition);

    if (schemaPartition.isEmpty()) {
      analysis.setFinishQueryAfterAnalyze();
    }

    return fetchNode;
  }

  private PlanNode planShowDevice(ShowDevice statement, Analysis analysis) {
    queryContext.setQueryType(QueryType.READ);

    List<ColumnHeader> columnHeaderList =
        getColumnHeaderList(statement.getDatabase(), statement.getTableName());

    analysis.setRespDatasetHeader(new DatasetHeader(columnHeaderList, true));

    TableDeviceQueryNode queryNode =
        new TableDeviceQueryNode(
            queryContext.getQueryId().genPlanNodeId(),
            statement.getDatabase(),
            statement.getTableName(),
            statement.getIdDeterminedPredicateList(),
            statement.getIdFuzzyPredicate(),
            columnHeaderList,
            null);

    SchemaPartition schemaPartition =
        statement.isIdDetermined()
            ? metadata.getSchemaPartition(statement.getDatabase(), statement.getPartitionKeyList())
            : metadata.getSchemaPartition(statement.getDatabase());
    analysis.setSchemaPartitionInfo(schemaPartition);

    if (schemaPartition.isEmpty()) {
      analysis.setFinishQueryAfterAnalyze();
    }

    return queryNode;
  }

  private List<ColumnHeader> getColumnHeaderList(String database, String tableName) {
    List<TsTableColumnSchema> columnSchemaList =
        DataNodeTableCache.getInstance().getTable(database, tableName).getColumnList();

    List<ColumnHeader> columnHeaderList = new ArrayList<>(columnSchemaList.size());
    for (TsTableColumnSchema columnSchema : columnSchemaList) {
      if (columnSchema.getColumnCategory().equals(TsTableColumnCategory.ID)
          || columnSchema.getColumnCategory().equals(TsTableColumnCategory.ATTRIBUTE)) {
        columnHeaderList.add(
            new ColumnHeader(columnSchema.getColumnName(), columnSchema.getDataType()));
      }
    }
    return columnHeaderList;
  }

  private enum Stage {
    CREATED,
    OPTIMIZED,
    OPTIMIZED_AND_VALIDATED
  }
}<|MERGE_RESOLUTION|>--- conflicted
+++ resolved
@@ -84,41 +84,22 @@
   public LogicalQueryPlan plan(Analysis analysis) {
     PlanNode planNode = planStatement(analysis, analysis.getStatement());
 
-<<<<<<< HEAD
     if (analysis.getStatement() instanceof Query) {
-      // TODO remove after all optimizer rewritten as Trino-like
-      for (TablePlanOptimizer optimizer : tablePlanOptimizers) {
-        planNode = optimizer.optimize(planNode, analysis, metadata, sessionInfo, context);
-      }
-
       for (PlanOptimizer optimizer : planOptimizers) {
         planNode =
             optimizer.optimize(
                 planNode,
                 new PlanOptimizer.Context(
                     sessionInfo,
-                    context.getTypeProvider(),
+                    analysis,
+                    metadata,
+                    queryContext,
+                    queryContext.getTypeProvider(),
                     symbolAllocator,
-                    context.getQueryId(),
+                    queryContext.getQueryId(),
                     warningCollector,
                     PlanOptimizersStatsCollector.createPlanOptimizersStatsCollector()));
       }
-=======
-    for (PlanOptimizer optimizer : planOptimizers) {
-      planNode =
-          optimizer.optimize(
-              planNode,
-              new PlanOptimizer.Context(
-                  sessionInfo,
-                  analysis,
-                  metadata,
-                  queryContext,
-                  queryContext.getTypeProvider(),
-                  symbolAllocator,
-                  queryContext.getQueryId(),
-                  warningCollector,
-                  PlanOptimizersStatsCollector.createPlanOptimizersStatsCollector()));
->>>>>>> 6c8d0d87
     }
 
     return new LogicalQueryPlan(queryContext, planNode);
