/*
 * Licensed to the Apache Software Foundation (ASF) under one
 * or more contributor license agreements.  See the NOTICE file
 * distributed with this work for additional information
 * regarding copyright ownership.  The ASF licenses this file
 * to you under the Apache License, Version 2.0 (the
 * "License"); you may not use this file except in compliance
 * with the License.  You may obtain a copy of the License at
 *
 *     http://www.apache.org/licenses/LICENSE-2.0
 *
 * Unless required by applicable law or agreed to in writing,
 * software distributed under the License is distributed on an
 * "AS IS" BASIS, WITHOUT WARRANTIES OR CONDITIONS OF ANY
 * KIND, either express or implied.  See the License for the
 * specific language governing permissions and limitations
 * under the License.
 */

package org.apache.iotdb.db.storageengine.dataregion.read;

import org.apache.iotdb.db.storageengine.dataregion.read.filescan.IFileScanHandle;

import java.util.List;

public class QueryDataSourceForRegionScan implements IQueryDataSource {

  private final List<IFileScanHandle> seqFileScanHandles;
  private final List<IFileScanHandle> unseqFileScanHandles;
<<<<<<< HEAD
  private final int unSeqSize;
  private long dataTTL = Long.MAX_VALUE;
  private int curIndex;
=======
>>>>>>> 9d9f9460

  public QueryDataSourceForRegionScan(
      List<IFileScanHandle> seqFileScanHandle, List<IFileScanHandle> unseqFileScanHandles) {
    this.seqFileScanHandles = seqFileScanHandle;
    this.unseqFileScanHandles = unseqFileScanHandles;
    this.unSeqSize = this.unseqFileScanHandles.size();
    this.curIndex = unSeqSize + this.seqFileScanHandles.size();
  }

  public List<IFileScanHandle> getSeqFileScanHandles() {
    return seqFileScanHandles;
  }

  public List<IFileScanHandle> getUnseqFileScanHandles() {
    return unseqFileScanHandles;
  }

  @Override
  public IQueryDataSource clone() {
    QueryDataSourceForRegionScan queryDataSourceForRegionScan =
<<<<<<< HEAD
        new QueryDataSourceForRegionScan(seqFileScanHandles, unseqFileScanHandles);
    queryDataSourceForRegionScan.setDataTTL(getDataTTL());
    return queryDataSourceForRegionScan;
  }

  @Override
  public long getDataTTL() {
    return dataTTL;
  }

  public void setDataTTL(long dataTTL) {
    this.dataTTL = dataTTL;
  }

  public boolean hasNext() {
    return curIndex > 0;
  }

  /**
   * Iterate the list in descending order of time, as more recent entries are less likely to have
   * their TsFile resources downgraded
   */
  public IFileScanHandle next() {
    curIndex--;
    if (curIndex >= unSeqSize) {
      return seqFileScanHandles.get(curIndex - unSeqSize);
    } else {
      return unseqFileScanHandles.get(curIndex);
    }
  }

  public void releaseFileScanHandle() {
    if (curIndex >= unSeqSize) {
      seqFileScanHandles.set(curIndex - unSeqSize, null);
    } else {
      unseqFileScanHandles.set(curIndex, null);
    }
  }
=======
        new QueryDataSourceForRegionScan(seqFileScanHandle, unseqFileScanHandles);
    return queryDataSourceForRegionScan;
  }
>>>>>>> 9d9f9460
}<|MERGE_RESOLUTION|>--- conflicted
+++ resolved
@@ -27,12 +27,8 @@
 
   private final List<IFileScanHandle> seqFileScanHandles;
   private final List<IFileScanHandle> unseqFileScanHandles;
-<<<<<<< HEAD
   private final int unSeqSize;
-  private long dataTTL = Long.MAX_VALUE;
   private int curIndex;
-=======
->>>>>>> 9d9f9460
 
   public QueryDataSourceForRegionScan(
       List<IFileScanHandle> seqFileScanHandle, List<IFileScanHandle> unseqFileScanHandles) {
@@ -53,19 +49,8 @@
   @Override
   public IQueryDataSource clone() {
     QueryDataSourceForRegionScan queryDataSourceForRegionScan =
-<<<<<<< HEAD
-        new QueryDataSourceForRegionScan(seqFileScanHandles, unseqFileScanHandles);
-    queryDataSourceForRegionScan.setDataTTL(getDataTTL());
+        new QueryDataSourceForRegionScan(seqFileScanHandle, unseqFileScanHandles);
     return queryDataSourceForRegionScan;
-  }
-
-  @Override
-  public long getDataTTL() {
-    return dataTTL;
-  }
-
-  public void setDataTTL(long dataTTL) {
-    this.dataTTL = dataTTL;
   }
 
   public boolean hasNext() {
@@ -92,9 +77,4 @@
       unseqFileScanHandles.set(curIndex, null);
     }
   }
-=======
-        new QueryDataSourceForRegionScan(seqFileScanHandle, unseqFileScanHandles);
-    return queryDataSourceForRegionScan;
-  }
->>>>>>> 9d9f9460
 }