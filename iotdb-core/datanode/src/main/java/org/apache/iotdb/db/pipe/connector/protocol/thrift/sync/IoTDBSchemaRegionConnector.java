/*
 * Licensed to the Apache Software Foundation (ASF) under one
 * or more contributor license agreements.  See the NOTICE file
 * distributed with this work for additional information
 * regarding copyright ownership.  The ASF licenses this file
 * to you under the Apache License, Version 2.0 (the
 * "License"); you may not use this file except in compliance
 * with the License.  You may obtain a copy of the License at
 *
 *      http://www.apache.org/licenses/LICENSE-2.0
 *
 * Unless required by applicable law or agreed to in writing,
 * software distributed under the License is distributed on an
 * "AS IS" BASIS, WITHOUT WARRANTIES OR CONDITIONS OF ANY
 * KIND, either express or implied.  See the License for the
 * specific language governing permissions and limitations
 * under the License.
 */

package org.apache.iotdb.db.pipe.connector.protocol.thrift.sync;

import org.apache.iotdb.commons.pipe.connector.client.IoTDBSyncClient;
import org.apache.iotdb.commons.pipe.connector.payload.thrift.request.PipeTransferFilePieceReq;
import org.apache.iotdb.db.pipe.connector.payload.evolvable.request.PipeTransferSchemaSnapshotPieceReq;
import org.apache.iotdb.db.pipe.connector.payload.evolvable.request.PipeTransferSchemaSnapshotSealReq;
import org.apache.iotdb.db.pipe.event.common.heartbeat.PipeHeartbeatEvent;
import org.apache.iotdb.db.pipe.event.common.schema.PipeSchemaRegionSnapshotEvent;
import org.apache.iotdb.db.pipe.event.common.schema.PipeSchemaRegionWritePlanEvent;
import org.apache.iotdb.pipe.api.event.Event;
import org.apache.iotdb.pipe.api.event.dml.insertion.TabletInsertionEvent;
import org.apache.iotdb.pipe.api.event.dml.insertion.TsFileInsertionEvent;
import org.apache.iotdb.pipe.api.exception.PipeConnectionException;
import org.apache.iotdb.pipe.api.exception.PipeException;
import org.apache.iotdb.rpc.TSStatusCode;
import org.apache.iotdb.service.rpc.thrift.TPipeTransferResp;
import org.apache.iotdb.tsfile.utils.Pair;

import org.slf4j.Logger;
import org.slf4j.LoggerFactory;

import java.io.File;
import java.io.IOException;
import java.util.Objects;

public class IoTDBSchemaRegionConnector extends IoTDBDataNodeSyncConnector {

  private static final Logger LOGGER = LoggerFactory.getLogger(IoTDBSchemaRegionConnector.class);

  @Override
  public void transfer(final TabletInsertionEvent tabletInsertionEvent) throws Exception {
    throw new UnsupportedOperationException(
        "IoTDBSchemaRegionConnector can't transfer TabletInsertionEvent.");
  }

  @Override
  public void transfer(final TsFileInsertionEvent tsFileInsertionEvent) throws Exception {
    throw new UnsupportedOperationException(
        "IoTDBSchemaRegionConnector can't transfer TsFileInsertionEvent.");
  }

  @Override
  public void transfer(final Event event) throws Exception {
    if (event instanceof PipeSchemaRegionWritePlanEvent) {
      doTransferWrapper((PipeSchemaRegionWritePlanEvent) event);
    } else if (event instanceof PipeSchemaRegionSnapshotEvent) {
      doTransferWrapper((PipeSchemaRegionSnapshotEvent) event);
    } else if (!(event instanceof PipeHeartbeatEvent)) {
      LOGGER.warn(
          "IoTDBSchemaRegionConnector does not support transferring generic event: {}.", event);
    }
  }

<<<<<<< HEAD
  private void doTransferWrapper(PipeSchemaRegionSnapshotEvent pipeSchemaRegionSnapshotEvent)
      throws PipeException, IOException {
    try {
      // We increase the reference count for this event to determine if the event may be released.
      if (!pipeSchemaRegionSnapshotEvent.increaseReferenceCount(
          IoTDBSchemaRegionConnector.class.getName())) {
        return;
      }
      doTransfer(pipeSchemaRegionSnapshotEvent);
    } finally {
      pipeSchemaRegionSnapshotEvent.decreaseReferenceCount(
          IoTDBSchemaRegionConnector.class.getName(), false);
    }
  }

  private void doTransfer(PipeSchemaRegionSnapshotEvent snapshotEvent)
=======
  private void doTransfer(final PipeSchemaRegionSnapshotEvent snapshotEvent)
>>>>>>> 68265373
      throws PipeException, IOException {
    final File mTreeSnapshotFile = snapshotEvent.getMTreeSnapshotFile();
    final File tagLogSnapshotFile = snapshotEvent.getTagLogSnapshotFile();
    final Pair<IoTDBSyncClient, Boolean> clientAndStatus = clientManager.getClient();
    final TPipeTransferResp resp;

    // 1. Transfer mTreeSnapshotFile, and tLog file if exists
    transferFilePieces(mTreeSnapshotFile, clientAndStatus, true);
    if (Objects.nonNull(tagLogSnapshotFile)) {
      transferFilePieces(tagLogSnapshotFile, clientAndStatus, true);
    }
    // 2. Transfer file seal signal, which means the snapshots are transferred completely
    try {
      resp =
          clientAndStatus
              .getLeft()
              .pipeTransfer(
                  PipeTransferSchemaSnapshotSealReq.toTPipeTransferReq(
                      mTreeSnapshotFile.getName(),
                      mTreeSnapshotFile.length(),
                      Objects.nonNull(tagLogSnapshotFile) ? tagLogSnapshotFile.getName() : null,
                      Objects.nonNull(tagLogSnapshotFile) ? tagLogSnapshotFile.length() : 0,
                      snapshotEvent.getDatabaseName(),
                      snapshotEvent.toSealTypeString()));
    } catch (final Exception e) {
      clientAndStatus.setRight(false);
      throw new PipeConnectionException(
          String.format(
              "Network error when seal snapshot file %s and %s, because %s.",
              mTreeSnapshotFile, tagLogSnapshotFile, e.getMessage()),
          e);
    }

    // Only handle the failed statuses to avoid string format performance overhead
    if (resp.getStatus().getCode() != TSStatusCode.SUCCESS_STATUS.getStatusCode()
        && resp.getStatus().getCode() != TSStatusCode.REDIRECTION_RECOMMEND.getStatusCode()) {
      receiverStatusHandler.handle(
          resp.getStatus(),
          String.format(
              "Seal file %s and %s error, result status %s.",
              mTreeSnapshotFile, tagLogSnapshotFile, resp.getStatus()),
          snapshotEvent.toString());
    }

    LOGGER.info("Successfully transferred file {} and {}.", mTreeSnapshotFile, tagLogSnapshotFile);
  }

  @Override
  protected PipeTransferFilePieceReq getTransferSingleFilePieceReq(
      final String fileName, final long position, final byte[] payLoad) {
    throw new UnsupportedOperationException(
        "The schema region connector does not support transferring single file piece req.");
  }

  @Override
  protected PipeTransferFilePieceReq getTransferMultiFilePieceReq(
      final String fileName, final long position, final byte[] payLoad) throws IOException {
    return PipeTransferSchemaSnapshotPieceReq.toTPipeTransferReq(fileName, position, payLoad);
  }
}<|MERGE_RESOLUTION|>--- conflicted
+++ resolved
@@ -70,7 +70,6 @@
     }
   }
 
-<<<<<<< HEAD
   private void doTransferWrapper(PipeSchemaRegionSnapshotEvent pipeSchemaRegionSnapshotEvent)
       throws PipeException, IOException {
     try {
@@ -86,10 +85,7 @@
     }
   }
 
-  private void doTransfer(PipeSchemaRegionSnapshotEvent snapshotEvent)
-=======
   private void doTransfer(final PipeSchemaRegionSnapshotEvent snapshotEvent)
->>>>>>> 68265373
       throws PipeException, IOException {
     final File mTreeSnapshotFile = snapshotEvent.getMTreeSnapshotFile();
     final File tagLogSnapshotFile = snapshotEvent.getTagLogSnapshotFile();
