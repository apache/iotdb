/*
 * Licensed to the Apache Software Foundation (ASF) under one
 * or more contributor license agreements.  See the NOTICE file
 * distributed with this work for additional information
 * regarding copyright ownership.  The ASF licenses this file
 * to you under the Apache License, Version 2.0 (the
 * "License"); you may not use this file except in compliance
 * with the License.  You may obtain a copy of the License at
 *
 *      http://www.apache.org/licenses/LICENSE-2.0
 *
 * Unless required by applicable law or agreed to in writing,
 * software distributed under the License is distributed on an
 * "AS IS" BASIS, WITHOUT WARRANTIES OR CONDITIONS OF ANY
 * KIND, either express or implied.  See the License for the
 * specific language governing permissions and limitations
 * under the License.
 */

package org.apache.iotdb.db.pipe.connector.protocol.thrift.sync;

import org.apache.iotdb.commons.pipe.connector.client.IoTDBSyncClient;
import org.apache.iotdb.commons.pipe.connector.payload.thrift.request.PipeTransferFilePieceReq;
import org.apache.iotdb.db.pipe.connector.payload.evolvable.request.PipeTransferSchemaSnapshotPieceReq;
import org.apache.iotdb.db.pipe.connector.payload.evolvable.request.PipeTransferSchemaSnapshotSealReq;
import org.apache.iotdb.db.pipe.event.common.heartbeat.PipeHeartbeatEvent;
import org.apache.iotdb.db.pipe.event.common.schema.PipeSchemaRegionSnapshotEvent;
import org.apache.iotdb.db.pipe.event.common.schema.PipeSchemaRegionWritePlanEvent;
import org.apache.iotdb.pipe.api.event.Event;
import org.apache.iotdb.pipe.api.event.dml.insertion.TabletInsertionEvent;
import org.apache.iotdb.pipe.api.event.dml.insertion.TsFileInsertionEvent;
import org.apache.iotdb.pipe.api.exception.PipeConnectionException;
import org.apache.iotdb.pipe.api.exception.PipeException;
import org.apache.iotdb.rpc.TSStatusCode;
import org.apache.iotdb.service.rpc.thrift.TPipeTransferReq;
import org.apache.iotdb.service.rpc.thrift.TPipeTransferResp;

import org.apache.tsfile.utils.Pair;
import org.slf4j.Logger;
import org.slf4j.LoggerFactory;

import java.io.File;
import java.io.IOException;
import java.util.Collections;
import java.util.Objects;

public class IoTDBSchemaRegionConnector extends IoTDBDataNodeSyncConnector {

  private static final Logger LOGGER = LoggerFactory.getLogger(IoTDBSchemaRegionConnector.class);

  @Override
  public void transfer(final TabletInsertionEvent tabletInsertionEvent) throws Exception {
    throw new UnsupportedOperationException(
        "IoTDBSchemaRegionConnector can't transfer TabletInsertionEvent.");
  }

  @Override
  public void transfer(final TsFileInsertionEvent tsFileInsertionEvent) throws Exception {
    throw new UnsupportedOperationException(
        "IoTDBSchemaRegionConnector can't transfer TsFileInsertionEvent.");
  }

  @Override
  public void transfer(final Event event) throws Exception {
    if (event instanceof PipeSchemaRegionWritePlanEvent) {
      doTransferWrapper((PipeSchemaRegionWritePlanEvent) event);
    } else if (event instanceof PipeSchemaRegionSnapshotEvent) {
      doTransferWrapper((PipeSchemaRegionSnapshotEvent) event);
    } else if (!(event instanceof PipeHeartbeatEvent)) {
      LOGGER.warn(
          "IoTDBSchemaRegionConnector does not support transferring generic event: {}.", event);
    }
  }

  private void doTransferWrapper(final PipeSchemaRegionSnapshotEvent pipeSchemaRegionSnapshotEvent)
      throws PipeException, IOException {
    try {
      // We increase the reference count for this event to determine if the event may be released.
      if (!pipeSchemaRegionSnapshotEvent.increaseReferenceCount(
          IoTDBSchemaRegionConnector.class.getName())) {
        return;
      }
      doTransfer(pipeSchemaRegionSnapshotEvent);
    } finally {
      pipeSchemaRegionSnapshotEvent.decreaseReferenceCount(
          IoTDBSchemaRegionConnector.class.getName(), false);
    }
  }

  private void doTransfer(final PipeSchemaRegionSnapshotEvent snapshotEvent)
      throws PipeException, IOException {
    final String pipeName = snapshotEvent.getPipeName();
    final long creationTime = snapshotEvent.getCreationTime();
    final File mTreeSnapshotFile = snapshotEvent.getMTreeSnapshotFile();
    final File tagLogSnapshotFile = snapshotEvent.getTagLogSnapshotFile();
    final Pair<IoTDBSyncClient, Boolean> clientAndStatus = clientManager.getClient();
    final TPipeTransferResp resp;

    // 1. Transfer mTreeSnapshotFile, and tLog file if exists
<<<<<<< HEAD
    transferFilePieces(
        Collections.singletonMap(pipeName, 1.0), mTreeSnapshotFile, clientAndStatus, true);
    if (Objects.nonNull(tagLogSnapshotFile)) {
      transferFilePieces(
          Collections.singletonMap(pipeName, 1.0), tagLogSnapshotFile, clientAndStatus, true);
=======
    transferFilePieces(pipeName, creationTime, mTreeSnapshotFile, clientAndStatus, true);
    if (Objects.nonNull(tagLogSnapshotFile)) {
      transferFilePieces(pipeName, creationTime, tagLogSnapshotFile, clientAndStatus, true);
>>>>>>> df68083d
    }
    // 2. Transfer file seal signal, which means the snapshots are transferred completely
    try {
      final TPipeTransferReq req =
          compressIfNeeded(
              PipeTransferSchemaSnapshotSealReq.toTPipeTransferReq(
                  // The pattern is surely Non-null
                  snapshotEvent.getPatternString(),
                  mTreeSnapshotFile.getName(),
                  mTreeSnapshotFile.length(),
                  Objects.nonNull(tagLogSnapshotFile) ? tagLogSnapshotFile.getName() : null,
                  Objects.nonNull(tagLogSnapshotFile) ? tagLogSnapshotFile.length() : 0,
                  snapshotEvent.getDatabaseName(),
                  snapshotEvent.toSealTypeString()));
      rateLimitIfNeeded(
          snapshotEvent.getPipeName(),
          snapshotEvent.getCreationTime(),
          clientAndStatus.getLeft().getEndPoint(),
          req.getBody().length);
      resp = clientAndStatus.getLeft().pipeTransfer(req);
    } catch (final Exception e) {
      clientAndStatus.setRight(false);
      throw new PipeConnectionException(
          String.format(
              "Network error when seal snapshot file %s and %s, because %s.",
              mTreeSnapshotFile, tagLogSnapshotFile, e.getMessage()),
          e);
    }

    // Only handle the failed statuses to avoid string format performance overhead
    if (resp.getStatus().getCode() != TSStatusCode.SUCCESS_STATUS.getStatusCode()
        && resp.getStatus().getCode() != TSStatusCode.REDIRECTION_RECOMMEND.getStatusCode()) {
      receiverStatusHandler.handle(
          resp.getStatus(),
          String.format(
              "Seal file %s and %s error, result status %s.",
              mTreeSnapshotFile, tagLogSnapshotFile, resp.getStatus()),
          snapshotEvent.toString());
    }

    LOGGER.info("Successfully transferred file {} and {}.", mTreeSnapshotFile, tagLogSnapshotFile);
  }

  @Override
  protected PipeTransferFilePieceReq getTransferSingleFilePieceReq(
      final String fileName, final long position, final byte[] payLoad) {
    throw new UnsupportedOperationException(
        "The schema region connector does not support transferring single file piece req.");
  }

  @Override
  protected PipeTransferFilePieceReq getTransferMultiFilePieceReq(
      final String fileName, final long position, final byte[] payLoad) throws IOException {
    return PipeTransferSchemaSnapshotPieceReq.toTPipeTransferReq(fileName, position, payLoad);
  }
}<|MERGE_RESOLUTION|>--- conflicted
+++ resolved
@@ -97,17 +97,11 @@
     final TPipeTransferResp resp;
 
     // 1. Transfer mTreeSnapshotFile, and tLog file if exists
-<<<<<<< HEAD
     transferFilePieces(
-        Collections.singletonMap(pipeName, 1.0), mTreeSnapshotFile, clientAndStatus, true);
+        Collections.singletonMap(new Pair<>(pipeName, creationTime), 1.0), mTreeSnapshotFile, clientAndStatus, true);
     if (Objects.nonNull(tagLogSnapshotFile)) {
       transferFilePieces(
-          Collections.singletonMap(pipeName, 1.0), tagLogSnapshotFile, clientAndStatus, true);
-=======
-    transferFilePieces(pipeName, creationTime, mTreeSnapshotFile, clientAndStatus, true);
-    if (Objects.nonNull(tagLogSnapshotFile)) {
-      transferFilePieces(pipeName, creationTime, tagLogSnapshotFile, clientAndStatus, true);
->>>>>>> df68083d
+          Collections.singletonMap(new Pair<>(pipeName, creationTime), 1.0), tagLogSnapshotFile, clientAndStatus, true);
     }
     // 2. Transfer file seal signal, which means the snapshots are transferred completely
     try {
