--- conflicted
+++ resolved
@@ -35,11 +35,8 @@
 import java.time.ZoneId;
 import java.util.HashSet;
 import java.util.Set;
-<<<<<<< HEAD
 import java.util.concurrent.ConcurrentHashMap;
-=======
 import java.util.function.LongConsumer;
->>>>>>> e9039a7f
 
 /**
  * This class is used to record the context of a query including QueryId, query statement, session
