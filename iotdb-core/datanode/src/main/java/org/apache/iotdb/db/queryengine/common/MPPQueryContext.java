/*
 * Licensed to the Apache Software Foundation (ASF) under one
 * or more contributor license agreements.  See the NOTICE file
 * distributed with this work for additional information
 * regarding copyright ownership.  The ASF licenses this file
 * to you under the Apache License, Version 2.0 (the
 * "License"); you may not use this file except in compliance
 * with the License.  You may obtain a copy of the License at
 *
 *      http://www.apache.org/licenses/LICENSE-2.0
 *
 * Unless required by applicable law or agreed to in writing,
 * software distributed under the License is distributed on an
 * "AS IS" BASIS, WITHOUT WARRANTIES OR CONDITIONS OF ANY
 * KIND, either express or implied.  See the License for the
 * specific language governing permissions and limitations
 * under the License.
 */

package org.apache.iotdb.db.queryengine.common;

import org.apache.iotdb.common.rpc.thrift.TEndPoint;
import org.apache.iotdb.common.rpc.thrift.TRegionReplicaSet;
import org.apache.iotdb.db.queryengine.plan.analyze.Analysis;
import org.apache.iotdb.db.queryengine.plan.analyze.PredicateUtils;
import org.apache.iotdb.db.queryengine.plan.analyze.QueryType;
import org.apache.iotdb.db.queryengine.plan.analyze.TypeProvider;
import org.apache.iotdb.tsfile.read.filter.basic.Filter;

import java.time.ZoneId;
import java.util.LinkedList;
import java.util.List;

/**
 * This class is used to record the context of a query including QueryId, query statement, session
 * info and so on.
 */
public class MPPQueryContext {
  private String sql;
  private QueryId queryId;
  private SessionInfo session;
  private QueryType queryType = QueryType.READ;
  private long timeOut;
  private long startTime;

  private TEndPoint localDataBlockEndpoint;
  private TEndPoint localInternalEndpoint;
  private ResultNodeContext resultNodeContext;

  // Main FragmentInstance, the other FragmentInstance should push data result to this
  // FragmentInstance
  private TRegionReplicaSet mainFragmentLocatedRegion;

  // When some DataNode cannot be connected, its endPoint will be put
  // in this list. And the following retry will avoid planning fragment
  // onto this node.
  private final List<TEndPoint> endPointBlackList;

  private final TypeProvider typeProvider = new TypeProvider();

  private Filter globalTimeFilter;

  private int acquiredLockNum;

  private boolean isExplainAnalyze = false;
  private long analyzeCost;
  private long fetchPartitionCost;
  private long fetchSchemaCost;
  private long logicalPlanCost;
  private long distributionPlanCost;

  public MPPQueryContext(QueryId queryId) {
    this.queryId = queryId;
    this.endPointBlackList = new LinkedList<>();
  }

  // TODO too many callers just pass a null SessionInfo which should be forbidden
  public MPPQueryContext(
      String sql,
      QueryId queryId,
      SessionInfo session,
      TEndPoint localDataBlockEndpoint,
      TEndPoint localInternalEndpoint) {
    this(queryId);
    this.sql = sql;
    this.session = session;
    this.localDataBlockEndpoint = localDataBlockEndpoint;
    this.localInternalEndpoint = localInternalEndpoint;
    this.initResultNodeContext();
  }

  public void prepareForRetry() {
    this.initResultNodeContext();
  }

  private void initResultNodeContext() {
    this.resultNodeContext = new ResultNodeContext(queryId);
  }

  public QueryId getQueryId() {
    return queryId;
  }

  public QueryType getQueryType() {
    return queryType;
  }

  public long getTimeOut() {
    return timeOut;
  }

  public void setTimeOut(long timeOut) {
    this.timeOut = timeOut;
  }

  public void setQueryType(QueryType queryType) {
    this.queryType = queryType;
  }

  public ResultNodeContext getResultNodeContext() {
    return resultNodeContext;
  }

  public TEndPoint getLocalDataBlockEndpoint() {
    return localDataBlockEndpoint;
  }

  public TEndPoint getLocalInternalEndpoint() {
    return localInternalEndpoint;
  }

  public SessionInfo getSession() {
    return session;
  }

  public long getStartTime() {
    return startTime;
  }

  public void setStartTime(long startTime) {
    this.startTime = startTime;
  }

  public void addFailedEndPoint(TEndPoint endPoint) {
    this.endPointBlackList.add(endPoint);
  }

  public List<TEndPoint> getEndPointBlackList() {
    return endPointBlackList;
  }

  public TRegionReplicaSet getMainFragmentLocatedRegion() {
    return this.mainFragmentLocatedRegion;
  }

  public void setMainFragmentLocatedRegion(TRegionReplicaSet region) {
    this.mainFragmentLocatedRegion = region;
  }

  public TypeProvider getTypeProvider() {
    return typeProvider;
  }

  public String getSql() {
    return sql;
  }

  public int getAcquiredLockNum() {
    return acquiredLockNum;
  }

  public void addAcquiredLockNum() {
    acquiredLockNum++;
  }

  public void generateGlobalTimeFilter(Analysis analysis) {
    this.globalTimeFilter =
        PredicateUtils.convertPredicateToTimeFilter(analysis.getGlobalTimePredicate());
  }

  public Filter getGlobalTimeFilter() {
    // time filter may be stateful, so we need to copy it
    return globalTimeFilter != null ? globalTimeFilter.copy() : null;
  }

<<<<<<< HEAD
  public void setExplainAnalyze(boolean explainAnalyze) {
    isExplainAnalyze = explainAnalyze;
  }

  public boolean isExplainAnalyze() {
    return isExplainAnalyze;
  }

  public long getAnalyzeCost() {
    return analyzeCost;
  }

  public long getDistributionPlanCost() {
    return distributionPlanCost;
  }

  public long getFetchPartitionCost() {
    return fetchPartitionCost;
  }

  public long getFetchSchemaCost() {
    return fetchSchemaCost;
  }

  public long getLogicalPlanCost() {
    return logicalPlanCost;
  }

  public void setAnalyzeCost(long analyzeCost) {
    this.analyzeCost = analyzeCost;
  }

  public void setDistributionPlanCost(long distributionPlanCost) {
    this.distributionPlanCost = distributionPlanCost;
  }

  public void setFetchPartitionCost(long fetchPartitionCost) {
    this.fetchPartitionCost = fetchPartitionCost;
  }

  public void setFetchSchemaCost(long fetchSchemaCost) {
    this.fetchSchemaCost = fetchSchemaCost;
  }

  public void setLogicalPlanCost(long logicalPlanCost) {
    this.logicalPlanCost = logicalPlanCost;
=======
  public ZoneId getZoneId() {
    return session.getZoneId();
>>>>>>> a5fd1690
  }
}<|MERGE_RESOLUTION|>--- conflicted
+++ resolved
@@ -183,7 +183,10 @@
     return globalTimeFilter != null ? globalTimeFilter.copy() : null;
   }
 
-<<<<<<< HEAD
+  public ZoneId getZoneId() {
+    return session.getZoneId();
+  }
+
   public void setExplainAnalyze(boolean explainAnalyze) {
     isExplainAnalyze = explainAnalyze;
   }
@@ -230,9 +233,5 @@
 
   public void setLogicalPlanCost(long logicalPlanCost) {
     this.logicalPlanCost = logicalPlanCost;
-=======
-  public ZoneId getZoneId() {
-    return session.getZoneId();
->>>>>>> a5fd1690
   }
 }