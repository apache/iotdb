/*
 * Licensed to the Apache Software Foundation (ASF) under one
 * or more contributor license agreements.  See the NOTICE file
 * distributed with this work for additional information
 * regarding copyright ownership.  The ASF licenses this file
 * to you under the Apache License, Version 2.0 (the
 * "License"); you may not use this file except in compliance
 * with the License.  You may obtain a copy of the License at
 *
 *      http://www.apache.org/licenses/LICENSE-2.0
 *
 * Unless required by applicable law or agreed to in writing,
 * software distributed under the License is distributed on an
 * "AS IS" BASIS, WITHOUT WARRANTIES OR CONDITIONS OF ANY
 * KIND, either express or implied.  See the License for the
 * specific language governing permissions and limitations
 * under the License.
 */

package org.apache.iotdb.db.queryengine.common;

import org.apache.iotdb.common.rpc.thrift.TEndPoint;
import org.apache.iotdb.common.rpc.thrift.TRegionReplicaSet;
import org.apache.iotdb.db.queryengine.plan.analyze.Analysis;
import org.apache.iotdb.db.queryengine.plan.analyze.PredicateUtils;
import org.apache.iotdb.db.queryengine.plan.analyze.QueryType;
import org.apache.iotdb.db.queryengine.plan.analyze.TypeProvider;
import org.apache.iotdb.db.queryengine.plan.analyze.lock.SchemaLockType;
import org.apache.iotdb.db.queryengine.plan.planner.memory.MemoryReservationManager;
import org.apache.iotdb.db.queryengine.plan.planner.memory.NotThreadSafeMemoryReservationManager;
import org.apache.iotdb.db.queryengine.statistics.QueryPlanStatistics;

import org.apache.tsfile.read.filter.basic.Filter;

import java.time.ZoneId;
import java.util.HashSet;
import java.util.Optional;
import java.util.Set;
<<<<<<< HEAD
import java.util.function.LongConsumer;
=======
import java.util.concurrent.ConcurrentHashMap;
>>>>>>> ee9d7d1b

/**
 * This class is used to record the context of a query including QueryId, query statement, session
 * info and so on.
 */
public class MPPQueryContext {
  private String sql;
  private final QueryId queryId;

  // LocalQueryId is kept to adapt to the old client, it's unique in current datanode.
  // Now it's only be used by EXPLAIN ANALYZE to get queryExecution.
  private long localQueryId;
  private SessionInfo session;
  private QueryType queryType = QueryType.READ;
  private long timeOut;
  private long startTime;

  private TEndPoint localDataBlockEndpoint;
  private TEndPoint localInternalEndpoint;
  private ResultNodeContext resultNodeContext;

  // Main FragmentInstance, the other FragmentInstance should push data result to this
  // FragmentInstance
  private TRegionReplicaSet mainFragmentLocatedRegion;

  // When some DataNode cannot be connected, its endPoint will be put
  // in this list. And the following retry will avoid planning fragment
  // onto this node.
  // When dispatch FI fails, this structure may be modified concurrently
  private final Set<TEndPoint> endPointBlackList;

  private final TypeProvider typeProvider = new TypeProvider();

  private Filter globalTimeFilter;

  private final Set<SchemaLockType> acquiredLocks = new HashSet<>();

  private boolean isExplainAnalyze = false;

  QueryPlanStatistics queryPlanStatistics = null;

  // To avoid query front-end from consuming too much memory, it needs to reserve memory when
  // constructing some Expression and PlanNode.
  private final MemoryReservationManager memoryReservationManager;

  private static final int minSizeToUseSampledTimeseriesOperandMemCost = 100;
  private double avgTimeseriesOperandMemCost = 0;
  private int numsOfSampledTimeseriesOperand = 0;
  // When there is no view in a last query and no device exists in multiple regions,
  // the updateScanNum process in distributed planning can be skipped.
  private boolean needUpdateScanNumForLastQuery = false;

  private long reservedMemoryCostForSchemaTree = 0;
  private boolean releaseSchemaTreeAfterAnalyzing = true;
  private LongConsumer reserveMemoryForSchemaTreeFunc = null;

  private boolean userQuery = false;

  public MPPQueryContext(QueryId queryId) {
    this.queryId = queryId;
    this.endPointBlackList = ConcurrentHashMap.newKeySet();
    this.memoryReservationManager =
        new NotThreadSafeMemoryReservationManager(queryId, this.getClass().getName());
  }

  // TODO too many callers just pass a null SessionInfo which should be forbidden
  public MPPQueryContext(
      String sql,
      QueryId queryId,
      SessionInfo session,
      TEndPoint localDataBlockEndpoint,
      TEndPoint localInternalEndpoint) {
    this(queryId);
    this.sql = sql;
    this.session = session;
    this.localDataBlockEndpoint = localDataBlockEndpoint;
    this.localInternalEndpoint = localInternalEndpoint;
    this.initResultNodeContext();
  }

  public MPPQueryContext(
      String sql,
      QueryId queryId,
      long localQueryId,
      SessionInfo session,
      TEndPoint localDataBlockEndpoint,
      TEndPoint localInternalEndpoint) {
    this(queryId);
    this.sql = sql;
    this.session = session;
    this.localQueryId = localQueryId;
    this.localDataBlockEndpoint = localDataBlockEndpoint;
    this.localInternalEndpoint = localInternalEndpoint;
    this.initResultNodeContext();
  }

  public void setReserveMemoryForSchemaTreeFunc(LongConsumer reserveMemoryForSchemaTreeFunc) {
    this.reserveMemoryForSchemaTreeFunc = reserveMemoryForSchemaTreeFunc;
  }

  public void reserveMemoryForSchemaTree(long memoryCost) {
    if (reserveMemoryForSchemaTreeFunc == null) {
      return;
    }
    reserveMemoryForSchemaTreeFunc.accept(memoryCost);
    this.reservedMemoryCostForSchemaTree += memoryCost;
  }

  public void setReleaseSchemaTreeAfterAnalyzing(boolean releaseSchemaTreeAfterAnalyzing) {
    this.releaseSchemaTreeAfterAnalyzing = releaseSchemaTreeAfterAnalyzing;
  }

  public boolean releaseSchemaTreeAfterAnalyzing() {
    return releaseSchemaTreeAfterAnalyzing;
  }

  public void releaseMemoryForSchemaTree() {
    if (reservedMemoryCostForSchemaTree <= 0) {
      return;
    }
    this.memoryReservationManager.releaseMemoryCumulatively(reservedMemoryCostForSchemaTree);
    reservedMemoryCostForSchemaTree = 0;
  }

  public void prepareForRetry() {
    this.initResultNodeContext();
    this.releaseAllMemoryReservedForFrontEnd();
  }

  private void initResultNodeContext() {
    this.resultNodeContext = new ResultNodeContext(queryId);
  }

  public QueryId getQueryId() {
    return queryId;
  }

  public long getLocalQueryId() {
    return localQueryId;
  }

  public QueryType getQueryType() {
    return queryType;
  }

  public long getTimeOut() {
    return timeOut;
  }

  public void setTimeOut(long timeOut) {
    this.timeOut = timeOut;
  }

  public void setQueryType(QueryType queryType) {
    this.queryType = queryType;
  }

  public ResultNodeContext getResultNodeContext() {
    return resultNodeContext;
  }

  public TEndPoint getLocalDataBlockEndpoint() {
    return localDataBlockEndpoint;
  }

  public TEndPoint getLocalInternalEndpoint() {
    return localInternalEndpoint;
  }

  public SessionInfo getSession() {
    return session;
  }

  public void setSession(SessionInfo session) {
    this.session = session;
  }

  public long getStartTime() {
    return startTime;
  }

  public void setStartTime(long startTime) {
    this.startTime = startTime;
  }

  public void addFailedEndPoint(TEndPoint endPoint) {
    this.endPointBlackList.add(endPoint);
  }

  public Set<TEndPoint> getEndPointBlackList() {
    return endPointBlackList;
  }

  public TRegionReplicaSet getMainFragmentLocatedRegion() {
    return this.mainFragmentLocatedRegion;
  }

  public void setMainFragmentLocatedRegion(TRegionReplicaSet region) {
    this.mainFragmentLocatedRegion = region;
  }

  public TypeProvider getTypeProvider() {
    return typeProvider;
  }

  public String getSql() {
    return sql;
  }

  public Set<SchemaLockType> getAcquiredLocks() {
    return acquiredLocks;
  }

  public boolean addAcquiredLock(final SchemaLockType lockType) {
    return acquiredLocks.add(lockType);
  }

  // used for tree model
  public void generateGlobalTimeFilter(Analysis analysis) {
    this.globalTimeFilter =
        PredicateUtils.convertPredicateToTimeFilter(analysis.getGlobalTimePredicate());
  }

  // used for table model
  public void setGlobalTimeFilter(Filter globalTimeFilter) {
    this.globalTimeFilter = globalTimeFilter;
  }

  public Filter getGlobalTimeFilter() {
    // time filter may be stateful, so we need to copy it
    return globalTimeFilter != null ? globalTimeFilter.copy() : null;
  }

  public ZoneId getZoneId() {
    return session.getZoneId();
  }

  public void setExplainAnalyze(boolean explainAnalyze) {
    isExplainAnalyze = explainAnalyze;
  }

  public boolean isExplainAnalyze() {
    return isExplainAnalyze;
  }

  public long getAnalyzeCost() {
    return queryPlanStatistics.getAnalyzeCost();
  }

  public long getDistributionPlanCost() {
    return queryPlanStatistics.getDistributionPlanCost();
  }

  public long getFetchPartitionCost() {
    if (queryPlanStatistics == null) {
      return 0;
    }
    return queryPlanStatistics.getFetchPartitionCost();
  }

  public long getFetchSchemaCost() {
    if (queryPlanStatistics == null) {
      return 0;
    }
    return queryPlanStatistics.getFetchSchemaCost();
  }

  public long getLogicalPlanCost() {
    return queryPlanStatistics.getLogicalPlanCost();
  }

  public long getLogicalOptimizationCost() {
    return queryPlanStatistics.getLogicalOptimizationCost();
  }

  public void recordDispatchCost(long dispatchCost) {
    if (queryPlanStatistics == null) {
      queryPlanStatistics = new QueryPlanStatistics();
    }
    queryPlanStatistics.recordDispatchCost(dispatchCost);
  }

  public long getDispatchCost() {
    return queryPlanStatistics.getDispatchCost();
  }

  public void setAnalyzeCost(long analyzeCost) {
    if (queryPlanStatistics == null) {
      queryPlanStatistics = new QueryPlanStatistics();
    }
    queryPlanStatistics.setAnalyzeCost(analyzeCost);
  }

  public void setDistributionPlanCost(long distributionPlanCost) {
    if (queryPlanStatistics == null) {
      queryPlanStatistics = new QueryPlanStatistics();
    }
    queryPlanStatistics.setDistributionPlanCost(distributionPlanCost);
  }

  public void setFetchPartitionCost(long fetchPartitionCost) {
    if (queryPlanStatistics == null) {
      queryPlanStatistics = new QueryPlanStatistics();
    }
    queryPlanStatistics.setFetchPartitionCost(fetchPartitionCost);
  }

  public void setFetchSchemaCost(long fetchSchemaCost) {
    if (queryPlanStatistics == null) {
      queryPlanStatistics = new QueryPlanStatistics();
    }
    queryPlanStatistics.setFetchSchemaCost(fetchSchemaCost);
  }

  public void setLogicalPlanCost(long logicalPlanCost) {
    if (queryPlanStatistics == null) {
      queryPlanStatistics = new QueryPlanStatistics();
    }
    queryPlanStatistics.setLogicalPlanCost(logicalPlanCost);
  }

  public void setLogicalOptimizationCost(long logicalOptimizeCost) {
    if (queryPlanStatistics == null) {
      queryPlanStatistics = new QueryPlanStatistics();
    }
    queryPlanStatistics.setLogicalOptimizationCost(logicalOptimizeCost);
  }

  // region =========== FE memory related, make sure its not called concurrently ===========

  /**
   * This method does not require concurrency control because the query plan is generated in a
   * single-threaded manner.
   */
  public void reserveMemoryForFrontEnd(final long bytes) {
    this.memoryReservationManager.reserveMemoryCumulatively(bytes);
  }

  public void reserveMemoryForFrontEndImmediately() {
    this.memoryReservationManager.reserveMemoryImmediately();
  }

  public void releaseAllMemoryReservedForFrontEnd() {
    this.memoryReservationManager.releaseAllReservedMemory();
  }

  public void releaseMemoryReservedForFrontEnd(final long bytes) {
    this.memoryReservationManager.releaseMemoryCumulatively(bytes);
  }

  public boolean useSampledAvgTimeseriesOperandMemCost() {
    return numsOfSampledTimeseriesOperand >= minSizeToUseSampledTimeseriesOperandMemCost;
  }

  public long getAvgTimeseriesOperandMemCost() {
    return (long) avgTimeseriesOperandMemCost;
  }

  public void calculateAvgTimeseriesOperandMemCost(long current) {
    numsOfSampledTimeseriesOperand++;
    avgTimeseriesOperandMemCost +=
        (current - avgTimeseriesOperandMemCost) / numsOfSampledTimeseriesOperand;
  }

  // endregion

  public boolean needUpdateScanNumForLastQuery() {
    return needUpdateScanNumForLastQuery;
  }

  public void setNeedUpdateScanNumForLastQuery(boolean needUpdateScanNumForLastQuery) {
    this.needUpdateScanNumForLastQuery = needUpdateScanNumForLastQuery;
  }

  public Optional<String> getDatabaseName() {
    return session.getDatabaseName();
  }

  public boolean isUserQuery() {
    return userQuery;
  }

  public boolean isQuery() {
    return queryType != QueryType.WRITE;
  }

  public void setUserQuery(boolean userQuery) {
    this.userQuery = userQuery;
  }
}<|MERGE_RESOLUTION|>--- conflicted
+++ resolved
@@ -36,11 +36,8 @@
 import java.util.HashSet;
 import java.util.Optional;
 import java.util.Set;
-<<<<<<< HEAD
+import java.util.concurrent.ConcurrentHashMap;
 import java.util.function.LongConsumer;
-=======
-import java.util.concurrent.ConcurrentHashMap;
->>>>>>> ee9d7d1b
 
 /**
  * This class is used to record the context of a query including QueryId, query statement, session
