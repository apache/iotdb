/*
 * Licensed to the Apache Software Foundation (ASF) under one
 * or more contributor license agreements.  See the NOTICE file
 * distributed with this work for additional information
 * regarding copyright ownership.  The ASF licenses this file
 * to you under the Apache License, Version 2.0 (the
 * "License"); you may not use this file except in compliance
 * with the License.  You may obtain a copy of the License at
 *
 *      http://www.apache.org/licenses/LICENSE-2.0
 *
 * Unless required by applicable law or agreed to in writing,
 * software distributed under the License is distributed on an
 * "AS IS" BASIS, WITHOUT WARRANTIES OR CONDITIONS OF ANY
 * KIND, either express or implied.  See the License for the
 * specific language governing permissions and limitations
 * under the License.
 */

package org.apache.iotdb.db.queryengine.common;

import org.apache.iotdb.common.rpc.thrift.TEndPoint;
import org.apache.iotdb.common.rpc.thrift.TRegionReplicaSet;
import org.apache.iotdb.db.queryengine.plan.analyze.Analysis;
import org.apache.iotdb.db.queryengine.plan.analyze.PredicateUtils;
import org.apache.iotdb.db.queryengine.plan.analyze.QueryType;
import org.apache.iotdb.db.queryengine.plan.analyze.TypeProvider;
import org.apache.iotdb.db.queryengine.plan.analyze.lock.SchemaLockType;
import org.apache.iotdb.db.queryengine.plan.planner.LocalExecutionPlanner;
import org.apache.iotdb.db.queryengine.statistics.QueryPlanStatistics;

import org.apache.tsfile.read.filter.basic.Filter;

import java.time.ZoneId;
import java.util.HashMap;
import java.util.LinkedList;
import java.util.List;
import java.util.Map;

/**
 * This class is used to record the context of a query including QueryId, query statement, session
 * info and so on.
 */
public class MPPQueryContext {
  private String sql;
  private final QueryId queryId;

  // LocalQueryId is kept to adapt to the old client, it's unique in current datanode.
  // Now it's only be used by EXPLAIN ANALYZE to get queryExecution.
  private long localQueryId;
  private SessionInfo session;
  private QueryType queryType = QueryType.READ;
  private long timeOut;
  private long startTime;

  private TEndPoint localDataBlockEndpoint;
  private TEndPoint localInternalEndpoint;
  private ResultNodeContext resultNodeContext;

  // Main FragmentInstance, the other FragmentInstance should push data result to this
  // FragmentInstance
  private TRegionReplicaSet mainFragmentLocatedRegion;

  // When some DataNode cannot be connected, its endPoint will be put
  // in this list. And the following retry will avoid planning fragment
  // onto this node.
  private final List<TEndPoint> endPointBlackList;

  private final TypeProvider typeProvider = new TypeProvider();

  private Filter globalTimeFilter;

  private Map<SchemaLockType, Integer> acquiredLockNumMap = new HashMap<>();

  private boolean isExplainAnalyze = false;

  QueryPlanStatistics queryPlanStatistics = null;

  // To avoid query front-end from consuming too much memory, it needs to reserve memory when
  // constructing some Expression and PlanNode.
  private long reservedBytesInTotalForFrontEnd = 0;

  private long bytesToBeReservedForFrontEnd = 0;

  // To avoid reserving memory too frequently, we choose to do it in batches. This is the lower
  // bound
  // for each batch.
  private static final long MEMORY_BATCH_THRESHOLD = 1024L * 1024L;

  private final LocalExecutionPlanner LOCAL_EXECUTION_PLANNER = LocalExecutionPlanner.getInstance();

<<<<<<< HEAD
  // splits predicate expression in table model into three parts,
  // index 0 represents metadataExpressions, index 1 represents expressionsCanPushDownToOperator,
  // index 2 represents expressionsCannotPushDownToOperator
  private List<List<Expression>> tableModelPredicateExpressions;
  private boolean isTableQuery = false;

=======
>>>>>>> 0bef1d93
  public MPPQueryContext(QueryId queryId) {
    this.queryId = queryId;
    this.endPointBlackList = new LinkedList<>();
  }

  // TODO too many callers just pass a null SessionInfo which should be forbidden
  public MPPQueryContext(
      String sql,
      QueryId queryId,
      SessionInfo session,
      TEndPoint localDataBlockEndpoint,
      TEndPoint localInternalEndpoint) {
    this(queryId);
    this.sql = sql;
    this.session = session;
    this.localDataBlockEndpoint = localDataBlockEndpoint;
    this.localInternalEndpoint = localInternalEndpoint;
    this.initResultNodeContext();
  }

  public MPPQueryContext(
      String sql,
      QueryId queryId,
      long localQueryId,
      SessionInfo session,
      TEndPoint localDataBlockEndpoint,
      TEndPoint localInternalEndpoint) {
    this(queryId);
    this.sql = sql;
    this.session = session;
    this.localQueryId = localQueryId;
    this.localDataBlockEndpoint = localDataBlockEndpoint;
    this.localInternalEndpoint = localInternalEndpoint;
    this.initResultNodeContext();
  }

  public void prepareForRetry() {
    this.initResultNodeContext();
    this.releaseMemoryForFrontEnd();
  }

  private void initResultNodeContext() {
    this.resultNodeContext = new ResultNodeContext(queryId);
  }

  public QueryId getQueryId() {
    return queryId;
  }

  public long getLocalQueryId() {
    return localQueryId;
  }

  public QueryType getQueryType() {
    return queryType;
  }

  public long getTimeOut() {
    return timeOut;
  }

  public void setTimeOut(long timeOut) {
    this.timeOut = timeOut;
  }

  public void setQueryType(QueryType queryType) {
    this.queryType = queryType;
  }

  public ResultNodeContext getResultNodeContext() {
    return resultNodeContext;
  }

  public TEndPoint getLocalDataBlockEndpoint() {
    return localDataBlockEndpoint;
  }

  public TEndPoint getLocalInternalEndpoint() {
    return localInternalEndpoint;
  }

  public SessionInfo getSession() {
    return session;
  }

  public long getStartTime() {
    return startTime;
  }

  public void setStartTime(long startTime) {
    this.startTime = startTime;
  }

  public void addFailedEndPoint(TEndPoint endPoint) {
    this.endPointBlackList.add(endPoint);
  }

  public List<TEndPoint> getEndPointBlackList() {
    return endPointBlackList;
  }

  public TRegionReplicaSet getMainFragmentLocatedRegion() {
    return this.mainFragmentLocatedRegion;
  }

  public void setMainFragmentLocatedRegion(TRegionReplicaSet region) {
    this.mainFragmentLocatedRegion = region;
  }

  public TypeProvider getTypeProvider() {
    return typeProvider;
  }

  public String getSql() {
    return sql;
  }

  public Map<SchemaLockType, Integer> getAcquiredLockNumMap() {
    return acquiredLockNumMap;
  }

  public void addAcquiredLockNum(SchemaLockType lockType) {
    if (acquiredLockNumMap.containsKey(lockType)) {
      acquiredLockNumMap.put(lockType, acquiredLockNumMap.get(lockType) + 1);
    } else {
      acquiredLockNumMap.put(lockType, 1);
    }
  }

  // used for tree model
  public void generateGlobalTimeFilter(Analysis analysis) {
    this.globalTimeFilter =
        PredicateUtils.convertPredicateToTimeFilter(analysis.getGlobalTimePredicate());
  }

  // used for table model
  public void setGlobalTimeFilter(Filter globalTimeFilter) {
    this.globalTimeFilter = globalTimeFilter;
  }

  public Filter getGlobalTimeFilter() {
    // time filter may be stateful, so we need to copy it
    return globalTimeFilter != null ? globalTimeFilter.copy() : null;
  }

  public ZoneId getZoneId() {
    return session.getZoneId();
  }

  public void setExplainAnalyze(boolean explainAnalyze) {
    isExplainAnalyze = explainAnalyze;
  }

  public boolean isExplainAnalyze() {
    return isExplainAnalyze;
  }

  public long getAnalyzeCost() {
    return queryPlanStatistics.getAnalyzeCost();
  }

  public long getDistributionPlanCost() {
    return queryPlanStatistics.getDistributionPlanCost();
  }

  public long getFetchPartitionCost() {
    return queryPlanStatistics.getFetchPartitionCost();
  }

  public long getFetchSchemaCost() {
    return queryPlanStatistics.getFetchSchemaCost();
  }

  public long getLogicalPlanCost() {
    return queryPlanStatistics.getLogicalPlanCost();
  }

  public long getLogicalOptimizationCost() {
    return queryPlanStatistics.getLogicalOptimizationCost();
  }

  public void setAnalyzeCost(long analyzeCost) {
    if (queryPlanStatistics == null) {
      queryPlanStatistics = new QueryPlanStatistics();
    }
    queryPlanStatistics.setAnalyzeCost(analyzeCost);
  }

  public void setDistributionPlanCost(long distributionPlanCost) {
    if (queryPlanStatistics == null) {
      queryPlanStatistics = new QueryPlanStatistics();
    }
    queryPlanStatistics.setDistributionPlanCost(distributionPlanCost);
  }

  public void setFetchPartitionCost(long fetchPartitionCost) {
    if (queryPlanStatistics == null) {
      queryPlanStatistics = new QueryPlanStatistics();
    }
    queryPlanStatistics.setFetchPartitionCost(fetchPartitionCost);
  }

  public void setFetchSchemaCost(long fetchSchemaCost) {
    if (queryPlanStatistics == null) {
      queryPlanStatistics = new QueryPlanStatistics();
    }
    queryPlanStatistics.setFetchSchemaCost(fetchSchemaCost);
  }

  public void setLogicalPlanCost(long logicalPlanCost) {
    if (queryPlanStatistics == null) {
      queryPlanStatistics = new QueryPlanStatistics();
    }
    queryPlanStatistics.setLogicalPlanCost(logicalPlanCost);
  }

  public void setLogicalOptimizationCost(long logicalOptimizeCost) {
    if (queryPlanStatistics == null) {
      queryPlanStatistics = new QueryPlanStatistics();
    }
    queryPlanStatistics.setLogicalOptimizationCost(logicalOptimizeCost);
  }

  // region =========== FE memory related, make sure its not called concurrently ===========

  /**
   * This method does not require concurrency control because the query plan is generated in a
   * single-threaded manner.
   */
  public void reserveMemoryForFrontEnd(final long bytes) {
    this.bytesToBeReservedForFrontEnd += bytes;
    if (this.bytesToBeReservedForFrontEnd >= MEMORY_BATCH_THRESHOLD) {
      reserveMemoryForFrontEndImmediately();
    }
  }

  public void reserveMemoryForFrontEndImmediately() {
    if (bytesToBeReservedForFrontEnd != 0) {
      LOCAL_EXECUTION_PLANNER.reserveMemoryForQueryFrontEnd(
          bytesToBeReservedForFrontEnd, reservedBytesInTotalForFrontEnd, queryId.getId());
      this.reservedBytesInTotalForFrontEnd += bytesToBeReservedForFrontEnd;
      this.bytesToBeReservedForFrontEnd = 0;
    }
  }

  public void releaseMemoryForFrontEnd() {
    if (reservedBytesInTotalForFrontEnd != 0) {
      LOCAL_EXECUTION_PLANNER.releaseToFreeMemoryForOperators(reservedBytesInTotalForFrontEnd);
      reservedBytesInTotalForFrontEnd = 0;
    }
  }

  public void releaseMemoryForFrontEnd(final long bytes) {
    if (bytes != 0) {
      long bytesToRelease;
      if (bytes <= bytesToBeReservedForFrontEnd) {
        bytesToBeReservedForFrontEnd -= bytes;
      } else {
        bytesToRelease = bytes - bytesToBeReservedForFrontEnd;
        bytesToBeReservedForFrontEnd = 0;
        LOCAL_EXECUTION_PLANNER.releaseToFreeMemoryForOperators(bytesToRelease);
        reservedBytesInTotalForFrontEnd -= bytesToRelease;
      }
    }
  }

  // endregion

  public boolean isTableQuery() {
    return isTableQuery;
  }

  public void setTableQuery(boolean tableQuery) {
    isTableQuery = tableQuery;
  }
}<|MERGE_RESOLUTION|>--- conflicted
+++ resolved
@@ -89,15 +89,8 @@
 
   private final LocalExecutionPlanner LOCAL_EXECUTION_PLANNER = LocalExecutionPlanner.getInstance();
 
-<<<<<<< HEAD
-  // splits predicate expression in table model into three parts,
-  // index 0 represents metadataExpressions, index 1 represents expressionsCanPushDownToOperator,
-  // index 2 represents expressionsCannotPushDownToOperator
-  private List<List<Expression>> tableModelPredicateExpressions;
   private boolean isTableQuery = false;
 
-=======
->>>>>>> 0bef1d93
   public MPPQueryContext(QueryId queryId) {
     this.queryId = queryId;
     this.endPointBlackList = new LinkedList<>();
