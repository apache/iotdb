--- conflicted
+++ resolved
@@ -31,11 +31,8 @@
 import org.apache.iotdb.db.queryengine.execution.exchange.sink.DownStreamChannelLocation;
 import org.apache.iotdb.db.queryengine.plan.ClusterTopology;
 import org.apache.iotdb.db.queryengine.plan.analyze.QueryType;
-<<<<<<< HEAD
 import org.apache.iotdb.db.queryengine.plan.planner.exceptions.ReplicaSetUnreachableException;
-=======
 import org.apache.iotdb.db.queryengine.plan.planner.distribution.NodeDistribution;
->>>>>>> 6a081557
 import org.apache.iotdb.db.queryengine.plan.planner.plan.FragmentInstance;
 import org.apache.iotdb.db.queryengine.plan.planner.plan.PlanFragment;
 import org.apache.iotdb.db.queryengine.plan.planner.plan.SubPlan;
@@ -130,18 +127,14 @@
 
     // Get the target region for origin PlanFragment, then its instance will be distributed one
     // of them.
-<<<<<<< HEAD
-    TRegionReplicaSet regionReplicaSet = fragment.getTargetRegion();
+    TRegionReplicaSet regionReplicaSet = fragment.getTargetRegionForTableModel();
     if (regionReplicaSet != null
         && !CollectionUtils.isEmpty(regionReplicaSet.getDataNodeLocations())) {
       regionReplicaSet = topology.getReachableSet(regionReplicaSet);
       if (regionReplicaSet.getDataNodeLocations().isEmpty()) {
-        throw new ReplicaSetUnreachableException(fragment.getTargetRegion());
-      }
-    }
-=======
-    TRegionReplicaSet regionReplicaSet = fragment.getTargetRegionForTableModel(nodeDistributionMap);
->>>>>>> 6a081557
+        throw new ReplicaSetUnreachableException(fragment.getTargetRegionForTableModel());
+      }
+    }
 
     // Set ExecutorType and target host for the instance,
     // We need to store all the replica host in case of the scenario that the instance need to be
