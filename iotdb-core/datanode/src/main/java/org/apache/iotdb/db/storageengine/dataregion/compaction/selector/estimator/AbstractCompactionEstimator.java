--- conflicted
+++ resolved
@@ -60,11 +60,6 @@
 
   protected IoTDBConfig config = IoTDBDescriptor.getInstance().getConfig();
   protected TSFileConfig tsFileConfig = TSFileDescriptor.getInstance().getConfig();
-<<<<<<< HEAD
-
-  protected long compressionRatio = (long) CompressionRatio.getInstance().getRatio() + 1;
-=======
->>>>>>> 058aeba7
 
   protected abstract long calculatingMetadataMemoryCost(CompactionTaskInfo taskInfo);
 
