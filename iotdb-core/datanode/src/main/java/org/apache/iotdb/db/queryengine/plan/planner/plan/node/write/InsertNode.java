/*
 * Licensed to the Apache Software Foundation (ASF) under one
 * or more contributor license agreements.  See the NOTICE file
 * distributed with this work for additional information
 * regarding copyright ownership.  The ASF licenses this file
 * to you under the Apache License, Version 2.0 (the
 * "License"); you may not use this file except in compliance
 * with the License.  You may obtain a copy of the License at
 *
 *     http://www.apache.org/licenses/LICENSE-2.0
 *
 * Unless required by applicable law or agreed to in writing,
 * software distributed under the License is distributed on an
 * "AS IS" BASIS, WITHOUT WARRANTIES OR CONDITIONS OF ANY
 * KIND, either express or implied.  See the License for the
 * specific language governing permissions and limitations
 * under the License.
 */

package org.apache.iotdb.db.queryengine.plan.planner.plan.node.write;

import org.apache.iotdb.common.rpc.thrift.TRegionReplicaSet;
import org.apache.iotdb.commons.consensus.index.ComparableConsensusRequest;
import org.apache.iotdb.commons.consensus.index.ProgressIndex;
import org.apache.iotdb.commons.path.PartialPath;
import org.apache.iotdb.commons.schema.table.column.TsTableColumnCategory;
import org.apache.iotdb.commons.utils.TestOnly;
<<<<<<< HEAD
import org.apache.iotdb.consensus.iot.log.ConsensusReqReader;
import org.apache.iotdb.db.queryengine.plan.planner.plan.node.PlanNode;
=======
import org.apache.iotdb.consensus.ConsensusFactory;
import org.apache.iotdb.db.conf.IoTDBConfig;
import org.apache.iotdb.db.conf.IoTDBDescriptor;
>>>>>>> ce6c81af
import org.apache.iotdb.db.queryengine.plan.planner.plan.node.PlanNodeId;
import org.apache.iotdb.db.storageengine.dataregion.memtable.DeviceIDFactory;
import org.apache.iotdb.db.storageengine.dataregion.wal.buffer.IWALByteBufferView;
import org.apache.iotdb.db.storageengine.dataregion.wal.utils.WALWriteUtils;

import org.apache.tsfile.enums.TSDataType;
import org.apache.tsfile.exception.NotImplementedException;
import org.apache.tsfile.file.metadata.IDeviceID;
import org.apache.tsfile.write.schema.MeasurementSchema;

import java.io.DataInputStream;
import java.io.DataOutputStream;
import java.io.IOException;
import java.nio.ByteBuffer;
import java.util.ArrayList;
import java.util.Arrays;
import java.util.Collections;
import java.util.List;
import java.util.Objects;

public abstract class InsertNode extends SearchNode implements ComparableConsensusRequest {

<<<<<<< HEAD
  /**
   * this insert node doesn't need to participate in iot consensus
   */
  public static final long NO_CONSENSUS_INDEX = ConsensusReqReader.DEFAULT_SEARCH_INDEX;
=======
  private static final IoTDBConfig config = IoTDBDescriptor.getInstance().getConfig();
>>>>>>> ce6c81af

  /**
   * if use id table, this filed is id form of device path <br> if not, this filed is device
   * path<br>
   */
  protected PartialPath devicePath;

  protected boolean isAligned;
  protected MeasurementSchema[] measurementSchemas;
  protected String[] measurements;
  protected TSDataType[] dataTypes;

  protected TsTableColumnCategory[] columnCategories;
  protected List<Integer> idColumnIndices;
  protected int measurementColumnCnt = -1;

  protected int failedMeasurementNumber = 0;

  /**
   * device id reference, for reuse device id in both id table and memtable <br> used in memtable
   */
  protected IDeviceID deviceID;

  protected boolean isGeneratedByRemoteConsensusLeader = false;

  /**
   * Physical address of data region after splitting
   */
  protected TRegionReplicaSet dataRegionReplicaSet;

  protected ProgressIndex progressIndex;

  private static final DeviceIDFactory deviceIDFactory = DeviceIDFactory.getInstance();

  protected InsertNode(PlanNodeId id) {
    super(id);
  }

  protected InsertNode(
      PlanNodeId id,
      PartialPath devicePath,
      boolean isAligned,
      String[] measurements,
      TSDataType[] dataTypes) {
    this(id, devicePath, isAligned, measurements, dataTypes, null);
  }

  protected InsertNode(
      PlanNodeId id,
      PartialPath devicePath,
      boolean isAligned,
      String[] measurements,
      TSDataType[] dataTypes,
      TsTableColumnCategory[] columnCategories) {
    super(id);
    this.devicePath = devicePath;
    this.isAligned = isAligned;
    this.measurements = measurements;
    this.dataTypes = dataTypes;
    setColumnCategories(columnCategories);
  }

  public TRegionReplicaSet getDataRegionReplicaSet() {
    return dataRegionReplicaSet;
  }

  public void setDataRegionReplicaSet(TRegionReplicaSet dataRegionReplicaSet) {
    this.dataRegionReplicaSet = dataRegionReplicaSet;
  }

  public PartialPath getDevicePath() {
    return devicePath;
  }

  public void setDevicePath(PartialPath devicePath) {
    this.devicePath = devicePath;
  }

  public boolean isAligned() {
    return isAligned;
  }

  public void setAligned(boolean aligned) {
    isAligned = aligned;
  }

  public MeasurementSchema[] getMeasurementSchemas() {
    return measurementSchemas;
  }

  public void setMeasurementSchemas(MeasurementSchema[] measurementSchemas) {
    this.measurementSchemas = measurementSchemas;
  }

  public String[] getMeasurements() {
    return measurements;
  }

  public int measureColumnCnt() {
    if (columnCategories == null) {
      return measurements.length;
    }
    return (int) Arrays.stream(columnCategories)
        .filter(col -> col == TsTableColumnCategory.MEASUREMENT).count();
  }

  public boolean isValidMeasurement(int i) {
    return measurementSchemas != null
        && measurementSchemas[i] != null
        && (columnCategories == null || columnCategories[i] == TsTableColumnCategory.MEASUREMENT);
  }

  public void setMeasurements(String[] measurements) {
    this.measurements = measurements;
  }

  public TSDataType[] getDataTypes() {
    return dataTypes;
  }

  public int getMeasurementColumnCnt() {
    if (measurementColumnCnt == -1) {
      measurementColumnCnt = 0;
      if (measurementSchemas != null) {
        for (int i = 0; i < measurementSchemas.length; i++) {
          if (isValidMeasurement(i)) {
            measurementColumnCnt++;
          }
        }
      }
    }
    return measurementColumnCnt;
  }

  public TSDataType getDataType(int index) {
    return dataTypes[index];
  }

  public void setDataTypes(TSDataType[] dataTypes) {
    this.dataTypes = dataTypes;
  }

  public IDeviceID getDeviceID() {
    if (deviceID == null) {
      deviceID = deviceIDFactory.getDeviceID(devicePath);
    }
    return deviceID;
  }

  public void setDeviceID(IDeviceID deviceID) {
    this.deviceID = deviceID;
  }

  public boolean isGeneratedByRemoteConsensusLeader() {
    switch (config.getDataRegionConsensusProtocolClass()) {
      case ConsensusFactory.IOT_CONSENSUS:
      case ConsensusFactory.IOT_CONSENSUS_V2:
      case ConsensusFactory.FAST_IOT_CONSENSUS:
      case ConsensusFactory.RATIS_CONSENSUS:
        return isGeneratedByRemoteConsensusLeader;
      case ConsensusFactory.SIMPLE_CONSENSUS:
        return false;
    }
    return false;
  }

<<<<<<< HEAD
  /**
   * Search index should start from 1
   */
  public void setSearchIndex(long searchIndex) {
    this.searchIndex = searchIndex;
=======
  @Override
  public void markAsGeneratedByRemoteConsensusLeader() {
    isGeneratedByRemoteConsensusLeader = true;
>>>>>>> ce6c81af
  }

  @Override
  protected void serializeAttributes(ByteBuffer byteBuffer) {
    throw new NotImplementedException("serializeAttributes of InsertNode is not implemented");
  }

  @Override
  protected void serializeAttributes(DataOutputStream stream) throws IOException {
    throw new NotImplementedException("serializeAttributes of InsertNode is not implemented");
  }

  // region Serialization methods for WAL

  /**
   * Serialized size of measurement schemas, ignoring failed time series
   */
  protected int serializeMeasurementSchemasSize() {
    int byteLen = 0;
    for (int i = 0; i < measurements.length; i++) {
      // ignore failed partial insert
      if (measurements[i] == null) {
        continue;
      }
      byteLen += WALWriteUtils.sizeToWrite(measurementSchemas[i]);
    }
    return byteLen;
  }

  /**
   * Serialize measurement schemas, ignoring failed time series
   */
  protected void serializeMeasurementSchemasToWAL(IWALByteBufferView buffer) {
    for (int i = 0; i < measurements.length; i++) {
      // ignore failed partial insert
      if (measurements[i] == null) {
        continue;
      }
      WALWriteUtils.write(measurementSchemas[i], buffer);
    }
  }

  /**
   * Deserialize measurement schemas. Make sure the measurement schemas and measurements have been
   * created before calling this
   */
  protected void deserializeMeasurementSchemas(DataInputStream stream) throws IOException {
    for (int i = 0; i < measurements.length; i++) {
      measurementSchemas[i] = MeasurementSchema.deserializeFrom(stream);
      measurements[i] = measurementSchemas[i].getMeasurementId();
      dataTypes[i] = measurementSchemas[i].getType();
    }
  }

  protected void deserializeMeasurementSchemas(ByteBuffer buffer) {
    for (int i = 0; i < measurements.length; i++) {
      measurementSchemas[i] = MeasurementSchema.deserializeFrom(buffer);
      measurements[i] = measurementSchemas[i].getMeasurementId();
    }
  }

  // endregion

  public TRegionReplicaSet getRegionReplicaSet() {
    return dataRegionReplicaSet;
  }

  public abstract long getMinTime();

  // region partial insert
  @TestOnly
  public void markFailedMeasurement(int index) {
    throw new UnsupportedOperationException();
  }

  public boolean hasValidMeasurements() {
    for (Object o : measurements) {
      if (o != null) {
        return true;
      }
    }
    return false;
  }

  public void setFailedMeasurementNumber(int failedMeasurementNumber) {
    this.failedMeasurementNumber = failedMeasurementNumber;
  }

  public int getFailedMeasurementNumber() {
    return failedMeasurementNumber;
  }

  public boolean allMeasurementFailed() {
    if (measurements != null) {
      return failedMeasurementNumber >= measurements.length;
    }
    return true;
  }

  // endregion

  // region progress index

  @Override
  public ProgressIndex getProgressIndex() {
    return progressIndex;
  }

  @Override
  public void setProgressIndex(ProgressIndex progressIndex) {
    this.progressIndex = progressIndex;
  }

  // endregion

  @Override
  public boolean equals(Object o) {
    if (this == o) {
      return true;
    }
    if (o == null || getClass() != o.getClass()) {
      return false;
    }
    if (!super.equals(o)) {
      return false;
    }
    InsertNode that = (InsertNode) o;
    return isAligned == that.isAligned
        && Objects.equals(devicePath, that.devicePath)
        && Arrays.equals(measurementSchemas, that.measurementSchemas)
        && Arrays.equals(measurements, that.measurements)
        && Arrays.equals(dataTypes, that.dataTypes)
        && Objects.equals(deviceID, that.deviceID)
        && Objects.equals(dataRegionReplicaSet, that.dataRegionReplicaSet);
  }

  @Override
  public int hashCode() {
    int result =
        Objects.hash(super.hashCode(), devicePath, isAligned, deviceID, dataRegionReplicaSet);
    result = 31 * result + Arrays.hashCode(measurementSchemas);
    result = 31 * result + Arrays.hashCode(measurements);
    result = 31 * result + Arrays.hashCode(dataTypes);
    return result;
  }

  public TsTableColumnCategory[] getColumnCategories() {
    return columnCategories;
  }

  public void setColumnCategories(TsTableColumnCategory[] columnCategories) {
    this.columnCategories = columnCategories;
    if (columnCategories != null) {
      idColumnIndices = new ArrayList<>();
      for (int i = 0; i < columnCategories.length; i++) {
        if (columnCategories[i].equals(TsTableColumnCategory.ID)) {
          idColumnIndices.add(i);
        }
      }
    }
  }

  public String getTableName() {
    return null;
  }

  @Override
  public List<PlanNode> getChildren() {
    return Collections.emptyList();
  }
}<|MERGE_RESOLUTION|>--- conflicted
+++ resolved
@@ -25,14 +25,11 @@
 import org.apache.iotdb.commons.path.PartialPath;
 import org.apache.iotdb.commons.schema.table.column.TsTableColumnCategory;
 import org.apache.iotdb.commons.utils.TestOnly;
-<<<<<<< HEAD
 import org.apache.iotdb.consensus.iot.log.ConsensusReqReader;
 import org.apache.iotdb.db.queryengine.plan.planner.plan.node.PlanNode;
-=======
 import org.apache.iotdb.consensus.ConsensusFactory;
 import org.apache.iotdb.db.conf.IoTDBConfig;
 import org.apache.iotdb.db.conf.IoTDBDescriptor;
->>>>>>> ce6c81af
 import org.apache.iotdb.db.queryengine.plan.planner.plan.node.PlanNodeId;
 import org.apache.iotdb.db.storageengine.dataregion.memtable.DeviceIDFactory;
 import org.apache.iotdb.db.storageengine.dataregion.wal.buffer.IWALByteBufferView;
@@ -55,14 +52,7 @@
 
 public abstract class InsertNode extends SearchNode implements ComparableConsensusRequest {
 
-<<<<<<< HEAD
-  /**
-   * this insert node doesn't need to participate in iot consensus
-   */
-  public static final long NO_CONSENSUS_INDEX = ConsensusReqReader.DEFAULT_SEARCH_INDEX;
-=======
   private static final IoTDBConfig config = IoTDBDescriptor.getInstance().getConfig();
->>>>>>> ce6c81af
 
   /**
    * if use id table, this filed is id form of device path <br> if not, this filed is device
@@ -229,17 +219,9 @@
     return false;
   }
 
-<<<<<<< HEAD
-  /**
-   * Search index should start from 1
-   */
-  public void setSearchIndex(long searchIndex) {
-    this.searchIndex = searchIndex;
-=======
   @Override
   public void markAsGeneratedByRemoteConsensusLeader() {
     isGeneratedByRemoteConsensusLeader = true;
->>>>>>> ce6c81af
   }
 
   @Override
