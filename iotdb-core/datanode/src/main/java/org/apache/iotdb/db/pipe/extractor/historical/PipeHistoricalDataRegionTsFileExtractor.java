--- conflicted
+++ resolved
@@ -139,19 +139,14 @@
     // enabling the historical data extraction, which may affect the realtime data extraction.
     isHistoricalExtractorEnabled =
         parameters.getBooleanOrDefault(
-<<<<<<< HEAD
-            Arrays.asList(EXTRACTOR_HISTORY_ENABLE_KEY, SOURCE_HISTORY_ENABLE_KEY),
-            EXTRACTOR_HISTORY_ENABLE_DEFAULT_VALUE);
+                SystemConstant.RESTART_KEY, SystemConstant.RESTART_DEFAULT_VALUE)
+            || parameters.getBooleanOrDefault(
+                Arrays.asList(EXTRACTOR_HISTORY_ENABLE_KEY, SOURCE_HISTORY_ENABLE_KEY),
+                EXTRACTOR_HISTORY_ENABLE_DEFAULT_VALUE);
     isRealtimeExtractorEnabled =
         parameters.getBooleanOrDefault(
             Arrays.asList(EXTRACTOR_REALTIME_ENABLE_KEY, SOURCE_REALTIME_ENABLE_KEY),
             EXTRACTOR_REALTIME_ENABLE_DEFAULT_VALUE);
-=======
-                SystemConstant.RESTART_KEY, SystemConstant.RESTART_DEFAULT_VALUE)
-            || parameters.getBooleanOrDefault(
-                Arrays.asList(EXTRACTOR_HISTORY_ENABLE_KEY, SOURCE_HISTORY_ENABLE_KEY),
-                EXTRACTOR_HISTORY_ENABLE_DEFAULT_VALUE);
->>>>>>> e4ed1964
 
     try {
       historicalDataExtractionStartTime =
