--- conflicted
+++ resolved
@@ -305,15 +305,11 @@
             pattern,
             historicalDataExtractionStartTime,
             historicalDataExtractionEndTime,
-<<<<<<< HEAD
-            !isTsFileResourceCoveredByTimeRange(resource));
+            !sloppyTimeRange && !isTsFileResourceCoveredByTimeRange(resource));
     if (isDbNameCoveredByPattern) {
       event.skipParsingPattern();
     }
 
-=======
-            !sloppyTimeRange && !isTsFileResourceCoveredByTimeRange(resource));
->>>>>>> 96f2164f
     event.increaseReferenceCount(PipeHistoricalDataRegionTsFileExtractor.class.getName());
     try {
       PipeResourceManager.tsfile().unpinTsFileResource(resource);
