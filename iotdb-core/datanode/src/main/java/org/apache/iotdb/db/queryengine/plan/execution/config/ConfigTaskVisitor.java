--- conflicted
+++ resolved
@@ -117,8 +117,6 @@
 import org.apache.iotdb.db.queryengine.plan.statement.metadata.model.DropModelStatement;
 import org.apache.iotdb.db.queryengine.plan.statement.metadata.model.ShowModelsStatement;
 import org.apache.iotdb.db.queryengine.plan.statement.metadata.model.ShowTrialsStatement;
-<<<<<<< HEAD
-=======
 import org.apache.iotdb.db.queryengine.plan.statement.metadata.pipe.CreatePipePluginStatement;
 import org.apache.iotdb.db.queryengine.plan.statement.metadata.pipe.CreatePipeStatement;
 import org.apache.iotdb.db.queryengine.plan.statement.metadata.pipe.DropPipePluginStatement;
@@ -127,7 +125,6 @@
 import org.apache.iotdb.db.queryengine.plan.statement.metadata.pipe.ShowPipesStatement;
 import org.apache.iotdb.db.queryengine.plan.statement.metadata.pipe.StartPipeStatement;
 import org.apache.iotdb.db.queryengine.plan.statement.metadata.pipe.StopPipeStatement;
->>>>>>> d7396bfc
 import org.apache.iotdb.db.queryengine.plan.statement.metadata.template.AlterSchemaTemplateStatement;
 import org.apache.iotdb.db.queryengine.plan.statement.metadata.template.CreateSchemaTemplateStatement;
 import org.apache.iotdb.db.queryengine.plan.statement.metadata.template.DeactivateTemplateStatement;
@@ -537,40 +534,8 @@
   }
 
   @Override
-<<<<<<< HEAD
-  public IConfigTask visitShowTrials(ShowTrialsStatement showTrialsStatement, TaskContext context) {
-    return new ShowTrialsTask(showTrialsStatement.getModelId());
-  }
-
-  public static class TaskContext {
-
-    private final String queryId;
-
-    private final String sql;
-
-    private final String username;
-
-    public TaskContext(String queryId, String sql, String username) {
-      this.queryId = queryId;
-      this.sql = sql;
-      this.username = username;
-    }
-
-    public String getQueryId() {
-      return queryId;
-    }
-
-    public String getSql() {
-      return sql;
-    }
-
-    public String getUsername() {
-      return username;
-    }
-=======
   public IConfigTask visitShowTrials(
       ShowTrialsStatement showTrialsStatement, MPPQueryContext context) {
     return new ShowTrialsTask(showTrialsStatement.getModelId());
->>>>>>> d7396bfc
   }
 }