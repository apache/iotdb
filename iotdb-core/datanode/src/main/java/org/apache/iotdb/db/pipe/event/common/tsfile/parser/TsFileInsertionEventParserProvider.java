/*
 * Licensed to the Apache Software Foundation (ASF) under one
 * or more contributor license agreements.  See the NOTICE file
 * distributed with this work for additional information
 * regarding copyright ownership.  The ASF licenses this file
 * to you under the Apache License, Version 2.0 (the
 * "License"); you may not use this file except in compliance
 * with the License.  You may obtain a copy of the License at
 *
 *     http://www.apache.org/licenses/LICENSE-2.0
 *
 * Unless required by applicable law or agreed to in writing,
 * software distributed under the License is distributed on an
 * "AS IS" BASIS, WITHOUT WARRANTIES OR CONDITIONS OF ANY
 * KIND, either express or implied.  See the License for the
 * specific language governing permissions and limitations
 * under the License.
 */

package org.apache.iotdb.db.pipe.event.common.tsfile.parser;

import org.apache.iotdb.commons.audit.IAuditEntity;
import org.apache.iotdb.commons.exception.IllegalPathException;
import org.apache.iotdb.commons.pipe.agent.task.meta.PipeTaskMeta;
import org.apache.iotdb.commons.pipe.config.PipeConfig;
import org.apache.iotdb.commons.pipe.datastructure.pattern.TablePattern;
import org.apache.iotdb.commons.pipe.datastructure.pattern.TreePattern;
import org.apache.iotdb.commons.pipe.datastructure.pattern.UnionIoTDBTreePattern;
import org.apache.iotdb.db.pipe.event.common.tsfile.PipeTsFileInsertionEvent;
import org.apache.iotdb.db.pipe.event.common.tsfile.parser.query.TsFileInsertionEventQueryParser;
import org.apache.iotdb.db.pipe.event.common.tsfile.parser.scan.TsFileInsertionEventScanParser;
import org.apache.iotdb.db.pipe.event.common.tsfile.parser.table.TsFileInsertionEventTableParser;
import org.apache.iotdb.db.pipe.metric.overview.PipeTsFileToTabletsMetrics;
import org.apache.iotdb.db.pipe.resource.PipeDataNodeResourceManager;
import org.apache.iotdb.db.pipe.resource.tsfile.PipeTsFilePublicResource;

import org.apache.tsfile.file.metadata.IDeviceID;

import java.io.File;
import java.io.IOException;
import java.util.Map;
import java.util.Objects;
import java.util.stream.Collectors;

public class TsFileInsertionEventParserProvider {

  private final String pipeName;
  private final long creationTime;

  private final File tsFile;
  private final TreePattern treePattern;
  private final TablePattern tablePattern;
  private final long startTime;
  private final long endTime;

  protected final PipeTaskMeta pipeTaskMeta;
  protected final PipeTsFileInsertionEvent sourceEvent;
  private final IAuditEntity entity;

  public TsFileInsertionEventParserProvider(
      final String pipeName,
      final long creationTime,
      final File tsFile,
      final TreePattern treePattern,
      final TablePattern tablePattern,
      final long startTime,
      final long endTime,
      final PipeTaskMeta pipeTaskMeta,
      final IAuditEntity entity,
      final PipeTsFileInsertionEvent sourceEvent) {
    this.pipeName = pipeName;
    this.creationTime = creationTime;
    this.tsFile = tsFile;
    this.treePattern = treePattern;
    this.tablePattern = tablePattern;
    this.startTime = startTime;
    this.endTime = endTime;
    this.pipeTaskMeta = pipeTaskMeta;
    this.entity = entity;
    this.sourceEvent = sourceEvent;
  }

<<<<<<< HEAD
  public TsFileInsertionEventParser provide() throws IOException, IllegalPathException {
=======
  public TsFileInsertionEventParser provide(final boolean isWithMod) throws IOException {
>>>>>>> 274fc9ed
    if (pipeName != null) {
      PipeTsFileToTabletsMetrics.getInstance()
          .markTsFileToTabletInvocation(pipeName + "_" + creationTime);
    }

    if (sourceEvent.isTableModelEvent()) {
      return new TsFileInsertionEventTableParser(
          pipeName,
          creationTime,
          tsFile,
          tablePattern,
          startTime,
          endTime,
          pipeTaskMeta,
<<<<<<< HEAD
          entity,
          sourceEvent);
=======
          userName,
          sourceEvent,
          isWithMod);
>>>>>>> 274fc9ed
    }

    // Use scan container to save memory
    if ((double) PipeDataNodeResourceManager.memory().getUsedMemorySizeInBytes()
            / PipeDataNodeResourceManager.memory().getTotalNonFloatingMemorySizeInBytes()
        > PipeTsFilePublicResource.MEMORY_SUFFICIENT_THRESHOLD) {
      return new TsFileInsertionEventScanParser(
          pipeName,
          creationTime,
          tsFile,
          treePattern,
          startTime,
          endTime,
          pipeTaskMeta,
<<<<<<< HEAD
          entity,
          sourceEvent.isSkipIfNoPrivileges(),
          sourceEvent);
=======
          sourceEvent,
          isWithMod);
>>>>>>> 274fc9ed
    }

    if (treePattern instanceof UnionIoTDBTreePattern
        && !((UnionIoTDBTreePattern) treePattern).mayMatchMultipleTimeSeriesInOneDevice()) {
      // If the pattern matches only one time series in one device, use query container here
      // because there is no timestamps merge overhead.
      //
      // Note: We judge prefix pattern as matching multiple timeseries in one device because it's
      // hard to know whether it only matches one timeseries, while matching multiple is often the
      // case.
      return new TsFileInsertionEventQueryParser(
          pipeName,
          creationTime,
          tsFile,
          treePattern,
          startTime,
          endTime,
          pipeTaskMeta,
          sourceEvent,
<<<<<<< HEAD
          entity,
          sourceEvent.isSkipIfNoPrivileges(),
          null);
=======
          isWithMod);
>>>>>>> 274fc9ed
    }

    final Map<IDeviceID, Boolean> deviceIsAlignedMap =
        PipeDataNodeResourceManager.tsfile().getDeviceIsAlignedMapFromCache(tsFile, false);
    if (Objects.isNull(deviceIsAlignedMap)) {
      // If we failed to get from cache, it indicates that the memory usage is high.
      // We use scan data container because it requires less memory.
      return new TsFileInsertionEventScanParser(
          pipeName,
          creationTime,
          tsFile,
          treePattern,
          startTime,
          endTime,
          pipeTaskMeta,
<<<<<<< HEAD
          entity,
          sourceEvent.isSkipIfNoPrivileges(),
          sourceEvent);
=======
          sourceEvent,
          isWithMod);
>>>>>>> 274fc9ed
    }

    final int originalSize = deviceIsAlignedMap.size();
    final Map<IDeviceID, Boolean> filteredDeviceIsAlignedMap =
        filterDeviceIsAlignedMapByPattern(deviceIsAlignedMap);
    // Use scan data container if we need enough amount to data thus it's better to scan than query.
    return (double) filteredDeviceIsAlignedMap.size() / originalSize
            > PipeConfig.getInstance().getPipeTsFileScanParsingThreshold()
        ? new TsFileInsertionEventScanParser(
            pipeName,
            creationTime,
            tsFile,
            treePattern,
            startTime,
            endTime,
            pipeTaskMeta,
<<<<<<< HEAD
            entity,
            sourceEvent.isSkipIfNoPrivileges(),
            sourceEvent)
=======
            sourceEvent,
            isWithMod)
>>>>>>> 274fc9ed
        : new TsFileInsertionEventQueryParser(
            pipeName,
            creationTime,
            tsFile,
            treePattern,
            startTime,
            endTime,
            pipeTaskMeta,
            sourceEvent,
<<<<<<< HEAD
            entity,
            sourceEvent.isSkipIfNoPrivileges(),
            filteredDeviceIsAlignedMap);
=======
            filteredDeviceIsAlignedMap,
            isWithMod);
>>>>>>> 274fc9ed
  }

  private Map<IDeviceID, Boolean> filterDeviceIsAlignedMapByPattern(
      final Map<IDeviceID, Boolean> deviceIsAlignedMap) {
    if (Objects.isNull(treePattern) || treePattern.isRoot()) {
      return deviceIsAlignedMap;
    }

    return deviceIsAlignedMap.entrySet().stream()
        .filter(
            entry -> {
              final IDeviceID deviceId = entry.getKey();
              return treePattern.coversDevice(deviceId)
                  || treePattern.mayOverlapWithDevice(deviceId);
            })
        .collect(Collectors.toMap(Map.Entry::getKey, Map.Entry::getValue));
  }
}<|MERGE_RESOLUTION|>--- conflicted
+++ resolved
@@ -80,11 +80,7 @@
     this.sourceEvent = sourceEvent;
   }
 
-<<<<<<< HEAD
-  public TsFileInsertionEventParser provide() throws IOException, IllegalPathException {
-=======
-  public TsFileInsertionEventParser provide(final boolean isWithMod) throws IOException {
->>>>>>> 274fc9ed
+  public TsFileInsertionEventParser provide(final boolean isWithMod) throws IOException, IllegalPathException {
     if (pipeName != null) {
       PipeTsFileToTabletsMetrics.getInstance()
           .markTsFileToTabletInvocation(pipeName + "_" + creationTime);
@@ -99,14 +95,9 @@
           startTime,
           endTime,
           pipeTaskMeta,
-<<<<<<< HEAD
-          entity,
-          sourceEvent);
-=======
-          userName,
+          entity,
           sourceEvent,
           isWithMod);
->>>>>>> 274fc9ed
     }
 
     // Use scan container to save memory
@@ -121,14 +112,10 @@
           startTime,
           endTime,
           pipeTaskMeta,
-<<<<<<< HEAD
           entity,
           sourceEvent.isSkipIfNoPrivileges(),
-          sourceEvent);
-=======
           sourceEvent,
           isWithMod);
->>>>>>> 274fc9ed
     }
 
     if (treePattern instanceof UnionIoTDBTreePattern
@@ -148,13 +135,10 @@
           endTime,
           pipeTaskMeta,
           sourceEvent,
-<<<<<<< HEAD
           entity,
           sourceEvent.isSkipIfNoPrivileges(),
-          null);
-=======
-          isWithMod);
->>>>>>> 274fc9ed
+          null,
+              false);
     }
 
     final Map<IDeviceID, Boolean> deviceIsAlignedMap =
@@ -170,14 +154,10 @@
           startTime,
           endTime,
           pipeTaskMeta,
-<<<<<<< HEAD
           entity,
           sourceEvent.isSkipIfNoPrivileges(),
-          sourceEvent);
-=======
           sourceEvent,
           isWithMod);
->>>>>>> 274fc9ed
     }
 
     final int originalSize = deviceIsAlignedMap.size();
@@ -194,14 +174,10 @@
             startTime,
             endTime,
             pipeTaskMeta,
-<<<<<<< HEAD
             entity,
             sourceEvent.isSkipIfNoPrivileges(),
-            sourceEvent)
-=======
             sourceEvent,
             isWithMod)
->>>>>>> 274fc9ed
         : new TsFileInsertionEventQueryParser(
             pipeName,
             creationTime,
@@ -211,14 +187,10 @@
             endTime,
             pipeTaskMeta,
             sourceEvent,
-<<<<<<< HEAD
             entity,
             sourceEvent.isSkipIfNoPrivileges(),
-            filteredDeviceIsAlignedMap);
-=======
             filteredDeviceIsAlignedMap,
             isWithMod);
->>>>>>> 274fc9ed
   }
 
   private Map<IDeviceID, Boolean> filterDeviceIsAlignedMapByPattern(
