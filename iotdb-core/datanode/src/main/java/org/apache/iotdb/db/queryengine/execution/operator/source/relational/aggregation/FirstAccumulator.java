--- conflicted
+++ resolved
@@ -211,14 +211,8 @@
             ((Number) statistics[0].getFirstValue()).intValue(), statistics[0].getStartTime());
         break;
       case INT64:
-<<<<<<< HEAD
-        updateLongFirstValue(
-            ((Number) statistics[0].getFirstValue()).longValue(), statistics[0].getStartTime());
-        break;
-=======
->>>>>>> 08ab2c9d
       case TIMESTAMP:
-        updateLongFirstValue((long) statistics[0].getFirstValue(), statistics[0].getStartTime());
+        updateLongFirstValue(((Number) statistics[0].getFirstValue()).longValue(), statistics[0].getStartTime());
         break;
       case FLOAT:
         updateFloatFirstValue(
