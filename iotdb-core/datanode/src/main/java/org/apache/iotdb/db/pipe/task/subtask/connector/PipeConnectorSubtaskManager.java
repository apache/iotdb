/*
 * Licensed to the Apache Software Foundation (ASF) under one
 * or more contributor license agreements.  See the NOTICE file
 * distributed with this work for additional information
 * regarding copyright ownership.  The ASF licenses this file
 * to you under the Apache License, Version 2.0 (the
 * "License"); you may not use this file except in compliance
 * with the License.  You may obtain a copy of the License at
 *
 *     http://www.apache.org/licenses/LICENSE-2.0
 *
 * Unless required by applicable law or agreed to in writing,
 * software distributed under the License is distributed on an
 * "AS IS" BASIS, WITHOUT WARRANTIES OR CONDITIONS OF ANY
 * KIND, either express or implied.  See the License for the
 * specific language governing permissions and limitations
 * under the License.
 */

package org.apache.iotdb.db.pipe.task.subtask.connector;

import org.apache.iotdb.commons.consensus.DataRegionId;
import org.apache.iotdb.commons.pipe.config.PipeConfig;
import org.apache.iotdb.commons.pipe.config.constant.PipeConnectorConstant;
import org.apache.iotdb.commons.pipe.config.plugin.configuraion.PipeTaskRuntimeConfiguration;
import org.apache.iotdb.commons.pipe.config.plugin.env.PipeTaskConnectorRuntimeEnvironment;
import org.apache.iotdb.commons.pipe.plugin.builtin.BuiltinPipePlugin;
import org.apache.iotdb.commons.pipe.progress.committer.PipeEventCommitManager;
import org.apache.iotdb.commons.pipe.task.connection.BoundedBlockingPendingQueue;
import org.apache.iotdb.db.pipe.agent.PipeAgent;
import org.apache.iotdb.db.pipe.execution.executor.PipeConnectorSubtaskExecutor;
import org.apache.iotdb.db.pipe.execution.executor.PipeSubtaskExecutorManager;
import org.apache.iotdb.db.pipe.metric.PipeDataRegionEventCounter;
<<<<<<< HEAD
import org.apache.iotdb.db.pipe.progress.committer.PipeEventCommitManager;
import org.apache.iotdb.db.subscription.task.subtask.SubscriptionConnectorSubtask;
import org.apache.iotdb.db.subscription.task.subtask.SubscriptionConnectorSubtaskLifeCycle;
=======
import org.apache.iotdb.db.storageengine.StorageEngine;
>>>>>>> 27a0d197
import org.apache.iotdb.pipe.api.PipeConnector;
import org.apache.iotdb.pipe.api.customizer.parameter.PipeParameterValidator;
import org.apache.iotdb.pipe.api.customizer.parameter.PipeParameters;
import org.apache.iotdb.pipe.api.event.Event;
import org.apache.iotdb.pipe.api.exception.PipeException;

import java.util.ArrayList;
import java.util.Arrays;
import java.util.HashMap;
import java.util.List;
import java.util.Map;
import java.util.TreeMap;

import static org.apache.iotdb.commons.pipe.plugin.builtin.BuiltinPipePlugin.SUBSCRIPTION_SINK;

public class PipeConnectorSubtaskManager {

  private static final String FAILED_TO_DEREGISTER_EXCEPTION_MESSAGE =
      "Failed to deregister PipeConnectorSubtask. No such subtask: ";

  private final Map<String, List<PipeAbstractConnectorSubtaskLifeCycle>>
      attributeSortedString2SubtaskLifeCycleMap = new HashMap<>();

  public synchronized String register(
      PipeConnectorSubtaskExecutor executor,
      PipeParameters pipeConnectorParameters,
      PipeTaskConnectorRuntimeEnvironment environment) {
    final String connectorKey =
        pipeConnectorParameters
            .getStringOrDefault(
                Arrays.asList(PipeConnectorConstant.CONNECTOR_KEY, PipeConnectorConstant.SINK_KEY),
                BuiltinPipePlugin.IOTDB_THRIFT_CONNECTOR.getPipePluginName())
            // Convert the value of `CONNECTOR_KEY` or `SINK_KEY` to lowercase
            // for matching in `CONNECTOR_CONSTRUCTORS`
            .toLowerCase();
    PipeEventCommitManager.getInstance()
        .register(environment.getPipeName(), environment.getRegionId(), connectorKey);

    final boolean isDataRegionConnector =
        StorageEngine.getInstance()
            .getAllDataRegionIds()
            .contains(new DataRegionId(environment.getRegionId()));

<<<<<<< HEAD
    if (!attributeSortedString2SubtaskLifeCycleMap.containsKey(attributeSortedString)) {
      final int connectorNum;
      if (!SUBSCRIPTION_SINK.getPipePluginName().equals(connectorKey)) {
        connectorNum =
            pipeConnectorParameters.getIntOrDefault(
                Arrays.asList(
                    PipeConnectorConstant.CONNECTOR_IOTDB_PARALLEL_TASKS_KEY,
                    PipeConnectorConstant.SINK_IOTDB_PARALLEL_TASKS_KEY),
                PipeConnectorConstant.CONNECTOR_IOTDB_PARALLEL_TASKS_DEFAULT_VALUE);
      } else {
        connectorNum = 1;
      }

      final List<PipeAbstractConnectorSubtaskLifeCycle> pipeConnectorSubtaskLifeCycleList =
=======
    final int connectorNum;
    String attributeSortedString = new TreeMap<>(pipeConnectorParameters.getAttribute()).toString();
    if (isDataRegionConnector) {
      connectorNum =
          pipeConnectorParameters.getIntOrDefault(
              Arrays.asList(
                  PipeConnectorConstant.CONNECTOR_IOTDB_PARALLEL_TASKS_KEY,
                  PipeConnectorConstant.SINK_IOTDB_PARALLEL_TASKS_KEY),
              PipeConnectorConstant.CONNECTOR_IOTDB_PARALLEL_TASKS_DEFAULT_VALUE);
      attributeSortedString = "data_" + attributeSortedString;
    } else {
      // Do not allow parallel tasks for schema region connectors
      // to avoid the potential disorder of the schema region data transfer
      connectorNum = 1;
      attributeSortedString = "schema_" + attributeSortedString;
    }

    if (!attributeSortedString2SubtaskLifeCycleMap.containsKey(attributeSortedString)) {
      final List<PipeConnectorSubtaskLifeCycle> pipeConnectorSubtaskLifeCycleList =
>>>>>>> 27a0d197
          new ArrayList<>(connectorNum);

      // Shared pending queue for all subtasks
      final BoundedBlockingPendingQueue<Event> pendingQueue =
          new BoundedBlockingPendingQueue<>(
              PipeConfig.getInstance().getPipeConnectorPendingQueueSize(),
              new PipeDataRegionEventCounter());

      for (int connectorIndex = 0; connectorIndex < connectorNum; connectorIndex++) {
        final PipeConnector pipeConnector =
            isDataRegionConnector
                ? PipeAgent.plugin().dataRegion().reflectConnector(pipeConnectorParameters)
                : PipeAgent.plugin().schemaRegion().reflectConnector(pipeConnectorParameters);
        // 1. Construct, validate and customize PipeConnector, and then handshake (create
        // connection) with the target
        try {
          pipeConnector.validate(new PipeParameterValidator(pipeConnectorParameters));
          pipeConnector.customize(
              pipeConnectorParameters, new PipeTaskRuntimeConfiguration(environment));
          pipeConnector.handshake();
        } catch (Exception e) {
          throw new PipeException(
              "Failed to construct PipeConnector, because of " + e.getMessage(), e);
        }

        // 2. Construct PipeConnectorSubtaskLifeCycle to manage PipeConnectorSubtask's life cycle
        if (!SUBSCRIPTION_SINK.getPipePluginName().equals(connectorKey)) {
          final PipeConnectorSubtask pipeConnectorSubtask =
              new PipeConnectorSubtask(
                  String.format(
                      "%s_%s_%s",
                      attributeSortedString, environment.getCreationTime(), connectorIndex),
                  environment.getCreationTime(),
                  attributeSortedString,
                  connectorIndex,
                  pendingQueue,
                  pipeConnector);
          final PipeAbstractConnectorSubtaskLifeCycle pipeConnectorSubtaskLifeCycle =
              new PipeConnectorSubtaskLifeCycle(executor, pipeConnectorSubtask, pendingQueue);
          pipeConnectorSubtaskLifeCycleList.add(pipeConnectorSubtaskLifeCycle);
        } else {
          // TODO: handle non-existence
          final String topicName =
              pipeConnectorParameters.getString(PipeConnectorConstant.SINK_TOPIC_KEY);
          final String consumerGroupID =
              pipeConnectorParameters.getString(PipeConnectorConstant.SINK_CONSUMER_GROUP_KEY);
          final SubscriptionConnectorSubtask subtask =
              new SubscriptionConnectorSubtask(
                  String.format(
                      "%s_%s_%s",
                      attributeSortedString, environment.getCreationTime(), connectorIndex),
                  environment.getCreationTime(),
                  attributeSortedString,
                  connectorIndex,
                  pendingQueue,
                  pipeConnector,
                  topicName,
                  consumerGroupID);
          final PipeAbstractConnectorSubtaskLifeCycle pipeConnectorSubtaskLifeCycle =
              new SubscriptionConnectorSubtaskLifeCycle(
                  PipeSubtaskExecutorManager.getInstance().getSubscriptionSubtaskExecutor(),
                  subtask,
                  pendingQueue);
          pipeConnectorSubtaskLifeCycleList.add(pipeConnectorSubtaskLifeCycle);
        }
      }

      attributeSortedString2SubtaskLifeCycleMap.put(
          attributeSortedString, pipeConnectorSubtaskLifeCycleList);
    }

    for (final PipeAbstractConnectorSubtaskLifeCycle lifeCycle :
        attributeSortedString2SubtaskLifeCycleMap.get(attributeSortedString)) {
      lifeCycle.register();
    }

    return attributeSortedString;
  }

  public synchronized void deregister(
      String pipeName, int dataRegionId, String attributeSortedString) {
    if (!attributeSortedString2SubtaskLifeCycleMap.containsKey(attributeSortedString)) {
      throw new PipeException(FAILED_TO_DEREGISTER_EXCEPTION_MESSAGE + attributeSortedString);
    }

    final List<PipeAbstractConnectorSubtaskLifeCycle> lifeCycles =
        attributeSortedString2SubtaskLifeCycleMap.get(attributeSortedString);
    lifeCycles.removeIf(o -> o.deregister(pipeName));

    if (lifeCycles.isEmpty()) {
      attributeSortedString2SubtaskLifeCycleMap.remove(attributeSortedString);
    }

    PipeEventCommitManager.getInstance().deregister(pipeName, dataRegionId);
  }

  public synchronized void start(String attributeSortedString) {
    if (!attributeSortedString2SubtaskLifeCycleMap.containsKey(attributeSortedString)) {
      throw new PipeException(FAILED_TO_DEREGISTER_EXCEPTION_MESSAGE + attributeSortedString);
    }

    for (final PipeAbstractConnectorSubtaskLifeCycle lifeCycle :
        attributeSortedString2SubtaskLifeCycleMap.get(attributeSortedString)) {
      lifeCycle.start();
    }
  }

  public synchronized void stop(String attributeSortedString) {
    if (!attributeSortedString2SubtaskLifeCycleMap.containsKey(attributeSortedString)) {
      throw new PipeException(FAILED_TO_DEREGISTER_EXCEPTION_MESSAGE + attributeSortedString);
    }

    for (final PipeAbstractConnectorSubtaskLifeCycle lifeCycle :
        attributeSortedString2SubtaskLifeCycleMap.get(attributeSortedString)) {
      lifeCycle.stop();
    }
  }

  public BoundedBlockingPendingQueue<Event> getPipeConnectorPendingQueue(
      String attributeSortedString) {
    if (!attributeSortedString2SubtaskLifeCycleMap.containsKey(attributeSortedString)) {
      throw new PipeException(
          "Failed to get PendingQueue. No such subtask: " + attributeSortedString);
    }

    // All subtasks share the same pending queue
    return attributeSortedString2SubtaskLifeCycleMap
        .get(attributeSortedString)
        .get(0)
        .getPendingQueue();
  }

  /////////////////////////  Singleton Instance Holder  /////////////////////////

  private PipeConnectorSubtaskManager() {
    // Do nothing
  }

  private static class PipeSubtaskManagerHolder {
    private static final PipeConnectorSubtaskManager INSTANCE = new PipeConnectorSubtaskManager();
  }

  public static PipeConnectorSubtaskManager instance() {
    return PipeSubtaskManagerHolder.INSTANCE;
  }
}<|MERGE_RESOLUTION|>--- conflicted
+++ resolved
@@ -29,15 +29,8 @@
 import org.apache.iotdb.commons.pipe.task.connection.BoundedBlockingPendingQueue;
 import org.apache.iotdb.db.pipe.agent.PipeAgent;
 import org.apache.iotdb.db.pipe.execution.executor.PipeConnectorSubtaskExecutor;
-import org.apache.iotdb.db.pipe.execution.executor.PipeSubtaskExecutorManager;
 import org.apache.iotdb.db.pipe.metric.PipeDataRegionEventCounter;
-<<<<<<< HEAD
-import org.apache.iotdb.db.pipe.progress.committer.PipeEventCommitManager;
-import org.apache.iotdb.db.subscription.task.subtask.SubscriptionConnectorSubtask;
-import org.apache.iotdb.db.subscription.task.subtask.SubscriptionConnectorSubtaskLifeCycle;
-=======
 import org.apache.iotdb.db.storageengine.StorageEngine;
->>>>>>> 27a0d197
 import org.apache.iotdb.pipe.api.PipeConnector;
 import org.apache.iotdb.pipe.api.customizer.parameter.PipeParameterValidator;
 import org.apache.iotdb.pipe.api.customizer.parameter.PipeParameters;
@@ -51,14 +44,12 @@
 import java.util.Map;
 import java.util.TreeMap;
 
-import static org.apache.iotdb.commons.pipe.plugin.builtin.BuiltinPipePlugin.SUBSCRIPTION_SINK;
-
 public class PipeConnectorSubtaskManager {
 
   private static final String FAILED_TO_DEREGISTER_EXCEPTION_MESSAGE =
       "Failed to deregister PipeConnectorSubtask. No such subtask: ";
 
-  private final Map<String, List<PipeAbstractConnectorSubtaskLifeCycle>>
+  private final Map<String, List<PipeConnectorSubtaskLifeCycle>>
       attributeSortedString2SubtaskLifeCycleMap = new HashMap<>();
 
   public synchronized String register(
@@ -81,22 +72,6 @@
             .getAllDataRegionIds()
             .contains(new DataRegionId(environment.getRegionId()));
 
-<<<<<<< HEAD
-    if (!attributeSortedString2SubtaskLifeCycleMap.containsKey(attributeSortedString)) {
-      final int connectorNum;
-      if (!SUBSCRIPTION_SINK.getPipePluginName().equals(connectorKey)) {
-        connectorNum =
-            pipeConnectorParameters.getIntOrDefault(
-                Arrays.asList(
-                    PipeConnectorConstant.CONNECTOR_IOTDB_PARALLEL_TASKS_KEY,
-                    PipeConnectorConstant.SINK_IOTDB_PARALLEL_TASKS_KEY),
-                PipeConnectorConstant.CONNECTOR_IOTDB_PARALLEL_TASKS_DEFAULT_VALUE);
-      } else {
-        connectorNum = 1;
-      }
-
-      final List<PipeAbstractConnectorSubtaskLifeCycle> pipeConnectorSubtaskLifeCycleList =
-=======
     final int connectorNum;
     String attributeSortedString = new TreeMap<>(pipeConnectorParameters.getAttribute()).toString();
     if (isDataRegionConnector) {
@@ -116,7 +91,6 @@
 
     if (!attributeSortedString2SubtaskLifeCycleMap.containsKey(attributeSortedString)) {
       final List<PipeConnectorSubtaskLifeCycle> pipeConnectorSubtaskLifeCycleList =
->>>>>>> 27a0d197
           new ArrayList<>(connectorNum);
 
       // Shared pending queue for all subtasks
@@ -143,52 +117,26 @@
         }
 
         // 2. Construct PipeConnectorSubtaskLifeCycle to manage PipeConnectorSubtask's life cycle
-        if (!SUBSCRIPTION_SINK.getPipePluginName().equals(connectorKey)) {
-          final PipeConnectorSubtask pipeConnectorSubtask =
-              new PipeConnectorSubtask(
-                  String.format(
-                      "%s_%s_%s",
-                      attributeSortedString, environment.getCreationTime(), connectorIndex),
-                  environment.getCreationTime(),
-                  attributeSortedString,
-                  connectorIndex,
-                  pendingQueue,
-                  pipeConnector);
-          final PipeAbstractConnectorSubtaskLifeCycle pipeConnectorSubtaskLifeCycle =
-              new PipeConnectorSubtaskLifeCycle(executor, pipeConnectorSubtask, pendingQueue);
-          pipeConnectorSubtaskLifeCycleList.add(pipeConnectorSubtaskLifeCycle);
-        } else {
-          // TODO: handle non-existence
-          final String topicName =
-              pipeConnectorParameters.getString(PipeConnectorConstant.SINK_TOPIC_KEY);
-          final String consumerGroupID =
-              pipeConnectorParameters.getString(PipeConnectorConstant.SINK_CONSUMER_GROUP_KEY);
-          final SubscriptionConnectorSubtask subtask =
-              new SubscriptionConnectorSubtask(
-                  String.format(
-                      "%s_%s_%s",
-                      attributeSortedString, environment.getCreationTime(), connectorIndex),
-                  environment.getCreationTime(),
-                  attributeSortedString,
-                  connectorIndex,
-                  pendingQueue,
-                  pipeConnector,
-                  topicName,
-                  consumerGroupID);
-          final PipeAbstractConnectorSubtaskLifeCycle pipeConnectorSubtaskLifeCycle =
-              new SubscriptionConnectorSubtaskLifeCycle(
-                  PipeSubtaskExecutorManager.getInstance().getSubscriptionSubtaskExecutor(),
-                  subtask,
-                  pendingQueue);
-          pipeConnectorSubtaskLifeCycleList.add(pipeConnectorSubtaskLifeCycle);
-        }
+        final PipeConnectorSubtask pipeConnectorSubtask =
+            new PipeConnectorSubtask(
+                String.format(
+                    "%s_%s_%s",
+                    attributeSortedString, environment.getCreationTime(), connectorIndex),
+                environment.getCreationTime(),
+                attributeSortedString,
+                connectorIndex,
+                pendingQueue,
+                pipeConnector);
+        final PipeConnectorSubtaskLifeCycle pipeConnectorSubtaskLifeCycle =
+            new PipeConnectorSubtaskLifeCycle(executor, pipeConnectorSubtask, pendingQueue);
+        pipeConnectorSubtaskLifeCycleList.add(pipeConnectorSubtaskLifeCycle);
       }
 
       attributeSortedString2SubtaskLifeCycleMap.put(
           attributeSortedString, pipeConnectorSubtaskLifeCycleList);
     }
 
-    for (final PipeAbstractConnectorSubtaskLifeCycle lifeCycle :
+    for (final PipeConnectorSubtaskLifeCycle lifeCycle :
         attributeSortedString2SubtaskLifeCycleMap.get(attributeSortedString)) {
       lifeCycle.register();
     }
@@ -202,7 +150,7 @@
       throw new PipeException(FAILED_TO_DEREGISTER_EXCEPTION_MESSAGE + attributeSortedString);
     }
 
-    final List<PipeAbstractConnectorSubtaskLifeCycle> lifeCycles =
+    final List<PipeConnectorSubtaskLifeCycle> lifeCycles =
         attributeSortedString2SubtaskLifeCycleMap.get(attributeSortedString);
     lifeCycles.removeIf(o -> o.deregister(pipeName));
 
@@ -218,7 +166,7 @@
       throw new PipeException(FAILED_TO_DEREGISTER_EXCEPTION_MESSAGE + attributeSortedString);
     }
 
-    for (final PipeAbstractConnectorSubtaskLifeCycle lifeCycle :
+    for (final PipeConnectorSubtaskLifeCycle lifeCycle :
         attributeSortedString2SubtaskLifeCycleMap.get(attributeSortedString)) {
       lifeCycle.start();
     }
@@ -229,7 +177,7 @@
       throw new PipeException(FAILED_TO_DEREGISTER_EXCEPTION_MESSAGE + attributeSortedString);
     }
 
-    for (final PipeAbstractConnectorSubtaskLifeCycle lifeCycle :
+    for (final PipeConnectorSubtaskLifeCycle lifeCycle :
         attributeSortedString2SubtaskLifeCycleMap.get(attributeSortedString)) {
       lifeCycle.stop();
     }
