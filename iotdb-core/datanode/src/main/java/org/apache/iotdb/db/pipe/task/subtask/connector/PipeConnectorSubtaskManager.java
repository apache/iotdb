--- conflicted
+++ resolved
@@ -80,14 +80,11 @@
       } else if (connectorKey.equals(
           BuiltinPipePlugin.IOTDB_AIR_GAP_CONNECTOR.getPipePluginName())) {
         pipeConnector = new IoTDBAirGapConnector();
-<<<<<<< HEAD
       } else if (connectorKey.equals(
           BuiltinPipePlugin.IOTDB_OPC_UA_CONNECTOR.getPipePluginName())) {
         pipeConnector = new IoTDBOpcUaConnector();
-=======
       } else if (connectorKey.equals(BuiltinPipePlugin.WEBSOCKET_CONNECTOR.getPipePluginName())) {
         pipeConnector = new WebsocketConnector();
->>>>>>> 8424f821
       } else {
         pipeConnector = PipeAgent.plugin().reflectConnector(pipeConnectorParameters);
       }
