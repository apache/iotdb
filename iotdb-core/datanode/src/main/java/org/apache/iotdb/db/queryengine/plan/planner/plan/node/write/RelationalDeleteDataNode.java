/*
 * Licensed to the Apache Software Foundation (ASF) under one
 * or more contributor license agreements.  See the NOTICE file
 * distributed with this work for additional information
 * regarding copyright ownership.  The ASF licenses this file
 * to you under the Apache License, Version 2.0 (the
 * "License"); you may not use this file except in compliance
 * with the License.  You may obtain a copy of the License at
 *
 *     http://www.apache.org/licenses/LICENSE-2.0
 *
 * Unless required by applicable law or agreed to in writing,
 * software distributed under the License is distributed on an
 * "AS IS" BASIS, WITHOUT WARRANTIES OR CONDITIONS OF ANY
 * KIND, either express or implied.  See the License for the
 * specific language governing permissions and limitations
 * under the License.
 */

package org.apache.iotdb.db.queryengine.plan.planner.plan.node.write;

import org.apache.iotdb.common.rpc.thrift.TRegionReplicaSet;
import org.apache.iotdb.commons.consensus.index.ProgressIndex;
import org.apache.iotdb.commons.consensus.index.ProgressIndexType;
import org.apache.iotdb.commons.exception.runtime.SerializationRunTimeException;
import org.apache.iotdb.db.queryengine.plan.analyze.IAnalysis;
import org.apache.iotdb.db.queryengine.plan.planner.plan.node.PlanNode;
import org.apache.iotdb.db.queryengine.plan.planner.plan.node.PlanNodeId;
import org.apache.iotdb.db.queryengine.plan.planner.plan.node.PlanNodeType;
import org.apache.iotdb.db.queryengine.plan.planner.plan.node.PlanVisitor;
import org.apache.iotdb.db.queryengine.plan.planner.plan.node.WritePlanNode;
import org.apache.iotdb.db.queryengine.plan.relational.sql.ast.Delete;
import org.apache.iotdb.db.storageengine.dataregion.modification.ModEntry;
import org.apache.iotdb.db.storageengine.dataregion.modification.TableDeletionEntry;
import org.apache.iotdb.db.storageengine.dataregion.wal.buffer.IWALByteBufferView;

import org.apache.tsfile.utils.PublicBAOS;
import org.apache.tsfile.utils.ReadWriteForEncodingUtils;
import org.apache.tsfile.utils.ReadWriteIOUtils;
import org.slf4j.Logger;
import org.slf4j.LoggerFactory;

import java.io.DataInputStream;
import java.io.DataOutputStream;
import java.io.IOException;
import java.nio.ByteBuffer;
import java.util.ArrayList;
import java.util.Collection;
import java.util.Collections;
import java.util.List;
import java.util.Objects;
import java.util.stream.Collectors;

@SuppressWarnings({"java:S1854", "unused"})
public class RelationalDeleteDataNode extends AbstractDeleteDataNode {
  private static final Logger LOGGER = LoggerFactory.getLogger(RelationalDeleteDataNode.class);

  /** byte: type */
  private static final int FIXED_SERIALIZED_SIZE = Short.BYTES;

  private final List<TableDeletionEntry> modEntries;

  private Collection<TRegionReplicaSet> replicaSets;

<<<<<<< HEAD
  private String databaseName;

  public RelationalDeleteDataNode(PlanNodeId id, Delete delete) {
=======
  public RelationalDeleteDataNode(final PlanNodeId id, final Delete delete) {
>>>>>>> fa4f6da8
    super(id);
    this.modEntries = delete.getTableDeletionEntries();
    this.replicaSets = delete.getReplicaSets();
    this.databaseName = delete.getDatabaseName();
  }

<<<<<<< HEAD
  public RelationalDeleteDataNode(PlanNodeId id, TableDeletionEntry entry, String databaseName) {
=======
  public RelationalDeleteDataNode(final PlanNodeId id, final TableDeletionEntry entry) {
>>>>>>> fa4f6da8
    super(id);
    this.modEntries = Collections.singletonList(entry);
    this.databaseName = databaseName;
  }

<<<<<<< HEAD
  public RelationalDeleteDataNode(
      PlanNodeId id, List<TableDeletionEntry> entries, String databaseName) {
=======
  public RelationalDeleteDataNode(final PlanNodeId id, final List<TableDeletionEntry> entries) {
>>>>>>> fa4f6da8
    super(id);
    this.modEntries = entries;
    this.databaseName = databaseName;
  }

  public RelationalDeleteDataNode(
      final PlanNodeId id, final Delete delete, final ProgressIndex progressIndex) {
    this(id, delete);
    this.progressIndex = progressIndex;
  }

  public RelationalDeleteDataNode(
      final PlanNodeId id, final Delete delete, final TRegionReplicaSet regionReplicaSet) {
    this(id, delete);
    this.regionReplicaSet = regionReplicaSet;
  }

  public RelationalDeleteDataNode(
<<<<<<< HEAD
      PlanNodeId id,
      TableDeletionEntry delete,
      TRegionReplicaSet regionReplicaSet,
      String databaseName) {
    this(id, delete, databaseName);
=======
      final PlanNodeId id,
      final TableDeletionEntry delete,
      final TRegionReplicaSet regionReplicaSet) {
    this(id, delete);
>>>>>>> fa4f6da8
    this.regionReplicaSet = regionReplicaSet;
  }

  public RelationalDeleteDataNode(
      PlanNodeId id,
      List<TableDeletionEntry> deletes,
      TRegionReplicaSet regionReplicaSet,
      String databaseName) {
    this(id, deletes, databaseName);
    this.regionReplicaSet = regionReplicaSet;
  }

  public static RelationalDeleteDataNode deserializeFromWAL(DataInputStream stream)
      throws IOException {
    long searchIndex = stream.readLong();

    int entryNum = ReadWriteForEncodingUtils.readVarInt(stream);
    List<TableDeletionEntry> modEntries = new ArrayList<>(entryNum);
    for (int i = 0; i < entryNum; i++) {
      modEntries.add((TableDeletionEntry) ModEntry.createFrom(stream));
    }
    String databaseName = ReadWriteIOUtils.readVarIntString(stream);

    RelationalDeleteDataNode deleteDataNode =
        new RelationalDeleteDataNode(new PlanNodeId(""), modEntries, databaseName);
    deleteDataNode.setSearchIndex(searchIndex);
    return deleteDataNode;
  }

  public static RelationalDeleteDataNode deserializeFromWAL(ByteBuffer buffer) {
    long searchIndex = buffer.getLong();
    int entryNum = ReadWriteForEncodingUtils.readVarInt(buffer);
    List<TableDeletionEntry> modEntries = new ArrayList<>(entryNum);
    for (int i = 0; i < entryNum; i++) {
      modEntries.add((TableDeletionEntry) ModEntry.createFrom(buffer));
    }
    String databaseName = ReadWriteIOUtils.readVarIntString(buffer);

    RelationalDeleteDataNode deleteDataNode =
        new RelationalDeleteDataNode(new PlanNodeId(""), modEntries, databaseName);
    deleteDataNode.setSearchIndex(searchIndex);
    return deleteDataNode;
  }

  public static RelationalDeleteDataNode deserialize(ByteBuffer byteBuffer) {
    int entryNum = ReadWriteForEncodingUtils.readVarInt(byteBuffer);
    List<TableDeletionEntry> modEntries = new ArrayList<>(entryNum);
    for (int i = 0; i < entryNum; i++) {
      modEntries.add((TableDeletionEntry) ModEntry.createFrom(byteBuffer));
    }
    String databaseName = ReadWriteIOUtils.readVarIntString(byteBuffer);

    PlanNodeId planNodeId = PlanNodeId.deserialize(byteBuffer);

    // DeleteDataNode has no child
    int ignoredChildrenSize = ReadWriteIOUtils.readInt(byteBuffer);
    RelationalDeleteDataNode relationalDeleteDataNode =
        new RelationalDeleteDataNode(planNodeId, modEntries, databaseName);
    return relationalDeleteDataNode;
  }

  public static RelationalDeleteDataNode deserializeFromDAL(ByteBuffer byteBuffer) {
    // notice that the type is deserialized here, may move it outside
    short nodeType = byteBuffer.getShort();
    int entryNum = ReadWriteForEncodingUtils.readVarInt(byteBuffer);
    List<TableDeletionEntry> modEntries = new ArrayList<>(entryNum);
    for (int i = 0; i < entryNum; i++) {
      modEntries.add((TableDeletionEntry) ModEntry.createFrom(byteBuffer));
    }
    String databaseName = ReadWriteIOUtils.readVarIntString(byteBuffer);

    ProgressIndex deserializedIndex = ProgressIndexType.deserializeFrom(byteBuffer);
    PlanNodeId planNodeId = PlanNodeId.deserialize(byteBuffer);

    // DeleteDataNode has no child
    int ignoredChildrenSize = ReadWriteIOUtils.readInt(byteBuffer);
    RelationalDeleteDataNode relationalDeleteDataNode =
        new RelationalDeleteDataNode(planNodeId, modEntries, databaseName);
    relationalDeleteDataNode.setProgressIndex(deserializedIndex);
    return relationalDeleteDataNode;
  }

  @Override
  public ByteBuffer serializeToDAL() {
    try (PublicBAOS byteArrayOutputStream = new PublicBAOS();
        DataOutputStream outputStream = new DataOutputStream(byteArrayOutputStream)) {
      DeleteNodeType.RELATIONAL_DELETE_NODE.serialize(outputStream);
      serializeAttributes(outputStream);
      progressIndex.serialize(outputStream);
      id.serialize(outputStream);
      // write children nodes size
      ReadWriteIOUtils.write(0, outputStream);
      return ByteBuffer.wrap(byteArrayOutputStream.getBuf(), 0, byteArrayOutputStream.size());
    } catch (IOException e) {
      throw new SerializationRunTimeException(e);
    }
  }

  @Override
  public PlanNodeType getType() {
    return PlanNodeType.RELATIONAL_DELETE_DATA;
  }

  @SuppressWarnings({"java:S2975", "java:S1182"})
  @Override
  public PlanNode clone() {
    return new RelationalDeleteDataNode(getPlanNodeId(), modEntries, databaseName);
  }

  @Override
  public int serializedSize() {
    int size = FIXED_SERIALIZED_SIZE + ReadWriteForEncodingUtils.varIntSize(modEntries.size());
    for (TableDeletionEntry modEntry : modEntries) {
      size += modEntry.serializedSize();
    }
    return size;
  }

  @Override
  public void serializeToWAL(IWALByteBufferView buffer) {
    buffer.putShort(PlanNodeType.RELATIONAL_DELETE_DATA.getNodeType());
    buffer.putLong(searchIndex);
    try {
      ReadWriteForEncodingUtils.writeVarInt(modEntries.size(), buffer);
      for (TableDeletionEntry modEntry : modEntries) {
        modEntry.serialize(buffer);
      }
    } catch (IOException e) {
      LOGGER.error("Failed to serialize modEntry to WAL", e);
    }
  }

  @Override
  protected void serializeAttributes(ByteBuffer byteBuffer) {
    PlanNodeType.RELATIONAL_DELETE_DATA.serialize(byteBuffer);
    ReadWriteForEncodingUtils.writeVarInt(modEntries.size(), byteBuffer);
    modEntries.forEach(entry -> entry.serialize(byteBuffer));
    ReadWriteIOUtils.writeVar(databaseName, byteBuffer);
  }

  @Override
  protected void serializeAttributes(DataOutputStream stream) throws IOException {
    PlanNodeType.RELATIONAL_DELETE_DATA.serialize(stream);
    ReadWriteForEncodingUtils.writeVarInt(modEntries.size(), stream);
    for (TableDeletionEntry modEntry : modEntries) {
      modEntry.serialize(stream);
    }
    ReadWriteIOUtils.writeVar(databaseName, stream);
  }

  @Override
  public <R, C> R accept(PlanVisitor<R, C> visitor, C context) {
    return visitor.visitDeleteData(this, context);
  }

  @Override
  public TRegionReplicaSet getRegionReplicaSet() {
    return regionReplicaSet;
  }

  public void setRegionReplicaSet(TRegionReplicaSet regionReplicaSet) {
    this.regionReplicaSet = regionReplicaSet;
  }

  @Override
  public boolean equals(final Object obj) {
    if (this == obj) {
      return true;
    }
    if (obj == null || getClass() != obj.getClass()) {
      return false;
    }
    final RelationalDeleteDataNode that = (RelationalDeleteDataNode) obj;
    return this.getPlanNodeId().equals(that.getPlanNodeId())
        && Objects.equals(this.modEntries, that.modEntries);
  }

  @Override
  public int hashCode() {
    return Objects.hash(getPlanNodeId(), modEntries, progressIndex);
  }

  public String toString() {
    return String.format(
        "RelationalDeleteDataNode-%s[ Deletion: %s, Region: %s, ProgressIndex: %s]",
        getPlanNodeId(),
        modEntries,
        regionReplicaSet == null ? "Not Assigned" : regionReplicaSet.getRegionId(),
        progressIndex == null ? "Not Assigned" : progressIndex);
  }

  @Override
  public List<WritePlanNode> splitByPartition(IAnalysis analysis) {
    return replicaSets.stream()
        .map(r -> new RelationalDeleteDataNode(getPlanNodeId(), modEntries, r, databaseName))
        .collect(Collectors.toList());
  }

  public List<TableDeletionEntry> getModEntries() {
    return modEntries;
  }

  public String getDatabaseName() {
    return databaseName;
  }
}<|MERGE_RESOLUTION|>--- conflicted
+++ resolved
@@ -62,35 +62,24 @@
 
   private Collection<TRegionReplicaSet> replicaSets;
 
-<<<<<<< HEAD
   private String databaseName;
 
-  public RelationalDeleteDataNode(PlanNodeId id, Delete delete) {
-=======
   public RelationalDeleteDataNode(final PlanNodeId id, final Delete delete) {
->>>>>>> fa4f6da8
     super(id);
     this.modEntries = delete.getTableDeletionEntries();
     this.replicaSets = delete.getReplicaSets();
     this.databaseName = delete.getDatabaseName();
   }
 
-<<<<<<< HEAD
-  public RelationalDeleteDataNode(PlanNodeId id, TableDeletionEntry entry, String databaseName) {
-=======
-  public RelationalDeleteDataNode(final PlanNodeId id, final TableDeletionEntry entry) {
->>>>>>> fa4f6da8
+  public RelationalDeleteDataNode(
+      final PlanNodeId id, final TableDeletionEntry entry, final String databaseName) {
     super(id);
     this.modEntries = Collections.singletonList(entry);
     this.databaseName = databaseName;
   }
 
-<<<<<<< HEAD
-  public RelationalDeleteDataNode(
-      PlanNodeId id, List<TableDeletionEntry> entries, String databaseName) {
-=======
-  public RelationalDeleteDataNode(final PlanNodeId id, final List<TableDeletionEntry> entries) {
->>>>>>> fa4f6da8
+  public RelationalDeleteDataNode(
+      final PlanNodeId id, final List<TableDeletionEntry> entries, final String databaseName) {
     super(id);
     this.modEntries = entries;
     this.databaseName = databaseName;
@@ -109,18 +98,11 @@
   }
 
   public RelationalDeleteDataNode(
-<<<<<<< HEAD
-      PlanNodeId id,
-      TableDeletionEntry delete,
-      TRegionReplicaSet regionReplicaSet,
-      String databaseName) {
-    this(id, delete, databaseName);
-=======
       final PlanNodeId id,
       final TableDeletionEntry delete,
-      final TRegionReplicaSet regionReplicaSet) {
-    this(id, delete);
->>>>>>> fa4f6da8
+      final TRegionReplicaSet regionReplicaSet,
+      final String databaseName) {
+    this(id, delete, databaseName);
     this.regionReplicaSet = regionReplicaSet;
   }
 
