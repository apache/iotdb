--- conflicted
+++ resolved
@@ -18,8 +18,6 @@
  */
 
 package org.apache.iotdb.db.queryengine.plan.relational.metadata;
-
-import org.apache.iotdb.db.utils.constant.SqlConstant;
 
 import com.google.common.collect.ImmutableList;
 import org.apache.tsfile.read.common.type.Type;
@@ -81,17 +79,6 @@
   public static boolean canUseStatistics(String name, boolean withTime) {
     final String functionName = name.toLowerCase();
     switch (functionName) {
-<<<<<<< HEAD
-      case SqlConstant.SUM:
-      case SqlConstant.COUNT:
-      case SqlConstant.AVG:
-      case SqlConstant.EXTREME:
-      case SqlConstant.MIN:
-      case SqlConstant.MAX:
-      case SqlConstant.FIRST:
-      case SqlConstant.LAST:
-      case SqlConstant.TIME_DURATION:
-=======
       case "sum":
       case "count":
       case "avg":
@@ -100,7 +87,6 @@
       case "min":
       case "first":
       case "last":
->>>>>>> 6742d4bd
         return true;
       case "first_by":
       case "last_by":
