--- conflicted
+++ resolved
@@ -75,42 +75,6 @@
     return NATIVE_FUNCTION_NAMES;
   }
 
-<<<<<<< HEAD
-  /**
-   * @return if the Aggregation can use statistics to optimize
-   */
-  public static boolean canUseStatistics(String name, boolean withTime) {
-    final String functionName = name.toLowerCase();
-    switch (functionName) {
-      case "sum":
-      case "count":
-      case "avg":
-      case "extreme":
-      case "max":
-      case "min":
-      case "first":
-      case "last":
-      case "mode":
-        return true;
-      case "first_by":
-      case "last_by":
-        return withTime;
-      case "max_by":
-      case "min_by":
-      case "stddev":
-      case "stddev_pop":
-      case "stddev_samp":
-      case "variance":
-      case "var_pop":
-      case "var_samp":
-        return false;
-      default:
-        throw new IllegalArgumentException("Invalid Aggregation function: " + name);
-    }
-  }
-
-=======
->>>>>>> 52b72edb
   public static List<Type> getIntermediateTypes(String name, List<Type> originalArgumentTypes) {
     if (COUNT.functionName.equalsIgnoreCase(name)) {
       return ImmutableList.of(INT64);
