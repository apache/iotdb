--- conflicted
+++ resolved
@@ -887,7 +887,6 @@
     return avgPointSizeOfLargestColumn;
   }
 
-<<<<<<< HEAD
   public long getTvListArrayMemCostIncrement1(
       List<String> insertingMeasurements, List<TSDataType> insertingTypes) {
     long size = 0;
@@ -941,10 +940,10 @@
       }
     }
     return memCostIncrement;
-=======
+  }
+
   @Override
   public void setEncryptParameter(EncryptParameter encryptParameter) {
     this.encryptParameter = encryptParameter;
->>>>>>> 23be2201
   }
 }