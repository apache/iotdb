--- conflicted
+++ resolved
@@ -59,7 +59,7 @@
 
   private static final IoTDBConfig CONFIG = IoTDBDescriptor.getInstance().getConfig();
   private final long TARGET_CHUNK_SIZE = CONFIG.getTargetChunkSize();
-  private long MAX_NUMBER_OF_POINTS_IN_CHUNK = CONFIG.getTargetChunkPointNum();
+  private long maxNumberOfPointsInChunk = CONFIG.getTargetChunkPointNum();
   private final int MAX_NUMBER_OF_POINTS_IN_PAGE =
       TSFileDescriptor.getInstance().getConfig().getMaxNumberOfPointsInPage();
 
@@ -330,19 +330,12 @@
 
   @SuppressWarnings({"squid:S6541", "squid:S3776"})
   @Override
-<<<<<<< HEAD
   public void encode(BlockingQueue<Object> ioTaskQueue) {
-    BitMap rowBitMap = list.getRowBitMap();
+    BitMap rowBitMap = ignoreAllNullRows ? list.getRowBitMap() : null;
     int avgPointSizeOfLargestColumn = list.getAvgPointSizeOfLargestColumn();
-    MAX_NUMBER_OF_POINTS_IN_CHUNK =
-        Math.min(MAX_NUMBER_OF_POINTS_IN_CHUNK, (TARGET_CHUNK_SIZE / avgPointSizeOfLargestColumn));
-
-=======
-  public void encode(IChunkWriter chunkWriter) {
-    AlignedChunkWriterImpl alignedChunkWriter = (AlignedChunkWriterImpl) chunkWriter;
-
-    BitMap rowBitMap = ignoreAllNullRows ? list.getRowBitMap() : null;
->>>>>>> 7f56c1bc
+    maxNumberOfPointsInChunk =
+        Math.min(maxNumberOfPointsInChunk, (TARGET_CHUNK_SIZE / avgPointSizeOfLargestColumn));
+
     boolean[] timeDuplicateInfo = null;
 
     List<List<Integer>> chunkRange = new ArrayList<>();
@@ -364,7 +357,7 @@
         pageRange.add(sortedRowIndex);
         pointNumInPage = 0;
       }
-      if (pointNumInChunk >= MAX_NUMBER_OF_POINTS_IN_CHUNK) {
+      if (pointNumInChunk >= maxNumberOfPointsInChunk) {
         if (pointNumInPage != 0) {
           pageRange.add(sortedRowIndex);
           pointNumInPage = 0;
