/*
 * Licensed to the Apache Software Foundation (ASF) under one
 * or more contributor license agreements.  See the NOTICE file
 * distributed with this work for additional information
 * regarding copyright ownership.  The ASF licenses this file
 * to you under the Apache License, Version 2.0 (the
 * "License"); you may not use this file except in compliance
 * with the License.  You may obtain a copy of the License at
 *
 *     http://www.apache.org/licenses/LICENSE-2.0
 *
 * Unless required by applicable law or agreed to in writing,
 * software distributed under the License is distributed on an
 * "AS IS" BASIS, WITHOUT WARRANTIES OR CONDITIONS OF ANY
 * KIND, either express or implied.  See the License for the
 * specific language governing permissions and limitations
 * under the License.
 */

package org.apache.iotdb.db.storageengine.dataregion.memtable;

import org.apache.iotdb.common.rpc.thrift.TSStatus;
<<<<<<< HEAD
import org.apache.iotdb.db.queryengine.execution.fragment.FragmentInstanceContext;
import org.apache.iotdb.db.queryengine.execution.fragment.QueryContext;
import org.apache.iotdb.db.queryengine.plan.planner.memory.MemoryReservationManager;
=======
import org.apache.iotdb.db.conf.IoTDBConfig;
import org.apache.iotdb.db.conf.IoTDBDescriptor;
>>>>>>> 1224142e
import org.apache.iotdb.db.storageengine.dataregion.wal.buffer.IWALByteBufferView;
import org.apache.iotdb.db.storageengine.dataregion.wal.utils.WALWriteUtils;
import org.apache.iotdb.db.utils.datastructure.AlignedTVList;
import org.apache.iotdb.db.utils.datastructure.MergeSortAlignedTVListIterator;
import org.apache.iotdb.db.utils.datastructure.PageColumnAccessInfo;
import org.apache.iotdb.db.utils.datastructure.TVList;

import org.apache.tsfile.enums.TSDataType;
import org.apache.tsfile.utils.Binary;
import org.apache.tsfile.utils.BitMap;
import org.apache.tsfile.utils.Pair;
import org.apache.tsfile.utils.TsPrimitiveType;
import org.apache.tsfile.write.UnSupportedDataTypeException;
import org.apache.tsfile.write.chunk.AlignedChunkWriterImpl;
import org.apache.tsfile.write.chunk.IChunkWriter;
import org.apache.tsfile.write.chunk.ValueChunkWriter;
import org.apache.tsfile.write.schema.IMeasurementSchema;
import org.apache.tsfile.write.schema.MeasurementSchema;

import java.io.DataInputStream;
import java.io.IOException;
import java.nio.ByteBuffer;
import java.util.ArrayList;
import java.util.Arrays;
import java.util.LinkedHashMap;
import java.util.List;
import java.util.Map;
import java.util.Objects;
import java.util.Set;
import java.util.concurrent.BlockingQueue;

public class AlignedWritableMemChunk implements IWritableMemChunk {

  private final Map<String, Integer> measurementIndexMap;
  private final List<TSDataType> dataTypes;
  private final List<IMeasurementSchema> schemaList;
  private AlignedTVList list;
<<<<<<< HEAD
  private List<AlignedTVList> sortedList;
  private boolean ignoreAllNullRows;

=======
  private final boolean ignoreAllNullRows;

  private static final IoTDBConfig CONFIG = IoTDBDescriptor.getInstance().getConfig();
  private final long TARGET_CHUNK_SIZE = CONFIG.getTargetChunkSize();
  private long maxNumberOfPointsInChunk = CONFIG.getTargetChunkPointNum();
  private final int MAX_NUMBER_OF_POINTS_IN_PAGE =
      TSFileDescriptor.getInstance().getConfig().getMaxNumberOfPointsInPage();

>>>>>>> 1224142e
  private static final String UNSUPPORTED_TYPE = "Unsupported data type:";

  public AlignedWritableMemChunk(List<IMeasurementSchema> schemaList, boolean isTableModel) {
    this.measurementIndexMap = new LinkedHashMap<>();
    this.dataTypes = new ArrayList<>();
    this.schemaList = schemaList;
    for (int i = 0; i < schemaList.size(); i++) {
      measurementIndexMap.put(schemaList.get(i).getMeasurementName(), i);
      dataTypes.add(schemaList.get(i).getType());
    }
    this.list = AlignedTVList.newAlignedList(dataTypes);
    this.sortedList = new ArrayList<>();
    this.ignoreAllNullRows = !isTableModel;
  }

  private AlignedWritableMemChunk(
      List<IMeasurementSchema> schemaList, AlignedTVList list, boolean isTableModel) {
    this.measurementIndexMap = new LinkedHashMap<>();
    this.schemaList = schemaList;
    for (int i = 0; i < schemaList.size(); i++) {
      measurementIndexMap.put(schemaList.get(i).getMeasurementName(), i);
    }
    this.list = list;
    this.dataTypes = list.getTsDataTypes();
    this.sortedList = new ArrayList<>();
    this.ignoreAllNullRows = !isTableModel;
  }

  public Set<String> getAllMeasurements() {
    return measurementIndexMap.keySet();
  }

  public boolean containsMeasurement(String measurementId) {
    return measurementIndexMap.containsKey(measurementId);
  }

  @Override
  public void putLong(long t, long v) {
    throw new UnSupportedDataTypeException(UNSUPPORTED_TYPE + TSDataType.VECTOR);
  }

  @Override
  public void putInt(long t, int v) {
    throw new UnSupportedDataTypeException(UNSUPPORTED_TYPE + TSDataType.VECTOR);
  }

  @Override
  public void putFloat(long t, float v) {
    throw new UnSupportedDataTypeException(UNSUPPORTED_TYPE + TSDataType.VECTOR);
  }

  @Override
  public void putDouble(long t, double v) {
    throw new UnSupportedDataTypeException(UNSUPPORTED_TYPE + TSDataType.VECTOR);
  }

  @Override
  public void putBinary(long t, Binary v) {
    throw new UnSupportedDataTypeException(UNSUPPORTED_TYPE + TSDataType.VECTOR);
  }

  @Override
  public void putBoolean(long t, boolean v) {
    throw new UnSupportedDataTypeException(UNSUPPORTED_TYPE + TSDataType.VECTOR);
  }

  @Override
  public void putAlignedRow(long t, Object[] v) {
    list.putAlignedValue(t, v);
<<<<<<< HEAD
    return reachChunkSizeOrPointNumThreshold();
=======
>>>>>>> 1224142e
  }

  @Override
  public void putLongs(long[] t, long[] v, BitMap bitMap, int start, int end) {
    throw new UnSupportedDataTypeException(UNSUPPORTED_TYPE + TSDataType.VECTOR);
  }

  @Override
  public void putInts(long[] t, int[] v, BitMap bitMap, int start, int end) {
    throw new UnSupportedDataTypeException(UNSUPPORTED_TYPE + TSDataType.VECTOR);
  }

  @Override
  public void putFloats(long[] t, float[] v, BitMap bitMap, int start, int end) {
    throw new UnSupportedDataTypeException(UNSUPPORTED_TYPE + TSDataType.VECTOR);
  }

  @Override
  public void putDoubles(long[] t, double[] v, BitMap bitMap, int start, int end) {
    throw new UnSupportedDataTypeException(UNSUPPORTED_TYPE + TSDataType.VECTOR);
  }

  @Override
  public void putBinaries(long[] t, Binary[] v, BitMap bitMap, int start, int end) {
    throw new UnSupportedDataTypeException(UNSUPPORTED_TYPE + TSDataType.VECTOR);
  }

  @Override
  public void putBooleans(long[] t, boolean[] v, BitMap bitMap, int start, int end) {
    throw new UnSupportedDataTypeException(UNSUPPORTED_TYPE + TSDataType.VECTOR);
  }

  @Override
  public void putAlignedTablet(
      long[] t, Object[] v, BitMap[] bitMaps, int start, int end, TSStatus[] results) {
    list.putAlignedValues(t, v, bitMaps, start, end, results);
<<<<<<< HEAD
    return reachChunkSizeOrPointNumThreshold();
=======
>>>>>>> 1224142e
  }

  @Override
  public void writeNonAlignedPoint(long insertTime, Object objectValue) {
    throw new UnSupportedDataTypeException(UNSUPPORTED_TYPE + TSDataType.VECTOR);
  }

  @Override
  public void writeNonAlignedTablet(
      long[] times, Object valueList, BitMap bitMap, TSDataType dataType, int start, int end) {
    throw new UnSupportedDataTypeException(UNSUPPORTED_TYPE + TSDataType.VECTOR);
  }

  protected void handoverAlignedTvList() {
    // ensure query contexts won't be removed from list during handover process.
    list.lockQueryList();
    try {
      if (list.isSorted()) {
        sortedList.add(list);
      } else if (list.getQueryContextList().isEmpty()) {
        list.sort();
        sortedList.add(list);
      } else {
        QueryContext firstQuery = list.getQueryContextList().get(0);
        // reserve query memory
        if (firstQuery instanceof FragmentInstanceContext) {
          MemoryReservationManager memoryReservationManager =
              ((FragmentInstanceContext) firstQuery).getMemoryReservationContext();
          memoryReservationManager.reserveMemoryCumulatively(list.calculateRamSize());
        }
        // update current TVList owner to first query in the list
        list.setOwnerQuery(firstQuery);
        // clone tv list
        AlignedTVList cloneList = list.clone();
        cloneList.sort();
        sortedList.add(cloneList);
      }
    } finally {
      list.unlockQueryList();
    }
    this.list = AlignedTVList.newAlignedList(dataTypes);
  }

  @Override
  public void writeAlignedPoints(
      long insertTime, Object[] objectValue, List<IMeasurementSchema> schemaList) {
    Object[] reorderedValue =
        checkAndReorderColumnValuesInInsertPlan(schemaList, objectValue, null).left;
<<<<<<< HEAD
    if (putAlignedValueWithFlushCheck(insertTime, reorderedValue)) {
      return true;
    }
    if (TVLIST_SORT_THRESHOLD > 0 && list.rowCount() >= TVLIST_SORT_THRESHOLD) {
      handoverAlignedTvList();
    }
    return false;
=======
    putAlignedRow(insertTime, reorderedValue);
>>>>>>> 1224142e
  }

  @Override
  public void writeAlignedTablet(
      long[] times,
      Object[] valueList,
      BitMap[] bitMaps,
      List<IMeasurementSchema> schemaList,
      int start,
      int end,
      TSStatus[] results) {
    Pair<Object[], BitMap[]> pair =
        checkAndReorderColumnValuesInInsertPlan(schemaList, valueList, bitMaps);
    Object[] reorderedColumnValues = pair.left;
    BitMap[] reorderedBitMaps = pair.right;
<<<<<<< HEAD
    if (putAlignedValuesWithFlushCheck(
        times, reorderedColumnValues, reorderedBitMaps, start, end, results)) {
      return true;
    }
    if (TVLIST_SORT_THRESHOLD > 0 && list.rowCount() >= TVLIST_SORT_THRESHOLD) {
      handoverAlignedTvList();
    }
    return false;
=======
    putAlignedTablet(times, reorderedColumnValues, reorderedBitMaps, start, end, results);
>>>>>>> 1224142e
  }

  /**
   * Check metadata of columns and return array that mapping existed metadata to index of data
   * column.
   *
   * @param schemaListInInsertPlan Contains all existed schema in InsertPlan. If some timeseries
   *     have been deleted, there will be null in its slot.
   * @return columnIndexArray: schemaList[i] is schema of columns[columnIndexArray[i]]
   */
  private Pair<Object[], BitMap[]> checkAndReorderColumnValuesInInsertPlan(
      List<IMeasurementSchema> schemaListInInsertPlan, Object[] columnValues, BitMap[] bitMaps) {
    Object[] reorderedColumnValues = new Object[schemaList.size()];
    BitMap[] reorderedBitMaps = bitMaps == null ? null : new BitMap[schemaList.size()];
    for (int i = 0; i < schemaListInInsertPlan.size(); i++) {
      IMeasurementSchema measurementSchema = schemaListInInsertPlan.get(i);
      if (measurementSchema != null) {
        Integer index = this.measurementIndexMap.get(measurementSchema.getMeasurementName());
        // Index is null means this measurement was not in this AlignedTVList before.
        // We need to extend a new column in AlignedMemChunk and AlignedTVList.
        // And the reorderedColumnValues should extend one more column for the new measurement
        if (index == null) {
          index = measurementIndexMap.size();
          this.measurementIndexMap.put(schemaListInInsertPlan.get(i).getMeasurementName(), index);
          this.schemaList.add(schemaListInInsertPlan.get(i));
          this.list.extendColumn(schemaListInInsertPlan.get(i).getType());
          reorderedColumnValues =
              Arrays.copyOf(reorderedColumnValues, reorderedColumnValues.length + 1);
          if (reorderedBitMaps != null) {
            reorderedBitMaps = Arrays.copyOf(reorderedBitMaps, reorderedBitMaps.length + 1);
          }
        }
        reorderedColumnValues[index] = columnValues[i];
        if (bitMaps != null) {
          reorderedBitMaps[index] = bitMaps[i];
        }
      }
    }
    return new Pair<>(reorderedColumnValues, reorderedBitMaps);
  }

  @Override
  public AlignedTVList getWorkingTVList() {
    return list;
  }

  public void setWorkingTVList(AlignedTVList list) {
    this.list = list;
  }

  @Override
  public long count() {
    if (!ignoreAllNullRows && measurementIndexMap.isEmpty()) {
      return rowCount();
    }
    return rowCount() * measurementIndexMap.size();
  }

  @Override
  public long rowCount() {
    return alignedListSize();
  }

  public int alignedListSize() {
    int rowCount = list.rowCount();
    for (AlignedTVList alignedTvList : sortedList) {
      rowCount += alignedTvList.rowCount();
    }
    return rowCount;
  }

  @Override
  public IMeasurementSchema getSchema() {
    return null;
  }

  @Override
  public long getMaxTime() {
    long maxTime = list.getMaxTime();
    for (AlignedTVList alignedTvList : sortedList) {
      maxTime = Math.max(maxTime, alignedTvList.getMaxTime());
    }
    return maxTime;
  }

  @Override
  public long getMinTime() {
    long minTime = list.getMinTime();
    for (AlignedTVList alignedTvList : sortedList) {
      minTime = Math.min(minTime, alignedTvList.getMinTime());
    }
    return minTime;
  }

  @Override
  public synchronized TVList getSortedTvListForQuery() {
    sortTVList();
    // increase reference count
    list.increaseReferenceCount();
    return list;
  }

  @Override
  public synchronized TVList getSortedTvListForQuery(
      List<IMeasurementSchema> schemaList, boolean ignoreAllNullRows) {
    sortTVList();
    // increase reference count
    list.increaseReferenceCount();
    List<Integer> columnIndexList = new ArrayList<>();
    List<TSDataType> dataTypeList = new ArrayList<>();
    for (IMeasurementSchema measurementSchema : schemaList) {
      columnIndexList.add(
          measurementIndexMap.getOrDefault(measurementSchema.getMeasurementName(), -1));
      dataTypeList.add(measurementSchema.getType());
    }
    return list.getTvListByColumnIndex(columnIndexList, dataTypeList, ignoreAllNullRows);
  }

  private void sortTVList() {
    // check reference count
    if ((list.getReferenceCount() > 0 && !list.isSorted())) {
      list = list.clone();
    }

    if (!list.isSorted()) {
      list.sort();
    }
  }

  @Override
  public synchronized void sortTvListForFlush() {
    AlignedTVList cloneList = null;
    list.lockQueryList();
    try {
      if (!list.isSorted() && !list.getQueryContextList().isEmpty()) {
        QueryContext firstQuery = list.getQueryContextList().get(0);
        // reserve query memory
        if (firstQuery instanceof FragmentInstanceContext) {
          MemoryReservationManager memoryReservationManager =
              ((FragmentInstanceContext) firstQuery).getMemoryReservationContext();
          memoryReservationManager.reserveMemoryCumulatively(list.calculateRamSize());
        }
        list.setOwnerQuery(firstQuery);
        cloneList = list.clone();
      }
    } finally {
      list.unlockQueryList();
    }
    if (cloneList != null) {
      setWorkingTVList(cloneList);
    }

    if (!list.isSorted()) {
      list.sort();
    }
  }

  @Override
  public int delete(long lowerBound, long upperBound) {
    int deletedNumber = list.delete(lowerBound, upperBound);
    for (AlignedTVList alignedTvList : sortedList) {
      deletedNumber += alignedTvList.delete(lowerBound, upperBound);
    }
    return deletedNumber;
  }

  public int deleteTime(long lowerBound, long upperBound) {
    int deletedNumber = list.deleteTime(lowerBound, upperBound);
    for (AlignedTVList alignedTvList : sortedList) {
      deletedNumber += alignedTvList.deleteTime(lowerBound, upperBound);
    }
    return deletedNumber;
  }

  public Pair<Integer, Boolean> deleteDataFromAColumn(
      long lowerBound, long upperBound, String measurementId) {
    Pair<Integer, Boolean> deletePair =
        list.delete(lowerBound, upperBound, measurementIndexMap.get(measurementId));
    for (AlignedTVList alignedTvList : sortedList) {
      Pair<Integer, Boolean> p =
          alignedTvList.delete(lowerBound, upperBound, measurementIndexMap.get(measurementId));
      deletePair.left += p.left;
      deletePair.right = deletePair.right && p.right;
    }
    return deletePair;
  }

  public void removeColumn(String measurementId) {
    list.deleteColumn(measurementIndexMap.get(measurementId));
    for (AlignedTVList alignedTvList : sortedList) {
      alignedTvList.deleteColumn(measurementIndexMap.get(measurementId));
    }
    IMeasurementSchema schemaToBeRemoved = schemaList.get(measurementIndexMap.get(measurementId));
    schemaList.remove(schemaToBeRemoved);
    measurementIndexMap.clear();
    for (int i = 0; i < schemaList.size(); i++) {
      measurementIndexMap.put(schemaList.get(i).getMeasurementName(), i);
    }
  }

  @Override
  public IChunkWriter createIChunkWriter() {
    return new AlignedChunkWriterImpl(schemaList);
  }

<<<<<<< HEAD
  private void encodeWorkingAlignedTVList(IChunkWriter chunkWriter) {
    AlignedChunkWriterImpl alignedChunkWriter = (AlignedChunkWriterImpl) chunkWriter;

=======
  @SuppressWarnings({"squid:S6541", "squid:S3776"})
  @Override
  public void encode(BlockingQueue<Object> ioTaskQueue) {
>>>>>>> 1224142e
    BitMap allValueColDeletedMap;
    allValueColDeletedMap = ignoreAllNullRows ? list.getAllValueColDeletedMap() : null;
    int avgPointSizeOfLargestColumn = list.getAvgPointSizeOfLargestColumn();
    maxNumberOfPointsInChunk =
        Math.min(maxNumberOfPointsInChunk, (TARGET_CHUNK_SIZE / avgPointSizeOfLargestColumn));

    boolean[] timeDuplicateInfo = null;

    List<List<Integer>> chunkRange = new ArrayList<>();
    // Eg. chunkRange: ((0,9,10,12),(13,15)) means this TVList contains 2 chunks,
    // 1st chunk contains 2 pages, 2nd chunk contains 1 page.
    List<Integer> pageRange = new ArrayList<>();

    int pointNumInPage = 0;
    int pointNumInChunk = 0;

    for (int sortedRowIndex = 0; sortedRowIndex < list.rowCount(); sortedRowIndex++) {
      long time = list.getTime(sortedRowIndex);
      if (pointNumInPage == 0) {
        pageRange.add(sortedRowIndex);
      }
      pointNumInPage++;
      pointNumInChunk++;
      if (pointNumInPage == MAX_NUMBER_OF_POINTS_IN_PAGE) {
        pageRange.add(sortedRowIndex);
        pointNumInPage = 0;
      }
      if (pointNumInChunk >= maxNumberOfPointsInChunk) {
        if (pointNumInPage != 0) {
          pageRange.add(sortedRowIndex);
          pointNumInPage = 0;
        }
        chunkRange.add(pageRange);
        pageRange = new ArrayList<>();
        pointNumInChunk = 0;
      }

      int nextRowIndex = sortedRowIndex + 1;
      while (nextRowIndex < list.rowCount()
          && ((allValueColDeletedMap != null
                  && allValueColDeletedMap.isMarked(list.getValueIndex(nextRowIndex)))
              || list.isTimeDeleted(nextRowIndex))) {
        nextRowIndex++;
      }
      if (nextRowIndex != list.rowCount() && time == list.getTime(nextRowIndex)) {
        if (Objects.isNull(timeDuplicateInfo)) {
          timeDuplicateInfo = new boolean[list.rowCount()];
        }
        timeDuplicateInfo[sortedRowIndex] = true;
      }
      sortedRowIndex = nextRowIndex - 1;
    }

    if (pointNumInPage != 0) {
      pageRange.add(list.rowCount() - 1);
    }
    if (pointNumInChunk != 0) {
      chunkRange.add(pageRange);
    }

    handleEncoding(ioTaskQueue, chunkRange, timeDuplicateInfo, allValueColDeletedMap);
  }

  private void handleEncoding(
      BlockingQueue<Object> ioTaskQueue,
      List<List<Integer>> chunkRange,
      boolean[] timeDuplicateInfo,
      BitMap allValueColDeletedMap) {
    List<TSDataType> dataTypes = list.getTsDataTypes();
    Pair<Long, Integer>[] lastValidPointIndexForTimeDupCheck = new Pair[dataTypes.size()];
    for (List<Integer> pageRange : chunkRange) {
      AlignedChunkWriterImpl alignedChunkWriter = new AlignedChunkWriterImpl(schemaList);
      for (int pageNum = 0; pageNum < pageRange.size() / 2; pageNum += 1) {
        for (int columnIndex = 0; columnIndex < dataTypes.size(); columnIndex++) {
          // Pair of Time and Index
          if (Objects.nonNull(timeDuplicateInfo)
              && lastValidPointIndexForTimeDupCheck[columnIndex] == null) {
            lastValidPointIndexForTimeDupCheck[columnIndex] = new Pair<>(Long.MIN_VALUE, null);
          }
          TSDataType tsDataType = dataTypes.get(columnIndex);
          for (int sortedRowIndex = pageRange.get(pageNum * 2);
              sortedRowIndex <= pageRange.get(pageNum * 2 + 1);
              sortedRowIndex++) {
            // skip empty row
            if (allValueColDeletedMap != null
                && allValueColDeletedMap.isMarked(list.getValueIndex(sortedRowIndex))) {
              continue;
            }
            // skip time duplicated rows
            long time = list.getTime(sortedRowIndex);
            if (Objects.nonNull(timeDuplicateInfo)) {
              if (!list.isNullValue(list.getValueIndex(sortedRowIndex), columnIndex)) {
                lastValidPointIndexForTimeDupCheck[columnIndex].left = time;
                lastValidPointIndexForTimeDupCheck[columnIndex].right =
                    list.getValueIndex(sortedRowIndex);
              }
              if (timeDuplicateInfo[sortedRowIndex]) {
                continue;
              }
            }

            // The part of code solves the following problem:
            // Time: 1,2,2,3
            // Value: 1,2,null,null
            // When rowIndex:1, pair(min,null), timeDuplicateInfo:false, write(T:1,V:1)
            // When rowIndex:2, pair(2,2), timeDuplicateInfo:true, skip writing value
            // When rowIndex:3, pair(2,2), timeDuplicateInfo:false, T:2==pair.left:2, write(T:2,V:2)
            // When rowIndex:4, pair(2,2), timeDuplicateInfo:false, T:3!=pair.left:2,
            // write(T:3,V:null)

            int originRowIndex;
            if (Objects.nonNull(lastValidPointIndexForTimeDupCheck[columnIndex])
                && (time == lastValidPointIndexForTimeDupCheck[columnIndex].left)) {
              originRowIndex = lastValidPointIndexForTimeDupCheck[columnIndex].right;
            } else {
              originRowIndex = list.getValueIndex(sortedRowIndex);
            }

            boolean isNull = list.isNullValue(originRowIndex, columnIndex);
            switch (tsDataType) {
              case BOOLEAN:
                alignedChunkWriter.writeByColumn(
                    time,
                    !isNull && list.getBooleanByValueIndex(originRowIndex, columnIndex),
                    isNull);
                break;
              case INT32:
              case DATE:
                alignedChunkWriter.writeByColumn(
                    time,
                    isNull ? 0 : list.getIntByValueIndex(originRowIndex, columnIndex),
                    isNull);
                break;
              case INT64:
              case TIMESTAMP:
                alignedChunkWriter.writeByColumn(
                    time,
                    isNull ? 0 : list.getLongByValueIndex(originRowIndex, columnIndex),
                    isNull);
                break;
              case FLOAT:
                alignedChunkWriter.writeByColumn(
                    time,
                    isNull ? 0 : list.getFloatByValueIndex(originRowIndex, columnIndex),
                    isNull);
                break;
              case DOUBLE:
                alignedChunkWriter.writeByColumn(
                    time,
                    isNull ? 0 : list.getDoubleByValueIndex(originRowIndex, columnIndex),
                    isNull);
                break;
              case TEXT:
              case STRING:
              case BLOB:
                alignedChunkWriter.writeByColumn(
                    time,
                    isNull ? null : list.getBinaryByValueIndex(originRowIndex, columnIndex),
                    isNull);
                break;
              default:
                break;
            }
          }
          alignedChunkWriter.nextColumn();
        }

        long[] times = new long[Math.min(MAX_NUMBER_OF_POINTS_IN_PAGE, list.rowCount())];
        int pointsInPage = 0;
        for (int sortedRowIndex = pageRange.get(pageNum * 2);
            sortedRowIndex <= pageRange.get(pageNum * 2 + 1);
            sortedRowIndex++) {
          // skip empty row
          if (((allValueColDeletedMap != null
                  && allValueColDeletedMap.isMarked(list.getValueIndex(sortedRowIndex)))
              || (list.isTimeDeleted(sortedRowIndex)))) {
            continue;
          }
          if (Objects.isNull(timeDuplicateInfo) || !timeDuplicateInfo[sortedRowIndex]) {
            times[pointsInPage++] = list.getTime(sortedRowIndex);
          }
        }
        alignedChunkWriter.write(times, pointsInPage, 0);
      }
      alignedChunkWriter.sealCurrentPage();
      alignedChunkWriter.clearPageWriter();
      try {
        ioTaskQueue.put(alignedChunkWriter);
      } catch (InterruptedException e) {
        Thread.currentThread().interrupt();
      }
    }
  }

  private void writePageValuesIntoWriter(
      IChunkWriter chunkWriter,
      long[] times,
      PageColumnAccessInfo[] pageColumnAccessInfo,
      MergeSortAlignedTVListIterator timeValuePairIterator) {
    AlignedChunkWriterImpl alignedChunkWriter = (AlignedChunkWriterImpl) chunkWriter;

    // update value statistics
    for (int columnIndex = 0; columnIndex < dataTypes.size(); columnIndex++) {
      ValueChunkWriter valueChunkWriter =
          alignedChunkWriter.getValueChunkWriterByIndex(columnIndex);
      PageColumnAccessInfo pageAccessInfo = pageColumnAccessInfo[columnIndex];
      switch (dataTypes.get(columnIndex)) {
        case BOOLEAN:
          for (int index = 0; index < pageAccessInfo.count(); index++) {
            int[] accessInfo = pageAccessInfo.get(index);
            TsPrimitiveType value =
                timeValuePairIterator.getPrimitiveObject(accessInfo, columnIndex);
            valueChunkWriter.write(times[index], value.getBoolean(), value.getValue() == null);
          }
          break;
        case INT32:
        case DATE:
          for (int index = 0; index < pageAccessInfo.count(); index++) {
            int[] accessInfo = pageAccessInfo.get(index);
            TsPrimitiveType value =
                timeValuePairIterator.getPrimitiveObject(accessInfo, columnIndex);
            valueChunkWriter.write(times[index], value.getInt(), value.getValue() == null);
          }
          break;
        case INT64:
        case TIMESTAMP:
          for (int index = 0; index < pageAccessInfo.count(); index++) {
            int[] accessInfo = pageAccessInfo.get(index);
            TsPrimitiveType value =
                timeValuePairIterator.getPrimitiveObject(accessInfo, columnIndex);
            valueChunkWriter.write(times[index], value.getLong(), value.getValue() == null);
          }
          break;
        case FLOAT:
          for (int index = 0; index < pageAccessInfo.count(); index++) {
            int[] accessInfo = pageAccessInfo.get(index);
            TsPrimitiveType value =
                timeValuePairIterator.getPrimitiveObject(accessInfo, columnIndex);
            valueChunkWriter.write(times[index], value.getFloat(), value.getValue() == null);
          }
          break;
        case DOUBLE:
          for (int index = 0; index < pageAccessInfo.count(); index++) {
            int[] accessInfo = pageAccessInfo.get(index);
            TsPrimitiveType value =
                timeValuePairIterator.getPrimitiveObject(accessInfo, columnIndex);
            valueChunkWriter.write(times[index], value.getDouble(), value.getValue() == null);
          }
          break;
        case TEXT:
        case BLOB:
        case STRING:
          for (int index = 0; index < pageAccessInfo.count(); index++) {
            int[] accessInfo = pageAccessInfo.get(index);
            TsPrimitiveType value =
                timeValuePairIterator.getPrimitiveObject(accessInfo, columnIndex);
            valueChunkWriter.write(times[index], value.getBinary(), value.getValue() == null);
          }
          break;
        default:
          throw new UnSupportedDataTypeException(
              String.format("Data type %s is not supported.", dataTypes.get(columnIndex)));
      }
    }
  }

  @Override
  public void encode(IChunkWriter chunkWriter) {
    // use original encode method when TVList handover never happens. It runs a little faster.
    if (TVLIST_SORT_THRESHOLD == 0) {
      encodeWorkingAlignedTVList(chunkWriter);
      return;
    }

    AlignedChunkWriterImpl alignedChunkWriter = (AlignedChunkWriterImpl) chunkWriter;
    // create MergeSortAlignedTVListIterator.
    List<AlignedTVList> alignedTvLists = new ArrayList<>(sortedList);
    alignedTvLists.add(list);
    MergeSortAlignedTVListIterator timeValuePairIterator =
        new MergeSortAlignedTVListIterator(
            alignedTvLists, dataTypes, null, null, null, ignoreAllNullRows);

    int pointsInPage = 0;
    long[] times = new long[MAX_NUMBER_OF_POINTS_IN_PAGE];

    PageColumnAccessInfo[] pageColumnAccessInfo = new PageColumnAccessInfo[dataTypes.size()];
    for (int i = 0; i < pageColumnAccessInfo.length; i++) {
      pageColumnAccessInfo[i] = new PageColumnAccessInfo();
    }

    while (timeValuePairIterator.hasNextTimeValuePair()) {
      // prepare column access info for current page
      int[][] accessInfo = timeValuePairIterator.getColumnAccessInfo();
      for (int i = 0; i < dataTypes.size(); i++) {
        times[pointsInPage] = timeValuePairIterator.getTime();
        pageColumnAccessInfo[i].add(accessInfo[i]);
      }
      timeValuePairIterator.step();
      pointsInPage++;

      if (pointsInPage == MAX_NUMBER_OF_POINTS_IN_PAGE) {
        writePageValuesIntoWriter(chunkWriter, times, pageColumnAccessInfo, timeValuePairIterator);
        alignedChunkWriter.write(times, pointsInPage, 0);

        for (PageColumnAccessInfo columnAccessInfo : pageColumnAccessInfo) {
          columnAccessInfo.reset();
        }
        pointsInPage = 0;
      }
    }

    if (pointsInPage > 0) {
      writePageValuesIntoWriter(chunkWriter, times, pageColumnAccessInfo, timeValuePairIterator);
      alignedChunkWriter.write(times, pointsInPage, 0);
    }
  }

  private void maybeReleaseTvList(AlignedTVList alignedTvList) {
    alignedTvList.lockQueryList();
    try {
      if (alignedTvList.getQueryContextList().isEmpty()) {
        alignedTvList.clear();
      } else {
        QueryContext firstQuery = alignedTvList.getQueryContextList().get(0);
        // transfer memory from write process to read process. Here it reserves read memory and
        // releaseFlushedMemTable will release write memory.
        if (firstQuery instanceof FragmentInstanceContext) {
          MemoryReservationManager memoryReservationManager =
              ((FragmentInstanceContext) firstQuery).getMemoryReservationContext();
          memoryReservationManager.reserveMemoryCumulatively(alignedTvList.calculateRamSize());
        }
        // update current TVList owner to first query in the list
        alignedTvList.setOwnerQuery(firstQuery);
      }
    } finally {
      alignedTvList.unlockQueryList();
    }
  }

  @Override
  public void release() {
    maybeReleaseTvList(list);
    for (AlignedTVList alignedTvList : sortedList) {
      maybeReleaseTvList(alignedTvList);
    }
  }

  @Override
  public long getFirstPoint() {
    if (rowCount() == 0) {
      return Long.MAX_VALUE;
    }
    return getMinTime();
  }

  @Override
  public long getLastPoint() {
    if (rowCount() == 0) {
      return Long.MIN_VALUE;
    }
    return getMaxTime();
  }

  @Override
  public boolean isEmpty() {
<<<<<<< HEAD
    return rowCount() == 0;
=======
    return list.rowCount() == 0 || measurementIndexMap.isEmpty();
>>>>>>> 1224142e
  }

  @Override
  public int serializedSize() {
    int size = 0;
    size += Integer.BYTES;
    for (IMeasurementSchema schema : schemaList) {
      size += schema.serializedSize();
    }

    for (AlignedTVList alignedTvList : sortedList) {
      size += alignedTvList.serializedSize();
    }
    size += list.serializedSize();
    return size;
  }

  @Override
  public void serializeToWAL(IWALByteBufferView buffer) {
    WALWriteUtils.write(schemaList.size(), buffer);
    for (IMeasurementSchema schema : schemaList) {
      byte[] bytes = new byte[schema.serializedSize()];
      schema.serializeTo(ByteBuffer.wrap(bytes));
      buffer.put(bytes);
    }
    for (AlignedTVList alignedTvList : sortedList) {
      alignedTvList.serializeToWAL(buffer);
    }
    list.serializeToWAL(buffer);
  }

  public static AlignedWritableMemChunk deserialize(DataInputStream stream, boolean isTableModel)
      throws IOException {
    int schemaListSize = stream.readInt();
    List<IMeasurementSchema> schemaList = new ArrayList<>(schemaListSize);
    for (int i = 0; i < schemaListSize; i++) {
      IMeasurementSchema schema = MeasurementSchema.deserializeFrom(stream);
      schemaList.add(schema);
    }

    AlignedTVList list = (AlignedTVList) TVList.deserialize(stream);
    return new AlignedWritableMemChunk(schemaList, list, isTableModel);
  }

  public List<IMeasurementSchema> getSchemaList() {
    return schemaList;
  }

<<<<<<< HEAD
  public List<AlignedTVList> getSortedList() {
    return sortedList;
  }

  public List<Integer> buildColumnIndexList(List<IMeasurementSchema> schemaList) {
    List<Integer> columnIndexList = new ArrayList<>();
    for (IMeasurementSchema measurementSchema : schemaList) {
      columnIndexList.add(
          measurementIndexMap.getOrDefault(measurementSchema.getMeasurementName(), -1));
    }
    return columnIndexList;
  }

  private boolean reachChunkSizeOrPointNumThreshold() {
    if (rowCount() >= MAX_SERIES_POINT_NUMBER) {
      return true;
    }
    long[] totalBinaryChunkSize = new long[dataTypes.size()];
    for (AlignedTVList alignedTvList : sortedList) {
      long[] binaryChunkSize = alignedTvList.memoryBinaryChunkSize();
      for (int i = 0; i < binaryChunkSize.length; i++) {
        totalBinaryChunkSize[i] += binaryChunkSize[i];
        if (totalBinaryChunkSize[i] >= TARGET_CHUNK_SIZE) {
          return true;
        }
      }
    }
    return false;
=======
  public boolean isAllDeleted() {
    return list.isAllDeleted();
>>>>>>> 1224142e
  }
}<|MERGE_RESOLUTION|>--- conflicted
+++ resolved
@@ -20,14 +20,11 @@
 package org.apache.iotdb.db.storageengine.dataregion.memtable;
 
 import org.apache.iotdb.common.rpc.thrift.TSStatus;
-<<<<<<< HEAD
+import org.apache.iotdb.db.conf.IoTDBConfig;
+import org.apache.iotdb.db.conf.IoTDBDescriptor;
 import org.apache.iotdb.db.queryengine.execution.fragment.FragmentInstanceContext;
 import org.apache.iotdb.db.queryengine.execution.fragment.QueryContext;
 import org.apache.iotdb.db.queryengine.plan.planner.memory.MemoryReservationManager;
-=======
-import org.apache.iotdb.db.conf.IoTDBConfig;
-import org.apache.iotdb.db.conf.IoTDBDescriptor;
->>>>>>> 1224142e
 import org.apache.iotdb.db.storageengine.dataregion.wal.buffer.IWALByteBufferView;
 import org.apache.iotdb.db.storageengine.dataregion.wal.utils.WALWriteUtils;
 import org.apache.iotdb.db.utils.datastructure.AlignedTVList;
@@ -65,20 +62,12 @@
   private final List<TSDataType> dataTypes;
   private final List<IMeasurementSchema> schemaList;
   private AlignedTVList list;
-<<<<<<< HEAD
-  private List<AlignedTVList> sortedList;
-  private boolean ignoreAllNullRows;
-
-=======
+  private final List<AlignedTVList> sortedList;
   private final boolean ignoreAllNullRows;
 
   private static final IoTDBConfig CONFIG = IoTDBDescriptor.getInstance().getConfig();
-  private final long TARGET_CHUNK_SIZE = CONFIG.getTargetChunkSize();
   private long maxNumberOfPointsInChunk = CONFIG.getTargetChunkPointNum();
-  private final int MAX_NUMBER_OF_POINTS_IN_PAGE =
-      TSFileDescriptor.getInstance().getConfig().getMaxNumberOfPointsInPage();
-
->>>>>>> 1224142e
+
   private static final String UNSUPPORTED_TYPE = "Unsupported data type:";
 
   public AlignedWritableMemChunk(List<IMeasurementSchema> schemaList, boolean isTableModel) {
@@ -148,10 +137,6 @@
   @Override
   public void putAlignedRow(long t, Object[] v) {
     list.putAlignedValue(t, v);
-<<<<<<< HEAD
-    return reachChunkSizeOrPointNumThreshold();
-=======
->>>>>>> 1224142e
   }
 
   @Override
@@ -188,10 +173,6 @@
   public void putAlignedTablet(
       long[] t, Object[] v, BitMap[] bitMaps, int start, int end, TSStatus[] results) {
     list.putAlignedValues(t, v, bitMaps, start, end, results);
-<<<<<<< HEAD
-    return reachChunkSizeOrPointNumThreshold();
-=======
->>>>>>> 1224142e
   }
 
   @Override
@@ -240,17 +221,10 @@
       long insertTime, Object[] objectValue, List<IMeasurementSchema> schemaList) {
     Object[] reorderedValue =
         checkAndReorderColumnValuesInInsertPlan(schemaList, objectValue, null).left;
-<<<<<<< HEAD
-    if (putAlignedValueWithFlushCheck(insertTime, reorderedValue)) {
-      return true;
-    }
+    putAlignedRow(insertTime, reorderedValue);
     if (TVLIST_SORT_THRESHOLD > 0 && list.rowCount() >= TVLIST_SORT_THRESHOLD) {
       handoverAlignedTvList();
     }
-    return false;
-=======
-    putAlignedRow(insertTime, reorderedValue);
->>>>>>> 1224142e
   }
 
   @Override
@@ -266,18 +240,10 @@
         checkAndReorderColumnValuesInInsertPlan(schemaList, valueList, bitMaps);
     Object[] reorderedColumnValues = pair.left;
     BitMap[] reorderedBitMaps = pair.right;
-<<<<<<< HEAD
-    if (putAlignedValuesWithFlushCheck(
-        times, reorderedColumnValues, reorderedBitMaps, start, end, results)) {
-      return true;
-    }
+    putAlignedTablet(times, reorderedColumnValues, reorderedBitMaps, start, end, results);
     if (TVLIST_SORT_THRESHOLD > 0 && list.rowCount() >= TVLIST_SORT_THRESHOLD) {
       handoverAlignedTvList();
     }
-    return false;
-=======
-    putAlignedTablet(times, reorderedColumnValues, reorderedBitMaps, start, end, results);
->>>>>>> 1224142e
   }
 
   /**
@@ -483,15 +449,8 @@
     return new AlignedChunkWriterImpl(schemaList);
   }
 
-<<<<<<< HEAD
-  private void encodeWorkingAlignedTVList(IChunkWriter chunkWriter) {
-    AlignedChunkWriterImpl alignedChunkWriter = (AlignedChunkWriterImpl) chunkWriter;
-
-=======
   @SuppressWarnings({"squid:S6541", "squid:S3776"})
-  @Override
-  public void encode(BlockingQueue<Object> ioTaskQueue) {
->>>>>>> 1224142e
+  public void encodeWorkingAlignedTVList(BlockingQueue<Object> ioTaskQueue) {
     BitMap allValueColDeletedMap;
     allValueColDeletedMap = ignoreAllNullRows ? list.getAllValueColDeletedMap() : null;
     int avgPointSizeOfLargestColumn = list.getAvgPointSizeOfLargestColumn();
@@ -759,14 +718,13 @@
   }
 
   @Override
-  public void encode(IChunkWriter chunkWriter) {
-    // use original encode method when TVList handover never happens. It runs a little faster.
+  public synchronized void encode(BlockingQueue<Object> ioTaskQueue) {
     if (TVLIST_SORT_THRESHOLD == 0) {
-      encodeWorkingAlignedTVList(chunkWriter);
+      encodeWorkingAlignedTVList(ioTaskQueue);
       return;
     }
 
-    AlignedChunkWriterImpl alignedChunkWriter = (AlignedChunkWriterImpl) chunkWriter;
+    AlignedChunkWriterImpl alignedChunkWriter = new AlignedChunkWriterImpl(schemaList);
     // create MergeSortAlignedTVListIterator.
     List<AlignedTVList> alignedTvLists = new ArrayList<>(sortedList);
     alignedTvLists.add(list);
@@ -774,7 +732,8 @@
         new MergeSortAlignedTVListIterator(
             alignedTvLists, dataTypes, null, null, null, ignoreAllNullRows);
 
-    int pointsInPage = 0;
+    int pointNumInPage = 0;
+    int pointNumInChunk = 0;
     long[] times = new long[MAX_NUMBER_OF_POINTS_IN_PAGE];
 
     PageColumnAccessInfo[] pageColumnAccessInfo = new PageColumnAccessInfo[dataTypes.size()];
@@ -786,26 +745,49 @@
       // prepare column access info for current page
       int[][] accessInfo = timeValuePairIterator.getColumnAccessInfo();
       for (int i = 0; i < dataTypes.size(); i++) {
-        times[pointsInPage] = timeValuePairIterator.getTime();
+        times[pointNumInPage] = timeValuePairIterator.getTime();
         pageColumnAccessInfo[i].add(accessInfo[i]);
       }
       timeValuePairIterator.step();
-      pointsInPage++;
-
-      if (pointsInPage == MAX_NUMBER_OF_POINTS_IN_PAGE) {
-        writePageValuesIntoWriter(chunkWriter, times, pageColumnAccessInfo, timeValuePairIterator);
-        alignedChunkWriter.write(times, pointsInPage, 0);
-
+      pointNumInPage++;
+      pointNumInChunk++;
+
+      if (pointNumInPage == MAX_NUMBER_OF_POINTS_IN_PAGE
+          || pointNumInChunk >= maxNumberOfPointsInChunk) {
+        writePageValuesIntoWriter(
+            alignedChunkWriter, times, pageColumnAccessInfo, timeValuePairIterator);
+        alignedChunkWriter.write(times, pointNumInPage, 0);
         for (PageColumnAccessInfo columnAccessInfo : pageColumnAccessInfo) {
           columnAccessInfo.reset();
         }
-        pointsInPage = 0;
-      }
-    }
-
-    if (pointsInPage > 0) {
-      writePageValuesIntoWriter(chunkWriter, times, pageColumnAccessInfo, timeValuePairIterator);
-      alignedChunkWriter.write(times, pointsInPage, 0);
+        pointNumInPage = 0;
+      }
+
+      if (pointNumInChunk >= maxNumberOfPointsInChunk) {
+        alignedChunkWriter.sealCurrentPage();
+        alignedChunkWriter.clearPageWriter();
+        try {
+          ioTaskQueue.put(alignedChunkWriter);
+        } catch (InterruptedException e) {
+          Thread.currentThread().interrupt();
+        }
+        alignedChunkWriter = new AlignedChunkWriterImpl(schemaList);
+        pointNumInChunk = 0;
+      }
+    }
+
+    // last batch of points
+    if (pointNumInPage > 0) {
+      writePageValuesIntoWriter(
+          alignedChunkWriter, times, pageColumnAccessInfo, timeValuePairIterator);
+      alignedChunkWriter.write(times, pointNumInPage, 0);
+      alignedChunkWriter.sealCurrentPage();
+      alignedChunkWriter.clearPageWriter();
+      try {
+        ioTaskQueue.put(alignedChunkWriter);
+      } catch (InterruptedException e) {
+        Thread.currentThread().interrupt();
+      }
     }
   }
 
@@ -857,11 +839,7 @@
 
   @Override
   public boolean isEmpty() {
-<<<<<<< HEAD
-    return rowCount() == 0;
-=======
-    return list.rowCount() == 0 || measurementIndexMap.isEmpty();
->>>>>>> 1224142e
+    return rowCount() == 0 || measurementIndexMap.isEmpty();
   }
 
   @Override
@@ -910,7 +888,10 @@
     return schemaList;
   }
 
-<<<<<<< HEAD
+  public boolean isAllDeleted() {
+    return list.isAllDeleted();
+  }
+
   public List<AlignedTVList> getSortedList() {
     return sortedList;
   }
@@ -923,25 +904,4 @@
     }
     return columnIndexList;
   }
-
-  private boolean reachChunkSizeOrPointNumThreshold() {
-    if (rowCount() >= MAX_SERIES_POINT_NUMBER) {
-      return true;
-    }
-    long[] totalBinaryChunkSize = new long[dataTypes.size()];
-    for (AlignedTVList alignedTvList : sortedList) {
-      long[] binaryChunkSize = alignedTvList.memoryBinaryChunkSize();
-      for (int i = 0; i < binaryChunkSize.length; i++) {
-        totalBinaryChunkSize[i] += binaryChunkSize[i];
-        if (totalBinaryChunkSize[i] >= TARGET_CHUNK_SIZE) {
-          return true;
-        }
-      }
-    }
-    return false;
-=======
-  public boolean isAllDeleted() {
-    return list.isAllDeleted();
->>>>>>> 1224142e
-  }
 }