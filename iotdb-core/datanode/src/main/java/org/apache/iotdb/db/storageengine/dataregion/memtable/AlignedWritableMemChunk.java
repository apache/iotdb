/*
 * Licensed to the Apache Software Foundation (ASF) under one
 * or more contributor license agreements.  See the NOTICE file
 * distributed with this work for additional information
 * regarding copyright ownership.  The ASF licenses this file
 * to you under the Apache License, Version 2.0 (the
 * "License"); you may not use this file except in compliance
 * with the License.  You may obtain a copy of the License at
 *
 *     http://www.apache.org/licenses/LICENSE-2.0
 *
 * Unless required by applicable law or agreed to in writing,
 * software distributed under the License is distributed on an
 * "AS IS" BASIS, WITHOUT WARRANTIES OR CONDITIONS OF ANY
 * KIND, either express or implied.  See the License for the
 * specific language governing permissions and limitations
 * under the License.
 */

package org.apache.iotdb.db.storageengine.dataregion.memtable;

import org.apache.iotdb.common.rpc.thrift.TSStatus;
import org.apache.iotdb.db.conf.IoTDBConfig;
import org.apache.iotdb.db.conf.IoTDBDescriptor;
import org.apache.iotdb.db.queryengine.execution.fragment.FragmentInstanceContext;
import org.apache.iotdb.db.queryengine.execution.fragment.QueryContext;
import org.apache.iotdb.db.queryengine.plan.planner.memory.MemoryReservationManager;
import org.apache.iotdb.db.storageengine.dataregion.wal.buffer.IWALByteBufferView;
import org.apache.iotdb.db.storageengine.dataregion.wal.utils.WALWriteUtils;
import org.apache.iotdb.db.utils.datastructure.AlignedTVList;
import org.apache.iotdb.db.utils.datastructure.MergeSortAlignedTVListIterator;
import org.apache.iotdb.db.utils.datastructure.PageColumnAccessInfo;
import org.apache.iotdb.db.utils.datastructure.TVList;

import org.apache.tsfile.common.conf.TSFileDescriptor;
import org.apache.tsfile.enums.TSDataType;
import org.apache.tsfile.read.common.TimeRange;
import org.apache.tsfile.utils.Binary;
import org.apache.tsfile.utils.BitMap;
import org.apache.tsfile.utils.Pair;
import org.apache.tsfile.utils.TsPrimitiveType;
import org.apache.tsfile.write.UnSupportedDataTypeException;
import org.apache.tsfile.write.chunk.AlignedChunkWriterImpl;
import org.apache.tsfile.write.chunk.IChunkWriter;
import org.apache.tsfile.write.chunk.ValueChunkWriter;
import org.apache.tsfile.write.schema.IMeasurementSchema;
import org.apache.tsfile.write.schema.MeasurementSchema;

import java.io.DataInputStream;
import java.io.IOException;
import java.nio.ByteBuffer;
import java.util.ArrayList;
import java.util.Arrays;
import java.util.LinkedHashMap;
import java.util.List;
import java.util.Map;
import java.util.Objects;
import java.util.Set;
import java.util.TreeMap;
import java.util.concurrent.BlockingQueue;

import static org.apache.iotdb.db.utils.ModificationUtils.isPointDeleted;

public class AlignedWritableMemChunk implements IWritableMemChunk {

  private final Map<String, Integer> measurementIndexMap;
  private final List<TSDataType> dataTypes;
  private final List<IMeasurementSchema> schemaList;
  private AlignedTVList list;
  private List<AlignedTVList> sortedList;
  private final boolean ignoreAllNullRows;

  private static final IoTDBConfig CONFIG = IoTDBDescriptor.getInstance().getConfig();
  private final long TARGET_CHUNK_SIZE = CONFIG.getTargetChunkSize();
  private long maxNumberOfPointsInChunk = CONFIG.getTargetChunkPointNum();
  private final int TVLIST_SORT_THRESHOLD = CONFIG.getTvListSortThreshold();
  private final int MAX_NUMBER_OF_POINTS_IN_PAGE =
      TSFileDescriptor.getInstance().getConfig().getMaxNumberOfPointsInPage();

  private static final String UNSUPPORTED_TYPE = "Unsupported data type:";

  public AlignedWritableMemChunk(List<IMeasurementSchema> schemaList, boolean isTableModel) {
    this.measurementIndexMap = new LinkedHashMap<>();
    this.dataTypes = new ArrayList<>();
    this.schemaList = schemaList;
    for (int i = 0; i < schemaList.size(); i++) {
      measurementIndexMap.put(schemaList.get(i).getMeasurementName(), i);
      dataTypes.add(schemaList.get(i).getType());
    }
    this.list = AlignedTVList.newAlignedList(dataTypes);
    this.sortedList = new ArrayList<>();
    this.ignoreAllNullRows = !isTableModel;
  }

  private AlignedWritableMemChunk(
      List<IMeasurementSchema> schemaList, AlignedTVList list, boolean isTableModel) {
    this.measurementIndexMap = new LinkedHashMap<>();
    this.schemaList = schemaList;
    for (int i = 0; i < schemaList.size(); i++) {
      measurementIndexMap.put(schemaList.get(i).getMeasurementName(), i);
    }
    this.list = list;
    this.dataTypes = list.getTsDataTypes();
    this.sortedList = new ArrayList<>();
    this.ignoreAllNullRows = !isTableModel;
  }

  public Set<String> getAllMeasurements() {
    return measurementIndexMap.keySet();
  }

  public boolean containsMeasurement(String measurementId) {
    return measurementIndexMap.containsKey(measurementId);
  }

  @Override
  public void putLong(long t, long v) {
    throw new UnSupportedDataTypeException(UNSUPPORTED_TYPE + TSDataType.VECTOR);
  }

  @Override
  public void putInt(long t, int v) {
    throw new UnSupportedDataTypeException(UNSUPPORTED_TYPE + TSDataType.VECTOR);
  }

  @Override
  public void putFloat(long t, float v) {
    throw new UnSupportedDataTypeException(UNSUPPORTED_TYPE + TSDataType.VECTOR);
  }

  @Override
  public void putDouble(long t, double v) {
    throw new UnSupportedDataTypeException(UNSUPPORTED_TYPE + TSDataType.VECTOR);
  }

  @Override
  public void putBinary(long t, Binary v) {
    throw new UnSupportedDataTypeException(UNSUPPORTED_TYPE + TSDataType.VECTOR);
  }

  @Override
  public void putBoolean(long t, boolean v) {
    throw new UnSupportedDataTypeException(UNSUPPORTED_TYPE + TSDataType.VECTOR);
  }

  @Override
  public void putAlignedRow(long t, Object[] v) {
    list.putAlignedValue(t, v);
  }

  @Override
  public void putLongs(long[] t, long[] v, BitMap bitMap, int start, int end) {
    throw new UnSupportedDataTypeException(UNSUPPORTED_TYPE + TSDataType.VECTOR);
  }

  @Override
  public void putInts(long[] t, int[] v, BitMap bitMap, int start, int end) {
    throw new UnSupportedDataTypeException(UNSUPPORTED_TYPE + TSDataType.VECTOR);
  }

  @Override
  public void putFloats(long[] t, float[] v, BitMap bitMap, int start, int end) {
    throw new UnSupportedDataTypeException(UNSUPPORTED_TYPE + TSDataType.VECTOR);
  }

  @Override
  public void putDoubles(long[] t, double[] v, BitMap bitMap, int start, int end) {
    throw new UnSupportedDataTypeException(UNSUPPORTED_TYPE + TSDataType.VECTOR);
  }

  @Override
  public void putBinaries(long[] t, Binary[] v, BitMap bitMap, int start, int end) {
    throw new UnSupportedDataTypeException(UNSUPPORTED_TYPE + TSDataType.VECTOR);
  }

  @Override
  public void putBooleans(long[] t, boolean[] v, BitMap bitMap, int start, int end) {
    throw new UnSupportedDataTypeException(UNSUPPORTED_TYPE + TSDataType.VECTOR);
  }

  @Override
  public void putAlignedTablet(
      long[] t, Object[] v, BitMap[] bitMaps, int start, int end, TSStatus[] results) {
    list.putAlignedValues(t, v, bitMaps, start, end, results);
  }

  @Override
  public void writeNonAlignedPoint(long insertTime, Object objectValue) {
    throw new UnSupportedDataTypeException(UNSUPPORTED_TYPE + TSDataType.VECTOR);
  }

  @Override
  public void writeNonAlignedTablet(
      long[] times, Object valueList, BitMap bitMap, TSDataType dataType, int start, int end) {
    throw new UnSupportedDataTypeException(UNSUPPORTED_TYPE + TSDataType.VECTOR);
  }

  protected void handoverAlignedTvList() {
    // ensure query contexts won't be removed from list during handover process.
    list.lockQueryList();
    try {
      if (list.isSorted()) {
        sortedList.add(list);
      } else if (list.getQueryContextList().isEmpty()) {
        list.sort();
        sortedList.add(list);
      } else {
        QueryContext firstQuery = list.getQueryContextList().get(0);
        // reserve query memory
        if (firstQuery instanceof FragmentInstanceContext) {
          MemoryReservationManager memoryReservationManager =
              ((FragmentInstanceContext) firstQuery).getMemoryReservationContext();
          memoryReservationManager.reserveMemoryCumulatively(list.calculateRamSize());
        }
        // update current TVList owner to first query in the list
        list.setOwnerQuery(firstQuery);
        // clone tv list
        AlignedTVList cloneList = list.clone();
        cloneList.sort();
        sortedList.add(cloneList);
      }
    } finally {
      list.unlockQueryList();
    }
    this.list = AlignedTVList.newAlignedList(dataTypes);
  }

  @Override
  public void writeAlignedPoints(
      long insertTime, Object[] objectValue, List<IMeasurementSchema> schemaList) {
    Object[] reorderedValue =
        checkAndReorderColumnValuesInInsertPlan(schemaList, objectValue, null).left;
    putAlignedRow(insertTime, reorderedValue);
    if (TVLIST_SORT_THRESHOLD > 0 && list.rowCount() >= TVLIST_SORT_THRESHOLD) {
      handoverAlignedTvList();
    }
  }

  @Override
  public void writeAlignedTablet(
      long[] times,
      Object[] valueList,
      BitMap[] bitMaps,
      List<IMeasurementSchema> schemaList,
      int start,
      int end,
      TSStatus[] results) {
    Pair<Object[], BitMap[]> pair =
        checkAndReorderColumnValuesInInsertPlan(schemaList, valueList, bitMaps);
    Object[] reorderedColumnValues = pair.left;
    BitMap[] reorderedBitMaps = pair.right;
    putAlignedTablet(times, reorderedColumnValues, reorderedBitMaps, start, end, results);
    if (TVLIST_SORT_THRESHOLD > 0 && list.rowCount() >= TVLIST_SORT_THRESHOLD) {
      handoverAlignedTvList();
    }
  }

  /**
   * Check metadata of columns and return array that mapping existed metadata to index of data
   * column.
   *
   * @param schemaListInInsertPlan Contains all existed schema in InsertPlan. If some timeseries
   *     have been deleted, there will be null in its slot.
   * @return columnIndexArray: schemaList[i] is schema of columns[columnIndexArray[i]]
   */
  private Pair<Object[], BitMap[]> checkAndReorderColumnValuesInInsertPlan(
      List<IMeasurementSchema> schemaListInInsertPlan, Object[] columnValues, BitMap[] bitMaps) {
    Object[] reorderedColumnValues = new Object[schemaList.size()];
    BitMap[] reorderedBitMaps = bitMaps == null ? null : new BitMap[schemaList.size()];
    for (int i = 0; i < schemaListInInsertPlan.size(); i++) {
      IMeasurementSchema measurementSchema = schemaListInInsertPlan.get(i);
      if (measurementSchema != null) {
        Integer index = this.measurementIndexMap.get(measurementSchema.getMeasurementName());
        // Index is null means this measurement was not in this AlignedTVList before.
        // We need to extend a new column in AlignedMemChunk and AlignedTVList.
        // And the reorderedColumnValues should extend one more column for the new measurement
        if (index == null) {
          index =
              measurementIndexMap.isEmpty()
                  ? 0
                  : measurementIndexMap.values().stream()
                          .mapToInt(Integer::intValue)
                          .max()
                          .getAsInt()
                      + 1;
          this.measurementIndexMap.put(schemaListInInsertPlan.get(i).getMeasurementName(), index);
          this.schemaList.add(schemaListInInsertPlan.get(i));
          this.list.extendColumn(schemaListInInsertPlan.get(i).getType());
          reorderedColumnValues =
              Arrays.copyOf(reorderedColumnValues, reorderedColumnValues.length + 1);
          if (reorderedBitMaps != null) {
            reorderedBitMaps = Arrays.copyOf(reorderedBitMaps, reorderedBitMaps.length + 1);
          }
        }
        reorderedColumnValues[index] = columnValues[i];
        if (bitMaps != null) {
          reorderedBitMaps[index] = bitMaps[i];
        }
      }
    }
    return new Pair<>(reorderedColumnValues, reorderedBitMaps);
  }

  private void filterDeletedTimeStamp(
      AlignedTVList alignedTVList,
      List<List<TimeRange>> valueColumnsDeletionList,
      boolean ignoreAllNullRows,
      Map<Long, BitMap> timestampWithBitmap) {
    BitMap allValueColDeletedMap = alignedTVList.getAllValueColDeletedMap();

    int rowCount = alignedTVList.rowCount();
    List<int[]> valueColumnDeleteCursor = new ArrayList<>();
    if (valueColumnsDeletionList != null) {
      valueColumnsDeletionList.forEach(x -> valueColumnDeleteCursor.add(new int[] {0}));
    }

    for (int row = 0; row < rowCount; row++) {
      // the row is deleted
      if (allValueColDeletedMap != null && allValueColDeletedMap.isMarked(row)) {
        continue;
      }
      long timestamp = alignedTVList.getTime(row);

      BitMap bitMap = new BitMap(schemaList.size());
      for (int column = 0; column < schemaList.size(); column++) {
        if (alignedTVList.isNullValue(alignedTVList.getValueIndex(row), column)) {
          bitMap.mark(column);
        }

        // skip deleted row
        if (valueColumnsDeletionList != null
            && !valueColumnsDeletionList.isEmpty()
            && isPointDeleted(
                timestamp,
                valueColumnsDeletionList.get(column),
                valueColumnDeleteCursor.get(column))) {
          bitMap.mark(column);
        }

        // skip all-null row
        if (ignoreAllNullRows && bitMap.isAllMarked()) {
          continue;
        }
        timestampWithBitmap.put(timestamp, bitMap);
      }
    }
  }

  public long[] getFilteredTimestamp(
      List<List<TimeRange>> deletionList, List<BitMap> bitMaps, boolean ignoreAllNullRows) {
    Map<Long, BitMap> timestampWithBitmap = new TreeMap<>();

    filterDeletedTimeStamp(list, deletionList, ignoreAllNullRows, timestampWithBitmap);
    for (AlignedTVList alignedTVList : sortedList) {
      filterDeletedTimeStamp(alignedTVList, deletionList, ignoreAllNullRows, timestampWithBitmap);
    }

    List<Long> filteredTimestamps = new ArrayList<>();
    for (Map.Entry<Long, BitMap> entry : timestampWithBitmap.entrySet()) {
      filteredTimestamps.add(entry.getKey());
      bitMaps.add(entry.getValue());
    }
    return filteredTimestamps.stream().mapToLong(Long::valueOf).toArray();
  }

  @Override
  public AlignedTVList getWorkingTVList() {
    return list;
  }

  @Override
  public void setWorkingTVList(TVList list) {
    this.list = (AlignedTVList) list;
  }

  @Override
  public long count() {
    if (!ignoreAllNullRows && measurementIndexMap.isEmpty()) {
      return rowCount();
    }
    return rowCount() * measurementIndexMap.size();
  }

  @Override
  public long rowCount() {
    return alignedListSize();
  }

  public int alignedListSize() {
    int rowCount = list.rowCount();
    for (AlignedTVList alignedTvList : sortedList) {
      rowCount += alignedTvList.rowCount();
    }
    return rowCount;
  }

  @Override
  public IMeasurementSchema getSchema() {
    return null;
  }

  @Override
  public long getMaxTime() {
<<<<<<< HEAD
    long maxTime = list.getMaxTime();
    for (AlignedTVList alignedTvList : sortedList) {
      maxTime = Math.max(maxTime, alignedTvList.getMaxTime());
    }
    return maxTime;
  }

  @Override
  public long getMinTime() {
    long minTime = list.getMinTime();
    for (AlignedTVList alignedTvList : sortedList) {
      minTime = Math.min(minTime, alignedTvList.getMinTime());
    }
    return minTime;
=======
    if (isEmpty()) {
      return Long.MIN_VALUE;
    }
    return list.getMaxTime();
>>>>>>> a49958c1
  }

  @Override
  public synchronized TVList getSortedTvListForQuery() {
    sortTVList();
    // increase reference count
    list.increaseReferenceCount();
    return list;
  }

  @Override
  public synchronized TVList getSortedTvListForQuery(
      List<IMeasurementSchema> schemaList, boolean ignoreAllNullRows) {
    sortTVList();
    // increase reference count
    list.increaseReferenceCount();
    List<Integer> columnIndexList = new ArrayList<>();
    List<TSDataType> dataTypeList = new ArrayList<>();
    for (IMeasurementSchema measurementSchema : schemaList) {
      columnIndexList.add(
          measurementIndexMap.getOrDefault(measurementSchema.getMeasurementName(), -1));
      dataTypeList.add(measurementSchema.getType());
    }
    return list.getTvListByColumnIndex(columnIndexList, dataTypeList, ignoreAllNullRows);
  }

  private void sortTVList() {
    // check reference count
    if ((list.getReferenceCount() > 0 && !list.isSorted())) {
      list = list.clone();
    }

    if (!list.isSorted()) {
      list.sort();
    }
  }

  @Override
  public synchronized void sortTvListForFlush() {
    AlignedTVList cloneList = null;
    list.lockQueryList();
    try {
      if (!list.isSorted() && !list.getQueryContextList().isEmpty()) {
        QueryContext firstQuery = list.getQueryContextList().get(0);
        // reserve query memory
        if (firstQuery instanceof FragmentInstanceContext) {
          MemoryReservationManager memoryReservationManager =
              ((FragmentInstanceContext) firstQuery).getMemoryReservationContext();
          memoryReservationManager.reserveMemoryCumulatively(list.calculateRamSize());
        }
        list.setOwnerQuery(firstQuery);
        cloneList = list.clone();
      }
    } finally {
      list.unlockQueryList();
    }
    if (cloneList != null) {
      setWorkingTVList(cloneList);
    }

    if (!list.isSorted()) {
      list.sort();
    }
  }

  @Override
  public int delete(long lowerBound, long upperBound) {
    int deletedNumber = list.delete(lowerBound, upperBound);
    for (AlignedTVList alignedTvList : sortedList) {
      deletedNumber += alignedTvList.delete(lowerBound, upperBound);
    }
    return deletedNumber;
  }

  public int deleteTime(long lowerBound, long upperBound) {
    int deletedNumber = list.deleteTime(lowerBound, upperBound);
    for (AlignedTVList alignedTvList : sortedList) {
      deletedNumber += alignedTvList.deleteTime(lowerBound, upperBound);
    }
    return deletedNumber;
  }

  public Pair<Integer, Boolean> deleteDataFromAColumn(
      long lowerBound, long upperBound, String measurementId) {
    Pair<Integer, Boolean> deletePair =
        list.delete(lowerBound, upperBound, measurementIndexMap.get(measurementId));
    for (AlignedTVList alignedTvList : sortedList) {
      Pair<Integer, Boolean> p =
          alignedTvList.delete(lowerBound, upperBound, measurementIndexMap.get(measurementId));
      deletePair.left += p.left;
      deletePair.right = deletePair.right && p.right;
    }
    return deletePair;
  }

  public void removeColumn(String measurementId) {
    int columnIndex = measurementIndexMap.get(measurementId);
    list.deleteColumn(columnIndex);
    for (AlignedTVList alignedTvList : sortedList) {
      alignedTvList.deleteColumn(columnIndex);
    }
    IMeasurementSchema schemaToBeRemoved = schemaList.get(columnIndex);
    measurementIndexMap.remove(schemaToBeRemoved.getMeasurementName());
  }

  @Override
  public IChunkWriter createIChunkWriter() {
    return new AlignedChunkWriterImpl(schemaList);
  }

  @SuppressWarnings({"squid:S6541", "squid:S3776"})
  public void encodeWorkingAlignedTVList(BlockingQueue<Object> ioTaskQueue) {
    BitMap allValueColDeletedMap;
    allValueColDeletedMap = ignoreAllNullRows ? list.getAllValueColDeletedMap() : null;
    int avgPointSizeOfLargestColumn = list.getAvgPointSizeOfLargestColumn();
    maxNumberOfPointsInChunk =
        Math.min(maxNumberOfPointsInChunk, (TARGET_CHUNK_SIZE / avgPointSizeOfLargestColumn));

    boolean[] timeDuplicateInfo = null;

    List<List<Integer>> chunkRange = new ArrayList<>();
    // Eg. chunkRange: ((0,9,10,12),(13,15)) means this TVList contains 2 chunks,
    // 1st chunk contains 2 pages, 2nd chunk contains 1 page.
    List<Integer> pageRange = new ArrayList<>();

    int pointNumInPage = 0;
    int pointNumInChunk = 0;

    for (int sortedRowIndex = 0; sortedRowIndex < list.rowCount(); sortedRowIndex++) {
      long time = list.getTime(sortedRowIndex);
      if (pointNumInPage == 0) {
        pageRange.add(sortedRowIndex);
      }
      pointNumInPage++;
      pointNumInChunk++;
      if (pointNumInPage == MAX_NUMBER_OF_POINTS_IN_PAGE) {
        pageRange.add(sortedRowIndex);
        pointNumInPage = 0;
      }
      if (pointNumInChunk >= maxNumberOfPointsInChunk) {
        if (pointNumInPage != 0) {
          pageRange.add(sortedRowIndex);
          pointNumInPage = 0;
        }
        chunkRange.add(pageRange);
        pageRange = new ArrayList<>();
        pointNumInChunk = 0;
      }

      int nextRowIndex = sortedRowIndex + 1;
      while (nextRowIndex < list.rowCount()
          && ((allValueColDeletedMap != null
                  && allValueColDeletedMap.isMarked(list.getValueIndex(nextRowIndex)))
              || list.isTimeDeleted(nextRowIndex))) {
        nextRowIndex++;
      }
      if (nextRowIndex != list.rowCount() && time == list.getTime(nextRowIndex)) {
        if (Objects.isNull(timeDuplicateInfo)) {
          timeDuplicateInfo = new boolean[list.rowCount()];
        }
        timeDuplicateInfo[sortedRowIndex] = true;
      }
      sortedRowIndex = nextRowIndex - 1;
    }

    if (pointNumInPage != 0) {
      pageRange.add(list.rowCount() - 1);
    }
    if (pointNumInChunk != 0) {
      chunkRange.add(pageRange);
    }

    handleEncoding(ioTaskQueue, chunkRange, timeDuplicateInfo, allValueColDeletedMap);
  }

  private void handleEncoding(
      BlockingQueue<Object> ioTaskQueue,
      List<List<Integer>> chunkRange,
      boolean[] timeDuplicateInfo,
      BitMap allValueColDeletedMap) {
    List<TSDataType> dataTypes = list.getTsDataTypes();
    Pair<Long, Integer>[] lastValidPointIndexForTimeDupCheck = new Pair[dataTypes.size()];
    for (List<Integer> pageRange : chunkRange) {
      AlignedChunkWriterImpl alignedChunkWriter = new AlignedChunkWriterImpl(schemaList);
      for (int pageNum = 0; pageNum < pageRange.size() / 2; pageNum += 1) {
        for (int columnIndex = 0; columnIndex < dataTypes.size(); columnIndex++) {
          // Pair of Time and Index
          if (Objects.nonNull(timeDuplicateInfo)
              && lastValidPointIndexForTimeDupCheck[columnIndex] == null) {
            lastValidPointIndexForTimeDupCheck[columnIndex] = new Pair<>(Long.MIN_VALUE, null);
          }
          TSDataType tsDataType = dataTypes.get(columnIndex);
          for (int sortedRowIndex = pageRange.get(pageNum * 2);
              sortedRowIndex <= pageRange.get(pageNum * 2 + 1);
              sortedRowIndex++) {
            // skip empty row
            if (allValueColDeletedMap != null
                && allValueColDeletedMap.isMarked(list.getValueIndex(sortedRowIndex))) {
              continue;
            }
            // skip time duplicated rows
            long time = list.getTime(sortedRowIndex);
            if (Objects.nonNull(timeDuplicateInfo)) {
              if (!list.isNullValue(list.getValueIndex(sortedRowIndex), columnIndex)) {
                lastValidPointIndexForTimeDupCheck[columnIndex].left = time;
                lastValidPointIndexForTimeDupCheck[columnIndex].right =
                    list.getValueIndex(sortedRowIndex);
              }
              if (timeDuplicateInfo[sortedRowIndex]) {
                continue;
              }
            }

            // The part of code solves the following problem:
            // Time: 1,2,2,3
            // Value: 1,2,null,null
            // When rowIndex:1, pair(min,null), timeDuplicateInfo:false, write(T:1,V:1)
            // When rowIndex:2, pair(2,2), timeDuplicateInfo:true, skip writing value
            // When rowIndex:3, pair(2,2), timeDuplicateInfo:false, T:2==pair.left:2, write(T:2,V:2)
            // When rowIndex:4, pair(2,2), timeDuplicateInfo:false, T:3!=pair.left:2,
            // write(T:3,V:null)

            int originRowIndex;
            if (Objects.nonNull(lastValidPointIndexForTimeDupCheck[columnIndex])
                && (time == lastValidPointIndexForTimeDupCheck[columnIndex].left)) {
              originRowIndex = lastValidPointIndexForTimeDupCheck[columnIndex].right;
            } else {
              originRowIndex = list.getValueIndex(sortedRowIndex);
            }

            boolean isNull = list.isNullValue(originRowIndex, columnIndex);
            switch (tsDataType) {
              case BOOLEAN:
                alignedChunkWriter.writeByColumn(
                    time,
                    !isNull && list.getBooleanByValueIndex(originRowIndex, columnIndex),
                    isNull);
                break;
              case INT32:
              case DATE:
                alignedChunkWriter.writeByColumn(
                    time,
                    isNull ? 0 : list.getIntByValueIndex(originRowIndex, columnIndex),
                    isNull);
                break;
              case INT64:
              case TIMESTAMP:
                alignedChunkWriter.writeByColumn(
                    time,
                    isNull ? 0 : list.getLongByValueIndex(originRowIndex, columnIndex),
                    isNull);
                break;
              case FLOAT:
                alignedChunkWriter.writeByColumn(
                    time,
                    isNull ? 0 : list.getFloatByValueIndex(originRowIndex, columnIndex),
                    isNull);
                break;
              case DOUBLE:
                alignedChunkWriter.writeByColumn(
                    time,
                    isNull ? 0 : list.getDoubleByValueIndex(originRowIndex, columnIndex),
                    isNull);
                break;
              case TEXT:
              case STRING:
              case BLOB:
                alignedChunkWriter.writeByColumn(
                    time,
                    isNull ? null : list.getBinaryByValueIndex(originRowIndex, columnIndex),
                    isNull);
                break;
              default:
                break;
            }
          }
          alignedChunkWriter.nextColumn();
        }

        long[] times = new long[Math.min(MAX_NUMBER_OF_POINTS_IN_PAGE, list.rowCount())];
        int pointsInPage = 0;
        for (int sortedRowIndex = pageRange.get(pageNum * 2);
            sortedRowIndex <= pageRange.get(pageNum * 2 + 1);
            sortedRowIndex++) {
          // skip empty row
          if (((allValueColDeletedMap != null
                  && allValueColDeletedMap.isMarked(list.getValueIndex(sortedRowIndex)))
              || (list.isTimeDeleted(sortedRowIndex)))) {
            continue;
          }
          if (Objects.isNull(timeDuplicateInfo) || !timeDuplicateInfo[sortedRowIndex]) {
            times[pointsInPage++] = list.getTime(sortedRowIndex);
          }
        }
        alignedChunkWriter.write(times, pointsInPage, 0);
      }
      alignedChunkWriter.sealCurrentPage();
      alignedChunkWriter.clearPageWriter();
      try {
        ioTaskQueue.put(alignedChunkWriter);
      } catch (InterruptedException e) {
        Thread.currentThread().interrupt();
      }
    }
  }

  private void writePageValuesIntoWriter(
      IChunkWriter chunkWriter,
      long[] times,
      PageColumnAccessInfo[] pageColumnAccessInfo,
      MergeSortAlignedTVListIterator timeValuePairIterator) {
    AlignedChunkWriterImpl alignedChunkWriter = (AlignedChunkWriterImpl) chunkWriter;

    // update value statistics
    for (int columnIndex = 0; columnIndex < dataTypes.size(); columnIndex++) {
      ValueChunkWriter valueChunkWriter =
          alignedChunkWriter.getValueChunkWriterByIndex(columnIndex);
      PageColumnAccessInfo pageAccessInfo = pageColumnAccessInfo[columnIndex];
      switch (dataTypes.get(columnIndex)) {
        case BOOLEAN:
          for (int index = 0; index < pageAccessInfo.count(); index++) {
            int[] accessInfo = pageAccessInfo.get(index);
            TsPrimitiveType value =
                timeValuePairIterator.getPrimitiveObject(accessInfo, columnIndex);
            valueChunkWriter.write(
                times[index], value != null && value.getBoolean(), value == null);
          }
          break;
        case INT32:
        case DATE:
          for (int index = 0; index < pageAccessInfo.count(); index++) {
            int[] accessInfo = pageAccessInfo.get(index);
            TsPrimitiveType value =
                timeValuePairIterator.getPrimitiveObject(accessInfo, columnIndex);
            valueChunkWriter.write(times[index], value == null ? 0 : value.getInt(), value == null);
          }
          break;
        case INT64:
        case TIMESTAMP:
          for (int index = 0; index < pageAccessInfo.count(); index++) {
            int[] accessInfo = pageAccessInfo.get(index);
            TsPrimitiveType value =
                timeValuePairIterator.getPrimitiveObject(accessInfo, columnIndex);
            valueChunkWriter.write(
                times[index], value == null ? 0L : value.getLong(), value == null);
          }
          break;
        case FLOAT:
          for (int index = 0; index < pageAccessInfo.count(); index++) {
            int[] accessInfo = pageAccessInfo.get(index);
            TsPrimitiveType value =
                timeValuePairIterator.getPrimitiveObject(accessInfo, columnIndex);
            valueChunkWriter.write(
                times[index], value == null ? 0f : value.getFloat(), value == null);
          }
          break;
        case DOUBLE:
          for (int index = 0; index < pageAccessInfo.count(); index++) {
            int[] accessInfo = pageAccessInfo.get(index);
            TsPrimitiveType value =
                timeValuePairIterator.getPrimitiveObject(accessInfo, columnIndex);
            valueChunkWriter.write(
                times[index], value == null ? 0d : value.getDouble(), value == null);
          }
          break;
        case TEXT:
        case BLOB:
        case STRING:
          for (int index = 0; index < pageAccessInfo.count(); index++) {
            int[] accessInfo = pageAccessInfo.get(index);
            TsPrimitiveType value =
                timeValuePairIterator.getPrimitiveObject(accessInfo, columnIndex);
            valueChunkWriter.write(
                times[index],
                value == null ? Binary.EMPTY_VALUE : value.getBinary(),
                value == null);
          }
          break;
        default:
          throw new UnSupportedDataTypeException(
              String.format("Data type %s is not supported.", dataTypes.get(columnIndex)));
      }
    }
  }

  @Override
  public synchronized void encode(BlockingQueue<Object> ioTaskQueue) {
    if (TVLIST_SORT_THRESHOLD == 0) {
      encodeWorkingAlignedTVList(ioTaskQueue);
      return;
    }

    AlignedChunkWriterImpl alignedChunkWriter = new AlignedChunkWriterImpl(schemaList);
    // create MergeSortAlignedTVListIterator.
    List<AlignedTVList> alignedTvLists = new ArrayList<>(sortedList);
    alignedTvLists.add(list);
    MergeSortAlignedTVListIterator timeValuePairIterator =
        new MergeSortAlignedTVListIterator(
            alignedTvLists, dataTypes, null, null, null, ignoreAllNullRows);

    int pointNumInPage = 0;
    int pointNumInChunk = 0;
    long[] times = new long[MAX_NUMBER_OF_POINTS_IN_PAGE];

    PageColumnAccessInfo[] pageColumnAccessInfo = new PageColumnAccessInfo[dataTypes.size()];
    for (int i = 0; i < pageColumnAccessInfo.length; i++) {
      pageColumnAccessInfo[i] = new PageColumnAccessInfo(MAX_NUMBER_OF_POINTS_IN_PAGE);
    }

    while (timeValuePairIterator.hasNextTimeValuePair()) {
      // prepare column access info for current page
      int[][] accessInfo = timeValuePairIterator.getColumnAccessInfo();
      times[pointNumInPage] = timeValuePairIterator.getTime();
      for (int i = 0; i < dataTypes.size(); i++) {
        pageColumnAccessInfo[i].add(accessInfo[i]);
      }
      timeValuePairIterator.step();
      pointNumInPage++;
      pointNumInChunk++;

      if (pointNumInPage == MAX_NUMBER_OF_POINTS_IN_PAGE
          || pointNumInChunk >= maxNumberOfPointsInChunk) {
        writePageValuesIntoWriter(
            alignedChunkWriter, times, pageColumnAccessInfo, timeValuePairIterator);
        alignedChunkWriter.write(times, pointNumInPage, 0);
        for (PageColumnAccessInfo columnAccessInfo : pageColumnAccessInfo) {
          columnAccessInfo.reset();
        }
        pointNumInPage = 0;
      }

      if (pointNumInChunk >= maxNumberOfPointsInChunk) {
        alignedChunkWriter.sealCurrentPage();
        alignedChunkWriter.clearPageWriter();
        try {
          ioTaskQueue.put(alignedChunkWriter);
        } catch (InterruptedException e) {
          Thread.currentThread().interrupt();
        }
        alignedChunkWriter = new AlignedChunkWriterImpl(schemaList);
        pointNumInChunk = 0;
      }
    }

    // last batch of points
    if (pointNumInChunk > 0) {
      if (pointNumInPage > 0) {
        writePageValuesIntoWriter(
            alignedChunkWriter, times, pageColumnAccessInfo, timeValuePairIterator);
        alignedChunkWriter.write(times, pointNumInPage, 0);
        alignedChunkWriter.sealCurrentPage();
        alignedChunkWriter.clearPageWriter();
      }
      try {
        ioTaskQueue.put(alignedChunkWriter);
      } catch (InterruptedException e) {
        Thread.currentThread().interrupt();
      }
    }
  }

  private void maybeReleaseTvList(AlignedTVList alignedTvList) {
    alignedTvList.lockQueryList();
    try {
      if (alignedTvList.getQueryContextList().isEmpty()) {
        alignedTvList.clear();
      } else {
        QueryContext firstQuery = alignedTvList.getQueryContextList().get(0);
        // transfer memory from write process to read process. Here it reserves read memory and
        // releaseFlushedMemTable will release write memory.
        if (firstQuery instanceof FragmentInstanceContext) {
          MemoryReservationManager memoryReservationManager =
              ((FragmentInstanceContext) firstQuery).getMemoryReservationContext();
          memoryReservationManager.reserveMemoryCumulatively(alignedTvList.calculateRamSize());
        }
        // update current TVList owner to first query in the list
        alignedTvList.setOwnerQuery(firstQuery);
      }
    } finally {
      alignedTvList.unlockQueryList();
    }
  }

  @Override
  public void release() {
    maybeReleaseTvList(list);
    for (AlignedTVList alignedTvList : sortedList) {
      maybeReleaseTvList(alignedTvList);
    }
  }

  @Override
  public long getFirstPoint() {
    if (rowCount() == 0) {
      return Long.MAX_VALUE;
    }
    return getMinTime();
  }

  @Override
  public long getLastPoint() {
    if (rowCount() == 0) {
      return Long.MIN_VALUE;
    }
    return getMaxTime();
  }

  @Override
  public boolean isEmpty() {
<<<<<<< HEAD
    return rowCount() == 0 || measurementIndexMap.isEmpty();
=======
    if (list.rowCount() == 0) {
      return true;
    }
    if (ignoreAllNullRows) {
      return measurementIndexMap.isEmpty()
          || (list.getAllValueColDeletedMap() != null
              && list.getAllValueColDeletedMap().isAllMarked());
    }
    return false;
>>>>>>> a49958c1
  }

  @Override
  public int serializedSize() {
    int size = 0;
    size += Integer.BYTES;
    for (IMeasurementSchema schema : schemaList) {
      size += schema.serializedSize();
    }
    size += Integer.BYTES;
    for (AlignedTVList alignedTvList : sortedList) {
      size += alignedTvList.serializedSize();
    }
    size += list.serializedSize();
    return size;
  }

  @Override
  public void serializeToWAL(IWALByteBufferView buffer) {
    WALWriteUtils.write(schemaList.size(), buffer);
    for (IMeasurementSchema schema : schemaList) {
      byte[] bytes = new byte[schema.serializedSize()];
      schema.serializeTo(ByteBuffer.wrap(bytes));
      buffer.put(bytes);
    }
    buffer.putInt(sortedList.size());
    for (AlignedTVList alignedTvList : sortedList) {
      alignedTvList.serializeToWAL(buffer);
    }
    list.serializeToWAL(buffer);
  }

  public static AlignedWritableMemChunk deserialize(DataInputStream stream, boolean isTableModel)
      throws IOException {
    int schemaListSize = stream.readInt();
    List<IMeasurementSchema> schemaList = new ArrayList<>(schemaListSize);
    for (int i = 0; i < schemaListSize; i++) {
      IMeasurementSchema schema = MeasurementSchema.deserializeFrom(stream);
      schemaList.add(schema);
    }
    int sortedListSize = stream.readInt();
    List<AlignedTVList> sortedList = new ArrayList<>();
    for (int i = 0; i < sortedListSize; i++) {
      AlignedTVList tvList = AlignedTVList.deserialize(stream);
      sortedList.add(tvList);
    }
    AlignedTVList list = AlignedTVList.deserialize(stream);
    AlignedWritableMemChunk chunk = new AlignedWritableMemChunk(schemaList, list, isTableModel);
    chunk.sortedList = sortedList;
    return chunk;
  }

  public List<IMeasurementSchema> getSchemaList() {
    return schemaList;
  }

  public boolean isAllDeleted() {
    if (!list.isAllDeleted()) {
      return false;
    }
    for (AlignedTVList alignedTvList : sortedList) {
      if (!alignedTvList.isAllDeleted()) {
        return false;
      }
    }
    return true;
  }

  @Override
  public List<AlignedTVList> getSortedList() {
    return sortedList;
  }

  public List<Integer> buildColumnIndexList(List<IMeasurementSchema> schemaList) {
    List<Integer> columnIndexList = new ArrayList<>();
    for (IMeasurementSchema measurementSchema : schemaList) {
      columnIndexList.add(
          measurementIndexMap.getOrDefault(measurementSchema.getMeasurementName(), -1));
    }
    return columnIndexList;
  }
}<|MERGE_RESOLUTION|>--- conflicted
+++ resolved
@@ -401,7 +401,9 @@
 
   @Override
   public long getMaxTime() {
-<<<<<<< HEAD
+    if (isEmpty()) {
+      return Long.MIN_VALUE;
+    }
     long maxTime = list.getMaxTime();
     for (AlignedTVList alignedTvList : sortedList) {
       maxTime = Math.max(maxTime, alignedTvList.getMaxTime());
@@ -416,12 +418,6 @@
       minTime = Math.min(minTime, alignedTvList.getMinTime());
     }
     return minTime;
-=======
-    if (isEmpty()) {
-      return Long.MIN_VALUE;
-    }
-    return list.getMaxTime();
->>>>>>> a49958c1
   }
 
   @Override
@@ -931,9 +927,6 @@
 
   @Override
   public boolean isEmpty() {
-<<<<<<< HEAD
-    return rowCount() == 0 || measurementIndexMap.isEmpty();
-=======
     if (list.rowCount() == 0) {
       return true;
     }
@@ -943,7 +936,6 @@
               && list.getAllValueColDeletedMap().isAllMarked());
     }
     return false;
->>>>>>> a49958c1
   }
 
   @Override
