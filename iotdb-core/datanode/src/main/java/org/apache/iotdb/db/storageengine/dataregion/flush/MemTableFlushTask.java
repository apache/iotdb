/*
 * Licensed to the Apache Software Foundation (ASF) under one
 * or more contributor license agreements.  See the NOTICE file
 * distributed with this work for additional information
 * regarding copyright ownership.  The ASF licenses this file
 * to you under the Apache License, Version 2.0 (the
 * "License"); you may not use this file except in compliance
 * with the License.  You may obtain a copy of the License at
 *
 *     http://www.apache.org/licenses/LICENSE-2.0
 *
 * Unless required by applicable law or agreed to in writing,
 * software distributed under the License is distributed on an
 * "AS IS" BASIS, WITHOUT WARRANTIES OR CONDITIONS OF ANY
 * KIND, either express or implied.  See the License for the
 * specific language governing permissions and limitations
 * under the License.
 */
package org.apache.iotdb.db.storageengine.dataregion.flush;

<<<<<<< HEAD
import org.apache.iotdb.commons.concurrent.dynamic.DynamicThread;
import org.apache.iotdb.commons.concurrent.dynamic.DynamicThreadGroup;
import org.apache.iotdb.commons.concurrent.pipeline.Task;
import org.apache.iotdb.commons.concurrent.pipeline.TaskRunner;
import org.apache.iotdb.commons.schema.SchemaConstant;
=======
>>>>>>> 89b98042
import org.apache.iotdb.commons.service.metric.MetricService;
import org.apache.iotdb.commons.service.metric.enums.Metric;
import org.apache.iotdb.commons.service.metric.enums.Tag;
import org.apache.iotdb.commons.utils.CommonDateTimeUtils;
import org.apache.iotdb.db.conf.IoTDBConfig;
import org.apache.iotdb.db.conf.IoTDBDescriptor;
import org.apache.iotdb.db.service.metrics.WritingMetrics;
import org.apache.iotdb.db.storageengine.dataregion.DataRegion;
import org.apache.iotdb.db.storageengine.dataregion.flush.pool.FlushSubTaskPoolManager;
import org.apache.iotdb.db.storageengine.dataregion.flush.tasks.FlushContext;
import org.apache.iotdb.db.storageengine.dataregion.flush.tasks.FlushDeviceContext;
import org.apache.iotdb.db.storageengine.dataregion.flush.tasks.SortSeriesTask;
import org.apache.iotdb.db.storageengine.dataregion.memtable.IDeviceID;
import org.apache.iotdb.db.storageengine.dataregion.memtable.IMemTable;
import org.apache.iotdb.db.storageengine.dataregion.memtable.IWritableMemChunk;
import org.apache.iotdb.db.storageengine.dataregion.memtable.IWritableMemChunkGroup;
import org.apache.iotdb.db.storageengine.rescon.memory.SystemInfo;
import org.apache.iotdb.metrics.utils.MetricLevel;
import org.apache.iotdb.tsfile.write.chunk.IChunkWriter;
import org.apache.iotdb.tsfile.write.writer.RestorableTsFileIOWriter;

import org.slf4j.Logger;
import org.slf4j.LoggerFactory;

import java.io.IOException;
import java.util.ArrayList;
import java.util.Comparator;
import java.util.HashMap;
import java.util.List;
import java.util.Map;
import java.util.concurrent.ConcurrentHashMap;
import java.util.concurrent.ExecutionException;
import java.util.concurrent.LinkedBlockingQueue;
import java.util.concurrent.TimeUnit;

/**
 * flush task to flush one memtable using a pipeline model to flush, which is sort memtable ->
 * encoding -> write to disk (io task)
 */
public class MemTableFlushTask {

  private static final Logger LOGGER = LoggerFactory.getLogger(MemTableFlushTask.class);
  private static final FlushSubTaskPoolManager SUB_TASK_POOL_MANAGER =
      FlushSubTaskPoolManager.getInstance();
  private static final WritingMetrics WRITING_METRICS = WritingMetrics.getInstance();
  private static final IoTDBConfig config = IoTDBDescriptor.getInstance().getConfig();
  /* storage group name -> last time */
  private static final Map<String, Long> flushPointsCache = new ConcurrentHashMap<>();
  private final DynamicThreadGroup sortTasks;
  private final DynamicThreadGroup encodingTasks;
  private final DynamicThreadGroup ioTask;

<<<<<<< HEAD
  private final LinkedBlockingQueue<Task> sortTaskQueue = new LinkedBlockingQueue<>();
  private final LinkedBlockingQueue<Task> encodingTaskQueue = new LinkedBlockingQueue<>();
  private final LinkedBlockingQueue<Task> ioTaskQueue = new LinkedBlockingQueue<>();
=======
  private final LinkedBlockingQueue<Object> encodingTaskQueue = new LinkedBlockingQueue<>();
  private final LinkedBlockingQueue<Object> ioTaskQueue =
      (SystemInfo.getInstance().isEncodingFasterThanIo())
          ? new LinkedBlockingQueue<>(config.getIoTaskQueueSizeForFlushing())
          : new LinkedBlockingQueue<>();
>>>>>>> 89b98042

  private String storageGroup;
  private String dataRegionId;

  private IMemTable memTable;
  private FlushContext allContext;
  private String taskName;

  /**
   * @param memTable the memTable to flush
   * @param writer the writer where memTable will be flushed to (current tsfile writer or vm writer)
   * @param storageGroup current database
   */
  public MemTableFlushTask(
      IMemTable memTable,
      RestorableTsFileIOWriter writer,
      String storageGroup,
      String dataRegionId) {
    this.memTable = memTable;
    this.storageGroup = storageGroup;
    this.dataRegionId = dataRegionId;
    this.allContext = new FlushContext();
    this.allContext.setWriter(writer);
    this.allContext.setMemTable(memTable);
    this.taskName = storageGroup + "-" + dataRegionId + "-" + writer.getFile();

    this.sortTasks =
        new DynamicThreadGroup(
            taskName,
            SUB_TASK_POOL_MANAGER::submit,
            this::newSortThread,
            config.getFlushMemTableMinSubThread(),
            config.getFlushMemTableMaxSubThread());
    this.encodingTasks =
        new DynamicThreadGroup(
            taskName,
            SUB_TASK_POOL_MANAGER::submit,
            this::newEncodingThread,
            config.getFlushMemTableMinSubThread(),
            config.getFlushMemTableMaxSubThread());
    this.ioTask =
        new DynamicThreadGroup(taskName, SUB_TASK_POOL_MANAGER::submit, this::newIOThread, 1, 1);
    this.sortTasks.init();
    this.encodingTasks.init();
    this.ioTask.init();
    LOGGER.debug(
        "flush task of database {} memtable is created, flushing to file {}.",
        storageGroup,
        allContext.getWriter().getFile().getName());
  }

  /** the function for flushing memtable. */
  @SuppressWarnings("squid:S3776")
  public void syncFlushMemTable() throws ExecutionException, InterruptedException {
    long avgSeriesPointsNum =
        memTable.getSeriesNumber() == 0
            ? 0
            : memTable.getTotalPointsNum() / memTable.getSeriesNumber();
    WRITING_METRICS.recordFlushingMemTableStatus(
        storageGroup,
        memTable.memSize(),
        memTable.getSeriesNumber(),
        memTable.getTotalPointsNum(),
        avgSeriesPointsNum);

    long estimatedTemporaryMemSize = 0L;
    if (SystemInfo.getInstance().isEncodingFasterThanIo()) {
      estimatedTemporaryMemSize =
          memTable.getSeriesNumber() == 0
              ? 0
              : memTable.memSize()
                  / memTable.getSeriesNumber()
                  * config.getIoTaskQueueSizeForFlushing();
      SystemInfo.getInstance().applyTemporaryMemoryForFlushing(estimatedTemporaryMemSize);
    }
    long start = System.currentTimeMillis();

    // for map do not use get(key) to iterate
    Map<IDeviceID, IWritableMemChunkGroup> memTableMap = memTable.getMemTableMap();
    List<IDeviceID> deviceIDList = new ArrayList<>(memTableMap.keySet());
    // sort the IDeviceID in lexicographical order
    deviceIDList.sort(Comparator.comparing(IDeviceID::toStringID));
    deviceIDList.removeIf(
        d -> memTableMap.get(d).count() == 0 || memTableMap.get(d).getMemChunkMap().isEmpty());
    allContext.setDeviceContexts(new ArrayList<>());

    for (IDeviceID deviceID : deviceIDList) {
      // create a context for each device
      FlushDeviceContext flushDeviceContext = new FlushDeviceContext();
      flushDeviceContext.setDeviceID(deviceID);
      allContext.getDeviceContexts().add(flushDeviceContext);

      final Map<String, IWritableMemChunk> memChunkMap = memTableMap.get(deviceID).getMemChunkMap();
      List<String> seriesInOrder = new ArrayList<>(memChunkMap.keySet());
      // skip the empty device/chunk group
      seriesInOrder.removeIf(s -> memChunkMap.get(s).count() == 0);
      seriesInOrder.sort((String::compareTo));
      // record the series order in the device context
      flushDeviceContext.setMeasurementIds(seriesInOrder);
      flushDeviceContext.setChunkWriters(new IChunkWriter[seriesInOrder.size()]);
      flushDeviceContext.setSeriesIndexMap(new HashMap<>());

      for (int j = 0; j < seriesInOrder.size(); j++) {
        // starting from sorting each series
        String seriesId = seriesInOrder.get(j);
        flushDeviceContext.getSeriesIndexMap().put(seriesId, j);
        IWritableMemChunk series = memChunkMap.get(seriesId);

        SortSeriesTask sortSeriesTask = new SortSeriesTask();
        sortSeriesTask.setSeriesId(seriesId);
        sortSeriesTask.setAllContext(allContext);
        sortSeriesTask.setDeviceId(deviceID);
        sortSeriesTask.setSeries(series);
        sortSeriesTask.setDeviceContext(flushDeviceContext);

        sortTaskQueue.put(sortSeriesTask);
      }
    }

    try {
      ioTask.join();
    } catch (InterruptedException | ExecutionException e) {
      ioTask.cancelAll();
      encodingTasks.cancelAll();
      sortTasks.cancelAll();
      if (e instanceof InterruptedException) {
        Thread.currentThread().interrupt();
      }
      throw e;
    }
    encodingTasks.cancelAll();
    sortTasks.cancelAll();

    LOGGER.info(
        "Database {}, flushing memtable {} into disk: Sort data cost "
            + "{} ms. (total thread time)",
        storageGroup,
        allContext.getWriter().getFile().getName(),
        allContext.getSortTime().get());
    LOGGER.info(
        "Database {}, flushing memtable {} into disk: Encoding data cost "
            + "{} ms. (total thread time)",
        storageGroup,
        allContext.getWriter().getFile().getName(),
        allContext.getEncodingTime().get());
    LOGGER.info(
        "Database {}, flushing memtable {} into disk: IO cost " + "{} ms. (total thread time)",
        storageGroup,
        allContext.getWriter().getFile().getName(),
        allContext.getIoTime().get());

    try {
      long writePlanIndicesStartTime = System.currentTimeMillis();
      allContext.getWriter().writePlanIndices();
      WRITING_METRICS.recordFlushCost(
          WritingMetrics.WRITE_PLAN_INDICES,
          System.currentTimeMillis() - writePlanIndicesStartTime);
    } catch (IOException e) {
      throw new ExecutionException(e);
    }

<<<<<<< HEAD
    if (config.isEnableMemControl()) {
      if (estimatedTemporaryMemSize != 0) {
        SystemInfo.getInstance().releaseTemporaryMemoryForFlushing(estimatedTemporaryMemSize);
      }
      SystemInfo.getInstance()
          .setEncodingFasterThanIo(
              allContext.getIoTime().get() >= allContext.getEncodingTime().get());
=======
    if (estimatedTemporaryMemSize != 0) {
      SystemInfo.getInstance().releaseTemporaryMemoryForFlushing(estimatedTemporaryMemSize);
>>>>>>> 89b98042
    }
    SystemInfo.getInstance().setEncodingFasterThanIo(ioTime >= memSerializeTime);

    MetricService.getInstance()
        .timer(
            System.currentTimeMillis() - start,
            TimeUnit.MILLISECONDS,
            Metric.COST_TASK.toString(),
            MetricLevel.CORE,
            Tag.NAME.toString(),
            "flush");
  }

<<<<<<< HEAD
  protected void recordFlushPointsMetric() {
    if (!storageGroup.startsWith(SchemaConstant.SYSTEM_DATABASE)) {
      int lastIndex = storageGroup.lastIndexOf("-");
      if (lastIndex == -1) {
        lastIndex = storageGroup.length();
      }
      String storageGroupName = storageGroup.substring(0, lastIndex);
      long currentTime = CommonDateTimeUtils.currentTime();
      // compute the flush points
      long writeTime =
          flushPointsCache.compute(
              storageGroupName,
              (storageGroup, lastTime) -> {
                if (lastTime == null || lastTime != currentTime) {
                  return currentTime;
                } else {
                  return currentTime + 1;
                }
              });
      // record the flush points
      MetricService.getInstance()
          .gaugeWithInternalReportAsync(
              memTable.getTotalPointsNum(),
              Metric.POINTS.toString(),
              MetricLevel.CORE,
              writeTime,
              Tag.DATABASE.toString(),
              storageGroup.substring(0, lastIndex),
              Tag.TYPE.toString(),
              "flush",
              Tag.REGION.toString(),
              dataRegionId);
    }
=======
  /** encoding task (second task of pipeline) */
  private Runnable encodingTask =
      new Runnable() {

        @SuppressWarnings("squid:S135")
        @Override
        public void run() {
          LOGGER.debug(
              "Database {} memtable flushing to file {} starts to encoding data.",
              storageGroup,
              writer.getFile().getName());
          while (true) {

            Object task;
            try {
              task = encodingTaskQueue.take();
            } catch (InterruptedException e1) {
              LOGGER.error("Take task into ioTaskQueue Interrupted");
              Thread.currentThread().interrupt();
              break;
            }
            if (task instanceof StartFlushGroupIOTask || task instanceof EndChunkGroupIoTask) {
              try {
                ioTaskQueue.put(task);
              } catch (
                  @SuppressWarnings("squid:S2142")
                  InterruptedException e) {
                LOGGER.error(
                    "Database {} memtable flushing to file {}, encoding task is interrupted.",
                    storageGroup,
                    writer.getFile().getName(),
                    e);
                // generally it is because the thread pool is shutdown so the task should be aborted
                break;
              }
            } else if (task instanceof TaskEnd) {
              break;
            } else {
              long starTime = System.currentTimeMillis();
              IWritableMemChunk writableMemChunk = (IWritableMemChunk) task;
              IChunkWriter seriesWriter = writableMemChunk.createIChunkWriter();
              writableMemChunk.encode(seriesWriter);
              seriesWriter.sealCurrentPage();
              seriesWriter.clearPageWriter();
              try {
                ioTaskQueue.put(seriesWriter);
              } catch (InterruptedException e) {
                LOGGER.error("Put task into ioTaskQueue Interrupted");
                Thread.currentThread().interrupt();
              }
              long subTaskTime = System.currentTimeMillis() - starTime;
              WRITING_METRICS.recordFlushSubTaskCost(WritingMetrics.ENCODING_TASK, subTaskTime);
              memSerializeTime += subTaskTime;
            }
          }
          try {
            ioTaskQueue.put(new TaskEnd());
          } catch (InterruptedException e) {
            LOGGER.error("Put task into ioTaskQueue Interrupted");
            Thread.currentThread().interrupt();
          }

          DataRegion.getNonSystemDatabaseName(storageGroup)
              .ifPresent(
                  databaseName ->
                      recordFlushPointsMetricInternal(
                          memTable.getTotalPointsNum(), databaseName, dataRegionId));
          WRITING_METRICS.recordFlushCost(WritingMetrics.FLUSH_STAGE_ENCODING, memSerializeTime);
        }
      };

  public static void recordFlushPointsMetricInternal(
      long totalPointsNum, String storageGroupName, String dataRegionId) {
    long currentTime = CommonDateTimeUtils.currentTime();
    // compute the flush points
    long writeTime =
        flushPointsCache.compute(
            storageGroupName,
            (storageGroup, lastTime) -> {
              if (lastTime == null || lastTime != currentTime) {
                return currentTime;
              } else {
                return currentTime + 1;
              }
            });
    // record the flush points
    MetricService.getInstance()
        .gaugeWithInternalReportAsync(
            totalPointsNum,
            Metric.POINTS.toString(),
            MetricLevel.CORE,
            writeTime,
            Tag.DATABASE.toString(),
            storageGroupName,
            Tag.TYPE.toString(),
            "flush",
            Tag.REGION.toString(),
            dataRegionId);
>>>>>>> 89b98042
  }

  private DynamicThread newSortThread() {
    return new TaskRunner(
        sortTasks, this::cleanSortThread, sortTaskQueue, encodingTaskQueue, taskName + "-sort");
  }

  private DynamicThread newEncodingThread() {
    return new TaskRunner(
        encodingTasks,
        this::cleanEncodingThread,
        encodingTaskQueue,
        ioTaskQueue,
        taskName + "-encode");
  }

  private DynamicThread newIOThread() {
    return new TaskRunner(null, this::cleanIOThread, ioTaskQueue, ioTaskQueue, taskName + "-io");
  }

  private void cleanSortThread() {
    WRITING_METRICS.recordFlushCost(
        WritingMetrics.FLUSH_STAGE_SORT, allContext.getSortTime().get());
  }

  private void cleanEncodingThread() {
    recordFlushPointsMetric();
    WRITING_METRICS.recordFlushCost(
        WritingMetrics.FLUSH_STAGE_ENCODING, allContext.getEncodingTime().get());
  }

  private void cleanIOThread() {
    WRITING_METRICS.recordFlushCost(WritingMetrics.FLUSH_STAGE_IO, allContext.getIoTime().get());
    WRITING_METRICS.recordFlushTsFileSize(storageGroup, allContext.getWriter().getFile().length());
  }
}<|MERGE_RESOLUTION|>--- conflicted
+++ resolved
@@ -18,14 +18,10 @@
  */
 package org.apache.iotdb.db.storageengine.dataregion.flush;
 
-<<<<<<< HEAD
 import org.apache.iotdb.commons.concurrent.dynamic.DynamicThread;
 import org.apache.iotdb.commons.concurrent.dynamic.DynamicThreadGroup;
 import org.apache.iotdb.commons.concurrent.pipeline.Task;
 import org.apache.iotdb.commons.concurrent.pipeline.TaskRunner;
-import org.apache.iotdb.commons.schema.SchemaConstant;
-=======
->>>>>>> 89b98042
 import org.apache.iotdb.commons.service.metric.MetricService;
 import org.apache.iotdb.commons.service.metric.enums.Metric;
 import org.apache.iotdb.commons.service.metric.enums.Tag;
@@ -78,17 +74,12 @@
   private final DynamicThreadGroup encodingTasks;
   private final DynamicThreadGroup ioTask;
 
-<<<<<<< HEAD
   private final LinkedBlockingQueue<Task> sortTaskQueue = new LinkedBlockingQueue<>();
   private final LinkedBlockingQueue<Task> encodingTaskQueue = new LinkedBlockingQueue<>();
-  private final LinkedBlockingQueue<Task> ioTaskQueue = new LinkedBlockingQueue<>();
-=======
-  private final LinkedBlockingQueue<Object> encodingTaskQueue = new LinkedBlockingQueue<>();
-  private final LinkedBlockingQueue<Object> ioTaskQueue =
+  private final LinkedBlockingQueue<Task> ioTaskQueue =
       (SystemInfo.getInstance().isEncodingFasterThanIo())
           ? new LinkedBlockingQueue<>(config.getIoTaskQueueSizeForFlushing())
           : new LinkedBlockingQueue<>();
->>>>>>> 89b98042
 
   private String storageGroup;
   private String dataRegionId;
@@ -131,9 +122,7 @@
             config.getFlushMemTableMaxSubThread());
     this.ioTask =
         new DynamicThreadGroup(taskName, SUB_TASK_POOL_MANAGER::submit, this::newIOThread, 1, 1);
-    this.sortTasks.init();
-    this.encodingTasks.init();
-    this.ioTask.init();
+
     LOGGER.debug(
         "flush task of database {} memtable is created, flushing to file {}.",
         storageGroup,
@@ -175,6 +164,11 @@
         d -> memTableMap.get(d).count() == 0 || memTableMap.get(d).getMemChunkMap().isEmpty());
     allContext.setDeviceContexts(new ArrayList<>());
 
+    if (deviceIDList.isEmpty()) {
+      LOGGER.info("Nothing to be flushed for {}", memTable);
+      return;
+    }
+
     for (IDeviceID deviceID : deviceIDList) {
       // create a context for each device
       FlushDeviceContext flushDeviceContext = new FlushDeviceContext();
@@ -207,6 +201,10 @@
         sortTaskQueue.put(sortSeriesTask);
       }
     }
+
+    this.sortTasks.init();
+    this.encodingTasks.init();
+    this.ioTask.init();
 
     try {
       ioTask.join();
@@ -250,21 +248,12 @@
       throw new ExecutionException(e);
     }
 
-<<<<<<< HEAD
-    if (config.isEnableMemControl()) {
-      if (estimatedTemporaryMemSize != 0) {
-        SystemInfo.getInstance().releaseTemporaryMemoryForFlushing(estimatedTemporaryMemSize);
-      }
-      SystemInfo.getInstance()
-          .setEncodingFasterThanIo(
-              allContext.getIoTime().get() >= allContext.getEncodingTime().get());
-=======
     if (estimatedTemporaryMemSize != 0) {
       SystemInfo.getInstance().releaseTemporaryMemoryForFlushing(estimatedTemporaryMemSize);
->>>>>>> 89b98042
-    }
-    SystemInfo.getInstance().setEncodingFasterThanIo(ioTime >= memSerializeTime);
-
+    }
+    SystemInfo.getInstance()
+        .setEncodingFasterThanIo(
+            allContext.getIoTime().get() >= allContext.getEncodingTime().get());
     MetricService.getInstance()
         .timer(
             System.currentTimeMillis() - start,
@@ -274,112 +263,6 @@
             Tag.NAME.toString(),
             "flush");
   }
-
-<<<<<<< HEAD
-  protected void recordFlushPointsMetric() {
-    if (!storageGroup.startsWith(SchemaConstant.SYSTEM_DATABASE)) {
-      int lastIndex = storageGroup.lastIndexOf("-");
-      if (lastIndex == -1) {
-        lastIndex = storageGroup.length();
-      }
-      String storageGroupName = storageGroup.substring(0, lastIndex);
-      long currentTime = CommonDateTimeUtils.currentTime();
-      // compute the flush points
-      long writeTime =
-          flushPointsCache.compute(
-              storageGroupName,
-              (storageGroup, lastTime) -> {
-                if (lastTime == null || lastTime != currentTime) {
-                  return currentTime;
-                } else {
-                  return currentTime + 1;
-                }
-              });
-      // record the flush points
-      MetricService.getInstance()
-          .gaugeWithInternalReportAsync(
-              memTable.getTotalPointsNum(),
-              Metric.POINTS.toString(),
-              MetricLevel.CORE,
-              writeTime,
-              Tag.DATABASE.toString(),
-              storageGroup.substring(0, lastIndex),
-              Tag.TYPE.toString(),
-              "flush",
-              Tag.REGION.toString(),
-              dataRegionId);
-    }
-=======
-  /** encoding task (second task of pipeline) */
-  private Runnable encodingTask =
-      new Runnable() {
-
-        @SuppressWarnings("squid:S135")
-        @Override
-        public void run() {
-          LOGGER.debug(
-              "Database {} memtable flushing to file {} starts to encoding data.",
-              storageGroup,
-              writer.getFile().getName());
-          while (true) {
-
-            Object task;
-            try {
-              task = encodingTaskQueue.take();
-            } catch (InterruptedException e1) {
-              LOGGER.error("Take task into ioTaskQueue Interrupted");
-              Thread.currentThread().interrupt();
-              break;
-            }
-            if (task instanceof StartFlushGroupIOTask || task instanceof EndChunkGroupIoTask) {
-              try {
-                ioTaskQueue.put(task);
-              } catch (
-                  @SuppressWarnings("squid:S2142")
-                  InterruptedException e) {
-                LOGGER.error(
-                    "Database {} memtable flushing to file {}, encoding task is interrupted.",
-                    storageGroup,
-                    writer.getFile().getName(),
-                    e);
-                // generally it is because the thread pool is shutdown so the task should be aborted
-                break;
-              }
-            } else if (task instanceof TaskEnd) {
-              break;
-            } else {
-              long starTime = System.currentTimeMillis();
-              IWritableMemChunk writableMemChunk = (IWritableMemChunk) task;
-              IChunkWriter seriesWriter = writableMemChunk.createIChunkWriter();
-              writableMemChunk.encode(seriesWriter);
-              seriesWriter.sealCurrentPage();
-              seriesWriter.clearPageWriter();
-              try {
-                ioTaskQueue.put(seriesWriter);
-              } catch (InterruptedException e) {
-                LOGGER.error("Put task into ioTaskQueue Interrupted");
-                Thread.currentThread().interrupt();
-              }
-              long subTaskTime = System.currentTimeMillis() - starTime;
-              WRITING_METRICS.recordFlushSubTaskCost(WritingMetrics.ENCODING_TASK, subTaskTime);
-              memSerializeTime += subTaskTime;
-            }
-          }
-          try {
-            ioTaskQueue.put(new TaskEnd());
-          } catch (InterruptedException e) {
-            LOGGER.error("Put task into ioTaskQueue Interrupted");
-            Thread.currentThread().interrupt();
-          }
-
-          DataRegion.getNonSystemDatabaseName(storageGroup)
-              .ifPresent(
-                  databaseName ->
-                      recordFlushPointsMetricInternal(
-                          memTable.getTotalPointsNum(), databaseName, dataRegionId));
-          WRITING_METRICS.recordFlushCost(WritingMetrics.FLUSH_STAGE_ENCODING, memSerializeTime);
-        }
-      };
 
   public static void recordFlushPointsMetricInternal(
       long totalPointsNum, String storageGroupName, String dataRegionId) {
@@ -408,7 +291,6 @@
             "flush",
             Tag.REGION.toString(),
             dataRegionId);
->>>>>>> 89b98042
   }
 
   private DynamicThread newSortThread() {
@@ -435,7 +317,11 @@
   }
 
   private void cleanEncodingThread() {
-    recordFlushPointsMetric();
+    DataRegion.getNonSystemDatabaseName(storageGroup)
+        .ifPresent(
+            databaseName ->
+                recordFlushPointsMetricInternal(
+                    memTable.getTotalPointsNum(), databaseName, dataRegionId));
     WRITING_METRICS.recordFlushCost(
         WritingMetrics.FLUSH_STAGE_ENCODING, allContext.getEncodingTime().get());
   }
