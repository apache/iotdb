--- conflicted
+++ resolved
@@ -283,27 +283,7 @@
             Thread.currentThread().interrupt();
           }
 
-<<<<<<< HEAD
           recordFlushPointsMetric();
-=======
-          if (!storageGroup.startsWith(SchemaConstant.SYSTEM_DATABASE)) {
-            int lastIndex = storageGroup.lastIndexOf("-");
-            if (lastIndex == -1) {
-              lastIndex = storageGroup.length();
-            }
-            MetricService.getInstance()
-                .gaugeWithInternalReportAsync(
-                    memTable.getTotalPointsNum(),
-                    Metric.POINTS.toString(),
-                    MetricLevel.CORE,
-                    Tag.DATABASE.toString(),
-                    storageGroup.substring(0, lastIndex),
-                    Tag.TYPE.toString(),
-                    "flush",
-                    Tag.REGION.toString(),
-                    dataRegionId);
-          }
->>>>>>> 40617cd3
 
           LOGGER.info(
               "Database {}, flushing memtable {} into disk: Encoding data cost " + "{} ms.",
@@ -315,7 +295,7 @@
       };
 
   private void recordFlushPointsMetric() {
-    if (storageGroup.startsWith(IoTDBConfig.SYSTEM_DATABASE)) {
+    if (storageGroup.startsWith(SchemaConstant.SYSTEM_DATABASE)) {
       return;
     }
     int lastIndex = storageGroup.lastIndexOf("-");
