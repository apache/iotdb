/*
 * Licensed to the Apache Software Foundation (ASF) under one
 * or more contributor license agreements.  See the NOTICE file
 * distributed with this work for additional information
 * regarding copyright ownership.  The ASF licenses this file
 * to you under the Apache License, Version 2.0 (the
 * "License"); you may not use this file except in compliance
 * with the License.  You may obtain a copy of the License at
 *
 *     http://www.apache.org/licenses/LICENSE-2.0
 *
 * Unless required by applicable law or agreed to in writing,
 * software distributed under the License is distributed on an
 * "AS IS" BASIS, WITHOUT WARRANTIES OR CONDITIONS OF ANY
 * KIND, either express or implied.  See the License for the
 * specific language governing permissions and limitations
 * under the License.
 */

package org.apache.iotdb.db.storageengine.dataregion.read.reader.chunk;

import org.apache.iotdb.db.queryengine.execution.fragment.QueryContext;
import org.apache.iotdb.db.queryengine.metric.SeriesScanCostMetricSet;
import org.apache.iotdb.db.storageengine.dataregion.memtable.AlignedReadOnlyMemChunk;
import org.apache.iotdb.tsfile.file.metadata.ChunkMetadata;
import org.apache.iotdb.tsfile.file.metadata.IChunkMetadata;
import org.apache.iotdb.tsfile.read.common.Chunk;
import org.apache.iotdb.tsfile.read.controller.IChunkLoader;
import org.apache.iotdb.tsfile.read.filter.basic.Filter;
import org.apache.iotdb.tsfile.read.reader.IChunkReader;

import static org.apache.iotdb.db.queryengine.metric.SeriesScanCostMetricSet.INIT_CHUNK_READER_ALIGNED_MEM;

/** To read one aligned chunk from memory, and only used in iotdb server module. */
public class MemAlignedChunkLoader implements IChunkLoader {
  private final QueryContext context;
  private final AlignedReadOnlyMemChunk chunk;

  private static final SeriesScanCostMetricSet SERIES_SCAN_COST_METRIC_SET =
      SeriesScanCostMetricSet.getInstance();

<<<<<<< HEAD
  public MemAlignedChunkLoader(
      QueryContext context, AlignedReadOnlyMemChunk chunk, boolean queryAllSensors) {
    this.context = context;
=======
  public MemAlignedChunkLoader(AlignedReadOnlyMemChunk chunk) {
>>>>>>> 720d4729
    this.chunk = chunk;
  }

  @Override
  public Chunk loadChunk(ChunkMetadata chunkMetaData) {
    throw new UnsupportedOperationException();
  }

  @Override
  public void close() {
    // no resources need to close
  }

  @Override
  public IChunkReader getChunkReader(IChunkMetadata chunkMetaData, Filter globalTimeFilter) {
    long startTime = System.nanoTime();
    try {
      return new MemAlignedChunkReader(chunk, globalTimeFilter);
    } finally {
      long duration = System.nanoTime() - startTime;
      context.getQueryStatistics().constructAlignedChunkReadersMemCount.getAndAdd(1);
      context.getQueryStatistics().constructAlignedChunkReadersMemTime.getAndAdd(duration);
      SERIES_SCAN_COST_METRIC_SET.recordSeriesScanCost(INIT_CHUNK_READER_ALIGNED_MEM, duration);
    }
  }
}<|MERGE_RESOLUTION|>--- conflicted
+++ resolved
@@ -39,13 +39,8 @@
   private static final SeriesScanCostMetricSet SERIES_SCAN_COST_METRIC_SET =
       SeriesScanCostMetricSet.getInstance();
 
-<<<<<<< HEAD
-  public MemAlignedChunkLoader(
-      QueryContext context, AlignedReadOnlyMemChunk chunk, boolean queryAllSensors) {
+  public MemAlignedChunkLoader(QueryContext context, AlignedReadOnlyMemChunk chunk) {
     this.context = context;
-=======
-  public MemAlignedChunkLoader(AlignedReadOnlyMemChunk chunk) {
->>>>>>> 720d4729
     this.chunk = chunk;
   }
 
