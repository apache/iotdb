/*
 * Licensed to the Apache Software Foundation (ASF) under one
 * or more contributor license agreements.  See the NOTICE file
 * distributed with this work for additional information
 * regarding copyright ownership.  The ASF licenses this file
 * to you under the Apache License, Version 2.0 (the
 * "License"); you may not use this file except in compliance
 * with the License.  You may obtain a copy of the License at
 *
 *     http://www.apache.org/licenses/LICENSE-2.0
 *
 * Unless required by applicable law or agreed to in writing,
 * software distributed under the License is distributed on an
 * "AS IS" BASIS, WITHOUT WARRANTIES OR CONDITIONS OF ANY
 * KIND, either express or implied.  See the License for the
 * specific language governing permissions and limitations
 * under the License.
 */

package org.apache.iotdb.db.utils;

import org.apache.iotdb.commons.path.AlignedPath;
import org.apache.iotdb.commons.path.PartialPath;
import org.apache.iotdb.db.pipe.agent.PipeAgent;
import org.apache.iotdb.db.queryengine.execution.fragment.QueryContext;
import org.apache.iotdb.db.queryengine.metric.SeriesScanCostMetricSet;
import org.apache.iotdb.db.storageengine.buffer.TimeSeriesMetadataCache;
import org.apache.iotdb.db.storageengine.buffer.TimeSeriesMetadataCache.TimeSeriesMetadataCacheKey;
import org.apache.iotdb.db.storageengine.dataregion.modification.Modification;
import org.apache.iotdb.db.storageengine.dataregion.read.reader.chunk.metadata.DiskAlignedChunkMetadataLoader;
import org.apache.iotdb.db.storageengine.dataregion.read.reader.chunk.metadata.DiskChunkMetadataLoader;
import org.apache.iotdb.db.storageengine.dataregion.read.reader.chunk.metadata.MemAlignedChunkMetadataLoader;
import org.apache.iotdb.db.storageengine.dataregion.read.reader.chunk.metadata.MemChunkMetadataLoader;
import org.apache.iotdb.db.storageengine.dataregion.tsfile.TsFileResource;
import org.apache.iotdb.db.storageengine.dataregion.tsfile.TsFileResourceStatus;
import org.apache.iotdb.tsfile.file.metadata.AlignedTimeSeriesMetadata;
import org.apache.iotdb.tsfile.file.metadata.ChunkGroupMetadata;
import org.apache.iotdb.tsfile.file.metadata.ChunkMetadata;
import org.apache.iotdb.tsfile.file.metadata.IChunkMetadata;
import org.apache.iotdb.tsfile.file.metadata.ITimeSeriesMetadata;
import org.apache.iotdb.tsfile.file.metadata.TimeseriesMetadata;
import org.apache.iotdb.tsfile.read.TsFileSequenceReader;
import org.apache.iotdb.tsfile.read.controller.IChunkLoader;
import org.apache.iotdb.tsfile.read.filter.basic.Filter;
import org.apache.iotdb.tsfile.read.reader.IChunkReader;
import org.apache.iotdb.tsfile.read.reader.IPageReader;
import org.apache.iotdb.tsfile.write.writer.TsFileIOWriter;

import java.io.IOException;
import java.util.ArrayList;
import java.util.Collections;
import java.util.HashSet;
import java.util.List;
import java.util.Map;
import java.util.Map.Entry;
import java.util.Set;

import static org.apache.iotdb.db.queryengine.metric.SeriesScanCostMetricSet.LOAD_TIMESERIES_METADATA_ALIGNED_DISK;
import static org.apache.iotdb.db.queryengine.metric.SeriesScanCostMetricSet.LOAD_TIMESERIES_METADATA_ALIGNED_MEM;
import static org.apache.iotdb.db.queryengine.metric.SeriesScanCostMetricSet.LOAD_TIMESERIES_METADATA_NONALIGNED_DISK;
import static org.apache.iotdb.db.queryengine.metric.SeriesScanCostMetricSet.LOAD_TIMESERIES_METADATA_NONALIGNED_MEM;
import static org.apache.iotdb.db.queryengine.metric.SeriesScanCostMetricSet.TIMESERIES_METADATA_MODIFICATION_ALIGNED;
import static org.apache.iotdb.db.queryengine.metric.SeriesScanCostMetricSet.TIMESERIES_METADATA_MODIFICATION_NONALIGNED;

public class FileLoaderUtils {

  private static final SeriesScanCostMetricSet SERIES_SCAN_COST_METRIC_SET =
      SeriesScanCostMetricSet.getInstance();

  private FileLoaderUtils() {
    // empty constructor
  }

  public static void updateTsFileResource(
      TsFileSequenceReader reader, TsFileResource tsFileResource) throws IOException {
    updateTsFileResource(reader.getAllTimeseriesMetadata(false), tsFileResource);
    tsFileResource.updatePlanIndexes(reader.getMinPlanIndex());
    tsFileResource.updatePlanIndexes(reader.getMaxPlanIndex());
  }

  public static void updateTsFileResource(
      Map<String, List<TimeseriesMetadata>> device2Metadata, TsFileResource tsFileResource) {
    for (Entry<String, List<TimeseriesMetadata>> entry : device2Metadata.entrySet()) {
      for (TimeseriesMetadata timeseriesMetaData : entry.getValue()) {
        tsFileResource.updateStartTime(
            entry.getKey(), timeseriesMetaData.getStatistics().getStartTime());
        tsFileResource.updateEndTime(
            entry.getKey(), timeseriesMetaData.getStatistics().getEndTime());
      }
    }
  }

  /**
   * Generate {@link TsFileResource} from a closed {@link TsFileIOWriter}. Notice that the writer
   * should have executed {@link TsFileIOWriter#endFile()}. And this method will not record plan
   * Index of this writer.
   *
   * @param writer a {@link TsFileIOWriter}
   * @return a updated {@link TsFileResource}
   */
  public static TsFileResource generateTsFileResource(TsFileIOWriter writer) {
    TsFileResource resource = new TsFileResource(writer.getFile());
    for (ChunkGroupMetadata chunkGroupMetadata : writer.getChunkGroupMetadataList()) {
      String device = chunkGroupMetadata.getDevice();
      for (ChunkMetadata chunkMetadata : chunkGroupMetadata.getChunkMetadataList()) {
        resource.updateStartTime(device, chunkMetadata.getStartTime());
        resource.updateEndTime(device, chunkMetadata.getEndTime());
      }
    }
    resource.setStatus(TsFileResourceStatus.NORMAL);
    PipeAgent.runtime().assignRecoverProgressIndexForTsFileRecovery(resource);
    return resource;
  }

  /**
   * Load TimeSeriesMetadata for non-aligned time series
   *
   * @param resource TsFile
   * @param seriesPath Timeseries path
   * @param allSensors measurements queried at the same time of this device
   * @param filter any filter, only used to check time range
   * @throws IOException IOException may be thrown while reading it from disk.
   */
  @SuppressWarnings("squid:S3776") // Suppress high Cognitive Complexity warning
  public static TimeseriesMetadata loadTimeSeriesMetadata(
      TsFileResource resource,
      PartialPath seriesPath,
      QueryContext context,
      Filter filter,
      Set<String> allSensors)
      throws IOException {
    long t1 = System.nanoTime();
    boolean loadFromMem = false;
    try {
      // common path
      TimeseriesMetadata timeSeriesMetadata;
      // If the tsfile is closed, we need to load from tsfile
      if (resource.isClosed()) {
        // when resource.getTimeIndexType() == 1, TsFileResource.timeIndexType is deviceTimeIndex
        // we should not ignore the non-exist of device in TsFileMetadata
        timeSeriesMetadata =
            TimeSeriesMetadataCache.getInstance()
                .get(
                    new TimeSeriesMetadataCache.TimeSeriesMetadataCacheKey(
                        resource.getTsFilePath(),
                        seriesPath.getDevice(),
                        seriesPath.getMeasurement()),
                    allSensors,
                    resource.getTimeIndexType() != 1,
                    context.isDebug());
        if (timeSeriesMetadata != null) {
          timeSeriesMetadata.setChunkMetadataLoader(
              new DiskChunkMetadataLoader(resource, seriesPath, context, filter));
        }
      } else { // if the tsfile is unclosed, we just get it directly from TsFileResource
        loadFromMem = true;

        timeSeriesMetadata = (TimeseriesMetadata) resource.getTimeSeriesMetadata(seriesPath);
        if (timeSeriesMetadata != null) {
          timeSeriesMetadata.setChunkMetadataLoader(
              new MemChunkMetadataLoader(resource, seriesPath, context, filter));
        }
      }

      if (timeSeriesMetadata != null) {
        long t2 = System.nanoTime();
        try {
          List<Modification> pathModifications =
              context.getPathModifications(resource.getModFile(), seriesPath);
          timeSeriesMetadata.setModified(!pathModifications.isEmpty());
          if (timeSeriesMetadata.getStatistics().getStartTime()
              > timeSeriesMetadata.getStatistics().getEndTime()) {
            return null;
          }
          if (filter != null
              && !filter.satisfyStartEndTime(
                  timeSeriesMetadata.getStatistics().getStartTime(),
                  timeSeriesMetadata.getStatistics().getEndTime())) {
            return null;
          }
        } finally {
          SERIES_SCAN_COST_METRIC_SET.recordSeriesScanCost(
              TIMESERIES_METADATA_MODIFICATION_NONALIGNED, System.nanoTime() - t2);
        }
      }
      return timeSeriesMetadata;
    } finally {
      SERIES_SCAN_COST_METRIC_SET.recordSeriesScanCost(
          loadFromMem
              ? LOAD_TIMESERIES_METADATA_NONALIGNED_MEM
              : LOAD_TIMESERIES_METADATA_NONALIGNED_DISK,
          System.nanoTime() - t1);
    }
  }

  /**
   * Load AlignedTimeSeriesMetadata for aligned time series.
   *
   * @param resource corresponding TsFileResource
   * @param alignedPath instance of VectorPartialPath, vector's full path, e.g. (root.sg1.d1.vector,
   *     [root.sg1.d1.vector.s1, root.sg1.d1.vector.s2])
   * @throws IOException IOException may be thrown while reading it from disk.
   */
  public static AlignedTimeSeriesMetadata loadTimeSeriesMetadata(
      TsFileResource resource,
      AlignedPath alignedPath,
      QueryContext context,
      Filter filter,
      boolean queryAllSensors)
      throws IOException {
    final long t1 = System.nanoTime();
    boolean loadFromMem = false;
    try {
      AlignedTimeSeriesMetadata alignedTimeSeriesMetadata;
      // If the tsfile is closed, we need to load from tsfile
      if (resource.isClosed()) {
        alignedTimeSeriesMetadata =
            loadFromDisk(resource, alignedPath, context, filter, queryAllSensors);
      } else { // if the tsfile is unclosed, we just get it directly from TsFileResource
        loadFromMem = true;
        alignedTimeSeriesMetadata =
            (AlignedTimeSeriesMetadata) resource.getTimeSeriesMetadata(alignedPath);
        if (alignedTimeSeriesMetadata != null) {
          alignedTimeSeriesMetadata.setChunkMetadataLoader(
              new MemAlignedChunkMetadataLoader(
                  resource, alignedPath, context, filter, queryAllSensors));
        }
      }

      if (alignedTimeSeriesMetadata != null) {
        final long t2 = System.nanoTime();
        try {
          if (alignedTimeSeriesMetadata.getTimeseriesMetadata().getStatistics().getStartTime()
              > alignedTimeSeriesMetadata.getTimeseriesMetadata().getStatistics().getEndTime()) {
            return null;
          }
          if (filter != null
              && !filter.satisfyStartEndTime(
                  alignedTimeSeriesMetadata.getTimeseriesMetadata().getStatistics().getStartTime(),
                  alignedTimeSeriesMetadata.getTimeseriesMetadata().getStatistics().getEndTime())) {
            return null;
          }

          // set modifications to each aligned path
          setModifications(resource, alignedTimeSeriesMetadata, alignedPath, context);
        } finally {
          SERIES_SCAN_COST_METRIC_SET.recordSeriesScanCost(
              TIMESERIES_METADATA_MODIFICATION_ALIGNED, System.nanoTime() - t2);
        }
      }
      return alignedTimeSeriesMetadata;
    } finally {
      SERIES_SCAN_COST_METRIC_SET.recordSeriesScanCost(
          loadFromMem
              ? LOAD_TIMESERIES_METADATA_ALIGNED_MEM
              : LOAD_TIMESERIES_METADATA_ALIGNED_DISK,
          System.nanoTime() - t1);
    }
  }

  private static AlignedTimeSeriesMetadata loadFromDisk(
      TsFileResource resource,
      AlignedPath alignedPath,
      QueryContext context,
      Filter filter,
      boolean queryAllSensors)
      throws IOException {
    AlignedTimeSeriesMetadata alignedTimeSeriesMetadata = null;
    // load all the TimeseriesMetadata of vector, the first one is for time column and the
    // remaining is for sub sensors
    // the order of timeSeriesMetadata list is same as subSensorList's order
    TimeSeriesMetadataCache cache = TimeSeriesMetadataCache.getInstance();
    List<String> valueMeasurementList = alignedPath.getMeasurementList();
    Set<String> allSensors = new HashSet<>(valueMeasurementList);
    allSensors.add("");
    boolean isDebug = context.isDebug();
    String filePath = resource.getTsFilePath();
    String deviceId = alignedPath.getDevice();

    // when resource.getTimeIndexType() == 1, TsFileResource.timeIndexType is deviceTimeIndex
    // we should not ignore the non-exist of device in TsFileMetadata
    TimeseriesMetadata timeColumn =
        cache.get(
            new TimeSeriesMetadataCacheKey(filePath, deviceId, ""),
            allSensors,
            resource.getTimeIndexType() != 1,
            isDebug);
    if (timeColumn != null) {
      // only need time column, like count_time aggregation
      if (valueMeasurementList.isEmpty()) {
        alignedTimeSeriesMetadata =
            new AlignedTimeSeriesMetadata(timeColumn, Collections.emptyList());
        alignedTimeSeriesMetadata.setChunkMetadataLoader(
<<<<<<< HEAD
            new DiskAlignedChunkMetadataLoader(resource, alignedPath, context, filter));
      } else {
        List<TimeseriesMetadata> valueTimeSeriesMetadataList =
            new ArrayList<>(valueMeasurementList.size());
        // if all the queried aligned sensors does not exist, we will return null
        boolean exist = false;
        for (String valueMeasurement : valueMeasurementList) {
          TimeseriesMetadata valueColumn =
              cache.get(
                  new TimeSeriesMetadataCacheKey(filePath, deviceId, valueMeasurement),
                  allSensors,
                  resource.getTimeIndexType() != 1,
                  isDebug);
          exist = (exist || (valueColumn != null));
          valueTimeSeriesMetadataList.add(valueColumn);
        }
        if (exist) {
          alignedTimeSeriesMetadata =
              new AlignedTimeSeriesMetadata(timeColumn, valueTimeSeriesMetadataList);
          alignedTimeSeriesMetadata.setChunkMetadataLoader(
              new DiskAlignedChunkMetadataLoader(resource, alignedPath, context, filter));
        }
=======
            new DiskAlignedChunkMetadataLoader(
                resource, alignedPath, context, filter, queryAllSensors));
>>>>>>> 2c2f40bd
      }
    }
    return alignedTimeSeriesMetadata;
  }

  private static void setModifications(
      TsFileResource resource,
      AlignedTimeSeriesMetadata alignedTimeSeriesMetadata,
      AlignedPath alignedPath,
      QueryContext context) {
    List<TimeseriesMetadata> valueTimeSeriesMetadataList =
        alignedTimeSeriesMetadata.getValueTimeseriesMetadataList();
    boolean modified = false;
    for (int i = 0; i < valueTimeSeriesMetadataList.size(); i++) {
      if (valueTimeSeriesMetadataList.get(i) != null) {
        List<Modification> pathModifications =
            context.getPathModifications(
                resource.getModFile(), alignedPath.getPathWithMeasurement(i));
        valueTimeSeriesMetadataList.get(i).setModified(!pathModifications.isEmpty());
        modified = (modified || !pathModifications.isEmpty());
      }
    }
    alignedTimeSeriesMetadata.getTimeseriesMetadata().setModified(modified);
  }

  /**
   * load all chunk metadata of one time series in one file.
   *
   * @param timeSeriesMetadata the corresponding TimeSeriesMetadata in that file.
   */
  public static List<IChunkMetadata> loadChunkMetadataList(ITimeSeriesMetadata timeSeriesMetadata) {
    return timeSeriesMetadata.loadChunkMetadataList();
  }

  /**
   * load all page readers in one chunk that satisfying the timeFilter.
   *
   * @param chunkMetaData the corresponding chunk metadata
   * @param timeFilter it should be a TimeFilter instead of a ValueFilter
   * @throws IOException if chunkMetaData is null or errors happened while loading page readers,
   *     IOException will be thrown
   */
  public static List<IPageReader> loadPageReaderList(
      IChunkMetadata chunkMetaData, Filter timeFilter) throws IOException {
    if (chunkMetaData == null) {
      throw new IOException("Can't init null chunkMeta");
    }
    IChunkLoader chunkLoader = chunkMetaData.getChunkLoader();
    IChunkReader chunkReader = chunkLoader.getChunkReader(chunkMetaData, timeFilter);
    return chunkReader.loadPageReaderList();
  }
}<|MERGE_RESOLUTION|>--- conflicted
+++ resolved
@@ -291,33 +291,8 @@
         alignedTimeSeriesMetadata =
             new AlignedTimeSeriesMetadata(timeColumn, Collections.emptyList());
         alignedTimeSeriesMetadata.setChunkMetadataLoader(
-<<<<<<< HEAD
-            new DiskAlignedChunkMetadataLoader(resource, alignedPath, context, filter));
-      } else {
-        List<TimeseriesMetadata> valueTimeSeriesMetadataList =
-            new ArrayList<>(valueMeasurementList.size());
-        // if all the queried aligned sensors does not exist, we will return null
-        boolean exist = false;
-        for (String valueMeasurement : valueMeasurementList) {
-          TimeseriesMetadata valueColumn =
-              cache.get(
-                  new TimeSeriesMetadataCacheKey(filePath, deviceId, valueMeasurement),
-                  allSensors,
-                  resource.getTimeIndexType() != 1,
-                  isDebug);
-          exist = (exist || (valueColumn != null));
-          valueTimeSeriesMetadataList.add(valueColumn);
-        }
-        if (exist) {
-          alignedTimeSeriesMetadata =
-              new AlignedTimeSeriesMetadata(timeColumn, valueTimeSeriesMetadataList);
-          alignedTimeSeriesMetadata.setChunkMetadataLoader(
-              new DiskAlignedChunkMetadataLoader(resource, alignedPath, context, filter));
-        }
-=======
             new DiskAlignedChunkMetadataLoader(
                 resource, alignedPath, context, filter, queryAllSensors));
->>>>>>> 2c2f40bd
       }
     }
     return alignedTimeSeriesMetadata;
