--- conflicted
+++ resolved
@@ -48,12 +48,9 @@
   private final List<ChunkHeader> valueChunkHeaderList = new ArrayList<>();
 
   private final IUnCompressor timeUnCompressor;
-<<<<<<< HEAD
 
   private final IDecryptor decryptor;
-=======
   private final boolean ignoreAllNullRows;
->>>>>>> 8bf22945
   private final Decoder timeDecoder =
       Decoder.getDecoderByType(
           TSEncoding.valueOf(TSFileDescriptor.getInstance().getConfig().getTimeEncoder()),
@@ -71,13 +68,10 @@
       Chunk timeChunk, List<Chunk> valueChunkList, boolean ignoreAllNullRows) {
     ChunkHeader timeChunkHeader = timeChunk.getHeader();
     this.timeUnCompressor = IUnCompressor.getUnCompressor(timeChunkHeader.getCompressionType());
-<<<<<<< HEAD
     this.decryptor = timeChunk.getDecryptor();
-=======
     this.timeDeleteIntervalList = timeChunk.getDeleteIntervalList();
     this.valueDeleteIntervalList = new ArrayList<>(valueChunkList.size());
 
->>>>>>> 8bf22945
     valueChunkList.forEach(
         chunk -> {
           this.valueChunkHeaderList.add(chunk == null ? null : chunk.getHeader());
@@ -125,16 +119,12 @@
 
     // decrypt and uncompress time page data
     ByteBuffer uncompressedTimePageData =
-<<<<<<< HEAD
         decryptAndUncompressPageData(
             timePageHeader, timeUnCompressor, compressedTimePageData, decryptor);
-=======
-        uncompressPageData(timePageHeader, timeUnCompressor, compressedTimePageData);
     TimePageReader timePageReader =
         new TimePageReader(timePageHeader, uncompressedTimePageData, timeDecoder);
     timePageReader.setDeleteIntervalList(timeDeleteIntervalList);
 
->>>>>>> 8bf22945
     // uncompress value page datas
     List<ValuePageReader> valuePageReaders = new ArrayList<>(valuePageHeaders.size());
     for (int i = 0; i < valuePageHeaders.size(); i++) {
@@ -142,20 +132,12 @@
         valuePageReaders.add(null);
       } else {
         ChunkHeader valueChunkHeader = valueChunkHeaderList.get(i);
-<<<<<<< HEAD
-        uncompressedValuePageDatas.add(
+        ByteBuffer uncompressedPageData =
             decryptAndUncompressPageData(
                 valuePageHeaders.get(i),
                 IUnCompressor.getUnCompressor(valueChunkHeader.getCompressionType()),
                 compressedValuePageDatas.get(i),
-                decryptor));
-=======
-        ByteBuffer uncompressedPageData =
-            uncompressPageData(
-                valuePageHeaders.get(i),
-                IUnCompressor.getUnCompressor(valueChunkHeader.getCompressionType()),
-                compressedValuePageDatas.get(i));
->>>>>>> 8bf22945
+                decryptor);
         TSDataType valueType = valueChunkHeader.getDataType();
         ValuePageReader valuePageReader =
             new ValuePageReader(
