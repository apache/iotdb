/*
 * Licensed to the Apache Software Foundation (ASF) under one
 * or more contributor license agreements.  See the NOTICE file
 * distributed with this work for additional information
 * regarding copyright ownership.  The ASF licenses this file
 * to you under the Apache License, Version 2.0 (the
 * "License"); you may not use this file except in compliance
 * with the License.  You may obtain a copy of the License at
 *
 *      http://www.apache.org/licenses/LICENSE-2.0
 *
 * Unless required by applicable law or agreed to in writing,
 * software distributed under the License is distributed on an
 * "AS IS" BASIS, WITHOUT WARRANTIES OR CONDITIONS OF ANY
 * KIND, either express or implied.  See the License for the
 * specific language governing permissions and limitations
 * under the License.
 */
package org.apache.iotdb.db.queryengine.plan.analyze.cache.schema;

import org.apache.iotdb.commons.exception.IllegalPathException;
import org.apache.iotdb.commons.schema.ttl.TTLCache;
import org.apache.iotdb.commons.utils.PathUtils;
import org.apache.iotdb.commons.utils.TestOnly;

import org.apache.tsfile.file.metadata.IDeviceID;

import java.util.Map;
import java.util.concurrent.locks.ReentrantReadWriteLock;

public class DataNodeTTLCache {
  private final TTLCache ttlCache;

  private final ReentrantReadWriteLock lock = new ReentrantReadWriteLock();

  private DataNodeTTLCache() {
    ttlCache = new TTLCache();
  }

  public static DataNodeTTLCache getInstance() {
    return DataNodeTTLCacheHolder.INSTANCE;
  }

  private static class DataNodeTTLCacheHolder {
    private static final DataNodeTTLCache INSTANCE = new DataNodeTTLCache();
  }

  @TestOnly
  public void setTTL(String path, long ttl) throws IllegalPathException {
    lock.writeLock().lock();
    try {
      ttlCache.setTTL(PathUtils.splitPathToDetachedNodes(path), ttl);
    } finally {
      lock.writeLock().unlock();
    }
  }

  public void setTTL(String[] path, long ttl) {
    lock.writeLock().lock();
    try {
      ttlCache.setTTL(path, ttl);
    } finally {
      lock.writeLock().unlock();
    }
  }

  public void unsetTTL(String[] path) {
    lock.writeLock().lock();
    try {
      ttlCache.unsetTTL(path);
    } finally {
      lock.writeLock().unlock();
    }
  }

<<<<<<< HEAD
  public long getTTL(String[] path) {
    lock.readLock().lock();
    try {
      return ttlCache.getClosestTTL(path);
=======
  public long getTTL(String path) throws IllegalPathException {
    lock.readLock().lock();
    try {
      return ttlCache.getClosestTTL(PathUtils.splitPathToDetachedNodes(path));
>>>>>>> 28cd29c9
    } finally {
      lock.readLock().unlock();
    }
  }

<<<<<<< HEAD
  public long getTTL(IDeviceID deviceID) {
    lock.readLock().lock();
    try {
      // TODO Tien change this way
      return ttlCache.getClosestTTL(deviceID.toString().split(PATH_SEPARATER_NO_REGEX));
=======
  public long getTTL(String[] path) {
    lock.readLock().lock();
    try {
      return ttlCache.getClosestTTL(path);
>>>>>>> 28cd29c9
    } finally {
      lock.readLock().unlock();
    }
  }

  /** Get all ttl map under path node. */
  public Map<String, Long> getTTLUnderOneNode(String path) throws IllegalPathException {
    lock.readLock().lock();
    try {
      return ttlCache.getAllTTLUnderOneNode(PathUtils.splitPathToDetachedNodes(path));
    } finally {
      lock.readLock().unlock();
    }
  }

  /** Get ttl of one specific path node. If this node does not set ttl, then return -1. */
  public long getNodeTTL(String path) throws IllegalPathException {
    lock.readLock().lock();
    try {
      return ttlCache.getLastNodeTTL(PathUtils.splitPathToDetachedNodes(path));
    } finally {
      lock.readLock().unlock();
    }
  }

  /** Clear all ttl of cache. */
  @TestOnly
  public void clearAllTTL() {
    lock.writeLock().lock();
    try {
      ttlCache.clear();
    } finally {
      lock.writeLock().unlock();
    }
  }
}<|MERGE_RESOLUTION|>--- conflicted
+++ resolved
@@ -27,6 +27,8 @@
 
 import java.util.Map;
 import java.util.concurrent.locks.ReentrantReadWriteLock;
+
+import static org.apache.tsfile.common.constant.TsFileConstant.PATH_SEPARATER_NO_REGEX;
 
 public class DataNodeTTLCache {
   private final TTLCache ttlCache;
@@ -73,34 +75,29 @@
     }
   }
 
-<<<<<<< HEAD
-  public long getTTL(String[] path) {
-    lock.readLock().lock();
-    try {
-      return ttlCache.getClosestTTL(path);
-=======
   public long getTTL(String path) throws IllegalPathException {
     lock.readLock().lock();
     try {
       return ttlCache.getClosestTTL(PathUtils.splitPathToDetachedNodes(path));
->>>>>>> 28cd29c9
     } finally {
       lock.readLock().unlock();
     }
   }
 
-<<<<<<< HEAD
   public long getTTL(IDeviceID deviceID) {
     lock.readLock().lock();
     try {
       // TODO Tien change this way
       return ttlCache.getClosestTTL(deviceID.toString().split(PATH_SEPARATER_NO_REGEX));
-=======
+    } finally {
+      lock.readLock().unlock();
+    }
+  }
+
   public long getTTL(String[] path) {
     lock.readLock().lock();
     try {
       return ttlCache.getClosestTTL(path);
->>>>>>> 28cd29c9
     } finally {
       lock.readLock().unlock();
     }
