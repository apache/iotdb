/*
 * Licensed to the Apache Software Foundation (ASF) under one
 * or more contributor license agreements.  See the NOTICE file
 * distributed with this work for additional information
 * regarding copyright ownership.  The ASF licenses this file
 * to you under the Apache License, Version 2.0 (the
 * "License"); you may not use this file except in compliance
 * with the License.  You may obtain a copy of the License at
 *
 *      http://www.apache.org/licenses/LICENSE-2.0
 *
 * Unless required by applicable law or agreed to in writing,
 * software distributed under the License is distributed on an
 * "AS IS" BASIS, WITHOUT WARRANTIES OR CONDITIONS OF ANY
 * KIND, either express or implied.  See the License for the
 * specific language governing permissions and limitations
 * under the License.
 */
package org.apache.iotdb.db.queryengine.plan.analyze.cache.schema;

import org.apache.iotdb.commons.conf.CommonDescriptor;
import org.apache.iotdb.commons.exception.IllegalPathException;
import org.apache.iotdb.commons.schema.ttl.TTLCache;
import org.apache.iotdb.commons.utils.CommonDateTimeUtils;
import org.apache.iotdb.commons.utils.PathUtils;
import org.apache.iotdb.commons.utils.TestOnly;

import org.apache.tsfile.file.metadata.IDeviceID;
import org.apache.tsfile.file.metadata.PlainDeviceID;

import java.util.concurrent.locks.ReentrantReadWriteLock;

public class DataNodeTTLCache {
  private final TTLCache ttlCache;

  private final ReentrantReadWriteLock lock = new ReentrantReadWriteLock();

  private DataNodeTTLCache() {
    ttlCache = new TTLCache();
  }

  public static DataNodeTTLCache getInstance() {
    return DataNodeTTLCacheHolder.INSTANCE;
  }

  private static class DataNodeTTLCacheHolder {
    private static final DataNodeTTLCache INSTANCE = new DataNodeTTLCache();
  }

  @TestOnly
  public void setTTL(String path, long ttl) throws IllegalPathException {
    lock.writeLock().lock();
    try {
      ttlCache.setTTL(PathUtils.splitPathToDetachedNodes(path), ttl);
    } finally {
      lock.writeLock().unlock();
    }
  }

  public void setTTL(String[] path, long ttl) {
    lock.writeLock().lock();
    try {
      ttlCache.setTTL(path, ttl);
    } finally {
      lock.writeLock().unlock();
    }
  }

  public void unsetTTL(String[] path) {
    lock.writeLock().lock();
    try {
      ttlCache.unsetTTL(path);
    } finally {
      lock.writeLock().unlock();
    }
  }

<<<<<<< HEAD
  /** Get ttl with time precision conversion. */
=======
  // TODO: support real implementation
  public long getTTL(IDeviceID deviceID) {
    try {
      return getTTL(((PlainDeviceID) deviceID).toStringID());
    } catch (IllegalPathException e) {
      return Long.MAX_VALUE;
    }
  }

>>>>>>> acaad858
  public long getTTL(String path) throws IllegalPathException {
    lock.readLock().lock();
    try {
      return CommonDateTimeUtils.convertMilliTimeWithPrecision(
          ttlCache.getClosestTTL(PathUtils.splitPathToDetachedNodes(path)),
          CommonDescriptor.getInstance().getConfig().getTimestampPrecision());
    } finally {
      lock.readLock().unlock();
    }
  }

  /** Get ttl with time precision conversion. */
  public long getTTL(String[] path) {
    lock.readLock().lock();
    try {
      return CommonDateTimeUtils.convertMilliTimeWithPrecision(
          ttlCache.getClosestTTL(path),
          CommonDescriptor.getInstance().getConfig().getTimestampPrecision());
    } finally {
      lock.readLock().unlock();
    }
  }

  /** Get ttl without time precision conversion. */
  public long getTTLInMS(String[] path) {
    lock.readLock().lock();
    try {
      return ttlCache.getClosestTTL(path);
    } finally {
      lock.readLock().unlock();
    }
  }

  /**
   * Get ttl of one specific path node without time precision conversion. If this node does not set
   * ttl, then return -1.
   */
  public long getNodeTTLInMS(String path) throws IllegalPathException {
    lock.readLock().lock();
    try {
      return ttlCache.getLastNodeTTL(PathUtils.splitPathToDetachedNodes(path));
    } finally {
      lock.readLock().unlock();
    }
  }

  /** Clear all ttl of cache. */
  @TestOnly
  public void clearAllTTL() {
    lock.writeLock().lock();
    try {
      ttlCache.clear();
    } finally {
      lock.writeLock().unlock();
    }
  }
}<|MERGE_RESOLUTION|>--- conflicted
+++ resolved
@@ -75,9 +75,6 @@
     }
   }
 
-<<<<<<< HEAD
-  /** Get ttl with time precision conversion. */
-=======
   // TODO: support real implementation
   public long getTTL(IDeviceID deviceID) {
     try {
@@ -87,7 +84,7 @@
     }
   }
 
->>>>>>> acaad858
+  /** Get ttl with time precision conversion. */
   public long getTTL(String path) throws IllegalPathException {
     lock.readLock().lock();
     try {
