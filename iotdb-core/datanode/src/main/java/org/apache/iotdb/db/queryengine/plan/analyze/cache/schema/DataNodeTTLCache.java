--- conflicted
+++ resolved
@@ -24,13 +24,7 @@
 import org.apache.iotdb.commons.utils.TestOnly;
 
 import org.apache.tsfile.file.metadata.IDeviceID;
-<<<<<<< HEAD
 
-import java.util.Map;
-=======
-import org.apache.tsfile.file.metadata.PlainDeviceID;
-
->>>>>>> fe52d5de
 import java.util.concurrent.locks.ReentrantReadWriteLock;
 
 import static org.apache.tsfile.common.constant.TsFileConstant.PATH_SEPARATER_NO_REGEX;
@@ -80,33 +74,11 @@
     }
   }
 
-  // TODO: support real implementation
-  public long getTTL(IDeviceID deviceID) {
-    try {
-      return getTTL(((PlainDeviceID) deviceID).toStringID());
-    } catch (IllegalPathException e) {
-      return Long.MAX_VALUE;
-    }
-  }
-
-<<<<<<< HEAD
   public long getTTL(IDeviceID deviceID) {
     lock.readLock().lock();
     try {
       // TODO Tien change this way
       return ttlCache.getClosestTTL(deviceID.toString().split(PATH_SEPARATER_NO_REGEX));
-    } finally {
-      lock.readLock().unlock();
-    }
-  }
-
-  public long getTTL(String[] path) {
-=======
-  public long getTTL(String path) throws IllegalPathException {
->>>>>>> fe52d5de
-    lock.readLock().lock();
-    try {
-      return ttlCache.getClosestTTL(PathUtils.splitPathToDetachedNodes(path));
     } finally {
       lock.readLock().unlock();
     }
