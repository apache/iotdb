--- conflicted
+++ resolved
@@ -86,17 +86,10 @@
     this.startTimes = startTimes;
     this.endTimes = endTimes;
     this.deviceToIndex = deviceToIndex;
-<<<<<<< HEAD
-    for (Integer index : deviceToIndex.values()) {
-      this.minStartTime = Math.min(minStartTime, startTimes[index]);
-      this.maxEndTime = Math.max(maxEndTime, endTimes[index]);
-    }
-=======
 
     // The TSFileResource file is judged to be empty based on MaxEndTime and MinStartTime, so the
     // construction of TimeIndex needs to update MaxEndTime and MinStartTime.
     updateMinStartTimeAndMaxEndTime();
->>>>>>> 97a08c88
   }
 
   @Override
