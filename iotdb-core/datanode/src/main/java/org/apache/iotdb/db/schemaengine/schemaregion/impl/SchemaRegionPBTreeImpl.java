--- conflicted
+++ resolved
@@ -1406,7 +1406,6 @@
     return mtree.getNodeReader(showNodesPlan);
   }
 
-<<<<<<< HEAD
   @Override
   public ISchemaReader<IDeviceSchemaInfo> getTableDeviceReader(
       ShowTableDevicesPlan showTableDevicesPlan) {
@@ -1419,8 +1418,6 @@
     throw new UnsupportedOperationException();
   }
 
-=======
->>>>>>> 2cfa04d3
   // endregion
 
   private static class RecoverOperationResult {
