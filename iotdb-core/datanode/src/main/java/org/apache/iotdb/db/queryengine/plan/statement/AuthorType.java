/*
 * Licensed to the Apache Software Foundation (ASF) under one
 * or more contributor license agreements.  See the NOTICE file
 * distributed with this work for additional information
 * regarding copyright ownership.  The ASF licenses this file
 * to you under the Apache License, Version 2.0 (the
 * "License"); you may not use this file except in compliance
 * with the License.  You may obtain a copy of the License at
 *
 *     http://www.apache.org/licenses/LICENSE-2.0
 *
 * Unless required by applicable law or agreed to in writing,
 * software distributed under the License is distributed on an
 * "AS IS" BASIS, WITHOUT WARRANTIES OR CONDITIONS OF ANY
 * KIND, either express or implied.  See the License for the
 * specific language governing permissions and limitations
 * under the License.
 */

package org.apache.iotdb.db.queryengine.plan.statement;

public enum AuthorType {
  CREATE_USER,
  CREATE_ROLE,
  DROP_USER,
  DROP_ROLE,
  GRANT_ROLE,
  GRANT_USER,
  GRANT_USER_ROLE,
  REVOKE_USER,
  REVOKE_ROLE,
  REVOKE_USER_ROLE,
  UPDATE_USER,
  LIST_USER,
  LIST_ROLE,
  LIST_USER_PRIVILEGE,
  LIST_ROLE_PRIVILEGE,
<<<<<<< HEAD
  ACCOUNT_UNLOCK;
=======
  // Remind to renew the convert codes in ConfigNodeRPCServiceProcessor
  RENAME_USER,
  ;
>>>>>>> e03560fa

  /**
   * deserialize short number.
   *
   * @param i short number
   * @return NamespaceType
   */
  public static AuthorType deserialize(short i) {
    switch (i) {
      case 0:
        return CREATE_USER;
      case 1:
        return CREATE_ROLE;
      case 2:
        return DROP_USER;
      case 3:
        return DROP_ROLE;
      case 4:
        return GRANT_ROLE;
      case 5:
        return GRANT_USER;
      case 6:
        return GRANT_USER_ROLE;
      case 7:
        return REVOKE_USER;
      case 8:
        return REVOKE_ROLE;
      case 9:
        return REVOKE_USER_ROLE;
      case 10:
        return UPDATE_USER;
      case 11:
        return LIST_USER;
      case 12:
        return LIST_ROLE;
      case 13:
        return LIST_USER_PRIVILEGE;
      case 14:
        return LIST_ROLE_PRIVILEGE;
      case 15:
<<<<<<< HEAD
        return ACCOUNT_UNLOCK;
=======
        return RENAME_USER;
>>>>>>> e03560fa
      default:
        return null;
    }
  }

  /**
   * serialize.
   *
   * @return short number
   */
  public short serialize() {
    switch (this) {
      case CREATE_USER:
        return 0;
      case CREATE_ROLE:
        return 1;
      case DROP_USER:
        return 2;
      case DROP_ROLE:
        return 3;
      case GRANT_ROLE:
        return 4;
      case GRANT_USER:
        return 5;
      case GRANT_USER_ROLE:
        return 6;
      case REVOKE_USER:
        return 7;
      case REVOKE_ROLE:
        return 8;
      case REVOKE_USER_ROLE:
        return 9;
      case UPDATE_USER:
        return 10;
      case LIST_USER:
        return 11;
      case LIST_ROLE:
        return 12;
      case LIST_USER_PRIVILEGE:
        return 13;
      case LIST_ROLE_PRIVILEGE:
        return 14;
<<<<<<< HEAD
      case ACCOUNT_UNLOCK:
=======
      case RENAME_USER:
>>>>>>> e03560fa
        return 15;
      default:
        return -1;
    }
  }
}<|MERGE_RESOLUTION|>--- conflicted
+++ resolved
@@ -35,13 +35,10 @@
   LIST_ROLE,
   LIST_USER_PRIVILEGE,
   LIST_ROLE_PRIVILEGE,
-<<<<<<< HEAD
-  ACCOUNT_UNLOCK;
-=======
+  ACCOUNT_UNLOCK,
   // Remind to renew the convert codes in ConfigNodeRPCServiceProcessor
   RENAME_USER,
   ;
->>>>>>> e03560fa
 
   /**
    * deserialize short number.
@@ -82,11 +79,9 @@
       case 14:
         return LIST_ROLE_PRIVILEGE;
       case 15:
-<<<<<<< HEAD
+        return RENAME_USER;
+      case 16:
         return ACCOUNT_UNLOCK;
-=======
-        return RENAME_USER;
->>>>>>> e03560fa
       default:
         return null;
     }
@@ -129,12 +124,10 @@
         return 13;
       case LIST_ROLE_PRIVILEGE:
         return 14;
-<<<<<<< HEAD
+      case RENAME_USER:
+        return 15;
       case ACCOUNT_UNLOCK:
-=======
-      case RENAME_USER:
->>>>>>> e03560fa
-        return 15;
+        return 16;
       default:
         return -1;
     }
