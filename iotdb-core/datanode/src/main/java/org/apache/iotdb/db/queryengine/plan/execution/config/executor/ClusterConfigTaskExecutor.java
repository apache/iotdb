--- conflicted
+++ resolved
@@ -1935,7 +1935,18 @@
     final Map<String, String> topicAttributes = createTopicStatement.getTopicAttributes();
 
     // Validate topic config
-<<<<<<< HEAD
+    final TopicMeta temporaryTopicMeta =
+        new TopicMeta(topicName, System.currentTimeMillis(), topicAttributes);
+    try {
+      PipeAgent.plugin().validateExtractor(temporaryTopicMeta.generateExtractorAttributes());
+      PipeAgent.plugin().validateProcessor(temporaryTopicMeta.generateProcessorAttributes());
+    } catch (Exception e) {
+      LOGGER.info("Failed to validate create topic statement, because {}", e.getMessage(), e);
+      future.setException(
+          new IoTDBException(e.getMessage(), TSStatusCode.CREATE_TOPIC_ERROR.getStatusCode()));
+      return future;
+    }
+
     final TopicConfig topicConfig = new TopicConfig(topicAttributes);
     if (!topicConfig.isValid()) {
       final String exceptionMessage =
@@ -1944,17 +1955,6 @@
       LOGGER.warn(exceptionMessage);
       future.setException(
           new IoTDBException(exceptionMessage, TSStatusCode.PIPE_ERROR.getStatusCode()));
-=======
-    final TopicMeta temporaryTopicMeta =
-        new TopicMeta(topicName, System.currentTimeMillis(), topicAttributes);
-    try {
-      PipeAgent.plugin().validateExtractor(temporaryTopicMeta.generateExtractorAttributes());
-      PipeAgent.plugin().validateProcessor(temporaryTopicMeta.generateProcessorAttributes());
-    } catch (Exception e) {
-      LOGGER.info("Failed to validate create topic statement, because {}", e.getMessage(), e);
-      future.setException(
-          new IoTDBException(e.getMessage(), TSStatusCode.CREATE_TOPIC_ERROR.getStatusCode()));
->>>>>>> 2db087dc
       return future;
     }
 
