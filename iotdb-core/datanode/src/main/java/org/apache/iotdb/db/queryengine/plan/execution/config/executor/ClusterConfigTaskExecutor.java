--- conflicted
+++ resolved
@@ -3141,7 +3141,22 @@
   }
 
   @Override
-<<<<<<< HEAD
+  public TFetchTableResp fetchTables(final Map<String, Set<String>> fetchTableMap) {
+    try (final ConfigNodeClient configNodeClient =
+        CONFIG_NODE_CLIENT_MANAGER.borrowClient(ConfigNodeInfo.CONFIG_REGION_ID)) {
+      final TFetchTableResp fetchTableResp = configNodeClient.fetchTables(fetchTableMap);
+      if (TSStatusCode.SUCCESS_STATUS.getStatusCode() != fetchTableResp.getStatus().getCode()) {
+        LOGGER.warn("Failed to fetchTables, status is {}.", fetchTableResp);
+      }
+      return fetchTableResp;
+    } catch (final Exception e) {
+      return new TFetchTableResp(
+          new TSStatus(TSStatusCode.INTERNAL_SERVER_ERROR.getStatusCode())
+              .setMessage(e.toString()));
+    }
+  }
+
+  @Override
   public SettableFuture<ConfigTaskResult> alterTableRenameTable(
       final String database,
       final String sourceName,
@@ -3185,21 +3200,6 @@
       future.setException(e);
     }
     return future;
-=======
-  public TFetchTableResp fetchTables(final Map<String, Set<String>> fetchTableMap) {
-    try (final ConfigNodeClient configNodeClient =
-        CONFIG_NODE_CLIENT_MANAGER.borrowClient(ConfigNodeInfo.CONFIG_REGION_ID)) {
-      final TFetchTableResp fetchTableResp = configNodeClient.fetchTables(fetchTableMap);
-      if (TSStatusCode.SUCCESS_STATUS.getStatusCode() != fetchTableResp.getStatus().getCode()) {
-        LOGGER.warn("Failed to fetchTables, status is {}.", fetchTableResp);
-      }
-      return fetchTableResp;
-    } catch (final Exception e) {
-      return new TFetchTableResp(
-          new TSStatus(TSStatusCode.INTERNAL_SERVER_ERROR.getStatusCode())
-              .setMessage(e.toString()));
-    }
->>>>>>> 99fc96c1
   }
 
   @Override
@@ -3383,7 +3383,6 @@
     return future;
   }
 
-<<<<<<< HEAD
   private TSStatus sendAlterReq2ConfigNode(
       final String database,
       final String tableName,
@@ -3417,8 +3416,6 @@
     return tsStatus;
   }
 
-=======
->>>>>>> 99fc96c1
   public void handlePipeConfigClientExit(final String clientId) {
     try (final ConfigNodeClient configNodeClient =
         CONFIG_NODE_CLIENT_MANAGER.borrowClient(ConfigNodeInfo.CONFIG_REGION_ID)) {
