--- conflicted
+++ resolved
@@ -3782,18 +3782,12 @@
         return future;
       }
       final TsTable table = TsTableInternalRPCUtil.deserializeSingleTsTable(resp.getTableInfo());
-<<<<<<< HEAD
-      if (isDetails) {
-        DescribeTableDetailsTask.buildTsBlock(
-            table, resp.getPreDeletedColumns(), resp.preAlteredColumns, future);
-=======
       if (Boolean.TRUE.equals(isShowCreateView)) {
         ShowCreateViewTask.buildTsBlock(table, future);
       } else if (Boolean.FALSE.equals(isShowCreateView)) {
         ShowCreateTableTask.buildTsBlock(table, future);
       } else if (isDetails) {
-        DescribeTableDetailsTask.buildTsBlock(table, resp.getPreDeletedColumns(), future);
->>>>>>> 16ad6c1a
+        DescribeTableDetailsTask.buildTsBlock(table, resp.getPreDeletedColumns(), resp.preAlteredColumns, future);
       } else {
         DescribeTableTask.buildTsBlock(table, future);
       }
