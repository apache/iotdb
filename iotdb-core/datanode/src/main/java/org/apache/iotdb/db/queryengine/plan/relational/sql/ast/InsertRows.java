/*
 * Licensed to the Apache Software Foundation (ASF) under one
 * or more contributor license agreements.  See the NOTICE file
 * distributed with this work for additional information
 * regarding copyright ownership.  The ASF licenses this file
 * to you under the Apache License, Version 2.0 (the
 * "License"); you may not use this file except in compliance
 * with the License.  You may obtain a copy of the License at
 *
 *     http://www.apache.org/licenses/LICENSE-2.0
 *
 * Unless required by applicable law or agreed to in writing,
 * software distributed under the License is distributed on an
 * "AS IS" BASIS, WITHOUT WARRANTIES OR CONDITIONS OF ANY
 * KIND, either express or implied.  See the License for the
 * specific language governing permissions and limitations
 * under the License.
 */

package org.apache.iotdb.db.queryengine.plan.relational.sql.ast;

import org.apache.iotdb.commons.schema.table.column.TsTableColumnCategory;
import org.apache.iotdb.db.exception.query.QueryProcessException;
import org.apache.iotdb.db.exception.sql.SemanticException;
import org.apache.iotdb.db.queryengine.common.MPPQueryContext;
import org.apache.iotdb.db.queryengine.plan.analyze.AnalyzeUtils;
import org.apache.iotdb.db.queryengine.plan.relational.metadata.ITableDeviceSchemaValidation;
import org.apache.iotdb.db.queryengine.plan.relational.metadata.Metadata;
import org.apache.iotdb.db.queryengine.plan.relational.metadata.TableSchema;
import org.apache.iotdb.db.queryengine.plan.statement.crud.InsertRowStatement;
import org.apache.iotdb.db.queryengine.plan.statement.crud.InsertRowsStatement;

import java.util.ArrayList;
import java.util.Arrays;
import java.util.Collections;
import java.util.List;

public class InsertRows extends WrappedInsertStatement {

  // Only InsertRows constructed by Pipe will be set to true
  private boolean allowCreateTable = false;

  public InsertRows(InsertRowsStatement insertRowsStatement, MPPQueryContext context) {
    super(insertRowsStatement, context);
  }

  @Override
  public <R, C> R accept(AstVisitor<R, C> visitor, C context) {
    return visitor.visitInsertRows(this, context);
  }

  @Override
  public InsertRowsStatement getInnerTreeStatement() {
    return ((InsertRowsStatement) super.getInnerTreeStatement());
  }

  @Override
  public void updateAfterSchemaValidation(MPPQueryContext context) throws QueryProcessException {
    getInnerTreeStatement().updateAfterSchemaValidation(context);
  }

  @Override
  public String getTableName() {
    return getInnerTreeStatement().getDevicePath().getFullPath();
  }

  @Override
  public List<Object[]> getDeviceIdList() {
    final InsertRowsStatement insertRowStatement = getInnerTreeStatement();
    return insertRowStatement.getDeviceIdListNoTableName();
  }

  @Override
  public List<String> getAttributeColumnNameList() {
    // each row may have different columns
    throw new UnsupportedOperationException();
  }

  @Override
  public List<Object[]> getAttributeValueList() {
    // each row may have different columns
    throw new UnsupportedOperationException();
  }

  public void setAllowCreateTable(boolean allowCreateTable) {
    this.allowCreateTable = allowCreateTable;
  }

  @Override
  public void validateTableSchema(Metadata metadata, MPPQueryContext context) {
    for (InsertRowStatement insertRowStatement :
        getInnerTreeStatement().getInsertRowStatementList()) {
      final TableSchema incomingTableSchema = toTableSchema(insertRowStatement);
<<<<<<< HEAD
      final TableSchema realSchema =
          metadata
              .validateTableHeaderSchema(
                  AnalyzeUtils.getDatabaseName(insertRowStatement, context),
                  incomingTableSchema,
                  context,
                  false)
              .orElse(null);
=======
      final TableSchema realSchema;
      synchronized (metadata) {
        realSchema =
            metadata
                .validateTableHeaderSchema(
                    AnalyzeUtils.getDatabaseName(insertRowStatement, context),
                    incomingTableSchema,
                    context,
                    allowCreateTable)
                .orElse(null);
      }
>>>>>>> b280097e
      if (realSchema == null) {
        throw new SemanticException(
            "Schema validation failed, table cannot be created: " + incomingTableSchema);
      }
      validateTableSchema(realSchema, incomingTableSchema, insertRowStatement);
    }
  }

  @Override
  public void validateDeviceSchema(Metadata metadata, MPPQueryContext context) {
    for (InsertRowStatement insertRowStatement :
        getInnerTreeStatement().getInsertRowStatementList()) {
      metadata.validateDeviceSchema(createTableSchemaValidation(insertRowStatement), context);
    }
  }

  protected ITableDeviceSchemaValidation createTableSchemaValidation(
      InsertRowStatement insertRowStatement) {
    return new ITableDeviceSchemaValidation() {

      @Override
      public String getDatabase() {
        return AnalyzeUtils.getDatabaseName(insertRowStatement, context);
      }

      @Override
      public String getTableName() {
        return insertRowStatement.getTableDeviceID().getTableName();
      }

      @Override
      public List<Object[]> getDeviceIdList() {
        Object[] idSegments = insertRowStatement.getTableDeviceID().getSegments();
        return Collections.singletonList(Arrays.copyOfRange(idSegments, 1, idSegments.length));
      }

      @Override
      public List<String> getAttributeColumnNameList() {
        return insertRowStatement.getAttributeColumnNameList();
      }

      @Override
      public List<Object[]> getAttributeValueList() {
        List<Object> attributeValueList = new ArrayList<>();
        for (int i = 0; i < insertRowStatement.getColumnCategories().length; i++) {
          if (insertRowStatement.getColumnCategories()[i] == TsTableColumnCategory.ATTRIBUTE) {
            attributeValueList.add(insertRowStatement.getValues()[i]);
          }
        }
        return Collections.singletonList(attributeValueList.toArray());
      }
    };
  }
}<|MERGE_RESOLUTION|>--- conflicted
+++ resolved
@@ -91,28 +91,14 @@
     for (InsertRowStatement insertRowStatement :
         getInnerTreeStatement().getInsertRowStatementList()) {
       final TableSchema incomingTableSchema = toTableSchema(insertRowStatement);
-<<<<<<< HEAD
       final TableSchema realSchema =
           metadata
               .validateTableHeaderSchema(
                   AnalyzeUtils.getDatabaseName(insertRowStatement, context),
                   incomingTableSchema,
                   context,
-                  false)
+                  allowCreateTable)
               .orElse(null);
-=======
-      final TableSchema realSchema;
-      synchronized (metadata) {
-        realSchema =
-            metadata
-                .validateTableHeaderSchema(
-                    AnalyzeUtils.getDatabaseName(insertRowStatement, context),
-                    incomingTableSchema,
-                    context,
-                    allowCreateTable)
-                .orElse(null);
-      }
->>>>>>> b280097e
       if (realSchema == null) {
         throw new SemanticException(
             "Schema validation failed, table cannot be created: " + incomingTableSchema);
