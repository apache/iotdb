/*
 * Licensed to the Apache Software Foundation (ASF) under one
 * or more contributor license agreements.  See the NOTICE file
 * distributed with this work for additional information
 * regarding copyright ownership.  The ASF licenses this file
 * to you under the Apache License, Version 2.0 (the
 * "License"); you may not use this file except in compliance
 * with the License.  You may obtain a copy of the License at
 *
 *     http://www.apache.org/licenses/LICENSE-2.0
 *
 * Unless required by applicable law or agreed to in writing,
 * software distributed under the License is distributed on an
 * "AS IS" BASIS, WITHOUT WARRANTIES OR CONDITIONS OF ANY
 * KIND, either express or implied.  See the License for the
 * specific language governing permissions and limitations
 * under the License.
 */

package org.apache.iotdb.db.schemaengine;

import org.apache.iotdb.commons.concurrent.IoTDBThreadPoolFactory;
import org.apache.iotdb.commons.concurrent.ThreadName;
import org.apache.iotdb.commons.concurrent.threadpool.ScheduledExecutorUtil;
import org.apache.iotdb.commons.conf.CommonDescriptor;
import org.apache.iotdb.commons.consensus.SchemaRegionId;
import org.apache.iotdb.commons.exception.MetadataException;
import org.apache.iotdb.commons.schema.table.TsTable;
import org.apache.iotdb.commons.utils.FileUtils;
import org.apache.iotdb.commons.utils.PathUtils;
import org.apache.iotdb.consensus.ConsensusFactory;
import org.apache.iotdb.db.conf.IoTDBConfig;
import org.apache.iotdb.db.conf.IoTDBDescriptor;
import org.apache.iotdb.db.consensus.SchemaRegionConsensusImpl;
import org.apache.iotdb.db.schemaengine.metric.ISchemaRegionMetric;
import org.apache.iotdb.db.schemaengine.metric.SchemaMetricManager;
import org.apache.iotdb.db.schemaengine.rescon.CachedSchemaEngineStatistics;
import org.apache.iotdb.db.schemaengine.rescon.DataNodeSchemaQuotaManager;
import org.apache.iotdb.db.schemaengine.rescon.ISchemaEngineStatistics;
import org.apache.iotdb.db.schemaengine.rescon.MemSchemaEngineStatistics;
import org.apache.iotdb.db.schemaengine.rescon.SchemaResourceManager;
import org.apache.iotdb.db.schemaengine.schemaregion.ISchemaRegion;
import org.apache.iotdb.db.schemaengine.schemaregion.ISchemaRegionParams;
import org.apache.iotdb.db.schemaengine.schemaregion.SchemaRegionLoader;
import org.apache.iotdb.db.schemaengine.schemaregion.SchemaRegionParams;
import org.apache.iotdb.db.schemaengine.table.DataNodeTableCache;
import org.apache.iotdb.db.schemaengine.template.ClusterTemplateManager;
import org.apache.iotdb.mpp.rpc.thrift.TDataNodeHeartbeatReq;
import org.apache.iotdb.mpp.rpc.thrift.TDataNodeHeartbeatResp;

import org.apache.tsfile.common.constant.TsFileConstant;
import org.slf4j.Logger;
import org.slf4j.LoggerFactory;

import java.io.File;
import java.util.ArrayList;
import java.util.Collection;
import java.util.HashMap;
import java.util.List;
import java.util.Map;
import java.util.Objects;
import java.util.Optional;
import java.util.concurrent.Callable;
import java.util.concurrent.ConcurrentHashMap;
import java.util.concurrent.ExecutionException;
import java.util.concurrent.ExecutorService;
import java.util.concurrent.Future;
import java.util.concurrent.ScheduledExecutorService;
import java.util.concurrent.TimeUnit;

// manage all the schemaRegion in this dataNode
public class SchemaEngine {

  private static final Logger logger = LoggerFactory.getLogger(SchemaEngine.class);

  private static final IoTDBConfig config = IoTDBDescriptor.getInstance().getConfig();

  private final SchemaRegionLoader schemaRegionLoader;

  @SuppressWarnings("java:S3077")
  private final Map<SchemaRegionId, ISchemaRegion> schemaRegionMap = new ConcurrentHashMap<>();

  private ScheduledExecutorService timedForceMLogThread;

  private ISchemaEngineStatistics schemaEngineStatistics;

  private SchemaMetricManager schemaMetricManager;

  private final DataNodeSchemaQuotaManager schemaQuotaManager =
      DataNodeSchemaQuotaManager.getInstance();

  private static class SchemaEngineManagerHolder {

    private static final SchemaEngine INSTANCE = new SchemaEngine();

    private SchemaEngineManagerHolder() {}
  }

  private SchemaEngine() {
    schemaRegionLoader = new SchemaRegionLoader();
  }

  public static SchemaEngine getInstance() {
    return SchemaEngineManagerHolder.INSTANCE;
  }

  public void init() {
    logger.info(
        "used schema engine mode: {}.",
        CommonDescriptor.getInstance().getConfig().getSchemaEngineMode());

    schemaRegionLoader.init(CommonDescriptor.getInstance().getConfig().getSchemaEngineMode());

    initSchemaEngineStatistics();
    SchemaResourceManager.initSchemaResource(schemaEngineStatistics);
    // CachedSchemaEngineMetric depend on CacheMemoryManager, so it should be initialized after
    // CacheMemoryManager
    schemaMetricManager = new SchemaMetricManager(schemaEngineStatistics);

    initSchemaRegion();

    if (!(config.getSchemaRegionConsensusProtocolClass().equals(ConsensusFactory.RATIS_CONSENSUS))
        && config.getSyncMlogPeriodInMs() != 0) {
      timedForceMLogThread =
          IoTDBThreadPoolFactory.newSingleThreadScheduledExecutor(
              ThreadName.SCHEMA_FORCE_MLOG.getName());
      ScheduledExecutorUtil.unsafelyScheduleAtFixedRate(
          timedForceMLogThread,
          this::forceMlog,
          config.getSyncMlogPeriodInMs(),
          config.getSyncMlogPeriodInMs(),
          TimeUnit.MILLISECONDS);
    }
  }

  public static Map<String, List<SchemaRegionId>> getLocalSchemaRegionInfo() {
    final File schemaDir = new File(config.getSchemaDir());
    final File[] sgDirList = schemaDir.listFiles();
    final Map<String, List<SchemaRegionId>> localSchemaPartitionTable = new HashMap<>();
    if (sgDirList == null) {
      return localSchemaPartitionTable;
    }
    for (File file : sgDirList) {
      if (!file.isDirectory()) {
        continue;
      }

      final File sgDir = new File(config.getSchemaDir(), file.getName());

      if (!sgDir.exists()) {
        continue;
      }

      final File[] schemaRegionDirs = sgDir.listFiles();
      if (schemaRegionDirs == null) {
        continue;
      }
      List<SchemaRegionId> schemaRegionIds = new ArrayList<>();
      for (final File schemaRegionDir : schemaRegionDirs) {
        final SchemaRegionId schemaRegionId;
        try {
          schemaRegionId = new SchemaRegionId(Integer.parseInt(schemaRegionDir.getName()));
        } catch (final NumberFormatException e) {
          // the dir/file is not schemaRegionDir, ignore this.
          continue;
        }
        schemaRegionIds.add(schemaRegionId);
      }
      localSchemaPartitionTable.put(file.getName(), schemaRegionIds);
    }
    return localSchemaPartitionTable;
  }

  /**
   * Scan the database and schema region directories to recover schema regions and return the
   * collected local schema partition info for localSchemaPartitionTable recovery.
   */
  @SuppressWarnings("java:S2142")
  private void initSchemaRegion() {
    // recover SchemaRegion concurrently
    final Map<String, List<SchemaRegionId>> localSchemaRegionInfo = getLocalSchemaRegionInfo();
    final ExecutorService schemaRegionRecoverPools =
        IoTDBThreadPoolFactory.newFixedThreadPool(
            Runtime.getRuntime().availableProcessors(),
            ThreadName.SCHEMA_REGION_RECOVER_TASK.getName());
    final List<Future<ISchemaRegion>> futures = new ArrayList<>();
    localSchemaRegionInfo.forEach(
        (k, v) ->
            v.forEach(
                schemaRegionId ->
                    futures.add(
                        schemaRegionRecoverPools.submit(
                            recoverSchemaRegionTask(k, schemaRegionId)))));
    for (final Future<ISchemaRegion> future : futures) {
      try {
        final ISchemaRegion schemaRegion = future.get();
        schemaRegionMap.put(schemaRegion.getSchemaRegionId(), schemaRegion);
      } catch (final ExecutionException | InterruptedException | RuntimeException e) {
        logger.error("Something wrong happened during SchemaRegion recovery", e);
      }
    }
    schemaRegionRecoverPools.shutdown();
  }

  private void initSchemaEngineStatistics() {
    if (CommonDescriptor.getInstance().getConfig().getSchemaEngineMode().equals("Memory")) {
      schemaEngineStatistics = new MemSchemaEngineStatistics();
    } else {
      schemaEngineStatistics = new CachedSchemaEngineStatistics();
    }
  }

  public void forceMlog() {
    for (ISchemaRegion schemaRegion : schemaRegionMap.values()) {
      schemaRegion.forceMlog();
    }
  }

  public synchronized void clear() {
    schemaRegionLoader.clear();

    // clearSchemaResource will shut down release and flush task in PBTree mode, which must be
    // down before clear schema region
    SchemaResourceManager.clearSchemaResource();
    if (timedForceMLogThread != null) {
      timedForceMLogThread.shutdown();
      timedForceMLogThread = null;
    }

<<<<<<< HEAD
    // SchemaEngineStatistics will be clear after clear all schema region
    for (ISchemaRegion schemaRegion : schemaRegionMap.values()) {
      schemaRegion.clear();
=======
    if (schemaRegionMap != null) {
      // SchemaEngineStatistics will be clear after clear all schema region
      for (ISchemaRegion schemaRegion : schemaRegionMap.values()) {
        schemaRegion.clear();
      }
      schemaRegionMap.clear();
      schemaRegionMap = null;
      logger.info("clear schema region map.");
>>>>>>> 9b0e48f2
    }
    schemaRegionMap.clear();

    // SchemaMetric should be cleared lastly
    if (schemaMetricManager != null) {
      schemaMetricManager.clear();
    }
    ClusterTemplateManager.getInstance().clear();
  }

  public ISchemaRegion getSchemaRegion(final SchemaRegionId regionId) {
    return schemaRegionMap.get(regionId);
  }

  public Collection<ISchemaRegion> getAllSchemaRegions() {
    return schemaRegionMap.values();
  }

  public List<SchemaRegionId> getAllSchemaRegionIds() {
    return new ArrayList<>(schemaRegionMap.keySet());
  }

  public synchronized void createSchemaRegion(
      final String storageGroup, final SchemaRegionId schemaRegionId) throws MetadataException {
    if (this.schemaRegionMap == null) {
      throw new MetadataException("Peer is shutting down now.");
    }
    final ISchemaRegion schemaRegion = this.schemaRegionMap.get(schemaRegionId);
    if (schemaRegion != null) {
      if (schemaRegion.getDatabaseFullPath().equals(storageGroup)) {
        return;
      } else {
        throw new MetadataException(
            String.format(
                "SchemaRegion [%s] is duplicated between [%s] and [%s], "
                    + "and the former one has been recovered.",
                schemaRegionId, schemaRegion.getDatabaseFullPath(), storageGroup));
      }
    }
    this.schemaRegionMap.put(
        schemaRegionId, createSchemaRegionWithoutExistenceCheck(storageGroup, schemaRegionId));
  }

  private Callable<ISchemaRegion> recoverSchemaRegionTask(
      final String storageGroup, final SchemaRegionId schemaRegionId) {
    // this method is called for concurrent recovery of schema regions
    return () -> {
      long timeRecord = System.currentTimeMillis();
      try {
        // TODO: handle duplicated regionId across different database
        ISchemaRegion schemaRegion =
            createSchemaRegionWithoutExistenceCheck(storageGroup, schemaRegionId);
        timeRecord = System.currentTimeMillis() - timeRecord;
        logger.info(
            "Recover [{}] spend: {} ms",
            storageGroup + TsFileConstant.PATH_SEPARATOR + schemaRegionId.toString(),
            timeRecord);
        return schemaRegion;
      } catch (final MetadataException e) {
        logger.error(
            String.format(
                "SchemaRegion [%d] in StorageGroup [%s] failed to recover.",
                schemaRegionId.getId(), storageGroup));
        throw new RuntimeException(e);
      }
    };
  }

  private ISchemaRegion createSchemaRegionWithoutExistenceCheck(
      final String database, final SchemaRegionId schemaRegionId) throws MetadataException {
    final ISchemaRegionParams schemaRegionParams =
        new SchemaRegionParams(database, schemaRegionId, schemaEngineStatistics);
    final ISchemaRegion schemaRegion = schemaRegionLoader.createSchemaRegion(schemaRegionParams);
    schemaMetricManager.addSchemaRegionMetric(
        schemaRegionId.getId(), schemaRegion.getSchemaRegionMetric());
    return schemaRegion;
  }

  public synchronized void deleteSchemaRegion(SchemaRegionId schemaRegionId)
      throws MetadataException {
    ISchemaRegion schemaRegion = schemaRegionMap.get(schemaRegionId);
    if (schemaRegion == null) {
      logger.warn("SchemaRegion(id = {}) has been deleted, skiped", schemaRegionId);
      return;
    }
    schemaRegion.deleteSchemaRegion();
    schemaMetricManager.removeSchemaRegionMetric(schemaRegionId.getId());
    schemaRegionMap.remove(schemaRegionId);

    // check whether the sg dir is empty
    File sgDir = new File(config.getSchemaDir(), schemaRegion.getDatabaseFullPath());
    File[] regionDirList =
        sgDir.listFiles(
            (dir, name) -> {
              try {
                Integer.parseInt(name);
                return true;
              } catch (NumberFormatException e) {
                return false;
              }
            });
    // remove the empty sg dir
    if (regionDirList == null || regionDirList.length == 0) {
      if (sgDir.exists()) {
        FileUtils.deleteFileOrDirectory(sgDir);
      }
    }
  }

  public int getSchemaRegionNumber() {
    return schemaRegionMap.size();
  }

  public Map<Integer, Long> countDeviceNumBySchemaRegion(final List<Integer> schemaIds) {
    final Map<Integer, Long> deviceNum = new HashMap<>();

    schemaRegionMap.entrySet().stream()
        .filter(
            entry ->
                schemaIds.contains(entry.getKey().getId())
                    && SchemaRegionConsensusImpl.getInstance().isLeader(entry.getKey()))
        .forEach(
            entry ->
                deviceNum.put(
                    entry.getKey().getId(),
                    entry.getValue().getSchemaRegionStatistics().getDevicesNumber()));
    return deviceNum;
  }

  public Map<Integer, Long> countTimeSeriesNumBySchemaRegion(final List<Integer> schemaIds) {
    final Map<Integer, Long> timeSeriesNum = new HashMap<>();
    schemaRegionMap.entrySet().stream()
        .filter(
            entry ->
                schemaIds.contains(entry.getKey().getId())
                    && SchemaRegionConsensusImpl.getInstance().isLeader(entry.getKey()))
        .forEach(
            entry ->
                timeSeriesNum.put(entry.getKey().getId(), getTimeSeriesNumber(entry.getValue())));
    return timeSeriesNum;
  }

  // not including view number
  private long getTimeSeriesNumber(ISchemaRegion schemaRegion) {
    return schemaRegion.getSchemaRegionStatistics().getSeriesNumber(false)
        + schemaRegion.getSchemaRegionStatistics().getTable2DevicesNumMap().entrySet().stream()
            .map(
                tableEntry -> {
                  final TsTable table =
                      DataNodeTableCache.getInstance()
                          .getTable(
                              PathUtils.unQualifyDatabaseName(schemaRegion.getDatabaseFullPath()),
                              tableEntry.getKey());
                  return Objects.nonNull(table) ? table.getFieldNum() * tableEntry.getValue() : 0;
                })
            .reduce(0L, Long::sum);
  }

  /**
   * Update total count in schema quota manager and generate local count map response. If limit is
   * not -1 and deviceNumMap/timeSeriesNumMap is null, fill deviceNumMap/timeSeriesNumMap of the
   * SchemaRegion whose current node is the leader
   *
   * @param req heartbeat request
   * @param resp heartbeat response
   */
  public void updateAndFillSchemaCountMap(
      final TDataNodeHeartbeatReq req, final TDataNodeHeartbeatResp resp) {
    // update DataNodeSchemaQuotaManager
    schemaQuotaManager.updateRemain(
        req.getTimeSeriesQuotaRemain(),
        req.isSetDeviceQuotaRemain() ? req.getDeviceQuotaRemain() : -1);
    if (schemaQuotaManager.isDeviceLimit()) {
      if (resp.getRegionDeviceUsageMap() == null) {
        resp.setRegionDeviceUsageMap(new HashMap<>());
      }
      final Map<Integer, Long> tmp = resp.getRegionDeviceUsageMap();
      SchemaRegionConsensusImpl.getInstance().getAllConsensusGroupIds().stream()
          .filter(
              consensusGroupId ->
                  SchemaRegionConsensusImpl.getInstance().isLeader(consensusGroupId))
          .forEach(
              consensusGroupId ->
                  tmp.put(
                      consensusGroupId.getId(),
                      Optional.ofNullable(schemaRegionMap.get(consensusGroupId))
                          .map(
                              schemaRegion ->
                                  schemaRegion.getSchemaRegionStatistics().getDevicesNumber())
                          .orElse(0L)));
    }
    if (schemaQuotaManager.isMeasurementLimit()) {
      if (resp.getRegionSeriesUsageMap() == null) {
        resp.setRegionSeriesUsageMap(new HashMap<>());
      }
      final Map<Integer, Long> tmp = resp.getRegionSeriesUsageMap();
      SchemaRegionConsensusImpl.getInstance().getAllConsensusGroupIds().stream()
          .filter(
              consensusGroupId ->
                  SchemaRegionConsensusImpl.getInstance().isLeader(consensusGroupId))
          .forEach(
              consensusGroupId ->
                  tmp.put(
                      consensusGroupId.getId(),
                      Optional.ofNullable(schemaRegionMap.get(consensusGroupId))
                          .map(this::getTimeSeriesNumber)
                          .orElse(0L)));
    }
  }

  public ISchemaEngineStatistics getSchemaEngineStatistics() {
    return schemaEngineStatistics;
  }

  public ISchemaRegionMetric getSchemaRegionMetric(int schemaRegionId) {
    return schemaMetricManager.getSchemaRegionMetric(schemaRegionId);
  }
}<|MERGE_RESOLUTION|>--- conflicted
+++ resolved
@@ -227,22 +227,12 @@
       timedForceMLogThread = null;
     }
 
-<<<<<<< HEAD
     // SchemaEngineStatistics will be clear after clear all schema region
     for (ISchemaRegion schemaRegion : schemaRegionMap.values()) {
       schemaRegion.clear();
-=======
-    if (schemaRegionMap != null) {
-      // SchemaEngineStatistics will be clear after clear all schema region
-      for (ISchemaRegion schemaRegion : schemaRegionMap.values()) {
-        schemaRegion.clear();
-      }
-      schemaRegionMap.clear();
-      schemaRegionMap = null;
-      logger.info("clear schema region map.");
->>>>>>> 9b0e48f2
     }
     schemaRegionMap.clear();
+    logger.info("clear schema region map.");
 
     // SchemaMetric should be cleared lastly
     if (schemaMetricManager != null) {
