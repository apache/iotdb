--- conflicted
+++ resolved
@@ -51,7 +51,9 @@
   public static final String CONNECTOR_IOTDB_SYNC_CONNECTOR_VERSION_KEY = "connector.version";
   public static final String CONNECTOR_IOTDB_SYNC_CONNECTOR_VERSION_DEFAULT_VALUE = "1.1";
 
-<<<<<<< HEAD
+  public static final String CONNECTOR_WEBSOCKET_PORT_KEY = "connector.websocket.port";
+  public static final int CONNECTOR_WEBSOCKET_PORT_DEFAULT_VALUE = 8080;
+
   public static final String CONNECTOR_IOTDB_OPC_UA_CONNECTOR_TCP_BIND_PORT_KEY =
       "connector.tcp.bind.port";
   public static final int CONNECTOR_IOTDB_OPC_UA_CONNECTOR_TCP_BIND_PORT_DEFAULT_VALUE = 12686;
@@ -59,10 +61,6 @@
   public static final String CONNECTOR_IOTDB_OPC_UA_CONNECTOR_HTTPS_BIND_PORT_KEY =
       "connector.https.bind.port";
   public static final int CONNECTOR_IOTDB_OPC_UA_CONNECTOR_HTTPS_BIND_PORT_DEFAULT_VALUE = 8443;
-=======
-  public static final String CONNECTOR_WEBSOCKET_PORT_KEY = "connector.websocket.port";
-  public static final int CONNECTOR_WEBSOCKET_PORT_DEFAULT_VALUE = 8080;
->>>>>>> 8424f821
 
   private PipeConnectorConstant() {
     throw new IllegalStateException("Utility class");
