/*
 * Licensed to the Apache Software Foundation (ASF) under one
 * or more contributor license agreements.  See the NOTICE file
 * distributed with this work for additional information
 * regarding copyright ownership.  The ASF licenses this file
 * to you under the Apache License, Version 2.0 (the
 * "License"); you may not use this file except in compliance
 * with the License.  You may obtain a copy of the License at
 *
 *     http://www.apache.org/licenses/LICENSE-2.0
 *
 * Unless required by applicable law or agreed to in writing,
 * software distributed under the License is distributed on an
 * "AS IS" BASIS, WITHOUT WARRANTIES OR CONDITIONS OF ANY
 * KIND, either express or implied.  See the License for the
 * specific language governing permissions and limitations
 * under the License.
 */

package org.apache.iotdb.db.pipe.config.constant;

import static org.apache.iotdb.commons.conf.IoTDBConstant.MB;

public class PipeConnectorConstant {

  public static final String CONNECTOR_KEY = "connector";

  public static final String CONNECTOR_IOTDB_IP_KEY = "connector.ip";
  public static final String CONNECTOR_IOTDB_PORT_KEY = "connector.port";
  public static final String CONNECTOR_IOTDB_NODE_URLS_KEY = "connector.node-urls";

  public static final String CONNECTOR_IOTDB_BATCH_MODE_ENABLE_KEY = "connector.batch.enable";
  public static final boolean CONNECTOR_IOTDB_BATCH_MODE_ENABLE_DEFAULT_VALUE = true;

  public static final String CONNECTOR_IOTDB_BATCH_DELAY_KEY = "connector.batch.max-delay-seconds";
  public static final int CONNECTOR_IOTDB_BATCH_DELAY_DEFAULT_VALUE = 1;

  public static final String CONNECTOR_IOTDB_BATCH_SIZE_KEY = "connector.batch.size-bytes";
  public static final long CONNECTOR_IOTDB_BATCH_SIZE_DEFAULT_VALUE = 16 * MB;

  public static final String CONNECTOR_IOTDB_USER_KEY = "connector.user";
  public static final String CONNECTOR_IOTDB_USER_DEFAULT_VALUE = "root";

  public static final String CONNECTOR_IOTDB_PASSWORD_KEY = "connector.password";
  public static final String CONNECTOR_IOTDB_PASSWORD_DEFAULT_VALUE = "root";

  public static final String CONNECTOR_AIR_GAP_HANDSHAKE_TIMEOUT_MS_KEY =
      "connector.air-gap.handshake-timeout-ms";
  public static final int CONNECTOR_AIR_GAP_HANDSHAKE_TIMEOUT_MS_DEFAULT_VALUE = 5000;

  public static final String CONNECTOR_IOTDB_SYNC_CONNECTOR_VERSION_KEY = "connector.version";
  public static final String CONNECTOR_IOTDB_SYNC_CONNECTOR_VERSION_DEFAULT_VALUE = "1.1";

  public static final String CONNECTOR_WEBSOCKET_PORT_KEY = "connector.websocket.port";
  public static final int CONNECTOR_WEBSOCKET_PORT_DEFAULT_VALUE = 8080;

<<<<<<< HEAD
  public static final String CONNECTOR_IOTDB_NUMBER_KEY = "connector.number";
  public static final int CONNECTOR_IOTDB_NUMBER_DEFAULT_VALUE = 1;
=======
  public static final String CONNECTOR_OPC_UA_TCP_BIND_PORT_KEY = "connector.opcua.tcp.port";
  public static final int CONNECTOR_OPC_UA_TCP_BIND_PORT_DEFAULT_VALUE = 12686;

  public static final String CONNECTOR_OPC_UA_HTTPS_BIND_PORT_KEY = "connector.opcua.https.port";
  public static final int CONNECTOR_OPC_UA_HTTPS_BIND_PORT_DEFAULT_VALUE = 8443;
>>>>>>> ba46d351

  private PipeConnectorConstant() {
    throw new IllegalStateException("Utility class");
  }
}<|MERGE_RESOLUTION|>--- conflicted
+++ resolved
@@ -28,6 +28,9 @@
   public static final String CONNECTOR_IOTDB_IP_KEY = "connector.ip";
   public static final String CONNECTOR_IOTDB_PORT_KEY = "connector.port";
   public static final String CONNECTOR_IOTDB_NODE_URLS_KEY = "connector.node-urls";
+  
+  public static final String CONNECTOR_IOTDB_NUMBER_KEY = "connector.number";
+  public static final int CONNECTOR_IOTDB_NUMBER_DEFAULT_VALUE = 1;
 
   public static final String CONNECTOR_IOTDB_BATCH_MODE_ENABLE_KEY = "connector.batch.enable";
   public static final boolean CONNECTOR_IOTDB_BATCH_MODE_ENABLE_DEFAULT_VALUE = true;
@@ -53,17 +56,12 @@
 
   public static final String CONNECTOR_WEBSOCKET_PORT_KEY = "connector.websocket.port";
   public static final int CONNECTOR_WEBSOCKET_PORT_DEFAULT_VALUE = 8080;
-
-<<<<<<< HEAD
-  public static final String CONNECTOR_IOTDB_NUMBER_KEY = "connector.number";
-  public static final int CONNECTOR_IOTDB_NUMBER_DEFAULT_VALUE = 1;
-=======
+  
   public static final String CONNECTOR_OPC_UA_TCP_BIND_PORT_KEY = "connector.opcua.tcp.port";
   public static final int CONNECTOR_OPC_UA_TCP_BIND_PORT_DEFAULT_VALUE = 12686;
 
   public static final String CONNECTOR_OPC_UA_HTTPS_BIND_PORT_KEY = "connector.opcua.https.port";
   public static final int CONNECTOR_OPC_UA_HTTPS_BIND_PORT_DEFAULT_VALUE = 8443;
->>>>>>> ba46d351
 
   private PipeConnectorConstant() {
     throw new IllegalStateException("Utility class");
