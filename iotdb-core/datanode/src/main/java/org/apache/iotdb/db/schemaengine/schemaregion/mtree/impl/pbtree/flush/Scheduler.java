/*
 * Licensed to the Apache Software Foundation (ASF) under one
 * or more contributor license agreements.  See the NOTICE file
 * distributed with this work for additional information
 * regarding copyright ownership.  The ASF licenses this file
 * to you under the Apache License, Version 2.0 (the
 * "License"); you may not use this file except in compliance
 * with the License.  You may obtain a copy of the License at
 *
 *     http://www.apache.org/licenses/LICENSE-2.0
 *
 * Unless required by applicable law or agreed to in writing,
 * software distributed under the License is distributed on an
 * "AS IS" BASIS, WITHOUT WARRANTIES OR CONDITIONS OF ANY
 * KIND, either express or implied.  See the License for the
 * specific language governing permissions and limitations
 * under the License.
 */

package org.apache.iotdb.db.schemaengine.schemaregion.mtree.impl.pbtree.flush;

import org.apache.iotdb.commons.concurrent.IoTDBThreadPoolFactory;
import org.apache.iotdb.commons.concurrent.ThreadName;
import org.apache.iotdb.commons.concurrent.threadpool.WrappedThreadPoolExecutor;
import org.apache.iotdb.commons.exception.MetadataException;
import org.apache.iotdb.db.schemaengine.schemaregion.mtree.impl.pbtree.CachedMTreeStore;
import org.apache.iotdb.db.schemaengine.schemaregion.mtree.impl.pbtree.lock.LockManager;
import org.apache.iotdb.db.schemaengine.schemaregion.mtree.impl.pbtree.memcontrol.IReleaseFlushStrategy;
import org.apache.iotdb.db.schemaengine.schemaregion.mtree.impl.pbtree.memory.IMemoryManager;
import org.apache.iotdb.db.schemaengine.schemaregion.mtree.impl.pbtree.schemafile.ISchemaFile;
import org.apache.iotdb.tsfile.utils.Pair;

import org.slf4j.Logger;
import org.slf4j.LoggerFactory;

import java.util.ArrayList;
import java.util.List;
import java.util.Map;
import java.util.Set;
import java.util.concurrent.CompletableFuture;
import java.util.concurrent.ExecutorService;
import java.util.concurrent.ThreadPoolExecutor;
import java.util.concurrent.atomic.AtomicInteger;
import java.util.concurrent.atomic.AtomicLong;

public class Scheduler {
  private static final Logger LOGGER = LoggerFactory.getLogger(Scheduler.class);

  /** configuration */
  private int BATCH_FLUSH_SUBTREE = 50;

  private int FLUSH_WORKER_NUM = 10;

  /** data structure */
  private final Map<Integer, CachedMTreeStore> regionToStore;
  // flushingRegionSet is used to avoid flush the same region concurrently, update will be
  // guaranteed by synchronized
  private final Set<Integer> flushingRegionSet;

  private final ExecutorService workerPool;
  private final IReleaseFlushStrategy releaseFlushStrategy;

  public Scheduler(
      Map<Integer, CachedMTreeStore> regionToStore,
      Set<Integer> flushingRegionSet,
      IReleaseFlushStrategy releaseFlushStrategy) {
    this.regionToStore = regionToStore;
    // When the thread pool is unable to handle a new task, it simply discards the task without
    // doing anything about it.
    this.workerPool =
        IoTDBThreadPoolFactory.newFixedThreadPool(
            FLUSH_WORKER_NUM,
            ThreadName.PBTREE_WORKER_POOL.getName(),
            new ThreadPoolExecutor.DiscardPolicy());
    this.flushingRegionSet = flushingRegionSet;
    this.releaseFlushStrategy = releaseFlushStrategy;
  }

  /**
   * Force flush all volatile subtrees and updated database MNodes to disk. After flushing, the
   * MNodes will be placed into node cache. This method will return synchronously after all stores
   * are successfully flushed.
   */
  public synchronized void forceFlushAll() {
    List<Map.Entry<Integer, CachedMTreeStore>> flushEngineList = new ArrayList<>();
    for (Map.Entry<Integer, CachedMTreeStore> entry : regionToStore.entrySet()) {
      if (flushingRegionSet.contains(entry.getKey())) {
        continue;
      }
      flushingRegionSet.add(entry.getKey());
      flushEngineList.add(entry);
    }
    CompletableFuture.allOf(
            flushEngineList.stream()
                .map(
                    entry ->
                        CompletableFuture.runAsync(
                            () -> {
                              CachedMTreeStore store = entry.getValue();
                              int regionId = entry.getKey();
                              IMemoryManager memoryManager = store.getMemoryManager();
                              ISchemaFile file = store.getSchemaFile();
                              LockManager lockManager = store.getLockManager();
                              long startTime = System.currentTimeMillis();
                              AtomicLong flushNodeNum = new AtomicLong(0);
                              AtomicLong flushMemSize = new AtomicLong(0);
                              try {
                                lockManager.globalReadLock();
                                if (file == null) {
                                  // store has been closed
                                  return;
                                }
                                PBTreeFlushExecutor flushExecutor =
                                    new PBTreeFlushExecutor(memoryManager, file, lockManager);
                                flushExecutor.flushVolatileNodes(flushNodeNum, flushMemSize);
                              } catch (MetadataException e) {
                                LOGGER.warn(
                                    "Error occurred during MTree flush, current SchemaRegionId is {} because {}",
                                    regionId,
                                    e.getMessage(),
                                    e);
                              } finally {
                                long time = System.currentTimeMillis() - startTime;
                                if (time > 10_000) {
                                  LOGGER.info(
                                      "It takes {}ms to flush MTree in SchemaRegion {}",
                                      time,
                                      regionId);
                                } else {
                                  LOGGER.debug(
                                      "It takes {}ms to flush MTree in SchemaRegion {}",
                                      time,
                                      regionId);
                                }
                                store.recordFlushMetrics(
                                    time, flushNodeNum.get(), flushMemSize.get());
                                lockManager.globalReadUnlock();
                                flushingRegionSet.remove(regionId);
                              }
                            },
                            workerPool))
                .toArray(CompletableFuture[]::new))
        .join();
  }

  /**
   * Keep fetching evictable nodes from memoryManager until the memory status is under safe mode or
   * no node could be evicted. Update the memory status after evicting each node.
   *
   * @param force true if force to evict all cache
   */
  public synchronized void scheduleRelease(boolean force) {
    CompletableFuture.allOf(
            regionToStore.values().stream()
                .map(
                    store ->
                        CompletableFuture.runAsync(
                            () -> {
                              AtomicLong releaseNodeNum = new AtomicLong(0);
                              AtomicLong releaseMemorySize = new AtomicLong(0);
                              long startTime = System.currentTimeMillis();
                              while (force || releaseFlushStrategy.isExceedReleaseThreshold()) {
                                // store try to release memory if not exceed release threshold
                                if (store.executeMemoryRelease(releaseNodeNum, releaseMemorySize)) {
                                  // if store can not release memory, break
                                  break;
                                }
                              }
                              store.recordReleaseMetrics(
                                  System.currentTimeMillis() - startTime,
                                  releaseNodeNum.get(),
                                  releaseMemorySize.get());
                            },
                            workerPool))
                .toArray(CompletableFuture[]::new))
        .join();
  }

  /**
   * Select some subtrees to flush. The subtrees are selected from the MTreeStore by the sequence of
   * the regionIds. The number of subtrees to flush is determined by parameter {@link
   * Scheduler#BATCH_FLUSH_SUBTREE}. It will return asynchronously. If worker pool is full, the task
   * will be discarded directly.
   *
   * @param regionIds determine the MTreeStore to select subtrees, the head of the list is the first
   *     MTreeStore to select subtrees
   */
  public synchronized void scheduleFlush(List<Pair<Integer, Long>> regionIds) {
    AtomicInteger remainToFlush = new AtomicInteger(BATCH_FLUSH_SUBTREE);
    boolean hasBreak = false;
    for (Pair<Integer, Long> pair : regionIds) {
      int regionId = pair.getLeft();
      if (hasBreak || flushingRegionSet.contains(regionId)) {
        regionToStore.get(regionId).getLockManager().globalStampedReadUnlock(pair.getRight());
        continue;
      }
      flushingRegionSet.add(regionId);
      workerPool.submit(
          () -> {
            CachedMTreeStore store = regionToStore.get(regionId);
            IMemoryManager memoryManager = store.getMemoryManager();
            ISchemaFile file = store.getSchemaFile();
            LockManager lockManager = store.getLockManager();
            long startTime = System.currentTimeMillis();
            AtomicLong flushNodeNum = new AtomicLong(0);
            AtomicLong flushMemSize = new AtomicLong(0);
            try {
              if (file == null) {
                // store has been closed
                return;
              }
              PBTreeFlushExecutor flushExecutor =
                  new PBTreeFlushExecutor(remainToFlush, memoryManager, file, lockManager);
              flushExecutor.flushVolatileNodes(flushNodeNum, flushMemSize);
            } catch (MetadataException e) {
              LOGGER.warn(
                  "Error occurred during MTree flush, current SchemaRegionId is {} because {}",
                  regionId,
                  e.getMessage(),
                  e);
            } catch (Throwable e) {
              LOGGER.error("Error occurred during PBTree flush", e);
            } finally {
              long time = System.currentTimeMillis() - startTime;
              if (time > 10_000) {
                LOGGER.info("It takes {}ms to flush MTree in SchemaRegion {}", time, regionId);
              } else {
                LOGGER.debug("It takes {}ms to flush MTree in SchemaRegion {}", time, regionId);
              }
<<<<<<< HEAD
              store.recordFlushMetrics(time, flushNodeNum.get(), flushMemSize.get());
              lockManager.globalReadUnlock();
=======
              lockManager.globalStampedReadUnlock(pair.getRight());
>>>>>>> 1e0c66f8
              flushingRegionSet.remove(regionId);
            }
          });
      if (remainToFlush.get() <= 0) {
        hasBreak = true;
      }
    }
  }

  public int getActiveWorkerNum() {
    return ((WrappedThreadPoolExecutor) workerPool).getActiveCount();
  }

  public void clear() {
    workerPool.shutdown();
  }

  public boolean isTerminated() {
    return workerPool.isTerminated();
  }
}<|MERGE_RESOLUTION|>--- conflicted
+++ resolved
@@ -227,12 +227,8 @@
               } else {
                 LOGGER.debug("It takes {}ms to flush MTree in SchemaRegion {}", time, regionId);
               }
-<<<<<<< HEAD
               store.recordFlushMetrics(time, flushNodeNum.get(), flushMemSize.get());
-              lockManager.globalReadUnlock();
-=======
               lockManager.globalStampedReadUnlock(pair.getRight());
->>>>>>> 1e0c66f8
               flushingRegionSet.remove(regionId);
             }
           });
