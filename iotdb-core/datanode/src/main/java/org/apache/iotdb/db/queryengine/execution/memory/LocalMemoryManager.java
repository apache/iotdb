--- conflicted
+++ resolved
@@ -35,11 +35,7 @@
     queryPool =
         new MemoryPool(
             "read",
-<<<<<<< HEAD
-            IoTDBDescriptor.getInstance().getConfig().getDataExchangeMemoryManager(),
-=======
             MemoryConfig.getInstance().getDataExchangeMemoryManager(),
->>>>>>> 1a4ac0ea
             IoTDBDescriptor.getInstance().getConfig().getMaxBytesPerFragmentInstance());
   }
 
