/*
 * Licensed to the Apache Software Foundation (ASF) under one
 * or more contributor license agreements.  See the NOTICE file
 * distributed with this work for additional information
 * regarding copyright ownership.  The ASF licenses this file
 * to you under the Apache License, Version 2.0 (the
 * "License"); you may not use this file except in compliance
 * with the License.  You may obtain a copy of the License at
 *
 *     http://www.apache.org/licenses/LICENSE-2.0
 *
 * Unless required by applicable law or agreed to in writing,
 * software distributed under the License is distributed on an
 * "AS IS" BASIS, WITHOUT WARRANTIES OR CONDITIONS OF ANY
 * KIND, either express or implied.  See the License for the
 * specific language governing permissions and limitations
 * under the License.
 */

package org.apache.iotdb.db.queryengine.execution.fragment;

import org.apache.iotdb.commons.utils.FileUtils;
import org.apache.iotdb.db.conf.IoTDBConfig;
import org.apache.iotdb.db.conf.IoTDBDescriptor;
import org.apache.iotdb.db.queryengine.common.FragmentInstanceId;
import org.apache.iotdb.db.queryengine.exception.CpuNotEnoughException;
import org.apache.iotdb.db.queryengine.exception.MemoryNotEnoughException;
import org.apache.iotdb.db.queryengine.execution.driver.IDriver;
import org.apache.iotdb.db.queryengine.execution.exchange.MPPDataExchangeManager;
import org.apache.iotdb.db.queryengine.execution.exchange.sink.ISink;
import org.apache.iotdb.db.queryengine.execution.operator.OperatorContext;
import org.apache.iotdb.db.queryengine.execution.schedule.IDriverScheduler;
import org.apache.iotdb.db.storageengine.dataregion.IDataRegionForQuery;
import org.apache.iotdb.db.storageengine.dataregion.VirtualDataRegion;
import org.apache.iotdb.db.utils.SetThreadName;
import org.apache.iotdb.mpp.rpc.thrift.TFetchFragmentInstanceStatisticsResp;
import org.apache.iotdb.mpp.rpc.thrift.TOperatorStatistics;

import org.slf4j.Logger;
import org.slf4j.LoggerFactory;

import java.io.File;
import java.util.HashMap;
import java.util.List;
import java.util.Map;
import java.util.concurrent.locks.ReadWriteLock;
import java.util.concurrent.locks.ReentrantReadWriteLock;

import static org.apache.iotdb.db.queryengine.statistics.StatisticsMergeUtil.merge;
import static org.apache.iotdb.db.queryengine.statistics.StatisticsMergeUtil.mergeAllOperatorStatistics;
import static org.apache.iotdb.db.queryengine.statistics.StatisticsMergeUtil.mergeOperatorStatisticsIfDuplicate;

public class FragmentInstanceExecution {

  private static final Logger LOGGER = LoggerFactory.getLogger(FragmentInstanceExecution.class);
  private static final IoTDBConfig CONFIG = IoTDBDescriptor.getInstance().getConfig();
  private final FragmentInstanceId instanceId;
  private final FragmentInstanceContext context;

  // It will be set to null while this FI is FINISHED
  private List<IDriver> drivers;

  // It will be set to null while this FI is FINISHED
  private ISink sink;

  private final FragmentInstanceStateMachine stateMachine;

  private final long timeoutInMs;

  private final MPPDataExchangeManager exchangeManager;

  // This lock is used to guarantee the atomicity of buildStatistics() and the set of
  // statisticsRemoved,
  // so that fetchStatistics() in FragmentInstanceManager won't get the statistics which was just
  // cleared.
  private final ReadWriteLock statisticsLock = new ReentrantReadWriteLock();
  private boolean staticsRemoved = false;

  @SuppressWarnings("squid:S107")
  public static FragmentInstanceExecution createFragmentInstanceExecution(
      IDriverScheduler scheduler,
      FragmentInstanceId instanceId,
      FragmentInstanceContext context,
      List<IDriver> drivers,
      ISink sinkHandle,
      FragmentInstanceStateMachine stateMachine,
      long timeOut,
      boolean isExplainAnalyze,
      MPPDataExchangeManager exchangeManager)
      throws CpuNotEnoughException, MemoryNotEnoughException {
    FragmentInstanceExecution execution =
        new FragmentInstanceExecution(
            instanceId, context, drivers, sinkHandle, stateMachine, timeOut, exchangeManager);
    execution.initialize(scheduler, isExplainAnalyze);
    scheduler.submitDrivers(instanceId.getQueryId(), drivers, timeOut, context.getSessionInfo());
    return execution;
  }

  private FragmentInstanceExecution(
      FragmentInstanceId instanceId,
      FragmentInstanceContext context,
      List<IDriver> drivers,
      ISink sink,
      FragmentInstanceStateMachine stateMachine,
      long timeoutInMs,
      MPPDataExchangeManager exchangeManager) {
    this.instanceId = instanceId;
    this.context = context;
    this.drivers = drivers;
    this.sink = sink;
    this.stateMachine = stateMachine;
    this.timeoutInMs = timeoutInMs;
    this.exchangeManager = exchangeManager;
  }

  public FragmentInstanceState getInstanceState() {
    return stateMachine.getState();
  }

  public FragmentInstanceInfo getInstanceInfo() {
    return context.getInstanceInfo();
  }

  public long getStartTime() {
    return context.getStartTime();
  }

  public long getTimeoutInMs() {
    return timeoutInMs;
  }

  public FragmentInstanceContext getFragmentInstanceContext() {
    return context;
  }

  public List<IDriver> getDrivers() {
    return drivers;
  }

  public FragmentInstanceStateMachine getStateMachine() {
    return stateMachine;
  }

  // Fill Fragment-Level info for statistics
  private boolean fillFragmentInstanceStatistics(
      FragmentInstanceContext context, TFetchFragmentInstanceStatisticsResp statistics) {
    statistics.setFragmentInstanceId(context.getId().toThrift());
    statistics.setQueryStatistics(context.getQueryStatistics().toThrift());
    statistics.setState(getInstanceState().toString());
    IDataRegionForQuery dataRegionForQuery = context.getDataRegion();
    if (dataRegionForQuery instanceof VirtualDataRegion) {
      // We don't need to output the region having ExplainAnalyzeOperator only.
      return false;
    }
<<<<<<< HEAD
    statistics.setDataRegion(context.getDataRegion().getDataRegionId());
    statistics.setIp(IoTDBDescriptor.getInstance().getConfig().getAddressAndPort().ip);
=======
    statistics.setDataRegion(((DataRegion) context.getDataRegion()).getDataRegionId());
    statistics.setIp(CONFIG.getInternalAddress() + ":" + CONFIG.getInternalPort());
>>>>>>> 75bdbb45
    statistics.setStartTimeInMS(context.getStartTime());
    statistics.setEndTimeInMS(
        context.isEndTimeUpdate() ? context.getEndTime() : System.currentTimeMillis());

    statistics.setBlockQueuedTime(context.getBlockQueueTime());
    statistics.setReadyQueuedTime(context.getReadyQueueTime());

    statistics.setInitDataQuerySourceCost(context.getInitQueryDataSourceCost());
    statistics.setInitDataQuerySourceRetryCount(context.getInitQueryDataSourceRetryCount());

    statistics.setSeqClosednNum(context.getClosedSeqFileNum());
    statistics.setSeqUnclosedNum(context.getUnclosedSeqFileNum());
    statistics.setUnseqClosedNum(context.getClosedUnseqFileNum());
    statistics.setUnseqUnclosedNum(context.getUnclosedUnseqFileNum());

    return true;
  }

  // Fill Operator-Level info for statistics
  // Return needMerge to indicate if operatorStatistics in current fragmentInstance is merged.
  private boolean fillFragmentInstanceStatistics(
      List<OperatorContext> contexts,
      Map<String, TOperatorStatistics> operatorStatisticsMap,
      Map<String, Integer> operatorCoutMap,
      Map<String, String> leadOverloadOperators,
      boolean needMerge) {
    for (OperatorContext operatorContext : contexts) {
      TOperatorStatistics operatorStatistics = new TOperatorStatistics();
      // some exchange operators don't have planNodeId
      if (operatorContext.getPlanNodeId() == null) continue;

      String operatorType = operatorContext.getOperatorType();
      // If the operatorType is already overloaded, then merge all operatorStatistics with the
      // leadOverloadOperator
      if (needMerge) {
        setOperatorStatistics(operatorStatistics, operatorContext);
        if (leadOverloadOperators.containsKey(operatorType)) {
          merge(
              operatorStatisticsMap.get(leadOverloadOperators.get(operatorType)),
              operatorStatistics);
        } else {
          String planNodeId = operatorContext.getPlanNodeId().toString();
          operatorStatistics.setCount(1);
          operatorStatistics.getSpecifiedInfo().clear();
          leadOverloadOperators.put(operatorType, planNodeId);
          operatorStatisticsMap.put(planNodeId, operatorStatistics);
        }
      } else {
        setOperatorStatistics(operatorStatistics, operatorContext);
        operatorStatisticsMap.put(operatorContext.getPlanNodeId().toString(), operatorStatistics);
        operatorCoutMap.put(operatorType, operatorCoutMap.getOrDefault(operatorType, 0) + 1);
        if (operatorCoutMap.get(operatorType)
            >= IoTDBDescriptor.getInstance().getConfig().getMergeThresholdOfExplainAnalyze()) {
          needMerge = true;
          // merge all the operatorStatistics with the overload type and remain only one in
          // operatorStatisticsMap
          mergeAllOperatorStatistics(operatorStatisticsMap, leadOverloadOperators);
        }
      }
    }
    return needMerge;
  }

  private void setOperatorStatistics(
      TOperatorStatistics operatorStatistics, OperatorContext operatorContext) {
    operatorStatistics.setPlanNodeId(operatorContext.getPlanNodeId().toString());
    operatorStatistics.setOperatorType(operatorContext.getOperatorType());
    operatorStatistics.setTotalExecutionTimeInNanos(operatorContext.getTotalExecutionTimeInNanos());
    operatorStatistics.setNextCalledCount(operatorContext.getNextCalledCount());
    operatorStatistics.setHasNextCalledCount(operatorContext.getHasNextCalledCount());
    operatorStatistics.setOutputRows(operatorContext.getOutputRows());
    operatorStatistics.setSpecifiedInfo(operatorContext.getSpecifiedInfo());
    operatorStatistics.setMemoryUsage(operatorContext.getEstimatedMemorySize());
  }

  // Directly build statistics from FragmentInstanceExecution, which is still running.
  public TFetchFragmentInstanceStatisticsResp buildStatistics() {
    TFetchFragmentInstanceStatisticsResp statistics = new TFetchFragmentInstanceStatisticsResp();

    boolean res = fillFragmentInstanceStatistics(context, statistics);
    if (!res) {
      return statistics;
    }

    Map<String, TOperatorStatistics> operatorStatisticsMap = new HashMap<>();
    Map<String, Integer> operatorCountMap = new HashMap<>();
    Map<String, String> leadOverloadOperators = new HashMap<>();
    boolean merge = false;
    // Currently, they should be the drivers for each pipeline
    for (IDriver driver : drivers) {
      merge =
          fillFragmentInstanceStatistics(
              driver.getDriverContext().getOperatorContexts(),
              operatorStatisticsMap,
              operatorCountMap,
              leadOverloadOperators,
              merge);
    }

    if (merge) {
      Map<String, TOperatorStatistics> newOperatorStatisticsMap = new HashMap<>();
      for (Map.Entry<String, String> entry : leadOverloadOperators.entrySet()) {
        newOperatorStatisticsMap.put(entry.getValue(), operatorStatisticsMap.get(entry.getValue()));
      }
      statistics.setOperatorStatisticsMap(newOperatorStatisticsMap);
    } else {
      statistics.setOperatorStatisticsMap(operatorStatisticsMap);
    }

    mergeOperatorStatisticsIfDuplicate(statistics.getOperatorStatisticsMap());

    return statistics;
  }

  // this is a separate method to ensure that the `this` reference is not leaked during construction
  @SuppressWarnings("squid:S1181")
  private void initialize(IDriverScheduler scheduler, boolean isExplainAnalyze) {
    stateMachine.addStateChangeListener(
        newState -> {
          try (SetThreadName threadName = new SetThreadName(instanceId.getFullId())) {
            if (!newState.isDone()) {
              return;
            }

            if (LOGGER.isDebugEnabled()) {
              LOGGER.debug("Enter the stateChangeListener");
            }

            statisticsLock.writeLock().lock();
            // Store statistics in context for EXPLAIN ANALYZE to avoid being released.
            if (isExplainAnalyze) {
              context.setFragmentInstanceStatistics(buildStatistics());
            }
            staticsRemoved = true;
            statisticsLock.writeLock().unlock();

            // must clear shuffle sink handle before driver close
            // because in failed state, if we can driver.close firstly, we will finally call
            // sink.setNoMoreTsBlocks() which may mislead upstream that downstream normally ends
            try {
              clearShuffleSinkHandle(newState);
            } catch (Throwable t) {
              LOGGER.error(
                  "Errors occurred while attempting to release sink, potentially leading to resource leakage.",
                  t);
            }

            // close the driver after sink is aborted or closed because in driver.close() it
            // will try to call ISink.setNoMoreTsBlocks()
            for (IDriver driver : drivers) {
              driver.close();
            }
            // help for gc
            drivers = null;

            // release file handlers
            context.releaseResourceWhenAllDriversAreClosed();

            try {
              // delete tmp file if exists
              deleteTmpFile();
            } catch (Throwable t) {
              LOGGER.error(
                  "Errors occurred while attempting to delete tmp files, potentially leading to resource leakage.",
                  t);
            }

            try {
              // release memory
              exchangeManager.deRegisterFragmentInstanceFromMemoryPool(
                  instanceId.getQueryId().getId(), instanceId.getFragmentInstanceId(), true);
            } catch (Throwable t) {
              LOGGER.error(
                  "Errors occurred while attempting to deRegister FI from Memory Pool, potentially leading to resource leakage, status is {}.",
                  newState,
                  t);
            }

            try {
              context.releaseMemoryReservationManager();
            } catch (Throwable t) {
              LOGGER.error(
                  "Errors occurred while attempting to release memory, potentially leading to resource leakage.",
                  t);
            }

            if (newState.isFailed()) {
              scheduler.abortFragmentInstance(instanceId, context.getFailureCause().orElse(null));
            }
          } catch (Throwable t) {
            try (SetThreadName threadName = new SetThreadName(instanceId.getFullId())) {
              LOGGER.error(
                  "Errors occurred while attempting to finish the FI process, potentially leading to resource leakage.",
                  t);
            }
          }
        });
  }

  private void clearShuffleSinkHandle(FragmentInstanceState newState) {
    if (newState.isFailed()) {
      sink.abort();
    } else {
      sink.close();
    }
    // help for gc
    sink = null;
  }

  private void deleteTmpFile() {
    if (context.mayHaveTmpFile()) {
      String tmpFilePath =
          IoTDBDescriptor.getInstance().getConfig().getSortTmpDir()
              + File.separator
              + context.getId().getFullId()
              + File.separator;
      File tmpFile = new File(tmpFilePath);
      if (tmpFile.exists()) {
        FileUtils.deleteFileOrDirectory(tmpFile, true);
      }
    }
  }

  public boolean isStaticsRemoved() {
    return staticsRemoved;
  }

  public void lockStatistics() {
    statisticsLock.readLock().lock();
  }

  public void unlockStatistics() {
    statisticsLock.readLock().unlock();
  }
}<|MERGE_RESOLUTION|>--- conflicted
+++ resolved
@@ -152,13 +152,8 @@
       // We don't need to output the region having ExplainAnalyzeOperator only.
       return false;
     }
-<<<<<<< HEAD
     statistics.setDataRegion(context.getDataRegion().getDataRegionId());
-    statistics.setIp(IoTDBDescriptor.getInstance().getConfig().getAddressAndPort().ip);
-=======
-    statistics.setDataRegion(((DataRegion) context.getDataRegion()).getDataRegionId());
     statistics.setIp(CONFIG.getInternalAddress() + ":" + CONFIG.getInternalPort());
->>>>>>> 75bdbb45
     statistics.setStartTimeInMS(context.getStartTime());
     statistics.setEndTimeInMS(
         context.isEndTimeUpdate() ? context.getEndTime() : System.currentTimeMillis());
