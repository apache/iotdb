--- conflicted
+++ resolved
@@ -40,11 +40,7 @@
 import org.apache.tsfile.file.metadata.ChunkMetadata;
 import org.apache.tsfile.file.metadata.IChunkMetadata;
 import org.apache.tsfile.file.metadata.IDeviceID;
-<<<<<<< HEAD
-=======
 import org.apache.tsfile.file.metadata.MetadataIndexNode;
-import org.apache.tsfile.file.metadata.PlainDeviceID;
->>>>>>> 28cd29c9
 import org.apache.tsfile.file.metadata.enums.CompressionType;
 import org.apache.tsfile.file.metadata.enums.TSEncoding;
 import org.apache.tsfile.read.TsFileDeviceIterator;
@@ -118,13 +114,8 @@
   private void checkAlignedDeviceSeries(
       TsFileSequenceReader reader, IDeviceID device, MetadataIndexNode metadataIndexNode)
       throws IOException {
-<<<<<<< HEAD
-    String deviceStr = device.toString();
-    List<AlignedChunkMetadata> chunkMetadataList = reader.getAlignedChunkMetadata(device);
-=======
     List<AlignedChunkMetadata> chunkMetadataList =
         reader.getAlignedChunkMetadataByMetadataIndexNode(device, metadataIndexNode);
->>>>>>> 28cd29c9
     for (AlignedChunkMetadata alignedChunkMetadata : chunkMetadataList) {
       IChunkMetadata timeChunkMetadata = alignedChunkMetadata.getTimeChunkMetadata();
       Chunk timeChunk = reader.readMemChunk((ChunkMetadata) timeChunkMetadata);
@@ -148,7 +139,7 @@
             Decoder.getDecoderByType(chunkHeader.getEncodingType(), chunkHeader.getDataType());
         while (decoder.hasNext(uncompressedPageData)) {
           long currentTime = decoder.readLong(uncompressedPageData);
-          checkPreviousTimeAndUpdate(deviceStr, currentTime);
+          checkPreviousTimeAndUpdate(device, currentTime);
         }
       }
     }
@@ -165,17 +156,19 @@
           measurementChunkMetadataListMapIterator.next();
       for (Map.Entry<String, List<ChunkMetadata>> measurementChunkMetadataListEntry :
           measurementChunkMetadataListMap.entrySet()) {
-        String path =
-            device + TsFileConstant.PATH_SEPARATOR + measurementChunkMetadataListEntry.getKey();
         List<ChunkMetadata> chunkMetadataList = measurementChunkMetadataListEntry.getValue();
-        checkSingleNonAlignedSeries(reader, path, chunkMetadataList);
+        checkSingleNonAlignedSeries(
+            reader, device, measurementChunkMetadataListEntry.getKey(), chunkMetadataList);
         previousTime = Long.MIN_VALUE;
       }
     }
   }
 
   private void checkSingleNonAlignedSeries(
-      TsFileSequenceReader reader, String path, List<ChunkMetadata> chunkMetadataList)
+      TsFileSequenceReader reader,
+      IDeviceID deviceID,
+      String measurementId,
+      List<ChunkMetadata> chunkMetadataList)
       throws IOException {
     for (ChunkMetadata chunkMetadata : chunkMetadataList) {
       if (chunkMetadata == null || chunkMetadata.getStatistics().getCount() == 0) {
@@ -204,7 +197,7 @@
                 TSDataType.INT64);
         while (timeDecoder.hasNext(timeBuffer)) {
           long currentTime = timeDecoder.readLong(timeBuffer);
-          checkPreviousTimeAndUpdate(path, currentTime);
+          checkPreviousTimeAndUpdate(deviceID, measurementId, currentTime);
         }
       }
     }
@@ -228,9 +221,17 @@
     return ByteBuffer.wrap(uncompressedData);
   }
 
-  private void checkPreviousTimeAndUpdate(String path, long time) {
+  private void checkPreviousTimeAndUpdate(IDeviceID deviceID, String measurementId, long time) {
     if (previousTime >= time) {
-      throw new CompactionLastTimeCheckFailedException(path, time, previousTime);
+      throw new CompactionLastTimeCheckFailedException(
+          deviceID.toString() + TsFileConstant.PATH_SEPARATOR + measurementId, time, previousTime);
+    }
+    previousTime = time;
+  }
+
+  private void checkPreviousTimeAndUpdate(IDeviceID deviceID, long time) {
+    if (previousTime >= time) {
+      throw new CompactionLastTimeCheckFailedException(deviceID.toString(), time, previousTime);
     }
     previousTime = time;
   }
