--- conflicted
+++ resolved
@@ -56,11 +56,7 @@
       IoTDBDescriptor.getInstance()
           .getMemoryConfig()
           .getPipeMemoryManager()
-<<<<<<< HEAD
-          .forceAllocate("Stream", MemoryBlockType.DYNAMIC);
-=======
           .exactAllocate("Stream", MemoryBlockType.DYNAMIC);
->>>>>>> fddf0a6e
 
   private static final double EXCEED_PROTECT_THRESHOLD = 0.95;
 
@@ -315,11 +311,7 @@
     for (int i = 1; i <= MEMORY_ALLOCATE_MAX_RETRIES; i++) {
       if (memoryBlock.getTotalMemorySizeInBytes() - memoryBlock.getUsedMemoryInBytes()
           >= sizeInBytes) {
-<<<<<<< HEAD
-        memoryBlock.forceAllocate(sizeInBytes);
-=======
         memoryBlock.forceAllocateWithoutLimitation(sizeInBytes);
->>>>>>> fddf0a6e
         if (block instanceof PipeTabletMemoryBlock) {
           usedMemorySizeInBytesOfTablets += sizeInBytes;
         }
@@ -459,11 +451,7 @@
 
     if (memoryBlock.getTotalMemorySizeInBytes() - memoryBlock.getUsedMemoryInBytes()
         >= memoryInBytesNeededToBeAllocated) {
-<<<<<<< HEAD
-      memoryBlock.forceAllocate(memoryInBytesNeededToBeAllocated);
-=======
       memoryBlock.forceAllocateWithoutLimitation(memoryInBytesNeededToBeAllocated);
->>>>>>> fddf0a6e
       if (block instanceof PipeTabletMemoryBlock) {
         usedMemorySizeInBytesOfTablets += memoryInBytesNeededToBeAllocated;
       }
@@ -499,11 +487,7 @@
     // It's good for performance and will not trigger concurrent issues.
     // If forceResize is called on it, we will add it to the allocated blocks.
     if (sizeInBytes > 0) {
-<<<<<<< HEAD
-      memoryBlock.forceAllocate(sizeInBytes);
-=======
       memoryBlock.forceAllocateWithoutLimitation(sizeInBytes);
->>>>>>> fddf0a6e
       allocatedBlocks.add(returnedMemoryBlock);
     }
 
