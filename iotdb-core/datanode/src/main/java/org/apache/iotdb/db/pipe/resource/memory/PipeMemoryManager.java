--- conflicted
+++ resolved
@@ -91,73 +91,45 @@
   // 3. The sum of the memory proportion occupied by the tablet memory block and the tsfile memory
   // block does not exceed TABLET_MEMORY_REJECT_THRESHOLD + TS_FILE_MEMORY_REJECT_THRESHOLD
 
-  private static double allowedMaxMemorySizeInBytesOfTabletsAndTsFiles() {
+  private double allowedMaxMemorySizeInBytesOfTabletsAndTsFiles() {
     return (TABLET_MEMORY_REJECT_THRESHOLD + TS_FILE_MEMORY_REJECT_THRESHOLD)
-        * TOTAL_MEMORY_SIZE_IN_BYTES;
-  }
-
-  private static double allowedMaxMemorySizeInBytesOfTablets() {
+        * memoryBlock.getTotalMemorySizeInBytes();
+  }
+
+  private double allowedMaxMemorySizeInBytesOfTablets() {
     return (TABLET_MEMORY_REJECT_THRESHOLD + TS_FILE_MEMORY_REJECT_THRESHOLD / 2)
-        * TOTAL_MEMORY_SIZE_IN_BYTES;
-  }
-
-  private static double allowedMaxMemorySizeInBytesOfTsTiles() {
+        * memoryBlock.getTotalMemorySizeInBytes();
+  }
+
+  private double allowedMaxMemorySizeInBytesOfTsTiles() {
     return (TS_FILE_MEMORY_REJECT_THRESHOLD + TABLET_MEMORY_REJECT_THRESHOLD / 2)
-        * TOTAL_MEMORY_SIZE_IN_BYTES;
+        * memoryBlock.getTotalMemorySizeInBytes();
   }
 
   public boolean isEnough4TabletParsing() {
     return (double) usedMemorySizeInBytesOfTablets + (double) usedMemorySizeInBytesOfTsFiles
-<<<<<<< HEAD
-            < 0.95 * TABLET_MEMORY_REJECT_THRESHOLD * memoryBlock.getTotalMemorySizeInBytes()
-                + 0.95 * TS_FILE_MEMORY_REJECT_THRESHOLD * memoryBlock.getTotalMemorySizeInBytes()
+        < EXCEED_PROTECT_THRESHOLD * allowedMaxMemorySizeInBytesOfTabletsAndTsFiles()
         && (double) usedMemorySizeInBytesOfTablets
-            < 0.95 * TABLET_MEMORY_REJECT_THRESHOLD / 2 * memoryBlock.getTotalMemorySizeInBytes();
-=======
-            < EXCEED_PROTECT_THRESHOLD * allowedMaxMemorySizeInBytesOfTabletsAndTsFiles()
-        && (double) usedMemorySizeInBytesOfTablets
-            < EXCEED_PROTECT_THRESHOLD * allowedMaxMemorySizeInBytesOfTablets();
->>>>>>> 7b588c81
+        < EXCEED_PROTECT_THRESHOLD * allowedMaxMemorySizeInBytesOfTablets();
   }
 
   private boolean isHardEnough4TabletParsing() {
     return (double) usedMemorySizeInBytesOfTablets + (double) usedMemorySizeInBytesOfTsFiles
-<<<<<<< HEAD
-            < TABLET_MEMORY_REJECT_THRESHOLD * memoryBlock.getTotalMemorySizeInBytes()
-                + TS_FILE_MEMORY_REJECT_THRESHOLD * memoryBlock.getTotalMemorySizeInBytes()
-        && (double) usedMemorySizeInBytesOfTablets
-            < TABLET_MEMORY_REJECT_THRESHOLD / 2 * memoryBlock.getTotalMemorySizeInBytes();
-=======
-            < allowedMaxMemorySizeInBytesOfTabletsAndTsFiles()
+        < allowedMaxMemorySizeInBytesOfTabletsAndTsFiles()
         && (double) usedMemorySizeInBytesOfTablets < allowedMaxMemorySizeInBytesOfTablets();
->>>>>>> 7b588c81
   }
 
   public boolean isEnough4TsFileSlicing() {
     return (double) usedMemorySizeInBytesOfTablets + (double) usedMemorySizeInBytesOfTsFiles
-<<<<<<< HEAD
-            < 0.95 * TABLET_MEMORY_REJECT_THRESHOLD * memoryBlock.getTotalMemorySizeInBytes()
-                + 0.95 * TS_FILE_MEMORY_REJECT_THRESHOLD * memoryBlock.getTotalMemorySizeInBytes()
+        < EXCEED_PROTECT_THRESHOLD * allowedMaxMemorySizeInBytesOfTabletsAndTsFiles()
         && (double) usedMemorySizeInBytesOfTsFiles
-            < 0.95 * TS_FILE_MEMORY_REJECT_THRESHOLD / 2 * memoryBlock.getTotalMemorySizeInBytes();
-=======
-            < EXCEED_PROTECT_THRESHOLD * allowedMaxMemorySizeInBytesOfTabletsAndTsFiles()
-        && (double) usedMemorySizeInBytesOfTsFiles
-            < EXCEED_PROTECT_THRESHOLD * allowedMaxMemorySizeInBytesOfTsTiles();
->>>>>>> 7b588c81
+        < EXCEED_PROTECT_THRESHOLD * allowedMaxMemorySizeInBytesOfTsTiles();
   }
 
   private boolean isHardEnough4TsFileSlicing() {
     return (double) usedMemorySizeInBytesOfTablets + (double) usedMemorySizeInBytesOfTsFiles
-<<<<<<< HEAD
-            < TABLET_MEMORY_REJECT_THRESHOLD * memoryBlock.getTotalMemorySizeInBytes()
-                + TS_FILE_MEMORY_REJECT_THRESHOLD * memoryBlock.getTotalMemorySizeInBytes()
-        && (double) usedMemorySizeInBytesOfTsFiles
-            < TS_FILE_MEMORY_REJECT_THRESHOLD / 2 * memoryBlock.getTotalMemorySizeInBytes();
-=======
-            < allowedMaxMemorySizeInBytesOfTabletsAndTsFiles()
+        < allowedMaxMemorySizeInBytesOfTabletsAndTsFiles()
         && (double) usedMemorySizeInBytesOfTsFiles < allowedMaxMemorySizeInBytesOfTsTiles();
->>>>>>> 7b588c81
   }
 
   public synchronized PipeMemoryBlock forceAllocate(long sizeInBytes)
@@ -189,13 +161,8 @@
       throw new PipeRuntimeOutOfMemoryCriticalException(
           String.format(
               "forceAllocateForTablet: failed to allocate because there's too much memory for tablets, "
-<<<<<<< HEAD
-                  + "total memory size %d bytes, used memory for tablet size %d bytes",
+                  + "total memory size %d bytes, used memory for tablet size %d bytes, requested memory size %d bytes",
               memoryBlock.getTotalMemorySizeInBytes(), usedMemorySizeInBytesOfTablets));
-=======
-                  + "total memory size %d bytes, used memory for tablet size %d bytes, requested memory size %d bytes",
-              TOTAL_MEMORY_SIZE_IN_BYTES, usedMemorySizeInBytesOfTablets, tabletSizeInBytes));
->>>>>>> 7b588c81
     }
 
     synchronized (this) {
@@ -229,13 +196,8 @@
       throw new PipeRuntimeOutOfMemoryCriticalException(
           String.format(
               "forceAllocateForTsFile: failed to allocate because there's too much memory for tsfiles, "
-<<<<<<< HEAD
-                  + "total memory size %d bytes, used memory for tsfile size %d bytes",
+                  + "total memory size %d bytes, used memory for tsfile size %d bytes, requested memory size %d bytes",
               memoryBlock.getTotalMemorySizeInBytes(), usedMemorySizeInBytesOfTsFiles));
-=======
-                  + "total memory size %d bytes, used memory for tsfile size %d bytes, requested memory size %d bytes",
-              TOTAL_MEMORY_SIZE_IN_BYTES, usedMemorySizeInBytesOfTsFiles, tsFileSizeInBytes));
->>>>>>> 7b588c81
     }
 
     synchronized (this) {
