--- conflicted
+++ resolved
@@ -89,45 +89,41 @@
   // TS_FILE_MEMORY_REJECT_THRESHOLD + TABLET_MEMORY_REJECT_THRESHOLD / 2]
 
   public boolean isEnough4TabletParsing() {
-<<<<<<< HEAD
     return (double) usedMemorySizeInBytesOfTablets
         < 0.95 * TABLET_MEMORY_REJECT_THRESHOLD * memoryBlock.getTotalMemorySizeInBytes();
+
+    return (double) usedMemorySizeInBytesOfTablets + (double) usedMemorySizeInBytesOfTsFiles
+        < 0.95 * TABLET_MEMORY_REJECT_THRESHOLD * TOTAL_MEMORY_SIZE_IN_BYTES
+        + 0.95 * TS_FILE_MEMORY_REJECT_THRESHOLD * TOTAL_MEMORY_SIZE_IN_BYTES
+        && (double) usedMemorySizeInBytesOfTablets
+        < 0.95 * TABLET_MEMORY_REJECT_THRESHOLD / 2 * TOTAL_MEMORY_SIZE_IN_BYTES;
+  }
+
+  private boolean isHardEnough4TabletParsing() {
+    return (double) usedMemorySizeInBytesOfTablets + (double) usedMemorySizeInBytesOfTsFiles
+        < TABLET_MEMORY_REJECT_THRESHOLD * TOTAL_MEMORY_SIZE_IN_BYTES
+        + TS_FILE_MEMORY_REJECT_THRESHOLD * TOTAL_MEMORY_SIZE_IN_BYTES
+        && (double) usedMemorySizeInBytesOfTablets
+        < TABLET_MEMORY_REJECT_THRESHOLD / 2 * TOTAL_MEMORY_SIZE_IN_BYTES;
   }
 
   public boolean isEnough4TsFileSlicing() {
     return (double) usedMemorySizeInBytesOfTsFiles
         < 0.95 * TS_FILE_MEMORY_REJECT_THRESHOLD * memoryBlock.getTotalMemorySizeInBytes();
-=======
+
     return (double) usedMemorySizeInBytesOfTablets + (double) usedMemorySizeInBytesOfTsFiles
-            < 0.95 * TABLET_MEMORY_REJECT_THRESHOLD * TOTAL_MEMORY_SIZE_IN_BYTES
-                + 0.95 * TS_FILE_MEMORY_REJECT_THRESHOLD * TOTAL_MEMORY_SIZE_IN_BYTES
-        && (double) usedMemorySizeInBytesOfTablets
-            < 0.95 * TABLET_MEMORY_REJECT_THRESHOLD / 2 * TOTAL_MEMORY_SIZE_IN_BYTES;
-  }
-
-  private boolean isHardEnough4TabletParsing() {
-    return (double) usedMemorySizeInBytesOfTablets + (double) usedMemorySizeInBytesOfTsFiles
-            < TABLET_MEMORY_REJECT_THRESHOLD * TOTAL_MEMORY_SIZE_IN_BYTES
-                + TS_FILE_MEMORY_REJECT_THRESHOLD * TOTAL_MEMORY_SIZE_IN_BYTES
-        && (double) usedMemorySizeInBytesOfTablets
-            < TABLET_MEMORY_REJECT_THRESHOLD / 2 * TOTAL_MEMORY_SIZE_IN_BYTES;
-  }
-
-  public boolean isEnough4TsFileSlicing() {
-    return (double) usedMemorySizeInBytesOfTablets + (double) usedMemorySizeInBytesOfTsFiles
-            < 0.95 * TABLET_MEMORY_REJECT_THRESHOLD * TOTAL_MEMORY_SIZE_IN_BYTES
-                + 0.95 * TS_FILE_MEMORY_REJECT_THRESHOLD * TOTAL_MEMORY_SIZE_IN_BYTES
+        < 0.95 * TABLET_MEMORY_REJECT_THRESHOLD * TOTAL_MEMORY_SIZE_IN_BYTES
+        + 0.95 * TS_FILE_MEMORY_REJECT_THRESHOLD * TOTAL_MEMORY_SIZE_IN_BYTES
         && (double) usedMemorySizeInBytesOfTsFiles
-            < 0.95 * TS_FILE_MEMORY_REJECT_THRESHOLD / 2 * TOTAL_MEMORY_SIZE_IN_BYTES;
+        < 0.95 * TS_FILE_MEMORY_REJECT_THRESHOLD / 2 * TOTAL_MEMORY_SIZE_IN_BYTES;
   }
 
   private boolean isHardEnough4TsFileSlicing() {
     return (double) usedMemorySizeInBytesOfTablets + (double) usedMemorySizeInBytesOfTsFiles
-            < TABLET_MEMORY_REJECT_THRESHOLD * TOTAL_MEMORY_SIZE_IN_BYTES
-                + TS_FILE_MEMORY_REJECT_THRESHOLD * TOTAL_MEMORY_SIZE_IN_BYTES
+        < TABLET_MEMORY_REJECT_THRESHOLD * TOTAL_MEMORY_SIZE_IN_BYTES
+        + TS_FILE_MEMORY_REJECT_THRESHOLD * TOTAL_MEMORY_SIZE_IN_BYTES
         && (double) usedMemorySizeInBytesOfTsFiles
-            < TS_FILE_MEMORY_REJECT_THRESHOLD / 2 * TOTAL_MEMORY_SIZE_IN_BYTES;
->>>>>>> 7883265a
+        < TS_FILE_MEMORY_REJECT_THRESHOLD / 2 * TOTAL_MEMORY_SIZE_IN_BYTES;
   }
 
   public synchronized PipeMemoryBlock forceAllocate(long sizeInBytes)
@@ -143,12 +139,7 @@
     }
 
     for (int i = 1; i <= MEMORY_ALLOCATE_MAX_RETRIES; i++) {
-<<<<<<< HEAD
-      if ((double) usedMemorySizeInBytesOfTablets / memoryBlock.getTotalMemorySizeInBytes()
-          < TABLET_MEMORY_REJECT_THRESHOLD) {
-=======
       if (isHardEnough4TabletParsing()) {
->>>>>>> 7883265a
         break;
       }
 
@@ -160,12 +151,7 @@
       }
     }
 
-<<<<<<< HEAD
-    if ((double) usedMemorySizeInBytesOfTablets / memoryBlock.getTotalMemorySizeInBytes()
-        >= TABLET_MEMORY_REJECT_THRESHOLD) {
-=======
     if (!isHardEnough4TabletParsing()) {
->>>>>>> 7883265a
       throw new PipeRuntimeOutOfMemoryCriticalException(
           String.format(
               "forceAllocateForTablet: failed to allocate because there's too much memory for tablets, "
@@ -188,12 +174,7 @@
     }
 
     for (int i = 1; i <= MEMORY_ALLOCATE_MAX_RETRIES; i++) {
-<<<<<<< HEAD
-      if ((double) usedMemorySizeInBytesOfTsFiles / memoryBlock.getTotalMemorySizeInBytes()
-          < TS_FILE_MEMORY_REJECT_THRESHOLD) {
-=======
       if (isHardEnough4TsFileSlicing()) {
->>>>>>> 7883265a
         break;
       }
 
@@ -205,12 +186,7 @@
       }
     }
 
-<<<<<<< HEAD
-    if ((double) usedMemorySizeInBytesOfTsFiles / memoryBlock.getTotalMemorySizeInBytes()
-        >= TS_FILE_MEMORY_REJECT_THRESHOLD) {
-=======
     if (!isHardEnough4TsFileSlicing()) {
->>>>>>> 7883265a
       throw new PipeRuntimeOutOfMemoryCriticalException(
           String.format(
               "forceAllocateForTsFile: failed to allocate because there's too much memory for tsfiles, "
