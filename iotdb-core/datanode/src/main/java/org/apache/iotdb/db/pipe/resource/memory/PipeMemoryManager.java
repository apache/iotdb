/*
 * Licensed to the Apache Software Foundation (ASF) under one
 * or more contributor license agreements.  See the NOTICE file
 * distributed with this work for additional information
 * regarding copyright ownership.  The ASF licenses this file
 * to you under the Apache License, Version 2.0 (the
 * "License"); you may not use this file except in compliance
 * with the License.  You may obtain a copy of the License at
 *
 *     http://www.apache.org/licenses/LICENSE-2.0
 *
 * Unless required by applicable law or agreed to in writing,
 * software distributed under the License is distributed on an
 * "AS IS" BASIS, WITHOUT WARRANTIES OR CONDITIONS OF ANY
 * KIND, either express or implied.  See the License for the
 * specific language governing permissions and limitations
 * under the License.
 */

package org.apache.iotdb.db.pipe.resource.memory;

import org.apache.iotdb.commons.exception.pipe.PipeRuntimeOutOfMemoryCriticalException;
import org.apache.iotdb.commons.pipe.config.PipeConfig;
import org.apache.iotdb.db.conf.IoTDBDescriptor;
import org.apache.iotdb.db.pipe.agent.PipeDataNodeAgent;

import org.slf4j.Logger;
import org.slf4j.LoggerFactory;

import java.util.ArrayList;
import java.util.Collections;
import java.util.HashSet;
import java.util.List;
import java.util.Set;
import java.util.function.LongUnaryOperator;

public class PipeMemoryManager {

  private static final Logger LOGGER = LoggerFactory.getLogger(PipeMemoryManager.class);

  private static final boolean PIPE_MEMORY_MANAGEMENT_ENABLED =
      PipeConfig.getInstance().getPipeMemoryManagementEnabled();

  private static final int MEMORY_ALLOCATE_MAX_RETRIES =
      PipeConfig.getInstance().getPipeMemoryAllocateMaxRetries();
  private static final long MEMORY_ALLOCATE_RETRY_INTERVAL_IN_MS =
      PipeConfig.getInstance().getPipeMemoryAllocateRetryIntervalInMs();

  private static final long TOTAL_MEMORY_SIZE_IN_BYTES =
      IoTDBDescriptor.getInstance().getConfig().getAllocateMemoryForPipe();
  private static final long MEMORY_ALLOCATE_MIN_SIZE_IN_BYTES =
      PipeConfig.getInstance().getPipeMemoryAllocateMinSizeInBytes();

  private long usedMemorySizeInBytes;

  // To avoid too much parsed events causing OOM. If total tablet memory size exceeds this
  // threshold, allocations of memory block for tablets will be rejected.
  private static final double TABLET_MEMORY_REJECT_THRESHOLD =
      PipeConfig.getInstance().getPipeDataStructureTabletMemoryBlockAllocationRejectThreshold();
  private volatile long usedMemorySizeInBytesOfTablets;

  private static final double TS_FILE_MEMORY_REJECT_THRESHOLD =
      PipeConfig.getInstance().getPipeDataStructureTsFileMemoryBlockAllocationRejectThreshold();
  private volatile long usedMemorySizeInBytesOfTsFiles;

  private final Set<PipeMemoryBlock> allocatedBlocks = new HashSet<>();

  public PipeMemoryManager() {
    PipeDataNodeAgent.runtime()
        .registerPeriodicalJob(
            "PipeMemoryManager#tryExpandAll()",
            this::tryExpandAllAndCheckConsistency,
            PipeConfig.getInstance().getPipeMemoryExpanderIntervalSeconds());
  }

  public synchronized PipeMemoryBlock forceAllocate(long sizeInBytes)
      throws PipeRuntimeOutOfMemoryCriticalException {
    return forceAllocate(sizeInBytes, PipeMemoryBlockType.NORMAL);
  }

  public PipeTabletMemoryBlock forceAllocateForTabletWithRetry(long tabletSizeInBytes)
      throws PipeRuntimeOutOfMemoryCriticalException {
    if (!PIPE_MEMORY_MANAGEMENT_ENABLED) {
      // No need to calculate the tablet size, skip it to save time
      return new PipeTabletMemoryBlock(0);
    }

    for (int i = 1; i <= MEMORY_ALLOCATE_MAX_RETRIES; i++) {
      if ((double) usedMemorySizeInBytesOfTablets / TOTAL_MEMORY_SIZE_IN_BYTES
          < TABLET_MEMORY_REJECT_THRESHOLD) {
        break;
      }

      try {
        Thread.sleep(MEMORY_ALLOCATE_RETRY_INTERVAL_IN_MS);
      } catch (InterruptedException ex) {
        Thread.currentThread().interrupt();
        LOGGER.warn("forceAllocateWithRetry: interrupted while waiting for available memory", ex);
      }
    }

    if ((double) usedMemorySizeInBytesOfTablets / TOTAL_MEMORY_SIZE_IN_BYTES
        >= TABLET_MEMORY_REJECT_THRESHOLD) {
      throw new PipeRuntimeOutOfMemoryCriticalException(
          String.format(
              "forceAllocateForTablet: failed to allocate because there's too much memory for tablets, "
                  + "total memory size %d bytes, used memory for tablet size %d bytes",
              TOTAL_MEMORY_SIZE_IN_BYTES, usedMemorySizeInBytesOfTablets));
    }

    synchronized (this) {
      final PipeTabletMemoryBlock block =
          (PipeTabletMemoryBlock) forceAllocate(tabletSizeInBytes, PipeMemoryBlockType.TABLET);
      usedMemorySizeInBytesOfTablets += block.getMemoryUsageInBytes();
      return block;
    }
  }

<<<<<<< HEAD
  public boolean isEnough4TabletParsing() {
    return (double) usedMemorySizeInBytesOfTablets / TOTAL_MEMORY_SIZE_IN_BYTES
        < TABLET_MEMORY_REJECT_THRESHOLD * 0.8;
  }

  private PipeMemoryBlock forceAllocate(long sizeInBytes, boolean isForTablet)
=======
  public PipeTsFileMemoryBlock forceAllocateForTsFileWithRetry(long tsFileSizeInBytes)
>>>>>>> ac43165d
      throws PipeRuntimeOutOfMemoryCriticalException {
    if (!PIPE_MEMORY_MANAGEMENT_ENABLED) {
      return new PipeTsFileMemoryBlock(0);
    }

    for (int i = 1; i <= MEMORY_ALLOCATE_MAX_RETRIES; i++) {
      if ((double) usedMemorySizeInBytesOfTsFiles / TOTAL_MEMORY_SIZE_IN_BYTES
          < TS_FILE_MEMORY_REJECT_THRESHOLD) {
        break;
      }

      try {
        Thread.sleep(MEMORY_ALLOCATE_RETRY_INTERVAL_IN_MS);
      } catch (InterruptedException ex) {
        Thread.currentThread().interrupt();
        LOGGER.warn("forceAllocateWithRetry: interrupted while waiting for available memory", ex);
      }
    }

    if ((double) usedMemorySizeInBytesOfTsFiles / TOTAL_MEMORY_SIZE_IN_BYTES
        >= TS_FILE_MEMORY_REJECT_THRESHOLD) {
      throw new PipeRuntimeOutOfMemoryCriticalException(
          String.format(
              "forceAllocateForTsFile: failed to allocate because there's too much memory for tsfiles, "
                  + "total memory size %d bytes, used memory for tsfile size %d bytes",
              TOTAL_MEMORY_SIZE_IN_BYTES, usedMemorySizeInBytesOfTsFiles));
    }

    synchronized (this) {
      final PipeTsFileMemoryBlock block =
          (PipeTsFileMemoryBlock) forceAllocate(tsFileSizeInBytes, PipeMemoryBlockType.TS_FILE);
      usedMemorySizeInBytesOfTsFiles += block.getMemoryUsageInBytes();
      return block;
    }
  }

  private PipeMemoryBlock forceAllocate(long sizeInBytes, PipeMemoryBlockType type)
      throws PipeRuntimeOutOfMemoryCriticalException {
    if (!PIPE_MEMORY_MANAGEMENT_ENABLED) {
      switch (type) {
        case TABLET:
          return new PipeTabletMemoryBlock(sizeInBytes);
        case TS_FILE:
          return new PipeTsFileMemoryBlock(sizeInBytes);
        default:
          return new PipeMemoryBlock(sizeInBytes);
      }
    }

    for (int i = 1; i <= MEMORY_ALLOCATE_MAX_RETRIES; i++) {
      if (TOTAL_MEMORY_SIZE_IN_BYTES - usedMemorySizeInBytes >= sizeInBytes) {
        return registerMemoryBlock(sizeInBytes, type);
      }

      try {
        tryShrink4Allocate(sizeInBytes);
        this.wait(MEMORY_ALLOCATE_RETRY_INTERVAL_IN_MS);
      } catch (InterruptedException e) {
        Thread.currentThread().interrupt();
        LOGGER.warn("forceAllocate: interrupted while waiting for available memory", e);
      }
    }

    throw new PipeRuntimeOutOfMemoryCriticalException(
        String.format(
            "forceAllocate: failed to allocate memory after %d retries, "
                + "total memory size %d bytes, used memory size %d bytes, "
                + "requested memory size %d bytes",
            MEMORY_ALLOCATE_MAX_RETRIES,
            TOTAL_MEMORY_SIZE_IN_BYTES,
            usedMemorySizeInBytes,
            sizeInBytes));
  }

  public synchronized void forceResize(PipeMemoryBlock block, long targetSize) {
    if (block == null || block.isReleased()) {
      LOGGER.warn("forceResize: cannot resize a null or released memory block");
      return;
    }

    if (!PIPE_MEMORY_MANAGEMENT_ENABLED) {
      block.setMemoryUsageInBytes(targetSize);
      return;
    }

    final long oldSize = block.getMemoryUsageInBytes();

    if (oldSize >= targetSize) {
      usedMemorySizeInBytes -= oldSize - targetSize;
      if (block instanceof PipeTabletMemoryBlock) {
        usedMemorySizeInBytesOfTablets -= oldSize - targetSize;
      }
      if (block instanceof PipeTsFileMemoryBlock) {
        usedMemorySizeInBytesOfTsFiles -= oldSize - targetSize;
      }
      block.setMemoryUsageInBytes(targetSize);
      return;
    }

    long sizeInBytes = targetSize - oldSize;
    for (int i = 1; i <= MEMORY_ALLOCATE_MAX_RETRIES; i++) {
      if (TOTAL_MEMORY_SIZE_IN_BYTES - usedMemorySizeInBytes >= sizeInBytes) {
        usedMemorySizeInBytes += sizeInBytes;
        if (block instanceof PipeTabletMemoryBlock) {
          usedMemorySizeInBytesOfTablets += sizeInBytes;
        }
        if (block instanceof PipeTsFileMemoryBlock) {
          usedMemorySizeInBytesOfTsFiles += sizeInBytes;
        }
        block.setMemoryUsageInBytes(targetSize);
        return;
      }

      try {
        tryShrink4Allocate(sizeInBytes);
        this.wait(MEMORY_ALLOCATE_RETRY_INTERVAL_IN_MS);
      } catch (InterruptedException e) {
        Thread.currentThread().interrupt();
        LOGGER.warn("forceResize: interrupted while waiting for available memory", e);
      }
    }

    throw new PipeRuntimeOutOfMemoryCriticalException(
        String.format(
            "forceResize: failed to allocate memory after %d retries, "
                + "total memory size %d bytes, used memory size %d bytes, "
                + "requested memory size %d bytes",
            MEMORY_ALLOCATE_MAX_RETRIES,
            TOTAL_MEMORY_SIZE_IN_BYTES,
            usedMemorySizeInBytes,
            sizeInBytes));
  }

  /**
   * Allocate a {@link PipeMemoryBlock} for pipe only if memory already used is less than the
   * specified threshold.
   *
   * @param sizeInBytes size of memory needed to allocate
   * @param usedThreshold proportion of memory used, ranged from 0.0 to 1.0
   * @return {@code null} if the proportion of memory already used exceeds {@code usedThreshold}.
   *     Will return a memory block otherwise.
   */
  public synchronized PipeMemoryBlock forceAllocateIfSufficient(
      long sizeInBytes, float usedThreshold) {
    if (usedThreshold < 0.0f || usedThreshold > 1.0f) {
      return null;
    }

    if (!PIPE_MEMORY_MANAGEMENT_ENABLED) {
      return new PipeMemoryBlock(sizeInBytes);
    }

    if (TOTAL_MEMORY_SIZE_IN_BYTES - usedMemorySizeInBytes >= sizeInBytes
        && (float) usedMemorySizeInBytes / TOTAL_MEMORY_SIZE_IN_BYTES < usedThreshold) {
      return forceAllocate(sizeInBytes);
    } else {
      long memoryToShrink =
          Math.max(
              usedMemorySizeInBytes - (long) (TOTAL_MEMORY_SIZE_IN_BYTES * usedThreshold),
              sizeInBytes);
      if (tryShrink4Allocate(memoryToShrink)) {
        return forceAllocate(sizeInBytes);
      }
    }
    return null;
  }

  public synchronized PipeMemoryBlock tryAllocate(long sizeInBytes) {
    return tryAllocate(sizeInBytes, currentSize -> currentSize * 2 / 3);
  }

  public synchronized PipeMemoryBlock tryAllocate(
      long sizeInBytes, LongUnaryOperator customAllocateStrategy) {
    if (!PIPE_MEMORY_MANAGEMENT_ENABLED) {
      return new PipeMemoryBlock(sizeInBytes);
    }

    if (TOTAL_MEMORY_SIZE_IN_BYTES - usedMemorySizeInBytes >= sizeInBytes) {
      return registerMemoryBlock(sizeInBytes);
    }

    long sizeToAllocateInBytes = sizeInBytes;
    while (sizeToAllocateInBytes > MEMORY_ALLOCATE_MIN_SIZE_IN_BYTES) {
      if (TOTAL_MEMORY_SIZE_IN_BYTES - usedMemorySizeInBytes >= sizeToAllocateInBytes) {
        LOGGER.info(
            "tryAllocate: allocated memory, "
                + "total memory size {} bytes, used memory size {} bytes, "
                + "original requested memory size {} bytes, "
                + "actual requested memory size {} bytes",
            TOTAL_MEMORY_SIZE_IN_BYTES,
            usedMemorySizeInBytes,
            sizeInBytes,
            sizeToAllocateInBytes);
        return registerMemoryBlock(sizeToAllocateInBytes);
      }

      sizeToAllocateInBytes =
          Math.max(
              customAllocateStrategy.applyAsLong(sizeToAllocateInBytes),
              MEMORY_ALLOCATE_MIN_SIZE_IN_BYTES);
    }

    if (tryShrink4Allocate(sizeToAllocateInBytes)) {
      LOGGER.info(
          "tryAllocate: allocated memory, "
              + "total memory size {} bytes, used memory size {} bytes, "
              + "original requested memory size {} bytes, "
              + "actual requested memory size {} bytes",
          TOTAL_MEMORY_SIZE_IN_BYTES,
          usedMemorySizeInBytes,
          sizeInBytes,
          sizeToAllocateInBytes);
      return registerMemoryBlock(sizeToAllocateInBytes);
    } else {
      LOGGER.warn(
          "tryAllocate: failed to allocate memory, "
              + "total memory size {} bytes, used memory size {} bytes, "
              + "requested memory size {} bytes",
          TOTAL_MEMORY_SIZE_IN_BYTES,
          usedMemorySizeInBytes,
          sizeInBytes);
      return registerMemoryBlock(0);
    }
  }

  public synchronized boolean tryAllocate(
      PipeMemoryBlock block, long memoryInBytesNeededToBeAllocated) {
    if (!PIPE_MEMORY_MANAGEMENT_ENABLED || block == null || block.isReleased()) {
      return false;
    }

    if (TOTAL_MEMORY_SIZE_IN_BYTES - usedMemorySizeInBytes >= memoryInBytesNeededToBeAllocated) {
      usedMemorySizeInBytes += memoryInBytesNeededToBeAllocated;
      if (block instanceof PipeTabletMemoryBlock) {
        usedMemorySizeInBytesOfTablets += memoryInBytesNeededToBeAllocated;
      }
      if (block instanceof PipeTsFileMemoryBlock) {
        usedMemorySizeInBytesOfTsFiles += memoryInBytesNeededToBeAllocated;
      }
      block.setMemoryUsageInBytes(block.getMemoryUsageInBytes() + memoryInBytesNeededToBeAllocated);
      return true;
    }

    return false;
  }

  private PipeMemoryBlock registerMemoryBlock(long sizeInBytes) {
    return registerMemoryBlock(sizeInBytes, PipeMemoryBlockType.NORMAL);
  }

  private PipeMemoryBlock registerMemoryBlock(long sizeInBytes, PipeMemoryBlockType type) {
    usedMemorySizeInBytes += sizeInBytes;

    final PipeMemoryBlock returnedMemoryBlock;
    switch (type) {
      case TABLET:
        returnedMemoryBlock = new PipeTabletMemoryBlock(sizeInBytes);
        break;
      case TS_FILE:
        returnedMemoryBlock = new PipeTsFileMemoryBlock(sizeInBytes);
        break;
      default:
        returnedMemoryBlock = new PipeMemoryBlock(sizeInBytes);
        break;
    }

    allocatedBlocks.add(returnedMemoryBlock);
    return returnedMemoryBlock;
  }

  private boolean tryShrink4Allocate(long sizeInBytes) {
    final List<PipeMemoryBlock> shuffledBlocks = new ArrayList<>(allocatedBlocks);
    Collections.shuffle(shuffledBlocks);

    while (true) {
      boolean hasAtLeastOneBlockShrinkable = false;
      for (final PipeMemoryBlock block : shuffledBlocks) {
        if (block.shrink()) {
          hasAtLeastOneBlockShrinkable = true;
          if (TOTAL_MEMORY_SIZE_IN_BYTES - usedMemorySizeInBytes >= sizeInBytes) {
            return true;
          }
        }
      }
      if (!hasAtLeastOneBlockShrinkable) {
        return false;
      }
    }
  }

  public synchronized void tryExpandAllAndCheckConsistency() {
    allocatedBlocks.forEach(PipeMemoryBlock::expand);

    long blockSum =
        allocatedBlocks.stream().mapToLong(PipeMemoryBlock::getMemoryUsageInBytes).sum();
    if (blockSum != usedMemorySizeInBytes) {
      LOGGER.warn(
          "tryExpandAllAndCheckConsistency: memory usage is not consistent with allocated blocks,"
              + " usedMemorySizeInBytes is {} but sum of all blocks is {}",
          usedMemorySizeInBytes,
          blockSum);
    }

    long tabletBlockSum =
        allocatedBlocks.stream()
            .filter(PipeTabletMemoryBlock.class::isInstance)
            .mapToLong(PipeMemoryBlock::getMemoryUsageInBytes)
            .sum();
    if (tabletBlockSum != usedMemorySizeInBytesOfTablets) {
      LOGGER.warn(
          "tryExpandAllAndCheckConsistency: memory usage of tablets is not consistent with allocated blocks,"
              + " usedMemorySizeInBytesOfTablets is {} but sum of all tablet blocks is {}",
          usedMemorySizeInBytesOfTablets,
          tabletBlockSum);
    }

    long tsFileBlockSum =
        allocatedBlocks.stream()
            .filter(PipeTsFileMemoryBlock.class::isInstance)
            .mapToLong(PipeMemoryBlock::getMemoryUsageInBytes)
            .sum();
    if (tsFileBlockSum != usedMemorySizeInBytesOfTsFiles) {
      LOGGER.warn(
          "tryExpandAllAndCheckConsistency: memory usage of tsfiles is not consistent with allocated blocks,"
              + " usedMemorySizeInBytesOfTsFiles is {} but sum of all tsfile blocks is {}",
          usedMemorySizeInBytesOfTsFiles,
          tsFileBlockSum);
    }
  }

  public synchronized void release(PipeMemoryBlock block) {
    if (!PIPE_MEMORY_MANAGEMENT_ENABLED || block == null || block.isReleased()) {
      return;
    }

    allocatedBlocks.remove(block);
    usedMemorySizeInBytes -= block.getMemoryUsageInBytes();
    if (block instanceof PipeTabletMemoryBlock) {
      usedMemorySizeInBytesOfTablets -= block.getMemoryUsageInBytes();
    }
    if (block instanceof PipeTsFileMemoryBlock) {
      usedMemorySizeInBytesOfTsFiles -= block.getMemoryUsageInBytes();
    }
    block.markAsReleased();

    this.notifyAll();
  }

  public synchronized boolean release(PipeMemoryBlock block, long sizeInBytes) {
    if (!PIPE_MEMORY_MANAGEMENT_ENABLED || block == null || block.isReleased()) {
      return false;
    }

    usedMemorySizeInBytes -= sizeInBytes;
    if (block instanceof PipeTabletMemoryBlock) {
      usedMemorySizeInBytesOfTablets -= sizeInBytes;
    }
    if (block instanceof PipeTsFileMemoryBlock) {
      usedMemorySizeInBytesOfTsFiles -= sizeInBytes;
    }
    block.setMemoryUsageInBytes(block.getMemoryUsageInBytes() - sizeInBytes);

    this.notifyAll();

    return true;
  }

  public long getUsedMemorySizeInBytes() {
    return usedMemorySizeInBytes;
  }

  public long getTotalMemorySizeInBytes() {
    return TOTAL_MEMORY_SIZE_IN_BYTES;
  }
}<|MERGE_RESOLUTION|>--- conflicted
+++ resolved
@@ -73,6 +73,11 @@
             PipeConfig.getInstance().getPipeMemoryExpanderIntervalSeconds());
   }
 
+  public boolean isEnough4TabletParsing() {
+    return (double) usedMemorySizeInBytesOfTablets / TOTAL_MEMORY_SIZE_IN_BYTES
+        < TABLET_MEMORY_REJECT_THRESHOLD * 0.8;
+  }
+
   public synchronized PipeMemoryBlock forceAllocate(long sizeInBytes)
       throws PipeRuntimeOutOfMemoryCriticalException {
     return forceAllocate(sizeInBytes, PipeMemoryBlockType.NORMAL);
@@ -116,16 +121,7 @@
     }
   }
 
-<<<<<<< HEAD
-  public boolean isEnough4TabletParsing() {
-    return (double) usedMemorySizeInBytesOfTablets / TOTAL_MEMORY_SIZE_IN_BYTES
-        < TABLET_MEMORY_REJECT_THRESHOLD * 0.8;
-  }
-
-  private PipeMemoryBlock forceAllocate(long sizeInBytes, boolean isForTablet)
-=======
   public PipeTsFileMemoryBlock forceAllocateForTsFileWithRetry(long tsFileSizeInBytes)
->>>>>>> ac43165d
       throws PipeRuntimeOutOfMemoryCriticalException {
     if (!PIPE_MEMORY_MANAGEMENT_ENABLED) {
       return new PipeTsFileMemoryBlock(0);
