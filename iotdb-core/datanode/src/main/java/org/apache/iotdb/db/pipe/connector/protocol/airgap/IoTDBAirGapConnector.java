/*
 * Licensed to the Apache Software Foundation (ASF) under one
 * or more contributor license agreements.  See the NOTICE file
 * distributed with this work for additional information
 * regarding copyright ownership.  The ASF licenses this file
 * to you under the Apache License, Version 2.0 (the
 * "License"); you may not use this file except in compliance
 * with the License.  You may obtain a copy of the License at
 *
 *     http://www.apache.org/licenses/LICENSE-2.0
 *
 * Unless required by applicable law or agreed to in writing,
 * software distributed under the License is distributed on an
 * "AS IS" BASIS, WITHOUT WARRANTIES OR CONDITIONS OF ANY
 * KIND, either express or implied.  See the License for the
 * specific language governing permissions and limitations
 * under the License.
 */

package org.apache.iotdb.db.pipe.connector.protocol.airgap;

import org.apache.iotdb.common.rpc.thrift.TEndPoint;
import org.apache.iotdb.commons.conf.CommonDescriptor;
import org.apache.iotdb.commons.pipe.config.PipeConfig;
import org.apache.iotdb.commons.pipe.event.EnrichedEvent;
import org.apache.iotdb.commons.pipe.plugin.builtin.connector.iotdb.IoTDBConnector;
import org.apache.iotdb.commons.utils.NodeUrlUtils;
import org.apache.iotdb.db.conf.IoTDBConfig;
import org.apache.iotdb.db.conf.IoTDBDescriptor;
import org.apache.iotdb.db.pipe.connector.payload.airgap.AirGapELanguageConstant;
import org.apache.iotdb.db.pipe.connector.payload.airgap.AirGapOneByteResponse;
import org.apache.iotdb.db.pipe.connector.payload.evolvable.request.PipeTransferDataNodeHandshakeReq;
import org.apache.iotdb.db.pipe.connector.payload.evolvable.request.PipeTransferTabletBinaryReq;
import org.apache.iotdb.db.pipe.connector.payload.evolvable.request.PipeTransferTabletInsertNodeReq;
import org.apache.iotdb.db.pipe.connector.payload.evolvable.request.PipeTransferTabletRawReq;
import org.apache.iotdb.db.pipe.connector.payload.evolvable.request.PipeTransferTsFilePieceReq;
import org.apache.iotdb.db.pipe.connector.payload.evolvable.request.PipeTransferTsFileSealReq;
import org.apache.iotdb.db.pipe.event.common.heartbeat.PipeHeartbeatEvent;
import org.apache.iotdb.db.pipe.event.common.tablet.PipeInsertNodeTabletInsertionEvent;
import org.apache.iotdb.db.pipe.event.common.tablet.PipeRawTabletInsertionEvent;
import org.apache.iotdb.db.pipe.event.common.tsfile.PipeTsFileInsertionEvent;
import org.apache.iotdb.db.queryengine.plan.planner.plan.node.write.InsertNode;
import org.apache.iotdb.db.storageengine.dataregion.wal.exception.WALPipeException;
import org.apache.iotdb.pipe.api.customizer.configuration.PipeConnectorRuntimeConfiguration;
import org.apache.iotdb.pipe.api.customizer.parameter.PipeParameterValidator;
import org.apache.iotdb.pipe.api.customizer.parameter.PipeParameters;
import org.apache.iotdb.pipe.api.event.Event;
import org.apache.iotdb.pipe.api.event.dml.insertion.TabletInsertionEvent;
import org.apache.iotdb.pipe.api.event.dml.insertion.TsFileInsertionEvent;
import org.apache.iotdb.pipe.api.exception.PipeConnectionException;
import org.apache.iotdb.pipe.api.exception.PipeException;
import org.apache.iotdb.tsfile.utils.BytesUtils;

import org.slf4j.Logger;
import org.slf4j.LoggerFactory;

import java.io.BufferedOutputStream;
import java.io.File;
import java.io.IOException;
import java.io.RandomAccessFile;
import java.net.InetSocketAddress;
import java.net.Socket;
import java.net.UnknownHostException;
import java.util.ArrayList;
import java.util.Arrays;
import java.util.List;
import java.util.Objects;
import java.util.Set;
import java.util.stream.Collectors;
import java.util.zip.CRC32;

import static org.apache.iotdb.commons.pipe.config.constant.PipeConnectorConstant.CONNECTOR_AIR_GAP_E_LANGUAGE_ENABLE_DEFAULT_VALUE;
import static org.apache.iotdb.commons.pipe.config.constant.PipeConnectorConstant.CONNECTOR_AIR_GAP_E_LANGUAGE_ENABLE_KEY;
import static org.apache.iotdb.commons.pipe.config.constant.PipeConnectorConstant.CONNECTOR_AIR_GAP_HANDSHAKE_TIMEOUT_MS_DEFAULT_VALUE;
import static org.apache.iotdb.commons.pipe.config.constant.PipeConnectorConstant.CONNECTOR_AIR_GAP_HANDSHAKE_TIMEOUT_MS_KEY;
import static org.apache.iotdb.commons.pipe.config.constant.PipeConnectorConstant.SINK_AIR_GAP_E_LANGUAGE_ENABLE_KEY;
import static org.apache.iotdb.commons.pipe.config.constant.PipeConnectorConstant.SINK_AIR_GAP_HANDSHAKE_TIMEOUT_MS_KEY;
import static org.apache.iotdb.commons.utils.BasicStructureSerDeUtil.LONG_LEN;

public class IoTDBAirGapConnector extends IoTDBConnector {

  private static final Logger LOGGER = LoggerFactory.getLogger(IoTDBAirGapConnector.class);

  private static final PipeConfig PIPE_CONFIG = PipeConfig.getInstance();

  private final List<Socket> sockets = new ArrayList<>();
  private final List<Boolean> isSocketAlive = new ArrayList<>();

  private int handshakeTimeoutMs;
  private boolean eLanguageEnable;

  private long currentClientIndex = 0;

  @Override
  public void validate(PipeParameterValidator validator) throws Exception {
    super.validate(validator);
    final IoTDBConfig ioTDBConfig = IoTDBDescriptor.getInstance().getConfig();
    final PipeConfig pipeConfig = PipeConfig.getInstance();
    Set<TEndPoint> givenNodeUrls = parseNodeUrls(validator.getParameters());

    validator.validate(
        empty -> {
          try {
            // Ensure the sink doesn't point to the air gap receiver on DataNode itself
            return !(pipeConfig.getPipeAirGapReceiverEnabled()
                && NodeUrlUtils.containsLocalAddress(
                    givenNodeUrls.stream()
                        .filter(
                            tEndPoint ->
                                tEndPoint.getPort() == pipeConfig.getPipeAirGapReceiverPort())
                        .map(TEndPoint::getIp)
                        .collect(Collectors.toList())));
          } catch (UnknownHostException e) {
            LOGGER.warn("Unknown host when checking pipe sink IP.", e);
            return false;
          }
        },
        String.format(
            "One of the endpoints %s of the receivers is pointing back to the air gap receiver %s on sender itself, or unknown host when checking pipe sink IP.",
            givenNodeUrls,
            new TEndPoint(ioTDBConfig.getRpcAddress(), pipeConfig.getPipeAirGapReceiverPort())));
  }

  @Override
  public void customize(PipeParameters parameters, PipeConnectorRuntimeConfiguration configuration)
      throws Exception {
    super.customize(parameters, configuration);

    if (isTabletBatchModeEnabled) {
      LOGGER.warn(
          "Batch mode is enabled by the given parameters. "
              + "IoTDBAirGapConnector does not support batch mode. "
              + "Disable batch mode.");
    }

    for (int i = 0; i < nodeUrls.size(); i++) {
      isSocketAlive.add(false);
      sockets.add(null);
    }

    handshakeTimeoutMs =
        parameters.getIntOrDefault(
            Arrays.asList(
                CONNECTOR_AIR_GAP_HANDSHAKE_TIMEOUT_MS_KEY, SINK_AIR_GAP_HANDSHAKE_TIMEOUT_MS_KEY),
            CONNECTOR_AIR_GAP_HANDSHAKE_TIMEOUT_MS_DEFAULT_VALUE);
    LOGGER.info(
        "IoTDBAirGapConnector is customized with handshakeTimeoutMs: {}.", handshakeTimeoutMs);

    eLanguageEnable =
        parameters.getBooleanOrDefault(
            Arrays.asList(
                CONNECTOR_AIR_GAP_E_LANGUAGE_ENABLE_KEY, SINK_AIR_GAP_E_LANGUAGE_ENABLE_KEY),
            CONNECTOR_AIR_GAP_E_LANGUAGE_ENABLE_DEFAULT_VALUE);
    LOGGER.info("IoTDBAirGapConnector is customized with eLanguageEnable: {}.", eLanguageEnable);
  }

  @Override
  public void handshake() throws Exception {
    for (int i = 0; i < sockets.size(); i++) {
      if (Boolean.TRUE.equals(isSocketAlive.get(i))) {
        continue;
      }

      final String ip = nodeUrls.get(i).getIp();
      final int port = nodeUrls.get(i).getPort();

      // close the socket if necessary
      if (sockets.get(i) != null) {
        try {
          sockets.set(i, null).close();
        } catch (Exception e) {
          LOGGER.warn(
              "Failed to close socket with target server ip: {}, port: {}, because: {}. Ignore it.",
              ip,
              port,
              e.getMessage());
        }
      }

      final Socket socket = new Socket();

      try {
        socket.connect(new InetSocketAddress(ip, port), handshakeTimeoutMs);
        socket.setKeepAlive(true);
        socket.setSoTimeout(handshakeTimeoutMs);
        sockets.set(i, socket);
        LOGGER.info("Successfully connected to target server ip: {}, port: {}.", ip, port);
      } catch (Exception e) {
        LOGGER.warn(
            "Failed to connect to target server ip: {}, port: {}, because: {}. Ignore it.",
            ip,
            port,
            e.getMessage());
        continue;
      }

      if (!send(
          socket,
          PipeTransferDataNodeHandshakeReq.toTPipeTransferBytes(
              CommonDescriptor.getInstance().getConfig().getTimestampPrecision()))) {
        throw new PipeException("Handshake error with target server ip: " + ip + ", port: " + port);
      } else {
        isSocketAlive.set(i, true);
        socket.setSoTimeout((int) PIPE_CONFIG.getPipeConnectorTransferTimeoutMs());
        LOGGER.info("Handshake success. Target server ip: {}, port: {}", ip, port);
      }
    }

    for (int i = 0; i < sockets.size(); i++) {
      if (Boolean.TRUE.equals(isSocketAlive.get(i))) {
        return;
      }
    }
    throw new PipeConnectionException(
        String.format("All target servers %s are not available.", nodeUrls));
  }

  @Override
  public void heartbeat() {
    try {
      handshake();
    } catch (Exception e) {
      LOGGER.warn(
          "Failed to reconnect to target server, because: {}. Try to reconnect later.",
          e.getMessage(),
          e);
    }
  }

  @Override
  public void transfer(TabletInsertionEvent tabletInsertionEvent) throws Exception {
    // PipeProcessor can change the type of TabletInsertionEvent
    if (!(tabletInsertionEvent instanceof PipeInsertNodeTabletInsertionEvent)
        && !(tabletInsertionEvent instanceof PipeRawTabletInsertionEvent)) {
      LOGGER.warn(
          "IoTDBAirGapConnector only support "
              + "PipeInsertNodeTabletInsertionEvent and PipeRawTabletInsertionEvent. "
              + "Ignore {}.",
          tabletInsertionEvent);
      return;
    }

    if (((EnrichedEvent) tabletInsertionEvent).shouldParsePatternOrTime()) {
      if (tabletInsertionEvent instanceof PipeInsertNodeTabletInsertionEvent) {
        transfer(
            ((PipeInsertNodeTabletInsertionEvent) tabletInsertionEvent)
                .parseEventWithPatternOrTime());
      } else { // tabletInsertionEvent instanceof PipeRawTabletInsertionEvent
        transfer(
            ((PipeRawTabletInsertionEvent) tabletInsertionEvent).parseEventWithPatternOrTime());
      }
      return;
    } else {
      // ignore raw tablet event with zero rows
      if (tabletInsertionEvent instanceof PipeRawTabletInsertionEvent) {
        if (((PipeRawTabletInsertionEvent) tabletInsertionEvent).hasNoNeedParsingAndIsEmpty()) {
          return;
        }
      }
    }

    final int socketIndex = nextSocketIndex();
    final Socket socket = sockets.get(socketIndex);

    try {
      if (tabletInsertionEvent instanceof PipeInsertNodeTabletInsertionEvent) {
        doTransfer(socket, (PipeInsertNodeTabletInsertionEvent) tabletInsertionEvent);
      } else {
        doTransfer(socket, (PipeRawTabletInsertionEvent) tabletInsertionEvent);
      }
    } catch (IOException e) {
      isSocketAlive.set(socketIndex, false);

      throw new PipeConnectionException(
          String.format(
              "Network error when transfer tablet insertion event %s, because %s.",
              tabletInsertionEvent, e.getMessage()),
          e);
    }
  }

  @Override
  public void transfer(TsFileInsertionEvent tsFileInsertionEvent) throws Exception {
    // PipeProcessor can change the type of tsFileInsertionEvent
    if (!(tsFileInsertionEvent instanceof PipeTsFileInsertionEvent)) {
      LOGGER.warn(
          "IoTDBAirGapConnector only support PipeTsFileInsertionEvent. Ignore {}.",
          tsFileInsertionEvent);
      return;
    }

    if (!((PipeTsFileInsertionEvent) tsFileInsertionEvent).waitForTsFileClose()) {
      LOGGER.warn(
          "Pipe skipping temporary TsFile which shouldn't be transferred: {}",
          ((PipeTsFileInsertionEvent) tsFileInsertionEvent).getTsFile());
      return;
    }

    if (((EnrichedEvent) tsFileInsertionEvent).shouldParsePatternOrTime()) {
      try {
        for (final TabletInsertionEvent event : tsFileInsertionEvent.toTabletInsertionEvents()) {
          transfer(event);
        }
      } finally {
        tsFileInsertionEvent.close();
      }
      return;
    }

    final int socketIndex = nextSocketIndex();
    final Socket socket = sockets.get(socketIndex);

    try {
      doTransfer(socket, (PipeTsFileInsertionEvent) tsFileInsertionEvent);
    } catch (IOException e) {
      isSocketAlive.set(socketIndex, false);

      throw new PipeConnectionException(
          String.format(
              "Network error when transfer tsfile insertion event %s, because %s.",
              tsFileInsertionEvent, e.getMessage()),
          e);
    }
  }

  @Override
  public void transfer(Event event) {
    if (!(event instanceof PipeHeartbeatEvent)) {
      LOGGER.warn("IoTDBAirGapConnector does not support transferring generic event: {}.", event);
    }
  }

  private void doTransfer(
      Socket socket, PipeInsertNodeTabletInsertionEvent pipeInsertNodeTabletInsertionEvent)
      throws PipeException, WALPipeException, IOException {
    final InsertNode insertNode =
        pipeInsertNodeTabletInsertionEvent.getInsertNodeViaCacheIfPossible();
    final byte[] bytes =
<<<<<<< HEAD
        pipeInsertNodeTabletInsertionEvent.getInsertNodeViaCacheIfPossible() == null
            ? PipeTransferTabletBinaryReq.toTPipeTransferBytes(
                pipeInsertNodeTabletInsertionEvent.getByteBuffer())
            : PipeTransferTabletInsertNodeReq.toTPipeTransferBytes(
                pipeInsertNodeTabletInsertionEvent.getInsertNode());
=======
        Objects.isNull(insertNode)
            ? PipeTransferTabletBinaryReq.toTransferInsertNodeBytes(
                pipeInsertNodeTabletInsertionEvent.getByteBuffer())
            : PipeTransferTabletInsertNodeReq.toTransferInsertNodeBytes(insertNode);
>>>>>>> 18173c0b

    if (!send(socket, bytes)) {
      throw new PipeException(
          String.format(
              "Transfer PipeInsertNodeTabletInsertionEvent %s error. Socket: %s",
              pipeInsertNodeTabletInsertionEvent, socket));
    }
  }

  private void doTransfer(Socket socket, PipeRawTabletInsertionEvent pipeRawTabletInsertionEvent)
      throws PipeException, IOException {
    if (!send(
        socket,
        PipeTransferTabletRawReq.toTPipeTransferBytes(
            pipeRawTabletInsertionEvent.convertToTablet(),
            pipeRawTabletInsertionEvent.isAligned()))) {
      throw new PipeException(
          String.format(
              "Transfer PipeRawTabletInsertionEvent %s error. Socket: %s.",
              pipeRawTabletInsertionEvent, socket));
    }
  }

  private void doTransfer(Socket socket, PipeTsFileInsertionEvent pipeTsFileInsertionEvent)
      throws PipeException, IOException {
    final File tsFile = pipeTsFileInsertionEvent.getTsFile();

    // 1. Transfer file piece by piece
    final int readFileBufferSize = PipeConfig.getInstance().getPipeConnectorReadFileBufferSize();
    final byte[] readBuffer = new byte[readFileBufferSize];
    long position = 0;
    try (final RandomAccessFile reader = new RandomAccessFile(tsFile, "r")) {
      while (true) {
        final int readLength = reader.read(readBuffer);
        if (readLength == -1) {
          break;
        }

        if (!send(
            socket,
            PipeTransferTsFilePieceReq.toTPipeTransferBytes(
                tsFile.getName(),
                position,
                readLength == readFileBufferSize
                    ? readBuffer
                    : Arrays.copyOfRange(readBuffer, 0, readLength)))) {
          throw new PipeException(
              String.format("Transfer file %s error. Socket %s.", tsFile, socket));
        } else {
          position += readLength;
        }
      }
    }

    // 2. Transfer file seal signal, which means the file is transferred completely
    if (!send(
        socket,
        PipeTransferTsFileSealReq.toTPipeTransferBytes(tsFile.getName(), tsFile.length()))) {
      throw new PipeException(String.format("Seal file %s error. Socket %s.", tsFile, socket));
    } else {
      LOGGER.info("Successfully transferred file {}.", tsFile);
    }
  }

  private int nextSocketIndex() {
    final int socketSize = sockets.size();
    // Round-robin, find the next alive client
    for (int tryCount = 0; tryCount < socketSize; ++tryCount) {
      final int clientIndex = (int) (currentClientIndex++ % socketSize);
      if (Boolean.TRUE.equals(isSocketAlive.get(clientIndex))) {
        return clientIndex;
      }
    }
    throw new PipeConnectionException(
        "All sockets are dead, please check the connection to the receiver.");
  }

  private boolean send(Socket socket, byte[] bytes) throws IOException {
    if (!socket.isConnected()) {
      return false;
    }

    final BufferedOutputStream outputStream = new BufferedOutputStream(socket.getOutputStream());
    bytes = enrichWithLengthAndChecksum(bytes);
    outputStream.write(eLanguageEnable ? enrichWithELanguage(bytes) : bytes);
    outputStream.flush();

    final byte[] response = new byte[1];
    final int size = socket.getInputStream().read(response);
    return size > 0 && Arrays.equals(AirGapOneByteResponse.OK, response);
  }

  private byte[] enrichWithLengthAndChecksum(byte[] bytes) {
    // length of checksum and bytes payload
    final byte[] length = BytesUtils.intToBytes(bytes.length + LONG_LEN);

    final CRC32 crc32 = new CRC32();
    crc32.update(bytes, 0, bytes.length);

    // double length as simple checksum
    return BytesUtils.concatByteArrayList(
        Arrays.asList(length, length, BytesUtils.longToBytes(crc32.getValue()), bytes));
  }

  private byte[] enrichWithELanguage(byte[] bytes) {
    return BytesUtils.concatByteArrayList(
        Arrays.asList(
            AirGapELanguageConstant.E_LANGUAGE_PREFIX,
            bytes,
            AirGapELanguageConstant.E_LANGUAGE_SUFFIX));
  }

  @Override
  public void close() {
    for (int i = 0; i < sockets.size(); ++i) {
      try {
        if (sockets.get(i) != null) {
          sockets.set(i, null).close();
        }
      } catch (Exception e) {
        LOGGER.warn("Failed to close client {}.", i, e);
      } finally {
        isSocketAlive.set(i, false);
      }
    }
  }
}<|MERGE_RESOLUTION|>--- conflicted
+++ resolved
@@ -336,18 +336,10 @@
     final InsertNode insertNode =
         pipeInsertNodeTabletInsertionEvent.getInsertNodeViaCacheIfPossible();
     final byte[] bytes =
-<<<<<<< HEAD
-        pipeInsertNodeTabletInsertionEvent.getInsertNodeViaCacheIfPossible() == null
+        Objects.isNull(insertNode)
             ? PipeTransferTabletBinaryReq.toTPipeTransferBytes(
                 pipeInsertNodeTabletInsertionEvent.getByteBuffer())
-            : PipeTransferTabletInsertNodeReq.toTPipeTransferBytes(
-                pipeInsertNodeTabletInsertionEvent.getInsertNode());
-=======
-        Objects.isNull(insertNode)
-            ? PipeTransferTabletBinaryReq.toTransferInsertNodeBytes(
-                pipeInsertNodeTabletInsertionEvent.getByteBuffer())
-            : PipeTransferTabletInsertNodeReq.toTransferInsertNodeBytes(insertNode);
->>>>>>> 18173c0b
+            : PipeTransferTabletInsertNodeReq.toTPipeTransferBytes(insertNode);
 
     if (!send(socket, bytes)) {
       throw new PipeException(
