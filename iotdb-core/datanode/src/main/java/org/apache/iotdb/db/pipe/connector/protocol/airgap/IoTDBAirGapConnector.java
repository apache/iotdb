/*
 * Licensed to the Apache Software Foundation (ASF) under one
 * or more contributor license agreements.  See the NOTICE file
 * distributed with this work for additional information
 * regarding copyright ownership.  The ASF licenses this file
 * to you under the Apache License, Version 2.0 (the
 * "License"); you may not use this file except in compliance
 * with the License.  You may obtain a copy of the License at
 *
 *     http://www.apache.org/licenses/LICENSE-2.0
 *
 * Unless required by applicable law or agreed to in writing,
 * software distributed under the License is distributed on an
 * "AS IS" BASIS, WITHOUT WARRANTIES OR CONDITIONS OF ANY
 * KIND, either express or implied.  See the License for the
 * specific language governing permissions and limitations
 * under the License.
 */

package org.apache.iotdb.db.pipe.connector.protocol.airgap;

import org.apache.iotdb.common.rpc.thrift.TEndPoint;
import org.apache.iotdb.commons.pipe.config.PipeConfig;
import org.apache.iotdb.commons.pipe.event.EnrichedEvent;
import org.apache.iotdb.commons.utils.NodeUrlUtils;
import org.apache.iotdb.db.conf.IoTDBConfig;
import org.apache.iotdb.db.conf.IoTDBDescriptor;
<<<<<<< HEAD
import org.apache.iotdb.db.pipe.agent.PipeAgent;
import org.apache.iotdb.db.pipe.connector.payload.airgap.AirGapELanguageConstant;
import org.apache.iotdb.db.pipe.connector.payload.airgap.AirGapOneByteResponse;
<<<<<<< HEAD
import org.apache.iotdb.db.pipe.connector.payload.evolvable.request.PipeTransferDataNodeHandshakeReq;
=======
import org.apache.iotdb.db.pipe.connector.payload.evolvable.common.PipeTransferHandshakeConstant;
import org.apache.iotdb.db.pipe.connector.payload.evolvable.request.PipeTransferFilePieceReq;
import org.apache.iotdb.db.pipe.connector.payload.evolvable.request.PipeTransferFileSealReq;
import org.apache.iotdb.db.pipe.connector.payload.evolvable.request.PipeTransferHandshakeV1Req;
import org.apache.iotdb.db.pipe.connector.payload.evolvable.request.PipeTransferHandshakeV2Req;
>>>>>>> 6943524b000217bf6d4678b51097f93cfedad8f3
=======
>>>>>>> 81360bb6
import org.apache.iotdb.db.pipe.connector.payload.evolvable.request.PipeTransferTabletBinaryReq;
import org.apache.iotdb.db.pipe.connector.payload.evolvable.request.PipeTransferTabletInsertNodeReq;
import org.apache.iotdb.db.pipe.connector.payload.evolvable.request.PipeTransferTabletRawReq;
import org.apache.iotdb.db.pipe.connector.payload.evolvable.request.PipeTransferTsFilePieceReq;
import org.apache.iotdb.db.pipe.connector.payload.evolvable.request.PipeTransferTsFileSealReq;
import org.apache.iotdb.db.pipe.event.common.heartbeat.PipeHeartbeatEvent;
import org.apache.iotdb.db.pipe.event.common.schema.PipeWritePlanNodeEvent;
import org.apache.iotdb.db.pipe.event.common.tablet.PipeInsertNodeTabletInsertionEvent;
import org.apache.iotdb.db.pipe.event.common.tablet.PipeRawTabletInsertionEvent;
import org.apache.iotdb.db.pipe.event.common.tsfile.PipeTsFileInsertionEvent;
import org.apache.iotdb.db.queryengine.plan.planner.plan.node.write.InsertNode;
import org.apache.iotdb.db.storageengine.dataregion.wal.exception.WALPipeException;
import org.apache.iotdb.pipe.api.customizer.parameter.PipeParameterValidator;
import org.apache.iotdb.pipe.api.event.Event;
import org.apache.iotdb.pipe.api.event.dml.insertion.TabletInsertionEvent;
import org.apache.iotdb.pipe.api.event.dml.insertion.TsFileInsertionEvent;
import org.apache.iotdb.pipe.api.exception.PipeConnectionException;
import org.apache.iotdb.pipe.api.exception.PipeException;

import org.slf4j.Logger;
import org.slf4j.LoggerFactory;

import java.io.File;
import java.io.IOException;
import java.io.RandomAccessFile;
import java.net.Socket;
import java.net.UnknownHostException;
import java.util.Arrays;
<<<<<<< HEAD
import java.util.HashMap;
import java.util.List;
=======
>>>>>>> 81360bb6
import java.util.Objects;
import java.util.Set;
import java.util.stream.Collectors;

public class IoTDBAirGapConnector extends IoTDBAirGapDataNodeConnector {

  private static final Logger LOGGER = LoggerFactory.getLogger(IoTDBAirGapConnector.class);

  @Override
  public void validate(PipeParameterValidator validator) throws Exception {
    super.validate(validator);
    final IoTDBConfig ioTDBConfig = IoTDBDescriptor.getInstance().getConfig();
    final PipeConfig pipeConfig = PipeConfig.getInstance();
    Set<TEndPoint> givenNodeUrls = parseNodeUrls(validator.getParameters());

    validator.validate(
        empty -> {
          try {
            // Ensure the sink doesn't point to the air gap receiver on DataNode itself
            return !(pipeConfig.getPipeAirGapReceiverEnabled()
                && NodeUrlUtils.containsLocalAddress(
                    givenNodeUrls.stream()
                        .filter(
                            tEndPoint ->
                                tEndPoint.getPort() == pipeConfig.getPipeAirGapReceiverPort())
                        .map(TEndPoint::getIp)
                        .collect(Collectors.toList())));
          } catch (UnknownHostException e) {
            LOGGER.warn("Unknown host when checking pipe sink IP.", e);
            return false;
          }
        },
        String.format(
            "One of the endpoints %s of the receivers is pointing back to the air gap receiver %s on sender itself, or unknown host when checking pipe sink IP.",
            givenNodeUrls,
            new TEndPoint(ioTDBConfig.getRpcAddress(), pipeConfig.getPipeAirGapReceiverPort())));
  }

  @Override
<<<<<<< HEAD
  public void customize(PipeParameters parameters, PipeConnectorRuntimeConfiguration configuration)
      throws Exception {
    super.customize(parameters, configuration);

    if (isTabletBatchModeEnabled) {
      LOGGER.warn(
          "Batch mode is enabled by the given parameters. "
              + "IoTDBAirGapConnector does not support batch mode. "
              + "Disable batch mode.");
    }

    for (int i = 0; i < nodeUrls.size(); i++) {
      isSocketAlive.add(false);
      sockets.add(null);
    }

    handshakeTimeoutMs =
        parameters.getIntOrDefault(
            Arrays.asList(
                CONNECTOR_AIR_GAP_HANDSHAKE_TIMEOUT_MS_KEY, SINK_AIR_GAP_HANDSHAKE_TIMEOUT_MS_KEY),
            CONNECTOR_AIR_GAP_HANDSHAKE_TIMEOUT_MS_DEFAULT_VALUE);
    LOGGER.info(
        "IoTDBAirGapConnector is customized with handshakeTimeoutMs: {}.", handshakeTimeoutMs);

    eLanguageEnable =
        parameters.getBooleanOrDefault(
            Arrays.asList(
                CONNECTOR_AIR_GAP_E_LANGUAGE_ENABLE_KEY, SINK_AIR_GAP_E_LANGUAGE_ENABLE_KEY),
            CONNECTOR_AIR_GAP_E_LANGUAGE_ENABLE_DEFAULT_VALUE);
    LOGGER.info("IoTDBAirGapConnector is customized with eLanguageEnable: {}.", eLanguageEnable);
  }

  @Override
  public void handshake() throws Exception {
    for (int i = 0; i < sockets.size(); i++) {
      if (Boolean.TRUE.equals(isSocketAlive.get(i))) {
        continue;
      }

      final String ip = nodeUrls.get(i).getIp();
      final int port = nodeUrls.get(i).getPort();

      // close the socket if necessary
      if (sockets.get(i) != null) {
        try {
          sockets.set(i, null).close();
        } catch (Exception e) {
          LOGGER.warn(
              "Failed to close socket with target server ip: {}, port: {}, because: {}. Ignore it.",
              ip,
              port,
              e.getMessage());
        }
      }

      final Socket socket = new Socket();

      try {
        socket.connect(new InetSocketAddress(ip, port), handshakeTimeoutMs);
        socket.setKeepAlive(true);
        socket.setSoTimeout(handshakeTimeoutMs);
        sockets.set(i, socket);
        LOGGER.info("Successfully connected to target server ip: {}, port: {}.", ip, port);
      } catch (Exception e) {
        LOGGER.warn(
            "Failed to connect to target server ip: {}, port: {}, because: {}. Ignore it.",
            ip,
            port,
            e.getMessage());
        continue;
      }

<<<<<<< HEAD
      if (!send(
          socket,
          PipeTransferDataNodeHandshakeReq.toTPipeTransferBytes(
              CommonDescriptor.getInstance().getConfig().getTimestampPrecision()))) {
        throw new PipeException("Handshake error with target server ip: " + ip + ", port: " + port);
=======
      final HashMap<String, String> params = new HashMap<>();
      params.put(
          PipeTransferHandshakeConstant.HANDSHAKE_KEY_CLUSTER_ID,
          PipeAgent.runtime().getClusterIdIfPossible());
      params.put(
          PipeTransferHandshakeConstant.HANDSHAKE_KEY_TIME_PRECISION,
          CommonDescriptor.getInstance().getConfig().getTimestampPrecision());

      // Try to handshake by PipeTransferHandshakeV2Req. If failed, retry to handshake by
      // PipeTransferHandshakeV1Req. If failed again, throw PipeConnectionException.
      if (!send(socket, PipeTransferHandshakeV2Req.toTransferHandshakeBytes(params))
          && !send(
              socket,
              PipeTransferHandshakeV1Req.toTransferHandshakeBytes(
                  CommonDescriptor.getInstance().getConfig().getTimestampPrecision()))) {
        throw new PipeConnectionException(
            "Handshake error with target server ip: " + ip + ", port: " + port);
>>>>>>> 6943524b000217bf6d4678b51097f93cfedad8f3
      } else {
        isSocketAlive.set(i, true);
        socket.setSoTimeout((int) PIPE_CONFIG.getPipeConnectorTransferTimeoutMs());
        LOGGER.info("Handshake success. Target server ip: {}, port: {}", ip, port);
      }
    }

    for (int i = 0; i < sockets.size(); i++) {
      if (Boolean.TRUE.equals(isSocketAlive.get(i))) {
        return;
      }
    }
    throw new PipeConnectionException(
        String.format("All target servers %s are not available.", nodeUrls));
  }

  @Override
  public void heartbeat() {
    try {
      handshake();
    } catch (Exception e) {
      LOGGER.warn(
          "Failed to reconnect to target server, because: {}. Try to reconnect later.",
          e.getMessage(),
          e);
    }
  }

  @Override
=======
>>>>>>> 81360bb6
  public void transfer(TabletInsertionEvent tabletInsertionEvent) throws Exception {
    // PipeProcessor can change the type of TabletInsertionEvent
    if (!(tabletInsertionEvent instanceof PipeInsertNodeTabletInsertionEvent)
        && !(tabletInsertionEvent instanceof PipeRawTabletInsertionEvent)) {
      LOGGER.warn(
          "IoTDBAirGapConnector only support "
              + "PipeInsertNodeTabletInsertionEvent and PipeRawTabletInsertionEvent. "
              + "Ignore {}.",
          tabletInsertionEvent);
      return;
    }

    if (((EnrichedEvent) tabletInsertionEvent).shouldParsePatternOrTime()) {
      if (tabletInsertionEvent instanceof PipeInsertNodeTabletInsertionEvent) {
        transfer(
            ((PipeInsertNodeTabletInsertionEvent) tabletInsertionEvent)
                .parseEventWithPatternOrTime());
      } else { // tabletInsertionEvent instanceof PipeRawTabletInsertionEvent
        transfer(
            ((PipeRawTabletInsertionEvent) tabletInsertionEvent).parseEventWithPatternOrTime());
      }
      return;
    } else {
      // ignore raw tablet event with zero rows
      if (tabletInsertionEvent instanceof PipeRawTabletInsertionEvent) {
        if (((PipeRawTabletInsertionEvent) tabletInsertionEvent).hasNoNeedParsingAndIsEmpty()) {
          return;
        }
      }
    }

    final int socketIndex = nextSocketIndex();
    final Socket socket = sockets.get(socketIndex);

    try {
      if (tabletInsertionEvent instanceof PipeInsertNodeTabletInsertionEvent) {
        doTransfer(socket, (PipeInsertNodeTabletInsertionEvent) tabletInsertionEvent);
      } else {
        doTransfer(socket, (PipeRawTabletInsertionEvent) tabletInsertionEvent);
      }
    } catch (IOException e) {
      isSocketAlive.set(socketIndex, false);

      throw new PipeConnectionException(
          String.format(
              "Network error when transfer tablet insertion event %s, because %s.",
              tabletInsertionEvent, e.getMessage()),
          e);
    }
  }

  @Override
  public void transfer(TsFileInsertionEvent tsFileInsertionEvent) throws Exception {
    // PipeProcessor can change the type of tsFileInsertionEvent
    if (!(tsFileInsertionEvent instanceof PipeTsFileInsertionEvent)) {
      LOGGER.warn(
          "IoTDBAirGapConnector only support PipeTsFileInsertionEvent. Ignore {}.",
          tsFileInsertionEvent);
      return;
    }

    if (!((PipeTsFileInsertionEvent) tsFileInsertionEvent).waitForTsFileClose()) {
      LOGGER.warn(
          "Pipe skipping temporary TsFile which shouldn't be transferred: {}",
          ((PipeTsFileInsertionEvent) tsFileInsertionEvent).getTsFile());
      return;
    }

    if (((EnrichedEvent) tsFileInsertionEvent).shouldParsePatternOrTime()) {
      try {
        for (final TabletInsertionEvent event : tsFileInsertionEvent.toTabletInsertionEvents()) {
          transfer(event);
        }
      } finally {
        tsFileInsertionEvent.close();
      }
      return;
    }

    final int socketIndex = nextSocketIndex();
    final Socket socket = sockets.get(socketIndex);

    try {
      doTransfer(socket, (PipeTsFileInsertionEvent) tsFileInsertionEvent);
    } catch (IOException e) {
      isSocketAlive.set(socketIndex, false);

      throw new PipeConnectionException(
          String.format(
              "Network error when transfer tsfile insertion event %s, because %s.",
              tsFileInsertionEvent, e.getMessage()),
          e);
    }
  }

  @Override
  public void transfer(Event event) throws Exception {
    final int socketIndex = nextSocketIndex();
    final Socket socket = sockets.get(socketIndex);

    if (event instanceof PipeWritePlanNodeEvent) {
      doTransfer(socket, (PipeWritePlanNodeEvent) event);
    } else if (!(event instanceof PipeHeartbeatEvent)) {
      LOGGER.warn("IoTDBAirGapConnector does not support transferring generic event: {}.", event);
    }
  }

  private void doTransfer(
      Socket socket, PipeInsertNodeTabletInsertionEvent pipeInsertNodeTabletInsertionEvent)
      throws PipeException, WALPipeException, IOException {
    final InsertNode insertNode =
        pipeInsertNodeTabletInsertionEvent.getInsertNodeViaCacheIfPossible();
    final byte[] bytes =
        Objects.isNull(insertNode)
            ? PipeTransferTabletBinaryReq.toTPipeTransferBytes(
                pipeInsertNodeTabletInsertionEvent.getByteBuffer())
            : PipeTransferTabletInsertNodeReq.toTPipeTransferBytes(insertNode);

    if (!send(socket, bytes)) {
      throw new PipeException(
          String.format(
              "Transfer PipeInsertNodeTabletInsertionEvent %s error. Socket: %s",
              pipeInsertNodeTabletInsertionEvent, socket));
    }
  }

  private void doTransfer(Socket socket, PipeRawTabletInsertionEvent pipeRawTabletInsertionEvent)
      throws PipeException, IOException {
    if (!send(
        socket,
        PipeTransferTabletRawReq.toTPipeTransferBytes(
            pipeRawTabletInsertionEvent.convertToTablet(),
            pipeRawTabletInsertionEvent.isAligned()))) {
      throw new PipeException(
          String.format(
              "Transfer PipeRawTabletInsertionEvent %s error. Socket: %s.",
              pipeRawTabletInsertionEvent, socket));
    }
  }

  private void doTransfer(Socket socket, PipeTsFileInsertionEvent pipeTsFileInsertionEvent)
      throws PipeException, IOException {
    final File tsFile = pipeTsFileInsertionEvent.getTsFile();

    // 1. Transfer file piece by piece
    final int readFileBufferSize = PipeConfig.getInstance().getPipeConnectorReadFileBufferSize();
    final byte[] readBuffer = new byte[readFileBufferSize];
    long position = 0;
    try (final RandomAccessFile reader = new RandomAccessFile(tsFile, "r")) {
      while (true) {
        final int readLength = reader.read(readBuffer);
        if (readLength == -1) {
          break;
        }

        if (!send(
            socket,
            PipeTransferTsFilePieceReq.toTPipeTransferBytes(
                tsFile.getName(),
                position,
                readLength == readFileBufferSize
                    ? readBuffer
                    : Arrays.copyOfRange(readBuffer, 0, readLength)))) {
          throw new PipeException(
              String.format("Transfer file %s error. Socket %s.", tsFile, socket));
        } else {
          position += readLength;
        }
      }
    }

    // 2. Transfer file seal signal, which means the file is transferred completely
    if (!send(
        socket,
        PipeTransferTsFileSealReq.toTPipeTransferBytes(tsFile.getName(), tsFile.length()))) {
      throw new PipeException(String.format("Seal file %s error. Socket %s.", tsFile, socket));
    } else {
      LOGGER.info("Successfully transferred file {}.", tsFile);
    }
  }
}<|MERGE_RESOLUTION|>--- conflicted
+++ resolved
@@ -25,21 +25,6 @@
 import org.apache.iotdb.commons.utils.NodeUrlUtils;
 import org.apache.iotdb.db.conf.IoTDBConfig;
 import org.apache.iotdb.db.conf.IoTDBDescriptor;
-<<<<<<< HEAD
-import org.apache.iotdb.db.pipe.agent.PipeAgent;
-import org.apache.iotdb.db.pipe.connector.payload.airgap.AirGapELanguageConstant;
-import org.apache.iotdb.db.pipe.connector.payload.airgap.AirGapOneByteResponse;
-<<<<<<< HEAD
-import org.apache.iotdb.db.pipe.connector.payload.evolvable.request.PipeTransferDataNodeHandshakeReq;
-=======
-import org.apache.iotdb.db.pipe.connector.payload.evolvable.common.PipeTransferHandshakeConstant;
-import org.apache.iotdb.db.pipe.connector.payload.evolvable.request.PipeTransferFilePieceReq;
-import org.apache.iotdb.db.pipe.connector.payload.evolvable.request.PipeTransferFileSealReq;
-import org.apache.iotdb.db.pipe.connector.payload.evolvable.request.PipeTransferHandshakeV1Req;
-import org.apache.iotdb.db.pipe.connector.payload.evolvable.request.PipeTransferHandshakeV2Req;
->>>>>>> 6943524b000217bf6d4678b51097f93cfedad8f3
-=======
->>>>>>> 81360bb6
 import org.apache.iotdb.db.pipe.connector.payload.evolvable.request.PipeTransferTabletBinaryReq;
 import org.apache.iotdb.db.pipe.connector.payload.evolvable.request.PipeTransferTabletInsertNodeReq;
 import org.apache.iotdb.db.pipe.connector.payload.evolvable.request.PipeTransferTabletRawReq;
@@ -68,11 +53,6 @@
 import java.net.Socket;
 import java.net.UnknownHostException;
 import java.util.Arrays;
-<<<<<<< HEAD
-import java.util.HashMap;
-import java.util.List;
-=======
->>>>>>> 81360bb6
 import java.util.Objects;
 import java.util.Set;
 import java.util.stream.Collectors;
@@ -112,135 +92,6 @@
   }
 
   @Override
-<<<<<<< HEAD
-  public void customize(PipeParameters parameters, PipeConnectorRuntimeConfiguration configuration)
-      throws Exception {
-    super.customize(parameters, configuration);
-
-    if (isTabletBatchModeEnabled) {
-      LOGGER.warn(
-          "Batch mode is enabled by the given parameters. "
-              + "IoTDBAirGapConnector does not support batch mode. "
-              + "Disable batch mode.");
-    }
-
-    for (int i = 0; i < nodeUrls.size(); i++) {
-      isSocketAlive.add(false);
-      sockets.add(null);
-    }
-
-    handshakeTimeoutMs =
-        parameters.getIntOrDefault(
-            Arrays.asList(
-                CONNECTOR_AIR_GAP_HANDSHAKE_TIMEOUT_MS_KEY, SINK_AIR_GAP_HANDSHAKE_TIMEOUT_MS_KEY),
-            CONNECTOR_AIR_GAP_HANDSHAKE_TIMEOUT_MS_DEFAULT_VALUE);
-    LOGGER.info(
-        "IoTDBAirGapConnector is customized with handshakeTimeoutMs: {}.", handshakeTimeoutMs);
-
-    eLanguageEnable =
-        parameters.getBooleanOrDefault(
-            Arrays.asList(
-                CONNECTOR_AIR_GAP_E_LANGUAGE_ENABLE_KEY, SINK_AIR_GAP_E_LANGUAGE_ENABLE_KEY),
-            CONNECTOR_AIR_GAP_E_LANGUAGE_ENABLE_DEFAULT_VALUE);
-    LOGGER.info("IoTDBAirGapConnector is customized with eLanguageEnable: {}.", eLanguageEnable);
-  }
-
-  @Override
-  public void handshake() throws Exception {
-    for (int i = 0; i < sockets.size(); i++) {
-      if (Boolean.TRUE.equals(isSocketAlive.get(i))) {
-        continue;
-      }
-
-      final String ip = nodeUrls.get(i).getIp();
-      final int port = nodeUrls.get(i).getPort();
-
-      // close the socket if necessary
-      if (sockets.get(i) != null) {
-        try {
-          sockets.set(i, null).close();
-        } catch (Exception e) {
-          LOGGER.warn(
-              "Failed to close socket with target server ip: {}, port: {}, because: {}. Ignore it.",
-              ip,
-              port,
-              e.getMessage());
-        }
-      }
-
-      final Socket socket = new Socket();
-
-      try {
-        socket.connect(new InetSocketAddress(ip, port), handshakeTimeoutMs);
-        socket.setKeepAlive(true);
-        socket.setSoTimeout(handshakeTimeoutMs);
-        sockets.set(i, socket);
-        LOGGER.info("Successfully connected to target server ip: {}, port: {}.", ip, port);
-      } catch (Exception e) {
-        LOGGER.warn(
-            "Failed to connect to target server ip: {}, port: {}, because: {}. Ignore it.",
-            ip,
-            port,
-            e.getMessage());
-        continue;
-      }
-
-<<<<<<< HEAD
-      if (!send(
-          socket,
-          PipeTransferDataNodeHandshakeReq.toTPipeTransferBytes(
-              CommonDescriptor.getInstance().getConfig().getTimestampPrecision()))) {
-        throw new PipeException("Handshake error with target server ip: " + ip + ", port: " + port);
-=======
-      final HashMap<String, String> params = new HashMap<>();
-      params.put(
-          PipeTransferHandshakeConstant.HANDSHAKE_KEY_CLUSTER_ID,
-          PipeAgent.runtime().getClusterIdIfPossible());
-      params.put(
-          PipeTransferHandshakeConstant.HANDSHAKE_KEY_TIME_PRECISION,
-          CommonDescriptor.getInstance().getConfig().getTimestampPrecision());
-
-      // Try to handshake by PipeTransferHandshakeV2Req. If failed, retry to handshake by
-      // PipeTransferHandshakeV1Req. If failed again, throw PipeConnectionException.
-      if (!send(socket, PipeTransferHandshakeV2Req.toTransferHandshakeBytes(params))
-          && !send(
-              socket,
-              PipeTransferHandshakeV1Req.toTransferHandshakeBytes(
-                  CommonDescriptor.getInstance().getConfig().getTimestampPrecision()))) {
-        throw new PipeConnectionException(
-            "Handshake error with target server ip: " + ip + ", port: " + port);
->>>>>>> 6943524b000217bf6d4678b51097f93cfedad8f3
-      } else {
-        isSocketAlive.set(i, true);
-        socket.setSoTimeout((int) PIPE_CONFIG.getPipeConnectorTransferTimeoutMs());
-        LOGGER.info("Handshake success. Target server ip: {}, port: {}", ip, port);
-      }
-    }
-
-    for (int i = 0; i < sockets.size(); i++) {
-      if (Boolean.TRUE.equals(isSocketAlive.get(i))) {
-        return;
-      }
-    }
-    throw new PipeConnectionException(
-        String.format("All target servers %s are not available.", nodeUrls));
-  }
-
-  @Override
-  public void heartbeat() {
-    try {
-      handshake();
-    } catch (Exception e) {
-      LOGGER.warn(
-          "Failed to reconnect to target server, because: {}. Try to reconnect later.",
-          e.getMessage(),
-          e);
-    }
-  }
-
-  @Override
-=======
->>>>>>> 81360bb6
   public void transfer(TabletInsertionEvent tabletInsertionEvent) throws Exception {
     // PipeProcessor can change the type of TabletInsertionEvent
     if (!(tabletInsertionEvent instanceof PipeInsertNodeTabletInsertionEvent)
