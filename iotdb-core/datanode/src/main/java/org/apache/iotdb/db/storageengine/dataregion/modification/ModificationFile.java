--- conflicted
+++ resolved
@@ -314,16 +314,10 @@
 
   public void remove() throws IOException {
     close();
-<<<<<<< HEAD
     FileUtils.deleteFileOrDirectory(file, true);
-    FileMetrics.getInstance().decreaseModFileNum(1);
-    FileMetrics.getInstance().decreaseModFileSize(getFileLength());
-=======
-    FileUtils.deleteFileOrDirectory(file);
     if (fileExists) {
       updateModFileMetric(-1, -getFileLength());
     }
->>>>>>> c65b8264
     fileExists = false;
   }
 
@@ -366,13 +360,8 @@
         Map<PartialPath, List<ModEntry>> pathModificationMap =
             getAllMods().stream().collect(Collectors.groupingBy(ModEntry::keyOfPatternTree));
         String newModsFileName = getFile().getPath() + COMPACT_SUFFIX;
-<<<<<<< HEAD
-        try (ModificationFile compactedModificationFile = new ModificationFile(newModsFileName)) {
-=======
-        List<ModEntry> allSettledModifications = new ArrayList<>();
         try (ModificationFile compactedModificationFile =
             new ModificationFile(newModsFileName, false)) {
->>>>>>> c65b8264
           Set<Entry<PartialPath, List<ModEntry>>> modificationsEntrySet =
               pathModificationMap.entrySet();
           for (Map.Entry<PartialPath, List<ModEntry>> modificationEntry : modificationsEntrySet) {
