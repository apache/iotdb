--- conflicted
+++ resolved
@@ -337,16 +337,10 @@
   }
 
   public void remove() throws IOException {
-<<<<<<< HEAD
-    close();
-    FileUtils.deleteFileOrDirectory(file, true);
-    if (fileExists) {
-      updateModFileMetric(-1, -getFileLength());
-=======
     lock.writeLock().lock();
     try {
       close();
-      FileUtils.deleteFileOrDirectory(file);
+      FileUtils.deleteFileOrDirectory(file, true);
       if (fileExists) {
         updateModFileMetric(-1, -getFileLength());
       }
@@ -354,7 +348,6 @@
       removed = true;
     } finally {
       lock.writeLock().unlock();
->>>>>>> 52da6981
     }
   }
 
