--- conflicted
+++ resolved
@@ -119,10 +119,6 @@
           cascadeFile.write(entry);
         }
       }
-<<<<<<< HEAD
-
-=======
->>>>>>> dc841827
       if (!fileExists) {
         fileExists = true;
         updateFileNum = 1;
@@ -130,10 +126,6 @@
     } finally {
       lock.writeLock().unlock();
     }
-<<<<<<< HEAD
-
-=======
->>>>>>> dc841827
     updateModFileMetric(updateFileNum, size);
   }
 
@@ -160,10 +152,6 @@
           cascadeFile.write(entries);
         }
       }
-<<<<<<< HEAD
-
-=======
->>>>>>> dc841827
       if (!fileExists) {
         updateFileNum = 1;
         fileExists = true;
@@ -171,10 +159,6 @@
     } finally {
       lock.writeLock().unlock();
     }
-<<<<<<< HEAD
-
-=======
->>>>>>> dc841827
     updateModFileMetric(updateFileNum, size);
   }
 
