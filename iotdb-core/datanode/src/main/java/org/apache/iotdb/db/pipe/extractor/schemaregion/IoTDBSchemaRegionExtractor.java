--- conflicted
+++ resolved
@@ -131,12 +131,8 @@
   }
 
   @Override
-<<<<<<< HEAD
   protected boolean isTypeListened(final PipeWritePlanEvent event) {
-=======
-  protected boolean isTypeListened(final Event event) {
     final PlanNode planNode = ((PipeSchemaRegionWritePlanEvent) event).getPlanNode();
->>>>>>> 4cb0a396
     return listenedTypeSet.contains(
         (planNode.getType() == PlanNodeType.ALTER_TIME_SERIES
                 && ((AlterTimeSeriesNode) planNode).isAlterView())
