--- conflicted
+++ resolved
@@ -375,17 +375,12 @@
             }
 
             cacheEntry.setVolatile(false);
-<<<<<<< HEAD
-            memoryStatistics.removeVolatileNode(node);
-            container.moveMNodeToCache(node.getName());
-=======
             memoryStatistics.removeVolatileNode();
             if (status == ITERATE_UPDATE_BUFFER) {
               container.moveMNodeFromUpdateChildBufferToCache(node.getName());
             } else {
               container.moveMNodeFromNewChildBufferToCache(node.getName());
             }
->>>>>>> 2c8a8b03
 
             if (cacheEntry.hasVolatileDescendant()
                 && getCachedMNodeContainer(node).hasChildrenInBuffer()) {
