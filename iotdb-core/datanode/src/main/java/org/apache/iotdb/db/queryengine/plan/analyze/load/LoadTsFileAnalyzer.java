/*
 * Licensed to the Apache Software Foundation (ASF) under one
 * or more contributor license agreements.  See the NOTICE file
 * distributed with this work for additional information
 * regarding copyright ownership.  The ASF licenses this file
 * to you under the Apache License, Version 2.0 (the
 * "License"); you may not use this file except in compliance
 * with the License.  You may obtain a copy of the License at
 *
 *      http://www.apache.org/licenses/LICENSE-2.0
 *
 * Unless required by applicable law or agreed to in writing,
 * software distributed under the License is distributed on an
 * "AS IS" BASIS, WITHOUT WARRANTIES OR CONDITIONS OF ANY
 * KIND, either express or implied.  See the License for the
 * specific language governing permissions and limitations
 * under the License.
 */

package org.apache.iotdb.db.queryengine.plan.analyze.load;

import org.apache.iotdb.common.rpc.thrift.TSStatus;
import org.apache.iotdb.commons.auth.AuthException;
import org.apache.iotdb.commons.conf.CommonDescriptor;
import org.apache.iotdb.db.exception.load.LoadAnalyzeException;
import org.apache.iotdb.db.exception.load.LoadAnalyzeTypeMismatchException;
import org.apache.iotdb.db.exception.load.LoadReadOnlyException;
import org.apache.iotdb.db.exception.sql.SemanticException;
import org.apache.iotdb.db.queryengine.common.MPPQueryContext;
import org.apache.iotdb.db.queryengine.plan.analyze.ClusterPartitionFetcher;
import org.apache.iotdb.db.queryengine.plan.analyze.IAnalysis;
import org.apache.iotdb.db.queryengine.plan.analyze.IPartitionFetcher;
import org.apache.iotdb.db.queryengine.plan.analyze.schema.ClusterSchemaFetcher;
import org.apache.iotdb.db.queryengine.plan.analyze.schema.ISchemaFetcher;
import org.apache.iotdb.db.queryengine.plan.relational.sql.ast.LoadTsFile;
import org.apache.iotdb.db.queryengine.plan.statement.crud.LoadTsFileStatement;
import org.apache.iotdb.db.storageengine.dataregion.tsfile.TsFileResource;
import org.apache.iotdb.db.storageengine.load.converter.LoadTsFileDataTypeConverter;
import org.apache.iotdb.rpc.RpcUtils;
import org.apache.iotdb.rpc.TSStatusCode;

import org.apache.tsfile.common.conf.TSFileDescriptor;
import org.apache.tsfile.file.metadata.IDeviceID;
import org.apache.tsfile.file.metadata.TimeseriesMetadata;
import org.apache.tsfile.read.TsFileSequenceReader;
import org.slf4j.Logger;
import org.slf4j.LoggerFactory;

import java.io.File;
import java.io.IOException;
import java.nio.BufferUnderflowException;
import java.util.List;
import java.util.Map;

public abstract class LoadTsFileAnalyzer implements AutoCloseable {

  private static final Logger LOGGER = LoggerFactory.getLogger(LoadTsFileAnalyzer.class);

  // These are only used when constructed from tree model SQL
  private final LoadTsFileStatement loadTsFileTreeStatement;
  // These are only used when constructed from table model SQL
  private final LoadTsFile loadTsFileTableStatement;

  private final boolean isTableModelStatement;

  private final boolean isGeneratedByPipe;

  protected final List<File> tsFiles;
  private final List<File> tabletConvertionList = new java.util.ArrayList<>();
  protected final String statementString;
  protected final boolean isVerifySchema;

  protected final boolean isDeleteAfterLoad;

  protected final boolean isConvertOnTypeMismatch;

  protected final int tabletConversionThreshold;

  protected final boolean isAutoCreateDatabase;

  protected final int databaseLevel;

  protected final String database;

  final MPPQueryContext context;

  final IPartitionFetcher partitionFetcher = ClusterPartitionFetcher.getInstance();
  final ISchemaFetcher schemaFetcher = ClusterSchemaFetcher.getInstance();

  LoadTsFileAnalyzer(
      LoadTsFileStatement loadTsFileStatement, boolean isGeneratedByPipe, MPPQueryContext context) {
    this.loadTsFileTreeStatement = loadTsFileStatement;
    this.tsFiles = loadTsFileStatement.getTsFiles();
    this.statementString = loadTsFileStatement.toString();
    this.isVerifySchema = loadTsFileStatement.isVerifySchema();
    this.isDeleteAfterLoad = loadTsFileStatement.isDeleteAfterLoad();
    this.isConvertOnTypeMismatch = loadTsFileStatement.isConvertOnTypeMismatch();
    this.tabletConversionThreshold = loadTsFileStatement.getTabletConversionThreshold();
    this.isAutoCreateDatabase = loadTsFileStatement.isAutoCreateDatabase();
    this.databaseLevel = loadTsFileStatement.getDatabaseLevel();
    this.database = loadTsFileStatement.getDatabase();

    this.loadTsFileTableStatement = null;
    this.isTableModelStatement = false;
    this.isGeneratedByPipe = isGeneratedByPipe;
    this.context = context;
  }

  LoadTsFileAnalyzer(
      LoadTsFile loadTsFileTableStatement, boolean isGeneratedByPipe, MPPQueryContext context) {
    this.loadTsFileTableStatement = loadTsFileTableStatement;
    this.tsFiles = loadTsFileTableStatement.getTsFiles();
    this.statementString = loadTsFileTableStatement.toString();
    this.isVerifySchema = loadTsFileTableStatement.isVerifySchema();
    this.isDeleteAfterLoad = loadTsFileTableStatement.isDeleteAfterLoad();
    this.isConvertOnTypeMismatch = loadTsFileTableStatement.isConvertOnTypeMismatch();
    this.tabletConversionThreshold = loadTsFileTableStatement.getTabletConversionThreshold();
    this.isAutoCreateDatabase = loadTsFileTableStatement.isAutoCreateDatabase();
    this.databaseLevel = loadTsFileTableStatement.getDatabaseLevel();
    this.database = loadTsFileTableStatement.getDatabase();

    this.loadTsFileTreeStatement = null;
    this.isTableModelStatement = true;
    this.isGeneratedByPipe = isGeneratedByPipe;
    this.context = context;
  }

  public abstract IAnalysis analyzeFileByFile(IAnalysis analysis);

  protected boolean doAnalyzeFileByFile(IAnalysis analysis) {
    // analyze tsfile metadata file by file
    for (int i = 0, tsfileNum = tsFiles.size(); i < tsfileNum; i++) {
      final File tsFile = tsFiles.get(i);

      if (tsFile.length() == 0) {
        if (LOGGER.isWarnEnabled()) {
          LOGGER.warn("TsFile {} is empty.", tsFile.getPath());
        }
        if (LOGGER.isInfoEnabled()) {
          LOGGER.info(
              "Load - Analysis Stage: {}/{} tsfiles have been analyzed, progress: {}%",
              i + 1, tsfileNum, String.format("%.3f", (i + 1) * 100.00 / tsfileNum));
        }
        continue;
      }

      if (tsFile.length() < tabletConversionThreshold) {
        tabletConvertionList.add(tsFile);
        if (LOGGER.isInfoEnabled()) {
          LOGGER.info(
              "Load - Analysis Stage: {}/{} tsfiles have been analyzed, {} tsfiles have been added to the conversion list, progress: {}%",
              i + 1,
              tsfileNum,
              tabletConvertionList.size(),
              String.format("%.3f", (i + 1) * 100.00 / tsfileNum));
        }
        continue;
      }

      try {
        analyzeSingleTsFile(tsFile);
        if (LOGGER.isInfoEnabled()) {
          LOGGER.info(
              "Load - Analysis Stage: {}/{} tsfiles have been analyzed, progress: {}%",
              i + 1, tsfileNum, String.format("%.3f", (i + 1) * 100.00 / tsfileNum));
        }
      } catch (AuthException e) {
        setFailAnalysisForAuthException(analysis, e);
        return false;
      } catch (LoadAnalyzeException e) {
        executeTabletConversion(analysis, e);
        // just return false to STOP the analysis process,
        // the real result on the conversion will be set in the analysis.
        return false;
      } catch (BufferUnderflowException e) {
        LOGGER.warn(
            "The file {} is not a valid tsfile. Please check the input file.", tsFile.getPath(), e);
        throw new SemanticException(
            String.format(
                "The file %s is not a valid tsfile. Please check the input file.",
                tsFile.getPath()));
      } catch (Exception e) {
        final String exceptionMessage =
            String.format(
                "Loading file %s failed. Detail: %s",
                tsFile.getPath(), e.getMessage() == null ? e.getClass().getName() : e.getMessage());
        LOGGER.warn(exceptionMessage, e);
        analysis.setFinishQueryAfterAnalyze(true);
        analysis.setFailStatus(RpcUtils.getStatus(TSStatusCode.LOAD_FILE_ERROR, exceptionMessage));
        return false;
      }
    }

    return handleTabletConversionList(analysis);
  }

  protected abstract void analyzeSingleTsFile(final File tsFile)
      throws IOException, AuthException, LoadAnalyzeException;

  private boolean handleTabletConversionList(IAnalysis analysis) {
    if (tabletConvertionList.isEmpty()) {
      return true;
    }

    executeTabletConversion(analysis, null);
    if (analysis.isFailed()) {
      return false;
    }

    tsFiles.removeAll(tabletConvertionList);
    setStatementTsFiles(tsFiles);
    analysis.setFinishQueryAfterAnalyze(false);
    return true;
  }

  protected void executeTabletConversion(final IAnalysis analysis, final LoadAnalyzeException e) {
<<<<<<< HEAD
    if (shouldSkipConversion(e)) {
      analysis.setFailStatus(
          new TSStatus(TSStatusCode.LOAD_FILE_ERROR.getStatusCode()).setMessage(e.getMessage()));
      analysis.setFinishQueryAfterAnalyze(true);
      setRealStatement(analysis);
      return;
    }

    LoadTsFileDataTypeConverter converter = new LoadTsFileDataTypeConverter(isGeneratedByPipe);
    setStatementTsFiles(tabletConvertionList);
    TSStatus status = doConversion(converter);

    if (status == null || !converter.isSuccessful(status)) {
      analysis.setFailStatus(
          status != null
              ? status
              : new TSStatus(TSStatusCode.LOAD_FILE_ERROR.getStatusCode())
                  .setMessage(e != null ? e.getMessage() : ""));
=======
    final LoadTsFileDataTypeConverter loadTsFileDataTypeConverter =
        new LoadTsFileDataTypeConverter(isGeneratedByPipe);

    final TSStatus status =
        (!(e instanceof LoadAnalyzeTypeMismatchException) || isConvertOnTypeMismatch)
            ? (isTableModelStatement
                ? loadTsFileDataTypeConverter
                    .convertForTableModel(loadTsFileTableStatement)
                    .orElse(null)
                : loadTsFileDataTypeConverter
                    .convertForTreeModel(loadTsFileTreeStatement)
                    .orElse(null))
            : null;

    if (status == null) {
      LOGGER.warn(
          "Load: Failed to convert to tablets from statement {}. Status is null.",
          isTableModelStatement ? loadTsFileTableStatement : loadTsFileTreeStatement);
      analysis.setFailStatus(
          new TSStatus(TSStatusCode.LOAD_FILE_ERROR.getStatusCode()).setMessage(e.getMessage()));
    } else if (!loadTsFileDataTypeConverter.isSuccessful(status)) {
      LOGGER.warn(
          "Load: Failed to convert to tablets from statement {}. Status: {}",
          isTableModelStatement ? loadTsFileTableStatement : loadTsFileTreeStatement,
          status);
      analysis.setFailStatus(status);
>>>>>>> 2964bd20
    }

    analysis.setFinishQueryAfterAnalyze(true);
    setRealStatement(analysis);
  }

  private TSStatus doConversion(LoadTsFileDataTypeConverter converter) {
    return isTableModelStatement
        ? converter.convertForTableModel(loadTsFileTableStatement).orElse(null)
        : converter.convertForTreeModel(loadTsFileTreeStatement).orElse(null);
  }

  private boolean shouldSkipConversion(LoadAnalyzeException e) {
    return (e instanceof LoadAnalyzeTypeMismatchException) && !isConvertOnTypeMismatch;
  }

  private void setStatementTsFiles(List<File> files) {
    if (isTableModelStatement) {
      loadTsFileTableStatement.setTsFiles(files);
    } else {
      loadTsFileTreeStatement.setTsFiles(files);
    }
  }

  protected void setRealStatement(IAnalysis analysis) {
    if (isTableModelStatement) {
      // Do nothing by now.
    } else {
      analysis.setRealStatement(loadTsFileTreeStatement);
    }
  }

  protected String getStatementString() {
    return statementString;
  }

  protected TsFileResource constructTsFileResource(
      final TsFileSequenceReader reader, final File tsFile) throws IOException {
    final TsFileResource tsFileResource = new TsFileResource(tsFile);
    if (!tsFileResource.resourceFileExists()) {
      // it will be serialized in LoadSingleTsFileNode
      tsFileResource.updatePlanIndexes(reader.getMinPlanIndex());
      tsFileResource.updatePlanIndexes(reader.getMaxPlanIndex());
    } else {
      tsFileResource.deserialize();
    }
    return tsFileResource;
  }

  protected void addTsFileResource(TsFileResource tsFileResource) {
    if (isTableModelStatement) {
      loadTsFileTableStatement.addTsFileResource(tsFileResource);
    } else {
      loadTsFileTreeStatement.addTsFileResource(tsFileResource);
    }
  }

  protected void addWritePointCount(long writePointCount) {
    if (isTableModelStatement) {
      loadTsFileTableStatement.addWritePointCount(writePointCount);
    } else {
      loadTsFileTreeStatement.addWritePointCount(writePointCount);
    }
  }

  protected boolean isVerifySchema() {
    return isVerifySchema;
  }

  protected boolean isConvertOnTypeMismatch() {
    return isConvertOnTypeMismatch;
  }

  protected boolean isAutoCreateDatabase() {
    return isAutoCreateDatabase;
  }

  protected int getDatabaseLevel() {
    return databaseLevel;
  }

  protected long getWritePointCount(
      Map<IDeviceID, List<TimeseriesMetadata>> device2TimeseriesMetadata) {
    return device2TimeseriesMetadata.values().stream()
        .flatMap(List::stream)
        .mapToLong(t -> t.getStatistics().getCount())
        .sum();
  }

  protected void setFailAnalysisForAuthException(IAnalysis analysis, AuthException e) {
    analysis.setFinishQueryAfterAnalyze(true);
    analysis.setFailStatus(RpcUtils.getStatus(e.getCode(), e.getMessage()));
  }

  protected void checkBeforeAnalyzeFileByFile(IAnalysis analysis) {
    if (TSFileDescriptor.getInstance().getConfig().getEncryptFlag()) {
      analysis.setFinishQueryAfterAnalyze(true);
      analysis.setFailStatus(
          RpcUtils.getStatus(
              TSStatusCode.LOAD_FILE_ERROR,
              "TSFile encryption is enabled, and the Load TSFile function is disabled"));
      return;
    }

    // check if the system is read only
    if (CommonDescriptor.getInstance().getConfig().isReadOnly()) {
      analysis.setFinishQueryAfterAnalyze(true);
      analysis.setFailStatus(
          RpcUtils.getStatus(TSStatusCode.SYSTEM_READ_ONLY, LoadReadOnlyException.MESSAGE));
      return;
    }
  }
}<|MERGE_RESOLUTION|>--- conflicted
+++ resolved
@@ -214,7 +214,6 @@
   }
 
   protected void executeTabletConversion(final IAnalysis analysis, final LoadAnalyzeException e) {
-<<<<<<< HEAD
     if (shouldSkipConversion(e)) {
       analysis.setFailStatus(
           new TSStatus(TSStatusCode.LOAD_FILE_ERROR.getStatusCode()).setMessage(e.getMessage()));
@@ -223,44 +222,24 @@
       return;
     }
 
-    LoadTsFileDataTypeConverter converter = new LoadTsFileDataTypeConverter(isGeneratedByPipe);
+    LoadTsFileDataTypeConverter loadTsFileDataTypeConverter =
+        new LoadTsFileDataTypeConverter(isGeneratedByPipe);
     setStatementTsFiles(tabletConvertionList);
-    TSStatus status = doConversion(converter);
-
-    if (status == null || !converter.isSuccessful(status)) {
-      analysis.setFailStatus(
-          status != null
-              ? status
-              : new TSStatus(TSStatusCode.LOAD_FILE_ERROR.getStatusCode())
-                  .setMessage(e != null ? e.getMessage() : ""));
-=======
-    final LoadTsFileDataTypeConverter loadTsFileDataTypeConverter =
-        new LoadTsFileDataTypeConverter(isGeneratedByPipe);
-
-    final TSStatus status =
-        (!(e instanceof LoadAnalyzeTypeMismatchException) || isConvertOnTypeMismatch)
-            ? (isTableModelStatement
-                ? loadTsFileDataTypeConverter
-                    .convertForTableModel(loadTsFileTableStatement)
-                    .orElse(null)
-                : loadTsFileDataTypeConverter
-                    .convertForTreeModel(loadTsFileTreeStatement)
-                    .orElse(null))
-            : null;
+    TSStatus status = doConversion(loadTsFileDataTypeConverter);
 
     if (status == null) {
       LOGGER.warn(
           "Load: Failed to convert to tablets from statement {}. Status is null.",
           isTableModelStatement ? loadTsFileTableStatement : loadTsFileTreeStatement);
       analysis.setFailStatus(
-          new TSStatus(TSStatusCode.LOAD_FILE_ERROR.getStatusCode()).setMessage(e.getMessage()));
+          new TSStatus(TSStatusCode.LOAD_FILE_ERROR.getStatusCode())
+              .setMessage(e != null ? e.getMessage() : ""));
     } else if (!loadTsFileDataTypeConverter.isSuccessful(status)) {
       LOGGER.warn(
           "Load: Failed to convert to tablets from statement {}. Status: {}",
           isTableModelStatement ? loadTsFileTableStatement : loadTsFileTreeStatement,
           status);
       analysis.setFailStatus(status);
->>>>>>> 2964bd20
     }
 
     analysis.setFinishQueryAfterAnalyze(true);
