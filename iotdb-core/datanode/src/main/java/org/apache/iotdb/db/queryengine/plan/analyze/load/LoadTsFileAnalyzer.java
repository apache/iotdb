--- conflicted
+++ resolved
@@ -82,11 +82,7 @@
   final IPartitionFetcher partitionFetcher = ClusterPartitionFetcher.getInstance();
   final ISchemaFetcher schemaFetcher = ClusterSchemaFetcher.getInstance();
 
-<<<<<<< HEAD
-  protected final LoadTsFileDataTypeMismatchConvertHandler loadTsFileDataTypeMismatchConvertHandler;
-=======
   protected final LoadTsFileDataTypeConverter loadTsFileDataTypeConverter;
->>>>>>> 5ebbb8da
 
   LoadTsFileAnalyzer(LoadTsFileStatement loadTsFileStatement, MPPQueryContext context) {
     this.loadTsFileTreeStatement = loadTsFileStatement;
@@ -98,11 +94,7 @@
     this.isAutoCreateDatabase = loadTsFileStatement.isAutoCreateDatabase();
     this.databaseLevel = loadTsFileStatement.getDatabaseLevel();
     this.database = loadTsFileStatement.getDatabase();
-<<<<<<< HEAD
-    this.loadTsFileDataTypeMismatchConvertHandler = new LoadTsFileDataTypeMismatchConvertHandler();
-=======
     this.loadTsFileDataTypeConverter = new LoadTsFileDataTypeConverter();
->>>>>>> 5ebbb8da
 
     this.loadTsFileTableStatement = null;
     this.isTableModelStatement = false;
@@ -119,11 +111,7 @@
     this.isAutoCreateDatabase = loadTsFileTableStatement.isAutoCreateDatabase();
     this.databaseLevel = loadTsFileTableStatement.getDatabaseLevel();
     this.database = loadTsFileTableStatement.getDatabase();
-<<<<<<< HEAD
-    this.loadTsFileDataTypeMismatchConvertHandler = new LoadTsFileDataTypeMismatchConvertHandler();
-=======
     this.loadTsFileDataTypeConverter = new LoadTsFileDataTypeConverter();
->>>>>>> 5ebbb8da
 
     this.loadTsFileTreeStatement = null;
     this.isTableModelStatement = true;
@@ -193,27 +181,16 @@
     final TSStatus status =
         isConvertOnTypeMismatch
             ? (isTableModelStatement
-<<<<<<< HEAD
-                ? loadTsFileDataTypeMismatchConvertHandler.convertForTableModel(
-                    loadTsFileTableStatement)
-                : loadTsFileDataTypeMismatchConvertHandler.convertForTreeModel(
-                    loadTsFileTreeStatement))
-=======
                 ? loadTsFileDataTypeConverter.convertForTableModel(loadTsFileTableStatement)
                 : loadTsFileDataTypeConverter.convertForTreeModel(loadTsFileTreeStatement))
->>>>>>> 5ebbb8da
             : null;
 
     if (status == null) {
       analysis.setFailStatus(
           new TSStatus(TSStatusCode.LOAD_FILE_ERROR.getStatusCode()).setMessage(e.getMessage()));
     } else if (status.getCode() != TSStatusCode.SUCCESS_STATUS.getStatusCode()
-<<<<<<< HEAD
-        && status.getCode() != TSStatusCode.REDIRECTION_RECOMMEND.getStatusCode()) {
-=======
         && status.getCode() != TSStatusCode.REDIRECTION_RECOMMEND.getStatusCode()
         && status.getCode() != TSStatusCode.LOAD_IDEMPOTENT_CONFLICT_EXCEPTION.getStatusCode()) {
->>>>>>> 5ebbb8da
       analysis.setFailStatus(status);
     }
     analysis.setFinishQueryAfterAnalyze(true);
