/*
 * Licensed to the Apache Software Foundation (ASF) under one
 * or more contributor license agreements.  See the NOTICE file
 * distributed with this work for additional information
 * regarding copyright ownership.  The ASF licenses this file
 * to you under the Apache License, Version 2.0 (the
 * "License"); you may not use this file except in compliance
 * with the License.  You may obtain a copy of the License at
 *
 *      http://www.apache.org/licenses/LICENSE-2.0
 *
 * Unless required by applicable law or agreed to in writing,
 * software distributed under the License is distributed on an
 * "AS IS" BASIS, WITHOUT WARRANTIES OR CONDITIONS OF ANY
 * KIND, either express or implied.  See the License for the
 * specific language governing permissions and limitations
 * under the License.
 */

package org.apache.iotdb.db.queryengine.plan.analyze.load;

import org.apache.iotdb.common.rpc.thrift.TSStatus;
import org.apache.iotdb.commons.auth.AuthException;
import org.apache.iotdb.commons.conf.CommonDescriptor;
import org.apache.iotdb.confignode.rpc.thrift.TDatabaseSchema;
import org.apache.iotdb.db.conf.IoTDBDescriptor;
import org.apache.iotdb.db.exception.load.LoadAnalyzeException;
import org.apache.iotdb.db.exception.load.LoadAnalyzeTypeMismatchException;
import org.apache.iotdb.db.exception.load.LoadEmptyFileException;
import org.apache.iotdb.db.exception.load.LoadReadOnlyException;
import org.apache.iotdb.db.exception.sql.SemanticException;
import org.apache.iotdb.db.queryengine.common.MPPQueryContext;
import org.apache.iotdb.db.queryengine.plan.Coordinator;
import org.apache.iotdb.db.queryengine.plan.analyze.ClusterPartitionFetcher;
import org.apache.iotdb.db.queryengine.plan.analyze.IAnalysis;
import org.apache.iotdb.db.queryengine.plan.analyze.IPartitionFetcher;
import org.apache.iotdb.db.queryengine.plan.analyze.schema.ClusterSchemaFetcher;
import org.apache.iotdb.db.queryengine.plan.analyze.schema.ISchemaFetcher;
import org.apache.iotdb.db.queryengine.plan.execution.config.ConfigTaskResult;
import org.apache.iotdb.db.queryengine.plan.execution.config.executor.ClusterConfigTaskExecutor;
import org.apache.iotdb.db.queryengine.plan.execution.config.metadata.relational.CreateDBTask;
import org.apache.iotdb.db.queryengine.plan.planner.LocalExecutionPlanner;
import org.apache.iotdb.db.queryengine.plan.relational.metadata.Metadata;
import org.apache.iotdb.db.queryengine.plan.relational.metadata.QualifiedObjectName;
import org.apache.iotdb.db.queryengine.plan.relational.security.AccessControl;
import org.apache.iotdb.db.queryengine.plan.relational.sql.ast.LoadTsFile;
import org.apache.iotdb.db.queryengine.plan.statement.crud.LoadTsFileStatement;
import org.apache.iotdb.db.schemaengine.table.DataNodeTableCache;
import org.apache.iotdb.db.storageengine.dataregion.tsfile.TsFileResource;
import org.apache.iotdb.db.storageengine.dataregion.tsfile.TsFileResourceStatus;
import org.apache.iotdb.db.storageengine.dataregion.utils.TsFileResourceUtils;
import org.apache.iotdb.db.storageengine.load.converter.LoadTsFileDataTypeConverter;
import org.apache.iotdb.db.utils.TimestampPrecisionUtils;
import org.apache.iotdb.rpc.RpcUtils;
import org.apache.iotdb.rpc.TSStatusCode;

import com.google.common.util.concurrent.ListenableFuture;
import org.apache.commons.io.FileUtils;
import org.apache.tsfile.common.conf.TSFileDescriptor;
import org.apache.tsfile.encrypt.EncryptParameter;
import org.apache.tsfile.encrypt.EncryptUtils;
import org.apache.tsfile.file.metadata.IDeviceID;
import org.apache.tsfile.file.metadata.TableSchema;
import org.apache.tsfile.file.metadata.TimeseriesMetadata;
import org.apache.tsfile.read.TsFileSequenceReader;
import org.apache.tsfile.read.TsFileSequenceReaderTimeseriesMetadataIterator;
import org.slf4j.Logger;
import org.slf4j.LoggerFactory;

import java.io.File;
import java.io.IOException;
import java.nio.BufferUnderflowException;
import java.util.ArrayList;
import java.util.Arrays;
import java.util.Collections;
import java.util.List;
import java.util.Map;
import java.util.Objects;
import java.util.Optional;

import static org.apache.iotdb.db.queryengine.plan.execution.config.TableConfigTaskVisitor.DATABASE_NOT_SPECIFIED;
import static org.apache.iotdb.db.queryengine.plan.execution.config.TableConfigTaskVisitor.validateDatabaseName;

public class LoadTsFileAnalyzer implements AutoCloseable {

  private static final Logger LOGGER = LoggerFactory.getLogger(LoadTsFileAnalyzer.class);

  final IPartitionFetcher partitionFetcher = ClusterPartitionFetcher.getInstance();
  final ISchemaFetcher schemaFetcher = ClusterSchemaFetcher.getInstance();
  private final Metadata metadata = LocalExecutionPlanner.getInstance().metadata;
  private final AccessControl accessControl = Coordinator.getInstance().getAccessControl();

  final MPPQueryContext context;

  // Statement related
  private final LoadTsFileStatement
      loadTsFileTreeStatement; // only used when constructed from tree model SQL
  private final LoadTsFile
      loadTsFileTableStatement; // only used when constructed from table model SQL
  private final boolean
      isTableModelStatement; // Whether the statement itself is table model or not (not the TsFiles)
  private final String statementString;
  private final boolean isGeneratedByPipe;

<<<<<<< HEAD
  protected final List<File> tsFiles;
  private final List<File> tabletConvertionList = new java.util.ArrayList<>();
  protected final String statementString;
  protected final boolean isVerifySchema;

  protected final boolean isDeleteAfterLoad;

  protected final boolean isConvertOnTypeMismatch;

  protected final int tabletConversionThreshold;

  protected final boolean isAutoCreateDatabase;
=======
  private final List<File> tsFiles;
  private final List<Boolean> isTableModelTsFile;
  private int isTableModelTsFileReliableIndex = -1;
>>>>>>> 662de311

  // User specified configs
  private final int databaseLevel;
  private String databaseForTableData;
  private final boolean isVerifySchema;
  private final boolean isDeleteAfterLoad;
  private final boolean isConvertOnTypeMismatch;
  private final boolean isAutoCreateDatabase;

  // Schema creators for tree and table
  private TreeSchemaAutoCreatorAndVerifier treeSchemaAutoCreatorAndVerifier;
  private LoadTsFileTableSchemaCache tableSchemaCache;

  public LoadTsFileAnalyzer(
      LoadTsFileStatement loadTsFileStatement, boolean isGeneratedByPipe, MPPQueryContext context) {
    this.context = context;

    this.loadTsFileTreeStatement = loadTsFileStatement;
    this.loadTsFileTableStatement = null;
    this.isTableModelStatement = false;
    this.statementString = loadTsFileStatement.toString();
    this.isGeneratedByPipe = isGeneratedByPipe;

    this.tsFiles = loadTsFileStatement.getTsFiles();
    this.isTableModelTsFile = new ArrayList<>(Collections.nCopies(this.tsFiles.size(), false));

    this.databaseLevel = loadTsFileStatement.getDatabaseLevel();
    this.databaseForTableData = loadTsFileStatement.getDatabase();
    this.isVerifySchema = loadTsFileStatement.isVerifySchema();
    this.isDeleteAfterLoad = loadTsFileStatement.isDeleteAfterLoad();
    this.isConvertOnTypeMismatch = loadTsFileStatement.isConvertOnTypeMismatch();
    this.tabletConversionThreshold = loadTsFileStatement.getTabletConversionThreshold();
    this.isAutoCreateDatabase = loadTsFileStatement.isAutoCreateDatabase();
  }

  public LoadTsFileAnalyzer(
      LoadTsFile loadTsFileTableStatement, boolean isGeneratedByPipe, MPPQueryContext context) {
    this.context = context;

    this.loadTsFileTreeStatement = null;
    this.loadTsFileTableStatement = loadTsFileTableStatement;
    this.isTableModelStatement = true;
    this.statementString = loadTsFileTableStatement.toString();
    this.isGeneratedByPipe = isGeneratedByPipe;

    this.tsFiles = loadTsFileTableStatement.getTsFiles();
    this.isTableModelTsFile = new ArrayList<>(Collections.nCopies(this.tsFiles.size(), false));

    this.databaseLevel = loadTsFileTableStatement.getDatabaseLevel();
    this.databaseForTableData = loadTsFileTableStatement.getDatabase();
    this.isVerifySchema = loadTsFileTableStatement.isVerifySchema();
    this.isDeleteAfterLoad = loadTsFileTableStatement.isDeleteAfterLoad();
    this.isConvertOnTypeMismatch = loadTsFileTableStatement.isConvertOnTypeMismatch();
    this.tabletConversionThreshold = loadTsFileTableStatement.getTabletConversionThreshold();
    this.isAutoCreateDatabase = loadTsFileTableStatement.isAutoCreateDatabase();
  }

  protected String getStatementString() {
    return statementString;
  }

  protected boolean isVerifySchema() {
    return isVerifySchema;
  }

  protected boolean isConvertOnTypeMismatch() {
    return isConvertOnTypeMismatch;
  }

  protected boolean isAutoCreateDatabase() {
    return isAutoCreateDatabase;
  }

  protected int getDatabaseLevel() {
    return databaseLevel;
  }

  public IAnalysis analyzeFileByFile(IAnalysis analysis) {
    checkBeforeAnalyzeFileByFile(analysis);
    if (analysis.isFinishQueryAfterAnalyze()) {
      return analysis;
    }

    if (!doAnalyzeFileByFile(analysis)) {
      // return false means the analysis is failed because of exception
      return analysis;
    }

    try {
      // flush remaining metadata of tree-model, currently no need for table-model
      if (treeSchemaAutoCreatorAndVerifier != null) {
        treeSchemaAutoCreatorAndVerifier.flush();
      }
    } catch (AuthException e) {
      setFailAnalysisForAuthException(analysis, e);
      return analysis;
    } catch (LoadAnalyzeException e) {
      executeTabletConversion(analysis, e);
      return analysis;
    } catch (Exception e) {
      final String exceptionMessage =
          String.format(
              "Auto create or verify schema error when executing statement %s. Detail: %s.",
              getStatementString(),
              e.getMessage() == null ? e.getClass().getName() : e.getMessage());
      LOGGER.warn(exceptionMessage, e);
      analysis.setFinishQueryAfterAnalyze(true);
      analysis.setFailStatus(RpcUtils.getStatus(TSStatusCode.LOAD_FILE_ERROR, exceptionMessage));
      return analysis;
    }

    LOGGER.info("Load - Analysis Stage: all tsfiles have been analyzed.");

    // data partition will be queried in the scheduler
    setRealStatement(analysis);
    setTsFileModelInfoToStatement();
    return analysis;
  }

  private void checkBeforeAnalyzeFileByFile(IAnalysis analysis) {
    if (TSFileDescriptor.getInstance().getConfig().getEncryptFlag()) {
      analysis.setFinishQueryAfterAnalyze(true);
      analysis.setFailStatus(
          RpcUtils.getStatus(
              TSStatusCode.LOAD_FILE_ERROR,
              "TSFile encryption is enabled, and the Load TSFile function is disabled"));
      return;
    }

    // check if the system is read only
    if (CommonDescriptor.getInstance().getConfig().isReadOnly()) {
      analysis.setFinishQueryAfterAnalyze(true);
      analysis.setFailStatus(
          RpcUtils.getStatus(TSStatusCode.SYSTEM_READ_ONLY, LoadReadOnlyException.MESSAGE));
    }
  }

  private boolean doAnalyzeFileByFile(IAnalysis analysis) {
    // analyze tsfile metadata file by file
    for (int i = 0, tsfileNum = tsFiles.size(); i < tsfileNum; i++) {
      final File tsFile = tsFiles.get(i);

      if (tsFile.length() == 0) {
        if (LOGGER.isWarnEnabled()) {
          LOGGER.warn("TsFile {} is empty.", tsFile.getPath());
        }
        if (LOGGER.isInfoEnabled()) {
          LOGGER.info(
              "Load - Analysis Stage: {}/{} tsfiles have been analyzed, progress: {}%",
              i + 1, tsfileNum, String.format("%.3f", (i + 1) * 100.00 / tsfileNum));
        }
        continue;
      }

      if (tsFile.length() < tabletConversionThreshold) {
        tabletConvertionList.add(tsFile);
        if (LOGGER.isInfoEnabled()) {
          LOGGER.info(
              "Load - Analysis Stage: {}/{} tsfiles have been analyzed, {} tsfiles have been added to the conversion list, progress: {}%",
              i + 1,
              tsfileNum,
              tabletConvertionList.size(),
              String.format("%.3f", (i + 1) * 100.00 / tsfileNum));
        }
        continue;
      }

      try {
        analyzeSingleTsFile(tsFile, i);
        if (LOGGER.isInfoEnabled()) {
          LOGGER.info(
              "Load - Analysis Stage: {}/{} tsfiles have been analyzed, progress: {}%",
              i + 1, tsfileNum, String.format("%.3f", (i + 1) * 100.00 / tsfileNum));
        }
      } catch (AuthException e) {
        setFailAnalysisForAuthException(analysis, e);
        return false;
      } catch (LoadAnalyzeException e) {
        executeTabletConversion(analysis, e);
        // just return false to STOP the analysis process,
        // the real result on the conversion will be set in the analysis.
        return false;
      } catch (BufferUnderflowException e) {
        LOGGER.warn(
            "The file {} is not a valid tsfile. Please check the input file.", tsFile.getPath(), e);
        throw new SemanticException(
            String.format(
                "The file %s is not a valid tsfile. Please check the input file.",
                tsFile.getPath()));
      } catch (Exception e) {
        final String exceptionMessage =
            String.format(
                "Loading file %s failed. Detail: %s",
                tsFile.getPath(), e.getMessage() == null ? e.getClass().getName() : e.getMessage());
        LOGGER.warn(exceptionMessage, e);
        analysis.setFinishQueryAfterAnalyze(true);
        analysis.setFailStatus(RpcUtils.getStatus(TSStatusCode.LOAD_FILE_ERROR, exceptionMessage));
        return false;
      }
    }

    return handleTabletConversionList(analysis);
  }

  private void analyzeSingleTsFile(final File tsFile, int i)
      throws IOException, AuthException, LoadAnalyzeException {
    try (final TsFileSequenceReader reader = new TsFileSequenceReader(tsFile.getAbsolutePath())) {

      // check whether the tsfile is tree-model or not
      final Map<String, TableSchema> tableSchemaMap = reader.getTableSchemaMap();
      final boolean isTableModelFile = Objects.nonNull(tableSchemaMap) && !tableSchemaMap.isEmpty();
      LOGGER.info(
          "TsFile {} is a {}-model file.", tsFile.getPath(), isTableModelFile ? "table" : "tree");

      // can be reused when constructing tsfile resource
      final TsFileSequenceReaderTimeseriesMetadataIterator timeseriesMetadataIterator =
          new TsFileSequenceReaderTimeseriesMetadataIterator(
              reader,
              !isTableModelFile, // currently we only need chunk metadata for tree model files
              IoTDBDescriptor.getInstance()
                  .getConfig()
                  .getLoadTsFileAnalyzeSchemaBatchReadTimeSeriesMetadataCount());

      // check if the tsfile is empty
      if (!timeseriesMetadataIterator.hasNext()) {
        throw new LoadEmptyFileException(tsFile.getAbsolutePath());
      }

<<<<<<< HEAD
  private boolean handleTabletConversionList(IAnalysis analysis) {
    if (tabletConvertionList.isEmpty()) {
      return true;
    }

    // 1. all mini files are converted to tablets
    setStatementTsFiles(tabletConvertionList);
    executeTabletConversion(
        analysis, new LoadAnalyzeException("Failed to convert mini file to tablet"));
    if (analysis.isFailed()) {
      return false;
    }

    // 2. remove the converted mini files from the tsFiles and load the rest
    tsFiles.removeAll(tabletConvertionList);
    setStatementTsFiles(tsFiles);
    analysis.setFinishQueryAfterAnalyze(false);
    return true;
  }

  protected void executeTabletConversion(final IAnalysis analysis, final LoadAnalyzeException e) {
    if (shouldSkipConversion(e)) {
      analysis.setFailStatus(
          new TSStatus(TSStatusCode.LOAD_FILE_ERROR.getStatusCode()).setMessage(e.getMessage()));
      analysis.setFinishQueryAfterAnalyze(true);
      setRealStatement(analysis);
      return;
    }

    LoadTsFileDataTypeConverter loadTsFileDataTypeConverter =
        new LoadTsFileDataTypeConverter(isGeneratedByPipe);
    TSStatus status = doConversion(loadTsFileDataTypeConverter);

    if (status == null) {
      LOGGER.warn(
          "Load: Failed to convert to tablets from statement {}. Status is null.",
          isTableModelStatement ? loadTsFileTableStatement : loadTsFileTreeStatement);
      analysis.setFailStatus(
          new TSStatus(TSStatusCode.LOAD_FILE_ERROR.getStatusCode()).setMessage(e.getMessage()));
    } else if (!loadTsFileDataTypeConverter.isSuccessful(status)) {
      LOGGER.warn(
          "Load: Failed to convert to tablets from statement {}. Status: {}",
          isTableModelStatement ? loadTsFileTableStatement : loadTsFileTreeStatement,
          status);
      analysis.setFailStatus(status);
    }

    analysis.setFinishQueryAfterAnalyze(true);
    setRealStatement(analysis);
  }

  private TSStatus doConversion(LoadTsFileDataTypeConverter converter) {
    return isTableModelStatement
        ? converter.convertForTableModel(loadTsFileTableStatement).orElse(null)
        : converter.convertForTreeModel(loadTsFileTreeStatement).orElse(null);
  }

  private boolean shouldSkipConversion(LoadAnalyzeException e) {
    return (e instanceof LoadAnalyzeTypeMismatchException) && !isConvertOnTypeMismatch;
  }

  private void setStatementTsFiles(List<File> files) {
    if (isTableModelStatement) {
      loadTsFileTableStatement.setTsFiles(files);
    } else {
      loadTsFileTreeStatement.setTsFiles(files);
    }
  }

  protected void setRealStatement(IAnalysis analysis) {
    if (isTableModelStatement) {
      // Do nothing by now.
    } else {
      analysis.setRealStatement(loadTsFileTreeStatement);
=======
      // check whether the encrypt type of the tsfile is supported
      final EncryptParameter param = reader.getEncryptParam();
      if (!Objects.equals(param.getType(), EncryptUtils.encryptParam.getType())
          || !Arrays.equals(param.getKey(), EncryptUtils.encryptParam.getKey())) {
        throw new SemanticException("The encryption way of the TsFile is not supported.");
      }

      this.isTableModelTsFile.set(i, isTableModelFile);
      this.isTableModelTsFileReliableIndex = i;

      if (isTableModelFile) {
        doAnalyzeSingleTableFile(tsFile, reader, timeseriesMetadataIterator, tableSchemaMap);
      } else {
        doAnalyzeSingleTreeFile(tsFile, reader, timeseriesMetadataIterator);
      }
    } catch (final LoadEmptyFileException loadEmptyFileException) {
      LOGGER.warn("Empty file detected, will skip loading this file: {}", tsFile.getAbsolutePath());
      if (isDeleteAfterLoad) {
        FileUtils.deleteQuietly(tsFile);
      }
    }
  }

  private void doAnalyzeSingleTreeFile(
      final File tsFile,
      final TsFileSequenceReader reader,
      final TsFileSequenceReaderTimeseriesMetadataIterator timeseriesMetadataIterator)
      throws IOException, LoadAnalyzeException, AuthException {
    // construct tsfile resource
    final TsFileResource tsFileResource = constructTsFileResource(reader, tsFile);

    long writePointCount = 0;

    getOrCreateTreeSchemaVerifier().setCurrentModificationsAndTimeIndex(tsFileResource, reader);

    final boolean isAutoCreateSchemaOrVerifySchemaEnabled =
        IoTDBDescriptor.getInstance().getConfig().isAutoCreateSchemaEnabled() || isVerifySchema();
    while (timeseriesMetadataIterator.hasNext()) {
      final Map<IDeviceID, List<TimeseriesMetadata>> device2TimeseriesMetadata =
          timeseriesMetadataIterator.next();

      if (isAutoCreateSchemaOrVerifySchemaEnabled) {
        getOrCreateTreeSchemaVerifier().autoCreateAndVerify(reader, device2TimeseriesMetadata);
      }

      if (!tsFileResource.resourceFileExists()) {
        TsFileResourceUtils.updateTsFileResource(device2TimeseriesMetadata, tsFileResource);
      }

      // TODO: how to get the correct write point count when
      //  !isAutoCreateSchemaOrVerifySchemaEnabled
      writePointCount += getWritePointCount(device2TimeseriesMetadata);
>>>>>>> 662de311
    }
    if (isAutoCreateSchemaOrVerifySchemaEnabled) {
      getOrCreateTreeSchemaVerifier().flushAndClearDeviceIsAlignedCacheIfNecessary();
    }

    TimestampPrecisionUtils.checkTimestampPrecision(tsFileResource.getFileEndTime());
    tsFileResource.setStatus(TsFileResourceStatus.NORMAL);

    addTsFileResource(tsFileResource);
    addWritePointCount(writePointCount);
  }

  private void doAnalyzeSingleTableFile(
      final File tsFile,
      final TsFileSequenceReader reader,
      final TsFileSequenceReaderTimeseriesMetadataIterator timeseriesMetadataIterator,
      final Map<String, TableSchema> tableSchemaMap)
      throws IOException, LoadAnalyzeException {
    // construct tsfile resource
    final TsFileResource tsFileResource = constructTsFileResource(reader, tsFile);

    long writePointCount = 0;

    if (Objects.isNull(databaseForTableData)) {
      // If database is not specified, use the database from current session.
      // If still not specified, throw an exception.
      final Optional<String> dbName = context.getDatabaseName();
      if (dbName.isPresent()) {
        databaseForTableData = dbName.get();
        if (isTableModelStatement) {
          loadTsFileTableStatement.setDatabase(dbName.get());
        } else {
          loadTsFileTreeStatement.setDatabase(dbName.get());
        }
      } else {
        throw new SemanticException(DATABASE_NOT_SPECIFIED);
      }
    }

    autoCreateTableDatabaseIfAbsent(databaseForTableData);

    getOrCreateTableSchemaCache().setDatabase(databaseForTableData);
    getOrCreateTableSchemaCache().setCurrentModificationsAndTimeIndex(tsFileResource, reader);

    for (Map.Entry<String, org.apache.tsfile.file.metadata.TableSchema> name2Schema :
        tableSchemaMap.entrySet()) {
      final org.apache.iotdb.db.queryengine.plan.relational.metadata.TableSchema fileSchema =
          org.apache.iotdb.db.queryengine.plan.relational.metadata.TableSchema
              .fromTsFileTableSchema(name2Schema.getKey(), name2Schema.getValue());
      getOrCreateTableSchemaCache().createTable(fileSchema, context, metadata);
      accessControl.checkCanInsertIntoTable(
          context.getSession().getUserName(),
          new QualifiedObjectName(databaseForTableData, name2Schema.getKey()));
    }

    while (timeseriesMetadataIterator.hasNext()) {
      final Map<IDeviceID, List<TimeseriesMetadata>> device2TimeseriesMetadata =
          timeseriesMetadataIterator.next();

      for (IDeviceID deviceId : device2TimeseriesMetadata.keySet()) {
        getOrCreateTableSchemaCache().autoCreateAndVerify(deviceId);
      }

      if (!tsFileResource.resourceFileExists()) {
        TsFileResourceUtils.updateTsFileResource(device2TimeseriesMetadata, tsFileResource);
      }

      writePointCount += getWritePointCount(device2TimeseriesMetadata);
    }

    getOrCreateTableSchemaCache().flush();
    getOrCreateTableSchemaCache().clearIdColumnMapper();

    TimestampPrecisionUtils.checkTimestampPrecision(tsFileResource.getFileEndTime());
    tsFileResource.setStatus(TsFileResourceStatus.NORMAL);

    addTsFileResource(tsFileResource);
    addWritePointCount(writePointCount);
  }

  private TsFileResource constructTsFileResource(
      final TsFileSequenceReader reader, final File tsFile) throws IOException {
    final TsFileResource tsFileResource = new TsFileResource(tsFile);
    if (!tsFileResource.resourceFileExists()) {
      // it will be serialized in LoadSingleTsFileNode
      tsFileResource.updatePlanIndexes(reader.getMinPlanIndex());
      tsFileResource.updatePlanIndexes(reader.getMaxPlanIndex());
    } else {
      tsFileResource.deserialize();
    }
    return tsFileResource;
  }

  private TreeSchemaAutoCreatorAndVerifier getOrCreateTreeSchemaVerifier() {
    if (treeSchemaAutoCreatorAndVerifier == null) {
      treeSchemaAutoCreatorAndVerifier = new TreeSchemaAutoCreatorAndVerifier(this);
    }
    return treeSchemaAutoCreatorAndVerifier;
  }

  private LoadTsFileTableSchemaCache getOrCreateTableSchemaCache() {
    if (tableSchemaCache == null) {
      tableSchemaCache = new LoadTsFileTableSchemaCache(metadata, context);
    }
    return tableSchemaCache;
  }

  private void autoCreateTableDatabaseIfAbsent(final String database) throws LoadAnalyzeException {
    validateDatabaseName(database);
    if (DataNodeTableCache.getInstance().isDatabaseExist(database)) {
      return;
    }

    final CreateDBTask task =
        new CreateDBTask(new TDatabaseSchema(database).setIsTableModel(true), true);
    try {
      final ListenableFuture<ConfigTaskResult> future =
          task.execute(ClusterConfigTaskExecutor.getInstance());
      final ConfigTaskResult result = future.get();
      if (result.getStatusCode().getStatusCode() != TSStatusCode.SUCCESS_STATUS.getStatusCode()) {
        throw new LoadAnalyzeException(
            String.format(
                "Auto create database failed: %s, status code: %s",
                database, result.getStatusCode()));
      }
    } catch (final Exception e) {
      throw new LoadAnalyzeException("Auto create database failed because: " + e.getMessage());
    }
  }

  private void addTsFileResource(TsFileResource tsFileResource) {
    if (isTableModelStatement) {
      loadTsFileTableStatement.addTsFileResource(tsFileResource);
    } else {
      loadTsFileTreeStatement.addTsFileResource(tsFileResource);
    }
  }

  private static long getWritePointCount(
      Map<IDeviceID, List<TimeseriesMetadata>> device2TimeseriesMetadata) {
    return device2TimeseriesMetadata.values().stream()
        .flatMap(List::stream)
        .mapToLong(t -> t.getStatistics().getCount())
        .sum();
  }

  private void addWritePointCount(long writePointCount) {
    if (isTableModelStatement) {
      loadTsFileTableStatement.addWritePointCount(writePointCount);
    } else {
      loadTsFileTreeStatement.addWritePointCount(writePointCount);
    }
  }

  private void setRealStatement(IAnalysis analysis) {
    if (isTableModelStatement) {
      // Do nothing by now.
    } else {
      analysis.setRealStatement(loadTsFileTreeStatement);
    }
  }

  private void setTsFileModelInfoToStatement() {
    if (isTableModelStatement) {
      this.loadTsFileTableStatement.setIsTableModel(this.isTableModelTsFile);
    } else {
      this.loadTsFileTreeStatement.setIsTableModel(this.isTableModelTsFile);
    }
  }

  private void executeTabletConversion(final IAnalysis analysis, final LoadAnalyzeException e) {
    if (isTableModelTsFileReliableIndex < tsFiles.size() - 1) {
      try {
        getFileModelInfoBeforeTabletConversion();
      } catch (Exception e1) {
        LOGGER.warn(
            "Load: Failed to convert to tablets from statement {} because failed to read model info from file, message: {}.",
            isTableModelStatement ? loadTsFileTableStatement : loadTsFileTreeStatement,
            e1.getMessage());
        analysis.setFailStatus(
            new TSStatus(TSStatusCode.LOAD_FILE_ERROR.getStatusCode()).setMessage(e.getMessage()));
        analysis.setFinishQueryAfterAnalyze(true);
        setRealStatement(analysis);
        return;
      }
    }

    final LoadTsFileDataTypeConverter loadTsFileDataTypeConverter =
        new LoadTsFileDataTypeConverter(isGeneratedByPipe);

    for (int i = 0; i < tsFiles.size(); i++) {
      try {
        final TSStatus status =
            (!(e instanceof LoadAnalyzeTypeMismatchException) || isConvertOnTypeMismatch)
                ? (isTableModelTsFile.get(i)
                    ? loadTsFileDataTypeConverter
                        .convertForTableModel(
                            new LoadTsFile(null, tsFiles.get(i).getPath(), Collections.emptyMap())
                                .setDatabase(databaseForTableData))
                        .orElse(null)
                    : loadTsFileDataTypeConverter
                        .convertForTreeModel(new LoadTsFileStatement(tsFiles.get(i).getPath()))
                        .orElse(null))
                : null;

        if (status == null) {
          LOGGER.warn(
              "Load: Failed to convert to tablets from statement {}. Status is null.",
              isTableModelStatement ? loadTsFileTableStatement : loadTsFileTreeStatement);
          analysis.setFailStatus(
              new TSStatus(TSStatusCode.LOAD_FILE_ERROR.getStatusCode())
                  .setMessage(e.getMessage()));
          break;
        } else if (!loadTsFileDataTypeConverter.isSuccessful(status)) {
          LOGGER.warn(
              "Load: Failed to convert to tablets from statement {}. Status: {}",
              isTableModelStatement ? loadTsFileTableStatement : loadTsFileTreeStatement,
              status);
          analysis.setFailStatus(status);
          break;
        }
      } catch (final Exception e2) {
        LOGGER.warn(
            "Load: Failed to convert to tablets from statement {} because exception: {}",
            isTableModelStatement ? loadTsFileTableStatement : loadTsFileTreeStatement,
            e2.getMessage());
        analysis.setFailStatus(
            new TSStatus(TSStatusCode.LOAD_FILE_ERROR.getStatusCode()).setMessage(e.getMessage()));
        break;
      }
    }

    analysis.setFinishQueryAfterAnalyze(true);
    setRealStatement(analysis);
  }

  private void getFileModelInfoBeforeTabletConversion() throws IOException {
    for (int i = isTableModelTsFileReliableIndex + 1; i < tsFiles.size(); i++) {
      try (final TsFileSequenceReader reader =
          new TsFileSequenceReader(tsFiles.get(i).getAbsolutePath(), true)) {
        final Map<String, TableSchema> tableSchemaMap = reader.getTableSchemaMap();
        isTableModelTsFile.set(i, Objects.nonNull(tableSchemaMap) && !tableSchemaMap.isEmpty());
        isTableModelTsFileReliableIndex = i;
      }
    }
  }

  private void setFailAnalysisForAuthException(IAnalysis analysis, AuthException e) {
    analysis.setFinishQueryAfterAnalyze(true);
    analysis.setFailStatus(RpcUtils.getStatus(e.getCode(), e.getMessage()));
  }

  @Override
  public void close() throws Exception {
    if (treeSchemaAutoCreatorAndVerifier != null) {
      treeSchemaAutoCreatorAndVerifier.close();
    }
    if (tableSchemaCache != null) {
      tableSchemaCache.close();
    }
  }
}<|MERGE_RESOLUTION|>--- conflicted
+++ resolved
@@ -85,6 +85,31 @@
 
   private static final Logger LOGGER = LoggerFactory.getLogger(LoadTsFileAnalyzer.class);
 
+  // These are only used when constructed from tree model SQL
+  private final LoadTsFileStatement loadTsFileTreeStatement;
+  // These are only used when constructed from table model SQL
+  private final LoadTsFile loadTsFileTableStatement;
+
+  private final boolean isTableModelStatement;
+
+  private final boolean isGeneratedByPipe;
+
+  protected final List<File> tsFiles;
+  private final List<File> tabletConvertionList = new java.util.ArrayList<>();
+  protected final String statementString;
+  protected final boolean isVerifySchema;
+
+  protected final boolean isDeleteAfterLoad;
+
+  protected final boolean isConvertOnTypeMismatch;
+
+  protected final int tabletConversionThreshold;
+
+  protected final boolean isAutoCreateDatabase;
+
+  protected final int databaseLevel;
+
+  protected final String database;
   final IPartitionFetcher partitionFetcher = ClusterPartitionFetcher.getInstance();
   final ISchemaFetcher schemaFetcher = ClusterSchemaFetcher.getInstance();
   private final Metadata metadata = LocalExecutionPlanner.getInstance().metadata;
@@ -102,24 +127,9 @@
   private final String statementString;
   private final boolean isGeneratedByPipe;
 
-<<<<<<< HEAD
-  protected final List<File> tsFiles;
-  private final List<File> tabletConvertionList = new java.util.ArrayList<>();
-  protected final String statementString;
-  protected final boolean isVerifySchema;
-
-  protected final boolean isDeleteAfterLoad;
-
-  protected final boolean isConvertOnTypeMismatch;
-
-  protected final int tabletConversionThreshold;
-
-  protected final boolean isAutoCreateDatabase;
-=======
   private final List<File> tsFiles;
   private final List<Boolean> isTableModelTsFile;
   private int isTableModelTsFileReliableIndex = -1;
->>>>>>> 662de311
 
   // User specified configs
   private final int databaseLevel;
@@ -327,7 +337,6 @@
   private void analyzeSingleTsFile(final File tsFile, int i)
       throws IOException, AuthException, LoadAnalyzeException {
     try (final TsFileSequenceReader reader = new TsFileSequenceReader(tsFile.getAbsolutePath())) {
-
       // check whether the tsfile is tree-model or not
       final Map<String, TableSchema> tableSchemaMap = reader.getTableSchemaMap();
       final boolean isTableModelFile = Objects.nonNull(tableSchemaMap) && !tableSchemaMap.isEmpty();
@@ -348,7 +357,29 @@
         throw new LoadEmptyFileException(tsFile.getAbsolutePath());
       }
 
-<<<<<<< HEAD
+      // check whether the encrypt type of the tsfile is supported
+      final EncryptParameter param = reader.getEncryptParam();
+      if (!Objects.equals(param.getType(), EncryptUtils.encryptParam.getType())
+          || !Arrays.equals(param.getKey(), EncryptUtils.encryptParam.getKey())) {
+        throw new SemanticException("The encryption way of the TsFile is not supported.");
+      }
+
+      this.isTableModelTsFile.set(i, isTableModelFile);
+      this.isTableModelTsFileReliableIndex = i;
+
+      if (isTableModelFile) {
+        doAnalyzeSingleTableFile(tsFile, reader, timeseriesMetadataIterator, tableSchemaMap);
+      } else {
+        doAnalyzeSingleTreeFile(tsFile, reader, timeseriesMetadataIterator);
+      }
+    } catch (final LoadEmptyFileException loadEmptyFileException) {
+      LOGGER.warn("Empty file detected, will skip loading this file: {}", tsFile.getAbsolutePath());
+      if (isDeleteAfterLoad) {
+        FileUtils.deleteQuietly(tsFile);
+      }
+    }
+  }
+
   private boolean handleTabletConversionList(IAnalysis analysis) {
     if (tabletConvertionList.isEmpty()) {
       return true;
@@ -423,29 +454,6 @@
       // Do nothing by now.
     } else {
       analysis.setRealStatement(loadTsFileTreeStatement);
-=======
-      // check whether the encrypt type of the tsfile is supported
-      final EncryptParameter param = reader.getEncryptParam();
-      if (!Objects.equals(param.getType(), EncryptUtils.encryptParam.getType())
-          || !Arrays.equals(param.getKey(), EncryptUtils.encryptParam.getKey())) {
-        throw new SemanticException("The encryption way of the TsFile is not supported.");
-      }
-
-      this.isTableModelTsFile.set(i, isTableModelFile);
-      this.isTableModelTsFileReliableIndex = i;
-
-      if (isTableModelFile) {
-        doAnalyzeSingleTableFile(tsFile, reader, timeseriesMetadataIterator, tableSchemaMap);
-      } else {
-        doAnalyzeSingleTreeFile(tsFile, reader, timeseriesMetadataIterator);
-      }
-    } catch (final LoadEmptyFileException loadEmptyFileException) {
-      LOGGER.warn("Empty file detected, will skip loading this file: {}", tsFile.getAbsolutePath());
-      if (isDeleteAfterLoad) {
-        FileUtils.deleteQuietly(tsFile);
-      }
-    }
-  }
 
   private void doAnalyzeSingleTreeFile(
       final File tsFile,
@@ -476,7 +484,6 @@
       // TODO: how to get the correct write point count when
       //  !isAutoCreateSchemaOrVerifySchemaEnabled
       writePointCount += getWritePointCount(device2TimeseriesMetadata);
->>>>>>> 662de311
     }
     if (isAutoCreateSchemaOrVerifySchemaEnabled) {
       getOrCreateTreeSchemaVerifier().flushAndClearDeviceIsAlignedCacheIfNecessary();
