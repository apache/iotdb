/*
 * Licensed to the Apache Software Foundation (ASF) under one
 * or more contributor license agreements.  See the NOTICE file
 * distributed with this work for additional information
 * regarding copyright ownership.  The ASF licenses this file
 * to you under the Apache License, Version 2.0 (the
 * "License"); you may not use this file except in compliance
 * with the License.  You may obtain a copy of the License at
 *
 *      http://www.apache.org/licenses/LICENSE-2.0
 *
 * Unless required by applicable law or agreed to in writing,
 * software distributed under the License is distributed on an
 * "AS IS" BASIS, WITHOUT WARRANTIES OR CONDITIONS OF ANY
 * KIND, either express or implied.  See the License for the
 * specific language governing permissions and limitations
 * under the License.
 */

package org.apache.iotdb.db.queryengine.plan.analyze.load;

import org.apache.iotdb.common.rpc.thrift.TSStatus;
import org.apache.iotdb.commons.auth.AuthException;
import org.apache.iotdb.commons.conf.CommonDescriptor;
import org.apache.iotdb.db.exception.VerifyMetadataException;
import org.apache.iotdb.db.exception.VerifyMetadataTypeMismatchException;
import org.apache.iotdb.db.exception.load.LoadReadOnlyException;
import org.apache.iotdb.db.exception.sql.SemanticException;
import org.apache.iotdb.db.queryengine.common.MPPQueryContext;
import org.apache.iotdb.db.queryengine.plan.analyze.ClusterPartitionFetcher;
import org.apache.iotdb.db.queryengine.plan.analyze.IAnalysis;
import org.apache.iotdb.db.queryengine.plan.analyze.IPartitionFetcher;
import org.apache.iotdb.db.queryengine.plan.analyze.schema.ClusterSchemaFetcher;
import org.apache.iotdb.db.queryengine.plan.analyze.schema.ISchemaFetcher;
import org.apache.iotdb.db.queryengine.plan.relational.sql.ast.LoadTsFile;
import org.apache.iotdb.db.queryengine.plan.statement.crud.LoadTsFileStatement;
import org.apache.iotdb.db.storageengine.dataregion.tsfile.TsFileResource;
import org.apache.iotdb.db.storageengine.load.converter.LoadTsFileDataTypeConverter;
import org.apache.iotdb.rpc.RpcUtils;
import org.apache.iotdb.rpc.TSStatusCode;

import org.apache.tsfile.common.conf.TSFileDescriptor;
import org.apache.tsfile.file.metadata.IDeviceID;
import org.apache.tsfile.file.metadata.TimeseriesMetadata;
import org.apache.tsfile.read.TsFileSequenceReader;
import org.slf4j.Logger;
import org.slf4j.LoggerFactory;

import java.io.File;
import java.io.IOException;
import java.nio.BufferUnderflowException;
import java.util.List;
import java.util.Map;

public abstract class LoadTsFileAnalyzer implements AutoCloseable {

  private static final Logger LOGGER = LoggerFactory.getLogger(LoadTsFileAnalyzer.class);

  // These are only used when constructed from tree model SQL
  private final LoadTsFileStatement loadTsFileTreeStatement;
  // These are only used when constructed from table model SQL
  private final LoadTsFile loadTsFileTableStatement;

  private final boolean isTableModelStatement;

  private final boolean isGeneratedByPipe;

  protected final List<File> tsFiles;
  protected final String statementString;
  protected final boolean isVerifySchema;

  protected final boolean isDeleteAfterLoad;

  protected final boolean isConvertOnTypeMismatch;

  protected final boolean isAutoCreateDatabase;
  protected final boolean isLoadWithMods;
  protected final int databaseLevel;

  protected final String database;

  final MPPQueryContext context;

  final IPartitionFetcher partitionFetcher = ClusterPartitionFetcher.getInstance();
  final ISchemaFetcher schemaFetcher = ClusterSchemaFetcher.getInstance();

  LoadTsFileAnalyzer(
      LoadTsFileStatement loadTsFileStatement, boolean isGeneratedByPipe, MPPQueryContext context) {
    this.loadTsFileTreeStatement = loadTsFileStatement;
    this.tsFiles = loadTsFileStatement.getTsFiles();
    this.statementString = loadTsFileStatement.toString();
    this.isVerifySchema = loadTsFileStatement.isVerifySchema();
    this.isDeleteAfterLoad = loadTsFileStatement.isDeleteAfterLoad();
    this.isConvertOnTypeMismatch = loadTsFileStatement.isConvertOnTypeMismatch();
    this.isAutoCreateDatabase = loadTsFileStatement.isAutoCreateDatabase();
    this.isLoadWithMods = loadTsFileStatement.isLoadWithMods();
    this.databaseLevel = loadTsFileStatement.getDatabaseLevel();
    this.database = loadTsFileStatement.getDatabase();

    this.loadTsFileTableStatement = null;
    this.isTableModelStatement = false;
    this.isGeneratedByPipe = isGeneratedByPipe;
    this.context = context;
  }

<<<<<<< HEAD
  LoadTsFileAnalyzer(final LoadTsFile loadTsFileTableStatement, final MPPQueryContext context) {
=======
  LoadTsFileAnalyzer(
      LoadTsFile loadTsFileTableStatement, boolean isGeneratedByPipe, MPPQueryContext context) {
>>>>>>> c087c244
    this.loadTsFileTableStatement = loadTsFileTableStatement;
    this.tsFiles = loadTsFileTableStatement.getTsFiles();
    this.statementString = loadTsFileTableStatement.toString();
    this.isVerifySchema = true;
    this.isDeleteAfterLoad = loadTsFileTableStatement.isDeleteAfterLoad();
    this.isConvertOnTypeMismatch = loadTsFileTableStatement.isConvertOnTypeMismatch();
    this.isAutoCreateDatabase = loadTsFileTableStatement.isAutoCreateDatabase();
    this.databaseLevel = loadTsFileTableStatement.getDatabaseLevel();
    this.database = loadTsFileTableStatement.getDatabase();
<<<<<<< HEAD
    this.isLoadWithMods = loadTsFileTableStatement.isLoadWithMods();
    this.loadTsFileDataTypeConverter = new LoadTsFileDataTypeConverter();
=======
>>>>>>> c087c244

    this.loadTsFileTreeStatement = null;
    this.isTableModelStatement = true;
    this.isGeneratedByPipe = isGeneratedByPipe;
    this.context = context;
  }

  public abstract IAnalysis analyzeFileByFile(final IAnalysis analysis);

  protected boolean doAnalyzeFileByFile(final IAnalysis analysis) {
    // analyze tsfile metadata file by file
    for (int i = 0, tsfileNum = tsFiles.size(); i < tsfileNum; i++) {
      final File tsFile = tsFiles.get(i);

      if (tsFile.length() == 0) {
        if (LOGGER.isWarnEnabled()) {
          LOGGER.warn("TsFile {} is empty.", tsFile.getPath());
        }
        if (LOGGER.isInfoEnabled()) {
          LOGGER.info(
              "Load - Analysis Stage: {}/{} tsfiles have been analyzed, progress: {}%",
              i + 1, tsfileNum, String.format("%.3f", (i + 1) * 100.00 / tsfileNum));
        }
        continue;
      }

      try {
        analyzeSingleTsFile(tsFile);
        if (LOGGER.isInfoEnabled()) {
          LOGGER.info(
              "Load - Analysis Stage: {}/{} tsfiles have been analyzed, progress: {}%",
              i + 1, tsfileNum, String.format("%.3f", (i + 1) * 100.00 / tsfileNum));
        }
      } catch (final AuthException e) {
        setFailAnalysisForAuthException(analysis, e);
        return false;
      } catch (VerifyMetadataTypeMismatchException e) {
        executeDataTypeConversionOnTypeMismatch(analysis, e);
        // just return false to STOP the analysis process,
        // the real result on the conversion will be set in the analysis.
        return false;
      } catch (final BufferUnderflowException e) {
        LOGGER.warn(
            "The file {} is not a valid tsfile. Please check the input file.", tsFile.getPath(), e);
        throw new SemanticException(
            String.format(
                "The file %s is not a valid tsfile. Please check the input file.",
                tsFile.getPath()));
      } catch (final Exception e) {
        final String exceptionMessage =
            String.format(
                "Loading file %s failed. Detail: %s",
                tsFile.getPath(), e.getMessage() == null ? e.getClass().getName() : e.getMessage());
        LOGGER.warn(exceptionMessage, e);
        analysis.setFinishQueryAfterAnalyze(true);
        analysis.setFailStatus(RpcUtils.getStatus(TSStatusCode.LOAD_FILE_ERROR, exceptionMessage));
        return false;
      }
    }
    return true;
  }

  protected abstract void analyzeSingleTsFile(final File tsFile)
      throws IOException, AuthException, VerifyMetadataException;

  protected void executeDataTypeConversionOnTypeMismatch(
      final IAnalysis analysis, final VerifyMetadataTypeMismatchException e) {
    final LoadTsFileDataTypeConverter loadTsFileDataTypeConverter =
        new LoadTsFileDataTypeConverter(isGeneratedByPipe);

    final TSStatus status =
        isConvertOnTypeMismatch
            ? (isTableModelStatement
                ? loadTsFileDataTypeConverter
                    .convertForTableModel(loadTsFileTableStatement)
                    .orElse(null)
                : loadTsFileDataTypeConverter
                    .convertForTreeModel(loadTsFileTreeStatement)
                    .orElse(null))
            : null;

    if (status == null) {
      analysis.setFailStatus(
          new TSStatus(TSStatusCode.LOAD_FILE_ERROR.getStatusCode()).setMessage(e.getMessage()));
    } else if (!loadTsFileDataTypeConverter.isSuccessful(status)) {
      analysis.setFailStatus(status);
    }
    analysis.setFinishQueryAfterAnalyze(true);
    setRealStatement(analysis);
  }

  protected void setRealStatement(IAnalysis analysis) {
    if (isTableModelStatement) {
      // Do nothing by now.
    } else {
      analysis.setRealStatement(loadTsFileTreeStatement);
    }
  }

  protected String getStatementString() {
    return statementString;
  }

  protected TsFileResource constructTsFileResource(
      final TsFileSequenceReader reader, final File tsFile) throws IOException {
    final TsFileResource tsFileResource = new TsFileResource(tsFile);
    if (!tsFileResource.resourceFileExists()) {
      // it will be serialized in LoadSingleTsFileNode
      tsFileResource.updatePlanIndexes(reader.getMinPlanIndex());
      tsFileResource.updatePlanIndexes(reader.getMaxPlanIndex());
    } else {
      tsFileResource.deserialize();
    }
    return tsFileResource;
  }

  protected void addTsFileResource(TsFileResource tsFileResource) {
    if (isTableModelStatement) {
      loadTsFileTableStatement.addTsFileResource(tsFileResource);
    } else {
      loadTsFileTreeStatement.addTsFileResource(tsFileResource);
    }
  }

  protected void addWritePointCount(final long writePointCount) {
    if (isTableModelStatement) {
      loadTsFileTableStatement.addWritePointCount(writePointCount);
    } else {
      loadTsFileTreeStatement.addWritePointCount(writePointCount);
    }
  }

  protected boolean isVerifySchema() {
    return isVerifySchema;
  }

  protected boolean isConvertOnTypeMismatch() {
    return isConvertOnTypeMismatch;
  }

  protected boolean isAutoCreateDatabase() {
    return isAutoCreateDatabase;
  }

  protected int getDatabaseLevel() {
    return databaseLevel;
  }

  protected long getWritePointCount(
      final Map<IDeviceID, List<TimeseriesMetadata>> device2TimeSeriesMetadata) {
    return device2TimeSeriesMetadata.values().stream()
        .flatMap(List::stream)
        .mapToLong(t -> t.getStatistics().getCount())
        .sum();
  }

  protected void setFailAnalysisForAuthException(final IAnalysis analysis, final AuthException e) {
    analysis.setFinishQueryAfterAnalyze(true);
    analysis.setFailStatus(RpcUtils.getStatus(e.getCode(), e.getMessage()));
  }

  protected void checkBeforeAnalyzeFileByFile(final IAnalysis analysis) {
    if (TSFileDescriptor.getInstance().getConfig().getEncryptFlag()) {
      analysis.setFinishQueryAfterAnalyze(true);
      analysis.setFailStatus(
          RpcUtils.getStatus(
              TSStatusCode.LOAD_FILE_ERROR,
              "TSFile encryption is enabled, and the Load TSFile function is disabled"));
      return;
    }

    // check if the system is read only
    if (CommonDescriptor.getInstance().getConfig().isReadOnly()) {
      analysis.setFinishQueryAfterAnalyze(true);
      analysis.setFailStatus(
          RpcUtils.getStatus(TSStatusCode.SYSTEM_READ_ONLY, LoadReadOnlyException.MESSAGE));
      return;
    }
  }
}<|MERGE_RESOLUTION|>--- conflicted
+++ resolved
@@ -103,12 +103,8 @@
     this.context = context;
   }
 
-<<<<<<< HEAD
-  LoadTsFileAnalyzer(final LoadTsFile loadTsFileTableStatement, final MPPQueryContext context) {
-=======
   LoadTsFileAnalyzer(
-      LoadTsFile loadTsFileTableStatement, boolean isGeneratedByPipe, MPPQueryContext context) {
->>>>>>> c087c244
+      final LoadTsFile loadTsFileTableStatement, final boolean isGeneratedByPipe, final MPPQueryContext context) {
     this.loadTsFileTableStatement = loadTsFileTableStatement;
     this.tsFiles = loadTsFileTableStatement.getTsFiles();
     this.statementString = loadTsFileTableStatement.toString();
@@ -118,11 +114,7 @@
     this.isAutoCreateDatabase = loadTsFileTableStatement.isAutoCreateDatabase();
     this.databaseLevel = loadTsFileTableStatement.getDatabaseLevel();
     this.database = loadTsFileTableStatement.getDatabase();
-<<<<<<< HEAD
     this.isLoadWithMods = loadTsFileTableStatement.isLoadWithMods();
-    this.loadTsFileDataTypeConverter = new LoadTsFileDataTypeConverter();
-=======
->>>>>>> c087c244
 
     this.loadTsFileTreeStatement = null;
     this.isTableModelStatement = true;
