--- conflicted
+++ resolved
@@ -153,13 +153,8 @@
       schemaCache.setDatabase(database);
       schemaCache.setCurrentModificationsAndTimeIndex(tsFileResource, reader);
 
-<<<<<<< HEAD
       for (final Map.Entry<String, org.apache.tsfile.file.metadata.TableSchema> name2Schema :
-          reader.readFileMetadata().getTableSchemaMap().entrySet()) {
-=======
-      for (Map.Entry<String, org.apache.tsfile.file.metadata.TableSchema> name2Schema :
           tableSchemaMap.entrySet()) {
->>>>>>> fcb3fac1
         final TableSchema fileSchema =
             TableSchema.fromTsFileTableSchema(name2Schema.getKey(), name2Schema.getValue());
         accessControl.checkCanInsertIntoTable(
