/*
 * Licensed under the Apache License, Version 2.0 (the "License");
 * you may not use this file except in compliance with the License.
 * You may obtain a copy of the License at
 *
 *     http://www.apache.org/licenses/LICENSE-2.0
 *
 * Unless required by applicable law or agreed to in writing, software
 * distributed under the License is distributed on an "AS IS" BASIS,
 * WITHOUT WARRANTIES OR CONDITIONS OF ANY KIND, either express or implied.
 * See the License for the specific language governing permissions and
 * limitations under the License.
 */

package org.apache.iotdb.db.queryengine.plan.relational.planner.optimizations;

import org.apache.iotdb.commons.schema.table.column.TsTableColumnCategory;
import org.apache.iotdb.db.queryengine.plan.planner.plan.node.PlanNode;
import org.apache.iotdb.db.queryengine.plan.planner.plan.node.PlanVisitor;
import org.apache.iotdb.db.queryengine.plan.relational.analyzer.Analysis;
import org.apache.iotdb.db.queryengine.plan.relational.metadata.ColumnSchema;
import org.apache.iotdb.db.queryengine.plan.relational.planner.OrderingScheme;
import org.apache.iotdb.db.queryengine.plan.relational.planner.Symbol;
import org.apache.iotdb.db.queryengine.plan.relational.planner.node.FilterNode;
import org.apache.iotdb.db.queryengine.plan.relational.planner.node.LimitNode;
import org.apache.iotdb.db.queryengine.plan.relational.planner.node.ProjectNode;
import org.apache.iotdb.db.queryengine.plan.relational.planner.node.SortNode;
import org.apache.iotdb.db.queryengine.plan.relational.planner.node.StreamSortNode;
import org.apache.iotdb.db.queryengine.plan.relational.planner.node.TableScanNode;
import org.apache.iotdb.db.queryengine.plan.relational.planner.node.TopKNode;
import org.apache.iotdb.db.queryengine.plan.relational.sql.ast.Expression;
import org.apache.iotdb.db.queryengine.plan.relational.sql.ast.Query;

import java.util.HashSet;
import java.util.Map;
import java.util.Set;

import static org.apache.iotdb.db.queryengine.plan.relational.planner.optimizations.PushPredicateIntoTableScan.containsDiffFunction;
import static org.apache.iotdb.db.utils.constant.TestConstant.TIMESTAMP_STR;

/**
 * <b>Optimization phase:</b> Distributed plan planning.
 *
 * <p>The LIMIT OFFSET condition can be pushed down to the TableScanNode, when the following
 * conditions are met:
 * <li>Time series query (not aggregation query).
 * <li>The query expressions are all scalar expression.
 * <li>Order by all IDs, limit can be pushed down, set pushDownToEachDevice==false
 * <li>Order by some IDs or order by time, limit can be pushed down, set pushDownToEachDevice==true
 */
public class PushLimitOffsetIntoTableScan implements PlanOptimizer {

  @Override
  public PlanNode optimize(PlanNode plan, PlanOptimizer.Context context) {
    if (!(context.getAnalysis().getStatement() instanceof Query)) {
      return plan;
    }

    return plan.accept(new Rewriter(context.getAnalysis()), new Context());
  }

  private static class Rewriter extends PlanVisitor<PlanNode, Context> {
    private final Analysis analysis;

    public Rewriter(Analysis analysis) {
      this.analysis = analysis;
    }

    @Override
    public PlanNode visitPlan(PlanNode node, Context context) {
      PlanNode newNode = node.clone();
      for (PlanNode child : node.getChildren()) {
        newNode.addChild(child.accept(this, context));
      }
      return newNode;
    }

    @Override
    public PlanNode visitFilter(FilterNode node, Context context) {
      // In Filter-TableScan and Filter-Project-TableScan case, limit can not be pushed down.
      // In later, we need consider other case such as Filter-Values.
      // FilterNode in outer query can not be pushed down.
      if (node.getChild() instanceof TableScanNode
          || (node.getChild() instanceof ProjectNode
              && ((ProjectNode) node.getChild()).getChild() instanceof TableScanNode)) {
        context.enablePushDown = false;
        return node;
      }
      node.setChild(node.getChild().accept(this, context));
      return node;
    }

    @Override
    public PlanNode visitProject(ProjectNode node, Context context) {
      for (Expression expression : node.getAssignments().getMap().values()) {
        if (containsDiffFunction(expression)) {
          context.enablePushDown = false;
          return node;
        }
      }
      node.setChild(node.getChild().accept(this, context));
      return node;
    }

    @Override
    public PlanNode visitLimit(LimitNode node, Context context) {
      Context subContext = new Context();
      node.setChild(node.getChild().accept(this, subContext));
      context.existLimitNode = true;
      if (!subContext.enablePushDown || subContext.existLimitNode) {
        context.enablePushDown = false;
        return node;
      } else {
        TableScanNode tableScanNode = subContext.tableScanNode;
        context.tableScanNode = tableScanNode;
        if (tableScanNode != null) {
          tableScanNode.setPushDownLimit(node.getCount());
        }
        return node;
      }
    }

    @Override
    public PlanNode visitSort(SortNode node, Context context) {
<<<<<<< HEAD
      Context newContext =
          new Context(
              context.analysis,
              context.getLimit(),
              context.getOffset(),
              context.isEnablePushDown(),
              context.canPushLimitToEachDevice());
      PlanNode child = node.getChild().accept(this, newContext);
      context.setTableScanNode(newContext.getTableScanNode());
      if (!newContext.isEnablePushDown()) {
=======
      Context subContext = new Context();
      node.setChild(node.getChild().accept(this, subContext));
      context.existSortNode = true;
      // Children of SortNode have SortNode or LimitNode, set enablePushDown==false.
      // In later, there will have more Nodes to perfect this judgement.
      if (!subContext.enablePushDown || subContext.existSortNode || subContext.existLimitNode) {
        context.enablePushDown = false;
>>>>>>> e94c2c1f
        return node;
      }

      TableScanNode tableScanNode = subContext.tableScanNode;
      context.tableScanNode = tableScanNode;
      OrderingScheme orderingScheme = node.getOrderingScheme();
      Map<Symbol, ColumnSchema> tableColumnSchema =
          analysis.getTableColumnSchema(tableScanNode.getQualifiedObjectName());
      Set<Symbol> sortSymbols = new HashSet<>();
      for (Symbol orderBy : orderingScheme.getOrderBy()) {
        if (TIMESTAMP_STR.equalsIgnoreCase(orderBy.getName())) {
          break;
        }

        // order by measurement or expression, can not push down limit
        if (!tableColumnSchema.containsKey(orderBy)
            || tableColumnSchema.get(orderBy).getColumnCategory()
                == TsTableColumnCategory.MEASUREMENT) {
          context.enablePushDown = false;
          return node;
        }

        sortSymbols.add(orderBy);
      }

      boolean pushLimitToEachDevice = false;
      for (Map.Entry<Symbol, ColumnSchema> entry : tableColumnSchema.entrySet()) {
        if (entry.getValue().getColumnCategory() == TsTableColumnCategory.ID
            && !sortSymbols.contains(entry.getKey())) {
          pushLimitToEachDevice = true;
          break;
        }
      }
      tableScanNode.setPushLimitToEachDevice(pushLimitToEachDevice);
      return node;
    }

    @Override
    public PlanNode visitStreamSort(StreamSortNode node, Context context) {
      return visitSort(node, context);
    }

    @Override
    public PlanNode visitTableScan(TableScanNode node, Context context) {
      context.tableScanNode = node;
      return node;
    }

    @Override
    public PlanNode visitTopK(TopKNode node, Context context) {
      throw new IllegalStateException(
          "TopKNode must be appeared after PushLimitOffsetIntoTableScan");
    }
  }

  private static class Context {
    // means if limit and offset can be pushed down into TableScanNode
    private boolean enablePushDown = true;
    private TableScanNode tableScanNode;
    private boolean existSortNode = false;
    private boolean existLimitNode = false;
  }
}<|MERGE_RESOLUTION|>--- conflicted
+++ resolved
@@ -122,18 +122,6 @@
 
     @Override
     public PlanNode visitSort(SortNode node, Context context) {
-<<<<<<< HEAD
-      Context newContext =
-          new Context(
-              context.analysis,
-              context.getLimit(),
-              context.getOffset(),
-              context.isEnablePushDown(),
-              context.canPushLimitToEachDevice());
-      PlanNode child = node.getChild().accept(this, newContext);
-      context.setTableScanNode(newContext.getTableScanNode());
-      if (!newContext.isEnablePushDown()) {
-=======
       Context subContext = new Context();
       node.setChild(node.getChild().accept(this, subContext));
       context.existSortNode = true;
@@ -141,7 +129,6 @@
       // In later, there will have more Nodes to perfect this judgement.
       if (!subContext.enablePushDown || subContext.existSortNode || subContext.existLimitNode) {
         context.enablePushDown = false;
->>>>>>> e94c2c1f
         return node;
       }
 
