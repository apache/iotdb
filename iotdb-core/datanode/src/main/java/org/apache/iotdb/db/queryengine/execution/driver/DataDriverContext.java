--- conflicted
+++ resolved
@@ -37,13 +37,9 @@
 public class DataDriverContext extends DriverContext {
 
   // it will be set to null, after being merged into Parent FIContext
-<<<<<<< HEAD
   private List<IFullPath> paths;
-=======
-  private List<PartialPath> paths;
   private QueryDataSourceType queryDataSourceType = null;
   private Map<IDeviceID, Boolean> deviceIDToAligned;
->>>>>>> 28cd29c9
   // it will be set to null, after QueryDataSource being inited
   private List<DataSourceOperator> sourceOperators;
 
