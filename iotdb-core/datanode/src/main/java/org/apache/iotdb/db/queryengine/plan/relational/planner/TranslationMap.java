/*
 * Licensed under the Apache License, Version 2.0 (the "License");
 * you may not use this file except in compliance with the License.
 * You may obtain a copy of the License at
 *
 *     http://www.apache.org/licenses/LICENSE-2.0
 *
 * Unless required by applicable law or agreed to in writing, software
 * distributed under the License is distributed on an "AS IS" BASIS,
 * WITHOUT WARRANTIES OR CONDITIONS OF ANY KIND, either express or implied.
 * See the License for the specific language governing permissions and
 * limitations under the License.
 */
package org.apache.iotdb.db.queryengine.plan.relational.planner;

import org.apache.iotdb.db.queryengine.plan.relational.analyzer.Analysis;
import org.apache.iotdb.db.queryengine.plan.relational.analyzer.NodeRef;
import org.apache.iotdb.db.queryengine.plan.relational.analyzer.ResolvedField;
import org.apache.iotdb.db.queryengine.plan.relational.analyzer.Scope;
import org.apache.iotdb.db.queryengine.plan.relational.planner.ir.ExpressionRewriter;
import org.apache.iotdb.db.queryengine.plan.relational.planner.ir.ExpressionTreeRewriter;
import org.apache.iotdb.db.queryengine.plan.relational.sql.ast.DereferenceExpression;
import org.apache.iotdb.db.queryengine.plan.relational.sql.ast.Expression;
import org.apache.iotdb.db.queryengine.plan.relational.sql.ast.FieldReference;
import org.apache.iotdb.db.queryengine.plan.relational.sql.ast.FunctionCall;
import org.apache.iotdb.db.queryengine.plan.relational.sql.ast.Identifier;
import org.apache.iotdb.db.queryengine.plan.relational.sql.ast.LikePredicate;
import org.apache.iotdb.db.queryengine.plan.relational.sql.ast.QualifiedName;
import org.apache.iotdb.db.queryengine.plan.relational.sql.ast.SymbolReference;
import org.apache.iotdb.db.queryengine.plan.relational.sql.ast.Trim;
import org.apache.iotdb.db.queryengine.plan.relational.sql.util.AstUtil;

import com.google.common.collect.ImmutableMap;

import java.util.ArrayList;
import java.util.Arrays;
import java.util.Collections;
import java.util.HashMap;
import java.util.List;
import java.util.Map;
import java.util.Optional;
import java.util.stream.Collectors;

import static com.google.common.base.Preconditions.checkArgument;
import static com.google.common.base.Verify.verify;
import static java.lang.String.format;
import static java.util.Objects.requireNonNull;
import static org.apache.iotdb.db.queryengine.plan.relational.planner.QueryPlanner.coerceIfNecessary;
import static org.apache.iotdb.db.queryengine.plan.relational.planner.ScopeAware.scopeAwareKey;

/**
 * Keeps mappings of fields and AST expressions to symbols in the current plan within query
 * boundary.
 *
 * <p>AST and IR expressions use the same class hierarchy ({@link
 * org.apache.iotdb.db.queryengine.plan.relational.sql.ast.Expression}, but differ in the following
 * ways:
 * <li>AST expressions contain Identifiers, while IR expressions contain SymbolReferences
 * <li>FunctionCalls in AST expressions are SQL function names. In IR expressions, they contain an
 *     encoded name representing a resolved function
 */
public class TranslationMap {
  // all expressions are rewritten in terms of fields declared by this relation plan
  private final Scope scope;
  private final Analysis analysis;
  private final Optional<TranslationMap> outerContext;
  // TODO unused now
  private final PlannerContext plannerContext;

  // current mappings of underlying field -> symbol for translating direct field references
  private final Symbol[] fieldSymbols;

  // current mappings of sub-expressions -> symbol
  private final Map<ScopeAware<Expression>, Symbol> astToSymbols;
  // TODO unused now
  private final Map<NodeRef<Expression>, Symbol> substitutions;

  public TranslationMap(
      Optional<TranslationMap> outerContext,
      Scope scope,
      Analysis analysis,
      List<Symbol> fieldSymbols,
      PlannerContext plannerContext) {
    this(
        outerContext,
        scope,
        analysis,
        fieldSymbols.toArray(new Symbol[0]).clone(),
        ImmutableMap.of(),
        ImmutableMap.of(),
        plannerContext);
  }

  public TranslationMap(
      Optional<TranslationMap> outerContext,
      Scope scope,
      Analysis analysis,
      List<Symbol> fieldSymbols,
      Map<ScopeAware<Expression>, Symbol> astToSymbols,
      PlannerContext plannerContext) {
    this(
        outerContext,
        scope,
        analysis,
        fieldSymbols.toArray(new Symbol[0]),
        astToSymbols,
        ImmutableMap.of(),
        plannerContext);
  }

  public TranslationMap(
      Optional<TranslationMap> outerContext,
      Scope scope,
      Analysis analysis,
      Symbol[] fieldSymbols,
      Map<ScopeAware<Expression>, Symbol> astToSymbols,
      Map<NodeRef<Expression>, Symbol> substitutions,
      PlannerContext plannerContext) {
    this.outerContext = requireNonNull(outerContext, "outerContext is null");
    this.scope = requireNonNull(scope, "scope is null");
    this.analysis = requireNonNull(analysis, "analysis is null");
    this.plannerContext = requireNonNull(plannerContext, "plannerContext is null");
    this.substitutions = ImmutableMap.copyOf(substitutions);

    requireNonNull(fieldSymbols, "fieldSymbols is null");
    this.fieldSymbols = fieldSymbols.clone();

    requireNonNull(astToSymbols, "astToSymbols is null");
    this.astToSymbols = ImmutableMap.copyOf(astToSymbols);

    checkArgument(
        scope.getLocalScopeFieldCount() == fieldSymbols.length,
        "scope: %s, fields mappings: %s",
        scope.getRelationType().getAllFieldCount(),
        fieldSymbols.length);

    astToSymbols.keySet().stream()
        .map(ScopeAware::getNode)
        .forEach(TranslationMap::verifyAstExpression);
  }

  public TranslationMap withScope(Scope scope, List<Symbol> fields) {
    return new TranslationMap(
        outerContext,
        scope,
        analysis,
        fields.toArray(new Symbol[0]),
        astToSymbols,
        substitutions,
        plannerContext);
  }

  public TranslationMap withNewMappings(
      Map<ScopeAware<Expression>, Symbol> mappings, List<Symbol> fields) {
    return new TranslationMap(outerContext, scope, analysis, fields, mappings, plannerContext);
  }

  public TranslationMap withAdditionalMappings(Map<ScopeAware<Expression>, Symbol> mappings) {
    Map<ScopeAware<Expression>, Symbol> newMappings = new HashMap<>();
    newMappings.putAll(this.astToSymbols);
    newMappings.putAll(mappings);

    return new TranslationMap(
        outerContext, scope, analysis, fieldSymbols, newMappings, substitutions, plannerContext);
  }

  public TranslationMap withAdditionalIdentityMappings(Map<NodeRef<Expression>, Symbol> mappings) {
    Map<NodeRef<Expression>, Symbol> newMappings = new HashMap<>();
    newMappings.putAll(this.substitutions);
    newMappings.putAll(mappings);

    return new TranslationMap(
        outerContext, scope, analysis, fieldSymbols, astToSymbols, newMappings, plannerContext);
  }

  public List<Symbol> getFieldSymbolsList() {
    return Collections.unmodifiableList(Arrays.asList(fieldSymbols));
  }

  public Symbol[] getFieldSymbols() {
    return fieldSymbols;
  }

  public Map<ScopeAware<Expression>, Symbol> getMappings() {
    return astToSymbols;
  }

  public Analysis getAnalysis() {
    return analysis;
  }

  public boolean canTranslate(Expression expression) {
    verifyAstExpression(expression);

    if (astToSymbols.containsKey(scopeAwareKey(expression, analysis, scope))
        || substitutions.containsKey(NodeRef.of(expression))
        || expression instanceof FieldReference) {
      return true;
    }

    if (analysis.isColumnReference(expression)) {
      ResolvedField field = analysis.getColumnReferenceFields().get(NodeRef.of(expression));
      return scope.isLocalScope(field.getScope());
    }

    return false;
  }

  public Expression rewrite(Expression expression) {
    verifyAstExpression(expression);
    verify(
        analysis.isAnalyzed(expression),
        "Expression is not analyzed (%s): %s",
        expression.getClass().getName(),
        expression);

    return ExpressionTreeRewriter.rewriteWith(
        new ExpressionRewriter<Void>() {
          @Override
          protected Expression rewriteExpression(
              Expression node, Void context, ExpressionTreeRewriter<Void> treeRewriter) {
            Optional<SymbolReference> mapped = tryGetMapping(node);
            if (mapped.isPresent()) {
              return mapped.get();
            }

            return treeRewriter.defaultRewrite(node, context);
          }

          @Override
          public Expression rewriteFieldReference(
              FieldReference node, Void context, ExpressionTreeRewriter<Void> treeRewriter) {
            Optional<SymbolReference> mapped = tryGetMapping(node);
            return mapped.orElseGet(
                () ->
                    getSymbolForColumn(node)
                        .map(Symbol::toSymbolReference)
                        .orElseThrow(
                            () ->
                                new IllegalStateException(
                                    format(
                                        "No symbol mapping for node '%s' (%s)",
                                        node, node.getFieldIndex()))));
          }

          @Override
          public Expression rewriteIdentifier(
              Identifier node, Void context, ExpressionTreeRewriter<Void> treeRewriter) {
            Optional<SymbolReference> mapped = tryGetMapping(node);
            if (mapped.isPresent()) {
              return mapped.get();
            }

            return getSymbolForColumn(node)
                .map(symbol -> (Expression) symbol.toSymbolReference())
                .orElseGet(() -> node);
          }

          @Override
          public Expression rewriteFunctionCall(
              FunctionCall node, Void context, ExpressionTreeRewriter<Void> treeRewriter) {
            Optional<SymbolReference> mapped = tryGetMapping(node);
            if (mapped.isPresent()) {
              return mapped.get();
            }

            // ResolvedFunction resolvedFunction = analysis.getResolvedFunction(node);
            // checkArgument(resolvedFunction != null, "Function has not been analyzed: %s", node);

            List<Expression> newArguments =
                node.getArguments().stream()
                    .map(TranslationMap.this::rewrite)
                    .collect(Collectors.toList());
            return new FunctionCall(node.getName(), node.isDistinct(), newArguments);
          }

          @Override
<<<<<<< HEAD
          public Expression rewriteTrim(
              Trim node, Void context, ExpressionTreeRewriter<Void> treeRewriter) {
            Optional<SymbolReference> mapped = tryGetMapping(node);
            if (mapped.isPresent()) {
              return mapped.get();
            }

            List<Expression> newArguments = new ArrayList<>();
            newArguments.add(rewrite(node.getTrimSource()));
            node.getTrimCharacter().ifPresent(argument -> newArguments.add(rewrite(argument)));

            return new FunctionCall(
                QualifiedName.of(node.getSpecification().getFunctionName()), newArguments);
=======
          public Expression rewriteDereferenceExpression(
              DereferenceExpression node, Void context, ExpressionTreeRewriter<Void> treeRewriter) {
            Optional<SymbolReference> mapped = tryGetMapping(node);
            if (mapped.isPresent()) {
              return coerceIfNecessary(node, mapped.get());
            }

            if (analysis.isColumnReference(node)) {
              return coerceIfNecessary(
                  node,
                  getSymbolForColumn(node)
                      .map(Symbol::toSymbolReference)
                      .orElseThrow(
                          () -> new IllegalStateException(format("No mapping for %s", node))));
            } else {
              throw new IllegalStateException("Subscript is not supported in current version");
            }
          }

          private Expression coerceIfNecessary(Expression original, Expression rewritten) {
            // Don't add a coercion for the top-level expression. That depends on the context the
            // expression is used, and it's the responsibility of the caller.
            if (original == expression) {
              return rewritten;
            }

            return QueryPlanner.coerceIfNecessary(analysis, original, rewritten);
>>>>>>> 0840b236
          }

          @Override
          public Expression rewriteLikePredicate(
              LikePredicate node, Void context, ExpressionTreeRewriter<Void> treeRewriter) {
            Optional<SymbolReference> mapped = tryGetMapping(node);
            if (mapped.isPresent()) {
              return mapped.get();
            }
            Expression value = treeRewriter.rewrite(node.getValue(), context);
            Expression pattern = treeRewriter.rewrite(node.getPattern(), context);
            Optional<Expression> escape =
                node.getEscape().map(e -> treeRewriter.rewrite(e, context));
            return escape.isPresent()
                ? new LikePredicate(value, pattern, escape.get())
                : new LikePredicate(value, pattern, null);
          }
        },
        expression);
  }

  public Optional<SymbolReference> tryGetMapping(Expression expression) {
    Symbol symbol = substitutions.get(NodeRef.of(expression));
    if (symbol == null) {
      symbol = astToSymbols.get(scopeAwareKey(expression, analysis, scope));
    }

    return Optional.ofNullable(symbol).map(Symbol::toSymbolReference);
  }

  public Optional<Symbol> getSymbolForColumn(Expression expression) {
    if (!analysis.isColumnReference(expression)) {
      // Expression can be a reference to lambda argument (or DereferenceExpression based on lambda
      // argument reference).
      // In such case, the expression might still be resolvable with plan.getScope() but we should
      // not resolve it.
      return Optional.empty();
    }

    ResolvedField field = analysis.getColumnReferenceFields().get(NodeRef.of(expression));

    if (scope.isLocalScope(field.getScope())) {
      return Optional.of(fieldSymbols[field.getHierarchyFieldIndex()]);
    }

    if (outerContext.isPresent()) {
      return Optional.of(Symbol.from(outerContext.get().rewrite(expression)));
    }

    return Optional.empty();
  }

  private static void verifyAstExpression(Expression astExpression) {
    verify(
        AstUtil.preOrder(astExpression).noneMatch(SymbolReference.class::isInstance),
        "symbol references are not allowed");
  }

  public Scope getScope() {
    return scope;
  }
}<|MERGE_RESOLUTION|>--- conflicted
+++ resolved
@@ -275,7 +275,6 @@
           }
 
           @Override
-<<<<<<< HEAD
           public Expression rewriteTrim(
               Trim node, Void context, ExpressionTreeRewriter<Void> treeRewriter) {
             Optional<SymbolReference> mapped = tryGetMapping(node);
@@ -289,7 +288,9 @@
 
             return new FunctionCall(
                 QualifiedName.of(node.getSpecification().getFunctionName()), newArguments);
-=======
+          }
+
+          @Override
           public Expression rewriteDereferenceExpression(
               DereferenceExpression node, Void context, ExpressionTreeRewriter<Void> treeRewriter) {
             Optional<SymbolReference> mapped = tryGetMapping(node);
@@ -317,7 +318,6 @@
             }
 
             return QueryPlanner.coerceIfNecessary(analysis, original, rewritten);
->>>>>>> 0840b236
           }
 
           @Override
