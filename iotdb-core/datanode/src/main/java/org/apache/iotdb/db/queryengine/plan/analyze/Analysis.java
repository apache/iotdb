--- conflicted
+++ resolved
@@ -723,14 +723,15 @@
     this.timeseriesOrderingForLastQuery = timeseriesOrderingForLastQuery;
   }
 
-<<<<<<< HEAD
   public ModelInferenceDescriptor getModelInferenceDescriptor() {
     return modelInferenceDescriptor;
   }
 
   public void setModelInferenceDescriptor(ModelInferenceDescriptor modelInferenceDescriptor) {
     this.modelInferenceDescriptor = modelInferenceDescriptor;
-=======
+    }
+  }
+
   public Map<String, List<String>> getOutputDeviceToQueriedDevicesMap() {
     return outputDeviceToQueriedDevicesMap;
   }
@@ -742,6 +743,5 @@
 
   public Map<String, Set<Expression>> getDeviceToOutputExpressions() {
     return deviceToOutputExpressions;
->>>>>>> 142cfbbc
   }
 }