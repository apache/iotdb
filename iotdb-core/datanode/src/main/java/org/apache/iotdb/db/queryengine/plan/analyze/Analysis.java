/*
 * Licensed to the Apache Software Foundation (ASF) under one
 * or more contributor license agreements.  See the NOTICE file
 * distributed with this work for additional information
 * regarding copyright ownership.  The ASF licenses this file
 * to you under the Apache License, Version 2.0 (the
 * "License"); you may not use this file except in compliance
 * with the License.  You may obtain a copy of the License at
 *
 *      http://www.apache.org/licenses/LICENSE-2.0
 *
 * Unless required by applicable law or agreed to in writing,
 * software distributed under the License is distributed on an
 * "AS IS" BASIS, WITHOUT WARRANTIES OR CONDITIONS OF ANY
 * KIND, either express or implied.  See the License for the
 * specific language governing permissions and limitations
 * under the License.
 */

package org.apache.iotdb.db.queryengine.plan.analyze;

import org.apache.iotdb.common.rpc.thrift.TDataNodeLocation;
import org.apache.iotdb.common.rpc.thrift.TEndPoint;
import org.apache.iotdb.common.rpc.thrift.TRegionReplicaSet;
import org.apache.iotdb.common.rpc.thrift.TSStatus;
import org.apache.iotdb.common.rpc.thrift.TSchemaNode;
import org.apache.iotdb.commons.partition.DataPartition;
import org.apache.iotdb.commons.partition.SchemaPartition;
import org.apache.iotdb.commons.path.PartialPath;
import org.apache.iotdb.db.queryengine.common.NodeRef;
import org.apache.iotdb.db.queryengine.common.header.DatasetHeader;
import org.apache.iotdb.db.queryengine.common.schematree.ISchemaTree;
import org.apache.iotdb.db.queryengine.plan.expression.Expression;
import org.apache.iotdb.db.queryengine.plan.expression.ExpressionType;
import org.apache.iotdb.db.queryengine.plan.planner.plan.parameter.DeviceViewIntoPathDescriptor;
import org.apache.iotdb.db.queryengine.plan.planner.plan.parameter.FillDescriptor;
import org.apache.iotdb.db.queryengine.plan.planner.plan.parameter.GroupByParameter;
import org.apache.iotdb.db.queryengine.plan.planner.plan.parameter.GroupByTimeParameter;
import org.apache.iotdb.db.queryengine.plan.planner.plan.parameter.IntoPathDescriptor;
import org.apache.iotdb.db.queryengine.plan.planner.plan.parameter.OrderByParameter;
import org.apache.iotdb.db.queryengine.plan.statement.Statement;
import org.apache.iotdb.db.queryengine.plan.statement.component.Ordering;
import org.apache.iotdb.db.queryengine.plan.statement.component.SortItem;
import org.apache.iotdb.db.queryengine.plan.statement.crud.QueryStatement;
import org.apache.iotdb.db.queryengine.plan.statement.sys.ShowQueriesStatement;
import org.apache.iotdb.db.schemaengine.template.Template;
import org.apache.iotdb.tsfile.file.metadata.enums.TSDataType;
import org.apache.iotdb.tsfile.read.filter.basic.Filter;
import org.apache.iotdb.tsfile.utils.Pair;

import java.util.ArrayList;
import java.util.HashMap;
import java.util.LinkedHashMap;
import java.util.List;
import java.util.Map;
import java.util.Set;

import static com.google.common.base.Preconditions.checkArgument;

/** Analysis used for planning a query. TODO: This class may need to store more info for a query. */
public class Analysis {

  /////////////////////////////////////////////////////////////////////////////////////////////////
  // Common Analysis
  /////////////////////////////////////////////////////////////////////////////////////////////////

  // Statement
  private Statement statement;

  private DataPartition dataPartition;

  private SchemaPartition schemaPartition;

  private ISchemaTree schemaTree;

  private List<TEndPoint> redirectNodeList;

  // map from output column name (for every node) to its datatype
  private final Map<NodeRef<Expression>, TSDataType> expressionTypes = new LinkedHashMap<>();

  private boolean finishQueryAfterAnalyze;

  // potential fail status when finishQueryAfterAnalyze is true. If failStatus is NULL, means no
  // fail.

  private TSStatus failStatus;

  /////////////////////////////////////////////////////////////////////////////////////////////////
  // Query Analysis (used in ALIGN BY TIME)
  /////////////////////////////////////////////////////////////////////////////////////////////////

  // map from device name to series/aggregation under this device
  private Set<Expression> sourceExpressions;

  // input expressions of aggregations to be calculated
  private Set<Expression> sourceTransformExpressions;

  private Expression whereExpression;

  private Expression groupByExpression;

  // all aggregations that need to be calculated
  private Set<Expression> aggregationExpressions;

  // An ordered map from cross-timeseries aggregation to list of inner-timeseries aggregations. The
  // keys' order is the output one.
  private LinkedHashMap<Expression, Set<Expression>> crossGroupByExpressions;

  // tag keys specified in `GROUP BY TAG` clause
  private List<String> tagKeys;

  /*
  tag values -> (grouped expression -> output expressions)
  For different combination of tag keys, the grouped expression may be different. Let's say there
   are 3 timeseries root.sg.d1.temperature, root.sg.d1.status, root.sg.d2.temperature, and their
   tags are [k1=v1], [k1=v1] and [k1=v2] respectively. For query "SELECT last_value(**) FROM root
   GROUP BY k1", timeseries are grouped by their tags into 2 buckets. Bucket [v1] has
   [root.sg.d1.temperature, root.sg.d1.status], while bucket [v2] has [root.sg.d2.temperature].
   Thus, the aggregation results of bucket [v1] and [v2] are different. Bucket [v1] has 2
   aggregation results last_value(temperature) and last_value(status), whereas bucket [v2] only
  has [last_value(temperature)].
   */
  private Map<List<String>, LinkedHashMap<Expression, List<Expression>>>
      tagValuesToGroupedTimeseriesOperands;

  /////////////////////////////////////////////////////////////////////////////////////////////////
  // Query Analysis (used in ALIGN BY DEVICE)
  /////////////////////////////////////////////////////////////////////////////////////////////////

  // the list of device names
  private Set<PartialPath> deviceSet;

  // map from output device name to queried devices
  private Map<String, List<String>> outputDeviceToQueriedDevicesMap;

  // map from device name to series/aggregation under this device
  private Map<String, Set<Expression>> deviceToSourceExpressions;

  // input expressions of aggregations to be calculated
  private Map<String, Set<Expression>> deviceToSourceTransformExpressions = new HashMap<>();

  // map from device name to query filter under this device
  private Map<String, Expression> deviceToWhereExpression;

  // all aggregations that need to be calculated
  private Map<String, Set<Expression>> deviceToAggregationExpressions = new HashMap<>();

  // expression of output column to be calculated
  private Map<String, Set<Expression>> deviceToSelectExpressions;

  // expression of group by that need to be calculated
  private Map<String, Expression> deviceToGroupByExpression;

  // expression of order by that need to be calculated
  private Map<String, Set<Expression>> deviceToOrderByExpressions;

  // the sortItems used in order by push down of align by device
  private Map<String, List<SortItem>> deviceToSortItems;

  // e.g. [s1,s2,s3] is query, but [s1, s3] exists in device1, then device1 -> [1, 3], s1 is 1 but
  // not 0 because device is the first column
  private Map<String, List<Integer>> deviceViewInputIndexesMap;

  private Set<Expression> deviceViewOutputExpressions;

  private final Map<String, Set<Expression>> deviceToOutputExpressions = new HashMap<>();

  // indicates whether DeviceView need special process when rewriteSource in DistributionPlan,
  // you can see SourceRewriter#visitDeviceView to get more information
  private boolean deviceViewSpecialProcess;

  /////////////////////////////////////////////////////////////////////////////////////////////////
  // Query Common Analysis (above DeviceView)
  /////////////////////////////////////////////////////////////////////////////////////////////////

  // indicate is there a value filter
  private boolean hasValueFilter = false;

  // a global time filter used in `initQueryDataSource` and filter push down
  private Filter globalTimeFilter;

  // expression of output column to be calculated
  private Set<Expression> selectExpressions;

  private Expression havingExpression;

  // The expressions in order by clause
  // In align by device orderByExpression is the deviceView of expression which doesn't have
  // device-prefix
  // for example, in device root.sg1.d1, [root.sg1.d1.s1] is expression and [s1] is the device-view
  // one.
  private Set<Expression> orderByExpressions;

  private boolean hasSort = false;

  // parameter of `FILL` clause
  private FillDescriptor fillDescriptor;

  // parameter of `GROUP BY TIME` clause
  private GroupByTimeParameter groupByTimeParameter;

  // parameter of `GROUP BY VARIATION` clause
  private GroupByParameter groupByParameter;

  private OrderByParameter mergeOrderParameter;

  // This field will be set and used when the order by in last query only indicates the ordering of
  // timeseries, otherwise it will be null
  private Ordering timeseriesOrderingForLastQuery = null;

  // header of result dataset
  private DatasetHeader respDatasetHeader;

  // indicate whether the Nodes produce source data are VirtualSourceNodes
  private boolean isVirtualSource = false;

  /////////////////////////////////////////////////////////////////////////////////////////////////
  // SELECT INTO Analysis
  /////////////////////////////////////////////////////////////////////////////////////////////////

  // used in ALIGN BY DEVICE
  private DeviceViewIntoPathDescriptor deviceViewIntoPathDescriptor;

  // used in ALIGN BY TIME
  private IntoPathDescriptor intoPathDescriptor;

  /////////////////////////////////////////////////////////////////////////////////////////////////
  // Schema Query Analysis
  /////////////////////////////////////////////////////////////////////////////////////////////////

  // extra message from config node, used for node management
  private Set<TSchemaNode> matchedNodes;

  // template and paths set template
  private Pair<Template, List<PartialPath>> templateSetInfo;

  // devicePath -> <template, paths set template>
  private Map<PartialPath, Pair<Template, PartialPath>> deviceTemplateSetInfoMap;

  // potential template used in timeseries query or fetch
  private Map<Integer, Template> relatedTemplateInfo;

  // generated by combine the input path pattern and template set path
  private List<PartialPath> specifiedTemplateRelatedPathPatternList;

  /////////////////////////////////////////////////////////////////////////////////////////////////
  // Logical View Analysis
  /////////////////////////////////////////////////////////////////////////////////////////////////

  private boolean useLogicalView = false;

  private List<Pair<Expression, String>> outputExpressions = null;

  /////////////////////////////////////////////////////////////////////////////////////////////////
  // Show Queries Analysis
  /////////////////////////////////////////////////////////////////////////////////////////////////

  // extra message from config node, queries wll be sent to these Running DataNodes
  private List<TDataNodeLocation> runningDataNodeLocations;

  // used for limit and offset push down optimizer, if we select all columns from aligned device, we
  // can use statistics to skip
  private boolean lastLevelUseWildcard = false;

  public Analysis() {
    this.finishQueryAfterAnalyze = false;
  }

  public List<TRegionReplicaSet> getPartitionInfo(PartialPath seriesPath, Filter timefilter) {
    // TODO: (xingtanzjr) implement the calculation of timePartitionIdList
    return dataPartition.getDataRegionReplicaSet(seriesPath.getDevice(), null);
  }

  public List<TRegionReplicaSet> getPartitionInfo(String deviceName, Filter globalTimeFilter) {
    // TODO: (xingtanzjr) implement the calculation of timePartitionIdList
    return dataPartition.getDataRegionReplicaSet(deviceName, null);
  }

  public Statement getStatement() {
    return statement;
  }

  public void setStatement(Statement statement) {
    this.statement = statement;
  }

  public DataPartition getDataPartitionInfo() {
    return dataPartition;
  }

  public void setDataPartitionInfo(DataPartition dataPartition) {
    this.dataPartition = dataPartition;
  }

  public SchemaPartition getSchemaPartitionInfo() {
    return schemaPartition;
  }

  public void setSchemaPartitionInfo(SchemaPartition schemaPartition) {
    this.schemaPartition = schemaPartition;
  }

  public ISchemaTree getSchemaTree() {
    return schemaTree;
  }

  public void setSchemaTree(ISchemaTree schemaTree) {
    this.schemaTree = schemaTree;
  }

  public List<TEndPoint> getRedirectNodeList() {
    return redirectNodeList;
  }

  public void setRedirectNodeList(List<TEndPoint> redirectNodeList) {
    this.redirectNodeList = redirectNodeList;
  }

  public void addEndPointToRedirectNodeList(TEndPoint endPoint) {
    if (redirectNodeList == null) {
      redirectNodeList = new ArrayList<>();
    }
    redirectNodeList.add(endPoint);
  }

  public Filter getGlobalTimeFilter() {
    return globalTimeFilter;
  }

  public void setGlobalTimeFilter(Filter timeFilter) {
    this.globalTimeFilter = timeFilter;
  }

  public DatasetHeader getRespDatasetHeader() {
    return respDatasetHeader;
  }

  public void setRespDatasetHeader(DatasetHeader respDatasetHeader) {
    this.respDatasetHeader = respDatasetHeader;
  }

  public TSDataType getType(Expression expression) {
    // NULL_Operand needn't check
    if (expression.getExpressionType() == ExpressionType.NULL) {
      return null;
    }
    TSDataType type = expressionTypes.get(NodeRef.of(expression));
    checkArgument(type != null, "Expression not analyzed: %s", expression);
    return type;
  }

  public boolean hasDataSource() {
    return (dataPartition != null && !dataPartition.isEmpty())
        || (schemaPartition != null && !schemaPartition.isEmpty())
        || statement instanceof ShowQueriesStatement
        || (statement instanceof QueryStatement
            && ((QueryStatement) statement).isAggregationQuery());
  }

  public LinkedHashMap<Expression, Set<Expression>> getCrossGroupByExpressions() {
    return crossGroupByExpressions;
  }

  public void setCrossGroupByExpressions(
      LinkedHashMap<Expression, Set<Expression>> crossGroupByExpressions) {
    this.crossGroupByExpressions = crossGroupByExpressions;
  }

  public FillDescriptor getFillDescriptor() {
    return fillDescriptor;
  }

  public void setFillDescriptor(FillDescriptor fillDescriptor) {
    this.fillDescriptor = fillDescriptor;
  }

  public boolean hasValueFilter() {
    return hasValueFilter;
  }

  public void setHasValueFilter(boolean hasValueFilter) {
    this.hasValueFilter = hasValueFilter;
  }

  public Expression getWhereExpression() {
    return whereExpression;
  }

  public void setWhereExpression(Expression whereExpression) {
    this.whereExpression = whereExpression;
  }

  public Map<String, Expression> getDeviceToWhereExpression() {
    return deviceToWhereExpression;
  }

  public void setDeviceToWhereExpression(Map<String, Expression> deviceToWhereExpression) {
    this.deviceToWhereExpression = deviceToWhereExpression;
  }

  public GroupByTimeParameter getGroupByTimeParameter() {
    return groupByTimeParameter;
  }

  public Expression getHavingExpression() {
    return havingExpression;
  }

  public void setHavingExpression(Expression havingExpression) {
    this.havingExpression = havingExpression;
  }

  public void setGroupByTimeParameter(GroupByTimeParameter groupByTimeParameter) {
    this.groupByTimeParameter = groupByTimeParameter;
  }

  public void setGroupByParameter(GroupByParameter groupByParameter) {
    this.groupByParameter = groupByParameter;
  }

  public GroupByParameter getGroupByParameter() {
    return groupByParameter;
  }

  public boolean hasGroupByParameter() {
    return groupByParameter != null;
  }

  public boolean isFinishQueryAfterAnalyze() {
    return finishQueryAfterAnalyze;
  }

  public void setFinishQueryAfterAnalyze(boolean finishQueryAfterAnalyze) {
    this.finishQueryAfterAnalyze = finishQueryAfterAnalyze;
  }

  public boolean isFailed() {
    return failStatus != null;
  }

  public TSStatus getFailStatus() {
    return this.failStatus;
  }

  public void setFailStatus(TSStatus status) {
    this.failStatus = status;
  }

  public void setDeviceViewInputIndexesMap(Map<String, List<Integer>> deviceViewInputIndexesMap) {
    this.deviceViewInputIndexesMap = deviceViewInputIndexesMap;
  }

  public Map<String, List<Integer>> getDeviceViewInputIndexesMap() {
    return deviceViewInputIndexesMap;
  }

  public Set<Expression> getSourceExpressions() {
    return sourceExpressions;
  }

  public void setSourceExpressions(Set<Expression> sourceExpressions) {
    this.sourceExpressions = sourceExpressions;
  }

  public Set<Expression> getSourceTransformExpressions() {
    return sourceTransformExpressions;
  }

  public void setSourceTransformExpressions(Set<Expression> sourceTransformExpressions) {
    this.sourceTransformExpressions = sourceTransformExpressions;
  }

  public Set<Expression> getAggregationExpressions() {
    return aggregationExpressions;
  }

  public void setAggregationExpressions(Set<Expression> aggregationExpressions) {
    this.aggregationExpressions = aggregationExpressions;
  }

  public Set<Expression> getSelectExpressions() {
    return selectExpressions;
  }

  public void setSelectExpressions(Set<Expression> selectExpressions) {
    this.selectExpressions = selectExpressions;
  }

  public Map<String, Set<Expression>> getDeviceToSourceExpressions() {
    return deviceToSourceExpressions;
  }

  public void setDeviceToSourceExpressions(Map<String, Set<Expression>> deviceToSourceExpressions) {
    this.deviceToSourceExpressions = deviceToSourceExpressions;
  }

  public Map<String, Set<Expression>> getDeviceToSourceTransformExpressions() {
    return deviceToSourceTransformExpressions;
  }

  public void setDeviceToSourceTransformExpressions(
      Map<String, Set<Expression>> deviceToSourceTransformExpressions) {
    this.deviceToSourceTransformExpressions = deviceToSourceTransformExpressions;
  }

  public Map<String, Set<Expression>> getDeviceToAggregationExpressions() {
    return deviceToAggregationExpressions;
  }

  public void setDeviceToAggregationExpressions(
      Map<String, Set<Expression>> deviceToAggregationExpressions) {
    this.deviceToAggregationExpressions = deviceToAggregationExpressions;
  }

  public Map<String, Set<Expression>> getDeviceToSelectExpressions() {
    return deviceToSelectExpressions;
  }

  public void setDeviceToSelectExpressions(Map<String, Set<Expression>> deviceToSelectExpressions) {
    this.deviceToSelectExpressions = deviceToSelectExpressions;
  }

  public Expression getGroupByExpression() {
    return groupByExpression;
  }

  public void setGroupByExpression(Expression groupByExpression) {
    this.groupByExpression = groupByExpression;
  }

  public Map<String, Expression> getDeviceToGroupByExpression() {
    return deviceToGroupByExpression;
  }

  public void setDeviceToGroupByExpression(Map<String, Expression> deviceToGroupByExpression) {
    this.deviceToGroupByExpression = deviceToGroupByExpression;
  }

  public Set<TSchemaNode> getMatchedNodes() {
    return matchedNodes;
  }

  public void setMatchedNodes(Set<TSchemaNode> matchedNodes) {
    this.matchedNodes = matchedNodes;
  }

  public OrderByParameter getMergeOrderParameter() {
    return mergeOrderParameter;
  }

  public void setMergeOrderParameter(OrderByParameter mergeOrderParameter) {
    this.mergeOrderParameter = mergeOrderParameter;
  }

  public Pair<Template, List<PartialPath>> getTemplateSetInfo() {
    return templateSetInfo;
  }

  public void setTemplateSetInfo(Pair<Template, List<PartialPath>> templateSetInfo) {
    this.templateSetInfo = templateSetInfo;
  }

  public Map<PartialPath, Pair<Template, PartialPath>> getDeviceTemplateSetInfoMap() {
    return deviceTemplateSetInfoMap;
  }

  public void setDeviceTemplateSetInfoMap(
      Map<PartialPath, Pair<Template, PartialPath>> deviceTemplateSetInfoMap) {
    this.deviceTemplateSetInfoMap = deviceTemplateSetInfoMap;
  }

  public Map<Integer, Template> getRelatedTemplateInfo() {
    return relatedTemplateInfo;
  }

  public void setRelatedTemplateInfo(Map<Integer, Template> relatedTemplateInfo) {
    this.relatedTemplateInfo = relatedTemplateInfo;
  }

  public List<PartialPath> getSpecifiedTemplateRelatedPathPatternList() {
    return specifiedTemplateRelatedPathPatternList;
  }

  public void setSpecifiedTemplateRelatedPathPatternList(
      List<PartialPath> specifiedTemplateRelatedPathPatternList) {
    this.specifiedTemplateRelatedPathPatternList = specifiedTemplateRelatedPathPatternList;
  }

  public void addTypes(Map<NodeRef<Expression>, TSDataType> types) {
    this.expressionTypes.putAll(types);
  }

  public void setExpressionType(Expression expression, TSDataType type) {
    this.expressionTypes.put(NodeRef.of(expression), type);
  }

  public Set<Expression> getDeviceViewOutputExpressions() {
    return deviceViewOutputExpressions;
  }

  public void setDeviceViewOutputExpressions(Set<Expression> deviceViewOutputExpressions) {
    this.deviceViewOutputExpressions = deviceViewOutputExpressions;
  }

  public boolean isDeviceViewSpecialProcess() {
    return deviceViewSpecialProcess;
  }

  public void setDeviceViewSpecialProcess(boolean deviceViewSpecialProcess) {
    this.deviceViewSpecialProcess = deviceViewSpecialProcess;
  }

  public DeviceViewIntoPathDescriptor getDeviceViewIntoPathDescriptor() {
    return deviceViewIntoPathDescriptor;
  }

  public void setDeviceViewIntoPathDescriptor(
      DeviceViewIntoPathDescriptor deviceViewIntoPathDescriptor) {
    this.deviceViewIntoPathDescriptor = deviceViewIntoPathDescriptor;
  }

  public IntoPathDescriptor getIntoPathDescriptor() {
    return intoPathDescriptor;
  }

  public void setIntoPathDescriptor(IntoPathDescriptor intoPathDescriptor) {
    this.intoPathDescriptor = intoPathDescriptor;
  }

  public List<String> getTagKeys() {
    return tagKeys;
  }

  public void setTagKeys(List<String> tagKeys) {
    this.tagKeys = tagKeys;
  }

  public Map<List<String>, LinkedHashMap<Expression, List<Expression>>>
      getTagValuesToGroupedTimeseriesOperands() {
    return tagValuesToGroupedTimeseriesOperands;
  }

  public void setTagValuesToGroupedTimeseriesOperands(
      Map<List<String>, LinkedHashMap<Expression, List<Expression>>>
          tagValuesToGroupedTimeseriesOperands) {
    this.tagValuesToGroupedTimeseriesOperands = tagValuesToGroupedTimeseriesOperands;
  }

  public List<TDataNodeLocation> getRunningDataNodeLocations() {
    return runningDataNodeLocations;
  }

  public void setRunningDataNodeLocations(List<TDataNodeLocation> runningDataNodeLocations) {
    this.runningDataNodeLocations = runningDataNodeLocations;
  }

  public boolean isVirtualSource() {
    return isVirtualSource;
  }

  public void setVirtualSource(boolean virtualSource) {
    isVirtualSource = virtualSource;
  }

  public Map<NodeRef<Expression>, TSDataType> getExpressionTypes() {
    return expressionTypes;
  }

  public void setOrderByExpressions(Set<Expression> orderByExpressions) {
    this.orderByExpressions = orderByExpressions;
  }

  public Set<Expression> getOrderByExpressions() {
    return orderByExpressions;
  }

  public Map<String, Set<Expression>> getDeviceToOrderByExpressions() {
    return deviceToOrderByExpressions;
  }

  public void setDeviceToOrderByExpressions(
      Map<String, Set<Expression>> deviceToOrderByExpressions) {
    this.deviceToOrderByExpressions = deviceToOrderByExpressions;
  }

  public void setHasSort(boolean hasSort) {
    this.hasSort = hasSort;
  }

  public boolean isHasSort() {
    return hasSort;
  }

  public Map<String, List<SortItem>> getDeviceToSortItems() {
    return deviceToSortItems;
  }

  public void setDeviceToSortItems(Map<String, List<SortItem>> deviceToSortItems) {
    this.deviceToSortItems = deviceToSortItems;
  }

  /////////////////////////////////////////////////////////////////////////////////////////////////
  // Logical View Analysis
  /////////////////////////////////////////////////////////////////////////////////////////////////

  public void setUseLogicalView(boolean useLogicalView) {
    this.useLogicalView = useLogicalView;
  }

  public boolean useLogicalView() {
    return this.useLogicalView;
  }

  public void setOutputExpressions(List<Pair<Expression, String>> outputExpressions) {
    this.outputExpressions = outputExpressions;
  }

  public List<Pair<Expression, String>> getOutputExpressions() {
    return this.outputExpressions;
  }

  public Ordering getTimeseriesOrderingForLastQuery() {
    return timeseriesOrderingForLastQuery;
  }

  public void setTimeseriesOrderingForLastQuery(Ordering timeseriesOrderingForLastQuery) {
    this.timeseriesOrderingForLastQuery = timeseriesOrderingForLastQuery;
  }

  public Map<String, List<String>> getOutputDeviceToQueriedDevicesMap() {
    return outputDeviceToQueriedDevicesMap;
  }

  public void setOutputDeviceToQueriedDevicesMap(
      Map<String, List<String>> outputDeviceToQueriedDevicesMap) {
    this.outputDeviceToQueriedDevicesMap = outputDeviceToQueriedDevicesMap;
  }

  public Map<String, Set<Expression>> getDeviceToOutputExpressions() {
    return deviceToOutputExpressions;
  }

<<<<<<< HEAD
  public void setDeviceSet(Set<PartialPath> deviceSet) {
    this.deviceSet = deviceSet;
  }

  public Set<PartialPath> getDeviceSet() {
    return deviceSet;
=======
  public boolean isLastLevelUseWildcard() {
    return lastLevelUseWildcard;
  }

  public void setLastLevelUseWildcard(boolean lastLevelUseWildcard) {
    this.lastLevelUseWildcard = lastLevelUseWildcard;
>>>>>>> 30a00611
  }
}<|MERGE_RESOLUTION|>--- conflicted
+++ resolved
@@ -740,20 +740,19 @@
     return deviceToOutputExpressions;
   }
 
-<<<<<<< HEAD
+  public boolean isLastLevelUseWildcard() {
+    return lastLevelUseWildcard;
+  }
+
+  public void setLastLevelUseWildcard(boolean lastLevelUseWildcard) {
+    this.lastLevelUseWildcard = lastLevelUseWildcard;
+  }
+
   public void setDeviceSet(Set<PartialPath> deviceSet) {
     this.deviceSet = deviceSet;
   }
 
   public Set<PartialPath> getDeviceSet() {
     return deviceSet;
-=======
-  public boolean isLastLevelUseWildcard() {
-    return lastLevelUseWildcard;
-  }
-
-  public void setLastLevelUseWildcard(boolean lastLevelUseWildcard) {
-    this.lastLevelUseWildcard = lastLevelUseWildcard;
->>>>>>> 30a00611
   }
 }