/*
 * Licensed to the Apache Software Foundation (ASF) under one
 * or more contributor license agreements.  See the NOTICE file
 * distributed with this work for additional information
 * regarding copyright ownership.  The ASF licenses this file
 * to you under the Apache License, Version 2.0 (the
 * "License"); you may not use this file except in compliance
 * with the License.  You may obtain a copy of the License at
 *
 *     http://www.apache.org/licenses/LICENSE-2.0
 *
 * Unless required by applicable law or agreed to in writing,
 * software distributed under the License is distributed on an
 * "AS IS" BASIS, WITHOUT WARRANTIES OR CONDITIONS OF ANY
 * KIND, either express or implied.  See the License for the
 * specific language governing permissions and limitations
 * under the License.
 */

package org.apache.iotdb.db.queryengine.plan.statement.crud;

import org.apache.iotdb.common.rpc.thrift.TSStatus;
import org.apache.iotdb.commons.auth.AuthException;
import org.apache.iotdb.commons.auth.entity.PrivilegeType;
import org.apache.iotdb.commons.path.PartialPath;
import org.apache.iotdb.db.auth.AuthorityChecker;
import org.apache.iotdb.db.exception.sql.SemanticException;
import org.apache.iotdb.db.queryengine.execution.operator.window.WindowType;
import org.apache.iotdb.db.queryengine.plan.analyze.ExpressionAnalyzer;
import org.apache.iotdb.db.queryengine.plan.expression.Expression;
import org.apache.iotdb.db.queryengine.plan.expression.leaf.TimeSeriesOperand;
import org.apache.iotdb.db.queryengine.plan.expression.multi.FunctionExpression;
import org.apache.iotdb.db.queryengine.plan.expression.visitor.CountTimeAggregationAmountVisitor;
import org.apache.iotdb.db.queryengine.plan.statement.AuthorityInformationStatement;
import org.apache.iotdb.db.queryengine.plan.statement.StatementType;
import org.apache.iotdb.db.queryengine.plan.statement.StatementVisitor;
import org.apache.iotdb.db.queryengine.plan.statement.component.FillComponent;
import org.apache.iotdb.db.queryengine.plan.statement.component.FromComponent;
import org.apache.iotdb.db.queryengine.plan.statement.component.GroupByComponent;
import org.apache.iotdb.db.queryengine.plan.statement.component.GroupByLevelComponent;
import org.apache.iotdb.db.queryengine.plan.statement.component.GroupByTagComponent;
import org.apache.iotdb.db.queryengine.plan.statement.component.GroupByTimeComponent;
import org.apache.iotdb.db.queryengine.plan.statement.component.HavingCondition;
import org.apache.iotdb.db.queryengine.plan.statement.component.IntoComponent;
import org.apache.iotdb.db.queryengine.plan.statement.component.OrderByComponent;
import org.apache.iotdb.db.queryengine.plan.statement.component.Ordering;
import org.apache.iotdb.db.queryengine.plan.statement.component.ResultColumn;
import org.apache.iotdb.db.queryengine.plan.statement.component.ResultSetFormat;
import org.apache.iotdb.db.queryengine.plan.statement.component.SelectComponent;
import org.apache.iotdb.db.queryengine.plan.statement.component.SortItem;
import org.apache.iotdb.db.queryengine.plan.statement.component.WhereCondition;
import org.apache.iotdb.rpc.TSStatusCode;

import java.util.ArrayList;
import java.util.Collections;
import java.util.HashSet;
import java.util.List;
import java.util.Set;

<<<<<<< HEAD
=======
import static org.apache.iotdb.db.utils.constant.SqlConstant.COUNT_TIME;
>>>>>>> d7396bfc
import static org.apache.iotdb.db.utils.constant.SqlConstant.MODEL_ID;

/**
 * Base class of SELECT statement.
 *
 * <p>Here is the syntax definition of SELECT statement:
 *
 * <ul>
 *   SELECT
 *   <li>[LAST] resultColumn [, resultColumn] ...
 *   <li>FROM prefixPath [, prefixPath] ...
 *   <li>WHERE whereCondition
 *   <li>[GROUP BY ([startTime, endTime), interval, slidingStep)]
 *   <li>[GROUP BY LEVEL = levelNum [, levelNum] ...]
 *   <li>[FILL ({PREVIOUS | LINEAR | constant})]
 *   <li>[LIMIT rowLimit] [OFFSET rowOffset]
 *   <li>[SLIMIT seriesLimit] [SOFFSET seriesOffset]
 *   <li>[ORDER BY TIME {ASC | DESC}]
 *   <li>[{ALIGN BY DEVICE | DISABLE ALIGN}]
 * </ul>
 */
public class QueryStatement extends AuthorityInformationStatement {

  private SelectComponent selectComponent;
  private FromComponent fromComponent;
  private WhereCondition whereCondition;
  private HavingCondition havingCondition;

  // row limit for result set. The default value is 0, which means no limit
  private long rowLimit = 0;
  // row offset for result set. The default value is 0
  private long rowOffset = 0;

  // series limit and offset for result set. The default value is 0, which means no limit
  private long seriesLimit = 0;
  // series offset for result set. The default value is 0
  private long seriesOffset = 0;

  private FillComponent fillComponent;

  private OrderByComponent orderByComponent;

  private ResultSetFormat resultSetFormat = ResultSetFormat.ALIGN_BY_TIME;

  // `GROUP BY TIME` clause
  private GroupByTimeComponent groupByTimeComponent;

  // `GROUP BY LEVEL` clause
  private GroupByLevelComponent groupByLevelComponent;

  // `GROUP BY TAG` clause
  private GroupByTagComponent groupByTagComponent;

  // `GROUP BY VARIATION` clause
  private GroupByComponent groupByComponent;

  // `INTO` clause
  private IntoComponent intoComponent;

  private boolean isCqQueryBody;

  private boolean isOutputEndTime = false;

  private boolean useWildcard = true;

  private boolean isCountTimeAggregation = false;

  // used for limit and offset push down optimizer, if we select all columns from aligned device, we
  // can use statistics to skip
  private boolean lastLevelUseWildcard = false;

  // used in limit/offset push down optimizer, if the result set is empty after pushing down in
  // ASTVisitor,
  // we can skip the query
  private boolean isResultSetEmpty = false;

  public QueryStatement() {
    this.statementType = StatementType.QUERY;
  }

  @Override
  public boolean isQuery() {
    return true;
  }

  @Override
  public List<PartialPath> getPaths() {
    Set<PartialPath> authPaths = new HashSet<>();
    List<PartialPath> prefixPaths = fromComponent.getPrefixPaths();
    List<ResultColumn> resultColumns = selectComponent.getResultColumns();
    for (ResultColumn resultColumn : resultColumns) {
      Expression expression = resultColumn.getExpression();
      authPaths.addAll(ExpressionAnalyzer.concatExpressionWithSuffixPaths(expression, prefixPaths));
    }
    return new ArrayList<>(authPaths);
  }

  @Override
  public TSStatus checkPermissionBeforeProcess(String userName) {
    try {
      if (!AuthorityChecker.SUPER_USER.equals(userName)) {
        this.authorityScope =
            AuthorityChecker.getAuthorizedPathTree(userName, PrivilegeType.READ_DATA.ordinal());
      }
    } catch (AuthException e) {
      return new TSStatus(e.getCode().getStatusCode());
    }
    return new TSStatus(TSStatusCode.SUCCESS_STATUS.getStatusCode());
  }

  public SelectComponent getSelectComponent() {
    return selectComponent;
  }

  public void setSelectComponent(SelectComponent selectComponent) {
    this.selectComponent = selectComponent;
  }

  public FromComponent getFromComponent() {
    return fromComponent;
  }

  public void setFromComponent(FromComponent fromComponent) {
    this.fromComponent = fromComponent;
  }

  public boolean hasWhere() {
    return whereCondition != null;
  }

  public WhereCondition getWhereCondition() {
    return whereCondition;
  }

  public void setWhereCondition(WhereCondition whereCondition) {
    this.whereCondition = whereCondition;
  }

  public boolean hasHaving() {
    return havingCondition != null;
  }

  public HavingCondition getHavingCondition() {
    return havingCondition;
  }

  public void setHavingCondition(HavingCondition havingCondition) {
    this.havingCondition = havingCondition;
  }

  public long getRowLimit() {
    return rowLimit;
  }

  public void setRowLimit(long rowLimit) {
    this.rowLimit = rowLimit;
  }

  public long getRowOffset() {
    return rowOffset;
  }

  public void setRowOffset(long rowOffset) {
    this.rowOffset = rowOffset;
  }

  public boolean isResultSetEmpty() {
    return isResultSetEmpty;
  }

  public void setResultSetEmpty(boolean resultSetEmpty) {
    isResultSetEmpty = resultSetEmpty;
  }

  public long getSeriesLimit() {
    return seriesLimit;
  }

  public void setSeriesLimit(long seriesLimit) {
    this.seriesLimit = seriesLimit;
  }

  public long getSeriesOffset() {
    return seriesOffset;
  }

  public void setSeriesOffset(long seriesOffset) {
    this.seriesOffset = seriesOffset;
  }

  public FillComponent getFillComponent() {
    return fillComponent;
  }

  public void setFillComponent(FillComponent fillComponent) {
    this.fillComponent = fillComponent;
  }

  public OrderByComponent getOrderByComponent() {
    return orderByComponent;
  }

  public void setOrderByComponent(OrderByComponent orderByComponent) {
    this.orderByComponent = orderByComponent;
  }

  public void setResultSetFormat(ResultSetFormat resultSetFormat) {
    this.resultSetFormat = resultSetFormat;
  }

  public GroupByTimeComponent getGroupByTimeComponent() {
    return groupByTimeComponent;
  }

  public void setGroupByTimeComponent(GroupByTimeComponent groupByTimeComponent) {
    this.groupByTimeComponent = groupByTimeComponent;
  }

  public GroupByLevelComponent getGroupByLevelComponent() {
    return groupByLevelComponent;
  }

  public void setGroupByLevelComponent(GroupByLevelComponent groupByLevelComponent) {
    this.groupByLevelComponent = groupByLevelComponent;
  }

  public GroupByTagComponent getGroupByTagComponent() {
    return groupByTagComponent;
  }

  public void setGroupByTagComponent(GroupByTagComponent groupByTagComponent) {
    this.groupByTagComponent = groupByTagComponent;
  }

  public GroupByComponent getGroupByComponent() {
    return groupByComponent;
  }

  public void setGroupByComponent(GroupByComponent groupByComponent) {
    this.groupByComponent = groupByComponent;
  }

  public void setOutputEndTime(boolean outputEndTime) {
    isOutputEndTime = outputEndTime;
  }

  public boolean isOutputEndTime() {
    return isOutputEndTime;
  }

  public boolean isLastQuery() {
    return selectComponent.hasLast();
  }

  public boolean isAggregationQuery() {
    return selectComponent.hasBuiltInAggregationFunction();
  }

  public boolean isGroupByLevel() {
    return groupByLevelComponent != null;
  }

  public boolean isGroupByTag() {
    return groupByTagComponent != null;
  }

  public boolean isGroupByTime() {
    return groupByTimeComponent != null;
  }

  public boolean isGroupBy() {
    return isGroupByTime() || groupByComponent != null;
  }

  private boolean isGroupByVariation() {
    return groupByComponent != null
        && groupByComponent.getWindowType() == WindowType.VARIATION_WINDOW;
  }

  private boolean isGroupByCondition() {
    return groupByComponent != null
        && groupByComponent.getWindowType() == WindowType.CONDITION_WINDOW;
  }

  private boolean isGroupByCount() {
    return groupByComponent != null && groupByComponent.getWindowType() == WindowType.COUNT_WINDOW;
  }

  private boolean hasAggregationFunction(Expression expression) {
    if (expression instanceof FunctionExpression) {
      return expression.isBuiltInAggregationFunctionExpression();
    } else {
      if (expression instanceof TimeSeriesOperand) {
        return false;
      }
      for (Expression subExpression : expression.getExpressions()) {
        if (!subExpression.isBuiltInAggregationFunctionExpression()) {
          return false;
        }
      }
    }
    return true;
  }

  public boolean hasGroupByExpression() {
    return isGroupByVariation() || isGroupByCondition() || isGroupByCount();
  }

  public boolean hasOrderByExpression() {
    return !getExpressionSortItemList().isEmpty();
  }

  public boolean isAlignByDevice() {
    return resultSetFormat == ResultSetFormat.ALIGN_BY_DEVICE;
  }

  public boolean isOrderByTime() {
    return orderByComponent != null && orderByComponent.isOrderByTime();
  }

  public boolean isOrderByTimeInDevices() {
    return orderByComponent == null
        || (orderByComponent.isBasedOnDevice()
            && (orderByComponent.getSortItemList().size() == 1
                || orderByComponent.getTimeOrderPriority() == 1));
  }

  public boolean isOrderByTimeseries() {
    return orderByComponent != null && orderByComponent.isOrderByTimeseries();
  }

  public boolean onlyOrderByTimeseries() {
    return isOrderByTimeseries() && orderByComponent.getSortItemList().size() == 1;
  }

  public boolean isOrderByDevice() {
    return orderByComponent != null && orderByComponent.isOrderByDevice();
  }

  public IntoComponent getIntoComponent() {
    return intoComponent;
  }

  public void setIntoComponent(IntoComponent intoComponent) {
    this.intoComponent = intoComponent;
  }

  public Ordering getResultTimeOrder() {
    if (orderByComponent == null || !orderByComponent.isOrderByTime()) {
      return Ordering.ASC;
    }
    return orderByComponent.getTimeOrder();
  }

  public Ordering getResultDeviceOrder() {
    if (orderByComponent == null || !orderByComponent.isOrderByDevice()) {
      return Ordering.ASC;
    }
    return orderByComponent.getDeviceOrder();
  }

  // push down only support raw data query currently
  public boolean needPushDownSort() {
    return !isAggregationQuery() && hasOrderByExpression() && isOrderByBasedOnDevice();
  }

  public boolean isOrderByBasedOnDevice() {
    return orderByComponent != null && orderByComponent.isBasedOnDevice();
  }

  public boolean isOrderByBasedOnTime() {
    return orderByComponent != null && orderByComponent.isBasedOnTime();
  }

  public List<SortItem> getSortItemList() {
    if (orderByComponent == null) {
      return Collections.emptyList();
    }
    return orderByComponent.getSortItemList();
  }

  public List<Expression> getExpressionSortItemList() {
    if (orderByComponent == null) {
      return Collections.emptyList();
    }
    return orderByComponent.getExpressionSortItemList();
  }

  //  update the sortItems with expressionSortItems
  public void updateSortItems(Set<Expression> orderByExpressions) {
    Expression[] sortItemExpressions = orderByExpressions.toArray(new Expression[0]);
    List<SortItem> sortItems = getSortItemList();
    int expressionIndex = 0;
    for (int i = 0; i < sortItems.size() && expressionIndex < sortItemExpressions.length; i++) {
      SortItem sortItem = sortItems.get(i);
      if (sortItem.isExpression()) {
        sortItem.setExpression(sortItemExpressions[expressionIndex]);
        expressionIndex++;
      }
    }
  }

  public List<SortItem> getUpdatedSortItems(Set<Expression> orderByExpressions) {
    Expression[] sortItemExpressions = orderByExpressions.toArray(new Expression[0]);
    List<SortItem> sortItems = getSortItemList();
    List<SortItem> newSortItems = new ArrayList<>();
    int expressionIndex = 0;
    for (SortItem sortItem : sortItems) {
      SortItem newSortItem =
          new SortItem(sortItem.getSortKey(), sortItem.getOrdering(), sortItem.getNullOrdering());
      if (sortItem.isExpression()) {
        newSortItem.setExpression(sortItemExpressions[expressionIndex]);
        expressionIndex++;
      }
      newSortItems.add(newSortItem);
    }
    return newSortItems;
  }

  public boolean hasFill() {
    return fillComponent != null;
  }

  public boolean hasOrderBy() {
    return orderByComponent != null;
  }

  public boolean isSelectInto() {
    return intoComponent != null;
  }

  public boolean isCqQueryBody() {
    return isCqQueryBody;
  }

  public void setCqQueryBody(boolean cqQueryBody) {
    isCqQueryBody = cqQueryBody;
  }

  public boolean hasLimit() {
    return rowLimit > 0;
  }

  public boolean hasOffset() {
    return rowOffset > 0;
  }

  public void setUseWildcard(boolean useWildcard) {
    this.useWildcard = useWildcard;
  }

  public boolean useWildcard() {
    return useWildcard;
  }

  public void setCountTimeAggregation(boolean countTimeAggregation) {
    this.isCountTimeAggregation = countTimeAggregation;
  }

  public boolean isCountTimeAggregation() {
    return this.isCountTimeAggregation;
  }

  public boolean isLastLevelUseWildcard() {
    return lastLevelUseWildcard;
  }

  public void setLastLevelUseWildcard(boolean lastLevelUseWildcard) {
    this.lastLevelUseWildcard = lastLevelUseWildcard;
  }

  public static final String RAW_AGGREGATION_HYBRID_QUERY_ERROR_MSG =
      "Raw data and aggregation hybrid query is not supported.";

  public boolean isModelInferenceQuery() {
    return selectComponent.hasModelInferenceFunction();
  }

<<<<<<< HEAD
=======
  public static final String COUNT_TIME_NOT_SUPPORT_GROUP_BY_LEVEL =
      "Count_time aggregation function using with group by level is not supported.";

  public static final String COUNT_TIME_NOT_SUPPORT_GROUP_BY_TAG =
      "Count_time aggregation function using with group by tag is not supported.";

  public static final String COUNT_TIME_CAN_ONLY_EXIST_ALONE =
      "Count_time aggregation can only exist alone, "
          + "and cannot used with other queries or aggregations.";

  public static final String COUNT_TIME_NOT_SUPPORT_USE_WITH_HAVING =
      "Count_time aggregation function can not be used with having clause.";

>>>>>>> d7396bfc
  @SuppressWarnings({"squid:S3776", "squid:S6541"}) // Suppress high Cognitive Complexity warning
  public void semanticCheck() {
    if (isModelInferenceQuery()) {
      if (selectComponent.getResultColumns().size() > 1) {
        throw new SemanticException("Model inference query can't be used with other queries now.");
      }

      Expression modelInferenceExpression =
          selectComponent.getResultColumns().get(0).getExpression();
      if (!(modelInferenceExpression instanceof FunctionExpression
          && ((FunctionExpression) modelInferenceExpression).isModelInferenceFunction())) {
        throw new SemanticException("Model inference only supports forecast function now.");
      }
      if (!((FunctionExpression) modelInferenceExpression)
          .getFunctionAttributes()
          .containsKey(MODEL_ID)) {
        throw new SemanticException("Model inference function must indicate the model id.");
      }
      if (!ExpressionAnalyzer.searchAggregationExpressions(modelInferenceExpression).isEmpty()) {
        throw new SemanticException(
            "Expression "
                + modelInferenceExpression.getExpressionString()
                + " doesn't refer to any data.");
      }

      if (hasHaving()
          || isGroupBy()
          || isGroupByLevel()
          || isGroupByTag()
          || isAlignByDevice()
          || isLastQuery()
          || seriesLimit > 0
          || seriesOffset > 0
          || isSelectInto()
          || isOrderByDevice()
          || isOrderByTimeseries()) {
        throw new SemanticException("Model inference query can't be used with other queries now.");
      }

      if (orderByComponent != null
          && (!orderByComponent.isOrderByTime()
              || orderByComponent.getTimeOrder() != Ordering.ASC)) {
        throw new SemanticException(
            "The order by clause of model inference query must be ORDER BY TIME ASC.");
      }
    }

    if (isAggregationQuery()) {
      if (groupByComponent != null && isGroupByLevel()) {
        throw new SemanticException("GROUP BY CLAUSES doesn't support GROUP BY LEVEL now.");
      }
      if (isGroupByLevel() && isAlignByDevice()) {
        throw new SemanticException("GROUP BY LEVEL does not support align by device now.");
      }
      if (isGroupByTag() && isAlignByDevice()) {
        throw new SemanticException("GROUP BY TAGS does not support align by device now.");
      }
      Set<String> outputColumn = new HashSet<>();
      for (ResultColumn resultColumn : selectComponent.getResultColumns()) {
        if (resultColumn.getColumnType() != ResultColumn.ColumnType.AGGREGATION) {
          throw new SemanticException(RAW_AGGREGATION_HYBRID_QUERY_ERROR_MSG);
        }

        String expressionString = resultColumn.getExpression().getExpressionString();
        if (expressionString.toLowerCase().contains(COUNT_TIME)) {
          checkCountTimeValidationInSelect(
              resultColumn.getExpression(), outputColumn, selectComponent.getResultColumns());
        }
        outputColumn.add(
            resultColumn.getAlias() != null ? resultColumn.getAlias() : expressionString);
      }

      for (Expression expression : getExpressionSortItemList()) {
        if (!hasAggregationFunction(expression)) {
          throw new SemanticException(RAW_AGGREGATION_HYBRID_QUERY_ERROR_MSG);
        }
      }

      if (isGroupByTag()) {
        if (hasHaving()) {
          throw new SemanticException("Having clause is not supported yet in GROUP BY TAGS query");
        }
        for (String s : getGroupByTagComponent().getTagKeys()) {
          if (outputColumn.contains(s)) {
            throw new SemanticException("Output column is duplicated with the tag key: " + s);
          }
        }
        if (rowLimit > 0 || rowOffset > 0 || seriesLimit > 0 || seriesOffset > 0) {
          throw new SemanticException("Limit or slimit are not supported yet in GROUP BY TAGS");
        }
        for (ResultColumn resultColumn : selectComponent.getResultColumns()) {
          Expression expression = resultColumn.getExpression();
          if (!(expression instanceof FunctionExpression
              && expression.getExpressions().get(0) instanceof TimeSeriesOperand
              && expression.isBuiltInAggregationFunctionExpression())) {
            throw new SemanticException(
                expression + " can't be used in group by tag. It will be supported in the future.");
          }
        }
      }
      if (hasGroupByExpression()) {
        // Aggregation expression shouldn't exist in group by clause.
        List<Expression> aggregationExpression =
            ExpressionAnalyzer.searchAggregationExpressions(
                groupByComponent.getControlColumnExpression());
        if (aggregationExpression != null && !aggregationExpression.isEmpty()) {
          throw new SemanticException("Aggregation expression shouldn't exist in group by clause");
        }
      }
    } else {
      if (isGroupBy() || isGroupByLevel() || isGroupByTag()) {
        throw new SemanticException(
            "Common queries and aggregated queries are not allowed to appear at the same time");
      }
      for (Expression expression : getExpressionSortItemList()) {
        if (hasAggregationFunction(expression)) {
          throw new SemanticException(RAW_AGGREGATION_HYBRID_QUERY_ERROR_MSG);
        }
      }
    }

    if (hasWhere()) {
      Expression whereExpression = getWhereCondition().getPredicate();
      if (ExpressionAnalyzer.identifyOutputColumnType(whereExpression, true)
          == ResultColumn.ColumnType.AGGREGATION) {
        throw new SemanticException("aggregate functions are not supported in WHERE clause");
      }
    }

    if (hasHaving()) {
      Expression havingExpression = getHavingCondition().getPredicate();
      if (ExpressionAnalyzer.identifyOutputColumnType(havingExpression, true)
          != ResultColumn.ColumnType.AGGREGATION) {
        throw new SemanticException("Expression of HAVING clause must to be an Aggregation");
      }
      if (!isAggregationQuery()) {
        throw new SemanticException(
            "Expression of HAVING clause can not be used in NonAggregationQuery");
      }
      if (havingExpression.toString().toLowerCase().contains(COUNT_TIME)
          && (!new CountTimeAggregationAmountVisitor().process(havingExpression, null).isEmpty())) {
        throw new SemanticException(COUNT_TIME_NOT_SUPPORT_USE_WITH_HAVING);
      }
      try {
        if (isGroupByLevel()) {
          // check path in SELECT and HAVING only have one node
          for (ResultColumn resultColumn : getSelectComponent().getResultColumns()) {
            ExpressionAnalyzer.checkIsAllMeasurement(resultColumn.getExpression());
          }
          ExpressionAnalyzer.checkIsAllMeasurement(havingExpression);
        }
      } catch (SemanticException e) {
        throw new SemanticException("When Having used with GroupByLevel: " + e.getMessage());
      }
    }

    if (isAlignByDevice()) {
      // the paths can only be measurement or one-level wildcard in ALIGN BY DEVICE
      try {
        for (ResultColumn resultColumn : selectComponent.getResultColumns()) {
          ExpressionAnalyzer.checkIsAllMeasurement(resultColumn.getExpression());
        }
        if (hasGroupByExpression()) {
          ExpressionAnalyzer.checkIsAllMeasurement(
              getGroupByComponent().getControlColumnExpression());
        }
        if (hasOrderByExpression()) {
          for (Expression expression : getExpressionSortItemList()) {
            ExpressionAnalyzer.checkIsAllMeasurement(expression);
          }
        }
        if (getWhereCondition() != null) {
          ExpressionAnalyzer.checkIsAllMeasurement(getWhereCondition().getPredicate());
        }
        if (hasHaving()) {
          ExpressionAnalyzer.checkIsAllMeasurement(getHavingCondition().getPredicate());
        }
      } catch (SemanticException e) {
        throw new SemanticException("ALIGN BY DEVICE: " + e.getMessage());
      }

      if (isOrderByTimeseries()) {
        throw new SemanticException("Sorting by timeseries is only supported in last queries.");
      }
    }

    if (isLastQuery()) {
      if (isAlignByDevice()) {
        throw new SemanticException("Last query doesn't support align by device.");
      }
      for (ResultColumn resultColumn : selectComponent.getResultColumns()) {
        Expression expression = resultColumn.getExpression();
        if (!(expression instanceof TimeSeriesOperand)) {
          throw new SemanticException("Last queries can only be applied on raw time series.");
        }
      }
      if (isOrderByDevice()) {
        throw new SemanticException(
            "Sorting by device is only supported in ALIGN BY DEVICE queries.");
      }
      if (seriesLimit != 0 || seriesOffset != 0) {
        throw new SemanticException("SLIMIT and SOFFSET can not be used in LastQuery.");
      }
    }

    if (!isAlignByDevice() && !isLastQuery()) {
      if (isOrderByTimeseries()) {
        throw new SemanticException("Sorting by timeseries is only supported in last queries.");
      }
      if (isOrderByDevice()) {
        throw new SemanticException(
            "Sorting by device is only supported in ALIGN BY DEVICE queries.");
      }
    }

    if (isSelectInto()) {
      if (getSeriesLimit() > 0) {
        throw new SemanticException("select into: slimit clauses are not supported.");
      }
      if (getSeriesOffset() > 0) {
        throw new SemanticException("select into: soffset clauses are not supported.");
      }
      if (isLastQuery()) {
        throw new SemanticException("select into: last clauses are not supported.");
      }
      if (isGroupByTag()) {
        throw new SemanticException("select into: GROUP BY TAGS clause are not supported.");
      }
    }
  }

  public String constructFormattedSQL() {
    StringBuilder sqlBuilder = new StringBuilder();
    sqlBuilder.append(selectComponent.toSQLString()).append("\n");
    if (isSelectInto()) {
      sqlBuilder.append("\t").append(intoComponent.toSQLString()).append("\n");
    }
    sqlBuilder.append("\t").append(fromComponent.toSQLString()).append("\n");
    if (hasWhere()) {
      sqlBuilder.append("\t").append(whereCondition.toSQLString()).append("\n");
    }
    if (isGroupByTime()) {
      sqlBuilder.append("\t").append(groupByTimeComponent.toSQLString()).append("\n");
    }
    if (isGroupByLevel()) {
      sqlBuilder
          .append("\t")
          .append(groupByLevelComponent.toSQLString(isGroupByTime()))
          .append("\n");
    }
    if (hasHaving()) {
      sqlBuilder.append("\t").append(havingCondition.toSQLString()).append("\n");
    }
    if (hasFill()) {
      sqlBuilder.append("\t").append(fillComponent.toSQLString()).append("\n");
    }
    if (hasOrderBy()) {
      sqlBuilder.append("\t").append(orderByComponent.toSQLString()).append("\n");
    }
    if (rowLimit != 0) {
      sqlBuilder.append("\t").append("LIMIT").append(' ').append(rowLimit).append("\n");
    }
    if (rowOffset != 0) {
      sqlBuilder.append("\t").append("OFFSET").append(' ').append(rowOffset).append("\n");
    }
    if (seriesLimit != 0) {
      sqlBuilder.append("\t").append("SLIMIT").append(' ').append(seriesLimit).append("\n");
    }
    if (seriesOffset != 0) {
      sqlBuilder.append("\t").append("SOFFSET").append(' ').append(seriesOffset).append("\n");
    }
    if (isAlignByDevice()) {
      sqlBuilder.append("\t").append("ALIGN BY DEVICE").append("\n");
    }
    sqlBuilder.append(';');
    return sqlBuilder.toString();
  }

  @Override
  public <R, C> R accept(StatementVisitor<R, C> visitor, C context) {
    return visitor.visitQuery(this, context);
  }

  private void checkCountTimeValidationInSelect(
      Expression expression, Set<String> outputColumn, List<ResultColumn> resultColumns) {
    int countTimeAggSize = new CountTimeAggregationAmountVisitor().process(expression, null).size();

    if (countTimeAggSize > 1) {
      // e.g. select count_time(*) + count_time(*) from root.**
      throw new SemanticException(COUNT_TIME_CAN_ONLY_EXIST_ALONE);
    } else if (countTimeAggSize == 1) {
      // e.g. select count_time(*) / 2; select sum(*) / count_time(*)
      if (!(expression instanceof FunctionExpression)) {
        throw new SemanticException(COUNT_TIME_CAN_ONLY_EXIST_ALONE);
      }

      // e.g. select count(*), count(*) from root.db.**
      if (!outputColumn.isEmpty()) {
        throw new SemanticException(COUNT_TIME_CAN_ONLY_EXIST_ALONE);
      }

      // e.g. select count_time(*), count(*)
      if (resultColumns.size() > 1) {
        throw new SemanticException(COUNT_TIME_CAN_ONLY_EXIST_ALONE);
      }

      if (isGroupByTag()) {
        throw new SemanticException(COUNT_TIME_NOT_SUPPORT_GROUP_BY_TAG);
      }

      if (isGroupByLevel()) {
        throw new SemanticException(COUNT_TIME_NOT_SUPPORT_GROUP_BY_LEVEL);
      }

      setCountTimeAggregation(true);

      if (hasHaving()) {
        throw new SemanticException(COUNT_TIME_NOT_SUPPORT_USE_WITH_HAVING);
      }
    }
  }
}<|MERGE_RESOLUTION|>--- conflicted
+++ resolved
@@ -57,10 +57,7 @@
 import java.util.List;
 import java.util.Set;
 
-<<<<<<< HEAD
-=======
 import static org.apache.iotdb.db.utils.constant.SqlConstant.COUNT_TIME;
->>>>>>> d7396bfc
 import static org.apache.iotdb.db.utils.constant.SqlConstant.MODEL_ID;
 
 /**
@@ -539,8 +536,6 @@
     return selectComponent.hasModelInferenceFunction();
   }
 
-<<<<<<< HEAD
-=======
   public static final String COUNT_TIME_NOT_SUPPORT_GROUP_BY_LEVEL =
       "Count_time aggregation function using with group by level is not supported.";
 
@@ -554,7 +549,6 @@
   public static final String COUNT_TIME_NOT_SUPPORT_USE_WITH_HAVING =
       "Count_time aggregation function can not be used with having clause.";
 
->>>>>>> d7396bfc
   @SuppressWarnings({"squid:S3776", "squid:S6541"}) // Suppress high Cognitive Complexity warning
   public void semanticCheck() {
     if (isModelInferenceQuery()) {
