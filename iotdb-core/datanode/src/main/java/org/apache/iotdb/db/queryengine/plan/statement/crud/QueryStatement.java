--- conflicted
+++ resolved
@@ -117,13 +117,11 @@
 
   private boolean useWildcard = true;
 
-<<<<<<< HEAD
   private boolean isCountTimeAggregation = false;
-=======
+
   // used for limit and offset push down optimizer, if we select all columns from aligned device, we
   // can use statistics to skip
   private boolean lastLevelUseWildcard = false;
->>>>>>> 2c2f40bd
 
   public QueryStatement() {
     this.statementType = StatementType.QUERY;
@@ -476,21 +474,20 @@
     return useWildcard;
   }
 
-<<<<<<< HEAD
   public void setCountTimeAggregation(boolean countTimeAggregation) {
     this.isCountTimeAggregation = countTimeAggregation;
   }
 
   public boolean isCountTimeAggregation() {
     return this.isCountTimeAggregation;
-=======
+  }
+
   public boolean isLastLevelUseWildcard() {
     return lastLevelUseWildcard;
   }
 
   public void setLastLevelUseWildcard(boolean lastLevelUseWildcard) {
     this.lastLevelUseWildcard = lastLevelUseWildcard;
->>>>>>> 2c2f40bd
   }
 
   public static final String RAW_AGGREGATION_HYBRID_QUERY_ERROR_MSG =
