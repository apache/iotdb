--- conflicted
+++ resolved
@@ -33,6 +33,7 @@
 
 import java.util.Collection;
 import java.util.List;
+import java.util.function.Supplier;
 
 public interface AccessControl {
 
@@ -221,16 +222,12 @@
 
   /** called by load */
   TSStatus checkFullPathWriteDataPermission(
-<<<<<<< HEAD
       IAuditEntity auditEntity, IDeviceID device, String measurementId);
-=======
-      IAuditEntity entity, IDeviceID device, String measurementId);
 
   TSStatus checkCanCreateDatabaseForTree(IAuditEntity entity, PartialPath databaseName);
 
-  TSStatus checkCanAlterTemplate(IAuditEntity entity);
+  TSStatus checkCanAlterTemplate(IAuditEntity entity, Supplier<String> auditObject);
 
   TSStatus checkCanAlterView(
       IAuditEntity entity, List<PartialPath> sourcePaths, List<PartialPath> targetPaths);
->>>>>>> 5be7be25
 }