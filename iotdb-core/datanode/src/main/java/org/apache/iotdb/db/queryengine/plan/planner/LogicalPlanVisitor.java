/*
 * Licensed to the Apache Software Foundation (ASF) under one
 * or more contributor license agreements.  See the NOTICE file
 * distributed with this work for additional information
 * regarding copyright ownership.  The ASF licenses this file
 * to you under the Apache License, Version 2.0 (the
 * "License"); you may not use this file except in compliance
 * with the License.  You may obtain a copy of the License at
 *
 *     http://www.apache.org/licenses/LICENSE-2.0
 *
 * Unless required by applicable law or agreed to in writing,
 * software distributed under the License is distributed on an
 * "AS IS" BASIS, WITHOUT WARRANTIES OR CONDITIONS OF ANY
 * KIND, either express or implied.  See the License for the
 * specific language governing permissions and limitations
 * under the License.
 */
package org.apache.iotdb.db.queryengine.plan.planner;

import org.apache.iotdb.commons.path.PartialPath;
import org.apache.iotdb.commons.schema.view.viewExpression.ViewExpression;
import org.apache.iotdb.db.queryengine.common.MPPQueryContext;
import org.apache.iotdb.db.queryengine.common.header.ColumnHeaderConstant;
import org.apache.iotdb.db.queryengine.plan.analyze.Analysis;
import org.apache.iotdb.db.queryengine.plan.expression.Expression;
import org.apache.iotdb.db.queryengine.plan.expression.visitor.TransformToViewExpressionVisitor;
import org.apache.iotdb.db.queryengine.plan.planner.plan.node.ExplainAnalyzeNode;
import org.apache.iotdb.db.queryengine.plan.planner.plan.node.PlanNode;
import org.apache.iotdb.db.queryengine.plan.planner.plan.node.WritePlanNode;
import org.apache.iotdb.db.queryengine.plan.planner.plan.node.load.LoadTsFileNode;
import org.apache.iotdb.db.queryengine.plan.planner.plan.node.metedata.write.ActivateTemplateNode;
import org.apache.iotdb.db.queryengine.plan.planner.plan.node.metedata.write.AlterTimeSeriesNode;
import org.apache.iotdb.db.queryengine.plan.planner.plan.node.metedata.write.BatchActivateTemplateNode;
import org.apache.iotdb.db.queryengine.plan.planner.plan.node.metedata.write.CreateAlignedTimeSeriesNode;
import org.apache.iotdb.db.queryengine.plan.planner.plan.node.metedata.write.CreateMultiTimeSeriesNode;
import org.apache.iotdb.db.queryengine.plan.planner.plan.node.metedata.write.CreateTimeSeriesNode;
import org.apache.iotdb.db.queryengine.plan.planner.plan.node.metedata.write.InternalBatchActivateTemplateNode;
import org.apache.iotdb.db.queryengine.plan.planner.plan.node.metedata.write.InternalCreateMultiTimeSeriesNode;
import org.apache.iotdb.db.queryengine.plan.planner.plan.node.metedata.write.InternalCreateTimeSeriesNode;
import org.apache.iotdb.db.queryengine.plan.planner.plan.node.metedata.write.MeasurementGroup;
import org.apache.iotdb.db.queryengine.plan.planner.plan.node.metedata.write.view.CreateLogicalViewNode;
import org.apache.iotdb.db.queryengine.plan.planner.plan.node.pipe.PipeEnrichedDeleteDataNode;
import org.apache.iotdb.db.queryengine.plan.planner.plan.node.pipe.PipeEnrichedInsertNode;
import org.apache.iotdb.db.queryengine.plan.planner.plan.node.pipe.PipeEnrichedWritePlanNode;
import org.apache.iotdb.db.queryengine.plan.planner.plan.node.write.DeleteDataNode;
import org.apache.iotdb.db.queryengine.plan.planner.plan.node.write.InsertMultiTabletsNode;
import org.apache.iotdb.db.queryengine.plan.planner.plan.node.write.InsertNode;
import org.apache.iotdb.db.queryengine.plan.planner.plan.node.write.InsertRowNode;
import org.apache.iotdb.db.queryengine.plan.planner.plan.node.write.InsertRowsNode;
import org.apache.iotdb.db.queryengine.plan.planner.plan.node.write.InsertRowsOfOneDeviceNode;
import org.apache.iotdb.db.queryengine.plan.planner.plan.node.write.InsertTabletNode;
import org.apache.iotdb.db.queryengine.plan.planner.plan.parameter.AggregationStep;
import org.apache.iotdb.db.queryengine.plan.statement.StatementNode;
import org.apache.iotdb.db.queryengine.plan.statement.StatementVisitor;
import org.apache.iotdb.db.queryengine.plan.statement.crud.DeleteDataStatement;
import org.apache.iotdb.db.queryengine.plan.statement.crud.InsertMultiTabletsStatement;
import org.apache.iotdb.db.queryengine.plan.statement.crud.InsertRowStatement;
import org.apache.iotdb.db.queryengine.plan.statement.crud.InsertRowsOfOneDeviceStatement;
import org.apache.iotdb.db.queryengine.plan.statement.crud.InsertRowsStatement;
import org.apache.iotdb.db.queryengine.plan.statement.crud.InsertTabletStatement;
import org.apache.iotdb.db.queryengine.plan.statement.crud.LoadTsFileStatement;
import org.apache.iotdb.db.queryengine.plan.statement.crud.QueryStatement;
import org.apache.iotdb.db.queryengine.plan.statement.internal.InternalBatchActivateTemplateStatement;
import org.apache.iotdb.db.queryengine.plan.statement.internal.InternalCreateMultiTimeSeriesStatement;
import org.apache.iotdb.db.queryengine.plan.statement.internal.InternalCreateTimeSeriesStatement;
import org.apache.iotdb.db.queryengine.plan.statement.internal.SchemaFetchStatement;
import org.apache.iotdb.db.queryengine.plan.statement.metadata.AlterTimeSeriesStatement;
import org.apache.iotdb.db.queryengine.plan.statement.metadata.CountDevicesStatement;
import org.apache.iotdb.db.queryengine.plan.statement.metadata.CountLevelTimeSeriesStatement;
import org.apache.iotdb.db.queryengine.plan.statement.metadata.CountNodesStatement;
import org.apache.iotdb.db.queryengine.plan.statement.metadata.CountTimeSeriesStatement;
import org.apache.iotdb.db.queryengine.plan.statement.metadata.CreateAlignedTimeSeriesStatement;
import org.apache.iotdb.db.queryengine.plan.statement.metadata.CreateMultiTimeSeriesStatement;
import org.apache.iotdb.db.queryengine.plan.statement.metadata.CreateTimeSeriesStatement;
import org.apache.iotdb.db.queryengine.plan.statement.metadata.ShowChildNodesStatement;
import org.apache.iotdb.db.queryengine.plan.statement.metadata.ShowChildPathsStatement;
import org.apache.iotdb.db.queryengine.plan.statement.metadata.ShowDevicesStatement;
import org.apache.iotdb.db.queryengine.plan.statement.metadata.ShowTimeSeriesStatement;
import org.apache.iotdb.db.queryengine.plan.statement.metadata.template.ActivateTemplateStatement;
import org.apache.iotdb.db.queryengine.plan.statement.metadata.template.BatchActivateTemplateStatement;
import org.apache.iotdb.db.queryengine.plan.statement.metadata.template.ShowPathsUsingTemplateStatement;
import org.apache.iotdb.db.queryengine.plan.statement.metadata.view.CreateLogicalViewStatement;
import org.apache.iotdb.db.queryengine.plan.statement.metadata.view.ShowLogicalViewStatement;
import org.apache.iotdb.db.queryengine.plan.statement.pipe.PipeEnrichedStatement;
import org.apache.iotdb.db.queryengine.plan.statement.sys.ExplainAnalyzeStatement;
import org.apache.iotdb.db.queryengine.plan.statement.sys.ShowQueriesStatement;
import org.apache.iotdb.db.schemaengine.template.Template;

import org.apache.tsfile.enums.TSDataType;
import org.apache.tsfile.file.metadata.IDeviceID;
import org.apache.tsfile.utils.Pair;

import java.util.ArrayList;
import java.util.HashMap;
import java.util.LinkedHashMap;
import java.util.List;
import java.util.Map;
import java.util.Set;

import static org.apache.iotdb.db.queryengine.common.header.ColumnHeaderConstant.ENDTIME;

/**
 * This visitor is used to generate a logical plan for the statement and returns the {@link
 * PlanNode}.
 */
public class LogicalPlanVisitor extends StatementVisitor<PlanNode, MPPQueryContext> {

  private final Analysis analysis;

  public LogicalPlanVisitor(Analysis analysis) {
    this.analysis = analysis;
  }

  @Override
  public PlanNode visitNode(StatementNode node, MPPQueryContext context) {
    throw new UnsupportedOperationException(
        "Unsupported statement type: " + node.getClass().getName());
  }

  @Override
  public PlanNode visitExplainAnalyze(
      ExplainAnalyzeStatement explainAnalyzeStatement, MPPQueryContext context) {
    PlanNode root = visitQuery(explainAnalyzeStatement.getQueryStatement(), context);
    root =
        new ExplainAnalyzeNode(
            context.getQueryId().genPlanNodeId(),
            root,
            explainAnalyzeStatement.isVerbose(),
            context.getLocalQueryId(),
            context.getTimeOut());
    context
        .getTypeProvider()
        .setTreeModelType(ColumnHeaderConstant.EXPLAIN_ANALYZE, TSDataType.TEXT);
    return root;
  }

  @Override
  public PlanNode visitQuery(QueryStatement queryStatement, MPPQueryContext context) {
    if (analysis.isAllDevicesInOneTemplate()) {
      return new TemplatedLogicalPlan(analysis, queryStatement, context).visitQuery();
    }

    LogicalPlanBuilder planBuilder = new LogicalPlanBuilder(analysis, context);

    if (queryStatement.isLastQuery()) {
      planBuilder =
          planBuilder
              .planLast(analysis, analysis.getTimeseriesOrderingForLastQuery())
              .planOffset(queryStatement.getRowOffset())
              .planLimit(queryStatement.getRowLimit());

      if (queryStatement.hasOrderBy() && !queryStatement.onlyOrderByTimeseries()) {
        planBuilder = planBuilder.planOrderBy(queryStatement.getSortItemList());
      }
      return planBuilder.getRoot();
    }

    if (queryStatement.isAlignByDevice()) {
      Map<String, PlanNode> deviceToSubPlanMap = new LinkedHashMap<>();
      for (PartialPath device : analysis.getDeviceList()) {
        String deviceName = device.getFullPath();
        LogicalPlanBuilder subPlanBuilder = new LogicalPlanBuilder(analysis, context);
        subPlanBuilder =
            subPlanBuilder.withNewRoot(
                visitQueryBody(
                    queryStatement,
                    analysis.getDeviceToSourceExpressions().get(deviceName),
                    analysis.getDeviceToSourceTransformExpressions().get(deviceName),
                    analysis.getDeviceToWhereExpression() != null
                        ? analysis.getDeviceToWhereExpression().get(deviceName)
                        : null,
                    analysis.getDeviceToAggregationExpressions().get(deviceName),
                    analysis.getDeviceToGroupByExpression() != null
                        ? analysis.getDeviceToGroupByExpression().get(deviceName)
                        : null,
                    context));
        // order by device, expression, push down sortOperator
        if (queryStatement.needPushDownSort()) {
          subPlanBuilder =
              subPlanBuilder.planOrderBy(
                  analysis.getDeviceToOrderByExpressions().get(deviceName),
                  analysis.getDeviceToSortItems().get(deviceName));
        }
        deviceToSubPlanMap.put(deviceName, subPlanBuilder.getRoot());
      }

      // convert to ALIGN BY DEVICE view
      planBuilder =
          planBuilder.planDeviceView(
              deviceToSubPlanMap,
              analysis.getDeviceViewOutputExpressions(),
              analysis.getDeviceViewInputIndexesMap(),
              analysis.getSelectExpressions(),
              queryStatement,
              analysis);
    } else {
      planBuilder =
          planBuilder.withNewRoot(
              visitQueryBody(
                  queryStatement,
                  analysis.getSourceExpressions(),
                  analysis.getSourceTransformExpressions(),
                  analysis.getWhereExpression(),
                  analysis.getAggregationExpressions(),
                  analysis.getGroupByExpression(),
                  context));
    }

    if (queryStatement.isAggregationQuery()) {
      planBuilder =
          planBuilder.planHavingAndTransform(
              analysis.getHavingExpression(),
              analysis.getSelectExpressions(),
              analysis.getOrderByExpressions(),
              queryStatement.isGroupByTime(),
              queryStatement.getResultTimeOrder());
    }

    if (!queryStatement.needPushDownSort()) {
      planBuilder = planBuilder.planOrderBy(queryStatement, analysis);
    }

    // other upstream node
    planBuilder =
        planBuilder
            .planFill(analysis.getFillDescriptor(), queryStatement.getResultTimeOrder())
            .planOffset(queryStatement.getRowOffset());

    if (!analysis.isUseTopKNode() || queryStatement.hasOffset()) {
      planBuilder = planBuilder.planLimit(queryStatement.getRowLimit());
    }

    // plan select into
    if (queryStatement.isAlignByDevice()) {
      planBuilder = planBuilder.planDeviceViewInto(analysis.getDeviceViewIntoPathDescriptor());
    } else {
      planBuilder = planBuilder.planInto(analysis.getIntoPathDescriptor());
    }

    return planBuilder.getRoot();
  }

  public PlanNode visitQueryBody(
      QueryStatement queryStatement,
      Set<Expression> sourceExpressions,
      Set<Expression> sourceTransformExpressions,
      Expression whereExpression,
      Set<Expression> aggregationExpressions,
      Expression groupByExpression,
      MPPQueryContext context) {
    LogicalPlanBuilder planBuilder = new LogicalPlanBuilder(analysis, context);
    if (aggregationExpressions == null) {
      // raw data query
      planBuilder =
          planBuilder
              .planRawDataSource(
                  sourceExpressions,
                  queryStatement.getResultTimeOrder(),
                  0,
                  pushDownLimitToScanNode(queryStatement, analysis),
                  analysis.isLastLevelUseWildcard())
              .planWhereAndSourceTransform(
                  whereExpression,
                  sourceTransformExpressions,
                  queryStatement.isGroupByTime(),
                  queryStatement.getResultTimeOrder());
    } else {
      // aggregation query
<<<<<<< HEAD
      boolean isRawDataSource =
          analysis.hasValueFilter()
              || analysis.hasGroupByParameter()
              || needTransform(sourceTransformExpressions)
              || cannotUseStatistics(aggregationExpressions, sourceTransformExpressions);
      if (queryStatement.isOutputEndTime()) {
        context.getTypeProvider().setTreeModelType(ENDTIME, TSDataType.INT64);
      }
      AggregationStep curStep;
      if (isRawDataSource) {
        planBuilder =
            planBuilder
                .planRawDataSource(
                    sourceExpressions,
                    queryStatement.getResultTimeOrder(),
                    0,
                    0,
                    analysis.isLastLevelUseWildcard())
                .planWhereAndSourceTransform(
                    whereExpression,
                    sourceTransformExpressions,
                    queryStatement.isGroupByTime(),
                    queryStatement.getResultTimeOrder());

        boolean outputPartial =
            queryStatement.isGroupByLevel()
                || (queryStatement.isGroupByTime()
                    && analysis.getGroupByTimeParameter().hasOverlap());
        curStep = outputPartial ? AggregationStep.PARTIAL : AggregationStep.SINGLE;
=======
      planBuilder =
          planBuilder
              .planRawDataSource(
                  sourceExpressions,
                  queryStatement.getResultTimeOrder(),
                  0,
                  0,
                  analysis.isLastLevelUseWildcard())
              .planWhereAndSourceTransform(
                  whereExpression,
                  sourceTransformExpressions,
                  queryStatement.isGroupByTime(),
                  queryStatement.getResultTimeOrder());

      boolean outputPartial =
          queryStatement.isGroupByLevel()
              || queryStatement.isGroupByTag()
              || (queryStatement.isGroupByTime()
                  && analysis.getGroupByTimeParameter().hasOverlap());
      AggregationStep curStep = outputPartial ? AggregationStep.PARTIAL : AggregationStep.SINGLE;
      planBuilder =
          planBuilder.planRawDataAggregation(
              aggregationExpressions,
              groupByExpression,
              analysis.getGroupByTimeParameter(),
              analysis.getGroupByParameter(),
              queryStatement.isOutputEndTime(),
              curStep,
              queryStatement.getResultTimeOrder());

      if (queryStatement.isGroupByTime() && analysis.getGroupByTimeParameter().hasOverlap()) {
        curStep =
            (queryStatement.isGroupByLevel() || queryStatement.isGroupByTag())
                ? AggregationStep.INTERMEDIATE
                : AggregationStep.FINAL;
>>>>>>> 911d7b67
        planBuilder =
            planBuilder.planSlidingWindowAggregation(
                aggregationExpressions,
                analysis.getGroupByTimeParameter(),
                curStep,
                queryStatement.getResultTimeOrder());
      }

      if (queryStatement.isGroupByLevel()) {
        planBuilder =
            planBuilder.planGroupByLevel(
                analysis.getCrossGroupByExpressions(),
                analysis.getGroupByTimeParameter(),
                queryStatement.getResultTimeOrder());
      } else if (queryStatement.isGroupByTag()) {
        planBuilder =
            planBuilder.planGroupByTag(
                analysis.getCrossGroupByExpressions(),
                analysis.getTagKeys(),
                analysis.getTagValuesToGroupedTimeseriesOperands(),
                analysis.getGroupByTimeParameter(),
                queryStatement.getResultTimeOrder());
      }

      if (queryStatement.isOutputEndTime()) {
        context.getTypeProvider().setType(ENDTIME, TSDataType.INT64);
        if (queryStatement.isGroupByTime()) {
          planBuilder =
              planBuilder.planEndTimeColumnInject(
                  analysis.getGroupByTimeParameter(),
                  queryStatement.getResultTimeOrder().isAscending());
        }
      }
    }

    return planBuilder.getRoot();
  }

  static long pushDownLimitToScanNode(QueryStatement queryStatement, Analysis analysis) {
    // `order by time|device LIMIT N align by device` and no value filter,
    // can push down limitValue to ScanNode
    if (queryStatement.isAlignByDevice()
        && queryStatement.hasLimit()
        && !analysis.hasValueFilter()
        && (queryStatement.isOrderByBasedOnDevice() || queryStatement.isOrderByBasedOnTime())) {

      // both `offset` and `limit` exist, push `limit+offset` down as limitValue
      if (queryStatement.hasOffset()) {
        return queryStatement.getRowOffset() + queryStatement.getRowLimit();
      }

      // only `limit` exist, push `limit` down as limitValue
      return queryStatement.getRowLimit();
    }

    return 0;
  }

<<<<<<< HEAD
  private boolean needTransform(Set<Expression> expressions) {
    for (Expression expression : expressions) {
      if (ExpressionAnalyzer.checkIsNeedTransform(expression)) {
        return true;
      }
    }
    return false;
  }

  private boolean cannotUseStatistics(
      Set<Expression> expressions, Set<Expression> sourceTransformExpressions) {
    for (Expression expression : expressions) {

      if (expression instanceof FunctionExpression) {
        FunctionExpression functionExpression = (FunctionExpression) expression;
        // Disable statistics optimization of UDAF for now
        if (functionExpression.isExternalAggregationFunctionExpression()) {
          return true;
        }

        if (COUNT_TIME.equalsIgnoreCase(functionExpression.getFunctionName())) {
          IDeviceID alignedDeviceId = null;
          for (Expression countTimeExpression : sourceTransformExpressions) {
            TimeSeriesOperand ts = (TimeSeriesOperand) countTimeExpression;
            if (!(ts.getPath() instanceof AlignedPath
                || ((MeasurementPath) ts.getPath()).isUnderAlignedEntity())) {
              return true;
            }
            if (alignedDeviceId == null) {
              alignedDeviceId = ts.getPath().getIDeviceID();
            } else if (!alignedDeviceId.equals(ts.getPath().getIDeviceID())) {
              // count_time from only one aligned device can use AlignedSeriesAggScan
              return true;
            }
          }
          return false;
        }

        if (!BuiltinAggregationFunction.canUseStatistics(functionExpression.getFunctionName())) {
          return true;
        }
      } else {
        throw new IllegalArgumentException(
            String.format("Invalid Aggregation Expression: %s", expression.getExpressionString()));
      }
    }
    return false;
  }

=======
>>>>>>> 911d7b67
  @Override
  public PlanNode visitCreateTimeseries(
      CreateTimeSeriesStatement createTimeSeriesStatement, MPPQueryContext context) {
    return new CreateTimeSeriesNode(
        context.getQueryId().genPlanNodeId(),
        createTimeSeriesStatement.getPath(),
        createTimeSeriesStatement.getDataType(),
        createTimeSeriesStatement.getEncoding(),
        createTimeSeriesStatement.getCompressor(),
        createTimeSeriesStatement.getProps(),
        createTimeSeriesStatement.getTags(),
        createTimeSeriesStatement.getAttributes(),
        createTimeSeriesStatement.getAlias());
  }

  @Override
  public PlanNode visitCreateAlignedTimeseries(
      CreateAlignedTimeSeriesStatement createAlignedTimeSeriesStatement, MPPQueryContext context) {
    return new CreateAlignedTimeSeriesNode(
        context.getQueryId().genPlanNodeId(),
        createAlignedTimeSeriesStatement.getDevicePath(),
        createAlignedTimeSeriesStatement.getMeasurements(),
        createAlignedTimeSeriesStatement.getDataTypes(),
        createAlignedTimeSeriesStatement.getEncodings(),
        createAlignedTimeSeriesStatement.getCompressors(),
        createAlignedTimeSeriesStatement.getAliasList(),
        createAlignedTimeSeriesStatement.getTagsList(),
        createAlignedTimeSeriesStatement.getAttributesList());
  }

  @Override
  public PlanNode visitInternalCreateTimeseries(
      InternalCreateTimeSeriesStatement internalCreateTimeSeriesStatement,
      MPPQueryContext context) {
    int size = internalCreateTimeSeriesStatement.getMeasurements().size();

    MeasurementGroup measurementGroup = new MeasurementGroup();
    for (int i = 0; i < size; i++) {
      measurementGroup.addMeasurement(
          internalCreateTimeSeriesStatement.getMeasurements().get(i),
          internalCreateTimeSeriesStatement.getTsDataTypes().get(i),
          internalCreateTimeSeriesStatement.getEncodings().get(i),
          internalCreateTimeSeriesStatement.getCompressors().get(i));
    }

    return new InternalCreateTimeSeriesNode(
        context.getQueryId().genPlanNodeId(),
        internalCreateTimeSeriesStatement.getDevicePath(),
        measurementGroup,
        internalCreateTimeSeriesStatement.isAligned());
  }

  @Override
  public PlanNode visitCreateMultiTimeseries(
      CreateMultiTimeSeriesStatement createMultiTimeSeriesStatement, MPPQueryContext context) {
    return new CreateMultiTimeSeriesNode(
        context.getQueryId().genPlanNodeId(),
        createMultiTimeSeriesStatement.getPaths(),
        createMultiTimeSeriesStatement.getDataTypes(),
        createMultiTimeSeriesStatement.getEncodings(),
        createMultiTimeSeriesStatement.getCompressors(),
        createMultiTimeSeriesStatement.getPropsList(),
        createMultiTimeSeriesStatement.getAliasList(),
        createMultiTimeSeriesStatement.getTagsList(),
        createMultiTimeSeriesStatement.getAttributesList());
  }

  @Override
  public PlanNode visitInternalCreateMultiTimeSeries(
      InternalCreateMultiTimeSeriesStatement internalCreateMultiTimeSeriesStatement,
      MPPQueryContext context) {
    return new InternalCreateMultiTimeSeriesNode(
        context.getQueryId().genPlanNodeId(),
        internalCreateMultiTimeSeriesStatement.getDeviceMap());
  }

  @Override
  public PlanNode visitAlterTimeseries(
      AlterTimeSeriesStatement alterTimeSeriesStatement, MPPQueryContext context) {
    return new AlterTimeSeriesNode(
        context.getQueryId().genPlanNodeId(),
        alterTimeSeriesStatement.getPath(),
        alterTimeSeriesStatement.getAlterType(),
        alterTimeSeriesStatement.getAlterMap(),
        alterTimeSeriesStatement.getAlias(),
        alterTimeSeriesStatement.getTagsMap(),
        alterTimeSeriesStatement.getAttributesMap(),
        alterTimeSeriesStatement.isAlterView());
  }

  @Override
  public PlanNode visitInsertTablet(
      InsertTabletStatement insertTabletStatement, MPPQueryContext context) {
    // convert insert statement to insert node
    InsertTabletNode insertNode =
        new InsertTabletNode(
            context.getQueryId().genPlanNodeId(),
            insertTabletStatement.getDevicePath(),
            insertTabletStatement.isAligned(),
            insertTabletStatement.getMeasurements(),
            insertTabletStatement.getDataTypes(),
            insertTabletStatement.getMeasurementSchemas(),
            insertTabletStatement.getTimes(),
            insertTabletStatement.getBitMaps(),
            insertTabletStatement.getColumns(),
            insertTabletStatement.getRowCount());
    insertNode.setFailedMeasurementNumber(insertTabletStatement.getFailedMeasurementNumber());
    return insertNode;
  }

  @Override
  public PlanNode visitInsertRow(InsertRowStatement insertRowStatement, MPPQueryContext context) {
    // convert insert statement to insert node
    InsertRowNode insertNode =
        new InsertRowNode(
            context.getQueryId().genPlanNodeId(),
            insertRowStatement.getDevicePath(),
            insertRowStatement.isAligned(),
            insertRowStatement.getMeasurements(),
            insertRowStatement.getDataTypes(),
            insertRowStatement.getMeasurementSchemas(),
            insertRowStatement.getTime(),
            insertRowStatement.getValues(),
            insertRowStatement.isNeedInferType());
    insertNode.setFailedMeasurementNumber(insertRowStatement.getFailedMeasurementNumber());
    return insertNode;
  }

  @Override
  public PlanNode visitPipeEnrichedStatement(
      PipeEnrichedStatement pipeEnrichedStatement, MPPQueryContext context) {
    WritePlanNode node =
        (WritePlanNode) pipeEnrichedStatement.getInnerStatement().accept(this, context);

    if (node instanceof LoadTsFileNode) {
      return node;
    } else if (node instanceof InsertNode) {
      return new PipeEnrichedInsertNode((InsertNode) node);
    } else if (node instanceof DeleteDataNode) {
      return new PipeEnrichedDeleteDataNode((DeleteDataNode) node);
    }

    return new PipeEnrichedWritePlanNode(node);
  }

  @Override
  public PlanNode visitLoadFile(LoadTsFileStatement loadTsFileStatement, MPPQueryContext context) {
    return new LoadTsFileNode(
        context.getQueryId().genPlanNodeId(), loadTsFileStatement.getResources());
  }

  @Override
  public PlanNode visitShowTimeSeries(
      ShowTimeSeriesStatement showTimeSeriesStatement, MPPQueryContext context) {
    LogicalPlanBuilder planBuilder = new LogicalPlanBuilder(analysis, context);

    long limit = showTimeSeriesStatement.getLimit();
    long offset = showTimeSeriesStatement.getOffset();
    if (showTimeSeriesStatement.hasTimeCondition()) {
      planBuilder =
          planBuilder
              .planTimeseriesRegionScan(analysis.getDeviceToTimeseriesSchemas(), false)
              .planLimit(limit)
              .planOffset(offset);
      return planBuilder.getRoot();
    }

    // If there is only one region, we can push down the offset and limit operation to
    // source operator.
    boolean canPushDownOffsetLimit =
        analysis.getSchemaPartitionInfo() != null
            && analysis.getSchemaPartitionInfo().getDistributionInfo().size() == 1
            && !showTimeSeriesStatement.isOrderByHeat();

    if (showTimeSeriesStatement.isOrderByHeat()) {
      limit = 0;
      offset = 0;
    } else if (!canPushDownOffsetLimit) {
      limit = showTimeSeriesStatement.getLimit() + showTimeSeriesStatement.getOffset();
      offset = 0;
    }
    planBuilder =
        planBuilder
            .planTimeSeriesSchemaSource(
                showTimeSeriesStatement.getPathPattern(),
                showTimeSeriesStatement.getSchemaFilter(),
                limit,
                offset,
                showTimeSeriesStatement.isOrderByHeat(),
                showTimeSeriesStatement.isPrefixPath(),
                analysis.getRelatedTemplateInfo(),
                showTimeSeriesStatement.getAuthorityScope())
            .planSchemaQueryMerge(showTimeSeriesStatement.isOrderByHeat());

    // show latest timeseries
    if (showTimeSeriesStatement.isOrderByHeat()
        && null != analysis.getDataPartitionInfo()
        && !analysis.getDataPartitionInfo().getDataPartitionMap().isEmpty()) {
      PlanNode lastPlanNode =
          new LogicalPlanBuilder(analysis, context).planLast(analysis, null).getRoot();
      planBuilder = planBuilder.planSchemaQueryOrderByHeat(lastPlanNode);
    }

    if (canPushDownOffsetLimit) {
      return planBuilder.getRoot();
    }

    return planBuilder
        .planOffset(showTimeSeriesStatement.getOffset())
        .planLimit(showTimeSeriesStatement.getLimit())
        .getRoot();
  }

  @Override
  public PlanNode visitShowDevices(
      ShowDevicesStatement showDevicesStatement, MPPQueryContext context) {
    LogicalPlanBuilder planBuilder = new LogicalPlanBuilder(analysis, context);

    if (showDevicesStatement.hasTimeCondition()) {
      planBuilder =
          planBuilder
              .planDeviceRegionScan(analysis.getDevicePathToAlignedStatus(), false)
              .planLimit(showDevicesStatement.getLimit())
              .planOffset(showDevicesStatement.getOffset());
      return planBuilder.getRoot();
    }

    // If there is only one region, we can push down the offset and limit operation to
    // source operator.
    boolean canPushDownOffsetLimit =
        analysis.getSchemaPartitionInfo() != null
            && analysis.getSchemaPartitionInfo().getDistributionInfo().size() == 1;

    long limit = showDevicesStatement.getLimit();
    long offset = showDevicesStatement.getOffset();
    if (!canPushDownOffsetLimit) {
      limit = showDevicesStatement.getLimit() + showDevicesStatement.getOffset();
      offset = 0;
    }

    planBuilder =
        planBuilder
            .planDeviceSchemaSource(
                showDevicesStatement.getPathPattern(),
                limit,
                offset,
                showDevicesStatement.isPrefixPath(),
                showDevicesStatement.hasSgCol(),
                showDevicesStatement.getSchemaFilter(),
                showDevicesStatement.getAuthorityScope())
            .planSchemaQueryMerge(false);

    if (!canPushDownOffsetLimit) {
      return planBuilder
          .planOffset(showDevicesStatement.getOffset())
          .planLimit(showDevicesStatement.getLimit())
          .getRoot();
    }
    return planBuilder.getRoot();
  }

  @Override
  public PlanNode visitCountDevices(
      CountDevicesStatement countDevicesStatement, MPPQueryContext context) {
    LogicalPlanBuilder planBuilder = new LogicalPlanBuilder(analysis, context);

    if (countDevicesStatement.hasTimeCondition()) {
      planBuilder = planBuilder.planDeviceRegionScan(analysis.getDevicePathToAlignedStatus(), true);
      return planBuilder.getRoot();
    }

    return planBuilder
        .planDevicesCountSource(
            countDevicesStatement.getPathPattern(),
            countDevicesStatement.isPrefixPath(),
            countDevicesStatement.getAuthorityScope())
        .planCountMerge()
        .getRoot();
  }

  @Override
  public PlanNode visitCountTimeSeries(
      CountTimeSeriesStatement countTimeSeriesStatement, MPPQueryContext context) {
    LogicalPlanBuilder planBuilder = new LogicalPlanBuilder(analysis, context);

    if (countTimeSeriesStatement.hasTimeCondition()) {
      planBuilder =
          planBuilder.planTimeseriesRegionScan(analysis.getDeviceToTimeseriesSchemas(), true);
      return planBuilder.getRoot();
    }

    return planBuilder
        .planTimeSeriesCountSource(
            countTimeSeriesStatement.getPathPattern(),
            countTimeSeriesStatement.isPrefixPath(),
            countTimeSeriesStatement.getSchemaFilter(),
            analysis.getRelatedTemplateInfo(),
            countTimeSeriesStatement.getAuthorityScope())
        .planCountMerge()
        .getRoot();
  }

  @Override
  public PlanNode visitCountLevelTimeSeries(
      CountLevelTimeSeriesStatement countLevelTimeSeriesStatement, MPPQueryContext context) {
    LogicalPlanBuilder planBuilder = new LogicalPlanBuilder(analysis, context);
    return planBuilder
        .planLevelTimeSeriesCountSource(
            countLevelTimeSeriesStatement.getPathPattern(),
            countLevelTimeSeriesStatement.isPrefixPath(),
            countLevelTimeSeriesStatement.getLevel(),
            countLevelTimeSeriesStatement.getSchemaFilter(),
            analysis.getRelatedTemplateInfo(),
            countLevelTimeSeriesStatement.getAuthorityScope())
        .planCountMerge()
        .getRoot();
  }

  @Override
  public PlanNode visitCountNodes(CountNodesStatement countStatement, MPPQueryContext context) {
    LogicalPlanBuilder planBuilder = new LogicalPlanBuilder(analysis, context);
    return planBuilder
        .planNodePathsSchemaSource(
            countStatement.getPathPattern(),
            countStatement.getLevel(),
            countStatement.getAuthorityScope())
        .planSchemaQueryMerge(false)
        .planNodeManagementMemoryMerge(analysis.getMatchedNodes())
        .planNodePathsCount()
        .getRoot();
  }

  @Override
  public PlanNode visitInsertRows(
      InsertRowsStatement insertRowsStatement, MPPQueryContext context) {
    // convert insert statement to insert node
    InsertRowsNode insertRowsNode = new InsertRowsNode(context.getQueryId().genPlanNodeId());
    for (int i = 0; i < insertRowsStatement.getInsertRowStatementList().size(); i++) {
      InsertRowStatement insertRowStatement =
          insertRowsStatement.getInsertRowStatementList().get(i);
      InsertRowNode insertRowNode =
          new InsertRowNode(
              insertRowsNode.getPlanNodeId(),
              insertRowStatement.getDevicePath(),
              insertRowStatement.isAligned(),
              insertRowStatement.getMeasurements(),
              insertRowStatement.getDataTypes(),
              insertRowStatement.getMeasurementSchemas(),
              insertRowStatement.getTime(),
              insertRowStatement.getValues(),
              insertRowStatement.isNeedInferType());
      insertRowNode.setFailedMeasurementNumber(insertRowStatement.getFailedMeasurementNumber());
      insertRowsNode.addOneInsertRowNode(insertRowNode, i);
    }
    return insertRowsNode;
  }

  @Override
  public PlanNode visitInsertMultiTablets(
      InsertMultiTabletsStatement insertMultiTabletsStatement, MPPQueryContext context) {
    // convert insert statement to insert node
    InsertMultiTabletsNode insertMultiTabletsNode =
        new InsertMultiTabletsNode(context.getQueryId().genPlanNodeId());
    for (int i = 0; i < insertMultiTabletsStatement.getInsertTabletStatementList().size(); i++) {
      InsertTabletStatement insertTabletStatement =
          insertMultiTabletsStatement.getInsertTabletStatementList().get(i);
      InsertTabletNode insertTabletNode =
          new InsertTabletNode(
              insertMultiTabletsNode.getPlanNodeId(),
              insertTabletStatement.getDevicePath(),
              insertTabletStatement.isAligned(),
              insertTabletStatement.getMeasurements(),
              insertTabletStatement.getDataTypes(),
              insertTabletStatement.getMeasurementSchemas(),
              insertTabletStatement.getTimes(),
              insertTabletStatement.getBitMaps(),
              insertTabletStatement.getColumns(),
              insertTabletStatement.getRowCount());
      insertTabletNode.setFailedMeasurementNumber(
          insertTabletStatement.getFailedMeasurementNumber());
      insertMultiTabletsNode.addInsertTabletNode(insertTabletNode, i);
    }
    return insertMultiTabletsNode;
  }

  @Override
  public PlanNode visitInsertRowsOfOneDevice(
      InsertRowsOfOneDeviceStatement insertRowsOfOneDeviceStatement, MPPQueryContext context) {
    // convert insert statement to insert node
    InsertRowsOfOneDeviceNode insertRowsOfOneDeviceNode =
        new InsertRowsOfOneDeviceNode(context.getQueryId().genPlanNodeId());

    List<InsertRowNode> insertRowNodeList = new ArrayList<>();
    List<Integer> insertRowNodeIndexList = new ArrayList<>();
    for (int i = 0; i < insertRowsOfOneDeviceStatement.getInsertRowStatementList().size(); i++) {
      InsertRowStatement insertRowStatement =
          insertRowsOfOneDeviceStatement.getInsertRowStatementList().get(i);
      InsertRowNode insertRowNode =
          new InsertRowNode(
              insertRowsOfOneDeviceNode.getPlanNodeId(),
              insertRowStatement.getDevicePath(),
              insertRowStatement.isAligned(),
              insertRowStatement.getMeasurements(),
              insertRowStatement.getDataTypes(),
              insertRowStatement.getMeasurementSchemas(),
              insertRowStatement.getTime(),
              insertRowStatement.getValues(),
              insertRowStatement.isNeedInferType());
      insertRowNode.setFailedMeasurementNumber(insertRowStatement.getFailedMeasurementNumber());
      insertRowNodeList.add(insertRowNode);
      insertRowNodeIndexList.add(i);
    }

    insertRowsOfOneDeviceNode.setInsertRowNodeList(insertRowNodeList);
    insertRowsOfOneDeviceNode.setInsertRowNodeIndexList(insertRowNodeIndexList);
    return insertRowsOfOneDeviceNode;
  }

  @Override
  public PlanNode visitSchemaFetch(
      SchemaFetchStatement schemaFetchStatement, MPPQueryContext context) {
    LogicalPlanBuilder planBuilder = new LogicalPlanBuilder(analysis, context);
    List<String> storageGroupList =
        new ArrayList<>(analysis.getSchemaPartitionInfo().getSchemaPartitionMap().keySet());
    return planBuilder
        .planSchemaFetchMerge(storageGroupList)
        .planSchemaFetchSource(
            storageGroupList,
            schemaFetchStatement.getPatternTree(),
            schemaFetchStatement.getTemplateMap(),
            schemaFetchStatement.isWithTags(),
            schemaFetchStatement.isWithTemplate())
        .getRoot();
  }

  @Override
  public PlanNode visitShowChildPaths(
      ShowChildPathsStatement showChildPathsStatement, MPPQueryContext context) {
    LogicalPlanBuilder planBuilder = new LogicalPlanBuilder(analysis, context);
    return planBuilder
        .planNodePathsSchemaSource(
            showChildPathsStatement.getPartialPath(),
            -1,
            showChildPathsStatement.getAuthorityScope())
        .planSchemaQueryMerge(false)
        .planNodeManagementMemoryMerge(analysis.getMatchedNodes())
        .getRoot();
  }

  @Override
  public PlanNode visitShowChildNodes(
      ShowChildNodesStatement showChildNodesStatement, MPPQueryContext context) {
    LogicalPlanBuilder planBuilder = new LogicalPlanBuilder(analysis, context);
    return planBuilder
        .planNodePathsSchemaSource(
            showChildNodesStatement.getPartialPath(),
            -1,
            showChildNodesStatement.getAuthorityScope())
        .planSchemaQueryMerge(false)
        .planNodeManagementMemoryMerge(analysis.getMatchedNodes())
        .planNodePathsConvert()
        .getRoot();
  }

  @Override
  public PlanNode visitDeleteData(
      DeleteDataStatement deleteDataStatement, MPPQueryContext context) {
    return new DeleteDataNode(
        context.getQueryId().genPlanNodeId(),
        deleteDataStatement.getPathList(),
        deleteDataStatement.getDeleteStartTime(),
        deleteDataStatement.getDeleteEndTime());
  }

  @Override
  public PlanNode visitActivateTemplate(
      ActivateTemplateStatement activateTemplateStatement, MPPQueryContext context) {
    return new ActivateTemplateNode(
        context.getQueryId().genPlanNodeId(),
        activateTemplateStatement.getPath(),
        analysis.getTemplateSetInfo().right.get(0).getNodeLength() - 1,
        analysis.getTemplateSetInfo().left.getId());
  }

  @Override
  public PlanNode visitBatchActivateTemplate(
      BatchActivateTemplateStatement batchActivateTemplateStatement, MPPQueryContext context) {
    Map<PartialPath, Pair<Integer, Integer>> templateActivationMap = new HashMap<>();
    for (Map.Entry<PartialPath, Pair<Template, PartialPath>> entry :
        analysis.getDeviceTemplateSetInfoMap().entrySet()) {
      templateActivationMap.put(
          entry.getKey(),
          new Pair<>(entry.getValue().left.getId(), entry.getValue().right.getNodeLength() - 1));
    }
    return new BatchActivateTemplateNode(
        context.getQueryId().genPlanNodeId(), templateActivationMap);
  }

  @Override
  public PlanNode visitInternalBatchActivateTemplate(
      InternalBatchActivateTemplateStatement internalBatchActivateTemplateStatement,
      MPPQueryContext context) {
    Map<PartialPath, Pair<Integer, Integer>> templateActivationMap = new HashMap<>();
    for (Map.Entry<PartialPath, Pair<Template, PartialPath>> entry :
        internalBatchActivateTemplateStatement.getDeviceMap().entrySet()) {
      templateActivationMap.put(
          entry.getKey(),
          new Pair<>(entry.getValue().left.getId(), entry.getValue().right.getNodeLength() - 1));
    }
    return new InternalBatchActivateTemplateNode(
        context.getQueryId().genPlanNodeId(), templateActivationMap);
  }

  @Override
  public PlanNode visitShowPathsUsingTemplate(
      ShowPathsUsingTemplateStatement showPathsUsingTemplateStatement, MPPQueryContext context) {
    LogicalPlanBuilder planBuilder = new LogicalPlanBuilder(analysis, context);
    planBuilder =
        planBuilder
            .planPathsUsingTemplateSource(
                analysis.getSpecifiedTemplateRelatedPathPatternList(),
                analysis.getTemplateSetInfo().left.getId(),
                showPathsUsingTemplateStatement.getAuthorityScope())
            .planSchemaQueryMerge(false);
    return planBuilder.getRoot();
  }

  @Override
  public PlanNode visitShowQueries(
      ShowQueriesStatement showQueriesStatement, MPPQueryContext context) {
    LogicalPlanBuilder planBuilder = new LogicalPlanBuilder(analysis, context);
    planBuilder =
        planBuilder
            .planShowQueries(analysis) // push Filter down
            .planOffset(showQueriesStatement.getRowOffset())
            .planLimit(showQueriesStatement.getRowLimit());
    return planBuilder.getRoot();
  }

  @Override
  public PlanNode visitCreateLogicalView(
      CreateLogicalViewStatement createLogicalViewStatement, MPPQueryContext context) {
    List<ViewExpression> viewExpressionList = new ArrayList<>();
    if (createLogicalViewStatement.getViewExpressions() == null) {
      // Transform all Expressions into ViewExpressions.
      TransformToViewExpressionVisitor transformToViewExpressionVisitor =
          new TransformToViewExpressionVisitor();
      List<Expression> expressionList = createLogicalViewStatement.getSourceExpressionList();
      for (Expression expression : expressionList) {
        viewExpressionList.add(transformToViewExpressionVisitor.process(expression, null));
      }
    } else {
      viewExpressionList = createLogicalViewStatement.getViewExpressions();
    }

    return new CreateLogicalViewNode(
        context.getQueryId().genPlanNodeId(),
        createLogicalViewStatement.getTargetPathList(),
        viewExpressionList);
  }

  @Override
  public PlanNode visitShowLogicalView(
      ShowLogicalViewStatement showLogicalViewStatement, MPPQueryContext context) {
    LogicalPlanBuilder planBuilder = new LogicalPlanBuilder(analysis, context);

    // If there is only one region, we can push down the offset and limit operation to
    // source operator.
    boolean canPushDownOffsetLimit =
        analysis.getSchemaPartitionInfo() != null
            && analysis.getSchemaPartitionInfo().getDistributionInfo().size() == 1;

    long limit = showLogicalViewStatement.getLimit();
    long offset = showLogicalViewStatement.getOffset();
    if (!canPushDownOffsetLimit) {
      limit = showLogicalViewStatement.getLimit() + showLogicalViewStatement.getOffset();
      offset = 0;
    }
    planBuilder =
        planBuilder
            .planLogicalViewSchemaSource(
                showLogicalViewStatement.getPathPattern(),
                showLogicalViewStatement.getSchemaFilter(),
                limit,
                offset,
                showLogicalViewStatement.getAuthorityScope())
            .planSchemaQueryMerge(false);

    if (canPushDownOffsetLimit) {
      return planBuilder.getRoot();
    }

    return planBuilder
        .planOffset(showLogicalViewStatement.getOffset())
        .planLimit(showLogicalViewStatement.getLimit())
        .getRoot();
  }
}<|MERGE_RESOLUTION|>--- conflicted
+++ resolved
@@ -88,7 +88,6 @@
 import org.apache.iotdb.db.schemaengine.template.Template;
 
 import org.apache.tsfile.enums.TSDataType;
-import org.apache.tsfile.file.metadata.IDeviceID;
 import org.apache.tsfile.utils.Pair;
 
 import java.util.ArrayList;
@@ -267,37 +266,6 @@
                   queryStatement.getResultTimeOrder());
     } else {
       // aggregation query
-<<<<<<< HEAD
-      boolean isRawDataSource =
-          analysis.hasValueFilter()
-              || analysis.hasGroupByParameter()
-              || needTransform(sourceTransformExpressions)
-              || cannotUseStatistics(aggregationExpressions, sourceTransformExpressions);
-      if (queryStatement.isOutputEndTime()) {
-        context.getTypeProvider().setTreeModelType(ENDTIME, TSDataType.INT64);
-      }
-      AggregationStep curStep;
-      if (isRawDataSource) {
-        planBuilder =
-            planBuilder
-                .planRawDataSource(
-                    sourceExpressions,
-                    queryStatement.getResultTimeOrder(),
-                    0,
-                    0,
-                    analysis.isLastLevelUseWildcard())
-                .planWhereAndSourceTransform(
-                    whereExpression,
-                    sourceTransformExpressions,
-                    queryStatement.isGroupByTime(),
-                    queryStatement.getResultTimeOrder());
-
-        boolean outputPartial =
-            queryStatement.isGroupByLevel()
-                || (queryStatement.isGroupByTime()
-                    && analysis.getGroupByTimeParameter().hasOverlap());
-        curStep = outputPartial ? AggregationStep.PARTIAL : AggregationStep.SINGLE;
-=======
       planBuilder =
           planBuilder
               .planRawDataSource(
@@ -333,7 +301,6 @@
             (queryStatement.isGroupByLevel() || queryStatement.isGroupByTag())
                 ? AggregationStep.INTERMEDIATE
                 : AggregationStep.FINAL;
->>>>>>> 911d7b67
         planBuilder =
             planBuilder.planSlidingWindowAggregation(
                 aggregationExpressions,
@@ -359,7 +326,7 @@
       }
 
       if (queryStatement.isOutputEndTime()) {
-        context.getTypeProvider().setType(ENDTIME, TSDataType.INT64);
+        context.getTypeProvider().setTreeModelType(ENDTIME, TSDataType.INT64);
         if (queryStatement.isGroupByTime()) {
           planBuilder =
               planBuilder.planEndTimeColumnInject(
@@ -392,58 +359,6 @@
     return 0;
   }
 
-<<<<<<< HEAD
-  private boolean needTransform(Set<Expression> expressions) {
-    for (Expression expression : expressions) {
-      if (ExpressionAnalyzer.checkIsNeedTransform(expression)) {
-        return true;
-      }
-    }
-    return false;
-  }
-
-  private boolean cannotUseStatistics(
-      Set<Expression> expressions, Set<Expression> sourceTransformExpressions) {
-    for (Expression expression : expressions) {
-
-      if (expression instanceof FunctionExpression) {
-        FunctionExpression functionExpression = (FunctionExpression) expression;
-        // Disable statistics optimization of UDAF for now
-        if (functionExpression.isExternalAggregationFunctionExpression()) {
-          return true;
-        }
-
-        if (COUNT_TIME.equalsIgnoreCase(functionExpression.getFunctionName())) {
-          IDeviceID alignedDeviceId = null;
-          for (Expression countTimeExpression : sourceTransformExpressions) {
-            TimeSeriesOperand ts = (TimeSeriesOperand) countTimeExpression;
-            if (!(ts.getPath() instanceof AlignedPath
-                || ((MeasurementPath) ts.getPath()).isUnderAlignedEntity())) {
-              return true;
-            }
-            if (alignedDeviceId == null) {
-              alignedDeviceId = ts.getPath().getIDeviceID();
-            } else if (!alignedDeviceId.equals(ts.getPath().getIDeviceID())) {
-              // count_time from only one aligned device can use AlignedSeriesAggScan
-              return true;
-            }
-          }
-          return false;
-        }
-
-        if (!BuiltinAggregationFunction.canUseStatistics(functionExpression.getFunctionName())) {
-          return true;
-        }
-      } else {
-        throw new IllegalArgumentException(
-            String.format("Invalid Aggregation Expression: %s", expression.getExpressionString()));
-      }
-    }
-    return false;
-  }
-
-=======
->>>>>>> 911d7b67
   @Override
   public PlanNode visitCreateTimeseries(
       CreateTimeSeriesStatement createTimeSeriesStatement, MPPQueryContext context) {
