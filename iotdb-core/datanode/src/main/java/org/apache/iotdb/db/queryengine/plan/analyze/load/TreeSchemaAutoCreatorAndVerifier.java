--- conflicted
+++ resolved
@@ -152,18 +152,10 @@
           // check WRITE_DATA permission of timeseries
           long startTime = System.nanoTime();
           try {
-<<<<<<< HEAD
-            UserEntity userEntity = loadTsFileAnalyzer.context.getSession().getUserEntity();
-            TSStatus status =
-                AuthorityChecker.getAccessControl()
-                    .checkFullPathWriteDataPermission(
-                        userEntity, device, timeseriesMetadata.getMeasurementId());
-=======
             TSStatus status =
                 AuthorityChecker.getAccessControl()
                     .checkFullPathWriteDataPermission(
                         loadTsFileAnalyzer.context, device, timeseriesMetadata.getMeasurementId());
->>>>>>> 5be7be25
             if (status.getCode() != TSStatusCode.SUCCESS_STATUS.getStatusCode()) {
               throw new AuthException(
                   TSStatusCode.representOf(status.getCode()), status.getMessage());
