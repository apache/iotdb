--- conflicted
+++ resolved
@@ -377,7 +377,11 @@
   }
 
   @Override
-<<<<<<< HEAD
+  public PlanNode visitProject(ProjectNode node, NodeGroupContext context) {
+    return processOneChildNode(node, context);
+  }
+
+  @Override
   public PlanNode visitExplainAnalyze(ExplainAnalyzeNode node, NodeGroupContext context) {
     ExplainAnalyzeNode newNode = (ExplainAnalyzeNode) node.clone();
 
@@ -392,10 +396,6 @@
 
     context.hasExchangeNode = true;
     return newNode;
-=======
-  public PlanNode visitProject(ProjectNode node, NodeGroupContext context) {
-    return processOneChildNode(node, context);
->>>>>>> a5fd1690
   }
 
   private PlanNode processMultiChildNode(MultiChildProcessNode node, NodeGroupContext context) {
