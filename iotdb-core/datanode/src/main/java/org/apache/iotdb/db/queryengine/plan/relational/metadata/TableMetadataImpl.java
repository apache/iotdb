--- conflicted
+++ resolved
@@ -89,25 +89,6 @@
   }
 
   @Override
-<<<<<<< HEAD
-  public Optional<TableSchema> getTableSchema(
-      final SessionInfo session, final QualifiedObjectName name) {
-    final TsTable table = tableCache.getTable(name.getDatabaseName(), name.getObjectName());
-    return Objects.isNull(table)
-        ? Optional.empty()
-        : Optional.of(
-            new TableSchema(
-                table.getTableName(),
-                table.getColumnList().stream()
-                    .map(
-                        o ->
-                            new ColumnSchema(
-                                o.getColumnName(),
-                                TypeFactory.getType(o.getDataType()),
-                                false,
-                                o.getColumnCategory()))
-                    .collect(Collectors.toList())));
-=======
   public Optional<TableSchema> getTableSchema(SessionInfo session, QualifiedObjectName name) {
     String databaseName = name.getDatabaseName();
     String tableName = name.getObjectName();
@@ -131,7 +112,6 @@
                         o.getColumnCategory()))
             .collect(Collectors.toList());
     return Optional.of(new TableSchema(table.getTableName(), columnSchemaList));
->>>>>>> 16f71c8b
   }
 
   @Override
