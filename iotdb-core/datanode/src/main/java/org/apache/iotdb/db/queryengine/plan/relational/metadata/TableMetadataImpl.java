--- conflicted
+++ resolved
@@ -267,19 +267,13 @@
       return STRING;
     } else if (TableBuiltinScalarFunction.LENGTH.getFunctionName().equalsIgnoreCase(functionName)) {
       if (!(argumentTypes.size() == 1
-<<<<<<< HEAD
-          && (isCharType(argumentTypes.get(0)) || isObjectType(argumentTypes.get(0))))) {
-        throw new SemanticException(
-            "Scalar function "
-                + functionName.toLowerCase(Locale.ENGLISH)
-                + " only accepts one argument and it must be text or string or object data type.");
-=======
-          && (isCharType(argumentTypes.get(0)) || isBlobType(argumentTypes.get(0))))) {
-        throw new SemanticException(
-            "Scalar function "
-                + functionName.toLowerCase(Locale.ENGLISH)
-                + " only accepts one argument and it must be text, string, or blob data type.");
->>>>>>> 7249a52f
+          && (isCharType(argumentTypes.get(0))
+              || isBlobType(argumentTypes.get(0))
+              || isObjectType(argumentTypes.get(0))))) {
+        throw new SemanticException(
+            "Scalar function "
+                + functionName.toLowerCase(Locale.ENGLISH)
+                + " only accepts one argument and it must be text or string or blob or object data type.");
       }
       return INT64;
     } else if (TableBuiltinScalarFunction.UPPER.getFunctionName().equalsIgnoreCase(functionName)) {
