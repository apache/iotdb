/*
 * Licensed to the Apache Software Foundation (ASF) under one
 * or more contributor license agreements.  See the NOTICE file
 * distributed with this work for additional information
 * regarding copyright ownership.  The ASF licenses this file
 * to you under the Apache License, Version 2.0 (the
 * "License"); you may not use this file except in compliance
 * with the License.  You may obtain a copy of the License at
 *
 *     http://www.apache.org/licenses/LICENSE-2.0
 *
 * Unless required by applicable law or agreed to in writing,
 * software distributed under the License is distributed on an
 * "AS IS" BASIS, WITHOUT WARRANTIES OR CONDITIONS OF ANY
 * KIND, either express or implied.  See the License for the
 * specific language governing permissions and limitations
 * under the License.
 */

package org.apache.iotdb.db.queryengine.plan.relational.metadata;

import org.apache.iotdb.commons.partition.DataPartition;
import org.apache.iotdb.commons.partition.DataPartitionQueryParam;
import org.apache.iotdb.commons.partition.SchemaPartition;
import org.apache.iotdb.commons.schema.table.InformationSchemaTable;
import org.apache.iotdb.commons.schema.table.TsTable;
import org.apache.iotdb.commons.udf.builtin.relational.TableBuiltinAggregationFunction;
import org.apache.iotdb.commons.udf.builtin.relational.TableBuiltinScalarFunction;
import org.apache.iotdb.commons.udf.utils.TableUDFUtils;
import org.apache.iotdb.commons.udf.utils.UDFDataTypeTransformer;
import org.apache.iotdb.db.exception.sql.SemanticException;
import org.apache.iotdb.db.queryengine.common.MPPQueryContext;
import org.apache.iotdb.db.queryengine.common.SessionInfo;
import org.apache.iotdb.db.queryengine.plan.analyze.ClusterPartitionFetcher;
import org.apache.iotdb.db.queryengine.plan.analyze.IPartitionFetcher;
import org.apache.iotdb.db.queryengine.plan.relational.function.OperatorType;
import org.apache.iotdb.db.queryengine.plan.relational.function.arithmetic.AdditionResolver;
import org.apache.iotdb.db.queryengine.plan.relational.function.arithmetic.DivisionResolver;
import org.apache.iotdb.db.queryengine.plan.relational.function.arithmetic.ModulusResolver;
import org.apache.iotdb.db.queryengine.plan.relational.function.arithmetic.MultiplicationResolver;
import org.apache.iotdb.db.queryengine.plan.relational.function.arithmetic.SubtractionResolver;
import org.apache.iotdb.db.queryengine.plan.relational.metadata.fetcher.TableDeviceSchemaFetcher;
import org.apache.iotdb.db.queryengine.plan.relational.metadata.fetcher.TableDeviceSchemaValidator;
import org.apache.iotdb.db.queryengine.plan.relational.metadata.fetcher.TableHeaderSchemaValidator;
import org.apache.iotdb.db.queryengine.plan.relational.security.AccessControl;
import org.apache.iotdb.db.queryengine.plan.relational.sql.ast.Expression;
import org.apache.iotdb.db.queryengine.plan.relational.type.InternalTypeManager;
import org.apache.iotdb.db.queryengine.plan.relational.type.TypeManager;
import org.apache.iotdb.db.queryengine.plan.relational.type.TypeNotFoundException;
import org.apache.iotdb.db.queryengine.plan.relational.type.TypeSignature;
import org.apache.iotdb.db.schemaengine.table.DataNodeTableCache;
import org.apache.iotdb.db.utils.constant.SqlConstant;
<<<<<<< HEAD
import org.apache.iotdb.udf.api.customizer.config.AggregateFunctionConfig;
import org.apache.iotdb.udf.api.customizer.config.ScalarFunctionConfig;
import org.apache.iotdb.udf.api.customizer.parameter.FunctionParameters;
import org.apache.iotdb.udf.api.relational.AggregateFunction;
=======
import org.apache.iotdb.udf.api.customizer.config.ScalarFunctionConfig;
import org.apache.iotdb.udf.api.customizer.parameter.FunctionParameters;
>>>>>>> ad09bd3c
import org.apache.iotdb.udf.api.relational.ScalarFunction;

import org.apache.tsfile.file.metadata.IDeviceID;
import org.apache.tsfile.read.common.type.BlobType;
import org.apache.tsfile.read.common.type.StringType;
import org.apache.tsfile.read.common.type.Type;
import org.apache.tsfile.read.common.type.TypeFactory;

import java.util.Collections;
import java.util.List;
import java.util.Locale;
import java.util.Optional;
import java.util.stream.Collectors;

import static org.apache.iotdb.commons.conf.IoTDBConstant.PATH_ROOT;
import static org.apache.iotdb.commons.conf.IoTDBConstant.PATH_SEPARATOR;
<<<<<<< HEAD
=======
import static org.apache.iotdb.commons.schema.table.InformationSchemaTable.INFORMATION_SCHEMA;
>>>>>>> ad09bd3c
import static org.apache.tsfile.read.common.type.BinaryType.TEXT;
import static org.apache.tsfile.read.common.type.BooleanType.BOOLEAN;
import static org.apache.tsfile.read.common.type.DateType.DATE;
import static org.apache.tsfile.read.common.type.DoubleType.DOUBLE;
import static org.apache.tsfile.read.common.type.FloatType.FLOAT;
import static org.apache.tsfile.read.common.type.IntType.INT32;
import static org.apache.tsfile.read.common.type.LongType.INT64;
import static org.apache.tsfile.read.common.type.StringType.STRING;
import static org.apache.tsfile.read.common.type.TimestampType.TIMESTAMP;
import static org.apache.tsfile.read.common.type.UnknownType.UNKNOWN;

public class TableMetadataImpl implements Metadata {

  private final TypeManager typeManager = new InternalTypeManager();

  private final IPartitionFetcher partitionFetcher = ClusterPartitionFetcher.getInstance();

  private final DataNodeTableCache tableCache = DataNodeTableCache.getInstance();

  @Override
  public boolean tableExists(QualifiedObjectName name) {
    return tableCache.getTable(name.getDatabaseName(), name.getObjectName()) != null;
  }

  @Override
  public Optional<TableSchema> getTableSchema(SessionInfo session, QualifiedObjectName name) {
    String databaseName = name.getDatabaseName();
    String tableName = name.getObjectName();

    // TODO Recover this line after put InformationSchema Table into cache
    TsTable table =
        databaseName.equals(INFORMATION_SCHEMA)
            ? InformationSchemaTable.getTableFromStringValue(tableName)
            : tableCache.getTable(databaseName, tableName);
    if (table == null) {
      return Optional.empty();
    }
    List<ColumnSchema> columnSchemaList =
        table.getColumnList().stream()
            .map(
                o ->
                    new ColumnSchema(
                        o.getColumnName(),
                        TypeFactory.getType(o.getDataType()),
                        false,
                        o.getColumnCategory()))
            .collect(Collectors.toList());
    return Optional.of(new TableSchema(table.getTableName(), columnSchemaList));
  }

  @Override
  public Type getOperatorReturnType(OperatorType operatorType, List<? extends Type> argumentTypes)
      throws OperatorNotFoundException {

    switch (operatorType) {
      case ADD:
        if (!isTwoTypeCalculable(argumentTypes)
            || !AdditionResolver.checkConditions(argumentTypes).isPresent()) {
          throw new OperatorNotFoundException(
              operatorType,
              argumentTypes,
              new IllegalArgumentException("Should have two numeric operands."));
        }
        return AdditionResolver.checkConditions(argumentTypes).get();
      case SUBTRACT:
        if (!isTwoTypeCalculable(argumentTypes)
            || !SubtractionResolver.checkConditions(argumentTypes).isPresent()) {
          throw new OperatorNotFoundException(
              operatorType,
              argumentTypes,
              new IllegalArgumentException("Should have two numeric operands."));
        }
        return SubtractionResolver.checkConditions(argumentTypes).get();
      case MULTIPLY:
        if (!isTwoTypeCalculable(argumentTypes)
            || !MultiplicationResolver.checkConditions(argumentTypes).isPresent()) {
          throw new OperatorNotFoundException(
              operatorType,
              argumentTypes,
              new IllegalArgumentException("Should have two numeric operands."));
        }
        return MultiplicationResolver.checkConditions(argumentTypes).get();
      case DIVIDE:
        if (!isTwoTypeCalculable(argumentTypes)
            || !DivisionResolver.checkConditions(argumentTypes).isPresent()) {
          throw new OperatorNotFoundException(
              operatorType,
              argumentTypes,
              new IllegalArgumentException("Should have two numeric operands."));
        }
        return DivisionResolver.checkConditions(argumentTypes).get();
      case MODULUS:
        if (!isTwoTypeCalculable(argumentTypes)
            || !ModulusResolver.checkConditions(argumentTypes).isPresent()) {
          throw new OperatorNotFoundException(
              operatorType,
              argumentTypes,
              new IllegalArgumentException("Should have two numeric operands."));
        }
        return ModulusResolver.checkConditions(argumentTypes).get();
      case NEGATION:
        if (!isOneNumericType(argumentTypes) && !isTimestampType(argumentTypes.get(0))) {
          throw new OperatorNotFoundException(
              operatorType,
              argumentTypes,
              new IllegalArgumentException("Should have one numeric operands."));
        }
        return argumentTypes.get(0);
      case EQUAL:
      case LESS_THAN:
      case LESS_THAN_OR_EQUAL:
        if (!isTwoTypeComparable(argumentTypes)) {
          throw new OperatorNotFoundException(
              operatorType,
              argumentTypes,
              new IllegalArgumentException("Should have two comparable operands."));
        }
        return BOOLEAN;
      default:
        throw new OperatorNotFoundException(
            operatorType, argumentTypes, new UnsupportedOperationException());
    }
  }

  @Override
  public Type getFunctionReturnType(String functionName, List<? extends Type> argumentTypes) {
    return getFunctionType(functionName, argumentTypes);
  }

  public static Type getFunctionType(String functionName, List<? extends Type> argumentTypes) {

    // builtin scalar function
    if (TableBuiltinScalarFunction.DIFF.getFunctionName().equalsIgnoreCase(functionName)) {
      if (!isOneNumericType(argumentTypes)
          && !(argumentTypes.size() == 2
              && isNumericType(argumentTypes.get(0))
              && BOOLEAN.equals(argumentTypes.get(1)))) {
        throw new SemanticException(
            "Scalar function "
                + functionName.toLowerCase(Locale.ENGLISH)
                + " only supports one numeric data types [INT32, INT64, FLOAT, DOUBLE] and one boolean");
      }
      return DOUBLE;
    } else if (TableBuiltinScalarFunction.ROUND.getFunctionName().equalsIgnoreCase(functionName)) {
      if (!isOneSupportedMathNumericType(argumentTypes)
          && !isTwoSupportedMathNumericType(argumentTypes)) {
        throw new SemanticException(
            "Scalar function "
                + functionName.toLowerCase(Locale.ENGLISH)
                + " only supports two numeric data types [INT32, INT64, FLOAT, DOUBLE]");
      }
      return DOUBLE;
    } else if (TableBuiltinScalarFunction.REPLACE
        .getFunctionName()
        .equalsIgnoreCase(functionName)) {

      if (!isTwoCharType(argumentTypes) && !isThreeCharType(argumentTypes)) {
        throw new SemanticException(
            "Scalar function "
                + functionName.toLowerCase(Locale.ENGLISH)
                + " only accepts two or three arguments and they must be text or string data type.");
      }
      return STRING;
    } else if (TableBuiltinScalarFunction.SUBSTRING
        .getFunctionName()
        .equalsIgnoreCase(functionName)) {
      if (!(argumentTypes.size() == 2
              && isCharType(argumentTypes.get(0))
              && isIntegerNumber(argumentTypes.get(1)))
          && !(argumentTypes.size() == 3
              && isCharType(argumentTypes.get(0))
              && isIntegerNumber(argumentTypes.get(1))
              && isIntegerNumber(argumentTypes.get(2)))) {
        throw new SemanticException(
            "Scalar function "
                + functionName.toLowerCase(Locale.ENGLISH)
                + " only accepts two or three arguments and first must be text or string data type, second and third must be numeric data types [INT32, INT64]");
      }
      return STRING;
    } else if (TableBuiltinScalarFunction.LENGTH.getFunctionName().equalsIgnoreCase(functionName)) {
      if (!(argumentTypes.size() == 1 && isCharType(argumentTypes.get(0)))) {
        throw new SemanticException(
            "Scalar function "
                + functionName.toLowerCase(Locale.ENGLISH)
                + " only accepts one argument and it must be text or string data type.");
      }
      return INT32;
    } else if (TableBuiltinScalarFunction.UPPER.getFunctionName().equalsIgnoreCase(functionName)) {
      if (!(argumentTypes.size() == 1 && isCharType(argumentTypes.get(0)))) {
        throw new SemanticException(
            "Scalar function "
                + functionName.toLowerCase(Locale.ENGLISH)
                + " only accepts one argument and it must be text or string data type.");
      }
      return STRING;
    } else if (TableBuiltinScalarFunction.LOWER.getFunctionName().equalsIgnoreCase(functionName)) {
      if (!(argumentTypes.size() == 1 && isCharType(argumentTypes.get(0)))) {
        throw new SemanticException(
            "Scalar function "
                + functionName.toLowerCase(Locale.ENGLISH)
                + " only accepts one argument and it must be text or string data type.");
      }
      return STRING;
    } else if (TableBuiltinScalarFunction.TRIM.getFunctionName().equalsIgnoreCase(functionName)) {
      if (!(argumentTypes.size() == 1 && isCharType(argumentTypes.get(0)))
          && !(argumentTypes.size() == 2 && isTwoCharType(argumentTypes))) {
        throw new SemanticException(
            "Scalar function "
                + functionName.toLowerCase(Locale.ENGLISH)
                + " only accepts one or two arguments and they must be text or string data type.");
      }
      return STRING;
    } else if (TableBuiltinScalarFunction.LTRIM.getFunctionName().equalsIgnoreCase(functionName)) {
      if (!(argumentTypes.size() == 1 && isCharType(argumentTypes.get(0)))
          && !(argumentTypes.size() == 2 && isTwoCharType(argumentTypes))) {
        throw new SemanticException(
            "Scalar function "
                + functionName.toLowerCase(Locale.ENGLISH)
                + " only accepts one or two arguments and they must be text or string data type.");
      }
      return STRING;
    } else if (TableBuiltinScalarFunction.RTRIM.getFunctionName().equalsIgnoreCase(functionName)) {
      if (!(argumentTypes.size() == 1 && isCharType(argumentTypes.get(0)))
          && !(argumentTypes.size() == 2 && isTwoCharType(argumentTypes))) {
        throw new SemanticException(
            "Scalar function "
                + functionName.toLowerCase(Locale.ENGLISH)
                + " only accepts one or two arguments and they must be text or string data type.");
      }
      return STRING;
    } else if (TableBuiltinScalarFunction.REGEXP_LIKE
        .getFunctionName()
        .equalsIgnoreCase(functionName)) {
      if (!isTwoCharType(argumentTypes)) {
        throw new SemanticException(
            "Scalar function "
                + functionName.toLowerCase(Locale.ENGLISH)
                + " only accepts two arguments and they must be text or string data type.");
      }
      return BOOLEAN;
    } else if (TableBuiltinScalarFunction.STRPOS.getFunctionName().equalsIgnoreCase(functionName)) {
      if (!isTwoCharType(argumentTypes)) {
        throw new SemanticException(
            "Scalar function "
                + functionName.toLowerCase(Locale.ENGLISH)
                + " only accepts two arguments and they must be text or string data type.");
      }
      return INT32;
    } else if (TableBuiltinScalarFunction.STARTS_WITH
        .getFunctionName()
        .equalsIgnoreCase(functionName)) {
      if (!isTwoCharType(argumentTypes)) {
        throw new SemanticException(
            "Scalar function "
                + functionName.toLowerCase(Locale.ENGLISH)
                + " only accepts two arguments and they must be text or string data type.");
      }
      return BOOLEAN;
    } else if (TableBuiltinScalarFunction.ENDS_WITH
        .getFunctionName()
        .equalsIgnoreCase(functionName)) {
      if (!isTwoCharType(argumentTypes)) {
        throw new SemanticException(
            "Scalar function "
                + functionName.toLowerCase(Locale.ENGLISH)
                + " only accepts two arguments and they must be text or string data type.");
      }
      return BOOLEAN;
    } else if (TableBuiltinScalarFunction.CONCAT.getFunctionName().equalsIgnoreCase(functionName)) {
      if (!(argumentTypes.size() >= 2
          && argumentTypes.stream().allMatch(TableMetadataImpl::isCharType))) {
        throw new SemanticException(
            "Scalar function "
                + functionName.toLowerCase(Locale.ENGLISH)
                + " only accepts two or more arguments and they must be text or string data type.");
      }
      return STRING;
    } else if (TableBuiltinScalarFunction.STRCMP.getFunctionName().equalsIgnoreCase(functionName)) {
      if (!isTwoCharType(argumentTypes)) {
        throw new SemanticException(
            "Scalar function "
                + functionName.toLowerCase(Locale.ENGLISH)
                + " only accepts two arguments and they must be text or string data type.");
      }
      return INT32;
    } else if (TableBuiltinScalarFunction.SIN.getFunctionName().equalsIgnoreCase(functionName)) {
      if (!(argumentTypes.size() == 1 && isSupportedMathNumericType(argumentTypes.get(0)))) {
        throw new SemanticException(
            "Scalar function "
                + functionName.toLowerCase(Locale.ENGLISH)
                + " only accepts one argument and it must be Double, Float, Int32 or Int64 data type.");
      }
      return DOUBLE;
    } else if (TableBuiltinScalarFunction.COS.getFunctionName().equalsIgnoreCase(functionName)) {
      if (!(argumentTypes.size() == 1 && isSupportedMathNumericType(argumentTypes.get(0)))) {
        throw new SemanticException(
            "Scalar function "
                + functionName.toLowerCase(Locale.ENGLISH)
                + " only accepts one argument and it must be Double, Float, Int32 or Int64 data type.");
      }
      return DOUBLE;
    } else if (TableBuiltinScalarFunction.TAN.getFunctionName().equalsIgnoreCase(functionName)) {
      if (!(argumentTypes.size() == 1 && isSupportedMathNumericType(argumentTypes.get(0)))) {
        throw new SemanticException(
            "Scalar function "
                + functionName.toLowerCase(Locale.ENGLISH)
                + " only accepts one argument and it must be Double, Float, Int32 or Int64 data type.");
      }
      return DOUBLE;
    } else if (TableBuiltinScalarFunction.ASIN.getFunctionName().equalsIgnoreCase(functionName)) {
      if (!(argumentTypes.size() == 1 && isSupportedMathNumericType(argumentTypes.get(0)))) {
        throw new SemanticException(
            "Scalar function "
                + functionName.toLowerCase(Locale.ENGLISH)
                + " only accepts one argument and it must be Double, Float, Int32 or Int64 data type.");
      }
      return DOUBLE;
    } else if (TableBuiltinScalarFunction.ACOS.getFunctionName().equalsIgnoreCase(functionName)) {
      if (!(argumentTypes.size() == 1 && isSupportedMathNumericType(argumentTypes.get(0)))) {
        throw new SemanticException(
            "Scalar function "
                + functionName.toLowerCase(Locale.ENGLISH)
                + " only accepts one argument and it must be Double, Float, Int32 or Int64 data type.");
      }
      return DOUBLE;
    } else if (TableBuiltinScalarFunction.ATAN.getFunctionName().equalsIgnoreCase(functionName)) {
      if (!(argumentTypes.size() == 1 && isSupportedMathNumericType(argumentTypes.get(0)))) {
        throw new SemanticException(
            "Scalar function "
                + functionName.toLowerCase(Locale.ENGLISH)
                + " only accepts one argument and it must be Double, Float, Int32 or Int64 data type.");
      }
      return DOUBLE;
    } else if (TableBuiltinScalarFunction.SINH.getFunctionName().equalsIgnoreCase(functionName)) {
      if (!(argumentTypes.size() == 1 && isSupportedMathNumericType(argumentTypes.get(0)))) {
        throw new SemanticException(
            "Scalar function "
                + functionName.toLowerCase(Locale.ENGLISH)
                + " only accepts one argument and it must be Double, Float, Int32 or Int64 data type.");
      }
      return DOUBLE;
    } else if (TableBuiltinScalarFunction.COSH.getFunctionName().equalsIgnoreCase(functionName)) {
      if (!(argumentTypes.size() == 1 && isSupportedMathNumericType(argumentTypes.get(0)))) {
        throw new SemanticException(
            "Scalar function "
                + functionName.toLowerCase(Locale.ENGLISH)
                + " only accepts one argument and it must be Double, Float, Int32 or Int64 data type.");
      }
      return DOUBLE;
    } else if (TableBuiltinScalarFunction.TANH.getFunctionName().equalsIgnoreCase(functionName)) {
      if (!(argumentTypes.size() == 1 && isSupportedMathNumericType(argumentTypes.get(0)))) {
        throw new SemanticException(
            "Scalar function "
                + functionName.toLowerCase(Locale.ENGLISH)
                + " only accepts one argument and it must be Double, Float, Int32 or Int64 data type.");
      }
      return DOUBLE;
    } else if (TableBuiltinScalarFunction.DEGREES
        .getFunctionName()
        .equalsIgnoreCase(functionName)) {
      if (!(argumentTypes.size() == 1 && isSupportedMathNumericType(argumentTypes.get(0)))) {
        throw new SemanticException(
            "Scalar function "
                + functionName.toLowerCase(Locale.ENGLISH)
                + " only accepts one argument and it must be Double, Float, Int32 or Int64 data type.");
      }
      return DOUBLE;
    } else if (TableBuiltinScalarFunction.RADIANS
        .getFunctionName()
        .equalsIgnoreCase(functionName)) {
      if (!(argumentTypes.size() == 1 && isSupportedMathNumericType(argumentTypes.get(0)))) {
        throw new SemanticException(
            "Scalar function "
                + functionName.toLowerCase(Locale.ENGLISH)
                + " only accepts one argument and it must be Double, Float, Int32 or Int64 data type.");
      }
      return DOUBLE;
    } else if (TableBuiltinScalarFunction.ABS.getFunctionName().equalsIgnoreCase(functionName)) {
      if (!(argumentTypes.size() == 1 && isSupportedMathNumericType(argumentTypes.get(0)))) {
        throw new SemanticException(
            "Scalar function "
                + functionName.toLowerCase(Locale.ENGLISH)
                + " only accepts one argument and it must be Double, Float, Int32 or Int64 data type.");
      }
      return argumentTypes.get(0);
    } else if (TableBuiltinScalarFunction.SIGN.getFunctionName().equalsIgnoreCase(functionName)) {
      if (!(argumentTypes.size() == 1 && isSupportedMathNumericType(argumentTypes.get(0)))) {
        throw new SemanticException(
            "Scalar function "
                + functionName.toLowerCase(Locale.ENGLISH)
                + " only accepts one argument and it must be Double, Float, Int32 or Int64 data type.");
      }
      return argumentTypes.get(0);
    } else if (TableBuiltinScalarFunction.CEIL.getFunctionName().equalsIgnoreCase(functionName)) {
      if (!(argumentTypes.size() == 1 && isSupportedMathNumericType(argumentTypes.get(0)))) {
        throw new SemanticException(
            "Scalar function "
                + functionName.toLowerCase(Locale.ENGLISH)
                + " only accepts one argument and it must be Double, Float, Int32 or Int64 data type.");
      }
      return DOUBLE;
    } else if (TableBuiltinScalarFunction.FLOOR.getFunctionName().equalsIgnoreCase(functionName)) {
      if (!(argumentTypes.size() == 1 && isSupportedMathNumericType(argumentTypes.get(0)))) {
        throw new SemanticException(
            "Scalar function "
                + functionName.toLowerCase(Locale.ENGLISH)
                + " only accepts one argument and it must be Double, Float, Int32 or Int64 data type.");
      }
      return DOUBLE;
    } else if (TableBuiltinScalarFunction.EXP.getFunctionName().equalsIgnoreCase(functionName)) {
      if (!(argumentTypes.size() == 1 && isSupportedMathNumericType(argumentTypes.get(0)))) {
        throw new SemanticException(
            "Scalar function "
                + functionName.toLowerCase(Locale.ENGLISH)
                + " only accepts one argument and it must be Double, Float, Int32 or Int64 data type.");
      }
      return DOUBLE;
    } else if (TableBuiltinScalarFunction.LN.getFunctionName().equalsIgnoreCase(functionName)) {
      if (!(argumentTypes.size() == 1 && isSupportedMathNumericType(argumentTypes.get(0)))) {
        throw new SemanticException(
            "Scalar function "
                + functionName.toLowerCase(Locale.ENGLISH)
                + " only accepts one argument and it must be Double, Float, Int32 or Int64 data type.");
      }
      return DOUBLE;
    } else if (TableBuiltinScalarFunction.LOG10.getFunctionName().equalsIgnoreCase(functionName)) {
      if (!(argumentTypes.size() == 1 && isSupportedMathNumericType(argumentTypes.get(0)))) {
        throw new SemanticException(
            "Scalar function "
                + functionName.toLowerCase(Locale.ENGLISH)
                + " only accepts one argument and it must be Double, Float, Int32 or Int64 data type.");
      }
      return DOUBLE;
    } else if (TableBuiltinScalarFunction.SQRT.getFunctionName().equalsIgnoreCase(functionName)) {
      if (!(argumentTypes.size() == 1 && isSupportedMathNumericType(argumentTypes.get(0)))) {
        throw new SemanticException(
            "Scalar function "
                + functionName.toLowerCase(Locale.ENGLISH)
                + " only accepts one argument and it must be Double, Float, Int32 or Int64 data type.");
      }
      return DOUBLE;
    } else if (TableBuiltinScalarFunction.PI.getFunctionName().equalsIgnoreCase(functionName)) {
      if (!(argumentTypes.isEmpty())) {
        throw new SemanticException(
            "Scalar function "
                + functionName.toLowerCase(Locale.ENGLISH)
                + " accepts no argument.");
      }
      return DOUBLE;
    } else if (TableBuiltinScalarFunction.E.getFunctionName().equalsIgnoreCase(functionName)) {
      if (!(argumentTypes.isEmpty())) {
        throw new SemanticException(
            "Scalar function "
                + functionName.toLowerCase(Locale.ENGLISH)
                + " accepts no argument.");
      }
      return DOUBLE;
    } else if (TableBuiltinScalarFunction.DATE_BIN
        .getFunctionName()
        .equalsIgnoreCase(functionName)) {
      if (!isTimestampType(argumentTypes.get(2))) {
        throw new SemanticException(
            "Scalar function "
                + functionName.toLowerCase(Locale.ENGLISH)
                + " only accepts two or three arguments and the second and third must be TimeStamp data type.");
      }
      return TIMESTAMP;
    }

    // builtin aggregation function
    // check argument type
    switch (functionName.toLowerCase(Locale.ENGLISH)) {
      case SqlConstant.AVG:
      case SqlConstant.SUM:
      case SqlConstant.EXTREME:
      case SqlConstant.STDDEV:
      case SqlConstant.STDDEV_POP:
      case SqlConstant.STDDEV_SAMP:
      case SqlConstant.VARIANCE:
      case SqlConstant.VAR_POP:
      case SqlConstant.VAR_SAMP:
        if (argumentTypes.size() != 1) {
          throw new SemanticException(
              String.format(
                  "Aggregate functions [%s] should only have one argument", functionName));
        }

        if (!isSupportedMathNumericType(argumentTypes.get(0))) {
          throw new SemanticException(
              String.format(
                  "Aggregate functions [%s] only support numeric data types [INT32, INT64, FLOAT, DOUBLE]",
                  functionName));
        }
        break;
      case SqlConstant.MIN:
      case SqlConstant.MAX:
      case SqlConstant.MODE:
        if (argumentTypes.size() != 1) {
          throw new SemanticException(
              String.format(
                  "Aggregate functions [%s] should only have one argument", functionName));
        }
        break;
      case SqlConstant.FIRST_AGGREGATION:
      case SqlConstant.LAST_AGGREGATION:
        if (argumentTypes.size() != 2) {
          throw new SemanticException(
              String.format(
                  "Aggregate functions [%s] should only have two arguments", functionName));
        } else if (!isTimestampType(argumentTypes.get(1))) {
          throw new SemanticException(
              String.format(
                  "Second argument of Aggregate functions [%s] should be orderable", functionName));
        }
        break;
      case SqlConstant.FIRST_BY_AGGREGATION:
      case SqlConstant.LAST_BY_AGGREGATION:
        if (argumentTypes.size() != 3) {
          throw new SemanticException(
              String.format(
                  "Aggregate functions [%s] should only have three arguments", functionName));
        }
        break;
      case SqlConstant.MAX_BY:
      case SqlConstant.MIN_BY:
        if (argumentTypes.size() != 2) {
          throw new SemanticException(
              String.format(
                  "Aggregate functions [%s] should only have two arguments", functionName));
        } else if (!argumentTypes.get(1).isOrderable()) {
          throw new SemanticException(
              String.format(
                  "Second argument of Aggregate functions [%s] should be orderable", functionName));
        }

        break;
      case SqlConstant.COUNT:
        break;
      default:
        // ignore
    }

    // get return type
    switch (functionName.toLowerCase(Locale.ENGLISH)) {
      case SqlConstant.COUNT:
        return INT64;
      case SqlConstant.FIRST_AGGREGATION:
      case SqlConstant.LAST_AGGREGATION:
      case SqlConstant.FIRST_BY_AGGREGATION:
      case SqlConstant.LAST_BY_AGGREGATION:
      case SqlConstant.EXTREME:
      case SqlConstant.MODE:
      case SqlConstant.MAX:
      case SqlConstant.MIN:
      case SqlConstant.MAX_BY:
      case SqlConstant.MIN_BY:
        return argumentTypes.get(0);
      case SqlConstant.AVG:
      case SqlConstant.SUM:
      case SqlConstant.STDDEV:
      case SqlConstant.STDDEV_POP:
      case SqlConstant.STDDEV_SAMP:
      case SqlConstant.VARIANCE:
      case SqlConstant.VAR_POP:
      case SqlConstant.VAR_SAMP:
        return DOUBLE;
      default:
        // ignore
    }

    // User-defined scalar function

    if (TableUDFUtils.isScalarFunction(functionName)) {
      ScalarFunction scalarFunction = TableUDFUtils.getScalarFunction(functionName);
      FunctionParameters functionParameters =
          new FunctionParameters(
              argumentTypes.stream()
                  .map(UDFDataTypeTransformer::transformReadTypeToUDFDataType)
                  .collect(Collectors.toList()),
              Collections.emptyMap());
      try {
        scalarFunction.validate(functionParameters);
        ScalarFunctionConfig config = new ScalarFunctionConfig();
        scalarFunction.beforeStart(functionParameters, config);
        return UDFDataTypeTransformer.transformUDFDataTypeToReadType(config.getOutputDataType());
      } catch (Exception e) {
        throw new SemanticException("Invalid function parameters: " + e.getMessage());
      } finally {
        scalarFunction.beforeDestroy();
      }
<<<<<<< HEAD
    } else if (TableUDFUtils.isAggregateFunction(functionName)) {
      AggregateFunction aggregateFunction = TableUDFUtils.getAggregateFunction(functionName);
      FunctionParameters functionParameters =
          new FunctionParameters(
              argumentTypes.stream()
                  .map(UDFDataTypeTransformer::transformReadTypeToUDFDataType)
                  .collect(Collectors.toList()),
              Collections.emptyMap());
      try {
        aggregateFunction.validate(functionParameters);
        AggregateFunctionConfig config = new AggregateFunctionConfig();
        aggregateFunction.beforeStart(functionParameters, config);
        return UDFDataTypeTransformer.transformUDFDataTypeToReadType(config.getOutputDataType());
      } catch (Exception e) {
        throw new SemanticException("Invalid function parameters: " + e.getMessage());
      } finally {
        aggregateFunction.beforeDestroy();
      }
    }
=======
    }

    // TODO UDAF
>>>>>>> ad09bd3c

    throw new SemanticException("Unknown function: " + functionName);
  }

  @Override
  public boolean isAggregationFunction(
      final SessionInfo session, final String functionName, final AccessControl accessControl) {
    return TableBuiltinAggregationFunction.getBuiltInAggregateFunctionName()
<<<<<<< HEAD
            .contains(functionName.toLowerCase(Locale.ENGLISH))
        || TableUDFUtils.isAggregateFunction(functionName);
=======
        .contains(functionName.toLowerCase(Locale.ENGLISH));
>>>>>>> ad09bd3c
  }

  @Override
  public Type getType(final TypeSignature signature) throws TypeNotFoundException {
    return typeManager.getType(signature);
  }

  @Override
  public boolean canCoerce(final Type from, final Type to) {
    return true;
  }

  @Override
  public IPartitionFetcher getPartitionFetcher() {
    return ClusterPartitionFetcher.getInstance();
  }

  @Override
  public List<DeviceEntry> indexScan(
      final QualifiedObjectName tableName,
      final List<Expression> expressionList,
      final List<String> attributeColumns,
      final MPPQueryContext context) {
    return TableDeviceSchemaFetcher.getInstance()
        .fetchDeviceSchemaForDataQuery(
            tableName.getDatabaseName(),
            tableName.getObjectName(),
            expressionList,
            attributeColumns,
            context);
  }

  @Override
  public Optional<TableSchema> validateTableHeaderSchema(
      String database, TableSchema tableSchema, MPPQueryContext context, boolean allowCreateTable) {
    return TableHeaderSchemaValidator.getInstance()
        .validateTableHeaderSchema(database, tableSchema, context, allowCreateTable);
  }

  @Override
  public void validateDeviceSchema(
      ITableDeviceSchemaValidation schemaValidation, MPPQueryContext context) {
    TableDeviceSchemaValidator.getInstance().validateDeviceSchema(schemaValidation, context);
  }

  @Override
  public DataPartition getOrCreateDataPartition(
      List<DataPartitionQueryParam> dataPartitionQueryParams, String userName) {
    return partitionFetcher.getOrCreateDataPartition(dataPartitionQueryParams, userName);
  }

  @Override
  public SchemaPartition getOrCreateSchemaPartition(
      String database, List<IDeviceID> deviceIDList, String userName) {
    return partitionFetcher.getOrCreateSchemaPartition(
        PATH_ROOT + PATH_SEPARATOR + database, deviceIDList, userName);
  }

  @Override
  public SchemaPartition getSchemaPartition(String database, List<IDeviceID> deviceIDList) {
    return partitionFetcher.getSchemaPartition(PATH_ROOT + PATH_SEPARATOR + database, deviceIDList);
  }

  @Override
  public SchemaPartition getSchemaPartition(String database) {
    return partitionFetcher.getSchemaPartition(PATH_ROOT + PATH_SEPARATOR + database);
  }

  @Override
  public DataPartition getDataPartition(
      String database, List<DataPartitionQueryParam> sgNameToQueryParamsMap) {
    return partitionFetcher.getDataPartition(
        Collections.singletonMap(database, sgNameToQueryParamsMap));
  }

  @Override
  public DataPartition getDataPartitionWithUnclosedTimeRange(
      String database, List<DataPartitionQueryParam> sgNameToQueryParamsMap) {
    return partitionFetcher.getDataPartitionWithUnclosedTimeRange(
        Collections.singletonMap(database, sgNameToQueryParamsMap));
  }

  public static boolean isTwoNumericType(List<? extends Type> argumentTypes) {
    return argumentTypes.size() == 2
        && isNumericType(argumentTypes.get(0))
        && isNumericType(argumentTypes.get(1));
  }

  public static boolean isOneNumericType(List<? extends Type> argumentTypes) {
    return argumentTypes.size() == 1 && isNumericType(argumentTypes.get(0));
  }

  public static boolean isTwoSupportedMathNumericType(List<? extends Type> argumentTypes) {
    return argumentTypes.size() == 2
        && isSupportedMathNumericType(argumentTypes.get(0))
        && isSupportedMathNumericType(argumentTypes.get(1));
  }

  public static boolean isOneSupportedMathNumericType(List<? extends Type> argumentTypes) {
    return argumentTypes.size() == 1 && isSupportedMathNumericType(argumentTypes.get(0));
  }

  public static boolean isOneBooleanType(List<? extends Type> argumentTypes) {
    return argumentTypes.size() == 1 && BOOLEAN.equals(argumentTypes.get(0));
  }

  public static boolean isOneCharType(List<? extends Type> argumentTypes) {
    return argumentTypes.size() == 1 && isCharType(argumentTypes.get(0));
  }

  public static boolean isTwoCharType(List<? extends Type> argumentTypes) {
    return argumentTypes.size() == 2
        && isCharType(argumentTypes.get(0))
        && isCharType(argumentTypes.get(1));
  }

  public static boolean isThreeCharType(List<? extends Type> argumentTypes) {
    return argumentTypes.size() == 3
        && isCharType(argumentTypes.get(0))
        && isCharType(argumentTypes.get(1))
        && isCharType(argumentTypes.get(2));
  }

  public static boolean isCharType(Type type) {
    return TEXT.equals(type) || StringType.STRING.equals(type);
  }

  public static boolean isBlobType(Type type) {
    return BlobType.BLOB.equals(type);
  }

  public static boolean isBool(Type type) {
    return BOOLEAN.equals(type);
  }

  public static boolean isSupportedMathNumericType(Type type) {
    return DOUBLE.equals(type) || FLOAT.equals(type) || INT32.equals(type) || INT64.equals(type);
  }

  public static boolean isNumericType(Type type) {
    return DOUBLE.equals(type)
        || FLOAT.equals(type)
        || INT32.equals(type)
        || INT64.equals(type)
        || TIMESTAMP.equals(type);
  }

  public static boolean isTimestampType(Type type) {
    return TIMESTAMP.equals(type);
  }

  public static boolean isUnknownType(Type type) {
    return UNKNOWN.equals(type);
  }

  public static boolean isIntegerNumber(Type type) {
    return INT32.equals(type) || INT64.equals(type);
  }

  public static boolean isTwoTypeComparable(List<? extends Type> argumentTypes) {
    if (argumentTypes.size() != 2) {
      return false;
    }
    Type left = argumentTypes.get(0);
    Type right = argumentTypes.get(1);
    if (left.equals(right)) {
      return true;
    }

    // Boolean type and Binary Type can not be compared with other types
    return (isNumericType(left) && isNumericType(right))
        || (isCharType(left) && isCharType(right))
        || (isUnknownType(left) && (isNumericType(right) || isCharType(right)))
        || ((isNumericType(left) || isCharType(left)) && isUnknownType(right));
  }

  public static boolean isArithmeticType(Type type) {
    return INT32.equals(type)
        || INT64.equals(type)
        || FLOAT.equals(type)
        || DOUBLE.equals(type)
        || DATE.equals(type)
        || TIMESTAMP.equals(type);
  }

  public static boolean isTwoTypeCalculable(List<? extends Type> argumentTypes) {
    if (argumentTypes.size() != 2) {
      return false;
    }
    Type left = argumentTypes.get(0);
    Type right = argumentTypes.get(1);
    if ((isUnknownType(left) && isArithmeticType(right))
        || (isUnknownType(right) && isArithmeticType(left))) {
      return true;
    }
    return isArithmeticType(left) && isArithmeticType(right);
  }
}<|MERGE_RESOLUTION|>--- conflicted
+++ resolved
@@ -50,15 +50,10 @@
 import org.apache.iotdb.db.queryengine.plan.relational.type.TypeSignature;
 import org.apache.iotdb.db.schemaengine.table.DataNodeTableCache;
 import org.apache.iotdb.db.utils.constant.SqlConstant;
-<<<<<<< HEAD
 import org.apache.iotdb.udf.api.customizer.config.AggregateFunctionConfig;
 import org.apache.iotdb.udf.api.customizer.config.ScalarFunctionConfig;
 import org.apache.iotdb.udf.api.customizer.parameter.FunctionParameters;
 import org.apache.iotdb.udf.api.relational.AggregateFunction;
-=======
-import org.apache.iotdb.udf.api.customizer.config.ScalarFunctionConfig;
-import org.apache.iotdb.udf.api.customizer.parameter.FunctionParameters;
->>>>>>> ad09bd3c
 import org.apache.iotdb.udf.api.relational.ScalarFunction;
 
 import org.apache.tsfile.file.metadata.IDeviceID;
@@ -75,10 +70,7 @@
 
 import static org.apache.iotdb.commons.conf.IoTDBConstant.PATH_ROOT;
 import static org.apache.iotdb.commons.conf.IoTDBConstant.PATH_SEPARATOR;
-<<<<<<< HEAD
-=======
 import static org.apache.iotdb.commons.schema.table.InformationSchemaTable.INFORMATION_SCHEMA;
->>>>>>> ad09bd3c
 import static org.apache.tsfile.read.common.type.BinaryType.TEXT;
 import static org.apache.tsfile.read.common.type.BooleanType.BOOLEAN;
 import static org.apache.tsfile.read.common.type.DateType.DATE;
@@ -650,7 +642,6 @@
     }
 
     // User-defined scalar function
-
     if (TableUDFUtils.isScalarFunction(functionName)) {
       ScalarFunction scalarFunction = TableUDFUtils.getScalarFunction(functionName);
       FunctionParameters functionParameters =
@@ -669,7 +660,6 @@
       } finally {
         scalarFunction.beforeDestroy();
       }
-<<<<<<< HEAD
     } else if (TableUDFUtils.isAggregateFunction(functionName)) {
       AggregateFunction aggregateFunction = TableUDFUtils.getAggregateFunction(functionName);
       FunctionParameters functionParameters =
@@ -689,11 +679,6 @@
         aggregateFunction.beforeDestroy();
       }
     }
-=======
-    }
-
-    // TODO UDAF
->>>>>>> ad09bd3c
 
     throw new SemanticException("Unknown function: " + functionName);
   }
@@ -702,12 +687,8 @@
   public boolean isAggregationFunction(
       final SessionInfo session, final String functionName, final AccessControl accessControl) {
     return TableBuiltinAggregationFunction.getBuiltInAggregateFunctionName()
-<<<<<<< HEAD
             .contains(functionName.toLowerCase(Locale.ENGLISH))
         || TableUDFUtils.isAggregateFunction(functionName);
-=======
-        .contains(functionName.toLowerCase(Locale.ENGLISH));
->>>>>>> ad09bd3c
   }
 
   @Override
