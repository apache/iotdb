/*
 * Licensed to the Apache Software Foundation (ASF) under one
 * or more contributor license agreements.  See the NOTICE file
 * distributed with this work for additional information
 * regarding copyright ownership.  The ASF licenses this file
 * to you under the Apache License, Version 2.0 (the
 * "License"); you may not use this file except in compliance
 * with the License.  You may obtain a copy of the License at
 *
 *     http://www.apache.org/licenses/LICENSE-2.0
 *
 * Unless required by applicable law or agreed to in writing,
 * software distributed under the License is distributed on an
 * "AS IS" BASIS, WITHOUT WARRANTIES OR CONDITIONS OF ANY
 * KIND, either express or implied.  See the License for the
 * specific language governing permissions and limitations
 * under the License.
 */

package org.apache.iotdb.db.queryengine.plan.relational.metadata;

import org.apache.iotdb.commons.partition.DataPartition;
import org.apache.iotdb.commons.partition.DataPartitionQueryParam;
import org.apache.iotdb.commons.partition.SchemaPartition;
<<<<<<< HEAD
import org.apache.iotdb.commons.schema.table.InformationSchemaTable;
import org.apache.iotdb.commons.schema.table.TreeViewSchema;
=======
>>>>>>> d34511a9
import org.apache.iotdb.commons.schema.table.TsTable;
import org.apache.iotdb.commons.udf.builtin.relational.TableBuiltinAggregationFunction;
import org.apache.iotdb.commons.udf.builtin.relational.TableBuiltinScalarFunction;
import org.apache.iotdb.commons.udf.utils.TableUDFUtils;
import org.apache.iotdb.commons.udf.utils.UDFDataTypeTransformer;
import org.apache.iotdb.db.exception.sql.SemanticException;
import org.apache.iotdb.db.queryengine.common.MPPQueryContext;
import org.apache.iotdb.db.queryengine.common.SessionInfo;
import org.apache.iotdb.db.queryengine.plan.analyze.ClusterPartitionFetcher;
import org.apache.iotdb.db.queryengine.plan.analyze.IPartitionFetcher;
import org.apache.iotdb.db.queryengine.plan.relational.function.OperatorType;
import org.apache.iotdb.db.queryengine.plan.relational.function.arithmetic.AdditionResolver;
import org.apache.iotdb.db.queryengine.plan.relational.function.arithmetic.DivisionResolver;
import org.apache.iotdb.db.queryengine.plan.relational.function.arithmetic.ModulusResolver;
import org.apache.iotdb.db.queryengine.plan.relational.function.arithmetic.MultiplicationResolver;
import org.apache.iotdb.db.queryengine.plan.relational.function.arithmetic.SubtractionResolver;
import org.apache.iotdb.db.queryengine.plan.relational.metadata.fetcher.TableDeviceSchemaFetcher;
import org.apache.iotdb.db.queryengine.plan.relational.metadata.fetcher.TableDeviceSchemaValidator;
import org.apache.iotdb.db.queryengine.plan.relational.metadata.fetcher.TableHeaderSchemaValidator;
import org.apache.iotdb.db.queryengine.plan.relational.security.AccessControl;
import org.apache.iotdb.db.queryengine.plan.relational.sql.ast.Expression;
import org.apache.iotdb.db.queryengine.plan.relational.type.InternalTypeManager;
import org.apache.iotdb.db.queryengine.plan.relational.type.TypeManager;
import org.apache.iotdb.db.queryengine.plan.relational.type.TypeNotFoundException;
import org.apache.iotdb.db.queryengine.plan.relational.type.TypeSignature;
import org.apache.iotdb.db.schemaengine.table.DataNodeTableCache;
import org.apache.iotdb.db.utils.constant.SqlConstant;
import org.apache.iotdb.udf.api.customizer.config.AggregateFunctionConfig;
import org.apache.iotdb.udf.api.customizer.config.ScalarFunctionConfig;
import org.apache.iotdb.udf.api.customizer.parameter.FunctionParameters;
import org.apache.iotdb.udf.api.relational.AggregateFunction;
import org.apache.iotdb.udf.api.relational.ScalarFunction;

import org.apache.tsfile.file.metadata.IDeviceID;
import org.apache.tsfile.read.common.type.BlobType;
import org.apache.tsfile.read.common.type.StringType;
import org.apache.tsfile.read.common.type.Type;
import org.apache.tsfile.read.common.type.TypeFactory;

import java.util.Collections;
import java.util.List;
import java.util.Locale;
import java.util.Objects;
import java.util.Optional;
import java.util.stream.Collectors;

import static org.apache.iotdb.commons.conf.IoTDBConstant.PATH_ROOT;
import static org.apache.iotdb.commons.conf.IoTDBConstant.PATH_SEPARATOR;
import static org.apache.tsfile.read.common.type.BinaryType.TEXT;
import static org.apache.tsfile.read.common.type.BooleanType.BOOLEAN;
import static org.apache.tsfile.read.common.type.DateType.DATE;
import static org.apache.tsfile.read.common.type.DoubleType.DOUBLE;
import static org.apache.tsfile.read.common.type.FloatType.FLOAT;
import static org.apache.tsfile.read.common.type.IntType.INT32;
import static org.apache.tsfile.read.common.type.LongType.INT64;
import static org.apache.tsfile.read.common.type.StringType.STRING;
import static org.apache.tsfile.read.common.type.TimestampType.TIMESTAMP;
import static org.apache.tsfile.read.common.type.UnknownType.UNKNOWN;

public class TableMetadataImpl implements Metadata {

  private final TypeManager typeManager = new InternalTypeManager();

  private final IPartitionFetcher partitionFetcher = ClusterPartitionFetcher.getInstance();

  private final DataNodeTableCache tableCache = DataNodeTableCache.getInstance();

  @Override
  public boolean tableExists(final QualifiedObjectName name) {
    return tableCache.getTable(name.getDatabaseName(), name.getObjectName()) != null;
  }

  @Override
  public Optional<TableSchema> getTableSchema(
      final SessionInfo session, final QualifiedObjectName name) {
<<<<<<< HEAD
    final String databaseName = name.getDatabaseName();
    final String tableName = name.getObjectName();

    // TODO Recover this line after put InformationSchema Table into cache
    TsTable table =
        databaseName.equals(INFORMATION_SCHEMA)
            ? InformationSchemaTable.getTableFromStringValue(tableName)
            : tableCache.getTable(databaseName, tableName);
    if (table == null) {
      return Optional.empty();
    }
    final List<ColumnSchema> columnSchemaList =
        table.getColumnList().stream()
            .map(
                o -> {
                  final ColumnSchema schema =
                      new ColumnSchema(
                          o.getColumnName(),
                          TypeFactory.getType(o.getDataType()),
                          false,
                          o.getColumnCategory());
                  schema.setProps(o.getProps());
                  return schema;
                })
            .collect(Collectors.toList());
    return Optional.of(
        databaseName.equals(TreeViewSchema.TREE_DATABASE)
            ? new TreeDeviceViewSchema(table.getTableName(), columnSchemaList, table.getProps())
            : new TableSchema(table.getTableName(), columnSchemaList));
=======
    final TsTable table = tableCache.getTable(name.getDatabaseName(), name.getObjectName());
    return Objects.isNull(table)
        ? Optional.empty()
        : Optional.of(
            new TableSchema(
                table.getTableName(),
                table.getColumnList().stream()
                    .map(
                        o ->
                            new ColumnSchema(
                                o.getColumnName(),
                                TypeFactory.getType(o.getDataType()),
                                false,
                                o.getColumnCategory()))
                    .collect(Collectors.toList())));
>>>>>>> d34511a9
  }

  @Override
  public Type getOperatorReturnType(OperatorType operatorType, List<? extends Type> argumentTypes)
      throws OperatorNotFoundException {

    switch (operatorType) {
      case ADD:
        if (!isTwoTypeCalculable(argumentTypes)
            || !AdditionResolver.checkConditions(argumentTypes).isPresent()) {
          throw new OperatorNotFoundException(
              operatorType,
              argumentTypes,
              new IllegalArgumentException("Should have two numeric operands."));
        }
        return AdditionResolver.checkConditions(argumentTypes).get();
      case SUBTRACT:
        if (!isTwoTypeCalculable(argumentTypes)
            || !SubtractionResolver.checkConditions(argumentTypes).isPresent()) {
          throw new OperatorNotFoundException(
              operatorType,
              argumentTypes,
              new IllegalArgumentException("Should have two numeric operands."));
        }
        return SubtractionResolver.checkConditions(argumentTypes).get();
      case MULTIPLY:
        if (!isTwoTypeCalculable(argumentTypes)
            || !MultiplicationResolver.checkConditions(argumentTypes).isPresent()) {
          throw new OperatorNotFoundException(
              operatorType,
              argumentTypes,
              new IllegalArgumentException("Should have two numeric operands."));
        }
        return MultiplicationResolver.checkConditions(argumentTypes).get();
      case DIVIDE:
        if (!isTwoTypeCalculable(argumentTypes)
            || !DivisionResolver.checkConditions(argumentTypes).isPresent()) {
          throw new OperatorNotFoundException(
              operatorType,
              argumentTypes,
              new IllegalArgumentException("Should have two numeric operands."));
        }
        return DivisionResolver.checkConditions(argumentTypes).get();
      case MODULUS:
        if (!isTwoTypeCalculable(argumentTypes)
            || !ModulusResolver.checkConditions(argumentTypes).isPresent()) {
          throw new OperatorNotFoundException(
              operatorType,
              argumentTypes,
              new IllegalArgumentException("Should have two numeric operands."));
        }
        return ModulusResolver.checkConditions(argumentTypes).get();
      case NEGATION:
        if (!isOneNumericType(argumentTypes) && !isTimestampType(argumentTypes.get(0))) {
          throw new OperatorNotFoundException(
              operatorType,
              argumentTypes,
              new IllegalArgumentException("Should have one numeric operands."));
        }
        return argumentTypes.get(0);
      case EQUAL:
      case LESS_THAN:
      case LESS_THAN_OR_EQUAL:
        if (!isTwoTypeComparable(argumentTypes)) {
          throw new OperatorNotFoundException(
              operatorType,
              argumentTypes,
              new IllegalArgumentException("Should have two comparable operands."));
        }
        return BOOLEAN;
      default:
        throw new OperatorNotFoundException(
            operatorType, argumentTypes, new UnsupportedOperationException());
    }
  }

  @Override
  public Type getFunctionReturnType(String functionName, List<? extends Type> argumentTypes) {
    return getFunctionType(functionName, argumentTypes);
  }

  public static Type getFunctionType(String functionName, List<? extends Type> argumentTypes) {

    // builtin scalar function
    if (TableBuiltinScalarFunction.DIFF.getFunctionName().equalsIgnoreCase(functionName)) {
      if (!isOneNumericType(argumentTypes)
          && !(argumentTypes.size() == 2
              && isNumericType(argumentTypes.get(0))
              && BOOLEAN.equals(argumentTypes.get(1)))) {
        throw new SemanticException(
            "Scalar function "
                + functionName.toLowerCase(Locale.ENGLISH)
                + " only supports one numeric data types [INT32, INT64, FLOAT, DOUBLE] and one boolean");
      }
      return DOUBLE;
    } else if (TableBuiltinScalarFunction.ROUND.getFunctionName().equalsIgnoreCase(functionName)) {
      if (!isOneSupportedMathNumericType(argumentTypes)
          && !isTwoSupportedMathNumericType(argumentTypes)) {
        throw new SemanticException(
            "Scalar function "
                + functionName.toLowerCase(Locale.ENGLISH)
                + " only supports two numeric data types [INT32, INT64, FLOAT, DOUBLE]");
      }
      return DOUBLE;
    } else if (TableBuiltinScalarFunction.REPLACE
        .getFunctionName()
        .equalsIgnoreCase(functionName)) {

      if (!isTwoCharType(argumentTypes) && !isThreeCharType(argumentTypes)) {
        throw new SemanticException(
            "Scalar function "
                + functionName.toLowerCase(Locale.ENGLISH)
                + " only accepts two or three arguments and they must be text or string data type.");
      }
      return STRING;
    } else if (TableBuiltinScalarFunction.SUBSTRING
        .getFunctionName()
        .equalsIgnoreCase(functionName)) {
      if (!(argumentTypes.size() == 2
              && isCharType(argumentTypes.get(0))
              && isIntegerNumber(argumentTypes.get(1)))
          && !(argumentTypes.size() == 3
              && isCharType(argumentTypes.get(0))
              && isIntegerNumber(argumentTypes.get(1))
              && isIntegerNumber(argumentTypes.get(2)))) {
        throw new SemanticException(
            "Scalar function "
                + functionName.toLowerCase(Locale.ENGLISH)
                + " only accepts two or three arguments and first must be text or string data type, second and third must be numeric data types [INT32, INT64]");
      }
      return STRING;
    } else if (TableBuiltinScalarFunction.LENGTH.getFunctionName().equalsIgnoreCase(functionName)) {
      if (!(argumentTypes.size() == 1 && isCharType(argumentTypes.get(0)))) {
        throw new SemanticException(
            "Scalar function "
                + functionName.toLowerCase(Locale.ENGLISH)
                + " only accepts one argument and it must be text or string data type.");
      }
      return INT32;
    } else if (TableBuiltinScalarFunction.UPPER.getFunctionName().equalsIgnoreCase(functionName)) {
      if (!(argumentTypes.size() == 1 && isCharType(argumentTypes.get(0)))) {
        throw new SemanticException(
            "Scalar function "
                + functionName.toLowerCase(Locale.ENGLISH)
                + " only accepts one argument and it must be text or string data type.");
      }
      return STRING;
    } else if (TableBuiltinScalarFunction.LOWER.getFunctionName().equalsIgnoreCase(functionName)) {
      if (!(argumentTypes.size() == 1 && isCharType(argumentTypes.get(0)))) {
        throw new SemanticException(
            "Scalar function "
                + functionName.toLowerCase(Locale.ENGLISH)
                + " only accepts one argument and it must be text or string data type.");
      }
      return STRING;
    } else if (TableBuiltinScalarFunction.TRIM.getFunctionName().equalsIgnoreCase(functionName)) {
      if (!(argumentTypes.size() == 1 && isCharType(argumentTypes.get(0)))
          && !(argumentTypes.size() == 2 && isTwoCharType(argumentTypes))) {
        throw new SemanticException(
            "Scalar function "
                + functionName.toLowerCase(Locale.ENGLISH)
                + " only accepts one or two arguments and they must be text or string data type.");
      }
      return STRING;
    } else if (TableBuiltinScalarFunction.LTRIM.getFunctionName().equalsIgnoreCase(functionName)) {
      if (!(argumentTypes.size() == 1 && isCharType(argumentTypes.get(0)))
          && !(argumentTypes.size() == 2 && isTwoCharType(argumentTypes))) {
        throw new SemanticException(
            "Scalar function "
                + functionName.toLowerCase(Locale.ENGLISH)
                + " only accepts one or two arguments and they must be text or string data type.");
      }
      return STRING;
    } else if (TableBuiltinScalarFunction.RTRIM.getFunctionName().equalsIgnoreCase(functionName)) {
      if (!(argumentTypes.size() == 1 && isCharType(argumentTypes.get(0)))
          && !(argumentTypes.size() == 2 && isTwoCharType(argumentTypes))) {
        throw new SemanticException(
            "Scalar function "
                + functionName.toLowerCase(Locale.ENGLISH)
                + " only accepts one or two arguments and they must be text or string data type.");
      }
      return STRING;
    } else if (TableBuiltinScalarFunction.REGEXP_LIKE
        .getFunctionName()
        .equalsIgnoreCase(functionName)) {
      if (!isTwoCharType(argumentTypes)) {
        throw new SemanticException(
            "Scalar function "
                + functionName.toLowerCase(Locale.ENGLISH)
                + " only accepts two arguments and they must be text or string data type.");
      }
      return BOOLEAN;
    } else if (TableBuiltinScalarFunction.STRPOS.getFunctionName().equalsIgnoreCase(functionName)) {
      if (!isTwoCharType(argumentTypes)) {
        throw new SemanticException(
            "Scalar function "
                + functionName.toLowerCase(Locale.ENGLISH)
                + " only accepts two arguments and they must be text or string data type.");
      }
      return INT32;
    } else if (TableBuiltinScalarFunction.STARTS_WITH
        .getFunctionName()
        .equalsIgnoreCase(functionName)) {
      if (!isTwoCharType(argumentTypes)) {
        throw new SemanticException(
            "Scalar function "
                + functionName.toLowerCase(Locale.ENGLISH)
                + " only accepts two arguments and they must be text or string data type.");
      }
      return BOOLEAN;
    } else if (TableBuiltinScalarFunction.ENDS_WITH
        .getFunctionName()
        .equalsIgnoreCase(functionName)) {
      if (!isTwoCharType(argumentTypes)) {
        throw new SemanticException(
            "Scalar function "
                + functionName.toLowerCase(Locale.ENGLISH)
                + " only accepts two arguments and they must be text or string data type.");
      }
      return BOOLEAN;
    } else if (TableBuiltinScalarFunction.CONCAT.getFunctionName().equalsIgnoreCase(functionName)) {
      if (!(argumentTypes.size() >= 2
          && argumentTypes.stream().allMatch(TableMetadataImpl::isCharType))) {
        throw new SemanticException(
            "Scalar function "
                + functionName.toLowerCase(Locale.ENGLISH)
                + " only accepts two or more arguments and they must be text or string data type.");
      }
      return STRING;
    } else if (TableBuiltinScalarFunction.STRCMP.getFunctionName().equalsIgnoreCase(functionName)) {
      if (!isTwoCharType(argumentTypes)) {
        throw new SemanticException(
            "Scalar function "
                + functionName.toLowerCase(Locale.ENGLISH)
                + " only accepts two arguments and they must be text or string data type.");
      }
      return INT32;
    } else if (TableBuiltinScalarFunction.SIN.getFunctionName().equalsIgnoreCase(functionName)) {
      if (!(argumentTypes.size() == 1 && isSupportedMathNumericType(argumentTypes.get(0)))) {
        throw new SemanticException(
            "Scalar function "
                + functionName.toLowerCase(Locale.ENGLISH)
                + " only accepts one argument and it must be Double, Float, Int32 or Int64 data type.");
      }
      return DOUBLE;
    } else if (TableBuiltinScalarFunction.COS.getFunctionName().equalsIgnoreCase(functionName)) {
      if (!(argumentTypes.size() == 1 && isSupportedMathNumericType(argumentTypes.get(0)))) {
        throw new SemanticException(
            "Scalar function "
                + functionName.toLowerCase(Locale.ENGLISH)
                + " only accepts one argument and it must be Double, Float, Int32 or Int64 data type.");
      }
      return DOUBLE;
    } else if (TableBuiltinScalarFunction.TAN.getFunctionName().equalsIgnoreCase(functionName)) {
      if (!(argumentTypes.size() == 1 && isSupportedMathNumericType(argumentTypes.get(0)))) {
        throw new SemanticException(
            "Scalar function "
                + functionName.toLowerCase(Locale.ENGLISH)
                + " only accepts one argument and it must be Double, Float, Int32 or Int64 data type.");
      }
      return DOUBLE;
    } else if (TableBuiltinScalarFunction.ASIN.getFunctionName().equalsIgnoreCase(functionName)) {
      if (!(argumentTypes.size() == 1 && isSupportedMathNumericType(argumentTypes.get(0)))) {
        throw new SemanticException(
            "Scalar function "
                + functionName.toLowerCase(Locale.ENGLISH)
                + " only accepts one argument and it must be Double, Float, Int32 or Int64 data type.");
      }
      return DOUBLE;
    } else if (TableBuiltinScalarFunction.ACOS.getFunctionName().equalsIgnoreCase(functionName)) {
      if (!(argumentTypes.size() == 1 && isSupportedMathNumericType(argumentTypes.get(0)))) {
        throw new SemanticException(
            "Scalar function "
                + functionName.toLowerCase(Locale.ENGLISH)
                + " only accepts one argument and it must be Double, Float, Int32 or Int64 data type.");
      }
      return DOUBLE;
    } else if (TableBuiltinScalarFunction.ATAN.getFunctionName().equalsIgnoreCase(functionName)) {
      if (!(argumentTypes.size() == 1 && isSupportedMathNumericType(argumentTypes.get(0)))) {
        throw new SemanticException(
            "Scalar function "
                + functionName.toLowerCase(Locale.ENGLISH)
                + " only accepts one argument and it must be Double, Float, Int32 or Int64 data type.");
      }
      return DOUBLE;
    } else if (TableBuiltinScalarFunction.SINH.getFunctionName().equalsIgnoreCase(functionName)) {
      if (!(argumentTypes.size() == 1 && isSupportedMathNumericType(argumentTypes.get(0)))) {
        throw new SemanticException(
            "Scalar function "
                + functionName.toLowerCase(Locale.ENGLISH)
                + " only accepts one argument and it must be Double, Float, Int32 or Int64 data type.");
      }
      return DOUBLE;
    } else if (TableBuiltinScalarFunction.COSH.getFunctionName().equalsIgnoreCase(functionName)) {
      if (!(argumentTypes.size() == 1 && isSupportedMathNumericType(argumentTypes.get(0)))) {
        throw new SemanticException(
            "Scalar function "
                + functionName.toLowerCase(Locale.ENGLISH)
                + " only accepts one argument and it must be Double, Float, Int32 or Int64 data type.");
      }
      return DOUBLE;
    } else if (TableBuiltinScalarFunction.TANH.getFunctionName().equalsIgnoreCase(functionName)) {
      if (!(argumentTypes.size() == 1 && isSupportedMathNumericType(argumentTypes.get(0)))) {
        throw new SemanticException(
            "Scalar function "
                + functionName.toLowerCase(Locale.ENGLISH)
                + " only accepts one argument and it must be Double, Float, Int32 or Int64 data type.");
      }
      return DOUBLE;
    } else if (TableBuiltinScalarFunction.DEGREES
        .getFunctionName()
        .equalsIgnoreCase(functionName)) {
      if (!(argumentTypes.size() == 1 && isSupportedMathNumericType(argumentTypes.get(0)))) {
        throw new SemanticException(
            "Scalar function "
                + functionName.toLowerCase(Locale.ENGLISH)
                + " only accepts one argument and it must be Double, Float, Int32 or Int64 data type.");
      }
      return DOUBLE;
    } else if (TableBuiltinScalarFunction.RADIANS
        .getFunctionName()
        .equalsIgnoreCase(functionName)) {
      if (!(argumentTypes.size() == 1 && isSupportedMathNumericType(argumentTypes.get(0)))) {
        throw new SemanticException(
            "Scalar function "
                + functionName.toLowerCase(Locale.ENGLISH)
                + " only accepts one argument and it must be Double, Float, Int32 or Int64 data type.");
      }
      return DOUBLE;
    } else if (TableBuiltinScalarFunction.ABS.getFunctionName().equalsIgnoreCase(functionName)) {
      if (!(argumentTypes.size() == 1 && isSupportedMathNumericType(argumentTypes.get(0)))) {
        throw new SemanticException(
            "Scalar function "
                + functionName.toLowerCase(Locale.ENGLISH)
                + " only accepts one argument and it must be Double, Float, Int32 or Int64 data type.");
      }
      return argumentTypes.get(0);
    } else if (TableBuiltinScalarFunction.SIGN.getFunctionName().equalsIgnoreCase(functionName)) {
      if (!(argumentTypes.size() == 1 && isSupportedMathNumericType(argumentTypes.get(0)))) {
        throw new SemanticException(
            "Scalar function "
                + functionName.toLowerCase(Locale.ENGLISH)
                + " only accepts one argument and it must be Double, Float, Int32 or Int64 data type.");
      }
      return argumentTypes.get(0);
    } else if (TableBuiltinScalarFunction.CEIL.getFunctionName().equalsIgnoreCase(functionName)) {
      if (!(argumentTypes.size() == 1 && isSupportedMathNumericType(argumentTypes.get(0)))) {
        throw new SemanticException(
            "Scalar function "
                + functionName.toLowerCase(Locale.ENGLISH)
                + " only accepts one argument and it must be Double, Float, Int32 or Int64 data type.");
      }
      return DOUBLE;
    } else if (TableBuiltinScalarFunction.FLOOR.getFunctionName().equalsIgnoreCase(functionName)) {
      if (!(argumentTypes.size() == 1 && isSupportedMathNumericType(argumentTypes.get(0)))) {
        throw new SemanticException(
            "Scalar function "
                + functionName.toLowerCase(Locale.ENGLISH)
                + " only accepts one argument and it must be Double, Float, Int32 or Int64 data type.");
      }
      return DOUBLE;
    } else if (TableBuiltinScalarFunction.EXP.getFunctionName().equalsIgnoreCase(functionName)) {
      if (!(argumentTypes.size() == 1 && isSupportedMathNumericType(argumentTypes.get(0)))) {
        throw new SemanticException(
            "Scalar function "
                + functionName.toLowerCase(Locale.ENGLISH)
                + " only accepts one argument and it must be Double, Float, Int32 or Int64 data type.");
      }
      return DOUBLE;
    } else if (TableBuiltinScalarFunction.LN.getFunctionName().equalsIgnoreCase(functionName)) {
      if (!(argumentTypes.size() == 1 && isSupportedMathNumericType(argumentTypes.get(0)))) {
        throw new SemanticException(
            "Scalar function "
                + functionName.toLowerCase(Locale.ENGLISH)
                + " only accepts one argument and it must be Double, Float, Int32 or Int64 data type.");
      }
      return DOUBLE;
    } else if (TableBuiltinScalarFunction.LOG10.getFunctionName().equalsIgnoreCase(functionName)) {
      if (!(argumentTypes.size() == 1 && isSupportedMathNumericType(argumentTypes.get(0)))) {
        throw new SemanticException(
            "Scalar function "
                + functionName.toLowerCase(Locale.ENGLISH)
                + " only accepts one argument and it must be Double, Float, Int32 or Int64 data type.");
      }
      return DOUBLE;
    } else if (TableBuiltinScalarFunction.SQRT.getFunctionName().equalsIgnoreCase(functionName)) {
      if (!(argumentTypes.size() == 1 && isSupportedMathNumericType(argumentTypes.get(0)))) {
        throw new SemanticException(
            "Scalar function "
                + functionName.toLowerCase(Locale.ENGLISH)
                + " only accepts one argument and it must be Double, Float, Int32 or Int64 data type.");
      }
      return DOUBLE;
    } else if (TableBuiltinScalarFunction.PI.getFunctionName().equalsIgnoreCase(functionName)) {
      if (!(argumentTypes.isEmpty())) {
        throw new SemanticException(
            "Scalar function "
                + functionName.toLowerCase(Locale.ENGLISH)
                + " accepts no argument.");
      }
      return DOUBLE;
    } else if (TableBuiltinScalarFunction.E.getFunctionName().equalsIgnoreCase(functionName)) {
      if (!(argumentTypes.isEmpty())) {
        throw new SemanticException(
            "Scalar function "
                + functionName.toLowerCase(Locale.ENGLISH)
                + " accepts no argument.");
      }
      return DOUBLE;
    } else if (TableBuiltinScalarFunction.DATE_BIN
        .getFunctionName()
        .equalsIgnoreCase(functionName)) {
      if (!isTimestampType(argumentTypes.get(2))) {
        throw new SemanticException(
            "Scalar function "
                + functionName.toLowerCase(Locale.ENGLISH)
                + " only accepts two or three arguments and the second and third must be TimeStamp data type.");
      }
      return TIMESTAMP;
    } else if (TableBuiltinScalarFunction.FORMAT.getFunctionName().equalsIgnoreCase(functionName)) {
      if (argumentTypes.size() < 2 || !isCharType(argumentTypes.get(0))) {
        throw new SemanticException(
            "Scalar function "
                + functionName.toLowerCase(Locale.ENGLISH)
                + " must have at least two arguments, and first argument must be char type.");
      }
      return STRING;
    }

    // builtin aggregation function
    // check argument type
    switch (functionName.toLowerCase(Locale.ENGLISH)) {
      case SqlConstant.AVG:
      case SqlConstant.SUM:
      case SqlConstant.EXTREME:
      case SqlConstant.STDDEV:
      case SqlConstant.STDDEV_POP:
      case SqlConstant.STDDEV_SAMP:
      case SqlConstant.VARIANCE:
      case SqlConstant.VAR_POP:
      case SqlConstant.VAR_SAMP:
        if (argumentTypes.size() != 1) {
          throw new SemanticException(
              String.format(
                  "Aggregate functions [%s] should only have one argument", functionName));
        }

        if (!isSupportedMathNumericType(argumentTypes.get(0))) {
          throw new SemanticException(
              String.format(
                  "Aggregate functions [%s] only support numeric data types [INT32, INT64, FLOAT, DOUBLE]",
                  functionName));
        }
        break;
      case SqlConstant.MIN:
      case SqlConstant.MAX:
      case SqlConstant.MODE:
        if (argumentTypes.size() != 1) {
          throw new SemanticException(
              String.format(
                  "Aggregate functions [%s] should only have one argument", functionName));
        }
        break;
      case SqlConstant.FIRST_AGGREGATION:
      case SqlConstant.LAST_AGGREGATION:
        if (argumentTypes.size() != 2) {
          throw new SemanticException(
              String.format(
                  "Aggregate functions [%s] should only have two arguments", functionName));
        } else if (!isTimestampType(argumentTypes.get(1))) {
          throw new SemanticException(
              String.format(
                  "Second argument of Aggregate functions [%s] should be orderable", functionName));
        }
        break;
      case SqlConstant.FIRST_BY_AGGREGATION:
      case SqlConstant.LAST_BY_AGGREGATION:
        if (argumentTypes.size() != 3) {
          throw new SemanticException(
              String.format(
                  "Aggregate functions [%s] should only have three arguments", functionName));
        }
        break;
      case SqlConstant.MAX_BY:
      case SqlConstant.MIN_BY:
        if (argumentTypes.size() != 2) {
          throw new SemanticException(
              String.format(
                  "Aggregate functions [%s] should only have two arguments", functionName));
        } else if (!argumentTypes.get(1).isOrderable()) {
          throw new SemanticException(
              String.format(
                  "Second argument of Aggregate functions [%s] should be orderable", functionName));
        }

        break;
      case SqlConstant.COUNT:
        break;
      default:
        // ignore
    }

    // get return type
    switch (functionName.toLowerCase(Locale.ENGLISH)) {
      case SqlConstant.COUNT:
        return INT64;
      case SqlConstant.FIRST_AGGREGATION:
      case SqlConstant.LAST_AGGREGATION:
      case SqlConstant.FIRST_BY_AGGREGATION:
      case SqlConstant.LAST_BY_AGGREGATION:
      case SqlConstant.EXTREME:
      case SqlConstant.MODE:
      case SqlConstant.MAX:
      case SqlConstant.MIN:
      case SqlConstant.MAX_BY:
      case SqlConstant.MIN_BY:
        return argumentTypes.get(0);
      case SqlConstant.AVG:
      case SqlConstant.SUM:
      case SqlConstant.STDDEV:
      case SqlConstant.STDDEV_POP:
      case SqlConstant.STDDEV_SAMP:
      case SqlConstant.VARIANCE:
      case SqlConstant.VAR_POP:
      case SqlConstant.VAR_SAMP:
        return DOUBLE;
      default:
        // ignore
    }

    // User-defined scalar function
    if (TableUDFUtils.isScalarFunction(functionName)) {
      ScalarFunction scalarFunction = TableUDFUtils.getScalarFunction(functionName);
      FunctionParameters functionParameters =
          new FunctionParameters(
              argumentTypes.stream()
                  .map(UDFDataTypeTransformer::transformReadTypeToUDFDataType)
                  .collect(Collectors.toList()),
              Collections.emptyMap());
      try {
        scalarFunction.validate(functionParameters);
        ScalarFunctionConfig config = new ScalarFunctionConfig();
        scalarFunction.beforeStart(functionParameters, config);
        return UDFDataTypeTransformer.transformUDFDataTypeToReadType(config.getOutputDataType());
      } catch (Exception e) {
        throw new SemanticException("Invalid function parameters: " + e.getMessage());
      } finally {
        scalarFunction.beforeDestroy();
      }
    } else if (TableUDFUtils.isAggregateFunction(functionName)) {
      AggregateFunction aggregateFunction = TableUDFUtils.getAggregateFunction(functionName);
      FunctionParameters functionParameters =
          new FunctionParameters(
              argumentTypes.stream()
                  .map(UDFDataTypeTransformer::transformReadTypeToUDFDataType)
                  .collect(Collectors.toList()),
              Collections.emptyMap());
      try {
        aggregateFunction.validate(functionParameters);
        AggregateFunctionConfig config = new AggregateFunctionConfig();
        aggregateFunction.beforeStart(functionParameters, config);
        return UDFDataTypeTransformer.transformUDFDataTypeToReadType(config.getOutputDataType());
      } catch (Exception e) {
        throw new SemanticException("Invalid function parameters: " + e.getMessage());
      } finally {
        aggregateFunction.beforeDestroy();
      }
    }

    throw new SemanticException("Unknown function: " + functionName);
  }

  @Override
  public boolean isAggregationFunction(
      final SessionInfo session, final String functionName, final AccessControl accessControl) {
    return TableBuiltinAggregationFunction.getBuiltInAggregateFunctionName()
            .contains(functionName.toLowerCase(Locale.ENGLISH))
        || TableUDFUtils.isAggregateFunction(functionName);
  }

  @Override
  public Type getType(final TypeSignature signature) throws TypeNotFoundException {
    return typeManager.getType(signature);
  }

  @Override
  public boolean canCoerce(final Type from, final Type to) {
    return true;
  }

  @Override
  public IPartitionFetcher getPartitionFetcher() {
    return ClusterPartitionFetcher.getInstance();
  }

  @Override
  public List<AbstractDeviceEntry> indexScan(
      final QualifiedObjectName tableName,
      final List<Expression> expressionList,
      final List<String> attributeColumns,
      final MPPQueryContext context) {
    return TableDeviceSchemaFetcher.getInstance()
        .fetchDeviceSchemaForDataQuery(
            tableName.getDatabaseName(),
            tableName.getObjectName(),
            expressionList,
            attributeColumns,
            context);
  }

  @Override
  public Optional<TableSchema> validateTableHeaderSchema(
      String database,
      TableSchema tableSchema,
      MPPQueryContext context,
      boolean allowCreateTable,
      boolean isStrictIdColumn) {
    return TableHeaderSchemaValidator.getInstance()
        .validateTableHeaderSchema(
            database, tableSchema, context, allowCreateTable, isStrictIdColumn);
  }

  @Override
  public void validateDeviceSchema(
      ITableDeviceSchemaValidation schemaValidation, MPPQueryContext context) {
    TableDeviceSchemaValidator.getInstance().validateDeviceSchema(schemaValidation, context);
  }

  @Override
  public DataPartition getOrCreateDataPartition(
      List<DataPartitionQueryParam> dataPartitionQueryParams, String userName) {
    return partitionFetcher.getOrCreateDataPartition(dataPartitionQueryParams, userName);
  }

  @Override
  public SchemaPartition getOrCreateSchemaPartition(
      String database, List<IDeviceID> deviceIDList, String userName) {
    return partitionFetcher.getOrCreateSchemaPartition(
        PATH_ROOT + PATH_SEPARATOR + database, deviceIDList, userName);
  }

  @Override
  public SchemaPartition getSchemaPartition(String database, List<IDeviceID> deviceIDList) {
    return partitionFetcher.getSchemaPartition(PATH_ROOT + PATH_SEPARATOR + database, deviceIDList);
  }

  @Override
  public SchemaPartition getSchemaPartition(String database) {
    return partitionFetcher.getSchemaPartition(PATH_ROOT + PATH_SEPARATOR + database);
  }

  @Override
  public DataPartition getDataPartition(
      String database, List<DataPartitionQueryParam> sgNameToQueryParamsMap) {
    return partitionFetcher.getDataPartition(
        Collections.singletonMap(database, sgNameToQueryParamsMap));
  }

  @Override
  public DataPartition getDataPartitionWithUnclosedTimeRange(
      String database, List<DataPartitionQueryParam> sgNameToQueryParamsMap) {
    return partitionFetcher.getDataPartitionWithUnclosedTimeRange(
        Collections.singletonMap(database, sgNameToQueryParamsMap));
  }

  public static boolean isTwoNumericType(List<? extends Type> argumentTypes) {
    return argumentTypes.size() == 2
        && isNumericType(argumentTypes.get(0))
        && isNumericType(argumentTypes.get(1));
  }

  public static boolean isOneNumericType(List<? extends Type> argumentTypes) {
    return argumentTypes.size() == 1 && isNumericType(argumentTypes.get(0));
  }

  public static boolean isTwoSupportedMathNumericType(List<? extends Type> argumentTypes) {
    return argumentTypes.size() == 2
        && isSupportedMathNumericType(argumentTypes.get(0))
        && isSupportedMathNumericType(argumentTypes.get(1));
  }

  public static boolean isOneSupportedMathNumericType(List<? extends Type> argumentTypes) {
    return argumentTypes.size() == 1 && isSupportedMathNumericType(argumentTypes.get(0));
  }

  public static boolean isOneBooleanType(List<? extends Type> argumentTypes) {
    return argumentTypes.size() == 1 && BOOLEAN.equals(argumentTypes.get(0));
  }

  public static boolean isOneCharType(List<? extends Type> argumentTypes) {
    return argumentTypes.size() == 1 && isCharType(argumentTypes.get(0));
  }

  public static boolean isTwoCharType(List<? extends Type> argumentTypes) {
    return argumentTypes.size() == 2
        && isCharType(argumentTypes.get(0))
        && isCharType(argumentTypes.get(1));
  }

  public static boolean isThreeCharType(List<? extends Type> argumentTypes) {
    return argumentTypes.size() == 3
        && isCharType(argumentTypes.get(0))
        && isCharType(argumentTypes.get(1))
        && isCharType(argumentTypes.get(2));
  }

  public static boolean isCharType(Type type) {
    return TEXT.equals(type) || StringType.STRING.equals(type);
  }

  public static boolean isBlobType(Type type) {
    return BlobType.BLOB.equals(type);
  }

  public static boolean isBool(Type type) {
    return BOOLEAN.equals(type);
  }

  public static boolean isSupportedMathNumericType(Type type) {
    return DOUBLE.equals(type) || FLOAT.equals(type) || INT32.equals(type) || INT64.equals(type);
  }

  public static boolean isNumericType(Type type) {
    return DOUBLE.equals(type)
        || FLOAT.equals(type)
        || INT32.equals(type)
        || INT64.equals(type)
        || TIMESTAMP.equals(type);
  }

  public static boolean isTimestampType(Type type) {
    return TIMESTAMP.equals(type);
  }

  public static boolean isUnknownType(Type type) {
    return UNKNOWN.equals(type);
  }

  public static boolean isIntegerNumber(Type type) {
    return INT32.equals(type) || INT64.equals(type);
  }

  public static boolean isTwoTypeComparable(List<? extends Type> argumentTypes) {
    if (argumentTypes.size() != 2) {
      return false;
    }
    Type left = argumentTypes.get(0);
    Type right = argumentTypes.get(1);
    if (left.equals(right)) {
      return true;
    }

    // Boolean type and Binary Type can not be compared with other types
    return (isNumericType(left) && isNumericType(right))
        || (isCharType(left) && isCharType(right))
        || (isUnknownType(left) && (isNumericType(right) || isCharType(right)))
        || ((isNumericType(left) || isCharType(left)) && isUnknownType(right));
  }

  public static boolean isArithmeticType(Type type) {
    return INT32.equals(type)
        || INT64.equals(type)
        || FLOAT.equals(type)
        || DOUBLE.equals(type)
        || DATE.equals(type)
        || TIMESTAMP.equals(type);
  }

  public static boolean isTwoTypeCalculable(List<? extends Type> argumentTypes) {
    if (argumentTypes.size() != 2) {
      return false;
    }
    Type left = argumentTypes.get(0);
    Type right = argumentTypes.get(1);
    if ((isUnknownType(left) && isArithmeticType(right))
        || (isUnknownType(right) && isArithmeticType(left))) {
      return true;
    }
    return isArithmeticType(left) && isArithmeticType(right);
  }
}<|MERGE_RESOLUTION|>--- conflicted
+++ resolved
@@ -22,11 +22,8 @@
 import org.apache.iotdb.commons.partition.DataPartition;
 import org.apache.iotdb.commons.partition.DataPartitionQueryParam;
 import org.apache.iotdb.commons.partition.SchemaPartition;
-<<<<<<< HEAD
 import org.apache.iotdb.commons.schema.table.InformationSchemaTable;
 import org.apache.iotdb.commons.schema.table.TreeViewSchema;
-=======
->>>>>>> d34511a9
 import org.apache.iotdb.commons.schema.table.TsTable;
 import org.apache.iotdb.commons.udf.builtin.relational.TableBuiltinAggregationFunction;
 import org.apache.iotdb.commons.udf.builtin.relational.TableBuiltinScalarFunction;
@@ -102,15 +99,10 @@
   @Override
   public Optional<TableSchema> getTableSchema(
       final SessionInfo session, final QualifiedObjectName name) {
-<<<<<<< HEAD
     final String databaseName = name.getDatabaseName();
     final String tableName = name.getObjectName();
 
-    // TODO Recover this line after put InformationSchema Table into cache
-    TsTable table =
-        databaseName.equals(INFORMATION_SCHEMA)
-            ? InformationSchemaTable.getTableFromStringValue(tableName)
-            : tableCache.getTable(databaseName, tableName);
+    TsTable table = tableCache.getTable(databaseName, tableName);
     if (table == null) {
       return Optional.empty();
     }
@@ -132,23 +124,6 @@
         databaseName.equals(TreeViewSchema.TREE_DATABASE)
             ? new TreeDeviceViewSchema(table.getTableName(), columnSchemaList, table.getProps())
             : new TableSchema(table.getTableName(), columnSchemaList));
-=======
-    final TsTable table = tableCache.getTable(name.getDatabaseName(), name.getObjectName());
-    return Objects.isNull(table)
-        ? Optional.empty()
-        : Optional.of(
-            new TableSchema(
-                table.getTableName(),
-                table.getColumnList().stream()
-                    .map(
-                        o ->
-                            new ColumnSchema(
-                                o.getColumnName(),
-                                TypeFactory.getType(o.getDataType()),
-                                false,
-                                o.getColumnCategory()))
-                    .collect(Collectors.toList())));
->>>>>>> d34511a9
   }
 
   @Override
