/*
 * Licensed to the Apache Software Foundation (ASF) under one
 * or more contributor license agreements.  See the NOTICE file
 * distributed with this work for additional information
 * regarding copyright ownership.  The ASF licenses this file
 * to you under the Apache License, Version 2.0 (the
 * "License"); you may not use this file except in compliance
 * with the License.  You may obtain a copy of the License at
 *
 *     http://www.apache.org/licenses/LICENSE-2.0
 *
 * Unless required by applicable law or agreed to in writing,
 * software distributed under the License is distributed on an
 * "AS IS" BASIS, WITHOUT WARRANTIES OR CONDITIONS OF ANY
 * KIND, either express or implied.  See the License for the
 * specific language governing permissions and limitations
 * under the License.
 */

package org.apache.iotdb.db.pipe.event.common.tsfile.parser;

<<<<<<< HEAD
import org.apache.iotdb.commons.audit.IAuditEntity;
=======
import org.apache.iotdb.commons.path.PatternTreeMap;
>>>>>>> 274fc9ed
import org.apache.iotdb.commons.pipe.agent.task.meta.PipeTaskMeta;
import org.apache.iotdb.commons.pipe.config.PipeConfig;
import org.apache.iotdb.commons.pipe.datastructure.pattern.TablePattern;
import org.apache.iotdb.commons.pipe.datastructure.pattern.TreePattern;
import org.apache.iotdb.db.pipe.event.common.PipeInsertionEvent;
import org.apache.iotdb.db.pipe.metric.overview.PipeTsFileToTabletsMetrics;
import org.apache.iotdb.db.pipe.resource.PipeDataNodeResourceManager;
import org.apache.iotdb.db.pipe.resource.memory.PipeMemoryBlock;
import org.apache.iotdb.db.pipe.resource.memory.PipeMemoryWeightUtil;
import org.apache.iotdb.db.storageengine.dataregion.modification.ModEntry;
import org.apache.iotdb.db.utils.datastructure.PatternTreeMapFactory;
import org.apache.iotdb.pipe.api.event.dml.insertion.TabletInsertionEvent;

import org.apache.tsfile.read.TsFileSequenceReader;
import org.apache.tsfile.read.expression.impl.GlobalTimeExpression;
import org.apache.tsfile.read.filter.factory.TimeFilterApi;
import org.apache.tsfile.write.record.Tablet;
import org.slf4j.Logger;
import org.slf4j.LoggerFactory;

import java.io.IOException;

public abstract class TsFileInsertionEventParser implements AutoCloseable {

  private static final Logger LOGGER = LoggerFactory.getLogger(TsFileInsertionEventParser.class);

  protected final String pipeName;
  protected final long creationTime;
  protected IAuditEntity entity;
  protected boolean skipIfNoPrivileges;

  protected final TreePattern treePattern; // used to filter data
  protected final TablePattern tablePattern; // used to filter data
  protected final GlobalTimeExpression timeFilterExpression; // used to filter data
  protected final long startTime; // used to filter data
  protected final long endTime; // used to filter data

  protected final PipeTaskMeta pipeTaskMeta; // used to report progress
  protected final PipeInsertionEvent sourceEvent; // used to report progress

  // mods entry
  protected PipeMemoryBlock allocatedMemoryBlockForModifications;
  protected PatternTreeMap<ModEntry, PatternTreeMapFactory.ModsSerializer> currentModifications;

  protected long parseStartTimeNano = -1;
  protected boolean parseStartTimeRecorded = false;
  protected boolean parseEndTimeRecorded = false;

  protected final PipeMemoryBlock allocatedMemoryBlockForTablet;

  protected TsFileSequenceReader tsFileSequenceReader;

  protected Iterable<TabletInsertionEvent> tabletInsertionIterable;

  protected TsFileInsertionEventParser(
      final String pipeName,
      final long creationTime,
      final TreePattern treePattern,
      final TablePattern tablePattern,
      final long startTime,
      final long endTime,
      final PipeTaskMeta pipeTaskMeta,
      final IAuditEntity entity,
      final boolean skipIfNoPrivileges,
      final PipeInsertionEvent sourceEvent) {
    this.pipeName = pipeName;
    this.creationTime = creationTime;
    this.entity = entity;
    this.skipIfNoPrivileges = skipIfNoPrivileges;

    this.treePattern = treePattern;
    this.tablePattern = tablePattern;
    timeFilterExpression =
        (startTime == Long.MIN_VALUE && endTime == Long.MAX_VALUE)
            ? null
            : new GlobalTimeExpression(TimeFilterApi.between(startTime, endTime));
    this.startTime = startTime;
    this.endTime = endTime;

    this.pipeTaskMeta = pipeTaskMeta;
    this.sourceEvent = sourceEvent;

    this.allocatedMemoryBlockForTablet =
        PipeDataNodeResourceManager.memory()
            .forceAllocateForTabletWithRetry(
                PipeConfig.getInstance().getPipeDataStructureTabletSizeInBytes());
  }

  /**
   * @return {@link TabletInsertionEvent} in a streaming way
   */
  public abstract Iterable<TabletInsertionEvent> toTabletInsertionEvents();

<<<<<<< HEAD
  @Override
  public void close() {
    tabletInsertionIterable = null;
=======
  /**
   * Record parse start time when hasNext() is called for the first time and returns true. Should be
   * called in Iterator.hasNext() when it's the first call.
   */
  protected void recordParseStartTime() {
    if (pipeName == null || parseStartTimeRecorded) {
      return;
    }
    parseStartTimeNano = System.nanoTime();
    parseStartTimeRecorded = true;
  }

  /**
   * Record parse end time when hasNext() is called and returns false (last call). Should be called
   * in Iterator.hasNext() when it returns false.
   */
  protected void recordParseEndTime() {
    if (pipeName == null || !parseStartTimeRecorded || parseEndTimeRecorded) {
      return;
    }
    try {
      final long parseEndTimeNano = System.nanoTime();
      final long totalTimeNanos = parseEndTimeNano - parseStartTimeNano;
      final String taskID = pipeName + "_" + creationTime;
      PipeTsFileToTabletsMetrics.getInstance().recordTsFileToTabletTime(taskID, totalTimeNanos);
      parseEndTimeRecorded = true;
    } catch (final Exception e) {
      LOGGER.warn("Failed to record parse end time for pipe {}", pipeName, e);
    }
  }
>>>>>>> 274fc9ed

  /**
   * Record metrics when a tablet is generated. Should be called by subclasses when generating
   * tablets.
   *
   * @param tablet the generated tablet
   */
  protected void recordTabletMetrics(final Tablet tablet) {
    if (pipeName == null || tablet == null) {
      return;
    }
    try {
      final String taskID = pipeName + "_" + creationTime;
      final long tabletMemorySize = PipeMemoryWeightUtil.calculateTabletSizeInBytes(tablet);
      PipeTsFileToTabletsMetrics.getInstance().recordTabletGenerated(taskID, tabletMemorySize);
    } catch (final Exception e) {
      LOGGER.warn("Failed to record tablet metrics for pipe {}", pipeName, e);
    }
  }

  @Override
  public void close() {

    tabletInsertionIterable = null;

    // Time recording is now handled in Iterator.hasNext(), no need to record here

    try {
      if (tsFileSequenceReader != null) {
        tsFileSequenceReader.close();
      }
    } catch (final IOException e) {
      LOGGER.warn("Failed to close TsFileSequenceReader", e);
    }

    if (allocatedMemoryBlockForTablet != null) {
      allocatedMemoryBlockForTablet.close();
    }

    if (currentModifications != null) {
      // help GC
      currentModifications = null;
    }

    if (allocatedMemoryBlockForModifications != null) {
      allocatedMemoryBlockForModifications.close();
    }
  }
}<|MERGE_RESOLUTION|>--- conflicted
+++ resolved
@@ -19,11 +19,8 @@
 
 package org.apache.iotdb.db.pipe.event.common.tsfile.parser;
 
-<<<<<<< HEAD
 import org.apache.iotdb.commons.audit.IAuditEntity;
-=======
 import org.apache.iotdb.commons.path.PatternTreeMap;
->>>>>>> 274fc9ed
 import org.apache.iotdb.commons.pipe.agent.task.meta.PipeTaskMeta;
 import org.apache.iotdb.commons.pipe.config.PipeConfig;
 import org.apache.iotdb.commons.pipe.datastructure.pattern.TablePattern;
@@ -117,11 +114,6 @@
    */
   public abstract Iterable<TabletInsertionEvent> toTabletInsertionEvents();
 
-<<<<<<< HEAD
-  @Override
-  public void close() {
-    tabletInsertionIterable = null;
-=======
   /**
    * Record parse start time when hasNext() is called for the first time and returns true. Should be
    * called in Iterator.hasNext() when it's the first call.
@@ -152,7 +144,6 @@
       LOGGER.warn("Failed to record parse end time for pipe {}", pipeName, e);
     }
   }
->>>>>>> 274fc9ed
 
   /**
    * Record metrics when a tablet is generated. Should be called by subclasses when generating
@@ -175,7 +166,6 @@
 
   @Override
   public void close() {
-
     tabletInsertionIterable = null;
 
     // Time recording is now handled in Iterator.hasNext(), no need to record here
