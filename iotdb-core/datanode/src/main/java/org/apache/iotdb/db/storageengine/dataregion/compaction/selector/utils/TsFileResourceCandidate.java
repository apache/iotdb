--- conflicted
+++ resolved
@@ -50,12 +50,7 @@
   private boolean hasDetailedDeviceInfo;
   private CompactionScheduleContext compactionScheduleContext;
 
-<<<<<<< HEAD
-  public TsFileResourceCandidate(TsFileResource tsFileResource) {
-=======
-  protected TsFileResourceCandidate(
-      TsFileResource tsFileResource, CompactionScheduleContext context) {
->>>>>>> 8a1657c7
+  public TsFileResourceCandidate(TsFileResource tsFileResource, CompactionScheduleContext context) {
     this.resource = tsFileResource;
     this.selected = false;
     // although we do the judgement here, the task should be validated before executing because
