/*
 * Licensed to the Apache Software Foundation (ASF) under one
 * or more contributor license agreements.  See the NOTICE file
 * distributed with this work for additional information
 * regarding copyright ownership.  The ASF licenses this file
 * to you under the Apache License, Version 2.0 (the
 * "License"); you may not use this file except in compliance
 * with the License.  You may obtain a copy of the License at
 *
 *     http://www.apache.org/licenses/LICENSE-2.0
 *
 * Unless required by applicable law or agreed to in writing,
 * software distributed under the License is distributed on an
 * "AS IS" BASIS, WITHOUT WARRANTIES OR CONDITIONS OF ANY
 * KIND, either express or implied.  See the License for the
 * specific language governing permissions and limitations
 * under the License.
 */

package org.apache.iotdb.db.storageengine.dataregion.compaction.selector.utils;

import org.apache.iotdb.db.storageengine.dataregion.compaction.execute.utils.CompactionUtils;
import org.apache.iotdb.db.storageengine.dataregion.compaction.schedule.CompactionScheduleContext;
import org.apache.iotdb.db.storageengine.dataregion.tsfile.TsFileRepairStatus;
import org.apache.iotdb.db.storageengine.dataregion.tsfile.TsFileResource;
import org.apache.iotdb.db.storageengine.dataregion.tsfile.TsFileResourceStatus;
import org.apache.iotdb.db.storageengine.dataregion.tsfile.timeindex.ArrayDeviceTimeIndex;
import org.apache.iotdb.db.storageengine.dataregion.tsfile.timeindex.ITimeIndex;

import org.apache.tsfile.file.metadata.IDeviceID;

import java.io.IOException;
import java.util.Iterator;
import java.util.Set;

public class TsFileResourceCandidate {
  @SuppressWarnings("squid:S1104")
  public TsFileResource resource;

  @SuppressWarnings("squid:S1104")
  public boolean selected;

  @SuppressWarnings("squid:S1104")
  public boolean isValidCandidate;

  private ArrayDeviceTimeIndex deviceTimeIndex;

  private boolean hasDetailedDeviceInfo;
  private final CompactionScheduleContext compactionScheduleContext;

  public TsFileResourceCandidate(TsFileResource tsFileResource, CompactionScheduleContext context) {
    this.resource = tsFileResource;
    this.selected = false;
    // although we do the judgement here, the task should be validated before executing because
    // the status of file may be changed after the task is submitted to queue
    this.isValidCandidate =
        tsFileResource.getStatus() == TsFileResourceStatus.NORMAL
            && tsFileResource.getTsFileRepairStatus() == TsFileRepairStatus.NORMAL;
    this.compactionScheduleContext = context;
  }

  /**
   * The TsFile is unsealed means there may be more data which will be inserted into this file.
   *
   * @return Whether the TsFile is unsealed.
   */
  public boolean unsealed() {
    return resource.getStatus() == TsFileResourceStatus.UNCLOSED;
  }

  private void prepareDeviceInfos() throws IOException {
    boolean canCacheDeviceInfo = resource.getStatus() != TsFileResourceStatus.UNCLOSED;
    if (deviceTimeIndex == null && compactionScheduleContext != null) {
      // get device info from cache
      deviceTimeIndex = compactionScheduleContext.getResourceDeviceInfo(this.resource);
    }
    if (deviceTimeIndex != null) {
      hasDetailedDeviceInfo = true;
      return;
    }
    ITimeIndex timeIndex = resource.getTimeIndex();
    if (timeIndex instanceof ArrayDeviceTimeIndex) {
      if (resource.isClosed()) {
        deviceTimeIndex = (ArrayDeviceTimeIndex) timeIndex;
      } else {
        deviceTimeIndex = new ArrayDeviceTimeIndex();
        for (IDeviceID device : ((ArrayDeviceTimeIndex) timeIndex).getDevices()) {
          deviceTimeIndex.updateStartTime(device, timeIndex.getStartTime(device));
          deviceTimeIndex.updateEndTime(device, timeIndex.getEndTime(device));
        }
      }
    } else {
      // deserialize resource file
      resource.readLock();
      try {
        // deleted file with degraded time index
        if (!resource.resourceFileExists()) {
          hasDetailedDeviceInfo = false;
          deviceTimeIndex = new ArrayDeviceTimeIndex();
          return;
        }
<<<<<<< HEAD
        ArrayDeviceTimeIndex timeIndex = CompactionUtils.buildDeviceTimeIndex(resource);
        for (IDeviceID deviceId : timeIndex.getDevices()) {
          // iterating the index, must present
          //noinspection OptionalGetWithoutIsPresent
          deviceInfoMap.put(
              deviceId,
              new DeviceInfo(
                  deviceId,
                  timeIndex.getStartTime(deviceId).get(),
                  timeIndex.getEndTime(deviceId).get()));
        }
      } finally {
        resource.readUnlock();
      }
    } else {
      for (IDeviceID deviceId : resource.getDevices()) {
        // iterating the index, must present
        //noinspection OptionalGetWithoutIsPresent
        deviceInfoMap.put(
            deviceId,
            new DeviceInfo(
                deviceId,
                resource.getStartTime(deviceId).get(),
                resource.getEndTime(deviceId).get()));
      }
=======
        deviceTimeIndex = CompactionUtils.buildDeviceTimeIndex(resource);
      } finally {
        resource.readUnlock();
      }
>>>>>>> 3267b4fa
    }
    hasDetailedDeviceInfo = true;
    if (compactionScheduleContext != null && canCacheDeviceInfo) {
      compactionScheduleContext.addResourceDeviceTimeIndex(this.resource, deviceTimeIndex);
    }
  }

  public void markAsSelected() {
    this.selected = true;
  }

  public Iterator<DeviceInfo> getDeviceInfoIterator() throws IOException {
    prepareDeviceInfos();
    return new Iterator<DeviceInfo>() {

      private final Iterator<IDeviceID> deviceIterator = deviceTimeIndex.getDevices().iterator();

      @Override
      public boolean hasNext() {
        return deviceIterator.hasNext();
      }

      @Override
      public DeviceInfo next() {
        IDeviceID deviceId = deviceIterator.next();
        return new DeviceInfo(
            deviceId, deviceTimeIndex.getStartTime(deviceId), deviceTimeIndex.getEndTime(deviceId));
      }
    };
  }

  public Set<IDeviceID> getDevices() throws IOException {
    prepareDeviceInfos();
    return deviceTimeIndex.getDevices();
  }

  public DeviceInfo getDeviceInfoById(IDeviceID deviceId) throws IOException {
    prepareDeviceInfos();
    return new DeviceInfo(
        deviceId, deviceTimeIndex.getStartTime(deviceId), deviceTimeIndex.getEndTime(deviceId));
  }

  public boolean containsDevice(IDeviceID deviceId) throws IOException {
    prepareDeviceInfos();
    return !deviceTimeIndex.definitelyNotContains(deviceId);
  }

  public boolean hasDetailedDeviceInfo() throws IOException {
    prepareDeviceInfos();
    return hasDetailedDeviceInfo;
  }

  public boolean mayHasOverlapWithUnseqFile(DeviceInfo unseqFileDeviceInfo) throws IOException {
    prepareDeviceInfos();
    long endTime =
        containsDevice(unseqFileDeviceInfo.deviceId)
            ? getDeviceInfoById(unseqFileDeviceInfo.deviceId).endTime
            : resource.getFileEndTime();
    return unseqFileDeviceInfo.startTime <= endTime;
  }
}<|MERGE_RESOLUTION|>--- conflicted
+++ resolved
@@ -33,6 +33,7 @@
 import java.util.Iterator;
 import java.util.Set;
 
+@SuppressWarnings("OptionalGetWithoutIsPresent")
 public class TsFileResourceCandidate {
   @SuppressWarnings("squid:S1104")
   public TsFileResource resource;
@@ -85,8 +86,8 @@
       } else {
         deviceTimeIndex = new ArrayDeviceTimeIndex();
         for (IDeviceID device : ((ArrayDeviceTimeIndex) timeIndex).getDevices()) {
-          deviceTimeIndex.updateStartTime(device, timeIndex.getStartTime(device));
-          deviceTimeIndex.updateEndTime(device, timeIndex.getEndTime(device));
+          deviceTimeIndex.updateStartTime(device, timeIndex.getStartTime(device).get());
+          deviceTimeIndex.updateEndTime(device, timeIndex.getEndTime(device).get());
         }
       }
     } else {
@@ -99,38 +100,10 @@
           deviceTimeIndex = new ArrayDeviceTimeIndex();
           return;
         }
-<<<<<<< HEAD
-        ArrayDeviceTimeIndex timeIndex = CompactionUtils.buildDeviceTimeIndex(resource);
-        for (IDeviceID deviceId : timeIndex.getDevices()) {
-          // iterating the index, must present
-          //noinspection OptionalGetWithoutIsPresent
-          deviceInfoMap.put(
-              deviceId,
-              new DeviceInfo(
-                  deviceId,
-                  timeIndex.getStartTime(deviceId).get(),
-                  timeIndex.getEndTime(deviceId).get()));
-        }
-      } finally {
-        resource.readUnlock();
-      }
-    } else {
-      for (IDeviceID deviceId : resource.getDevices()) {
-        // iterating the index, must present
-        //noinspection OptionalGetWithoutIsPresent
-        deviceInfoMap.put(
-            deviceId,
-            new DeviceInfo(
-                deviceId,
-                resource.getStartTime(deviceId).get(),
-                resource.getEndTime(deviceId).get()));
-      }
-=======
         deviceTimeIndex = CompactionUtils.buildDeviceTimeIndex(resource);
       } finally {
         resource.readUnlock();
       }
->>>>>>> 3267b4fa
     }
     hasDetailedDeviceInfo = true;
     if (compactionScheduleContext != null && canCacheDeviceInfo) {
@@ -157,7 +130,9 @@
       public DeviceInfo next() {
         IDeviceID deviceId = deviceIterator.next();
         return new DeviceInfo(
-            deviceId, deviceTimeIndex.getStartTime(deviceId), deviceTimeIndex.getEndTime(deviceId));
+            deviceId,
+            deviceTimeIndex.getStartTime(deviceId).get(),
+            deviceTimeIndex.getEndTime(deviceId).get());
       }
     };
   }
@@ -170,7 +145,9 @@
   public DeviceInfo getDeviceInfoById(IDeviceID deviceId) throws IOException {
     prepareDeviceInfos();
     return new DeviceInfo(
-        deviceId, deviceTimeIndex.getStartTime(deviceId), deviceTimeIndex.getEndTime(deviceId));
+        deviceId,
+        deviceTimeIndex.getStartTime(deviceId).get(),
+        deviceTimeIndex.getEndTime(deviceId).get());
   }
 
   public boolean containsDevice(IDeviceID deviceId) throws IOException {
