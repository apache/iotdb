--- conflicted
+++ resolved
@@ -363,19 +363,10 @@
 
   @Override
   public void close() throws Exception {
-<<<<<<< HEAD
-    if (session != null && SESSION_MANAGER.getCurrSession() == session) {
+    if (session != null) {
       SESSION_MANAGER.removeCurrSession();
-      SESSION_MANAGER.closeSession(session, COORDINATOR::cleanupQueryExecution);
-    }
-=======
-    if (session != null) {
       SESSION_MANAGER.closeSession(session, COORDINATOR::cleanupQueryExecution, false);
     }
-    if (treeSession != null) {
-      SESSION_MANAGER.closeSession(treeSession, COORDINATOR::cleanupQueryExecution, false);
-    }
->>>>>>> 664f485d
   }
 
   private TSStatus executeStatementForTableModel(
