--- conflicted
+++ resolved
@@ -1327,14 +1327,11 @@
   @Override
   protected IConfigTask visitRelationalAuthorPlan(
       RelationalAuthorStatement node, MPPQueryContext context) {
-<<<<<<< HEAD
     context.setQueryType(node.getQueryType());
-=======
     TSStatus status = node.checkStatementIsValid(context.getSession().getUserName());
     if (status.getCode() != TSStatusCode.SUCCESS_STATUS.getStatusCode()) {
       throw new SemanticException(status.getMessage());
     }
->>>>>>> fadc303f
     accessControl.checkUserCanRunRelationalAuthorStatement(
         context.getSession().getUserName(), node);
     if (node.getAuthorType() == AuthorRType.UPDATE_USER) {
