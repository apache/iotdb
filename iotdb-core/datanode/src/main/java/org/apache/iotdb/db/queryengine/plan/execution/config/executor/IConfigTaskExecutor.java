/*
 * Licensed to the Apache Software Foundation (ASF) under one
 * or more contributor license agreements.  See the NOTICE file
 * distributed with this work for additional information
 * regarding copyright ownership.  The ASF licenses this file
 * to you under the Apache License, Version 2.0 (the
 * "License"); you may not use this file except in compliance
 * with the License.  You may obtain a copy of the License at
 *
 *     http://www.apache.org/licenses/LICENSE-2.0
 *
 * Unless required by applicable law or agreed to in writing,
 * software distributed under the License is distributed on an
 * "AS IS" BASIS, WITHOUT WARRANTIES OR CONDITIONS OF ANY
 * KIND, either express or implied.  See the License for the
 * specific language governing permissions and limitations
 * under the License.
 */

package org.apache.iotdb.db.queryengine.plan.execution.config.executor;

import org.apache.iotdb.common.rpc.thrift.TFlushReq;
import org.apache.iotdb.common.rpc.thrift.TSStatus;
import org.apache.iotdb.common.rpc.thrift.TSetConfigurationReq;
import org.apache.iotdb.commons.cluster.NodeStatus;
import org.apache.iotdb.commons.schema.table.TsTable;
import org.apache.iotdb.commons.schema.table.column.TsTableColumnSchema;
import org.apache.iotdb.confignode.rpc.thrift.TDatabaseSchema;
import org.apache.iotdb.confignode.rpc.thrift.TFetchTableResp;
import org.apache.iotdb.confignode.rpc.thrift.TSpaceQuotaResp;
import org.apache.iotdb.confignode.rpc.thrift.TThrottleQuotaResp;
import org.apache.iotdb.db.protocol.session.IClientSession;
import org.apache.iotdb.db.queryengine.common.MPPQueryContext;
import org.apache.iotdb.db.queryengine.plan.execution.config.ConfigTaskResult;
import org.apache.iotdb.db.queryengine.plan.planner.plan.node.metadata.write.view.AlterLogicalViewNode;
import org.apache.iotdb.db.queryengine.plan.relational.sql.ast.DropDB;
import org.apache.iotdb.db.queryengine.plan.relational.sql.ast.ShowCluster;
import org.apache.iotdb.db.queryengine.plan.relational.sql.ast.ShowDB;
import org.apache.iotdb.db.queryengine.plan.relational.sql.ast.Use;
import org.apache.iotdb.db.queryengine.plan.statement.metadata.CountDatabaseStatement;
import org.apache.iotdb.db.queryengine.plan.statement.metadata.CountTimeSlotListStatement;
import org.apache.iotdb.db.queryengine.plan.statement.metadata.CreateContinuousQueryStatement;
import org.apache.iotdb.db.queryengine.plan.statement.metadata.CreateFunctionStatement;
import org.apache.iotdb.db.queryengine.plan.statement.metadata.CreateTriggerStatement;
import org.apache.iotdb.db.queryengine.plan.statement.metadata.DatabaseSchemaStatement;
import org.apache.iotdb.db.queryengine.plan.statement.metadata.DeleteDatabaseStatement;
import org.apache.iotdb.db.queryengine.plan.statement.metadata.DeleteTimeSeriesStatement;
import org.apache.iotdb.db.queryengine.plan.statement.metadata.GetRegionIdStatement;
import org.apache.iotdb.db.queryengine.plan.statement.metadata.GetSeriesSlotListStatement;
import org.apache.iotdb.db.queryengine.plan.statement.metadata.GetTimeSlotListStatement;
import org.apache.iotdb.db.queryengine.plan.statement.metadata.MigrateRegionStatement;
import org.apache.iotdb.db.queryengine.plan.statement.metadata.SetTTLStatement;
import org.apache.iotdb.db.queryengine.plan.statement.metadata.ShowClusterStatement;
import org.apache.iotdb.db.queryengine.plan.statement.metadata.ShowDatabaseStatement;
import org.apache.iotdb.db.queryengine.plan.statement.metadata.ShowRegionStatement;
import org.apache.iotdb.db.queryengine.plan.statement.metadata.ShowTTLStatement;
import org.apache.iotdb.db.queryengine.plan.statement.metadata.model.CreateModelStatement;
import org.apache.iotdb.db.queryengine.plan.statement.metadata.pipe.AlterPipeStatement;
import org.apache.iotdb.db.queryengine.plan.statement.metadata.pipe.CreatePipePluginStatement;
import org.apache.iotdb.db.queryengine.plan.statement.metadata.pipe.CreatePipeStatement;
import org.apache.iotdb.db.queryengine.plan.statement.metadata.pipe.DropPipePluginStatement;
import org.apache.iotdb.db.queryengine.plan.statement.metadata.pipe.DropPipeStatement;
import org.apache.iotdb.db.queryengine.plan.statement.metadata.pipe.ShowPipesStatement;
import org.apache.iotdb.db.queryengine.plan.statement.metadata.pipe.StartPipeStatement;
import org.apache.iotdb.db.queryengine.plan.statement.metadata.pipe.StopPipeStatement;
import org.apache.iotdb.db.queryengine.plan.statement.metadata.subscription.CreateTopicStatement;
import org.apache.iotdb.db.queryengine.plan.statement.metadata.subscription.DropTopicStatement;
import org.apache.iotdb.db.queryengine.plan.statement.metadata.subscription.ShowSubscriptionsStatement;
import org.apache.iotdb.db.queryengine.plan.statement.metadata.subscription.ShowTopicsStatement;
import org.apache.iotdb.db.queryengine.plan.statement.metadata.template.AlterSchemaTemplateStatement;
import org.apache.iotdb.db.queryengine.plan.statement.metadata.template.CreateSchemaTemplateStatement;
import org.apache.iotdb.db.queryengine.plan.statement.metadata.template.DeactivateTemplateStatement;
import org.apache.iotdb.db.queryengine.plan.statement.metadata.template.DropSchemaTemplateStatement;
import org.apache.iotdb.db.queryengine.plan.statement.metadata.template.SetSchemaTemplateStatement;
import org.apache.iotdb.db.queryengine.plan.statement.metadata.template.ShowNodesInSchemaTemplateStatement;
import org.apache.iotdb.db.queryengine.plan.statement.metadata.template.ShowPathSetTemplateStatement;
import org.apache.iotdb.db.queryengine.plan.statement.metadata.template.ShowSchemaTemplateStatement;
import org.apache.iotdb.db.queryengine.plan.statement.metadata.template.UnsetSchemaTemplateStatement;
import org.apache.iotdb.db.queryengine.plan.statement.metadata.view.AlterLogicalViewStatement;
import org.apache.iotdb.db.queryengine.plan.statement.metadata.view.DeleteLogicalViewStatement;
import org.apache.iotdb.db.queryengine.plan.statement.metadata.view.RenameLogicalViewStatement;
import org.apache.iotdb.db.queryengine.plan.statement.sys.KillQueryStatement;
import org.apache.iotdb.db.queryengine.plan.statement.sys.quota.SetSpaceQuotaStatement;
import org.apache.iotdb.db.queryengine.plan.statement.sys.quota.SetThrottleQuotaStatement;
import org.apache.iotdb.db.queryengine.plan.statement.sys.quota.ShowSpaceQuotaStatement;
import org.apache.iotdb.db.queryengine.plan.statement.sys.quota.ShowThrottleQuotaStatement;
import org.apache.iotdb.service.rpc.thrift.TPipeTransferReq;
import org.apache.iotdb.service.rpc.thrift.TPipeTransferResp;

import com.google.common.util.concurrent.SettableFuture;

import java.util.List;
import java.util.Map;
import java.util.Set;

public interface IConfigTaskExecutor {

  SettableFuture<ConfigTaskResult> setDatabase(DatabaseSchemaStatement databaseSchemaStatement);

  SettableFuture<ConfigTaskResult> alterDatabase(DatabaseSchemaStatement databaseSchemaStatement);

  SettableFuture<ConfigTaskResult> showDatabase(ShowDatabaseStatement showDatabaseStatement);

  SettableFuture<ConfigTaskResult> countDatabase(CountDatabaseStatement countDatabaseStatement);

  SettableFuture<ConfigTaskResult> deleteDatabase(DeleteDatabaseStatement deleteDatabaseStatement);

  SettableFuture<ConfigTaskResult> createFunction(CreateFunctionStatement createFunctionStatement);

  SettableFuture<ConfigTaskResult> dropFunction(String udfName);

  SettableFuture<ConfigTaskResult> showFunctions();

  SettableFuture<ConfigTaskResult> createTrigger(CreateTriggerStatement createTriggerStatement);

  SettableFuture<ConfigTaskResult> dropTrigger(String triggerName);

  SettableFuture<ConfigTaskResult> showTriggers();

  SettableFuture<ConfigTaskResult> createPipePlugin(CreatePipePluginStatement createPipeStatement);

  SettableFuture<ConfigTaskResult> dropPipePlugin(DropPipePluginStatement dropPipePluginStatement);

  SettableFuture<ConfigTaskResult> showPipePlugins();

  SettableFuture<ConfigTaskResult> setTTL(SetTTLStatement setTTLStatement, String taskName);

  SettableFuture<ConfigTaskResult> merge(boolean onCluster);

  SettableFuture<ConfigTaskResult> startRepairData(boolean onCluster);

  SettableFuture<ConfigTaskResult> stopRepairData(boolean onCluster);

  SettableFuture<ConfigTaskResult> flush(TFlushReq tFlushReq, boolean onCluster);

  SettableFuture<ConfigTaskResult> clearCache(boolean onCluster);

  SettableFuture<ConfigTaskResult> setConfiguration(TSetConfigurationReq tSetConfigurationReq);

  SettableFuture<ConfigTaskResult> loadConfiguration(boolean onCluster);

  SettableFuture<ConfigTaskResult> setSystemStatus(boolean onCluster, NodeStatus status);

  SettableFuture<ConfigTaskResult> killQuery(KillQueryStatement killQueryStatement);

  SettableFuture<ConfigTaskResult> showCluster(ShowClusterStatement showClusterStatement);

  SettableFuture<ConfigTaskResult> showClusterParameters();

  SettableFuture<ConfigTaskResult> showClusterId();

  SettableFuture<ConfigTaskResult> testConnection(boolean needDetails);

  SettableFuture<ConfigTaskResult> showTTL(ShowTTLStatement showTTLStatement);

  SettableFuture<ConfigTaskResult> showRegion(
      final ShowRegionStatement showRegionStatement, final boolean isTableModel);

  SettableFuture<ConfigTaskResult> showDataNodes();

  SettableFuture<ConfigTaskResult> showConfigNodes();

  SettableFuture<ConfigTaskResult> showAINodes();

  SettableFuture<ConfigTaskResult> createSchemaTemplate(
      CreateSchemaTemplateStatement createSchemaTemplateStatement);

  SettableFuture<ConfigTaskResult> showSchemaTemplate(
      ShowSchemaTemplateStatement showSchemaTemplateStatement);

  SettableFuture<ConfigTaskResult> showNodesInSchemaTemplate(
      ShowNodesInSchemaTemplateStatement showNodesInSchemaTemplateStatement);

  SettableFuture<ConfigTaskResult> setSchemaTemplate(
      String queryId, SetSchemaTemplateStatement setSchemaTemplateStatement);

  SettableFuture<ConfigTaskResult> showPathSetTemplate(
      ShowPathSetTemplateStatement showPathSetTemplateStatement);

  SettableFuture<ConfigTaskResult> deactivateSchemaTemplate(
      String queryId, DeactivateTemplateStatement deactivateTemplateStatement);

  SettableFuture<ConfigTaskResult> unsetSchemaTemplate(
      String queryId, UnsetSchemaTemplateStatement unsetSchemaTemplateStatement);

  SettableFuture<ConfigTaskResult> dropSchemaTemplate(
      DropSchemaTemplateStatement dropSchemaTemplateStatement);

  SettableFuture<ConfigTaskResult> alterSchemaTemplate(
      String queryId, AlterSchemaTemplateStatement alterSchemaTemplateStatement);

  SettableFuture<ConfigTaskResult> dropPipe(DropPipeStatement dropPipeStatement);

  SettableFuture<ConfigTaskResult> createPipe(CreatePipeStatement createPipeStatement);

  SettableFuture<ConfigTaskResult> alterPipe(AlterPipeStatement alterPipeStatement);

  SettableFuture<ConfigTaskResult> startPipe(StartPipeStatement startPipeStatement);

  SettableFuture<ConfigTaskResult> stopPipe(StopPipeStatement stopPipeStatement);

  SettableFuture<ConfigTaskResult> showPipes(ShowPipesStatement showPipesStatement);

  SettableFuture<ConfigTaskResult> showSubscriptions(
      ShowSubscriptionsStatement showSubscriptionsStatement);

  SettableFuture<ConfigTaskResult> createTopic(CreateTopicStatement createTopicStatement);

  SettableFuture<ConfigTaskResult> dropTopic(DropTopicStatement dropTopicStatement);

  SettableFuture<ConfigTaskResult> showTopics(ShowTopicsStatement showTopicsStatement);

  SettableFuture<ConfigTaskResult> deleteTimeSeries(
      String queryId, DeleteTimeSeriesStatement deleteTimeSeriesStatement);

  SettableFuture<ConfigTaskResult> deleteLogicalView(
      String queryId, DeleteLogicalViewStatement deleteLogicalViewStatement);

  SettableFuture<ConfigTaskResult> renameLogicalView(
      String queryId, RenameLogicalViewStatement renameLogicalViewStatement);

  SettableFuture<ConfigTaskResult> alterLogicalView(
      AlterLogicalViewStatement alterLogicalViewStatement, MPPQueryContext context);

  TSStatus alterLogicalViewByPipe(AlterLogicalViewNode alterLogicalViewNode);

  SettableFuture<ConfigTaskResult> getRegionId(GetRegionIdStatement getRegionIdStatement);

  SettableFuture<ConfigTaskResult> getSeriesSlotList(
      GetSeriesSlotListStatement getSeriesSlotListStatement);

  SettableFuture<ConfigTaskResult> getTimeSlotList(
      GetTimeSlotListStatement getTimeSlotListStatement);

  SettableFuture<ConfigTaskResult> countTimeSlotList(
      CountTimeSlotListStatement countTimeSlotListStatement);

  SettableFuture<ConfigTaskResult> migrateRegion(MigrateRegionStatement migrateRegionStatement);

  SettableFuture<ConfigTaskResult> createContinuousQuery(
      CreateContinuousQueryStatement createContinuousQueryStatement, MPPQueryContext context);

  SettableFuture<ConfigTaskResult> dropContinuousQuery(String cqId);

  SettableFuture<ConfigTaskResult> showContinuousQueries();

  SettableFuture<ConfigTaskResult> setSpaceQuota(SetSpaceQuotaStatement setSpaceQuotaStatement);

  SettableFuture<ConfigTaskResult> showSpaceQuota(ShowSpaceQuotaStatement showSpaceQuotaStatement);

  TSpaceQuotaResp getSpaceQuota();

  SettableFuture<ConfigTaskResult> setThrottleQuota(
      SetThrottleQuotaStatement setThrottleQuotaStatement);

  SettableFuture<ConfigTaskResult> showThrottleQuota(
      ShowThrottleQuotaStatement showThrottleQuotaStatement);

  TThrottleQuotaResp getThrottleQuota();

  SettableFuture<ConfigTaskResult> createModel(
      CreateModelStatement createModelStatement, MPPQueryContext context);

  SettableFuture<ConfigTaskResult> dropModel(String modelName);

  SettableFuture<ConfigTaskResult> showModels(String modelName);

  TPipeTransferResp handleTransferConfigPlan(String clientId, TPipeTransferReq req);

  void handlePipeConfigClientExit(String clientId);

  // =============================== table syntax =========================================

  SettableFuture<ConfigTaskResult> showDatabases(ShowDB showDB);

  SettableFuture<ConfigTaskResult> showCluster(ShowCluster showCluster);

  SettableFuture<ConfigTaskResult> useDatabase(final Use useDB, final IClientSession clientSession);

  SettableFuture<ConfigTaskResult> dropDatabase(final DropDB dropDB);

  SettableFuture<ConfigTaskResult> createDatabase(
      final TDatabaseSchema databaseSchema, final boolean ifNotExists);

  SettableFuture<ConfigTaskResult> createTable(
      final TsTable table, final String database, final boolean ifNotExists);

  SettableFuture<ConfigTaskResult> describeTable(final String database, final String tableName);

  SettableFuture<ConfigTaskResult> showTables(final String database);

<<<<<<< HEAD
  SettableFuture<ConfigTaskResult> alterTableRenameTable(
      final String database,
      final String sourceName,
      final String targetName,
      final String queryId,
      final boolean tableIfExists);
=======
  TFetchTableResp fetchTables(final Map<String, Set<String>> fetchTableMap);
>>>>>>> 99fc96c1

  SettableFuture<ConfigTaskResult> alterTableAddColumn(
      final String database,
      final String tableName,
      final List<TsTableColumnSchema> columnSchemaList,
      final String queryId,
      final boolean tableIfExists,
      final boolean columnIfExists);

  SettableFuture<ConfigTaskResult> alterTableRenameColumn(
      final String database,
      final String tableName,
      final String oldName,
      final String newName,
      final String queryId,
      final boolean tableIfExists,
      final boolean columnIfExists);

  SettableFuture<ConfigTaskResult> alterTableDropColumn(
      final String database,
      final String tableName,
      final String columnName,
      final String queryId,
      final boolean tableIfExists,
      final boolean columnIfExists);

  SettableFuture<ConfigTaskResult> alterTableSetProperties(
      final String database,
      final String tableName,
      final Map<String, String> properties,
      final String queryId,
      final boolean ifExists);
}<|MERGE_RESOLUTION|>--- conflicted
+++ resolved
@@ -289,16 +289,14 @@
 
   SettableFuture<ConfigTaskResult> showTables(final String database);
 
-<<<<<<< HEAD
+  TFetchTableResp fetchTables(final Map<String, Set<String>> fetchTableMap);
+
   SettableFuture<ConfigTaskResult> alterTableRenameTable(
       final String database,
       final String sourceName,
       final String targetName,
       final String queryId,
       final boolean tableIfExists);
-=======
-  TFetchTableResp fetchTables(final Map<String, Set<String>> fetchTableMap);
->>>>>>> 99fc96c1
 
   SettableFuture<ConfigTaskResult> alterTableAddColumn(
       final String database,
