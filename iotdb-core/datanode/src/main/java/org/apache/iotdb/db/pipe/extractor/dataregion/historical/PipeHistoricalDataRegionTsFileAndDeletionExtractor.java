/*
 * Licensed to the Apache Software Foundation (ASF) under one
 * or more contributor license agreements.  See the NOTICE file
 * distributed with this work for additional information
 * regarding copyright ownership.  The ASF licenses this file
 * to you under the Apache License, Version 2.0 (the
 * "License"); you may not use this file except in compliance
 * with the License.  You may obtain a copy of the License at
 *
 *     http://www.apache.org/licenses/LICENSE-2.0
 *
 * Unless required by applicable law or agreed to in writing,
 * software distributed under the License is distributed on an
 * "AS IS" BASIS, WITHOUT WARRANTIES OR CONDITIONS OF ANY
 * KIND, either express or implied.  See the License for the
 * specific language governing permissions and limitations
 * under the License.
 */

package org.apache.iotdb.db.pipe.extractor.dataregion.historical;

import org.apache.iotdb.commons.consensus.DataRegionId;
import org.apache.iotdb.commons.consensus.index.ProgressIndex;
import org.apache.iotdb.commons.consensus.index.ProgressIndexType;
import org.apache.iotdb.commons.consensus.index.impl.HybridProgressIndex;
import org.apache.iotdb.commons.consensus.index.impl.RecoverProgressIndex;
import org.apache.iotdb.commons.consensus.index.impl.StateProgressIndex;
import org.apache.iotdb.commons.consensus.index.impl.TimeWindowStateProgressIndex;
import org.apache.iotdb.commons.exception.IllegalPathException;
import org.apache.iotdb.commons.pipe.agent.task.meta.PipeStaticMeta;
import org.apache.iotdb.commons.pipe.agent.task.meta.PipeTaskMeta;
import org.apache.iotdb.commons.pipe.config.constant.PipeExtractorConstant;
import org.apache.iotdb.commons.pipe.config.constant.SystemConstant;
import org.apache.iotdb.commons.pipe.config.plugin.env.PipeTaskExtractorRuntimeEnvironment;
import org.apache.iotdb.commons.pipe.datastructure.pattern.TablePattern;
import org.apache.iotdb.commons.pipe.datastructure.pattern.TreePattern;
import org.apache.iotdb.commons.pipe.datastructure.resource.PersistentResource;
import org.apache.iotdb.commons.utils.PathUtils;
import org.apache.iotdb.consensus.pipe.PipeConsensus;
import org.apache.iotdb.db.conf.IoTDBDescriptor;
import org.apache.iotdb.db.consensus.DataRegionConsensusImpl;
import org.apache.iotdb.db.pipe.consensus.ReplicateProgressDataNodeManager;
import org.apache.iotdb.db.pipe.consensus.deletion.DeletionResource;
import org.apache.iotdb.db.pipe.consensus.deletion.DeletionResourceManager;
import org.apache.iotdb.db.pipe.event.common.deletion.PipeDeleteDataNodeEvent;
import org.apache.iotdb.db.pipe.event.common.terminate.PipeTerminateEvent;
import org.apache.iotdb.db.pipe.event.common.tsfile.PipeTsFileInsertionEvent;
import org.apache.iotdb.db.pipe.extractor.dataregion.DataRegionListeningFilter;
import org.apache.iotdb.db.pipe.processor.pipeconsensus.PipeConsensusProcessor;
import org.apache.iotdb.db.pipe.resource.PipeDataNodeResourceManager;
import org.apache.iotdb.db.pipe.resource.tsfile.PipeTsFileResourceManager;
import org.apache.iotdb.db.storageengine.StorageEngine;
import org.apache.iotdb.db.storageengine.dataregion.DataRegion;
import org.apache.iotdb.db.storageengine.dataregion.tsfile.TsFileManager;
import org.apache.iotdb.db.storageengine.dataregion.tsfile.TsFileResource;
import org.apache.iotdb.db.storageengine.dataregion.tsfile.generator.TsFileNameGenerator;
import org.apache.iotdb.db.utils.DateTimeUtils;
import org.apache.iotdb.pipe.api.customizer.configuration.PipeExtractorRuntimeConfiguration;
import org.apache.iotdb.pipe.api.customizer.parameter.PipeParameterValidator;
import org.apache.iotdb.pipe.api.customizer.parameter.PipeParameters;
import org.apache.iotdb.pipe.api.event.Event;
import org.apache.iotdb.pipe.api.exception.PipeParameterNotValidException;

import org.apache.tsfile.file.metadata.IDeviceID;
import org.apache.tsfile.file.metadata.PlainDeviceID;
import org.apache.tsfile.utils.Pair;
import org.slf4j.Logger;
import org.slf4j.LoggerFactory;

import java.io.IOException;
import java.util.ArrayDeque;
import java.util.ArrayList;
import java.util.Arrays;
import java.util.Collection;
import java.util.HashMap;
import java.util.List;
import java.util.Map;
import java.util.Objects;
import java.util.Optional;
import java.util.Queue;
import java.util.Set;
import java.util.stream.Collectors;

import static org.apache.iotdb.commons.pipe.config.constant.PipeExtractorConstant.EXTRACTOR_END_TIME_KEY;
import static org.apache.iotdb.commons.pipe.config.constant.PipeExtractorConstant.EXTRACTOR_HISTORY_ENABLE_DEFAULT_VALUE;
import static org.apache.iotdb.commons.pipe.config.constant.PipeExtractorConstant.EXTRACTOR_HISTORY_ENABLE_KEY;
import static org.apache.iotdb.commons.pipe.config.constant.PipeExtractorConstant.EXTRACTOR_HISTORY_END_TIME_KEY;
import static org.apache.iotdb.commons.pipe.config.constant.PipeExtractorConstant.EXTRACTOR_HISTORY_LOOSE_RANGE_ALL_VALUE;
import static org.apache.iotdb.commons.pipe.config.constant.PipeExtractorConstant.EXTRACTOR_HISTORY_LOOSE_RANGE_DEFAULT_VALUE;
import static org.apache.iotdb.commons.pipe.config.constant.PipeExtractorConstant.EXTRACTOR_HISTORY_LOOSE_RANGE_KEY;
import static org.apache.iotdb.commons.pipe.config.constant.PipeExtractorConstant.EXTRACTOR_HISTORY_LOOSE_RANGE_PATH_VALUE;
import static org.apache.iotdb.commons.pipe.config.constant.PipeExtractorConstant.EXTRACTOR_HISTORY_LOOSE_RANGE_TIME_VALUE;
import static org.apache.iotdb.commons.pipe.config.constant.PipeExtractorConstant.EXTRACTOR_HISTORY_START_TIME_KEY;
import static org.apache.iotdb.commons.pipe.config.constant.PipeExtractorConstant.EXTRACTOR_MODE_STRICT_DEFAULT_VALUE;
import static org.apache.iotdb.commons.pipe.config.constant.PipeExtractorConstant.EXTRACTOR_MODE_STRICT_KEY;
import static org.apache.iotdb.commons.pipe.config.constant.PipeExtractorConstant.EXTRACTOR_MODS_DEFAULT_VALUE;
import static org.apache.iotdb.commons.pipe.config.constant.PipeExtractorConstant.EXTRACTOR_MODS_ENABLE_DEFAULT_VALUE;
import static org.apache.iotdb.commons.pipe.config.constant.PipeExtractorConstant.EXTRACTOR_MODS_ENABLE_KEY;
import static org.apache.iotdb.commons.pipe.config.constant.PipeExtractorConstant.EXTRACTOR_MODS_KEY;
import static org.apache.iotdb.commons.pipe.config.constant.PipeExtractorConstant.EXTRACTOR_START_TIME_KEY;
import static org.apache.iotdb.commons.pipe.config.constant.PipeExtractorConstant.SOURCE_END_TIME_KEY;
import static org.apache.iotdb.commons.pipe.config.constant.PipeExtractorConstant.SOURCE_HISTORY_ENABLE_KEY;
import static org.apache.iotdb.commons.pipe.config.constant.PipeExtractorConstant.SOURCE_HISTORY_END_TIME_KEY;
import static org.apache.iotdb.commons.pipe.config.constant.PipeExtractorConstant.SOURCE_HISTORY_LOOSE_RANGE_KEY;
import static org.apache.iotdb.commons.pipe.config.constant.PipeExtractorConstant.SOURCE_HISTORY_START_TIME_KEY;
import static org.apache.iotdb.commons.pipe.config.constant.PipeExtractorConstant.SOURCE_MODE_STRICT_KEY;
import static org.apache.iotdb.commons.pipe.config.constant.PipeExtractorConstant.SOURCE_MODS_ENABLE_KEY;
import static org.apache.iotdb.commons.pipe.config.constant.PipeExtractorConstant.SOURCE_MODS_KEY;
import static org.apache.iotdb.commons.pipe.config.constant.PipeExtractorConstant.SOURCE_START_TIME_KEY;
import static org.apache.iotdb.commons.pipe.extractor.IoTDBExtractor.getSkipIfNoPrivileges;
import static org.apache.tsfile.common.constant.TsFileConstant.PATH_ROOT;
import static org.apache.tsfile.common.constant.TsFileConstant.PATH_SEPARATOR;

public class PipeHistoricalDataRegionTsFileAndDeletionExtractor
    implements PipeHistoricalDataRegionExtractor {

  private static final Logger LOGGER =
      LoggerFactory.getLogger(PipeHistoricalDataRegionTsFileAndDeletionExtractor.class);

  private static final Map<Integer, Long> DATA_REGION_ID_TO_PIPE_FLUSHED_TIME_MAP = new HashMap<>();
  private static final long PIPE_MIN_FLUSH_INTERVAL_IN_MS = 2000;

  private static final String TREE_MODEL_EVENT_TABLE_NAME_PREFIX = PATH_ROOT + PATH_SEPARATOR;

  private String pipeName;
  private long creationTime;

  private PipeTaskMeta pipeTaskMeta;
  private ProgressIndex startIndex;

  private int dataRegionId;

  private TreePattern treePattern;
  private TablePattern tablePattern;

  private boolean isModelDetected = false;
  private boolean isTableModel;
  private boolean isDbNameCoveredByPattern = false;

  private boolean isHistoricalExtractorEnabled = false;
  private long historicalDataExtractionStartTime = Long.MIN_VALUE; // Event time
  private long historicalDataExtractionEndTime = Long.MAX_VALUE; // Event time
  private long historicalDataExtractionTimeLowerBound; // Arrival time

  private boolean sloppyTimeRange; // true to disable time range filter after extraction
  private boolean sloppyPattern; // true to disable pattern filter after extraction

  private Pair<Boolean, Boolean> listeningOptionPair;
  private boolean shouldExtractInsertion;
  private boolean shouldExtractDeletion;
  private boolean shouldTransferModFile; // Whether to transfer mods
  protected String userName;
  protected boolean skipIfNoPrivileges = true;
  private boolean isTerminateSignalSent = false;

  private volatile boolean hasBeenStarted = false;

  private Queue<PersistentResource> pendingQueue;

  @Override
  public void validate(final PipeParameterValidator validator) {
    final PipeParameters parameters = validator.getParameters();

    try {
      listeningOptionPair =
          DataRegionListeningFilter.parseInsertionDeletionListeningOptionPair(parameters);
    } catch (final Exception e) {
      // compatible with the current validation framework
      throw new PipeParameterNotValidException(e.getMessage());
    }

    if (parameters.hasAnyAttributes(EXTRACTOR_MODE_STRICT_KEY, SOURCE_MODE_STRICT_KEY)) {
      final boolean isStrictMode =
          parameters.getBooleanOrDefault(
              Arrays.asList(EXTRACTOR_MODE_STRICT_KEY, SOURCE_MODE_STRICT_KEY),
              EXTRACTOR_MODE_STRICT_DEFAULT_VALUE);
      sloppyTimeRange = !isStrictMode;
      sloppyPattern = !isStrictMode;
    } else {
      final String extractorHistoryLooseRangeValue =
          parameters
              .getStringOrDefault(
                  Arrays.asList(EXTRACTOR_HISTORY_LOOSE_RANGE_KEY, SOURCE_HISTORY_LOOSE_RANGE_KEY),
                  EXTRACTOR_HISTORY_LOOSE_RANGE_DEFAULT_VALUE)
              .trim();
      if (EXTRACTOR_HISTORY_LOOSE_RANGE_ALL_VALUE.equalsIgnoreCase(
          extractorHistoryLooseRangeValue)) {
        sloppyTimeRange = true;
        sloppyPattern = true;
      } else {
        final Set<String> sloppyOptionSet =
            Arrays.stream(extractorHistoryLooseRangeValue.split(","))
                .map(String::trim)
                .filter(s -> !s.isEmpty())
                .map(String::toLowerCase)
                .collect(Collectors.toSet());
        sloppyTimeRange = sloppyOptionSet.remove(EXTRACTOR_HISTORY_LOOSE_RANGE_TIME_VALUE);
        sloppyPattern = sloppyOptionSet.remove(EXTRACTOR_HISTORY_LOOSE_RANGE_PATH_VALUE);
        if (!sloppyOptionSet.isEmpty()) {
          throw new PipeParameterNotValidException(
              String.format(
                  "Parameters in set %s are not allowed in 'history.loose-range'",
                  sloppyOptionSet));
        }
      }
    }

    if (parameters.hasAnyAttributes(
        SOURCE_START_TIME_KEY,
        EXTRACTOR_START_TIME_KEY,
        SOURCE_END_TIME_KEY,
        EXTRACTOR_END_TIME_KEY)) {
      isHistoricalExtractorEnabled = true;

      try {
        historicalDataExtractionStartTime =
            parameters.hasAnyAttributes(SOURCE_START_TIME_KEY, EXTRACTOR_START_TIME_KEY)
                ? DateTimeUtils.convertTimestampOrDatetimeStrToLongWithDefaultZone(
                    parameters.getStringByKeys(SOURCE_START_TIME_KEY, EXTRACTOR_START_TIME_KEY))
                : Long.MIN_VALUE;
        historicalDataExtractionEndTime =
            parameters.hasAnyAttributes(SOURCE_END_TIME_KEY, EXTRACTOR_END_TIME_KEY)
                ? DateTimeUtils.convertTimestampOrDatetimeStrToLongWithDefaultZone(
                    parameters.getStringByKeys(SOURCE_END_TIME_KEY, EXTRACTOR_END_TIME_KEY))
                : Long.MAX_VALUE;
        if (historicalDataExtractionStartTime > historicalDataExtractionEndTime) {
          throw new PipeParameterNotValidException(
              String.format(
                  "%s (%s) [%s] should be less than or equal to %s (%s) [%s].",
                  SOURCE_START_TIME_KEY,
                  EXTRACTOR_START_TIME_KEY,
                  historicalDataExtractionStartTime,
                  SOURCE_END_TIME_KEY,
                  EXTRACTOR_END_TIME_KEY,
                  historicalDataExtractionEndTime));
        }
      } catch (final PipeParameterNotValidException e) {
        throw e;
      } catch (final Exception e) {
        // compatible with the current validation framework
        throw new PipeParameterNotValidException(e.getMessage());
      }

      // return here
      return;
    }

    // Historical data extraction is enabled in the following cases:
    // 1. System restarts the pipe. If the pipe is restarted but historical data extraction is not
    // enabled, the pipe will lose some historical data.
    // 2. User may set the EXTRACTOR_HISTORY_START_TIME and EXTRACTOR_HISTORY_END_TIME without
    // enabling the historical data extraction, which may affect the realtime data extraction.
    isHistoricalExtractorEnabled =
        parameters.getBooleanOrDefault(
                SystemConstant.RESTART_KEY, SystemConstant.RESTART_DEFAULT_VALUE)
            || parameters.getBooleanOrDefault(
                Arrays.asList(EXTRACTOR_HISTORY_ENABLE_KEY, SOURCE_HISTORY_ENABLE_KEY),
                EXTRACTOR_HISTORY_ENABLE_DEFAULT_VALUE);

    try {
      historicalDataExtractionStartTime =
          isHistoricalExtractorEnabled
                  && parameters.hasAnyAttributes(
                      EXTRACTOR_HISTORY_START_TIME_KEY, SOURCE_HISTORY_START_TIME_KEY)
              ? DateTimeUtils.convertTimestampOrDatetimeStrToLongWithDefaultZone(
                  parameters.getStringByKeys(
                      EXTRACTOR_HISTORY_START_TIME_KEY, SOURCE_HISTORY_START_TIME_KEY))
              : Long.MIN_VALUE;
      historicalDataExtractionEndTime =
          isHistoricalExtractorEnabled
                  && parameters.hasAnyAttributes(
                      EXTRACTOR_HISTORY_END_TIME_KEY, SOURCE_HISTORY_END_TIME_KEY)
              ? DateTimeUtils.convertTimestampOrDatetimeStrToLongWithDefaultZone(
                  parameters.getStringByKeys(
                      EXTRACTOR_HISTORY_END_TIME_KEY, SOURCE_HISTORY_END_TIME_KEY))
              : Long.MAX_VALUE;
      if (historicalDataExtractionStartTime > historicalDataExtractionEndTime) {
        throw new PipeParameterNotValidException(
            String.format(
                "%s (%s) [%s] should be less than or equal to %s (%s) [%s].",
                EXTRACTOR_HISTORY_START_TIME_KEY,
                SOURCE_HISTORY_START_TIME_KEY,
                historicalDataExtractionStartTime,
                EXTRACTOR_HISTORY_END_TIME_KEY,
                SOURCE_HISTORY_END_TIME_KEY,
                historicalDataExtractionEndTime));
      }
    } catch (final Exception e) {
      // Compatible with the current validation framework
      throw new PipeParameterNotValidException(e.getMessage());
    }
  }

  @Override
  public void customize(
      final PipeParameters parameters, final PipeExtractorRuntimeConfiguration configuration)
      throws IllegalPathException {
    shouldExtractInsertion = listeningOptionPair.getLeft();
    shouldExtractDeletion = listeningOptionPair.getRight();
    // Do nothing if extract deletion
    if (!shouldExtractInsertion) {
      return;
    }

    final PipeTaskExtractorRuntimeEnvironment environment =
        (PipeTaskExtractorRuntimeEnvironment) configuration.getRuntimeEnvironment();

    pipeName = environment.getPipeName();
    creationTime = environment.getCreationTime();
    pipeTaskMeta = environment.getPipeTaskMeta();

    // progressIndex is immutable in `updateToMinimumEqualOrIsAfterProgressIndex`, so data
    // consistency in `environment.getPipeTaskMeta().getProgressIndex()` is ensured.
    startIndex = environment.getPipeTaskMeta().restoreProgressIndex();
    if (pipeName.startsWith(PipeStaticMeta.CONSENSUS_PIPE_PREFIX)) {
      startIndex = tryToExtractLocalProgressIndexForIoTV2(startIndex);
    }

    dataRegionId = environment.getRegionId();
    synchronized (DATA_REGION_ID_TO_PIPE_FLUSHED_TIME_MAP) {
      DATA_REGION_ID_TO_PIPE_FLUSHED_TIME_MAP.putIfAbsent(dataRegionId, 0L);
    }

    treePattern = TreePattern.parsePipePatternFromSourceParameters(parameters);
    tablePattern = TablePattern.parsePipePatternFromSourceParameters(parameters);

    final DataRegion dataRegion =
        StorageEngine.getInstance().getDataRegion(new DataRegionId(environment.getRegionId()));
    if (Objects.nonNull(dataRegion)) {
      final String databaseName = dataRegion.getDatabaseName();
      if (Objects.nonNull(databaseName)) {
        isTableModel = PathUtils.isTableModelDatabase(databaseName);
        isModelDetected = true;
        if (isTableModel) {
          isDbNameCoveredByPattern = tablePattern.coversDb(databaseName);
        } else {
          isDbNameCoveredByPattern = treePattern.coversDb(databaseName);
        }
      }
    }

    // Enable historical extractor by default
    historicalDataExtractionTimeLowerBound =
        isHistoricalExtractorEnabled
            ? Long.MIN_VALUE
            // We define the realtime data as the data generated after the creation time
            // of the pipe from user's perspective. But we still need to use
            // PipeHistoricalDataRegionExtractor to extract the realtime data generated between the
            // creation time of the pipe and the time when the pipe starts, because those data
            // can not be listened by PipeRealtimeDataRegionExtractor, and should be extracted by
            // PipeHistoricalDataRegionExtractor from implementation perspective.
            : environment.getCreationTime();

    // Only invoke flushDataRegionAllTsFiles() when the pipe runs in the realtime only mode.
    // realtime only mode -> (historicalDataExtractionTimeLowerBound != Long.MIN_VALUE)
    //
    // Ensure that all data in the data region is flushed to disk before extracting data.
    // This ensures the generation time of all newly generated TsFiles (realtime data) after the
    // invocation of flushDataRegionAllTsFiles() is later than the creationTime of the pipe
    // (historicalDataExtractionTimeLowerBound).
    //
    // Note that: the generation time of the TsFile is the time when the TsFile is created, not
    // the time when the data is flushed to the TsFile.
    //
    // Then we can use the generation time of the TsFile to determine whether the data in the
    // TsFile should be extracted by comparing the generation time of the TsFile with the
    // historicalDataExtractionTimeLowerBound when starting the pipe in realtime only mode.
    //
    // If we don't invoke flushDataRegionAllTsFiles() in the realtime only mode, the data generated
    // between the creation time of the pipe the time when the pipe starts will be lost.
    if (historicalDataExtractionTimeLowerBound != Long.MIN_VALUE) {
      synchronized (DATA_REGION_ID_TO_PIPE_FLUSHED_TIME_MAP) {
        final long lastFlushedByPipeTime =
            DATA_REGION_ID_TO_PIPE_FLUSHED_TIME_MAP.get(dataRegionId);
        if (System.currentTimeMillis() - lastFlushedByPipeTime >= PIPE_MIN_FLUSH_INTERVAL_IN_MS) {
          flushDataRegionAllTsFiles();
          DATA_REGION_ID_TO_PIPE_FLUSHED_TIME_MAP.replace(dataRegionId, System.currentTimeMillis());
        }
      }
    }

    if (parameters.hasAnyAttributes(EXTRACTOR_MODS_KEY, SOURCE_MODS_KEY)) {
      shouldTransferModFile =
          parameters.getBooleanOrDefault(
              Arrays.asList(EXTRACTOR_MODS_KEY, SOURCE_MODS_KEY),
              EXTRACTOR_MODS_DEFAULT_VALUE
                  || // Should extract deletion
                  listeningOptionPair.getRight());
    } else {
      shouldTransferModFile =
          parameters.getBooleanOrDefault(
              Arrays.asList(SOURCE_MODS_ENABLE_KEY, EXTRACTOR_MODS_ENABLE_KEY),
              EXTRACTOR_MODS_ENABLE_DEFAULT_VALUE
                  || // Should extract deletion
                  listeningOptionPair.getRight());
    }

    userName =
        parameters.getStringByKeys(
            PipeExtractorConstant.EXTRACTOR_IOTDB_USER_KEY,
            PipeExtractorConstant.SOURCE_IOTDB_USER_KEY,
            PipeExtractorConstant.EXTRACTOR_IOTDB_USERNAME_KEY,
            PipeExtractorConstant.SOURCE_IOTDB_USERNAME_KEY);

    skipIfNoPrivileges = getSkipIfNoPrivileges(parameters);

    if (LOGGER.isInfoEnabled()) {
      LOGGER.info(
          "Pipe {}@{}: historical data extraction time range, start time {}({}), end time {}({}), sloppy pattern {}, sloppy time range {}, should transfer mod file {}, username: {}, skip if no privileges: {}",
          pipeName,
          dataRegionId,
          DateTimeUtils.convertLongToDate(historicalDataExtractionStartTime),
          historicalDataExtractionStartTime,
          DateTimeUtils.convertLongToDate(historicalDataExtractionEndTime),
          historicalDataExtractionEndTime,
          sloppyPattern,
          sloppyTimeRange,
          shouldTransferModFile,
          userName,
          skipIfNoPrivileges);
    }
  }

  private void flushDataRegionAllTsFiles() {
    final DataRegion dataRegion =
        StorageEngine.getInstance().getDataRegion(new DataRegionId(dataRegionId));
    if (Objects.isNull(dataRegion)) {
      return;
    }

    dataRegion.writeLock("Pipe: create historical TsFile extractor");
    try {
      dataRegion.syncCloseAllWorkingTsFileProcessors();
    } finally {
      dataRegion.writeUnlock();
    }
  }

  /**
   * IoTV2 will only resend event that contains un-replicated local write data. So we only extract
   * ProgressIndex containing local writes for comparison to prevent misjudgment on whether
   * high-level tsFiles with mixed progressIndexes need to be retransmitted
   *
   * @return recoverProgressIndex dedicated in local DataNodeId or origin for fallback.
   */
  private ProgressIndex tryToExtractLocalProgressIndexForIoTV2(ProgressIndex origin) {
    // There are only 2 cases:
    // 1. origin is RecoverProgressIndex
    if (origin instanceof RecoverProgressIndex) {
      RecoverProgressIndex toBeTransformed = (RecoverProgressIndex) origin;
      return extractRecoverProgressIndex(toBeTransformed);
    }
    // 2. origin is HybridProgressIndex
    else if (origin instanceof HybridProgressIndex) {
      HybridProgressIndex toBeTransformed = (HybridProgressIndex) origin;
      // if hybridProgressIndex contains recoverProgressIndex, which is what we expected.
      if (toBeTransformed
          .getType2Index()
          .containsKey(ProgressIndexType.RECOVER_PROGRESS_INDEX.getType())) {
        // 2.1. transform recoverProgressIndex
        RecoverProgressIndex specificToBeTransformed =
            (RecoverProgressIndex)
                toBeTransformed
                    .getType2Index()
                    .get(ProgressIndexType.RECOVER_PROGRESS_INDEX.getType());
        return extractRecoverProgressIndex(specificToBeTransformed);
      }
      // if hybridProgressIndex doesn't contain recoverProgressIndex, which is not what we expected,
      // fallback.
      return origin;
    } else {
      // fallback
      LOGGER.warn(
          "Pipe {}@{}: unexpected ProgressIndex type {}, fallback to origin {}.",
          pipeName,
          dataRegionId,
          origin.getType(),
          origin);
      return origin;
    }
  }

  private ProgressIndex extractRecoverProgressIndex(RecoverProgressIndex toBeTransformed) {
    return new RecoverProgressIndex(
        toBeTransformed.getDataNodeId2LocalIndex().entrySet().stream()
            .filter(
                entry ->
                    entry
                        .getKey()
                        .equals(IoTDBDescriptor.getInstance().getConfig().getDataNodeId()))
            .collect(Collectors.toMap(Map.Entry::getKey, Map.Entry::getValue)));
  }

  @Override
  public synchronized void start() {
    if (!shouldExtractInsertion) {
      hasBeenStarted = true;
      return;
    }
    if (!StorageEngine.getInstance().isReadyForNonReadWriteFunctions()) {
      LOGGER.info(
          "Pipe {}@{}: failed to start to extract historical TsFile, storage engine is not ready. Will retry later.",
          pipeName,
          dataRegionId);
      return;
    }
    hasBeenStarted = true;

    final DataRegion dataRegion =
        StorageEngine.getInstance().getDataRegion(new DataRegionId(dataRegionId));
    if (Objects.isNull(dataRegion)) {
      pendingQueue = new ArrayDeque<>();
      return;
    }

    final long startHistoricalExtractionTime = System.currentTimeMillis();
    dataRegion.writeLock(
        "Pipe: start to extract historical TsFile and Deletion(if uses pipeConsensus)");
    try {
      List<PersistentResource> resourceList = new ArrayList<>();

      if (shouldExtractInsertion) {
        flushTsFilesForExtraction(dataRegion, startHistoricalExtractionTime);
        extractTsFiles(dataRegion, startHistoricalExtractionTime, resourceList);
      }
      if (shouldExtractDeletion) {
        Optional.ofNullable(DeletionResourceManager.getInstance(String.valueOf(dataRegionId)))
            .ifPresent(manager -> extractDeletions(manager, resourceList));
      }

      // Sort tsFileResource and deletionResource
      long startTime = System.currentTimeMillis();
      LOGGER.info("Pipe {}@{}: start to sort all extracted resources", pipeName, dataRegionId);
      resourceList.sort(
          (o1, o2) ->
              startIndex instanceof TimeWindowStateProgressIndex
                  ? Long.compare(o1.getFileStartTime(), o2.getFileStartTime())
                  : o1.getProgressIndex().topologicalCompareTo(o2.getProgressIndex()));
      pendingQueue = new ArrayDeque<>(resourceList);

      LOGGER.info(
          "Pipe {}@{}: finish to sort all extracted resources, took {} ms",
          pipeName,
          dataRegionId,
          System.currentTimeMillis() - startTime);
    } finally {
      dataRegion.writeUnlock();
    }
  }

  private void flushTsFilesForExtraction(
      DataRegion dataRegion, final long startHistoricalExtractionTime) {
    LOGGER.info("Pipe {}@{}: start to flush data region", pipeName, dataRegionId);

    // Consider the scenario: a consensus pipe comes to the same region, followed by another pipe
    // **immediately**, the latter pipe will skip the flush operation.
    // Since a large number of consensus pipes are not created at the same time, resulting in no
    // serious waiting for locks. Therefore, the flush operation is always performed for the
    // consensus pipe, and the lastFlushed timestamp is not updated here.
    if (pipeName.startsWith(PipeStaticMeta.CONSENSUS_PIPE_PREFIX)) {
      dataRegion.syncCloseAllWorkingTsFileProcessors();
      LOGGER.info(
          "Pipe {}@{}: finish to flush data region, took {} ms",
          pipeName,
          dataRegionId,
          System.currentTimeMillis() - startHistoricalExtractionTime);
      return;
    }

    synchronized (DATA_REGION_ID_TO_PIPE_FLUSHED_TIME_MAP) {
      final long lastFlushedByPipeTime = DATA_REGION_ID_TO_PIPE_FLUSHED_TIME_MAP.get(dataRegionId);
      if (System.currentTimeMillis() - lastFlushedByPipeTime >= PIPE_MIN_FLUSH_INTERVAL_IN_MS) {
        dataRegion.syncCloseAllWorkingTsFileProcessors();
        DATA_REGION_ID_TO_PIPE_FLUSHED_TIME_MAP.replace(dataRegionId, System.currentTimeMillis());
        LOGGER.info(
            "Pipe {}@{}: finish to flush data region, took {} ms",
            pipeName,
            dataRegionId,
            System.currentTimeMillis() - startHistoricalExtractionTime);
      } else {
        LOGGER.info(
            "Pipe {}@{}: skip to flush data region, last flushed time {} ms ago",
            pipeName,
            dataRegionId,
            System.currentTimeMillis() - lastFlushedByPipeTime);
      }
    }
  }

  private void extractTsFiles(
      final DataRegion dataRegion,
      final long startHistoricalExtractionTime,
      final List<PersistentResource> resourceList) {
    final TsFileManager tsFileManager = dataRegion.getTsFileManager();
    tsFileManager.readLock();
    try {
      final int originalSequenceTsFileCount = tsFileManager.size(true);
      final int originalUnsequenceTsFileCount = tsFileManager.size(false);
      LOGGER.info(
          "Pipe {}@{}: start to extract historical TsFile, original sequence file count {}, "
              + "original unsequence file count {}, start progress index {}",
          pipeName,
          dataRegionId,
          originalSequenceTsFileCount,
          originalUnsequenceTsFileCount,
          startIndex);

      final Collection<TsFileResource> sequenceTsFileResources =
          tsFileManager.getTsFileList(true).stream()
              .filter(
                  resource ->
                      // Some resource is marked as deleted but not removed from the list.
                      !resource.isDeleted()
                          && (
                          // Some resource may not be closed due to the control of
                          // PIPE_MIN_FLUSH_INTERVAL_IN_MS. We simply ignore them.
                          resource.getProcessor().alreadyMarkedClosing()
                              && mayTsFileContainUnprocessedData(resource)
                              && isTsFileResourceOverlappedWithTimeRange(resource)
                              && isTsFileGeneratedAfterExtractionTimeLowerBound(resource)
                              && mayTsFileResourceOverlappedWithPattern(resource)))
              .collect(Collectors.toList());
      resourceList.addAll(sequenceTsFileResources);

      final Collection<TsFileResource> unsequenceTsFileResources =
          tsFileManager.getTsFileList(false).stream()
              .filter(
                  resource ->
                      // Some resource is marked as deleted but not removed from the list.
                      !resource.isDeleted()
                          && (
                          // Some resource may not be closed due to the control of
                          // PIPE_MIN_FLUSH_INTERVAL_IN_MS. We simply ignore them.
                          resource.getProcessor().alreadyMarkedClosing()
                              && mayTsFileContainUnprocessedData(resource)
                              && isTsFileResourceOverlappedWithTimeRange(resource)
                              && isTsFileGeneratedAfterExtractionTimeLowerBound(resource)
                              && mayTsFileResourceOverlappedWithPattern(resource)))
              .collect(Collectors.toList());
      resourceList.addAll(unsequenceTsFileResources);

      resourceList.removeIf(
          resource -> {
            // Pin the resource, in case the file is removed by compaction or anything.
            // Will unpin it after the PipeTsFileInsertionEvent is created and pinned.
            try {
              PipeDataNodeResourceManager.tsfile()
                  .pinTsFileResource((TsFileResource) resource, shouldTransferModFile);
              return false;
            } catch (final IOException e) {
              LOGGER.warn(
                  "Pipe: failed to pin TsFileResource {}",
                  ((TsFileResource) resource).getTsFilePath(),
                  e);
              return true;
            }
          });

      LOGGER.info(
          "Pipe {}@{}: finish to extract historical TsFile, extracted sequence file count {}/{}, "
              + "extracted unsequence file count {}/{}, extracted file count {}/{}, took {} ms",
          pipeName,
          dataRegionId,
          sequenceTsFileResources.size(),
          originalSequenceTsFileCount,
          unsequenceTsFileResources.size(),
          originalUnsequenceTsFileCount,
          resourceList.size(),
          originalSequenceTsFileCount + originalUnsequenceTsFileCount,
          System.currentTimeMillis() - startHistoricalExtractionTime);
    } finally {
      tsFileManager.readUnlock();
    }
  }

  private boolean mayTsFileContainUnprocessedData(final TsFileResource resource) {
    if (startIndex instanceof TimeWindowStateProgressIndex) {
      // The resource is closed thus the TsFileResource#getFileEndTime() is safe to use
      return ((TimeWindowStateProgressIndex) startIndex).getMinTime() <= resource.getFileEndTime();
    }

    if (startIndex instanceof StateProgressIndex) {
<<<<<<< HEAD
      // Some different tsFiles may share the same max progressIndex, thus tsFiles with an
      // "equals" max progressIndex must be transmitted to avoid data loss
      final ProgressIndex innerProgressIndex =
          ((StateProgressIndex) startIndex).getInnerProgressIndex();
      return !innerProgressIndex.isAfter(resource.getMaxProgressIndex())
          && !innerProgressIndex.equals(resource.getMaxProgressIndex());
    }

    // Some different tsFiles may share the same max progressIndex, thus tsFiles with an
    // "equals" max progressIndex must be transmitted to avoid data loss
    return !startIndex.isAfter(resource.getMaxProgressIndex());
=======
      startIndex = ((StateProgressIndex) startIndex).getInnerProgressIndex();
    }

    if (pipeName.startsWith(PipeStaticMeta.CONSENSUS_PIPE_PREFIX)) {
      // For consensus pipe, we only focus on the progressIndex that is generated from local write
      // instead of replication or something else.
      ProgressIndex dedicatedProgressIndex =
          tryToExtractLocalProgressIndexForIoTV2(resource.getMaxProgressIndexAfterClose());
      return greaterThanStartIndex(dedicatedProgressIndex);
    }
    return greaterThanStartIndex(resource.getMaxProgressIndexAfterClose());
  }

  private boolean greaterThanStartIndex(ProgressIndex progressIndex) {
    return !startIndex.isAfter(progressIndex) && !startIndex.equals(progressIndex);
>>>>>>> 84b56d27
  }

  private boolean mayTsFileResourceOverlappedWithPattern(final TsFileResource resource) {
    final Set<IDeviceID> deviceSet;
    try {
      final Map<IDeviceID, Boolean> deviceIsAlignedMap =
          PipeDataNodeResourceManager.tsfile()
              .getDeviceIsAlignedMapFromCache(
                  PipeTsFileResourceManager.getHardlinkOrCopiedFileInPipeDir(resource.getTsFile()),
                  false);
      deviceSet =
          Objects.nonNull(deviceIsAlignedMap) ? deviceIsAlignedMap.keySet() : resource.getDevices();
    } catch (final IOException e) {
      LOGGER.warn(
          "Pipe {}@{}: failed to get devices from TsFile {}, extract it anyway",
          pipeName,
          dataRegionId,
          resource.getTsFilePath(),
          e);
      return true;
    }

    return deviceSet.stream()
        .anyMatch(
            deviceID -> {
              if (!isModelDetected) {
                detectModel(resource, deviceID);
                isModelDetected = true;
              }

              return isTableModel
                  ? (tablePattern.isTableModelDataAllowedToBeCaptured()
                      && tablePattern.matchesDatabase(resource.getDatabaseName())
                      && tablePattern.matchesTable(deviceID.getTableName()))
                  : (treePattern.isTreeModelDataAllowedToBeCaptured()
                      && treePattern.mayOverlapWithDevice(deviceID));
            });
  }

  private void detectModel(final TsFileResource resource, final IDeviceID deviceID) {
    this.isTableModel =
        !(deviceID instanceof PlainDeviceID
            || deviceID.getTableName().startsWith(TREE_MODEL_EVENT_TABLE_NAME_PREFIX)
            || deviceID.getTableName().equals(PATH_ROOT));

    final String databaseName = resource.getDatabaseName();
    isDbNameCoveredByPattern =
        isTableModel
            ? tablePattern.isTableModelDataAllowedToBeCaptured()
                && tablePattern.coversDb(databaseName)
            : treePattern.isTreeModelDataAllowedToBeCaptured()
                && treePattern.coversDb(databaseName);
  }

  private boolean isTsFileResourceOverlappedWithTimeRange(final TsFileResource resource) {
    return !(resource.getFileEndTime() < historicalDataExtractionStartTime
        || historicalDataExtractionEndTime < resource.getFileStartTime());
  }

  private boolean isTsFileResourceCoveredByTimeRange(final TsFileResource resource) {
    return historicalDataExtractionStartTime <= resource.getFileStartTime()
        && historicalDataExtractionEndTime >= resource.getFileEndTime();
  }

  private boolean isTsFileGeneratedAfterExtractionTimeLowerBound(final TsFileResource resource) {
    try {
      return historicalDataExtractionTimeLowerBound
          <= TsFileNameGenerator.getTsFileName(resource.getTsFile().getName()).getTime();
    } catch (final IOException e) {
      LOGGER.warn(
          "Pipe {}@{}: failed to get the generation time of TsFile {}, extract it anyway"
              + " (historical data extraction time lower bound: {})",
          pipeName,
          dataRegionId,
          resource.getTsFilePath(),
          historicalDataExtractionTimeLowerBound,
          e);
      // If failed to get the generation time of the TsFile, we will extract the data in the TsFile
      // anyway.
      return true;
    }
  }

  private void extractDeletions(
      final DeletionResourceManager deletionResourceManager,
      final List<PersistentResource> resourceList) {
    LOGGER.info("Pipe {}@{}: start to extract deletions", pipeName, dataRegionId);
    long startTime = System.currentTimeMillis();
    List<DeletionResource> allDeletionResources = deletionResourceManager.getAllDeletionResources();
    final int originalDeletionCount = allDeletionResources.size();
    // For deletions that are filtered and will not be sent, we should manually decrease its
    // reference count. Because the initial value of referenceCount is `ReplicaNum - 1`
    allDeletionResources.stream()
        .filter(
            resource -> {
              ProgressIndex toBeCompared = resource.getProgressIndex();
              if (pipeName.startsWith(PipeStaticMeta.CONSENSUS_PIPE_PREFIX)) {
                toBeCompared = tryToExtractLocalProgressIndexForIoTV2(toBeCompared);
              }
              return !greaterThanStartIndex(toBeCompared);
            })
        .forEach(DeletionResource::decreaseReference);
    // Get deletions that should be sent.
    allDeletionResources =
        allDeletionResources.stream()
            .filter(
                resource -> {
                  ProgressIndex toBeCompared = resource.getProgressIndex();
                  if (pipeName.startsWith(PipeStaticMeta.CONSENSUS_PIPE_PREFIX)) {
                    toBeCompared = tryToExtractLocalProgressIndexForIoTV2(toBeCompared);
                  }
                  return greaterThanStartIndex(toBeCompared);
                })
            .collect(Collectors.toList());
    resourceList.addAll(allDeletionResources);
    LOGGER.info(
        "Pipe {}@{}: finish to extract deletions, extract deletions count {}/{}, took {} ms",
        pipeName,
        dataRegionId,
        allDeletionResources.size(),
        originalDeletionCount,
        System.currentTimeMillis() - startTime);
  }

  @Override
  public synchronized Event supply() {
    if (!hasBeenStarted && StorageEngine.getInstance().isReadyForNonReadWriteFunctions()) {
      start();
    }

    if (Objects.isNull(pendingQueue)) {
      return null;
    }

    final PersistentResource resource = pendingQueue.poll();
    if (resource == null) {
      return supplyTerminateEvent();
    } else if (resource instanceof TsFileResource) {
      return supplyTsFileEvent((TsFileResource) resource);
    } else {
      return supplyDeletionEvent((DeletionResource) resource);
    }
  }

  private Event supplyTerminateEvent() {
    final PipeTerminateEvent terminateEvent =
        new PipeTerminateEvent(pipeName, creationTime, pipeTaskMeta, dataRegionId);
    if (!terminateEvent.increaseReferenceCount(
        PipeHistoricalDataRegionTsFileAndDeletionExtractor.class.getName())) {
      LOGGER.warn(
          "Pipe {}@{}: failed to increase reference count for terminate event, will resend it",
          pipeName,
          dataRegionId);
      return null;
    }
    isTerminateSignalSent = true;
    return terminateEvent;
  }

  private Event supplyTsFileEvent(final TsFileResource resource) {
    final PipeTsFileInsertionEvent event =
        new PipeTsFileInsertionEvent(
            isModelDetected ? isTableModel : null,
            resource.getDatabaseName(),
            resource,
            shouldTransferModFile,
            false,
            true,
            pipeName,
            creationTime,
            pipeTaskMeta,
            treePattern,
            tablePattern,
            userName,
            skipIfNoPrivileges,
            historicalDataExtractionStartTime,
            historicalDataExtractionEndTime);

    // if using IoTV2, assign a replicateIndex for this event
    if (DataRegionConsensusImpl.getInstance() instanceof PipeConsensus
        && PipeConsensusProcessor.isShouldReplicate(event)) {
      event.setReplicateIndexForIoTV2(
          ReplicateProgressDataNodeManager.assignReplicateIndexForIoTV2(
              resource.getDataRegionId()));
      LOGGER.info(
          "[Region{}]Set {} for event {}",
          resource.getDataRegionId(),
          event.getReplicateIndexForIoTV2(),
          event);
    }

    if (sloppyPattern || isDbNameCoveredByPattern) {
      event.skipParsingPattern();
    }
    if (sloppyTimeRange || isTsFileResourceCoveredByTimeRange(resource)) {
      event.skipParsingTime();
    }

    try {
      final boolean isReferenceCountIncreased =
          event.increaseReferenceCount(
              PipeHistoricalDataRegionTsFileAndDeletionExtractor.class.getName());
      if (!isReferenceCountIncreased) {
        LOGGER.warn(
            "Pipe {}@{}: failed to increase reference count for historical tsfile event {}, will discard it",
            pipeName,
            dataRegionId,
            event);
      }
      return isReferenceCountIncreased ? event : null;
    } finally {
      try {
        PipeDataNodeResourceManager.tsfile().unpinTsFileResource(resource);
      } catch (final IOException e) {
        LOGGER.warn(
            "Pipe {}@{}: failed to unpin TsFileResource after creating event, original path: {}",
            pipeName,
            dataRegionId,
            resource.getTsFilePath());
      }
    }
  }

  private Event supplyDeletionEvent(final DeletionResource deletionResource) {
    final PipeDeleteDataNodeEvent event =
        new PipeDeleteDataNodeEvent(
            deletionResource.getDeleteDataNode(),
            pipeName,
            creationTime,
            pipeTaskMeta,
            treePattern,
            tablePattern,
            userName,
            skipIfNoPrivileges,
            false);

    if (sloppyPattern || isDbNameCoveredByPattern) {
      event.skipParsingPattern();
    }
    if (sloppyTimeRange) {
      event.skipParsingTime();
    }

    final boolean isReferenceCountIncreased =
        event.increaseReferenceCount(
            PipeHistoricalDataRegionTsFileAndDeletionExtractor.class.getName());
    if (!isReferenceCountIncreased) {
      LOGGER.warn(
          "Pipe {}@{}: failed to increase reference count for historical deletion event {}, will discard it",
          pipeName,
          dataRegionId,
          event);
    } else {
      Optional.ofNullable(DeletionResourceManager.getInstance(String.valueOf(dataRegionId)))
          .ifPresent(
              manager ->
                  event.setDeletionResource(
                      manager.getDeletionResource(event.getDeleteDataNode())));
    }
    return isReferenceCountIncreased ? event : null;
  }

  @Override
  public synchronized boolean hasConsumedAll() {
    // If the pendingQueue is null when the function is called, it implies that the extractor only
    // extracts deletion thus the historical event has nothing to consume.
    return hasBeenStarted
        && (Objects.isNull(pendingQueue) || pendingQueue.isEmpty() && isTerminateSignalSent);
  }

  @Override
  public int getPendingQueueSize() {
    return Objects.nonNull(pendingQueue) ? pendingQueue.size() : 0;
  }

  @Override
  public synchronized void close() {
    if (Objects.nonNull(pendingQueue)) {
      pendingQueue.forEach(
          resource -> {
            if (resource instanceof TsFileResource) {
              try {
                PipeDataNodeResourceManager.tsfile().unpinTsFileResource((TsFileResource) resource);
              } catch (final IOException e) {
                LOGGER.warn(
                    "Pipe {}@{}: failed to unpin TsFileResource after dropping pipe, original path: {}",
                    pipeName,
                    dataRegionId,
                    ((TsFileResource) resource).getTsFilePath());
              }
            }
          });
      pendingQueue.clear();
      pendingQueue = null;
    }
  }
}<|MERGE_RESOLUTION|>--- conflicted
+++ resolved
@@ -680,19 +680,6 @@
     }
 
     if (startIndex instanceof StateProgressIndex) {
-<<<<<<< HEAD
-      // Some different tsFiles may share the same max progressIndex, thus tsFiles with an
-      // "equals" max progressIndex must be transmitted to avoid data loss
-      final ProgressIndex innerProgressIndex =
-          ((StateProgressIndex) startIndex).getInnerProgressIndex();
-      return !innerProgressIndex.isAfter(resource.getMaxProgressIndex())
-          && !innerProgressIndex.equals(resource.getMaxProgressIndex());
-    }
-
-    // Some different tsFiles may share the same max progressIndex, thus tsFiles with an
-    // "equals" max progressIndex must be transmitted to avoid data loss
-    return !startIndex.isAfter(resource.getMaxProgressIndex());
-=======
       startIndex = ((StateProgressIndex) startIndex).getInnerProgressIndex();
     }
 
@@ -708,7 +695,6 @@
 
   private boolean greaterThanStartIndex(ProgressIndex progressIndex) {
     return !startIndex.isAfter(progressIndex) && !startIndex.equals(progressIndex);
->>>>>>> 84b56d27
   }
 
   private boolean mayTsFileResourceOverlappedWithPattern(final TsFileResource resource) {
