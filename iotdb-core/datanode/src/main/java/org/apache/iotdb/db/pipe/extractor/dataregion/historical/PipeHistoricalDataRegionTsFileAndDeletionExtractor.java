--- conflicted
+++ resolved
@@ -669,32 +669,9 @@
     return deviceSet.stream()
         .anyMatch(
             deviceID -> {
-<<<<<<< HEAD
-              if (deviceID instanceof PlainDeviceID
-                  || deviceID.getTableName().startsWith(TREE_MODEL_EVENT_TABLE_NAME_PREFIX)
-                  || deviceID.getTableName().equals(PATH_ROOT)) {
-                // In case of tree model deviceID
-                updateIsDbNameCoveredByPattern(resource, false);
-                if (treePattern.isTreeModelDataAllowedToBeCaptured()
-                    && treePattern.mayOverlapWithDevice(deviceID)) {
-                  tsfile2IsTableModelMap.computeIfAbsent(resource, tsFileResource -> Boolean.FALSE);
-                  return true;
-                }
-              } else {
-                // In case of table model deviceID
-                updateIsDbNameCoveredByPattern(resource, true);
-                if (tablePattern.isTableModelDataAllowedToBeCaptured()
-                    // The database name in resource is prefixed with "root."
-                    && tablePattern.matchesDatabase(resource.getDatabaseName().substring(5))
-                    && tablePattern.matchesTable(deviceID.getTableName())) {
-                  tsfile2IsTableModelMap.computeIfAbsent(resource, tsFileResource -> Boolean.TRUE);
-                  return true;
-                }
-=======
               if (!isModelDetected) {
                 detectModel(resource, deviceID);
                 isModelDetected = true;
->>>>>>> 68daea60
               }
 
               return isTableModel
