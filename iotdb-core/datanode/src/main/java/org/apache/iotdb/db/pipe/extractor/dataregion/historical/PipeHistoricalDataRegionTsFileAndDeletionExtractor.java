--- conflicted
+++ resolved
@@ -308,23 +308,25 @@
     pipeName = environment.getPipeName();
     creationTime = environment.getCreationTime();
     pipeTaskMeta = environment.getPipeTaskMeta();
-<<<<<<< HEAD
+
     // progressIndex is immutable in `updateToMinimumEqualOrIsAfterProgressIndex`, so data
     // consistency in `environment.getPipeTaskMeta().getProgressIndex()` is ensured.
-    startIndex =
-        environment
-            .getPipeTaskMeta()
-            .getProgressIndex()
-            .updateToMinimumEqualOrIsAfterProgressIndex(
-                environment.getPipeTaskMeta().restoreProgressIndex());
-=======
     if (pipeName.startsWith(PipeStaticMeta.CONSENSUS_PIPE_PREFIX)) {
       startIndex =
-          tryToExtractLocalProgressIndexForIoTV2(environment.getPipeTaskMeta().getProgressIndex());
+          tryToExtractLocalProgressIndexForIoTV2(
+              environment
+                  .getPipeTaskMeta()
+                  .getProgressIndex()
+                  .updateToMinimumEqualOrIsAfterProgressIndex(
+                      environment.getPipeTaskMeta().restoreProgressIndex()));
     } else {
-      startIndex = environment.getPipeTaskMeta().getProgressIndex();
-    }
->>>>>>> 711da979
+      startIndex =
+          environment
+              .getPipeTaskMeta()
+              .getProgressIndex()
+              .updateToMinimumEqualOrIsAfterProgressIndex(
+                  environment.getPipeTaskMeta().restoreProgressIndex());
+    }
 
     dataRegionId = environment.getRegionId();
     synchronized (DATA_REGION_ID_TO_PIPE_FLUSHED_TIME_MAP) {
