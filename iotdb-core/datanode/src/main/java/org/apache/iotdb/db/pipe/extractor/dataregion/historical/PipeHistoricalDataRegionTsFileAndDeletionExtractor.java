/*
 * Licensed to the Apache Software Foundation (ASF) under one
 * or more contributor license agreements.  See the NOTICE file
 * distributed with this work for additional information
 * regarding copyright ownership.  The ASF licenses this file
 * to you under the Apache License, Version 2.0 (the
 * "License"); you may not use this file except in compliance
 * with the License.  You may obtain a copy of the License at
 *
 *     http://www.apache.org/licenses/LICENSE-2.0
 *
 * Unless required by applicable law or agreed to in writing,
 * software distributed under the License is distributed on an
 * "AS IS" BASIS, WITHOUT WARRANTIES OR CONDITIONS OF ANY
 * KIND, either express or implied.  See the License for the
 * specific language governing permissions and limitations
 * under the License.
 */

package org.apache.iotdb.db.pipe.extractor.dataregion.historical;

import org.apache.iotdb.commons.consensus.DataRegionId;
import org.apache.iotdb.commons.consensus.index.ProgressIndex;
import org.apache.iotdb.commons.consensus.index.ProgressIndexType;
import org.apache.iotdb.commons.consensus.index.impl.HybridProgressIndex;
import org.apache.iotdb.commons.consensus.index.impl.RecoverProgressIndex;
import org.apache.iotdb.commons.consensus.index.impl.StateProgressIndex;
import org.apache.iotdb.commons.consensus.index.impl.TimeWindowStateProgressIndex;
import org.apache.iotdb.commons.exception.IllegalPathException;
import org.apache.iotdb.commons.pipe.agent.task.meta.PipeStaticMeta;
import org.apache.iotdb.commons.pipe.agent.task.meta.PipeTaskMeta;
import org.apache.iotdb.commons.pipe.config.constant.PipeExtractorConstant;
import org.apache.iotdb.commons.pipe.config.constant.SystemConstant;
import org.apache.iotdb.commons.pipe.config.plugin.env.PipeTaskExtractorRuntimeEnvironment;
import org.apache.iotdb.commons.pipe.datastructure.pattern.TablePattern;
import org.apache.iotdb.commons.pipe.datastructure.pattern.TreePattern;
import org.apache.iotdb.commons.pipe.datastructure.resource.PersistentResource;
import org.apache.iotdb.commons.pipe.event.ProgressReportEvent;
import org.apache.iotdb.commons.utils.PathUtils;
import org.apache.iotdb.consensus.pipe.PipeConsensus;
import org.apache.iotdb.db.conf.IoTDBDescriptor;
import org.apache.iotdb.db.consensus.DataRegionConsensusImpl;
import org.apache.iotdb.db.pipe.consensus.ReplicateProgressDataNodeManager;
import org.apache.iotdb.db.pipe.consensus.deletion.DeletionResource;
import org.apache.iotdb.db.pipe.consensus.deletion.DeletionResourceManager;
import org.apache.iotdb.db.pipe.event.common.deletion.PipeDeleteDataNodeEvent;
import org.apache.iotdb.db.pipe.event.common.terminate.PipeTerminateEvent;
import org.apache.iotdb.db.pipe.event.common.tsfile.PipeTsFileInsertionEvent;
import org.apache.iotdb.db.pipe.extractor.dataregion.DataRegionListeningFilter;
import org.apache.iotdb.db.pipe.processor.pipeconsensus.PipeConsensusProcessor;
import org.apache.iotdb.db.pipe.resource.PipeDataNodeResourceManager;
import org.apache.iotdb.db.storageengine.StorageEngine;
import org.apache.iotdb.db.storageengine.dataregion.DataRegion;
import org.apache.iotdb.db.storageengine.dataregion.tsfile.TsFileManager;
import org.apache.iotdb.db.storageengine.dataregion.tsfile.TsFileResource;
import org.apache.iotdb.db.storageengine.dataregion.tsfile.generator.TsFileNameGenerator;
import org.apache.iotdb.db.utils.DateTimeUtils;
import org.apache.iotdb.pipe.api.customizer.configuration.PipeExtractorRuntimeConfiguration;
import org.apache.iotdb.pipe.api.customizer.parameter.PipeParameterValidator;
import org.apache.iotdb.pipe.api.customizer.parameter.PipeParameters;
import org.apache.iotdb.pipe.api.event.Event;
import org.apache.iotdb.pipe.api.exception.PipeParameterNotValidException;

import org.apache.tsfile.file.metadata.IDeviceID;
import org.apache.tsfile.file.metadata.PlainDeviceID;
import org.apache.tsfile.utils.Pair;
import org.slf4j.Logger;
import org.slf4j.LoggerFactory;

import java.io.IOException;
import java.util.ArrayDeque;
import java.util.ArrayList;
import java.util.Arrays;
import java.util.Collection;
import java.util.HashMap;
import java.util.HashSet;
import java.util.List;
import java.util.Map;
import java.util.Objects;
import java.util.Optional;
import java.util.Queue;
import java.util.Set;
import java.util.stream.Collectors;

import static org.apache.iotdb.commons.pipe.config.constant.PipeExtractorConstant.EXTRACTOR_END_TIME_KEY;
import static org.apache.iotdb.commons.pipe.config.constant.PipeExtractorConstant.EXTRACTOR_HISTORY_ENABLE_DEFAULT_VALUE;
import static org.apache.iotdb.commons.pipe.config.constant.PipeExtractorConstant.EXTRACTOR_HISTORY_ENABLE_KEY;
import static org.apache.iotdb.commons.pipe.config.constant.PipeExtractorConstant.EXTRACTOR_HISTORY_END_TIME_KEY;
import static org.apache.iotdb.commons.pipe.config.constant.PipeExtractorConstant.EXTRACTOR_HISTORY_LOOSE_RANGE_ALL_VALUE;
import static org.apache.iotdb.commons.pipe.config.constant.PipeExtractorConstant.EXTRACTOR_HISTORY_LOOSE_RANGE_DEFAULT_VALUE;
import static org.apache.iotdb.commons.pipe.config.constant.PipeExtractorConstant.EXTRACTOR_HISTORY_LOOSE_RANGE_KEY;
import static org.apache.iotdb.commons.pipe.config.constant.PipeExtractorConstant.EXTRACTOR_HISTORY_LOOSE_RANGE_PATH_VALUE;
import static org.apache.iotdb.commons.pipe.config.constant.PipeExtractorConstant.EXTRACTOR_HISTORY_LOOSE_RANGE_TIME_VALUE;
import static org.apache.iotdb.commons.pipe.config.constant.PipeExtractorConstant.EXTRACTOR_HISTORY_START_TIME_KEY;
import static org.apache.iotdb.commons.pipe.config.constant.PipeExtractorConstant.EXTRACTOR_MODE_STRICT_DEFAULT_VALUE;
import static org.apache.iotdb.commons.pipe.config.constant.PipeExtractorConstant.EXTRACTOR_MODE_STRICT_KEY;
import static org.apache.iotdb.commons.pipe.config.constant.PipeExtractorConstant.EXTRACTOR_MODS_DEFAULT_VALUE;
import static org.apache.iotdb.commons.pipe.config.constant.PipeExtractorConstant.EXTRACTOR_MODS_ENABLE_DEFAULT_VALUE;
import static org.apache.iotdb.commons.pipe.config.constant.PipeExtractorConstant.EXTRACTOR_MODS_ENABLE_KEY;
import static org.apache.iotdb.commons.pipe.config.constant.PipeExtractorConstant.EXTRACTOR_MODS_KEY;
import static org.apache.iotdb.commons.pipe.config.constant.PipeExtractorConstant.EXTRACTOR_START_TIME_KEY;
import static org.apache.iotdb.commons.pipe.config.constant.PipeExtractorConstant.SOURCE_END_TIME_KEY;
import static org.apache.iotdb.commons.pipe.config.constant.PipeExtractorConstant.SOURCE_HISTORY_ENABLE_KEY;
import static org.apache.iotdb.commons.pipe.config.constant.PipeExtractorConstant.SOURCE_HISTORY_END_TIME_KEY;
import static org.apache.iotdb.commons.pipe.config.constant.PipeExtractorConstant.SOURCE_HISTORY_LOOSE_RANGE_KEY;
import static org.apache.iotdb.commons.pipe.config.constant.PipeExtractorConstant.SOURCE_HISTORY_START_TIME_KEY;
import static org.apache.iotdb.commons.pipe.config.constant.PipeExtractorConstant.SOURCE_MODE_STRICT_KEY;
import static org.apache.iotdb.commons.pipe.config.constant.PipeExtractorConstant.SOURCE_MODS_ENABLE_KEY;
import static org.apache.iotdb.commons.pipe.config.constant.PipeExtractorConstant.SOURCE_MODS_KEY;
import static org.apache.iotdb.commons.pipe.config.constant.PipeExtractorConstant.SOURCE_START_TIME_KEY;
import static org.apache.iotdb.commons.pipe.extractor.IoTDBExtractor.getSkipIfNoPrivileges;
import static org.apache.tsfile.common.constant.TsFileConstant.PATH_ROOT;
import static org.apache.tsfile.common.constant.TsFileConstant.PATH_SEPARATOR;

public class PipeHistoricalDataRegionTsFileAndDeletionExtractor
    implements PipeHistoricalDataRegionExtractor {

  private static final Logger LOGGER =
      LoggerFactory.getLogger(PipeHistoricalDataRegionTsFileAndDeletionExtractor.class);

  private static final Map<Integer, Long> DATA_REGION_ID_TO_PIPE_FLUSHED_TIME_MAP = new HashMap<>();
  private static final long PIPE_MIN_FLUSH_INTERVAL_IN_MS = 2000;

  private static final String TREE_MODEL_EVENT_TABLE_NAME_PREFIX = PATH_ROOT + PATH_SEPARATOR;

  private String pipeName;
  private long creationTime;

  private PipeTaskMeta pipeTaskMeta;
  private ProgressIndex startIndex;

  private int dataRegionId;

  private TreePattern treePattern;
  private TablePattern tablePattern;

  private boolean isModelDetected = false;
  private boolean isTableModel;
  private boolean isDbNameCoveredByPattern = false;

  private boolean isHistoricalExtractorEnabled = false;
  private long historicalDataExtractionStartTime = Long.MIN_VALUE; // Event time
  private long historicalDataExtractionEndTime = Long.MAX_VALUE; // Event time
  private long historicalDataExtractionTimeLowerBound; // Arrival time

  private boolean sloppyTimeRange; // true to disable time range filter after extraction
  private boolean sloppyPattern; // true to disable pattern filter after extraction

  private Pair<Boolean, Boolean> listeningOptionPair;
  private boolean shouldExtractInsertion;
  private boolean shouldExtractDeletion;
  private boolean shouldTransferModFile; // Whether to transfer mods
  protected String userName;
  protected boolean skipIfNoPrivileges = true;
  private boolean isTerminateSignalSent = false;

  private boolean isForwardingPipeRequests;

  private volatile boolean hasBeenStarted = false;

  private Queue<PersistentResource> pendingQueue;
  private final Set<TsFileResource> filteredTsFileResources = new HashSet<>();

  @Override
  public void validate(final PipeParameterValidator validator) {
    final PipeParameters parameters = validator.getParameters();

    try {
      listeningOptionPair =
          DataRegionListeningFilter.parseInsertionDeletionListeningOptionPair(parameters);
    } catch (final Exception e) {
      // compatible with the current validation framework
      throw new PipeParameterNotValidException(e.getMessage());
    }

    if (parameters.hasAnyAttributes(EXTRACTOR_MODE_STRICT_KEY, SOURCE_MODE_STRICT_KEY)) {
      final boolean isStrictMode =
          parameters.getBooleanOrDefault(
              Arrays.asList(EXTRACTOR_MODE_STRICT_KEY, SOURCE_MODE_STRICT_KEY),
              EXTRACTOR_MODE_STRICT_DEFAULT_VALUE);
      sloppyTimeRange = !isStrictMode;
      sloppyPattern = !isStrictMode;
    } else {
      final String extractorHistoryLooseRangeValue =
          parameters
              .getStringOrDefault(
                  Arrays.asList(EXTRACTOR_HISTORY_LOOSE_RANGE_KEY, SOURCE_HISTORY_LOOSE_RANGE_KEY),
                  EXTRACTOR_HISTORY_LOOSE_RANGE_DEFAULT_VALUE)
              .trim();
      if (EXTRACTOR_HISTORY_LOOSE_RANGE_ALL_VALUE.equalsIgnoreCase(
          extractorHistoryLooseRangeValue)) {
        sloppyTimeRange = true;
        sloppyPattern = true;
      } else {
        final Set<String> sloppyOptionSet =
            Arrays.stream(extractorHistoryLooseRangeValue.split(","))
                .map(String::trim)
                .filter(s -> !s.isEmpty())
                .map(String::toLowerCase)
                .collect(Collectors.toSet());
        sloppyTimeRange = sloppyOptionSet.remove(EXTRACTOR_HISTORY_LOOSE_RANGE_TIME_VALUE);
        sloppyPattern = sloppyOptionSet.remove(EXTRACTOR_HISTORY_LOOSE_RANGE_PATH_VALUE);
        if (!sloppyOptionSet.isEmpty()) {
          throw new PipeParameterNotValidException(
              String.format(
                  "Parameters in set %s are not allowed in 'history.loose-range'",
                  sloppyOptionSet));
        }
      }
    }

    if (parameters.hasAnyAttributes(
        SOURCE_START_TIME_KEY,
        EXTRACTOR_START_TIME_KEY,
        SOURCE_END_TIME_KEY,
        EXTRACTOR_END_TIME_KEY)) {
      isHistoricalExtractorEnabled = true;

      try {
        historicalDataExtractionStartTime =
            parameters.hasAnyAttributes(SOURCE_START_TIME_KEY, EXTRACTOR_START_TIME_KEY)
                ? DateTimeUtils.convertTimestampOrDatetimeStrToLongWithDefaultZone(
                    parameters.getStringByKeys(SOURCE_START_TIME_KEY, EXTRACTOR_START_TIME_KEY))
                : Long.MIN_VALUE;
        historicalDataExtractionEndTime =
            parameters.hasAnyAttributes(SOURCE_END_TIME_KEY, EXTRACTOR_END_TIME_KEY)
                ? DateTimeUtils.convertTimestampOrDatetimeStrToLongWithDefaultZone(
                    parameters.getStringByKeys(SOURCE_END_TIME_KEY, EXTRACTOR_END_TIME_KEY))
                : Long.MAX_VALUE;
        if (historicalDataExtractionStartTime > historicalDataExtractionEndTime) {
          throw new PipeParameterNotValidException(
              String.format(
                  "%s (%s) [%s] should be less than or equal to %s (%s) [%s].",
                  SOURCE_START_TIME_KEY,
                  EXTRACTOR_START_TIME_KEY,
                  historicalDataExtractionStartTime,
                  SOURCE_END_TIME_KEY,
                  EXTRACTOR_END_TIME_KEY,
                  historicalDataExtractionEndTime));
        }
      } catch (final PipeParameterNotValidException e) {
        throw e;
      } catch (final Exception e) {
        // compatible with the current validation framework
        throw new PipeParameterNotValidException(e.getMessage());
      }

      // return here
      return;
    }

    // Historical data extraction is enabled in the following cases:
    // 1. System restarts the pipe. If the pipe is restarted but historical data extraction is not
    // enabled, the pipe will lose some historical data.
    // 2. User may set the EXTRACTOR_HISTORY_START_TIME and EXTRACTOR_HISTORY_END_TIME without
    // enabling the historical data extraction, which may affect the realtime data extraction.
    isHistoricalExtractorEnabled =
        parameters.getBooleanOrDefault(
                SystemConstant.RESTART_KEY, SystemConstant.RESTART_DEFAULT_VALUE)
            || parameters.getBooleanOrDefault(
                Arrays.asList(EXTRACTOR_HISTORY_ENABLE_KEY, SOURCE_HISTORY_ENABLE_KEY),
                EXTRACTOR_HISTORY_ENABLE_DEFAULT_VALUE);

    try {
      historicalDataExtractionStartTime =
          isHistoricalExtractorEnabled
                  && parameters.hasAnyAttributes(
                      EXTRACTOR_HISTORY_START_TIME_KEY, SOURCE_HISTORY_START_TIME_KEY)
              ? DateTimeUtils.convertTimestampOrDatetimeStrToLongWithDefaultZone(
                  parameters.getStringByKeys(
                      EXTRACTOR_HISTORY_START_TIME_KEY, SOURCE_HISTORY_START_TIME_KEY))
              : Long.MIN_VALUE;
      historicalDataExtractionEndTime =
          isHistoricalExtractorEnabled
                  && parameters.hasAnyAttributes(
                      EXTRACTOR_HISTORY_END_TIME_KEY, SOURCE_HISTORY_END_TIME_KEY)
              ? DateTimeUtils.convertTimestampOrDatetimeStrToLongWithDefaultZone(
                  parameters.getStringByKeys(
                      EXTRACTOR_HISTORY_END_TIME_KEY, SOURCE_HISTORY_END_TIME_KEY))
              : Long.MAX_VALUE;
      if (historicalDataExtractionStartTime > historicalDataExtractionEndTime) {
        throw new PipeParameterNotValidException(
            String.format(
                "%s (%s) [%s] should be less than or equal to %s (%s) [%s].",
                EXTRACTOR_HISTORY_START_TIME_KEY,
                SOURCE_HISTORY_START_TIME_KEY,
                historicalDataExtractionStartTime,
                EXTRACTOR_HISTORY_END_TIME_KEY,
                SOURCE_HISTORY_END_TIME_KEY,
                historicalDataExtractionEndTime));
      }
    } catch (final Exception e) {
      // Compatible with the current validation framework
      throw new PipeParameterNotValidException(e.getMessage());
    }
  }

  @Override
  public void customize(
      final PipeParameters parameters, final PipeExtractorRuntimeConfiguration configuration)
      throws IllegalPathException {
    shouldExtractInsertion = listeningOptionPair.getLeft();
    shouldExtractDeletion = listeningOptionPair.getRight();
    // Do nothing if extract deletion
    if (!shouldExtractInsertion) {
      return;
    }

    final PipeTaskExtractorRuntimeEnvironment environment =
        (PipeTaskExtractorRuntimeEnvironment) configuration.getRuntimeEnvironment();

    pipeName = environment.getPipeName();
    creationTime = environment.getCreationTime();
    pipeTaskMeta = environment.getPipeTaskMeta();
    if (pipeName.startsWith(PipeStaticMeta.CONSENSUS_PIPE_PREFIX)) {
      startIndex =
          tryToExtractLocalProgressIndexForIoTV2(environment.getPipeTaskMeta().getProgressIndex());
    } else {
      startIndex = environment.getPipeTaskMeta().getProgressIndex();
    }

    dataRegionId = environment.getRegionId();
    synchronized (DATA_REGION_ID_TO_PIPE_FLUSHED_TIME_MAP) {
      DATA_REGION_ID_TO_PIPE_FLUSHED_TIME_MAP.putIfAbsent(dataRegionId, 0L);
    }

    treePattern = TreePattern.parsePipePatternFromSourceParameters(parameters);
    tablePattern = TablePattern.parsePipePatternFromSourceParameters(parameters);

    final DataRegion dataRegion =
        StorageEngine.getInstance().getDataRegion(new DataRegionId(environment.getRegionId()));
    if (Objects.nonNull(dataRegion)) {
      final String databaseName = dataRegion.getDatabaseName();
      if (Objects.nonNull(databaseName)) {
        isTableModel = PathUtils.isTableModelDatabase(databaseName);
        isModelDetected = true;
        if (isTableModel) {
          isDbNameCoveredByPattern = tablePattern.coversDb(databaseName);
        } else {
          isDbNameCoveredByPattern = treePattern.coversDb(databaseName);
        }
      }
    }

    // Enable historical extractor by default
    historicalDataExtractionTimeLowerBound =
        isHistoricalExtractorEnabled
            ? Long.MIN_VALUE
            // We define the realtime data as the data generated after the creation time
            // of the pipe from user's perspective. But we still need to use
            // PipeHistoricalDataRegionExtractor to extract the realtime data generated between the
            // creation time of the pipe and the time when the pipe starts, because those data
            // can not be listened by PipeRealtimeDataRegionExtractor, and should be extracted by
            // PipeHistoricalDataRegionExtractor from implementation perspective.
            : environment.getCreationTime();

    // Only invoke flushDataRegionAllTsFiles() when the pipe runs in the realtime only mode.
    // realtime only mode -> (historicalDataExtractionTimeLowerBound != Long.MIN_VALUE)
    //
    // Ensure that all data in the data region is flushed to disk before extracting data.
    // This ensures the generation time of all newly generated TsFiles (realtime data) after the
    // invocation of flushDataRegionAllTsFiles() is later than the creationTime of the pipe
    // (historicalDataExtractionTimeLowerBound).
    //
    // Note that: the generation time of the TsFile is the time when the TsFile is created, not
    // the time when the data is flushed to the TsFile.
    //
    // Then we can use the generation time of the TsFile to determine whether the data in the
    // TsFile should be extracted by comparing the generation time of the TsFile with the
    // historicalDataExtractionTimeLowerBound when starting the pipe in realtime only mode.
    //
    // If we don't invoke flushDataRegionAllTsFiles() in the realtime only mode, the data generated
    // between the creation time of the pipe the time when the pipe starts will be lost.
    if (historicalDataExtractionTimeLowerBound != Long.MIN_VALUE) {
      synchronized (DATA_REGION_ID_TO_PIPE_FLUSHED_TIME_MAP) {
        final long lastFlushedByPipeTime =
            DATA_REGION_ID_TO_PIPE_FLUSHED_TIME_MAP.get(dataRegionId);
        if (System.currentTimeMillis() - lastFlushedByPipeTime >= PIPE_MIN_FLUSH_INTERVAL_IN_MS) {
          flushDataRegionAllTsFiles();
          DATA_REGION_ID_TO_PIPE_FLUSHED_TIME_MAP.replace(dataRegionId, System.currentTimeMillis());
        }
      }
    }

    if (parameters.hasAnyAttributes(EXTRACTOR_MODS_KEY, SOURCE_MODS_KEY)) {
      shouldTransferModFile =
          parameters.getBooleanOrDefault(
              Arrays.asList(EXTRACTOR_MODS_KEY, SOURCE_MODS_KEY),
              EXTRACTOR_MODS_DEFAULT_VALUE
                  || // Should extract deletion
                  listeningOptionPair.getRight());
    } else {
      shouldTransferModFile =
          parameters.getBooleanOrDefault(
              Arrays.asList(SOURCE_MODS_ENABLE_KEY, EXTRACTOR_MODS_ENABLE_KEY),
              EXTRACTOR_MODS_ENABLE_DEFAULT_VALUE
                  || // Should extract deletion
                  listeningOptionPair.getRight());
    }

    userName =
        parameters.getStringByKeys(
            PipeExtractorConstant.EXTRACTOR_IOTDB_USER_KEY,
            PipeExtractorConstant.SOURCE_IOTDB_USER_KEY,
            PipeExtractorConstant.EXTRACTOR_IOTDB_USERNAME_KEY,
            PipeExtractorConstant.SOURCE_IOTDB_USERNAME_KEY);

    skipIfNoPrivileges = getSkipIfNoPrivileges(parameters);

    isForwardingPipeRequests =
        parameters.getBooleanOrDefault(
            Arrays.asList(
                PipeExtractorConstant.EXTRACTOR_FORWARDING_PIPE_REQUESTS_KEY,
                PipeExtractorConstant.SOURCE_FORWARDING_PIPE_REQUESTS_KEY),
            PipeExtractorConstant.EXTRACTOR_FORWARDING_PIPE_REQUESTS_DEFAULT_VALUE);

    if (LOGGER.isInfoEnabled()) {
      LOGGER.info(
          "Pipe {}@{}: historical data extraction time range, start time {}({}), end time {}({}), sloppy pattern {}, sloppy time range {}, should transfer mod file {}, username: {}, skip if no privileges: {}, is forwarding pipe requests: {}",
          pipeName,
          dataRegionId,
          DateTimeUtils.convertLongToDate(historicalDataExtractionStartTime),
          historicalDataExtractionStartTime,
          DateTimeUtils.convertLongToDate(historicalDataExtractionEndTime),
          historicalDataExtractionEndTime,
          sloppyPattern,
          sloppyTimeRange,
          shouldTransferModFile,
          userName,
          skipIfNoPrivileges,
          isForwardingPipeRequests);
    }
  }

  private void flushDataRegionAllTsFiles() {
    final DataRegion dataRegion =
        StorageEngine.getInstance().getDataRegion(new DataRegionId(dataRegionId));
    if (Objects.isNull(dataRegion)) {
      return;
    }

    dataRegion.writeLock("Pipe: create historical TsFile extractor");
    try {
      dataRegion.syncCloseAllWorkingTsFileProcessors();
    } finally {
      dataRegion.writeUnlock();
    }
  }

  /**
   * IoTV2 will only resend event that contains un-replicated local write data. So we only extract
   * ProgressIndex containing local writes for comparison to prevent misjudgment on whether
   * high-level tsFiles with mixed progressIndexes need to be retransmitted
   *
   * @return recoverProgressIndex dedicated in local DataNodeId or origin for fallback.
   */
  private ProgressIndex tryToExtractLocalProgressIndexForIoTV2(ProgressIndex origin) {
    // There are only 2 cases:
    // 1. origin is RecoverProgressIndex
    if (origin instanceof RecoverProgressIndex) {
      RecoverProgressIndex toBeTransformed = (RecoverProgressIndex) origin;
      return extractRecoverProgressIndex(toBeTransformed);
    }
    // 2. origin is HybridProgressIndex
    else if (origin instanceof HybridProgressIndex) {
      HybridProgressIndex toBeTransformed = (HybridProgressIndex) origin;
      // if hybridProgressIndex contains recoverProgressIndex, which is what we expected.
      if (toBeTransformed
          .getType2Index()
          .containsKey(ProgressIndexType.RECOVER_PROGRESS_INDEX.getType())) {
        // 2.1. transform recoverProgressIndex
        RecoverProgressIndex specificToBeTransformed =
            (RecoverProgressIndex)
                toBeTransformed
                    .getType2Index()
                    .get(ProgressIndexType.RECOVER_PROGRESS_INDEX.getType());
        return extractRecoverProgressIndex(specificToBeTransformed);
      }
      // if hybridProgressIndex doesn't contain recoverProgressIndex, which is not what we expected,
      // fallback.
      return origin;
    } else {
      // fallback
      LOGGER.warn(
          "Pipe {}@{}: unexpected ProgressIndex type {}, fallback to origin {}.",
          pipeName,
          dataRegionId,
          origin.getType(),
          origin);
      return origin;
    }
  }

  private ProgressIndex extractRecoverProgressIndex(RecoverProgressIndex toBeTransformed) {
    return new RecoverProgressIndex(
        toBeTransformed.getDataNodeId2LocalIndex().entrySet().stream()
            .filter(
                entry ->
                    entry
                        .getKey()
                        .equals(IoTDBDescriptor.getInstance().getConfig().getDataNodeId()))
            .collect(Collectors.toMap(Map.Entry::getKey, Map.Entry::getValue)));
  }

  @Override
  public synchronized void start() {
    if (!shouldExtractInsertion) {
      hasBeenStarted = true;
      return;
    }
    if (!StorageEngine.getInstance().isReadyForNonReadWriteFunctions()) {
      LOGGER.info(
          "Pipe {}@{}: failed to start to extract historical TsFile, storage engine is not ready. Will retry later.",
          pipeName,
          dataRegionId);
      return;
    }
    hasBeenStarted = true;

    final DataRegion dataRegion =
        StorageEngine.getInstance().getDataRegion(new DataRegionId(dataRegionId));
    if (Objects.isNull(dataRegion)) {
      pendingQueue = new ArrayDeque<>();
      return;
    }

    final long startHistoricalExtractionTime = System.currentTimeMillis();
    dataRegion.writeLock(
        "Pipe: start to extract historical TsFile and Deletion(if uses pipeConsensus)");
    try {
      List<PersistentResource> originalResourceList = new ArrayList<>();

      if (shouldExtractInsertion) {
<<<<<<< HEAD
        flushTsFilesForExtraction(dataRegion);
        extractTsFiles(dataRegion, startHistoricalExtractionTime, resourceList);
=======
        flushTsFilesForExtraction(dataRegion, startHistoricalExtractionTime);
        extractTsFiles(dataRegion, startHistoricalExtractionTime, originalResourceList);
>>>>>>> 589e07bd
      }
      if (shouldExtractDeletion) {
        Optional.ofNullable(DeletionResourceManager.getInstance(String.valueOf(dataRegionId)))
            .ifPresent(manager -> extractDeletions(manager, originalResourceList));
      }

      // Sort tsFileResource and deletionResource
      long startTime = System.currentTimeMillis();
      LOGGER.info("Pipe {}@{}: start to sort all extracted resources", pipeName, dataRegionId);
      originalResourceList.sort(
          (o1, o2) ->
              startIndex instanceof TimeWindowStateProgressIndex
                  ? Long.compare(o1.getFileStartTime(), o2.getFileStartTime())
                  : o1.getProgressIndex().topologicalCompareTo(o2.getProgressIndex()));
      pendingQueue = new ArrayDeque<>(originalResourceList);

      LOGGER.info(
          "Pipe {}@{}: finish to sort all extracted resources, took {} ms",
          pipeName,
          dataRegionId,
          System.currentTimeMillis() - startTime);
    } finally {
      dataRegion.writeUnlock();
    }
  }

  private void flushTsFilesForExtraction(DataRegion dataRegion) {
    LOGGER.info("Pipe {}@{}: start to flush data region", pipeName, dataRegionId);

    // Consider the scenario: a consensus pipe comes to the same region, followed by another pipe
    // **immediately**, the latter pipe will skip the flush operation.
    // Since a large number of consensus pipes are not created at the same time, resulting in no
    // serious waiting for locks. Therefore, the flush operation is always performed for the
    // consensus pipe, and the lastFlushed timestamp is not updated here.
    if (pipeName.startsWith(PipeStaticMeta.CONSENSUS_PIPE_PREFIX)) {
      dataRegion.syncCloseAllWorkingTsFileProcessors();
    } else {
      dataRegion.asyncCloseAllWorkingTsFileProcessors();
    }
  }

  private void extractTsFiles(
      final DataRegion dataRegion,
      final long startHistoricalExtractionTime,
      final List<PersistentResource> originalResourceList) {
    final TsFileManager tsFileManager = dataRegion.getTsFileManager();
    tsFileManager.readLock();
    try {
      final int originalSequenceTsFileCount = tsFileManager.size(true);
      final int originalUnsequenceTsFileCount = tsFileManager.size(false);
      LOGGER.info(
          "Pipe {}@{}: start to extract historical TsFile, original sequence file count {}, "
              + "original unsequence file count {}, start progress index {}",
          pipeName,
          dataRegionId,
          originalSequenceTsFileCount,
          originalUnsequenceTsFileCount,
          startIndex);

      final Collection<TsFileResource> sequenceTsFileResources =
          tsFileManager.getTsFileList(true).stream()
              .peek(originalResourceList::add)
              .filter(
                  resource ->
                      // Some resource is marked as deleted but not removed from the list.
                      !resource.isDeleted()
                          // Some resource is generated by pipe. We ignore them if the pipe should
                          // not transfer pipe requests.
                          && (!resource.isGeneratedByPipe() || isForwardingPipeRequests)
                          && (
                          // Some resource may not be closed due to the control of
                          // PIPE_MIN_FLUSH_INTERVAL_IN_MS. We simply ignore them.
                          !resource.isClosed()
                              || mayTsFileContainUnprocessedData(resource)
                                  && isTsFileResourceOverlappedWithTimeRange(resource)
                                  && isTsFileGeneratedAfterExtractionTimeLowerBound(resource)
                                  && mayTsFileResourceOverlappedWithPattern(resource)))
              .collect(Collectors.toList());
      filteredTsFileResources.addAll(sequenceTsFileResources);

      final Collection<TsFileResource> unsequenceTsFileResources =
          tsFileManager.getTsFileList(false).stream()
              .peek(originalResourceList::add)
              .filter(
                  resource ->
                      // Some resource is marked as deleted but not removed from the list.
                      !resource.isDeleted()
                          // Some resource is generated by pipe. We ignore them if the pipe should
                          // not transfer pipe requests.
                          && (!resource.isGeneratedByPipe() || isForwardingPipeRequests)
                          && (
                          // Some resource may not be closed due to the control of
                          // PIPE_MIN_FLUSH_INTERVAL_IN_MS. We simply ignore them.
                          !resource.isClosed()
                              || mayTsFileContainUnprocessedData(resource)
                                  && isTsFileResourceOverlappedWithTimeRange(resource)
                                  && isTsFileGeneratedAfterExtractionTimeLowerBound(resource)
                                  && mayTsFileResourceOverlappedWithPattern(resource)))
              .collect(Collectors.toList());
      filteredTsFileResources.addAll(unsequenceTsFileResources);

      filteredTsFileResources.removeIf(
          resource -> {
            // Pin the resource, in case the file is removed by compaction or anything.
            // Will unpin it after the PipeTsFileInsertionEvent is created and pinned.
            try {
              PipeDataNodeResourceManager.tsfile()
<<<<<<< HEAD
                  .pinTsFileResource((TsFileResource) resource, shouldTransferModFile, pipeName);
=======
                  .pinTsFileResource(resource, shouldTransferModFile);
>>>>>>> 589e07bd
              return false;
            } catch (final IOException e) {
              LOGGER.warn("Pipe: failed to pin TsFileResource {}", resource.getTsFilePath(), e);
              return true;
            }
          });

      LOGGER.info(
          "Pipe {}@{}: finish to extract historical TsFile, extracted sequence file count {}/{}, "
              + "extracted unsequence file count {}/{}, extracted file count {}/{}, took {} ms",
          pipeName,
          dataRegionId,
          sequenceTsFileResources.size(),
          originalSequenceTsFileCount,
          unsequenceTsFileResources.size(),
          originalUnsequenceTsFileCount,
          filteredTsFileResources.size(),
          originalSequenceTsFileCount + originalUnsequenceTsFileCount,
          System.currentTimeMillis() - startHistoricalExtractionTime);
    } finally {
      tsFileManager.readUnlock();
    }
  }

  private boolean mayTsFileContainUnprocessedData(final TsFileResource resource) {
    if (startIndex instanceof TimeWindowStateProgressIndex) {
      // The resource is closed thus the TsFileResource#getFileEndTime() is safe to use
      return ((TimeWindowStateProgressIndex) startIndex).getMinTime() <= resource.getFileEndTime();
    }

    if (startIndex instanceof StateProgressIndex) {
      startIndex = ((StateProgressIndex) startIndex).getInnerProgressIndex();
    }

    if (pipeName.startsWith(PipeStaticMeta.CONSENSUS_PIPE_PREFIX)) {
      // For consensus pipe, we only focus on the progressIndex that is generated from local write
      // instead of replication or something else.
      ProgressIndex dedicatedProgressIndex =
          tryToExtractLocalProgressIndexForIoTV2(resource.getMaxProgressIndexAfterClose());
      return greaterThanStartIndex(resource, dedicatedProgressIndex);
    }
    return greaterThanStartIndex(resource, resource.getMaxProgressIndexAfterClose());
  }

  private boolean greaterThanStartIndex(PersistentResource resource, ProgressIndex progressIndex) {
    if (!startIndex.isAfter(progressIndex) && !startIndex.equals(progressIndex)) {
      LOGGER.info(
          "Pipe {}@{}: resource {} meets mayTsFileContainUnprocessedData condition, extractor progressIndex: {}, resource ProgressIndex: {}",
          pipeName,
          dataRegionId,
          resource,
          startIndex,
          progressIndex);
      return true;
    }
    return false;
  }

  private boolean mayTsFileResourceOverlappedWithPattern(final TsFileResource resource) {
    final Set<IDeviceID> deviceSet;
    try {
      final Map<IDeviceID, Boolean> deviceIsAlignedMap =
          PipeDataNodeResourceManager.tsfile()
              .getDeviceIsAlignedMapFromCache(resource.getTsFile(), false);
      deviceSet =
          Objects.nonNull(deviceIsAlignedMap) ? deviceIsAlignedMap.keySet() : resource.getDevices();
    } catch (final IOException e) {
      LOGGER.warn(
          "Pipe {}@{}: failed to get devices from TsFile {}, extract it anyway",
          pipeName,
          dataRegionId,
          resource.getTsFilePath(),
          e);
      return true;
    }

    return deviceSet.stream()
        .anyMatch(
            deviceID -> {
              if (!isModelDetected) {
                detectModel(resource, deviceID);
                isModelDetected = true;
              }

              return isTableModel
                  ? (tablePattern.isTableModelDataAllowedToBeCaptured()
                      && tablePattern.matchesDatabase(resource.getDatabaseName())
                      && tablePattern.matchesTable(deviceID.getTableName()))
                  : (treePattern.isTreeModelDataAllowedToBeCaptured()
                      && treePattern.mayOverlapWithDevice(deviceID));
            });
  }

  private void detectModel(final TsFileResource resource, final IDeviceID deviceID) {
    this.isTableModel =
        !(deviceID instanceof PlainDeviceID
            || deviceID.getTableName().startsWith(TREE_MODEL_EVENT_TABLE_NAME_PREFIX)
            || deviceID.getTableName().equals(PATH_ROOT));

    final String databaseName = resource.getDatabaseName();
    isDbNameCoveredByPattern =
        isTableModel
            ? tablePattern.isTableModelDataAllowedToBeCaptured()
                && tablePattern.coversDb(databaseName)
            : treePattern.isTreeModelDataAllowedToBeCaptured()
                && treePattern.coversDb(databaseName);
  }

  private boolean isTsFileResourceOverlappedWithTimeRange(final TsFileResource resource) {
    return !(resource.getFileEndTime() < historicalDataExtractionStartTime
        || historicalDataExtractionEndTime < resource.getFileStartTime());
  }

  private boolean isTsFileResourceCoveredByTimeRange(final TsFileResource resource) {
    return historicalDataExtractionStartTime <= resource.getFileStartTime()
        && historicalDataExtractionEndTime >= resource.getFileEndTime();
  }

  private boolean isTsFileGeneratedAfterExtractionTimeLowerBound(final TsFileResource resource) {
    try {
      return historicalDataExtractionTimeLowerBound
          <= TsFileNameGenerator.getTsFileName(resource.getTsFile().getName()).getTime();
    } catch (final IOException e) {
      LOGGER.warn(
          "Pipe {}@{}: failed to get the generation time of TsFile {}, extract it anyway"
              + " (historical data extraction time lower bound: {})",
          pipeName,
          dataRegionId,
          resource.getTsFilePath(),
          historicalDataExtractionTimeLowerBound,
          e);
      // If failed to get the generation time of the TsFile, we will extract the data in the TsFile
      // anyway.
      return true;
    }
  }

  private void extractDeletions(
      final DeletionResourceManager deletionResourceManager,
      final List<PersistentResource> resourceList) {
    LOGGER.info("Pipe {}@{}: start to extract deletions", pipeName, dataRegionId);
    long startTime = System.currentTimeMillis();
    List<DeletionResource> allDeletionResources = deletionResourceManager.getAllDeletionResources();
    final int originalDeletionCount = allDeletionResources.size();
    // For deletions that are filtered and will not be sent, we should manually decrease its
    // reference count. Because the initial value of referenceCount is `ReplicaNum - 1`
    allDeletionResources.stream()
        .filter(
            resource -> {
              ProgressIndex toBeCompared = resource.getProgressIndex();
              if (pipeName.startsWith(PipeStaticMeta.CONSENSUS_PIPE_PREFIX)) {
                toBeCompared = tryToExtractLocalProgressIndexForIoTV2(toBeCompared);
              }
              return !greaterThanStartIndex(resource, toBeCompared);
            })
        .forEach(DeletionResource::decreaseReference);
    // Get deletions that should be sent.
    allDeletionResources =
        allDeletionResources.stream()
            .filter(
                resource -> {
                  ProgressIndex toBeCompared = resource.getProgressIndex();
                  if (pipeName.startsWith(PipeStaticMeta.CONSENSUS_PIPE_PREFIX)) {
                    toBeCompared = tryToExtractLocalProgressIndexForIoTV2(toBeCompared);
                  }
                  return greaterThanStartIndex(resource, toBeCompared);
                })
            .collect(Collectors.toList());
    resourceList.addAll(allDeletionResources);
    LOGGER.info(
        "Pipe {}@{}: finish to extract deletions, extract deletions count {}/{}, took {} ms",
        pipeName,
        dataRegionId,
        allDeletionResources.size(),
        originalDeletionCount,
        System.currentTimeMillis() - startTime);
  }

  @Override
  public synchronized Event supply() {
    if (!hasBeenStarted && StorageEngine.getInstance().isReadyForNonReadWriteFunctions()) {
      start();
    }

    if (Objects.isNull(pendingQueue)) {
      return null;
    }

    final PersistentResource resource = pendingQueue.poll();
    if (resource == null) {
      return supplyTerminateEvent();
    } else if (resource instanceof TsFileResource) {
      return supplyTsFileEvent((TsFileResource) resource);
    } else {
      return supplyDeletionEvent((DeletionResource) resource);
    }
  }

  private Event supplyTerminateEvent() {
    final PipeTerminateEvent terminateEvent =
        new PipeTerminateEvent(pipeName, creationTime, pipeTaskMeta, dataRegionId);
    if (!terminateEvent.increaseReferenceCount(
        PipeHistoricalDataRegionTsFileAndDeletionExtractor.class.getName())) {
      LOGGER.warn(
          "Pipe {}@{}: failed to increase reference count for terminate event, will resend it",
          pipeName,
          dataRegionId);
      return null;
    }
    isTerminateSignalSent = true;
    return terminateEvent;
  }

  private Event supplyTsFileEvent(final TsFileResource resource) {
    if (!filteredTsFileResources.contains(resource)) {
      final ProgressReportEvent progressReportEvent =
          new ProgressReportEvent(
              pipeName,
              creationTime,
              pipeTaskMeta,
              treePattern,
              tablePattern,
              userName,
              skipIfNoPrivileges,
              historicalDataExtractionStartTime,
              historicalDataExtractionEndTime);
      progressReportEvent.bindProgressIndex(resource.getMaxProgressIndex());
      final boolean isReferenceCountIncreased =
          progressReportEvent.increaseReferenceCount(
              PipeHistoricalDataRegionTsFileAndDeletionExtractor.class.getName());
      if (!isReferenceCountIncreased) {
        LOGGER.warn(
            "The reference count of the event {} cannot be increased, skipping it.",
            progressReportEvent);
      }
      return isReferenceCountIncreased ? progressReportEvent : null;
    }

    filteredTsFileResources.remove(resource);

    final PipeTsFileInsertionEvent event =
        new PipeTsFileInsertionEvent(
            isModelDetected ? isTableModel : null,
            resource.getDatabaseName(),
            resource,
            null,
            shouldTransferModFile,
            false,
            true,
            pipeName,
            creationTime,
            pipeTaskMeta,
            treePattern,
            tablePattern,
            userName,
            skipIfNoPrivileges,
            historicalDataExtractionStartTime,
            historicalDataExtractionEndTime);

    // if using IoTV2, assign a replicateIndex for this event
    if (DataRegionConsensusImpl.getInstance() instanceof PipeConsensus
        && PipeConsensusProcessor.isShouldReplicate(event)) {
      event.setReplicateIndexForIoTV2(
          ReplicateProgressDataNodeManager.assignReplicateIndexForIoTV2(pipeName));
      LOGGER.info(
          "[{}]Set {} for historical event {}", pipeName, event.getReplicateIndexForIoTV2(), event);
    }

    if (sloppyPattern || isDbNameCoveredByPattern) {
      event.skipParsingPattern();
    }
    if (sloppyTimeRange || isTsFileResourceCoveredByTimeRange(resource)) {
      event.skipParsingTime();
    }

    try {
      final boolean isReferenceCountIncreased =
          event.increaseReferenceCount(
              PipeHistoricalDataRegionTsFileAndDeletionExtractor.class.getName());
      if (!isReferenceCountIncreased) {
        LOGGER.warn(
            "Pipe {}@{}: failed to increase reference count for historical tsfile event {}, will discard it",
            pipeName,
            dataRegionId,
            event);
      }
      return isReferenceCountIncreased ? event : null;
    } finally {
      try {
        PipeDataNodeResourceManager.tsfile().unpinTsFileResource(resource, pipeName);
      } catch (final IOException e) {
        LOGGER.warn(
            "Pipe {}@{}: failed to unpin TsFileResource after creating event, original path: {}",
            pipeName,
            dataRegionId,
            resource.getTsFilePath());
      }
    }
  }

  private Event supplyDeletionEvent(final DeletionResource deletionResource) {
    final PipeDeleteDataNodeEvent event =
        new PipeDeleteDataNodeEvent(
            deletionResource.getDeleteDataNode(),
            pipeName,
            creationTime,
            pipeTaskMeta,
            treePattern,
            tablePattern,
            userName,
            skipIfNoPrivileges,
            false);

    if (sloppyPattern || isDbNameCoveredByPattern) {
      event.skipParsingPattern();
    }
    if (sloppyTimeRange) {
      event.skipParsingTime();
    }

    final boolean isReferenceCountIncreased =
        event.increaseReferenceCount(
            PipeHistoricalDataRegionTsFileAndDeletionExtractor.class.getName());
    if (!isReferenceCountIncreased) {
      LOGGER.warn(
          "Pipe {}@{}: failed to increase reference count for historical deletion event {}, will discard it",
          pipeName,
          dataRegionId,
          event);
    } else {
      Optional.ofNullable(DeletionResourceManager.getInstance(String.valueOf(dataRegionId)))
          .ifPresent(
              manager ->
                  event.setDeletionResource(
                      manager.getDeletionResource(event.getDeleteDataNode())));
    }
    return isReferenceCountIncreased ? event : null;
  }

  @Override
  public synchronized boolean hasConsumedAll() {
    // If the pendingQueue is null when the function is called, it implies that the extractor only
    // extracts deletion thus the historical event has nothing to consume.
    return hasBeenStarted
        && (Objects.isNull(pendingQueue) || pendingQueue.isEmpty() && isTerminateSignalSent);
  }

  @Override
  public int getPendingQueueSize() {
    return Objects.nonNull(pendingQueue) ? pendingQueue.size() : 0;
  }

  @Override
  public synchronized void close() {
    if (Objects.nonNull(pendingQueue)) {
      pendingQueue.forEach(
          resource -> {
            if (resource instanceof TsFileResource) {
              try {
                PipeDataNodeResourceManager.tsfile()
                    .unpinTsFileResource((TsFileResource) resource, pipeName);
              } catch (final IOException e) {
                LOGGER.warn(
                    "Pipe {}@{}: failed to unpin TsFileResource after dropping pipe, original path: {}",
                    pipeName,
                    dataRegionId,
                    ((TsFileResource) resource).getTsFilePath());
              }
            }
          });
      pendingQueue.clear();
      pendingQueue = null;
    }
  }
}<|MERGE_RESOLUTION|>--- conflicted
+++ resolved
@@ -531,13 +531,8 @@
       List<PersistentResource> originalResourceList = new ArrayList<>();
 
       if (shouldExtractInsertion) {
-<<<<<<< HEAD
         flushTsFilesForExtraction(dataRegion);
-        extractTsFiles(dataRegion, startHistoricalExtractionTime, resourceList);
-=======
-        flushTsFilesForExtraction(dataRegion, startHistoricalExtractionTime);
         extractTsFiles(dataRegion, startHistoricalExtractionTime, originalResourceList);
->>>>>>> 589e07bd
       }
       if (shouldExtractDeletion) {
         Optional.ofNullable(DeletionResourceManager.getInstance(String.valueOf(dataRegionId)))
@@ -645,11 +640,7 @@
             // Will unpin it after the PipeTsFileInsertionEvent is created and pinned.
             try {
               PipeDataNodeResourceManager.tsfile()
-<<<<<<< HEAD
-                  .pinTsFileResource((TsFileResource) resource, shouldTransferModFile, pipeName);
-=======
-                  .pinTsFileResource(resource, shouldTransferModFile);
->>>>>>> 589e07bd
+                  .pinTsFileResource(resource, shouldTransferModFile, pipeName);
               return false;
             } catch (final IOException e) {
               LOGGER.warn("Pipe: failed to pin TsFileResource {}", resource.getTsFilePath(), e);
