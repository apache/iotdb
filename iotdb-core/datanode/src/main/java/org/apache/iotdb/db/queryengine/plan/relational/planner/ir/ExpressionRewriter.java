/*
 * Licensed to the Apache Software Foundation (ASF) under one
 * or more contributor license agreements.  See the NOTICE file
 * distributed with this work for additional information
 * regarding copyright ownership.  The ASF licenses this file
 * to you under the Apache License, Version 2.0 (the
 * "License"); you may not use this file except in compliance
 * with the License.  You may obtain a copy of the License at
 *
 *     http://www.apache.org/licenses/LICENSE-2.0
 *
 * Unless required by applicable law or agreed to in writing,
 * software distributed under the License is distributed on an
 * "AS IS" BASIS, WITHOUT WARRANTIES OR CONDITIONS OF ANY
 * KIND, either express or implied.  See the License for the
 * specific language governing permissions and limitations
 * under the License.
 */

package org.apache.iotdb.db.queryengine.plan.relational.planner.ir;

import org.apache.iotdb.db.queryengine.plan.relational.sql.ast.ArithmeticBinaryExpression;
import org.apache.iotdb.db.queryengine.plan.relational.sql.ast.ArithmeticUnaryExpression;
import org.apache.iotdb.db.queryengine.plan.relational.sql.ast.BetweenPredicate;
import org.apache.iotdb.db.queryengine.plan.relational.sql.ast.Cast;
import org.apache.iotdb.db.queryengine.plan.relational.sql.ast.CoalesceExpression;
import org.apache.iotdb.db.queryengine.plan.relational.sql.ast.ComparisonExpression;
import org.apache.iotdb.db.queryengine.plan.relational.sql.ast.DereferenceExpression;
import org.apache.iotdb.db.queryengine.plan.relational.sql.ast.Expression;
import org.apache.iotdb.db.queryengine.plan.relational.sql.ast.FieldReference;
import org.apache.iotdb.db.queryengine.plan.relational.sql.ast.FunctionCall;
import org.apache.iotdb.db.queryengine.plan.relational.sql.ast.Identifier;
import org.apache.iotdb.db.queryengine.plan.relational.sql.ast.InListExpression;
import org.apache.iotdb.db.queryengine.plan.relational.sql.ast.InPredicate;
import org.apache.iotdb.db.queryengine.plan.relational.sql.ast.IsNotNullPredicate;
import org.apache.iotdb.db.queryengine.plan.relational.sql.ast.IsNullPredicate;
import org.apache.iotdb.db.queryengine.plan.relational.sql.ast.LikePredicate;
import org.apache.iotdb.db.queryengine.plan.relational.sql.ast.Literal;
import org.apache.iotdb.db.queryengine.plan.relational.sql.ast.LogicalExpression;
import org.apache.iotdb.db.queryengine.plan.relational.sql.ast.NotExpression;
import org.apache.iotdb.db.queryengine.plan.relational.sql.ast.NullIfExpression;
import org.apache.iotdb.db.queryengine.plan.relational.sql.ast.Row;
import org.apache.iotdb.db.queryengine.plan.relational.sql.ast.SearchedCaseExpression;
import org.apache.iotdb.db.queryengine.plan.relational.sql.ast.SimpleCaseExpression;
import org.apache.iotdb.db.queryengine.plan.relational.sql.ast.SymbolReference;
import org.apache.iotdb.db.queryengine.plan.relational.sql.ast.Trim;

public class ExpressionRewriter<C> {

  protected Expression rewriteExpression(
      Expression node, C context, ExpressionTreeRewriter<C> treeRewriter) {
    return null;
  }

  public Expression rewriteFieldReference(
      FieldReference node, C context, ExpressionTreeRewriter<C> treeRewriter) {
    return rewriteExpression(node, context, treeRewriter);
  }

  public Expression rewriteIdentifier(
      Identifier node, C context, ExpressionTreeRewriter<C> treeRewriter) {
    return rewriteExpression(node, context, treeRewriter);
  }

  public Expression rewriteRow(Row node, C context, ExpressionTreeRewriter<C> treeRewriter) {
    return rewriteExpression(node, context, treeRewriter);
  }

  public Expression rewriteArithmeticUnary(
      ArithmeticUnaryExpression node, C context, ExpressionTreeRewriter<C> treeRewriter) {
    return rewriteExpression(node, context, treeRewriter);
  }

  public Expression rewriteArithmeticBinary(
      ArithmeticBinaryExpression node, C context, ExpressionTreeRewriter<C> treeRewriter) {
    return rewriteExpression(node, context, treeRewriter);
  }

  public Expression rewriteComparisonExpression(
      ComparisonExpression node, C context, ExpressionTreeRewriter<C> treeRewriter) {
    return rewriteExpression(node, context, treeRewriter);
  }

  public Expression rewriteBetweenPredicate(
      BetweenPredicate node, C context, ExpressionTreeRewriter<C> treeRewriter) {
    return rewriteExpression(node, context, treeRewriter);
  }

  public Expression rewriteLogicalExpression(
      LogicalExpression node, C context, ExpressionTreeRewriter<C> treeRewriter) {
    return rewriteExpression(node, context, treeRewriter);
  }

  public Expression rewriteNotExpression(
      NotExpression node, C context, ExpressionTreeRewriter<C> treeRewriter) {
    return rewriteExpression(node, context, treeRewriter);
  }

  public Expression rewriteIsNotNullPredicate(
      IsNotNullPredicate node, C context, ExpressionTreeRewriter<C> treeRewriter) {
    return rewriteExpression(node, context, treeRewriter);
  }

  public Expression rewriteIsNullPredicate(
      IsNullPredicate node, C context, ExpressionTreeRewriter<C> treeRewriter) {
    return rewriteExpression(node, context, treeRewriter);
  }

  public Expression rewriteNullIfExpression(
      NullIfExpression node, C context, ExpressionTreeRewriter<C> treeRewriter) {
    return rewriteExpression(node, context, treeRewriter);
  }

  public Expression rewriteSearchedCaseExpression(
      SearchedCaseExpression node, C context, ExpressionTreeRewriter<C> treeRewriter) {
    return rewriteExpression(node, context, treeRewriter);
  }

  public Expression rewriteSimpleCaseExpression(
      SimpleCaseExpression node, C context, ExpressionTreeRewriter<C> treeRewriter) {
    return rewriteExpression(node, context, treeRewriter);
  }

  public Expression rewriteCoalesceExpression(
      CoalesceExpression node, C context, ExpressionTreeRewriter<C> treeRewriter) {
    return rewriteExpression(node, context, treeRewriter);
  }

  public Expression rewriteInListExpression(
      InListExpression node, C context, ExpressionTreeRewriter<C> treeRewriter) {
    return rewriteExpression(node, context, treeRewriter);
  }

  public Expression rewriteFunctionCall(
      FunctionCall node, C context, ExpressionTreeRewriter<C> treeRewriter) {
    return rewriteExpression(node, context, treeRewriter);
  }

<<<<<<< HEAD
  public Expression rewriteTrim(Trim node, C context, ExpressionTreeRewriter<C> treeRewriter) {
=======
  public Expression rewriteDereferenceExpression(
      DereferenceExpression node, C context, ExpressionTreeRewriter<C> treeRewriter) {
>>>>>>> 0840b236
    return rewriteExpression(node, context, treeRewriter);
  }

  //    public Expression rewriteBindExpression(BindExpression node, C context,
  // ExpressionTreeRewriter<C> treeRewriter) {
  //        return rewriteExpression(node, context, treeRewriter);
  //    }
  public Expression rewriteLikePredicate(
      LikePredicate node, C context, ExpressionTreeRewriter<C> treeRewriter) {
    return rewriteExpression(node, context, treeRewriter);
  }

  public Expression rewriteLiteral(
      Literal node, C context, ExpressionTreeRewriter<C> treeRewriter) {
    return rewriteExpression(node, context, treeRewriter);
  }

  public Expression rewriteInPredicate(
      InPredicate node, C context, ExpressionTreeRewriter<C> treeRewriter) {
    return rewriteExpression(node, context, treeRewriter);
  }

  //    public Expression rewriteConstant(Constant node, C context, ExpressionTreeRewriter<C>
  // treeRewriter) {
  //        return rewriteExpression(node, context, treeRewriter);
  //    }

  public Expression rewriteCast(Cast node, C context, ExpressionTreeRewriter<C> treeRewriter) {
    return rewriteExpression(node, context, treeRewriter);
  }

  public Expression rewriteSymbolReference(
      SymbolReference node, C context, ExpressionTreeRewriter<C> treeRewriter) {
    return rewriteExpression(node, context, treeRewriter);
  }
}<|MERGE_RESOLUTION|>--- conflicted
+++ resolved
@@ -136,12 +136,12 @@
     return rewriteExpression(node, context, treeRewriter);
   }
 
-<<<<<<< HEAD
   public Expression rewriteTrim(Trim node, C context, ExpressionTreeRewriter<C> treeRewriter) {
-=======
+    return rewriteExpression(node, context, treeRewriter);
+  }
+
   public Expression rewriteDereferenceExpression(
       DereferenceExpression node, C context, ExpressionTreeRewriter<C> treeRewriter) {
->>>>>>> 0840b236
     return rewriteExpression(node, context, treeRewriter);
   }
 
