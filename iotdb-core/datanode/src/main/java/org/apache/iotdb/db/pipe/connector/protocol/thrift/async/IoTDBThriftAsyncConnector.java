--- conflicted
+++ resolved
@@ -176,15 +176,8 @@
         final PipeInsertNodeTabletInsertionEvent pipeInsertNodeTabletInsertionEvent =
             (PipeInsertNodeTabletInsertionEvent) tabletInsertionEvent;
         final TPipeTransferReq pipeTransferReq;
-<<<<<<< HEAD
-        if (pipeInsertNodeTabletInsertionEvent
-                .getPattern()
-                .equals(PipeExtractorConstant.EXTRACTOR_PATTERN_DEFAULT_VALUE)
+        if (!pipeInsertNodeTabletInsertionEvent.shouldParsePattern()
             && pipeInsertNodeTabletInsertionEvent.getInsertNodeViaCacheIfPossible() == null) {
-=======
-        if (!pipeInsertNodeTabletInsertionEvent.shouldParsePattern()
-            && pipeInsertNodeTabletInsertionEvent.getInsertNodeViaCache() == null) {
->>>>>>> a7a38fd4
           pipeTransferReq =
               PipeTransferTabletBinaryReq.toTPipeTransferReq(
                   pipeInsertNodeTabletInsertionEvent.getByteBuffer());
