/*
 * Licensed to the Apache Software Foundation (ASF) under one
 * or more contributor license agreements.  See the NOTICE file
 * distributed with this work for additional information
 * regarding copyright ownership.  The ASF licenses this file
 * to you under the Apache License, Version 2.0 (the
 * "License"); you may not use this file except in compliance
 * with the License.  You may obtain a copy of the License at
 *
 *     http://www.apache.org/licenses/LICENSE-2.0
 *
 * Unless required by applicable law or agreed to in writing,
 * software distributed under the License is distributed on an
 * "AS IS" BASIS, WITHOUT WARRANTIES OR CONDITIONS OF ANY
 * KIND, either express or implied.  See the License for the
 * specific language governing permissions and limitations
 * under the License.
 */

package org.apache.iotdb.db.pipe.connector.protocol.thrift.async;

import org.apache.iotdb.common.rpc.thrift.TEndPoint;
import org.apache.iotdb.commons.client.ClientPoolFactory;
import org.apache.iotdb.commons.client.IClientManager;
import org.apache.iotdb.commons.client.async.AsyncPipeDataTransferServiceClient;
import org.apache.iotdb.commons.conf.CommonDescriptor;
import org.apache.iotdb.db.pipe.connector.payload.evolvable.builder.IoTDBThriftAsyncPipeTransferBatchReqBuilder;
import org.apache.iotdb.db.pipe.connector.payload.evolvable.request.PipeTransferHandshakeReq;
import org.apache.iotdb.db.pipe.connector.payload.evolvable.request.PipeTransferTabletBinaryReq;
import org.apache.iotdb.db.pipe.connector.payload.evolvable.request.PipeTransferTabletInsertNodeReq;
import org.apache.iotdb.db.pipe.connector.payload.evolvable.request.PipeTransferTabletRawReq;
import org.apache.iotdb.db.pipe.connector.protocol.IoTDBConnector;
import org.apache.iotdb.db.pipe.connector.protocol.thrift.async.handler.PipeTransferTabletBatchEventHandler;
import org.apache.iotdb.db.pipe.connector.protocol.thrift.async.handler.PipeTransferTabletInsertNodeEventHandler;
import org.apache.iotdb.db.pipe.connector.protocol.thrift.async.handler.PipeTransferTabletRawEventHandler;
import org.apache.iotdb.db.pipe.connector.protocol.thrift.async.handler.PipeTransferTsFileInsertionEventHandler;
import org.apache.iotdb.db.pipe.connector.protocol.thrift.sync.IoTDBThriftSyncConnector;
import org.apache.iotdb.db.pipe.event.EnrichedEvent;
import org.apache.iotdb.db.pipe.event.common.heartbeat.PipeHeartbeatEvent;
import org.apache.iotdb.db.pipe.event.common.tablet.PipeInsertNodeTabletInsertionEvent;
import org.apache.iotdb.db.pipe.event.common.tablet.PipeRawTabletInsertionEvent;
import org.apache.iotdb.db.pipe.event.common.tsfile.PipeTsFileInsertionEvent;
import org.apache.iotdb.pipe.api.PipeConnector;
import org.apache.iotdb.pipe.api.customizer.configuration.PipeConnectorRuntimeConfiguration;
import org.apache.iotdb.pipe.api.customizer.parameter.PipeParameterValidator;
import org.apache.iotdb.pipe.api.customizer.parameter.PipeParameters;
import org.apache.iotdb.pipe.api.event.Event;
import org.apache.iotdb.pipe.api.event.dml.insertion.TabletInsertionEvent;
import org.apache.iotdb.pipe.api.event.dml.insertion.TsFileInsertionEvent;
import org.apache.iotdb.pipe.api.exception.PipeConnectionException;
import org.apache.iotdb.pipe.api.exception.PipeException;
import org.apache.iotdb.rpc.TSStatusCode;
import org.apache.iotdb.service.rpc.thrift.TPipeTransferReq;
import org.apache.iotdb.service.rpc.thrift.TPipeTransferResp;
import org.apache.iotdb.tsfile.utils.Pair;

import org.apache.thrift.TException;
import org.apache.thrift.async.AsyncMethodCallback;
import org.slf4j.Logger;
import org.slf4j.LoggerFactory;

import javax.annotation.Nullable;

import java.io.IOException;
import java.util.Comparator;
import java.util.Optional;
import java.util.PriorityQueue;
import java.util.concurrent.PriorityBlockingQueue;
import java.util.concurrent.atomic.AtomicBoolean;
import java.util.concurrent.atomic.AtomicLong;
import java.util.concurrent.atomic.AtomicReference;

public class IoTDBThriftAsyncConnector extends IoTDBConnector {

  private static final Logger LOGGER = LoggerFactory.getLogger(IoTDBThriftAsyncConnector.class);

  private static final String FAILED_TO_BORROW_CLIENT_FORMATTER =
      "Failed to borrow client from client pool for receiver %s:%s.";

  private static final AtomicReference<
          IClientManager<TEndPoint, AsyncPipeDataTransferServiceClient>>
      ASYNC_PIPE_DATA_TRANSFER_CLIENT_MANAGER_HOLDER = new AtomicReference<>();
  private final IClientManager<TEndPoint, AsyncPipeDataTransferServiceClient>
      asyncPipeDataTransferClientManager;

  private final IoTDBThriftSyncConnector retryConnector = new IoTDBThriftSyncConnector();
  private final PriorityBlockingQueue<Pair<Long, Event>> retryEventQueue =
      new PriorityBlockingQueue<>(11, Comparator.comparing(o -> o.left));

  private final AtomicLong commitIdGenerator = new AtomicLong(0);
  private final AtomicLong lastCommitId = new AtomicLong(0);
  private final PriorityQueue<Pair<Long, Runnable>> commitQueue =
      new PriorityQueue<>(Comparator.comparing(o -> o.left));

  private IoTDBThriftAsyncPipeTransferBatchReqBuilder tabletBatchBuilder;

  public IoTDBThriftAsyncConnector() {
    if (ASYNC_PIPE_DATA_TRANSFER_CLIENT_MANAGER_HOLDER.get() == null) {
      synchronized (IoTDBThriftAsyncConnector.class) {
        if (ASYNC_PIPE_DATA_TRANSFER_CLIENT_MANAGER_HOLDER.get() == null) {
          ASYNC_PIPE_DATA_TRANSFER_CLIENT_MANAGER_HOLDER.set(
              new IClientManager.Factory<TEndPoint, AsyncPipeDataTransferServiceClient>()
                  .createClientManager(
                      new ClientPoolFactory.AsyncPipeDataTransferServiceClientPoolFactory()));
        }
      }
    }
    asyncPipeDataTransferClientManager = ASYNC_PIPE_DATA_TRANSFER_CLIENT_MANAGER_HOLDER.get();
  }

  @Override
  public void validate(PipeParameterValidator validator) throws Exception {
    super.validate(validator);
    retryConnector.validate(validator);
  }

  @Override
  public void customize(PipeParameters parameters, PipeConnectorRuntimeConfiguration configuration)
      throws Exception {
    super.customize(parameters, configuration);

    retryConnector.customize(parameters, configuration);

    if (isTabletBatchModeEnabled) {
      tabletBatchBuilder = new IoTDBThriftAsyncPipeTransferBatchReqBuilder(parameters);
    }
  }

  @Override
  // Synchronized to avoid close connector when transfer event
  public synchronized void handshake() throws Exception {
    retryConnector.handshake();
  }

  @Override
  public void heartbeat() {
    retryConnector.heartbeat();
  }

  @Override
  public void transfer(TabletInsertionEvent tabletInsertionEvent) throws Exception {
    transferQueuedEventsIfNecessary();

    if (!(tabletInsertionEvent instanceof PipeInsertNodeTabletInsertionEvent)
        && !(tabletInsertionEvent instanceof PipeRawTabletInsertionEvent)) {
      LOGGER.warn(
          "IoTDBThriftAsyncConnector only support PipeInsertNodeTabletInsertionEvent and PipeRawTabletInsertionEvent. "
              + "Current event: {}.",
          tabletInsertionEvent);
      return;
    }

<<<<<<< HEAD
    if (((EnrichedEvent) tabletInsertionEvent).shouldParsePattern()) {
      transfer((tabletInsertionEvent).parseEventWithPattern());
=======
    if (((EnrichedEvent) tabletInsertionEvent).shouldParsePatternOrTime()) {
      if (tabletInsertionEvent instanceof PipeInsertNodeTabletInsertionEvent) {
        transfer(
            ((PipeInsertNodeTabletInsertionEvent) tabletInsertionEvent).parseEventWithPattern());
      } else { // tabletInsertionEvent instanceof PipeRawTabletInsertionEvent
        transfer(((PipeRawTabletInsertionEvent) tabletInsertionEvent).parseEventWithPattern());
      }
>>>>>>> 155c181a
      return;
    }

    final long requestCommitId = commitIdGenerator.incrementAndGet();

    if (isTabletBatchModeEnabled) {
      if (tabletBatchBuilder.onEvent(tabletInsertionEvent, requestCommitId)) {
        final PipeTransferTabletBatchEventHandler pipeTransferTabletBatchEventHandler =
            new PipeTransferTabletBatchEventHandler(tabletBatchBuilder, this);

        transfer(requestCommitId, pipeTransferTabletBatchEventHandler);

        tabletBatchBuilder.onSuccess();
      }
    } else {
      if (tabletInsertionEvent instanceof PipeInsertNodeTabletInsertionEvent) {
        final PipeInsertNodeTabletInsertionEvent pipeInsertNodeTabletInsertionEvent =
            (PipeInsertNodeTabletInsertionEvent) tabletInsertionEvent;
        final TPipeTransferReq pipeTransferReq =
            pipeInsertNodeTabletInsertionEvent.getInsertNodeViaCacheIfPossible() == null
                ? PipeTransferTabletBinaryReq.toTPipeTransferReq(
                    pipeInsertNodeTabletInsertionEvent.getByteBuffer())
                : PipeTransferTabletInsertNodeReq.toTPipeTransferReq(
                    pipeInsertNodeTabletInsertionEvent.getInsertNode());
        final PipeTransferTabletInsertNodeEventHandler pipeTransferInsertNodeReqHandler =
            new PipeTransferTabletInsertNodeEventHandler(
                requestCommitId, pipeInsertNodeTabletInsertionEvent, pipeTransferReq, this);

        transfer(requestCommitId, pipeTransferInsertNodeReqHandler);
      } else { // tabletInsertionEvent instanceof PipeRawTabletInsertionEvent
        final PipeRawTabletInsertionEvent pipeRawTabletInsertionEvent =
            (PipeRawTabletInsertionEvent) tabletInsertionEvent;
        final PipeTransferTabletRawReq pipeTransferTabletRawReq =
            PipeTransferTabletRawReq.toTPipeTransferReq(
                pipeRawTabletInsertionEvent.convertToTablet(),
                pipeRawTabletInsertionEvent.isAligned());
        final PipeTransferTabletRawEventHandler pipeTransferTabletReqHandler =
            new PipeTransferTabletRawEventHandler(
                requestCommitId, pipeRawTabletInsertionEvent, pipeTransferTabletRawReq, this);

        transfer(requestCommitId, pipeTransferTabletReqHandler);
      }
    }
  }

  private void transfer(
      long requestCommitId,
      PipeTransferTabletBatchEventHandler pipeTransferTabletBatchEventHandler) {
    final TEndPoint targetNodeUrl = nodeUrls.get((int) (requestCommitId % nodeUrls.size()));

    try {
      final AsyncPipeDataTransferServiceClient client = borrowClient(targetNodeUrl);

      try {
        pipeTransferTabletBatchEventHandler.transfer(client);
      } catch (TException e) {
        LOGGER.warn(
            String.format(
                "Transfer batched insertion requests to receiver %s:%s error, retrying...",
                targetNodeUrl.getIp(), targetNodeUrl.getPort()),
            e);
      }
    } catch (Exception ex) {
      pipeTransferTabletBatchEventHandler.onError(ex);
      LOGGER.warn(
          String.format(
              FAILED_TO_BORROW_CLIENT_FORMATTER, targetNodeUrl.getIp(), targetNodeUrl.getPort()),
          ex);
    }
  }

  private void transfer(
      long requestCommitId,
      PipeTransferTabletInsertNodeEventHandler pipeTransferInsertNodeReqHandler) {
    final TEndPoint targetNodeUrl = nodeUrls.get((int) (requestCommitId % nodeUrls.size()));

    try {
      final AsyncPipeDataTransferServiceClient client = borrowClient(targetNodeUrl);

      try {
        pipeTransferInsertNodeReqHandler.transfer(client);
      } catch (TException e) {
        LOGGER.warn(
            String.format(
                "Transfer insert node to receiver %s:%s error, retrying...",
                targetNodeUrl.getIp(), targetNodeUrl.getPort()),
            e);
      }
    } catch (Exception ex) {
      pipeTransferInsertNodeReqHandler.onError(ex);
      LOGGER.warn(
          String.format(
              FAILED_TO_BORROW_CLIENT_FORMATTER, targetNodeUrl.getIp(), targetNodeUrl.getPort()),
          ex);
    }
  }

  private void transfer(
      long requestCommitId, PipeTransferTabletRawEventHandler pipeTransferTabletReqHandler) {
    final TEndPoint targetNodeUrl = nodeUrls.get((int) (requestCommitId % nodeUrls.size()));

    try {
      final AsyncPipeDataTransferServiceClient client = borrowClient(targetNodeUrl);

      try {
        pipeTransferTabletReqHandler.transfer(client);
      } catch (TException e) {
        LOGGER.warn(
            String.format(
                "Transfer tablet to receiver %s:%s error, retrying...",
                targetNodeUrl.getIp(), targetNodeUrl.getPort()),
            e);
      }
    } catch (Exception ex) {
      pipeTransferTabletReqHandler.onError(ex);
      LOGGER.warn(
          String.format(
              FAILED_TO_BORROW_CLIENT_FORMATTER, targetNodeUrl.getIp(), targetNodeUrl.getPort()),
          ex);
    }
  }

  @Override
  public void transfer(TsFileInsertionEvent tsFileInsertionEvent) throws Exception {
    transferQueuedEventsIfNecessary();
    transferBatchedEventsIfNecessary();

    if (!(tsFileInsertionEvent instanceof PipeTsFileInsertionEvent)) {
      LOGGER.warn(
          "IoTDBThriftAsyncConnector only support PipeTsFileInsertionEvent. Current event: {}.",
          tsFileInsertionEvent);
      return;
    }

    if (((EnrichedEvent) tsFileInsertionEvent).shouldParsePatternOrTime()) {
      for (final TabletInsertionEvent event : tsFileInsertionEvent.toTabletInsertionEvents()) {
        transfer(event);
      }
      return;
    }

    final long requestCommitId = commitIdGenerator.incrementAndGet();

    final PipeTsFileInsertionEvent pipeTsFileInsertionEvent =
        (PipeTsFileInsertionEvent) tsFileInsertionEvent;
    final PipeTransferTsFileInsertionEventHandler pipeTransferTsFileInsertionEventHandler =
        new PipeTransferTsFileInsertionEventHandler(
            requestCommitId, pipeTsFileInsertionEvent, this);

    pipeTsFileInsertionEvent.waitForTsFileClose();
    transfer(requestCommitId, pipeTransferTsFileInsertionEventHandler);
  }

  private void transfer(
      long requestCommitId,
      PipeTransferTsFileInsertionEventHandler pipeTransferTsFileInsertionEventHandler) {
    final TEndPoint targetNodeUrl = nodeUrls.get((int) (requestCommitId % nodeUrls.size()));

    try {
      final AsyncPipeDataTransferServiceClient client = borrowClient(targetNodeUrl);

      try {
        pipeTransferTsFileInsertionEventHandler.transfer(client);
      } catch (TException e) {
        LOGGER.warn(
            String.format(
                "Transfer tsfile to receiver %s:%s error, retrying...",
                targetNodeUrl.getIp(), targetNodeUrl.getPort()),
            e);
      }
    } catch (Exception ex) {
      pipeTransferTsFileInsertionEventHandler.onError(ex);
      LOGGER.warn(
          String.format(
              FAILED_TO_BORROW_CLIENT_FORMATTER, targetNodeUrl.getIp(), targetNodeUrl.getPort()),
          ex);
    }
  }

  @Override
  public void transfer(Event event) throws Exception {
    transferQueuedEventsIfNecessary();
    transferBatchedEventsIfNecessary();

    if (!(event instanceof PipeHeartbeatEvent)) {
      LOGGER.warn("IoTDBThriftAsyncConnector does not support transfer generic event: {}.", event);
    }
  }

  private AsyncPipeDataTransferServiceClient borrowClient(TEndPoint targetNodeUrl)
      throws PipeConnectionException {
    try {
      while (true) {
        final AsyncPipeDataTransferServiceClient client =
            asyncPipeDataTransferClientManager.borrowClient(targetNodeUrl);
        if (handshakeIfNecessary(targetNodeUrl, client)) {
          return client;
        }
      }
    } catch (Exception e) {
      throw new PipeConnectionException(
          String.format(
              FAILED_TO_BORROW_CLIENT_FORMATTER, targetNodeUrl.getIp(), targetNodeUrl.getPort()),
          e);
    }
  }

  /**
   * Handshake with the target if necessary.
   *
   * @param client client to handshake
   * @return true if the handshake is already finished, false if the handshake is not finished yet
   *     and finished in this method
   * @throws Exception if an error occurs.
   */
  private boolean handshakeIfNecessary(
      TEndPoint targetNodeUrl, AsyncPipeDataTransferServiceClient client) throws Exception {
    if (client.isHandshakeFinished()) {
      return true;
    }

    final AtomicBoolean isHandshakeFinished = new AtomicBoolean(false);
    final AtomicReference<Exception> exception = new AtomicReference<>();

    client.pipeTransfer(
        PipeTransferHandshakeReq.toTPipeTransferReq(
            CommonDescriptor.getInstance().getConfig().getTimestampPrecision()),
        new AsyncMethodCallback<TPipeTransferResp>() {
          @Override
          public void onComplete(TPipeTransferResp response) {
            if (response.getStatus().getCode() != TSStatusCode.SUCCESS_STATUS.getStatusCode()) {
              LOGGER.warn(
                  "Handshake error with receiver {}:{}, code: {}, message: {}.",
                  targetNodeUrl.getIp(),
                  targetNodeUrl.getPort(),
                  response.getStatus().getCode(),
                  response.getStatus().getMessage());
              exception.set(
                  new PipeConnectionException(
                      String.format(
                          "Handshake error with receiver %s:%s, code: %d, message: %s.",
                          targetNodeUrl.getIp(),
                          targetNodeUrl.getPort(),
                          response.getStatus().getCode(),
                          response.getStatus().getMessage())));
            } else {
              LOGGER.info(
                  "Handshake successfully with receiver {}:{}.",
                  targetNodeUrl.getIp(),
                  targetNodeUrl.getPort());
              client.markHandshakeFinished();
            }

            isHandshakeFinished.set(true);
          }

          @Override
          public void onError(Exception e) {
            LOGGER.warn(
                "Handshake error with receiver {}:{}.",
                targetNodeUrl.getIp(),
                targetNodeUrl.getPort(),
                e);
            exception.set(e);

            isHandshakeFinished.set(true);
          }
        });

    try {
      while (!isHandshakeFinished.get()) {
        Thread.sleep(10);
      }
    } catch (InterruptedException e) {
      Thread.currentThread().interrupt();
      throw new PipeException("Interrupted while waiting for handshake response.", e);
    }

    if (exception.get() != null) {
      throw new PipeConnectionException("Failed to handshake.", exception.get());
    }

    return false;
  }

  /**
   * Transfer queued events which are waiting for retry.
   *
   * @throws Exception if an error occurs. The error will be handled by pipe framework, which will
   *     retry the event and mark the event as failure and stop the pipe if the retry times exceeds
   *     the threshold.
   * @see PipeConnector#transfer(Event) for more details.
   * @see PipeConnector#transfer(TabletInsertionEvent) for more details.
   * @see PipeConnector#transfer(TsFileInsertionEvent) for more details.
   */
  private synchronized void transferQueuedEventsIfNecessary() throws Exception {
    while (!retryEventQueue.isEmpty()) {
      final Pair<Long, Event> queuedEventPair = retryEventQueue.peek();
      final long requestCommitId = queuedEventPair.getLeft();
      final Event event = queuedEventPair.getRight();

      if (event instanceof PipeInsertNodeTabletInsertionEvent) {
        retryConnector.transfer((PipeInsertNodeTabletInsertionEvent) event);
      } else if (event instanceof PipeRawTabletInsertionEvent) {
        retryConnector.transfer((PipeRawTabletInsertionEvent) event);
      } else if (event instanceof PipeTsFileInsertionEvent) {
        retryConnector.transfer((PipeTsFileInsertionEvent) event);
      } else {
        LOGGER.warn(
            "IoTDBThriftAsyncConnector does not support transfer generic event: {}.", event);
      }

      if (event instanceof EnrichedEvent) {
        commit(requestCommitId, (EnrichedEvent) event);
      }

      retryEventQueue.poll();
    }
  }

  /** Try its best to commit data in order. Flush can also be a trigger to transfer batched data. */
  private void transferBatchedEventsIfNecessary() throws IOException {
    if (!isTabletBatchModeEnabled || tabletBatchBuilder.isEmpty()) {
      return;
    }

    final long requestCommitId = commitIdGenerator.incrementAndGet();
    final PipeTransferTabletBatchEventHandler pipeTransferTabletBatchEventHandler =
        new PipeTransferTabletBatchEventHandler(tabletBatchBuilder, this);

    transfer(requestCommitId, pipeTransferTabletBatchEventHandler);

    tabletBatchBuilder.onSuccess();
  }

  /**
   * Commit the event. Decrease the reference count of the event. If the reference count is 0, the
   * progress index of the event will be recalculated and the resources of the event will be
   * released.
   *
   * <p>The synchronization is necessary because the commit order must be the same as the order of
   * the events. Concurrent commit may cause the commit order to be inconsistent with the order of
   * the events.
   *
   * @param requestCommitId commit id of the request
   * @param enrichedEvent event to commit
   */
  public synchronized void commit(long requestCommitId, @Nullable EnrichedEvent enrichedEvent) {
    commitQueue.offer(
        new Pair<>(
            requestCommitId,
            () ->
                Optional.ofNullable(enrichedEvent)
                    .ifPresent(
                        event ->
                            event.decreaseReferenceCount(
                                IoTDBThriftAsyncConnector.class.getName()))));

    while (!commitQueue.isEmpty()) {
      final Pair<Long, Runnable> committer = commitQueue.peek();
      if (lastCommitId.get() + 1 != committer.left) {
        break;
      }

      committer.right.run();
      lastCommitId.incrementAndGet();

      commitQueue.poll();
    }
  }

  /**
   * Add failure event to retry queue.
   *
   * @param requestCommitId commit id of the request
   * @param event event to retry
   */
  public void addFailureEventToRetryQueue(long requestCommitId, Event event) {
    retryEventQueue.offer(new Pair<>(requestCommitId, event));
  }

  @Override
  // synchronized to avoid close connector when transfer event
  public synchronized void close() throws Exception {
    retryConnector.close();
  }
}<|MERGE_RESOLUTION|>--- conflicted
+++ resolved
@@ -150,18 +150,8 @@
       return;
     }
 
-<<<<<<< HEAD
-    if (((EnrichedEvent) tabletInsertionEvent).shouldParsePattern()) {
+    if (((EnrichedEvent) tabletInsertionEvent).shouldParsePatternOrTime()) {
       transfer((tabletInsertionEvent).parseEventWithPattern());
-=======
-    if (((EnrichedEvent) tabletInsertionEvent).shouldParsePatternOrTime()) {
-      if (tabletInsertionEvent instanceof PipeInsertNodeTabletInsertionEvent) {
-        transfer(
-            ((PipeInsertNodeTabletInsertionEvent) tabletInsertionEvent).parseEventWithPattern());
-      } else { // tabletInsertionEvent instanceof PipeRawTabletInsertionEvent
-        transfer(((PipeRawTabletInsertionEvent) tabletInsertionEvent).parseEventWithPattern());
-      }
->>>>>>> 155c181a
       return;
     }
 
