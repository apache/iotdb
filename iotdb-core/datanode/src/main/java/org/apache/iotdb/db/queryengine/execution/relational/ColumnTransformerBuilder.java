/*
 * Licensed to the Apache Software Foundation (ASF) under one
 * or more contributor license agreements.  See the NOTICE file
 * distributed with this work for additional information
 * regarding copyright ownership.  The ASF licenses this file
 * to you under the Apache License, Version 2.0 (the
 * "License"); you may not use this file except in compliance
 * with the License.  You may obtain a copy of the License at
 *
 *     http://www.apache.org/licenses/LICENSE-2.0
 *
 * Unless required by applicable law or agreed to in writing,
 * software distributed under the License is distributed on an
 * "AS IS" BASIS, WITHOUT WARRANTIES OR CONDITIONS OF ANY
 * KIND, either express or implied.  See the License for the
 * specific language governing permissions and limitations
 * under the License.
 */

package org.apache.iotdb.db.queryengine.execution.relational;

import org.apache.iotdb.commons.udf.builtin.relational.TableBuiltinScalarFunction;
import org.apache.iotdb.commons.udf.utils.TableUDFUtils;
import org.apache.iotdb.commons.udf.utils.UDFDataTypeTransformer;
import org.apache.iotdb.db.conf.IoTDBDescriptor;
import org.apache.iotdb.db.exception.sql.SemanticException;
import org.apache.iotdb.db.queryengine.common.SessionInfo;
import org.apache.iotdb.db.queryengine.plan.analyze.TypeProvider;
import org.apache.iotdb.db.queryengine.plan.planner.plan.parameter.InputLocation;
import org.apache.iotdb.db.queryengine.plan.relational.function.arithmetic.AdditionResolver;
import org.apache.iotdb.db.queryengine.plan.relational.function.arithmetic.DivisionResolver;
import org.apache.iotdb.db.queryengine.plan.relational.function.arithmetic.ModulusResolver;
import org.apache.iotdb.db.queryengine.plan.relational.function.arithmetic.MultiplicationResolver;
import org.apache.iotdb.db.queryengine.plan.relational.function.arithmetic.SubtractionResolver;
import org.apache.iotdb.db.queryengine.plan.relational.metadata.Metadata;
import org.apache.iotdb.db.queryengine.plan.relational.planner.Symbol;
import org.apache.iotdb.db.queryengine.plan.relational.sql.ast.ArithmeticBinaryExpression;
import org.apache.iotdb.db.queryengine.plan.relational.sql.ast.ArithmeticUnaryExpression;
import org.apache.iotdb.db.queryengine.plan.relational.sql.ast.AstVisitor;
import org.apache.iotdb.db.queryengine.plan.relational.sql.ast.BetweenPredicate;
import org.apache.iotdb.db.queryengine.plan.relational.sql.ast.BinaryLiteral;
import org.apache.iotdb.db.queryengine.plan.relational.sql.ast.BooleanLiteral;
import org.apache.iotdb.db.queryengine.plan.relational.sql.ast.Cast;
import org.apache.iotdb.db.queryengine.plan.relational.sql.ast.CoalesceExpression;
import org.apache.iotdb.db.queryengine.plan.relational.sql.ast.ComparisonExpression;
import org.apache.iotdb.db.queryengine.plan.relational.sql.ast.CurrentDatabase;
import org.apache.iotdb.db.queryengine.plan.relational.sql.ast.CurrentTime;
import org.apache.iotdb.db.queryengine.plan.relational.sql.ast.CurrentUser;
import org.apache.iotdb.db.queryengine.plan.relational.sql.ast.DecimalLiteral;
import org.apache.iotdb.db.queryengine.plan.relational.sql.ast.DoubleLiteral;
import org.apache.iotdb.db.queryengine.plan.relational.sql.ast.Expression;
import org.apache.iotdb.db.queryengine.plan.relational.sql.ast.FunctionCall;
import org.apache.iotdb.db.queryengine.plan.relational.sql.ast.GenericLiteral;
import org.apache.iotdb.db.queryengine.plan.relational.sql.ast.IfExpression;
import org.apache.iotdb.db.queryengine.plan.relational.sql.ast.InListExpression;
import org.apache.iotdb.db.queryengine.plan.relational.sql.ast.InPredicate;
import org.apache.iotdb.db.queryengine.plan.relational.sql.ast.IsNotNullPredicate;
import org.apache.iotdb.db.queryengine.plan.relational.sql.ast.IsNullPredicate;
import org.apache.iotdb.db.queryengine.plan.relational.sql.ast.LikePredicate;
import org.apache.iotdb.db.queryengine.plan.relational.sql.ast.Literal;
import org.apache.iotdb.db.queryengine.plan.relational.sql.ast.LogicalExpression;
import org.apache.iotdb.db.queryengine.plan.relational.sql.ast.LongLiteral;
import org.apache.iotdb.db.queryengine.plan.relational.sql.ast.NotExpression;
import org.apache.iotdb.db.queryengine.plan.relational.sql.ast.NullIfExpression;
import org.apache.iotdb.db.queryengine.plan.relational.sql.ast.NullLiteral;
import org.apache.iotdb.db.queryengine.plan.relational.sql.ast.SearchedCaseExpression;
import org.apache.iotdb.db.queryengine.plan.relational.sql.ast.SimpleCaseExpression;
import org.apache.iotdb.db.queryengine.plan.relational.sql.ast.StringLiteral;
import org.apache.iotdb.db.queryengine.plan.relational.sql.ast.SymbolReference;
import org.apache.iotdb.db.queryengine.plan.relational.sql.ast.Trim;
import org.apache.iotdb.db.queryengine.plan.relational.sql.ast.WhenClause;
import org.apache.iotdb.db.queryengine.plan.relational.type.InternalTypeManager;
import org.apache.iotdb.db.queryengine.plan.relational.type.TypeNotFoundException;
import org.apache.iotdb.db.queryengine.transformation.dag.column.ColumnTransformer;
import org.apache.iotdb.db.queryengine.transformation.dag.column.FailFunctionColumnTransformer;
import org.apache.iotdb.db.queryengine.transformation.dag.column.TableCaseWhenThenColumnTransformer;
import org.apache.iotdb.db.queryengine.transformation.dag.column.binary.ArithmeticColumnTransformerApi;
import org.apache.iotdb.db.queryengine.transformation.dag.column.binary.CompareEqualToColumnTransformer;
import org.apache.iotdb.db.queryengine.transformation.dag.column.binary.CompareGreaterEqualColumnTransformer;
import org.apache.iotdb.db.queryengine.transformation.dag.column.binary.CompareGreaterThanColumnTransformer;
import org.apache.iotdb.db.queryengine.transformation.dag.column.binary.CompareLessEqualColumnTransformer;
import org.apache.iotdb.db.queryengine.transformation.dag.column.binary.CompareLessThanColumnTransformer;
import org.apache.iotdb.db.queryengine.transformation.dag.column.binary.CompareNonEqualColumnTransformer;
import org.apache.iotdb.db.queryengine.transformation.dag.column.binary.Like2ColumnTransformer;
import org.apache.iotdb.db.queryengine.transformation.dag.column.leaf.ConstantColumnTransformer;
import org.apache.iotdb.db.queryengine.transformation.dag.column.leaf.IdentityColumnTransformer;
import org.apache.iotdb.db.queryengine.transformation.dag.column.leaf.LeafColumnTransformer;
import org.apache.iotdb.db.queryengine.transformation.dag.column.leaf.NullColumnTransformer;
import org.apache.iotdb.db.queryengine.transformation.dag.column.leaf.TimeColumnTransformer;
import org.apache.iotdb.db.queryengine.transformation.dag.column.multi.AbstractGreatestLeastColumnTransformer;
import org.apache.iotdb.db.queryengine.transformation.dag.column.multi.CoalesceColumnTransformer;
import org.apache.iotdb.db.queryengine.transformation.dag.column.multi.InBinaryMultiColumnTransformer;
import org.apache.iotdb.db.queryengine.transformation.dag.column.multi.InBooleanMultiColumnTransformer;
import org.apache.iotdb.db.queryengine.transformation.dag.column.multi.InDoubleMultiColumnTransformer;
import org.apache.iotdb.db.queryengine.transformation.dag.column.multi.InFloatMultiColumnTransformer;
import org.apache.iotdb.db.queryengine.transformation.dag.column.multi.InInt32MultiColumnTransformer;
import org.apache.iotdb.db.queryengine.transformation.dag.column.multi.InInt64MultiColumnTransformer;
import org.apache.iotdb.db.queryengine.transformation.dag.column.multi.InMultiColumnTransformer;
import org.apache.iotdb.db.queryengine.transformation.dag.column.multi.LogicalAndMultiColumnTransformer;
import org.apache.iotdb.db.queryengine.transformation.dag.column.multi.LogicalOrMultiColumnTransformer;
import org.apache.iotdb.db.queryengine.transformation.dag.column.ternary.BetweenColumnTransformer;
import org.apache.iotdb.db.queryengine.transformation.dag.column.ternary.Like3ColumnTransformer;
import org.apache.iotdb.db.queryengine.transformation.dag.column.udf.UserDefineScalarFunctionTransformer;
import org.apache.iotdb.db.queryengine.transformation.dag.column.unary.IsNullColumnTransformer;
import org.apache.iotdb.db.queryengine.transformation.dag.column.unary.LikeColumnTransformer;
import org.apache.iotdb.db.queryengine.transformation.dag.column.unary.LogicNotColumnTransformer;
import org.apache.iotdb.db.queryengine.transformation.dag.column.unary.scalar.AbsColumnTransformer;
import org.apache.iotdb.db.queryengine.transformation.dag.column.unary.scalar.AcosColumnTransformer;
import org.apache.iotdb.db.queryengine.transformation.dag.column.unary.scalar.AsinColumnTransformer;
import org.apache.iotdb.db.queryengine.transformation.dag.column.unary.scalar.AtanColumnTransformer;
import org.apache.iotdb.db.queryengine.transformation.dag.column.unary.scalar.CastFunctionColumnTransformer;
import org.apache.iotdb.db.queryengine.transformation.dag.column.unary.scalar.CeilColumnTransformer;
import org.apache.iotdb.db.queryengine.transformation.dag.column.unary.scalar.Concat2ColumnTransformer;
import org.apache.iotdb.db.queryengine.transformation.dag.column.unary.scalar.ConcatColumnTransformer;
import org.apache.iotdb.db.queryengine.transformation.dag.column.unary.scalar.ConcatMultiColumnTransformer;
import org.apache.iotdb.db.queryengine.transformation.dag.column.unary.scalar.CosColumnTransformer;
import org.apache.iotdb.db.queryengine.transformation.dag.column.unary.scalar.CoshColumnTransformer;
import org.apache.iotdb.db.queryengine.transformation.dag.column.unary.scalar.DateBinFunctionColumnTransformer;
import org.apache.iotdb.db.queryengine.transformation.dag.column.unary.scalar.DegreesColumnTransformer;
import org.apache.iotdb.db.queryengine.transformation.dag.column.unary.scalar.DiffColumnTransformer;
import org.apache.iotdb.db.queryengine.transformation.dag.column.unary.scalar.DiffFunctionColumnTransformer;
import org.apache.iotdb.db.queryengine.transformation.dag.column.unary.scalar.EndsWith2ColumnTransformer;
import org.apache.iotdb.db.queryengine.transformation.dag.column.unary.scalar.EndsWithColumnTransformer;
import org.apache.iotdb.db.queryengine.transformation.dag.column.unary.scalar.ExpColumnTransformer;
import org.apache.iotdb.db.queryengine.transformation.dag.column.unary.scalar.FloorColumnTransformer;
import org.apache.iotdb.db.queryengine.transformation.dag.column.unary.scalar.FormatColumnTransformer;
import org.apache.iotdb.db.queryengine.transformation.dag.column.unary.scalar.LTrim2ColumnTransformer;
import org.apache.iotdb.db.queryengine.transformation.dag.column.unary.scalar.LTrimColumnTransformer;
import org.apache.iotdb.db.queryengine.transformation.dag.column.unary.scalar.LengthColumnTransformer;
import org.apache.iotdb.db.queryengine.transformation.dag.column.unary.scalar.LnColumnTransformer;
import org.apache.iotdb.db.queryengine.transformation.dag.column.unary.scalar.Log10ColumnTransformer;
import org.apache.iotdb.db.queryengine.transformation.dag.column.unary.scalar.LowerColumnTransformer;
import org.apache.iotdb.db.queryengine.transformation.dag.column.unary.scalar.RTrim2ColumnTransformer;
import org.apache.iotdb.db.queryengine.transformation.dag.column.unary.scalar.RTrimColumnTransformer;
import org.apache.iotdb.db.queryengine.transformation.dag.column.unary.scalar.RadiansColumnTransformer;
import org.apache.iotdb.db.queryengine.transformation.dag.column.unary.scalar.RegexpLike2ColumnTransformer;
import org.apache.iotdb.db.queryengine.transformation.dag.column.unary.scalar.RegexpLikeColumnTransformer;
import org.apache.iotdb.db.queryengine.transformation.dag.column.unary.scalar.Replace2ColumnTransformer;
import org.apache.iotdb.db.queryengine.transformation.dag.column.unary.scalar.Replace3ColumnTransformer;
import org.apache.iotdb.db.queryengine.transformation.dag.column.unary.scalar.ReplaceFunctionColumnTransformer;
import org.apache.iotdb.db.queryengine.transformation.dag.column.unary.scalar.RoundColumnTransformer;
import org.apache.iotdb.db.queryengine.transformation.dag.column.unary.scalar.RoundFunctionColumnTransformer;
import org.apache.iotdb.db.queryengine.transformation.dag.column.unary.scalar.SignColumnTransformer;
import org.apache.iotdb.db.queryengine.transformation.dag.column.unary.scalar.SinColumnTransformer;
import org.apache.iotdb.db.queryengine.transformation.dag.column.unary.scalar.SinhColumnTransformer;
import org.apache.iotdb.db.queryengine.transformation.dag.column.unary.scalar.SqrtColumnTransformer;
import org.apache.iotdb.db.queryengine.transformation.dag.column.unary.scalar.StartsWith2ColumnTransformer;
import org.apache.iotdb.db.queryengine.transformation.dag.column.unary.scalar.StartsWithColumnTransformer;
import org.apache.iotdb.db.queryengine.transformation.dag.column.unary.scalar.Strcmp2ColumnTransformer;
import org.apache.iotdb.db.queryengine.transformation.dag.column.unary.scalar.StrcmpColumnTransformer;
import org.apache.iotdb.db.queryengine.transformation.dag.column.unary.scalar.Strpos2ColumnTransformer;
import org.apache.iotdb.db.queryengine.transformation.dag.column.unary.scalar.StrposColumnTransformer;
import org.apache.iotdb.db.queryengine.transformation.dag.column.unary.scalar.SubString2ColumnTransformer;
import org.apache.iotdb.db.queryengine.transformation.dag.column.unary.scalar.SubString3ColumnTransformer;
import org.apache.iotdb.db.queryengine.transformation.dag.column.unary.scalar.SubStringColumnTransformer;
import org.apache.iotdb.db.queryengine.transformation.dag.column.unary.scalar.TanColumnTransformer;
import org.apache.iotdb.db.queryengine.transformation.dag.column.unary.scalar.TanhColumnTransformer;
import org.apache.iotdb.db.queryengine.transformation.dag.column.unary.scalar.Trim2ColumnTransformer;
import org.apache.iotdb.db.queryengine.transformation.dag.column.unary.scalar.TrimColumnTransformer;
import org.apache.iotdb.db.queryengine.transformation.dag.column.unary.scalar.TryCastFunctionColumnTransformer;
import org.apache.iotdb.db.queryengine.transformation.dag.column.unary.scalar.UpperColumnTransformer;
import org.apache.iotdb.udf.api.customizer.analysis.ScalarFunctionAnalysis;
import org.apache.iotdb.udf.api.customizer.parameter.FunctionArguments;
import org.apache.iotdb.udf.api.relational.ScalarFunction;

import org.apache.tsfile.common.conf.TSFileConfig;
import org.apache.tsfile.common.regexp.LikePattern;
import org.apache.tsfile.enums.TSDataType;
import org.apache.tsfile.read.common.block.column.BinaryColumn;
import org.apache.tsfile.read.common.block.column.BooleanColumn;
import org.apache.tsfile.read.common.block.column.DoubleColumn;
import org.apache.tsfile.read.common.block.column.IntColumn;
import org.apache.tsfile.read.common.block.column.LongColumn;
import org.apache.tsfile.read.common.type.DateType;
import org.apache.tsfile.read.common.type.TimestampType;
import org.apache.tsfile.read.common.type.Type;
import org.apache.tsfile.read.common.type.TypeEnum;
import org.apache.tsfile.utils.Binary;

import java.time.ZoneId;
import java.util.ArrayList;
import java.util.Arrays;
import java.util.Collections;
import java.util.HashSet;
import java.util.List;
import java.util.Map;
import java.util.Optional;
import java.util.Set;
import java.util.stream.Collectors;

import static com.google.common.base.Preconditions.checkArgument;
import static org.apache.iotdb.db.queryengine.plan.expression.unary.LikeExpression.getEscapeCharacter;
import static org.apache.iotdb.db.queryengine.plan.relational.analyzer.predicate.PredicatePushIntoMetadataChecker.isStringLiteral;
import static org.apache.iotdb.db.queryengine.plan.relational.type.InternalTypeManager.getTSDataType;
import static org.apache.iotdb.db.queryengine.plan.relational.type.TypeSignatureTranslator.toTypeSignature;
import static org.apache.iotdb.db.queryengine.transformation.dag.column.FailFunctionColumnTransformer.FAIL_FUNCTION_NAME;
import static org.apache.tsfile.read.common.type.BlobType.BLOB;
import static org.apache.tsfile.read.common.type.BooleanType.BOOLEAN;
import static org.apache.tsfile.read.common.type.DoubleType.DOUBLE;
import static org.apache.tsfile.read.common.type.IntType.INT32;
import static org.apache.tsfile.read.common.type.LongType.INT64;
import static org.apache.tsfile.read.common.type.StringType.STRING;

public class ColumnTransformerBuilder
    extends AstVisitor<ColumnTransformer, ColumnTransformerBuilder.Context> {

  private static final String UNSUPPORTED_EXPRESSION = "Unsupported expression: %s";

  @Override
  public ColumnTransformer visitExpression(Expression expression, Context context) {
    throw new IllegalArgumentException(
        String.format(UNSUPPORTED_EXPRESSION, expression.getClass().getSimpleName()));
  }

  @Override
  protected ColumnTransformer visitArithmeticBinary(
      ArithmeticBinaryExpression node, Context context) {
    if (!context.cache.containsKey(node)) {
      if (context.hasSeen.containsKey(node)) {
        ColumnTransformer left = process(node.getLeft(), context);
        ColumnTransformer right = process(node.getRight(), context);
        List<Type> types = Arrays.asList(left.getType(), right.getType());
        Type type;
        switch (node.getOperator()) {
          case ADD:
            type = AdditionResolver.checkConditions(types).get();
            break;
          case SUBTRACT:
            type = SubtractionResolver.checkConditions(types).get();
            break;
          case MULTIPLY:
            type = MultiplicationResolver.checkConditions(types).get();
            break;
          case DIVIDE:
            type = DivisionResolver.checkConditions(types).get();
            break;
          case MODULUS:
            type = ModulusResolver.checkConditions(types).get();
            break;
          default:
            throw new UnsupportedOperationException(
                String.format(UNSUPPORTED_EXPRESSION, node.getOperator()));
        }
        appendIdentityColumnTransformer(
            node, type, InternalTypeManager.getTSDataType(type), context);
      } else {
        ZoneId zoneId = context.sessionInfo.getZoneId();
        ColumnTransformer left = process(node.getLeft(), context);
        ColumnTransformer right = process(node.getRight(), context);
        ColumnTransformer child;
        switch (node.getOperator()) {
          case ADD:
            child = ArithmeticColumnTransformerApi.getAdditionTransformer(left, right, zoneId);
            break;
          case SUBTRACT:
            child = ArithmeticColumnTransformerApi.getSubtractionTransformer(left, right, zoneId);
            break;
          case MULTIPLY:
            child =
                ArithmeticColumnTransformerApi.getMultiplicationTransformer(left, right, zoneId);
            break;
          case DIVIDE:
            child = ArithmeticColumnTransformerApi.getDivisionTransformer(left, right, zoneId);
            break;
          case MODULUS:
            child = ArithmeticColumnTransformerApi.getModulusTransformer(left, right, zoneId);
            break;
          default:
            throw new UnsupportedOperationException(
                String.format(UNSUPPORTED_EXPRESSION, node.getOperator()));
        }
        context.cache.put(node, child);
      }
    }
    return getColumnTransformerFromCacheAndAddReferenceCount(node, context);
  }

  @Override
  protected ColumnTransformer visitArithmeticUnary(
      ArithmeticUnaryExpression node, Context context) {
    switch (node.getSign()) {
      case PLUS:
        return process(node.getValue(), context);
      case MINUS:
        if (!context.cache.containsKey(node)) {
          if (context.hasSeen.containsKey(node)) {
            appendIdentityColumnTransformer(node, DOUBLE, TSDataType.DOUBLE, context);
          } else {
            ColumnTransformer childColumnTransformer = process(node.getValue(), context);
            context.cache.put(
                node,
                ArithmeticColumnTransformerApi.getNegationTransformer(childColumnTransformer));
          }
        }
        return getColumnTransformerFromCacheAndAddReferenceCount(node, context);
      default:
        throw new UnsupportedOperationException("Unknown sign: " + node.getSign());
    }
  }

  @Override
  protected ColumnTransformer visitBetweenPredicate(BetweenPredicate node, Context context) {
    if (!context.cache.containsKey(node)) {
      if (context.hasSeen.containsKey(node)) {
        appendIdentityColumnTransformer(node, BOOLEAN, TSDataType.BOOLEAN, context);
      } else {
        ColumnTransformer value = this.process(node.getValue(), context);
        ColumnTransformer min = this.process(node.getMin(), context);
        ColumnTransformer max = this.process(node.getMax(), context);
        context.cache.put(node, new BetweenColumnTransformer(BOOLEAN, value, min, max, false));
      }
    }
    return getColumnTransformerFromCacheAndAddReferenceCount(node, context);
  }

  @Override
  protected ColumnTransformer visitCast(Cast node, Context context) {

    if (!context.cache.containsKey(node)) {
      if (context.hasSeen.containsKey(node)) {
        ColumnTransformer columnTransformer = context.hasSeen.get(node);
        appendIdentityColumnTransformer(
            node,
            columnTransformer.getType(),
            getTSDataType(columnTransformer.getType()),
            context,
            columnTransformer);
      } else {
        ColumnTransformer child = this.process(node.getExpression(), context);
        Type type;
        try {
          type = context.metadata.getType(toTypeSignature(node.getType()));
        } catch (TypeNotFoundException e) {
          throw new SemanticException(String.format("Unknown type: %s", node.getType()));
        }
        context.cache.put(
            node,
            node.isSafe()
                ? new TryCastFunctionColumnTransformer(type, child, context.sessionInfo.getZoneId())
                : new CastFunctionColumnTransformer(type, child, context.sessionInfo.getZoneId()));
      }
    }
    return getColumnTransformerFromCacheAndAddReferenceCount(node, context);
  }

  @Override
  protected ColumnTransformer visitBooleanLiteral(BooleanLiteral node, Context context) {
    ColumnTransformer res =
        context.cache.computeIfAbsent(
            node,
            e -> {
              ConstantColumnTransformer columnTransformer =
                  new ConstantColumnTransformer(
                      BOOLEAN,
                      new BooleanColumn(1, Optional.empty(), new boolean[] {node.getValue()}));
              context.leafList.add(columnTransformer);
              return columnTransformer;
            });
    res.addReferenceCount();
    return res;
  }

  @Override
  protected ColumnTransformer visitBinaryLiteral(BinaryLiteral node, Context context) {
    ColumnTransformer res =
        context.cache.computeIfAbsent(
            node,
            e -> {
              ConstantColumnTransformer columnTransformer =
                  new ConstantColumnTransformer(
                      BLOB,
                      new BinaryColumn(
                          1, Optional.empty(), new Binary[] {new Binary(node.getValue())}));
              context.leafList.add(columnTransformer);
              return columnTransformer;
            });
    res.addReferenceCount();
    return res;
  }

  @Override
  protected ColumnTransformer visitStringLiteral(StringLiteral node, Context context) {
    ColumnTransformer res =
        context.cache.computeIfAbsent(
            node,
            e -> {
              ConstantColumnTransformer columnTransformer =
                  new ConstantColumnTransformer(
                      STRING,
                      new BinaryColumn(
                          1,
                          Optional.empty(),
                          new Binary[] {new Binary(node.getValue(), TSFileConfig.STRING_CHARSET)}));
              context.leafList.add(columnTransformer);
              return columnTransformer;
            });
    res.addReferenceCount();
    return res;
  }

  @Override
  protected ColumnTransformer visitLongLiteral(LongLiteral node, Context context) {
    ColumnTransformer res =
        context.cache.computeIfAbsent(
            node,
            e -> {
              ConstantColumnTransformer columnTransformer;
              if (node.getParsedValue() >= Integer.MIN_VALUE
                  && node.getParsedValue() <= Integer.MAX_VALUE) {
                columnTransformer =
                    new ConstantColumnTransformer(
                        INT32,
                        new IntColumn(
                            1, Optional.empty(), new int[] {(int) node.getParsedValue()}));
              } else {
                columnTransformer =
                    new ConstantColumnTransformer(
                        INT64,
                        new LongColumn(1, Optional.empty(), new long[] {node.getParsedValue()}));
              }
              context.leafList.add(columnTransformer);
              return columnTransformer;
            });
    res.addReferenceCount();
    return res;
  }

  @Override
  protected ColumnTransformer visitDoubleLiteral(DoubleLiteral node, Context context) {
    ColumnTransformer res =
        context.cache.computeIfAbsent(
            node,
            e -> {
              ConstantColumnTransformer columnTransformer =
                  new ConstantColumnTransformer(
                      DOUBLE,
                      new DoubleColumn(1, Optional.empty(), new double[] {node.getValue()}));
              context.leafList.add(columnTransformer);
              return columnTransformer;
            });
    res.addReferenceCount();
    return res;
  }

  @Override
  protected ColumnTransformer visitDecimalLiteral(DecimalLiteral node, Context context) {
    throw new UnsupportedOperationException();
  }

  @Override
  protected ColumnTransformer visitGenericLiteral(GenericLiteral node, Context context) {
    ColumnTransformer res =
        context.cache.computeIfAbsent(
            node,
            e -> {
              ConstantColumnTransformer columnTransformer =
                  getColumnTransformerForGenericLiteral(node);
              context.leafList.add(columnTransformer);
              return columnTransformer;
            });
    res.addReferenceCount();
    return res;
  }

  // currently, we only support Date/Timestamp/INT64
  // for Date, GenericLiteral.value is an int value
  // for Timestamp, GenericLiteral.value is a long value
  private static ConstantColumnTransformer getColumnTransformerForGenericLiteral(
      GenericLiteral literal) {
    if (DateType.DATE.getTypeEnum().name().equals(literal.getType())) {
      return new ConstantColumnTransformer(
          DateType.DATE,
          new IntColumn(1, Optional.empty(), new int[] {Integer.parseInt(literal.getValue())}));
    } else if (TimestampType.TIMESTAMP.getTypeEnum().name().equals(literal.getType())) {
      return new ConstantColumnTransformer(
          TimestampType.TIMESTAMP,
          new LongColumn(1, Optional.empty(), new long[] {Long.parseLong(literal.getValue())}));
    } else if (INT64.getTypeEnum().name().equals(literal.getType())) {
      return new ConstantColumnTransformer(
          INT64,
          new LongColumn(1, Optional.empty(), new long[] {Long.parseLong(literal.getValue())}));
    } else {
      throw new SemanticException("Unsupported type in GenericLiteral: " + literal.getType());
    }
  }

  @Override
  protected ColumnTransformer visitNullLiteral(NullLiteral node, Context context) {
    ColumnTransformer res =
        context.cache.computeIfAbsent(
            node,
            e -> {
              NullColumnTransformer columnTransformer = new NullColumnTransformer();
              context.leafList.add(columnTransformer);
              return columnTransformer;
            });
    res.addReferenceCount();
    return res;
  }

  @Override
  protected ColumnTransformer visitComparisonExpression(
      ComparisonExpression node, Context context) {
    ColumnTransformer comparisonTransformer;
    if (context.cache.containsKey(node)) {
      comparisonTransformer = context.cache.get(node);
    } else {
      comparisonTransformer = getColumnTransformer(node, context);
      context.cache.put(node, comparisonTransformer);
    }
    comparisonTransformer.addReferenceCount();
    return comparisonTransformer;
  }

  private ColumnTransformer getColumnTransformer(ComparisonExpression node, Context context) {
    if (context.hasSeen.containsKey(node)) {
      IdentityColumnTransformer identity =
          new IdentityColumnTransformer(
              BOOLEAN, context.originSize + context.commonTransformerList.size());
      ColumnTransformer columnTransformer = context.hasSeen.get(node);
      columnTransformer.addReferenceCount();
      context.commonTransformerList.add(columnTransformer);
      context.leafList.add(identity);
      context.inputDataTypes.add(TSDataType.BOOLEAN);
      return identity;
    } else {
      ColumnTransformer left = process(node.getLeft(), context);
      ColumnTransformer right = process(node.getRight(), context);
      switch (node.getOperator()) {
        case EQUAL:
          return new CompareEqualToColumnTransformer(BOOLEAN, left, right);
        case NOT_EQUAL:
          return new CompareNonEqualColumnTransformer(BOOLEAN, left, right);
        case GREATER_THAN:
          return new CompareGreaterThanColumnTransformer(BOOLEAN, left, right);
        case GREATER_THAN_OR_EQUAL:
          return new CompareGreaterEqualColumnTransformer(BOOLEAN, left, right);
        case LESS_THAN:
          return new CompareLessThanColumnTransformer(BOOLEAN, left, right);
        case LESS_THAN_OR_EQUAL:
          return new CompareLessEqualColumnTransformer(BOOLEAN, left, right);
        default:
          throw new UnsupportedOperationException(
              String.format(UNSUPPORTED_EXPRESSION, node.getOperator()));
      }
    }
  }

  @Override
  protected ColumnTransformer visitCurrentDatabase(CurrentDatabase node, Context context) {
    Optional<String> currentDatabase = context.sessionInfo.getDatabaseName();
    ColumnTransformer res;
    res =
        currentDatabase
            .map(
                s ->
                    context.cache.computeIfAbsent(
                        node,
                        e -> {
                          ConstantColumnTransformer columnTransformer =
                              new ConstantColumnTransformer(
                                  STRING,
                                  new BinaryColumn(
                                      1,
                                      Optional.empty(),
                                      new Binary[] {new Binary(s, TSFileConfig.STRING_CHARSET)}));
                          context.leafList.add(columnTransformer);
                          return columnTransformer;
                        }))
            .orElseGet(
                () ->
                    context.cache.computeIfAbsent(
                        node,
                        e -> {
                          NullColumnTransformer columnTransformer = new NullColumnTransformer();
                          context.leafList.add(columnTransformer);
                          return columnTransformer;
                        }));
    res.addReferenceCount();
    return res;
  }

  @Override
  protected ColumnTransformer visitCurrentTime(CurrentTime node, Context context) {
    throw new UnsupportedOperationException(String.format(UNSUPPORTED_EXPRESSION, node));
  }

  @Override
  protected ColumnTransformer visitCurrentUser(CurrentUser node, Context context) {
    String currentUser = context.sessionInfo.getUserName();
    ColumnTransformer res =
        context.cache.computeIfAbsent(
            node,
            e -> {
              ConstantColumnTransformer columnTransformer =
                  new ConstantColumnTransformer(
                      STRING,
                      new BinaryColumn(
                          1,
                          Optional.empty(),
                          new Binary[] {new Binary(currentUser, TSFileConfig.STRING_CHARSET)}));
              context.leafList.add(columnTransformer);
              return columnTransformer;
            });
    res.addReferenceCount();
    return res;
  }

  @Override
  protected ColumnTransformer visitFunctionCall(FunctionCall node, Context context) {
    if (!context.cache.containsKey(node)) {
      if (context.hasSeen.containsKey(node)) {
        ColumnTransformer columnTransformer = context.hasSeen.get(node);
        appendIdentityColumnTransformer(
            node,
            columnTransformer.getType(),
            getTSDataType(columnTransformer.getType()),
            context,
            columnTransformer);
      } else {
        context.cache.put(
            node,
            getFunctionColumnTransformer(node.getName().getSuffix(), node.getArguments(), context));
      }
    }
    return getColumnTransformerFromCacheAndAddReferenceCount(node, context);
  }

  private ColumnTransformer getFunctionColumnTransformer(
      String functionName, List<Expression> children, Context context) {
    // builtin scalar function
    if (TableBuiltinScalarFunction.DIFF.getFunctionName().equalsIgnoreCase(functionName)) {
      boolean ignoreNull = true;
      if (children.size() > 1) {
        if (isBooleanLiteral(children.get(1))) {
          ignoreNull = ((BooleanLiteral) children.get(1)).getValue();
        } else {
          return new DiffColumnTransformer(
              DOUBLE,
              this.process(children.get(0), context),
              this.process(children.get(1), context));
        }
      }
      return new DiffFunctionColumnTransformer(
          DOUBLE, this.process(children.get(0), context), ignoreNull);
    } else if (TableBuiltinScalarFunction.ROUND.getFunctionName().equalsIgnoreCase(functionName)) {
      int places = 0;
      if (children.size() > 1) {
        if (isLongLiteral(children.get(1))) {
          places = (int) ((LongLiteral) children.get(1)).getParsedValue();
        } else {
          return new RoundColumnTransformer(
              DOUBLE,
              this.process(children.get(0), context),
              this.process(children.get(1), context));
        }
      }
      return new RoundFunctionColumnTransformer(
          DOUBLE, this.process(children.get(0), context), places);
    } else if (TableBuiltinScalarFunction.REPLACE
        .getFunctionName()
        .equalsIgnoreCase(functionName)) {
      ColumnTransformer first = this.process(children.get(0), context);
      if (children.size() == 2) {
        if (isStringLiteral(children.get(1))) {
          return new ReplaceFunctionColumnTransformer(
              STRING, first, ((StringLiteral) children.get(1)).getValue(), "");
        } else {
          return new Replace2ColumnTransformer(
              STRING, first, this.process(children.get(1), context));
        }
      } else {
        // size == 3
        if (isStringLiteral(children.get(1)) && isStringLiteral(children.get(2))) {
          return new ReplaceFunctionColumnTransformer(
              STRING,
              first,
              ((StringLiteral) children.get(1)).getValue(),
              ((StringLiteral) children.get(2)).getValue());
        } else {
          return new Replace3ColumnTransformer(
              STRING,
              first,
              this.process(children.get(1), context),
              this.process(children.get(2), context));
        }
      }
    } else if (TableBuiltinScalarFunction.SUBSTRING
        .getFunctionName()
        .equalsIgnoreCase(functionName)) {
      ColumnTransformer first = this.process(children.get(0), context);
      if (children.size() == 2) {
        if (isLongLiteral(children.get(1))) {
          int startIndex = (int) ((LongLiteral) children.get(1)).getParsedValue();
          return new SubStringColumnTransformer(STRING, first, startIndex, Integer.MAX_VALUE);
        } else {
          return new SubString2ColumnTransformer(
              STRING, first, this.process(children.get(1), context));
        }
      } else {
        // size == 3
        if (isLongLiteral(children.get(1)) && isLongLiteral(children.get(2))) {
          int startIndex = (int) ((LongLiteral) children.get(1)).getParsedValue();
          int length = (int) ((LongLiteral) children.get(2)).getParsedValue();
          return new SubStringColumnTransformer(STRING, first, startIndex, length);
        } else {
          return new SubString3ColumnTransformer(
              STRING,
              first,
              this.process(children.get(1), context),
              this.process(children.get(2), context));
        }
      }
    } else if (TableBuiltinScalarFunction.LENGTH.getFunctionName().equalsIgnoreCase(functionName)) {
      ColumnTransformer first = this.process(children.get(0), context);
      if (children.size() == 1) {
        return new LengthColumnTransformer(INT32, first);
      }
    } else if (TableBuiltinScalarFunction.UPPER.getFunctionName().equalsIgnoreCase(functionName)) {
      ColumnTransformer first = this.process(children.get(0), context);
      if (children.size() == 1) {
        return new UpperColumnTransformer(STRING, first);
      }
    } else if (TableBuiltinScalarFunction.LOWER.getFunctionName().equalsIgnoreCase(functionName)) {
      ColumnTransformer first = this.process(children.get(0), context);
      if (children.size() == 1) {
        return new LowerColumnTransformer(STRING, first);
      }
    } else if (TableBuiltinScalarFunction.TRIM.getFunctionName().equalsIgnoreCase(functionName)) {
      ColumnTransformer first = this.process(children.get(0), context);
      if (children.size() == 1) {
        return new TrimColumnTransformer(STRING, first, " ");
      } else {
        // children.size() == 2
        if (isStringLiteral(children.get(1))) {
          return new TrimColumnTransformer(
              STRING, first, ((StringLiteral) children.get(1)).getValue());
        } else {
          return new Trim2ColumnTransformer(STRING, first, this.process(children.get(1), context));
        }
      }
    } else if (TableBuiltinScalarFunction.LTRIM.getFunctionName().equalsIgnoreCase(functionName)) {
      ColumnTransformer first = this.process(children.get(0), context);
      if (children.size() == 1) {
        return new LTrimColumnTransformer(STRING, first, " ");
      } else {
        // children.size() == 2
        if (isStringLiteral(children.get(1))) {
          return new LTrimColumnTransformer(
              STRING, first, ((StringLiteral) children.get(1)).getValue());
        } else {
          return new LTrim2ColumnTransformer(STRING, first, this.process(children.get(1), context));
        }
      }
    } else if (TableBuiltinScalarFunction.RTRIM.getFunctionName().equalsIgnoreCase(functionName)) {
      ColumnTransformer first = this.process(children.get(0), context);
      if (children.size() == 1) {
        return new RTrimColumnTransformer(STRING, first, " ");
      } else {
        // children.size() == 2
        if (isStringLiteral(children.get(1))) {
          return new RTrimColumnTransformer(
              STRING, first, ((StringLiteral) children.get(1)).getValue());
        } else {
          return new RTrim2ColumnTransformer(STRING, first, this.process(children.get(1), context));
        }
      }
    } else if (TableBuiltinScalarFunction.REGEXP_LIKE
        .getFunctionName()
        .equalsIgnoreCase(functionName)) {
      ColumnTransformer first = this.process(children.get(0), context);
      if (children.size() == 2) {
        if (isStringLiteral(children.get(1))) {
          return new RegexpLikeColumnTransformer(
              BOOLEAN, first, ((StringLiteral) children.get(1)).getValue());
        } else {
          return new RegexpLike2ColumnTransformer(
              BOOLEAN, first, this.process(children.get(1), context));
        }
      }
    } else if (TableBuiltinScalarFunction.STRPOS.getFunctionName().equalsIgnoreCase(functionName)) {
      ColumnTransformer first = this.process(children.get(0), context);
      if (children.size() == 2) {
        if (isStringLiteral(children.get(1))) {
          return new StrposColumnTransformer(
              INT32, first, ((StringLiteral) children.get(1)).getValue());
        } else {
          return new Strpos2ColumnTransformer(INT32, first, this.process(children.get(1), context));
        }
      }
    } else if (TableBuiltinScalarFunction.STARTS_WITH
        .getFunctionName()
        .equalsIgnoreCase(functionName)) {
      ColumnTransformer first = this.process(children.get(0), context);
      if (children.size() == 2) {
        if (isStringLiteral(children.get(1))) {
          return new StartsWithColumnTransformer(
              BOOLEAN, first, ((StringLiteral) children.get(1)).getValue());
        } else {
          return new StartsWith2ColumnTransformer(
              BOOLEAN, first, this.process(children.get(1), context));
        }
      }
    } else if (TableBuiltinScalarFunction.ENDS_WITH
        .getFunctionName()
        .equalsIgnoreCase(functionName)) {
      ColumnTransformer first = this.process(children.get(0), context);
      if (children.size() == 2) {
        if (isStringLiteral(children.get(1))) {
          return new EndsWithColumnTransformer(
              BOOLEAN, first, ((StringLiteral) children.get(1)).getValue());
        } else {
          return new EndsWith2ColumnTransformer(
              BOOLEAN, first, this.process(children.get(1), context));
        }
      }
    } else if (TableBuiltinScalarFunction.CONCAT.getFunctionName().equalsIgnoreCase(functionName)) {
      if (children.size() == 2) {
        if (isStringLiteral(children.get(1)) && !isStringLiteral(children.get(0))) {
          return new ConcatColumnTransformer(
              STRING,
              this.process(children.get(0), context),
              ((StringLiteral) children.get(1)).getValue(),
              true);
        } else if (isStringLiteral(children.get(0)) && !isStringLiteral(children.get(1))) {
          return new ConcatColumnTransformer(
              STRING,
              this.process(children.get(1), context),
              ((StringLiteral) children.get(0)).getValue(),
              false);
        } else {
          return new Concat2ColumnTransformer(
              STRING,
              this.process(children.get(0), context),
              this.process(children.get(1), context));
        }
      } else {
        List<ColumnTransformer> columnTransformers = new ArrayList<>();
        for (Expression child : children) {
          columnTransformers.add(this.process(child, context));
        }
        return new ConcatMultiColumnTransformer(STRING, columnTransformers);
      }
    } else if (TableBuiltinScalarFunction.STRCMP.getFunctionName().equalsIgnoreCase(functionName)) {
      ColumnTransformer first = this.process(children.get(0), context);
      if (children.size() == 2) {
        if (isStringLiteral(children.get(1))) {
          return new StrcmpColumnTransformer(
              INT32, first, ((StringLiteral) children.get(1)).getValue());
        } else {
          return new Strcmp2ColumnTransformer(INT32, first, this.process(children.get(1), context));
        }
      }
    } else if (TableBuiltinScalarFunction.SIN.getFunctionName().equalsIgnoreCase(functionName)) {
      ColumnTransformer first = this.process(children.get(0), context);
      if (children.size() == 1) {
        return new SinColumnTransformer(DOUBLE, first);
      }
    } else if (TableBuiltinScalarFunction.COS.getFunctionName().equalsIgnoreCase(functionName)) {
      ColumnTransformer first = this.process(children.get(0), context);
      if (children.size() == 1) {
        return new CosColumnTransformer(DOUBLE, first);
      }
    } else if (TableBuiltinScalarFunction.TAN.getFunctionName().equalsIgnoreCase(functionName)) {
      ColumnTransformer first = this.process(children.get(0), context);
      if (children.size() == 1) {
        return new TanColumnTransformer(DOUBLE, first);
      }
    } else if (TableBuiltinScalarFunction.ASIN.getFunctionName().equalsIgnoreCase(functionName)) {
      ColumnTransformer first = this.process(children.get(0), context);
      if (children.size() == 1) {
        return new AsinColumnTransformer(DOUBLE, first);
      }
    } else if (TableBuiltinScalarFunction.ACOS.getFunctionName().equalsIgnoreCase(functionName)) {
      ColumnTransformer first = this.process(children.get(0), context);
      if (children.size() == 1) {
        return new AcosColumnTransformer(DOUBLE, first);
      }
    } else if (TableBuiltinScalarFunction.ATAN.getFunctionName().equalsIgnoreCase(functionName)) {
      ColumnTransformer first = this.process(children.get(0), context);
      if (children.size() == 1) {
        return new AtanColumnTransformer(DOUBLE, first);
      }
    } else if (TableBuiltinScalarFunction.SINH.getFunctionName().equalsIgnoreCase(functionName)) {
      ColumnTransformer first = this.process(children.get(0), context);
      if (children.size() == 1) {
        return new SinhColumnTransformer(DOUBLE, first);
      }
    } else if (TableBuiltinScalarFunction.COSH.getFunctionName().equalsIgnoreCase(functionName)) {
      ColumnTransformer first = this.process(children.get(0), context);
      if (children.size() == 1) {
        return new CoshColumnTransformer(DOUBLE, first);
      }
    } else if (TableBuiltinScalarFunction.TANH.getFunctionName().equalsIgnoreCase(functionName)) {
      ColumnTransformer first = this.process(children.get(0), context);
      if (children.size() == 1) {
        return new TanhColumnTransformer(DOUBLE, first);
      }
    } else if (TableBuiltinScalarFunction.DEGREES
        .getFunctionName()
        .equalsIgnoreCase(functionName)) {
      ColumnTransformer first = this.process(children.get(0), context);
      if (children.size() == 1) {
        return new DegreesColumnTransformer(DOUBLE, first);
      }
    } else if (TableBuiltinScalarFunction.RADIANS
        .getFunctionName()
        .equalsIgnoreCase(functionName)) {
      ColumnTransformer first = this.process(children.get(0), context);
      if (children.size() == 1) {
        return new RadiansColumnTransformer(DOUBLE, first);
      }
    } else if (TableBuiltinScalarFunction.ABS.getFunctionName().equalsIgnoreCase(functionName)) {
      ColumnTransformer first = this.process(children.get(0), context);
      if (children.size() == 1) {
        return new AbsColumnTransformer(first.getType(), first);
      }
    } else if (TableBuiltinScalarFunction.SIGN.getFunctionName().equalsIgnoreCase(functionName)) {
      ColumnTransformer first = this.process(children.get(0), context);
      if (children.size() == 1) {
        return new SignColumnTransformer(first.getType(), first);
      }
    } else if (TableBuiltinScalarFunction.CEIL.getFunctionName().equalsIgnoreCase(functionName)) {
      ColumnTransformer first = this.process(children.get(0), context);
      if (children.size() == 1) {
        return new CeilColumnTransformer(DOUBLE, first);
      }
    } else if (TableBuiltinScalarFunction.FLOOR.getFunctionName().equalsIgnoreCase(functionName)) {
      ColumnTransformer first = this.process(children.get(0), context);
      if (children.size() == 1) {
        return new FloorColumnTransformer(DOUBLE, first);
      }
    } else if (TableBuiltinScalarFunction.EXP.getFunctionName().equalsIgnoreCase(functionName)) {
      ColumnTransformer first = this.process(children.get(0), context);
      if (children.size() == 1) {
        return new ExpColumnTransformer(DOUBLE, first);
      }
    } else if (TableBuiltinScalarFunction.LN.getFunctionName().equalsIgnoreCase(functionName)) {
      ColumnTransformer first = this.process(children.get(0), context);
      if (children.size() == 1) {
        return new LnColumnTransformer(DOUBLE, first);
      }
    } else if (TableBuiltinScalarFunction.LOG10.getFunctionName().equalsIgnoreCase(functionName)) {
      ColumnTransformer first = this.process(children.get(0), context);
      if (children.size() == 1) {
        return new Log10ColumnTransformer(DOUBLE, first);
      }
    } else if (TableBuiltinScalarFunction.SQRT.getFunctionName().equalsIgnoreCase(functionName)) {
      ColumnTransformer first = this.process(children.get(0), context);
      if (children.size() == 1) {
        return new SqrtColumnTransformer(DOUBLE, first);
      }
    } else if (TableBuiltinScalarFunction.PI.getFunctionName().equalsIgnoreCase(functionName)) {
      ConstantColumnTransformer piColumnTransformer =
          new ConstantColumnTransformer(
              DOUBLE, new DoubleColumn(1, Optional.empty(), new double[] {Math.PI}));
      context.leafList.add(piColumnTransformer);
      return piColumnTransformer;
    } else if (TableBuiltinScalarFunction.E.getFunctionName().equalsIgnoreCase(functionName)) {
      ConstantColumnTransformer eColumnTransformer =
          new ConstantColumnTransformer(
              DOUBLE, new DoubleColumn(1, Optional.empty(), new double[] {Math.E}));
      context.leafList.add(eColumnTransformer);
      return eColumnTransformer;
    } else if (TableBuiltinScalarFunction.DATE_BIN
        .getFunctionName()
        .equalsIgnoreCase(functionName)) {
      ColumnTransformer source = this.process(children.get(2), context);
      return new DateBinFunctionColumnTransformer(
          source.getType(),
          ((LongLiteral) children.get(0)).getParsedValue(),
          ((LongLiteral) children.get(1)).getParsedValue(),
          source,
          ((LongLiteral) children.get(3)).getParsedValue(),
          context.sessionInfo.getZoneId());
    } else if (TableBuiltinScalarFunction.FORMAT.getFunctionName().equalsIgnoreCase(functionName)) {
      List<ColumnTransformer> columnTransformers = new ArrayList<>();
      //      String pattern = this.process(children.get(0), context).;
      for (int i = 0; i < children.size(); i++) {
        columnTransformers.add(this.process(children.get(i), context));
      }
      return new FormatColumnTransformer(
          STRING, columnTransformers, context.sessionInfo.getZoneId());
<<<<<<< HEAD
    } else if (FAIL_FUNCTION_NAME.equalsIgnoreCase(functionName)) {
      checkArgument(children.size() == 1 && children.get(0) instanceof StringLiteral);
      return new FailFunctionColumnTransformer(
          STRING, ((StringLiteral) children.get(0)).getValue());
=======
    } else if (TableBuiltinScalarFunction.GREATEST
        .getFunctionName()
        .equalsIgnoreCase(functionName)) {
      List<ColumnTransformer> columnTransformers =
          children.stream().map(child -> this.process(child, context)).collect(Collectors.toList());
      Type returnType = columnTransformers.get(0).getType();
      return AbstractGreatestLeastColumnTransformer.getGreatestColumnTransformer(
          returnType, columnTransformers);
    } else if (TableBuiltinScalarFunction.LEAST.getFunctionName().equalsIgnoreCase(functionName)) {
      List<ColumnTransformer> columnTransformers =
          children.stream().map(child -> this.process(child, context)).collect(Collectors.toList());
      Type returnType = columnTransformers.get(0).getType();
      return AbstractGreatestLeastColumnTransformer.getLeastColumnTransformer(
          returnType, columnTransformers);
>>>>>>> 379993ec
    } else {
      // user defined function
      if (TableUDFUtils.isScalarFunction(functionName)) {
        ScalarFunction scalarFunction = TableUDFUtils.getScalarFunction(functionName);
        List<ColumnTransformer> childrenColumnTransformer =
            children.stream().map(child -> process(child, context)).collect(Collectors.toList());
        FunctionArguments parameters =
            new FunctionArguments(
                childrenColumnTransformer.stream()
                    .map(i -> UDFDataTypeTransformer.transformReadTypeToUDFDataType(i.getType()))
                    .collect(Collectors.toList()),
                Collections.emptyMap());
        ScalarFunctionAnalysis analysis = scalarFunction.analyze(parameters);
        scalarFunction.beforeStart(parameters);
        Type returnType =
            UDFDataTypeTransformer.transformUDFDataTypeToReadType(analysis.getOutputDataType());
        return new UserDefineScalarFunctionTransformer(
            returnType, scalarFunction, childrenColumnTransformer);
      }
    }
    throw new IllegalArgumentException(
        String.format(
            "Unknown function %s on DataNode: %d.",
            functionName, IoTDBDescriptor.getInstance().getConfig().getDataNodeId()));
  }

  @Override
  protected ColumnTransformer visitInPredicate(InPredicate node, Context context) {
    if (!context.cache.containsKey(node)) {
      if (context.hasSeen.containsKey(node)) {
        appendIdentityColumnTransformer(node, BOOLEAN, TSDataType.BOOLEAN, context);
      } else {
        ColumnTransformer childColumnTransformer = process(node.getValue(), context);
        TypeEnum childTypeEnum = childColumnTransformer.getType().getTypeEnum();
        InListExpression inListExpression = (InListExpression) node.getValueList();
        List<Expression> expressionList = inListExpression.getValues();
        List<Literal> values = new ArrayList<>();
        List<ColumnTransformer> valueColumnTransformerList = new ArrayList<>();
        valueColumnTransformerList.add(childColumnTransformer);
        for (Expression expression : expressionList) {
          if (expression instanceof Literal) {
            values.add((Literal) expression);
          } else {
            valueColumnTransformerList.add(process(expression, context));
          }
        }
        context.cache.put(
            node, constructInColumnTransformer(childTypeEnum, valueColumnTransformerList, values));
      }
    }

    return getColumnTransformerFromCacheAndAddReferenceCount(node, context);
  }

  private static InMultiColumnTransformer constructInColumnTransformer(
      TypeEnum childType,
      List<ColumnTransformer> valueColumnTransformerList,
      List<Literal> values) {
    String errorMsg = "\"%s\" cannot be cast to [%s]";
    switch (childType) {
      case INT32:
        Set<Integer> intSet = new HashSet<>();
        for (Literal value : values) {
          try {
            long v = ((LongLiteral) value).getParsedValue();
            if (v <= Integer.MAX_VALUE && v >= Integer.MIN_VALUE) {
              intSet.add((int) v);
            }
          } catch (IllegalArgumentException e) {
            throw new SemanticException(String.format(errorMsg, value, childType));
          }
        }
        return new InInt32MultiColumnTransformer(intSet, valueColumnTransformerList);
      case DATE:
        Set<Integer> dateSet = new HashSet<>();
        for (Literal value : values) {
          dateSet.add(Integer.parseInt(((GenericLiteral) value).getValue()));
        }
        return new InInt32MultiColumnTransformer(dateSet, valueColumnTransformerList);
      case INT64:
        Set<Long> longSet = new HashSet<>();
        for (Literal value : values) {
          longSet.add(((LongLiteral) value).getParsedValue());
        }
        return new InInt64MultiColumnTransformer(longSet, valueColumnTransformerList);
      case TIMESTAMP:
        Set<Long> timestampSet = new HashSet<>();
        for (Literal value : values) {
          try {
            if (value instanceof LongLiteral) {
              timestampSet.add(((LongLiteral) value).getParsedValue());
            } else if (value instanceof DoubleLiteral) {
              timestampSet.add((long) ((DoubleLiteral) value).getValue());
            } else if (value instanceof GenericLiteral) {
              timestampSet.add(Long.parseLong(((GenericLiteral) value).getValue()));
            } else {
              throw new SemanticException(
                  "InList Literal for TIMESTAMP can only be LongLiteral, DoubleLiteral and GenericLiteral, current is "
                      + value.getClass().getSimpleName());
            }
          } catch (IllegalArgumentException e) {
            throw new SemanticException(String.format(errorMsg, value, childType));
          }
        }
        return new InInt64MultiColumnTransformer(timestampSet, valueColumnTransformerList);
      case FLOAT:
        Set<Float> floatSet = new HashSet<>();
        for (Literal value : values) {
          try {
            floatSet.add((float) ((DoubleLiteral) value).getValue());
          } catch (IllegalArgumentException e) {
            throw new SemanticException(String.format(errorMsg, value, childType));
          }
        }
        return new InFloatMultiColumnTransformer(floatSet, valueColumnTransformerList);
      case DOUBLE:
        Set<Double> doubleSet = new HashSet<>();
        for (Literal value : values) {
          try {
            doubleSet.add(((DoubleLiteral) value).getValue());
          } catch (IllegalArgumentException e) {
            throw new SemanticException(String.format(errorMsg, value, childType));
          }
        }
        return new InDoubleMultiColumnTransformer(doubleSet, valueColumnTransformerList);
      case BOOLEAN:
        Set<Boolean> booleanSet = new HashSet<>();
        for (Literal value : values) {
          booleanSet.add(((BooleanLiteral) value).getValue());
        }
        return new InBooleanMultiColumnTransformer(booleanSet, valueColumnTransformerList);
      case TEXT:
      case STRING:
        Set<Binary> stringSet = new HashSet<>();
        for (Literal value : values) {
          stringSet.add(
              new Binary(((StringLiteral) value).getValue(), TSFileConfig.STRING_CHARSET));
        }
        return new InBinaryMultiColumnTransformer(stringSet, valueColumnTransformerList);
      case BLOB:
        Set<Binary> binarySet = new HashSet<>();
        for (Literal value : values) {
          binarySet.add(new Binary(((BinaryLiteral) value).getValue()));
        }
        return new InBinaryMultiColumnTransformer(binarySet, valueColumnTransformerList);
      default:
        throw new UnsupportedOperationException("unsupported data type: " + childType);
    }
  }

  @Override
  protected ColumnTransformer visitNotExpression(NotExpression node, Context context) {
    if (!context.cache.containsKey(node)) {
      if (context.hasSeen.containsKey(node)) {
        appendIdentityColumnTransformer(node, BOOLEAN, TSDataType.BOOLEAN, context);
      } else {
        ColumnTransformer childColumnTransformer = process(node.getValue(), context);
        context.cache.put(node, new LogicNotColumnTransformer(BOOLEAN, childColumnTransformer));
      }
    }
    return getColumnTransformerFromCacheAndAddReferenceCount(node, context);
  }

  @Override
  protected ColumnTransformer visitLikePredicate(LikePredicate node, Context context) {
    if (!context.cache.containsKey(node)) {
      if (context.hasSeen.containsKey(node)) {
        appendIdentityColumnTransformer(node, BOOLEAN, TSDataType.BOOLEAN, context);
      } else {
        ColumnTransformer likeColumnTransformer = null;
        ColumnTransformer childColumnTransformer = process(node.getValue(), context);
        if ((isStringLiteral(node.getPattern()) && !node.getEscape().isPresent())
            || (isStringLiteral(node.getPattern()) && isStringLiteral(node.getEscape().get()))) {
          Optional<Character> escapeSet =
              node.getEscape().isPresent()
                  ? getEscapeCharacter(((StringLiteral) node.getEscape().get()).getValue())
                  : Optional.empty();
          likeColumnTransformer =
              new LikeColumnTransformer(
                  BOOLEAN,
                  childColumnTransformer,
                  LikePattern.compile(((StringLiteral) node.getPattern()).getValue(), escapeSet));
        } else {
          ColumnTransformer patternColumnTransformer = process(node.getPattern(), context);
          if (node.getEscape().isPresent()) {
            ColumnTransformer escapeColumnTransformer = process(node.getEscape().get(), context);
            likeColumnTransformer =
                new Like3ColumnTransformer(
                    BOOLEAN,
                    childColumnTransformer,
                    patternColumnTransformer,
                    escapeColumnTransformer);
          } else {
            likeColumnTransformer =
                new Like2ColumnTransformer(
                    BOOLEAN, childColumnTransformer, patternColumnTransformer);
          }
        }

        context.cache.put(node, likeColumnTransformer);
      }
    }
    return getColumnTransformerFromCacheAndAddReferenceCount(node, context);
  }

  @Override
  protected ColumnTransformer visitIsNotNullPredicate(IsNotNullPredicate node, Context context) {
    if (!context.cache.containsKey(node)) {
      if (context.hasSeen.containsKey(node)) {
        appendIdentityColumnTransformer(node, BOOLEAN, TSDataType.BOOLEAN, context);
      } else {
        ColumnTransformer childColumnTransformer = process(node.getValue(), context);
        context.cache.put(node, new IsNullColumnTransformer(BOOLEAN, childColumnTransformer, true));
      }
    }
    return getColumnTransformerFromCacheAndAddReferenceCount(node, context);
  }

  @Override
  protected ColumnTransformer visitIsNullPredicate(IsNullPredicate node, Context context) {
    if (!context.cache.containsKey(node)) {
      if (context.hasSeen.containsKey(node)) {
        appendIdentityColumnTransformer(node, BOOLEAN, TSDataType.BOOLEAN, context);
      } else {
        ColumnTransformer childColumnTransformer = process(node.getValue(), context);
        context.cache.put(
            node, new IsNullColumnTransformer(BOOLEAN, childColumnTransformer, false));
      }
    }
    return getColumnTransformerFromCacheAndAddReferenceCount(node, context);
  }

  @Override
  protected ColumnTransformer visitLogicalExpression(LogicalExpression node, Context context) {
    ColumnTransformer logicalTransformer;
    if (context.cache.containsKey(node)) {
      logicalTransformer = context.cache.get(node);
    } else {
      logicalTransformer = getColumnTransformer(node, context);
      context.cache.put(node, logicalTransformer);
    }
    logicalTransformer.addReferenceCount();
    return logicalTransformer;
  }

  private ColumnTransformer getColumnTransformer(LogicalExpression node, Context context) {
    if (context.hasSeen.containsKey(node)) {
      IdentityColumnTransformer identity =
          new IdentityColumnTransformer(
              BOOLEAN, context.originSize + context.commonTransformerList.size());
      ColumnTransformer columnTransformer = context.hasSeen.get(node);
      columnTransformer.addReferenceCount();
      context.commonTransformerList.add(columnTransformer);
      context.leafList.add(identity);
      context.inputDataTypes.add(TSDataType.BOOLEAN);
      return identity;
    } else {
      List<ColumnTransformer> children =
          node.getChildren().stream().map(c -> process(c, context)).collect(Collectors.toList());
      switch (node.getOperator()) {
        case OR:
          return new LogicalOrMultiColumnTransformer(BOOLEAN, children);
        case AND:
          return new LogicalAndMultiColumnTransformer(BOOLEAN, children);
        default:
          throw new UnsupportedOperationException(
              String.format(UNSUPPORTED_EXPRESSION, node.getOperator()));
      }
    }
  }

  @Override
  protected ColumnTransformer visitSymbolReference(SymbolReference node, Context context) {
    ColumnTransformer res =
        context.cache.computeIfAbsent(
            node,
            e -> {
              int valueIdx =
                  context.inputLocations.get(Symbol.from(node)).get(0).getValueColumnIndex();
              LeafColumnTransformer leafColumnTransformer;
              if (valueIdx == -1) {
                leafColumnTransformer = new TimeColumnTransformer(INT64);
              } else {
                leafColumnTransformer =
                    new IdentityColumnTransformer(context.getType(node), valueIdx);
              }

              context.leafList.add(leafColumnTransformer);
              return leafColumnTransformer;
            });
    res.addReferenceCount();
    return res;
  }

  @Override
  protected ColumnTransformer visitCoalesceExpression(CoalesceExpression node, Context context) {
    if (!context.cache.containsKey(node)) {
      if (context.hasSeen.containsKey(node)) {
        ColumnTransformer columnTransformer = context.hasSeen.get(node);
        appendIdentityColumnTransformer(
            node,
            columnTransformer.getType(),
            getTSDataType(columnTransformer.getType()),
            context,
            columnTransformer);
      } else {
        List<ColumnTransformer> children =
            node.getChildren().stream().map(c -> process(c, context)).collect(Collectors.toList());
        context.cache.put(node, new CoalesceColumnTransformer(children.get(0).getType(), children));
      }
    }
    ColumnTransformer res = context.cache.get(node);
    res.addReferenceCount();
    return res;
  }

  @Override
  protected ColumnTransformer visitSimpleCaseExpression(
      SimpleCaseExpression node, Context context) {
    if (!context.cache.containsKey(node)) {
      if (context.hasSeen.containsKey(node)) {
        ColumnTransformer columnTransformer = context.hasSeen.get(node);
        appendIdentityColumnTransformer(
            node,
            columnTransformer.getType(),
            getTSDataType(columnTransformer.getType()),
            context,
            columnTransformer);
      } else {
        List<ColumnTransformer> whenList = new ArrayList<>();
        List<ColumnTransformer> thenList = new ArrayList<>();
        for (WhenClause whenClause : node.getWhenClauses()) {
          whenList.add(
              process(
                  new ComparisonExpression(
                      ComparisonExpression.Operator.EQUAL,
                      node.getOperand(),
                      whenClause.getOperand()),
                  context));
          thenList.add(process(whenClause.getResult(), context));
        }

        ColumnTransformer elseColumnTransformer =
            process(node.getDefaultValue().orElse(new NullLiteral()), context);
        context.cache.put(
            node,
            new TableCaseWhenThenColumnTransformer(
                thenList.get(0).getType(), whenList, thenList, elseColumnTransformer));
      }
    }
    return getColumnTransformerFromCacheAndAddReferenceCount(node, context);
  }

  @Override
  protected ColumnTransformer visitSearchedCaseExpression(
      SearchedCaseExpression node, Context context) {
    if (!context.cache.containsKey(node)) {
      if (context.hasSeen.containsKey(node)) {
        ColumnTransformer columnTransformer = context.hasSeen.get(node);
        appendIdentityColumnTransformer(
            node,
            columnTransformer.getType(),
            InternalTypeManager.getTSDataType(columnTransformer.getType()),
            context,
            columnTransformer);
      } else {
        List<ColumnTransformer> whenList = new ArrayList<>();
        List<ColumnTransformer> thenList = new ArrayList<>();
        for (WhenClause whenClause : node.getWhenClauses()) {
          whenList.add(process(whenClause.getOperand(), context));
          thenList.add(process(whenClause.getResult(), context));
        }

        ColumnTransformer elseColumnTransformer =
            process(node.getDefaultValue().orElse(new NullLiteral()), context);

        context.cache.put(
            node,
            new TableCaseWhenThenColumnTransformer(
                thenList.get(0).getType(), whenList, thenList, elseColumnTransformer));
      }
    }
    return getColumnTransformerFromCacheAndAddReferenceCount(node, context);
  }

  @Override
  protected ColumnTransformer visitTrim(Trim node, Context context) {
    throw new UnsupportedOperationException(String.format(UNSUPPORTED_EXPRESSION, node));
  }

  @Override
  protected ColumnTransformer visitIfExpression(IfExpression node, Context context) {
    throw new UnsupportedOperationException(String.format(UNSUPPORTED_EXPRESSION, node));
  }

  @Override
  protected ColumnTransformer visitNullIfExpression(NullIfExpression node, Context context) {
    throw new UnsupportedOperationException(String.format(UNSUPPORTED_EXPRESSION, node));
  }

  private void appendIdentityColumnTransformer(
      Expression expression, Type identityReturnType, TSDataType inputType, Context context) {
    appendIdentityColumnTransformer(
        expression, identityReturnType, inputType, context, context.hasSeen.get(expression));
  }

  private void appendIdentityColumnTransformer(
      Expression expression,
      Type identityReturnType,
      TSDataType inputType,
      Context context,
      ColumnTransformer columnTransformer) {
    IdentityColumnTransformer identity =
        new IdentityColumnTransformer(
            identityReturnType, context.originSize + context.commonTransformerList.size());
    columnTransformer.addReferenceCount();
    context.commonTransformerList.add(columnTransformer);
    context.leafList.add(identity);
    context.inputDataTypes.add(inputType);
    context.cache.put(expression, identity);
  }

  private ColumnTransformer getColumnTransformerFromCacheAndAddReferenceCount(
      Expression expression, Context context) {
    ColumnTransformer columnTransformer = context.cache.get(expression);
    columnTransformer.addReferenceCount();
    return columnTransformer;
  }

  public static boolean isLongLiteral(Expression expression) {
    return expression instanceof LongLiteral;
  }

  public static boolean isBooleanLiteral(Expression expression) {
    return expression instanceof BooleanLiteral;
  }

  public static class Context {

    private final SessionInfo sessionInfo;

    // LeafColumnTransformer for LeafOperand
    private final List<LeafColumnTransformer> leafList;

    // Index of input column
    private final Map<Symbol, List<InputLocation>> inputLocations;

    // cache for constructing ColumnTransformer tree
    private final Map<Expression, ColumnTransformer> cache;

    // Sub expressions that has been seen in filter
    private final Map<Expression, ColumnTransformer> hasSeen;

    // Common Transformer between filter and project
    private final List<ColumnTransformer> commonTransformerList;

    private final List<TSDataType> inputDataTypes;

    private final int originSize;

    private final TypeProvider typeProvider;

    private final Metadata metadata;

    public Context(
        SessionInfo sessionInfo,
        List<LeafColumnTransformer> leafList,
        Map<Symbol, List<InputLocation>> inputLocations,
        Map<Expression, ColumnTransformer> cache,
        Map<Expression, ColumnTransformer> hasSeen,
        List<ColumnTransformer> commonTransformerList,
        List<TSDataType> inputDataTypes,
        int originSize,
        TypeProvider typeProvider,
        Metadata metadata) {
      this.sessionInfo = sessionInfo;
      this.leafList = leafList;
      this.inputLocations = inputLocations;
      this.cache = cache;
      this.hasSeen = hasSeen;
      this.commonTransformerList = commonTransformerList;
      this.inputDataTypes = inputDataTypes;
      this.originSize = originSize;
      this.typeProvider = typeProvider;
      this.metadata = metadata;
    }

    public Type getType(SymbolReference symbolReference) {
      return typeProvider.getTableModelType(Symbol.from(symbolReference));
    }
  }
}<|MERGE_RESOLUTION|>--- conflicted
+++ resolved
@@ -981,12 +981,10 @@
       }
       return new FormatColumnTransformer(
           STRING, columnTransformers, context.sessionInfo.getZoneId());
-<<<<<<< HEAD
     } else if (FAIL_FUNCTION_NAME.equalsIgnoreCase(functionName)) {
       checkArgument(children.size() == 1 && children.get(0) instanceof StringLiteral);
       return new FailFunctionColumnTransformer(
           STRING, ((StringLiteral) children.get(0)).getValue());
-=======
     } else if (TableBuiltinScalarFunction.GREATEST
         .getFunctionName()
         .equalsIgnoreCase(functionName)) {
@@ -1001,7 +999,6 @@
       Type returnType = columnTransformers.get(0).getType();
       return AbstractGreatestLeastColumnTransformer.getLeastColumnTransformer(
           returnType, columnTransformers);
->>>>>>> 379993ec
     } else {
       // user defined function
       if (TableUDFUtils.isScalarFunction(functionName)) {
