--- conflicted
+++ resolved
@@ -231,6 +231,7 @@
 import static com.google.common.base.Preconditions.checkArgument;
 import static org.apache.iotdb.db.queryengine.plan.expression.unary.LikeExpression.getEscapeCharacter;
 import static org.apache.iotdb.db.queryengine.plan.relational.analyzer.predicate.PredicatePushIntoMetadataChecker.isStringLiteral;
+import static org.apache.iotdb.db.queryengine.plan.relational.metadata.TableMetadataImpl.isBlobType;
 import static org.apache.iotdb.db.queryengine.plan.relational.metadata.TableMetadataImpl.isCharType;
 import static org.apache.iotdb.db.queryengine.plan.relational.type.InternalTypeManager.getTSDataType;
 import static org.apache.iotdb.db.queryengine.plan.relational.type.TypeSignatureTranslator.toTypeSignature;
@@ -781,18 +782,14 @@
     } else if (TableBuiltinScalarFunction.LENGTH.getFunctionName().equalsIgnoreCase(functionName)) {
       ColumnTransformer first = this.process(children.get(0), context);
       if (children.size() == 1) {
-<<<<<<< HEAD
-        return context.inputDataTypes.get(0) == TSDataType.OBJECT
-            ? new ObjectLengthColumnTransformer(INT64, first)
-            : new LengthColumnTransformer(INT64, first);
-=======
         Type argumentType = first.getType();
         if (isCharType(argumentType)) {
-          return new LengthColumnTransformer(INT32, first);
+          return new LengthColumnTransformer(INT64, first);
+        } else if (isBlobType(argumentType)) {
+          return new BlobLengthColumnTransformer(INT64, first);
         } else {
-          return new BlobLengthColumnTransformer(INT32, first);
-        }
->>>>>>> 7249a52f
+          return new ObjectLengthColumnTransformer(INT64, first);
+        }
       }
     } else if (TableBuiltinScalarFunction.UPPER.getFunctionName().equalsIgnoreCase(functionName)) {
       ColumnTransformer first = this.process(children.get(0), context);
