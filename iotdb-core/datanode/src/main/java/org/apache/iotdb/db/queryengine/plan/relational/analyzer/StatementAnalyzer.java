--- conflicted
+++ resolved
@@ -188,12 +188,8 @@
 import static java.util.Locale.ENGLISH;
 import static java.util.Objects.requireNonNull;
 import static org.apache.iotdb.commons.schema.table.TsTable.TABLE_ALLOWED_PROPERTIES;
-<<<<<<< HEAD
-import static org.apache.iotdb.commons.schema.table.TsTable.TIME_COLUMN_NAME;
+import static org.apache.iotdb.commons.udf.builtin.relational.TableBuiltinScalarFunction.DATE_BIN;
 import static org.apache.iotdb.commons.utils.PathUtils.unQualifyDatabaseName;
-=======
-import static org.apache.iotdb.commons.udf.builtin.relational.TableBuiltinScalarFunction.DATE_BIN;
->>>>>>> cbd683ec
 import static org.apache.iotdb.db.queryengine.execution.warnings.StandardWarningCode.REDUNDANT_ORDER_BY;
 import static org.apache.iotdb.db.queryengine.plan.execution.config.TableConfigTaskVisitor.DATABASE_NOT_SPECIFIED;
 import static org.apache.iotdb.db.queryengine.plan.relational.analyzer.AggregationAnalyzer.verifyOrderByAggregations;
@@ -553,7 +549,10 @@
       insert.setInnerTreeStatement(innerInsert);
       analysis.setScope(insert, ret);
 
-      accessControl.checkCanInsertIntoTable(sessionContext.getUserName(), new QualifiedObjectName(unQualifyDatabaseName(insert.getDatabase()), insert.getTableName()));
+      accessControl.checkCanInsertIntoTable(
+          sessionContext.getUserName(),
+          new QualifiedObjectName(
+              unQualifyDatabaseName(insert.getDatabase()), insert.getTableName()));
 
       return ret;
     }
@@ -563,7 +562,11 @@
       final Scope ret = Scope.create();
       AnalyzeUtils.analyzeDelete(node, queryContext);
       analysis.setScope(node, ret);
-      accessControl.checkCanDeleteFromTable(sessionContext.getUserName(), new QualifiedObjectName(unQualifyDatabaseName(node.getDatabaseName()), node.getTable().getName().getSuffix()));
+      accessControl.checkCanDeleteFromTable(
+          sessionContext.getUserName(),
+          new QualifiedObjectName(
+              unQualifyDatabaseName(node.getDatabaseName()),
+              node.getTable().getName().getSuffix()));
       return ret;
     }
 
