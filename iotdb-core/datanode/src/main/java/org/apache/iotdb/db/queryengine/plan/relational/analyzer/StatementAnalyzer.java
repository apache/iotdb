/*
 * Licensed to the Apache Software Foundation (ASF) under one
 * or more contributor license agreements.  See the NOTICE file
 * distributed with this work for additional information
 * regarding copyright ownership.  The ASF licenses this file
 * to you under the Apache License, Version 2.0 (the
 * "License"); you may not use this file except in compliance
 * with the License.  You may obtain a copy of the License at
 *
 *     http://www.apache.org/licenses/LICENSE-2.0
 *
 * Unless required by applicable law or agreed to in writing,
 * software distributed under the License is distributed on an
 * "AS IS" BASIS, WITHOUT WARRANTIES OR CONDITIONS OF ANY
 * KIND, either express or implied.  See the License for the
 * specific language governing permissions and limitations
 * under the License.
 */

package org.apache.iotdb.db.queryengine.plan.relational.analyzer;

import org.apache.iotdb.commons.schema.table.TsTable;
import org.apache.iotdb.commons.schema.table.column.TsTableColumnCategory;
import org.apache.iotdb.commons.schema.table.column.TsTableColumnSchema;
import org.apache.iotdb.db.exception.sql.SemanticException;
import org.apache.iotdb.db.queryengine.common.MPPQueryContext;
import org.apache.iotdb.db.queryengine.common.SessionInfo;
import org.apache.iotdb.db.queryengine.execution.warnings.IoTDBWarning;
import org.apache.iotdb.db.queryengine.execution.warnings.WarningCollector;
import org.apache.iotdb.db.queryengine.plan.analyze.AnalyzeUtils;
import org.apache.iotdb.db.queryengine.plan.analyze.QueryType;
import org.apache.iotdb.db.queryengine.plan.analyze.load.LoadTsFileAnalyzer;
import org.apache.iotdb.db.queryengine.plan.analyze.load.LoadTsFileToTableModelAnalyzer;
import org.apache.iotdb.db.queryengine.plan.analyze.load.LoadTsFileToTreeModelAnalyzer;
import org.apache.iotdb.db.queryengine.plan.analyze.schema.SchemaValidator;
import org.apache.iotdb.db.queryengine.plan.relational.metadata.ColumnSchema;
import org.apache.iotdb.db.queryengine.plan.relational.metadata.Metadata;
import org.apache.iotdb.db.queryengine.plan.relational.metadata.QualifiedObjectName;
import org.apache.iotdb.db.queryengine.plan.relational.metadata.TableSchema;
import org.apache.iotdb.db.queryengine.plan.relational.planner.PlannerContext;
import org.apache.iotdb.db.queryengine.plan.relational.planner.ScopeAware;
import org.apache.iotdb.db.queryengine.plan.relational.planner.Symbol;
import org.apache.iotdb.db.queryengine.plan.relational.planner.TranslationMap;
import org.apache.iotdb.db.queryengine.plan.relational.security.AccessControl;
import org.apache.iotdb.db.queryengine.plan.relational.sql.ast.AbstractQueryDeviceWithCache;
import org.apache.iotdb.db.queryengine.plan.relational.sql.ast.AbstractTraverseDevice;
import org.apache.iotdb.db.queryengine.plan.relational.sql.ast.AddColumn;
import org.apache.iotdb.db.queryengine.plan.relational.sql.ast.AliasedRelation;
import org.apache.iotdb.db.queryengine.plan.relational.sql.ast.AllColumns;
import org.apache.iotdb.db.queryengine.plan.relational.sql.ast.AllRows;
import org.apache.iotdb.db.queryengine.plan.relational.sql.ast.AlterPipe;
import org.apache.iotdb.db.queryengine.plan.relational.sql.ast.AstVisitor;
import org.apache.iotdb.db.queryengine.plan.relational.sql.ast.ComparisonExpression;
import org.apache.iotdb.db.queryengine.plan.relational.sql.ast.CountDevice;
import org.apache.iotdb.db.queryengine.plan.relational.sql.ast.CreateDB;
import org.apache.iotdb.db.queryengine.plan.relational.sql.ast.CreateIndex;
import org.apache.iotdb.db.queryengine.plan.relational.sql.ast.CreateOrUpdateDevice;
import org.apache.iotdb.db.queryengine.plan.relational.sql.ast.CreatePipe;
import org.apache.iotdb.db.queryengine.plan.relational.sql.ast.CreatePipePlugin;
import org.apache.iotdb.db.queryengine.plan.relational.sql.ast.CreateTable;
import org.apache.iotdb.db.queryengine.plan.relational.sql.ast.Delete;
import org.apache.iotdb.db.queryengine.plan.relational.sql.ast.DeleteDevice;
import org.apache.iotdb.db.queryengine.plan.relational.sql.ast.DereferenceExpression;
import org.apache.iotdb.db.queryengine.plan.relational.sql.ast.DescribeTable;
import org.apache.iotdb.db.queryengine.plan.relational.sql.ast.DropColumn;
import org.apache.iotdb.db.queryengine.plan.relational.sql.ast.DropDB;
import org.apache.iotdb.db.queryengine.plan.relational.sql.ast.DropFunction;
import org.apache.iotdb.db.queryengine.plan.relational.sql.ast.DropIndex;
import org.apache.iotdb.db.queryengine.plan.relational.sql.ast.DropPipe;
import org.apache.iotdb.db.queryengine.plan.relational.sql.ast.DropPipePlugin;
import org.apache.iotdb.db.queryengine.plan.relational.sql.ast.DropTable;
import org.apache.iotdb.db.queryengine.plan.relational.sql.ast.Except;
import org.apache.iotdb.db.queryengine.plan.relational.sql.ast.Explain;
import org.apache.iotdb.db.queryengine.plan.relational.sql.ast.ExplainAnalyze;
import org.apache.iotdb.db.queryengine.plan.relational.sql.ast.Expression;
import org.apache.iotdb.db.queryengine.plan.relational.sql.ast.FetchDevice;
import org.apache.iotdb.db.queryengine.plan.relational.sql.ast.FieldReference;
import org.apache.iotdb.db.queryengine.plan.relational.sql.ast.Fill;
import org.apache.iotdb.db.queryengine.plan.relational.sql.ast.FunctionCall;
import org.apache.iotdb.db.queryengine.plan.relational.sql.ast.GroupBy;
import org.apache.iotdb.db.queryengine.plan.relational.sql.ast.GroupingElement;
import org.apache.iotdb.db.queryengine.plan.relational.sql.ast.GroupingSets;
import org.apache.iotdb.db.queryengine.plan.relational.sql.ast.Identifier;
import org.apache.iotdb.db.queryengine.plan.relational.sql.ast.Insert;
import org.apache.iotdb.db.queryengine.plan.relational.sql.ast.InsertRow;
import org.apache.iotdb.db.queryengine.plan.relational.sql.ast.InsertRows;
import org.apache.iotdb.db.queryengine.plan.relational.sql.ast.InsertTablet;
import org.apache.iotdb.db.queryengine.plan.relational.sql.ast.Intersect;
import org.apache.iotdb.db.queryengine.plan.relational.sql.ast.Join;
import org.apache.iotdb.db.queryengine.plan.relational.sql.ast.JoinCriteria;
import org.apache.iotdb.db.queryengine.plan.relational.sql.ast.JoinOn;
import org.apache.iotdb.db.queryengine.plan.relational.sql.ast.JoinUsing;
import org.apache.iotdb.db.queryengine.plan.relational.sql.ast.Limit;
import org.apache.iotdb.db.queryengine.plan.relational.sql.ast.Literal;
import org.apache.iotdb.db.queryengine.plan.relational.sql.ast.LoadTsFile;
import org.apache.iotdb.db.queryengine.plan.relational.sql.ast.LongLiteral;
import org.apache.iotdb.db.queryengine.plan.relational.sql.ast.NaturalJoin;
import org.apache.iotdb.db.queryengine.plan.relational.sql.ast.Node;
import org.apache.iotdb.db.queryengine.plan.relational.sql.ast.Offset;
import org.apache.iotdb.db.queryengine.plan.relational.sql.ast.OrderBy;
import org.apache.iotdb.db.queryengine.plan.relational.sql.ast.PipeEnriched;
import org.apache.iotdb.db.queryengine.plan.relational.sql.ast.Property;
import org.apache.iotdb.db.queryengine.plan.relational.sql.ast.QualifiedName;
import org.apache.iotdb.db.queryengine.plan.relational.sql.ast.Query;
import org.apache.iotdb.db.queryengine.plan.relational.sql.ast.QuerySpecification;
import org.apache.iotdb.db.queryengine.plan.relational.sql.ast.Relation;
import org.apache.iotdb.db.queryengine.plan.relational.sql.ast.RenameColumn;
import org.apache.iotdb.db.queryengine.plan.relational.sql.ast.RenameTable;
import org.apache.iotdb.db.queryengine.plan.relational.sql.ast.Row;
import org.apache.iotdb.db.queryengine.plan.relational.sql.ast.Select;
import org.apache.iotdb.db.queryengine.plan.relational.sql.ast.SelectItem;
import org.apache.iotdb.db.queryengine.plan.relational.sql.ast.SetOperation;
import org.apache.iotdb.db.queryengine.plan.relational.sql.ast.SetProperties;
import org.apache.iotdb.db.queryengine.plan.relational.sql.ast.ShowDB;
import org.apache.iotdb.db.queryengine.plan.relational.sql.ast.ShowDevice;
import org.apache.iotdb.db.queryengine.plan.relational.sql.ast.ShowFunctions;
import org.apache.iotdb.db.queryengine.plan.relational.sql.ast.ShowIndex;
import org.apache.iotdb.db.queryengine.plan.relational.sql.ast.ShowPipePlugins;
import org.apache.iotdb.db.queryengine.plan.relational.sql.ast.ShowPipes;
import org.apache.iotdb.db.queryengine.plan.relational.sql.ast.ShowTables;
import org.apache.iotdb.db.queryengine.plan.relational.sql.ast.SimpleGroupBy;
import org.apache.iotdb.db.queryengine.plan.relational.sql.ast.SingleColumn;
import org.apache.iotdb.db.queryengine.plan.relational.sql.ast.SortItem;
import org.apache.iotdb.db.queryengine.plan.relational.sql.ast.StartPipe;
import org.apache.iotdb.db.queryengine.plan.relational.sql.ast.Statement;
import org.apache.iotdb.db.queryengine.plan.relational.sql.ast.StopPipe;
import org.apache.iotdb.db.queryengine.plan.relational.sql.ast.SubqueryExpression;
import org.apache.iotdb.db.queryengine.plan.relational.sql.ast.SymbolReference;
import org.apache.iotdb.db.queryengine.plan.relational.sql.ast.Table;
import org.apache.iotdb.db.queryengine.plan.relational.sql.ast.TableSubquery;
import org.apache.iotdb.db.queryengine.plan.relational.sql.ast.Union;
import org.apache.iotdb.db.queryengine.plan.relational.sql.ast.Update;
import org.apache.iotdb.db.queryengine.plan.relational.sql.ast.UpdateAssignment;
import org.apache.iotdb.db.queryengine.plan.relational.sql.ast.Use;
import org.apache.iotdb.db.queryengine.plan.relational.sql.ast.Values;
import org.apache.iotdb.db.queryengine.plan.relational.sql.ast.With;
import org.apache.iotdb.db.queryengine.plan.relational.sql.ast.WithQuery;
import org.apache.iotdb.db.queryengine.plan.relational.sql.ast.WrappedInsertStatement;
import org.apache.iotdb.db.queryengine.plan.statement.component.FillPolicy;
import org.apache.iotdb.db.queryengine.plan.statement.crud.InsertBaseStatement;
import org.apache.iotdb.db.schemaengine.table.DataNodeTableCache;
import org.apache.iotdb.db.storageengine.load.config.LoadTsFileConfigurator;
import org.apache.iotdb.db.storageengine.load.metrics.LoadTsFileCostMetricsSet;
import org.apache.iotdb.rpc.RpcUtils;
import org.apache.iotdb.rpc.TSStatusCode;

import com.google.common.collect.ArrayListMultimap;
import com.google.common.collect.ImmutableList;
import com.google.common.collect.ImmutableMap;
import com.google.common.collect.ImmutableMultimap;
import com.google.common.collect.ImmutableSet;
import com.google.common.collect.Iterables;
import com.google.common.collect.ListMultimap;
import com.google.common.collect.Streams;
import org.apache.tsfile.read.common.type.RowType;
import org.apache.tsfile.read.common.type.Type;

import java.util.ArrayList;
import java.util.Collection;
import java.util.HashSet;
import java.util.Iterator;
import java.util.List;
import java.util.Locale;
import java.util.NoSuchElementException;
import java.util.Objects;
import java.util.Optional;
import java.util.OptionalLong;
import java.util.Set;
import java.util.function.Predicate;
import java.util.stream.Collectors;
import java.util.stream.Stream;

import static com.google.common.base.Preconditions.checkArgument;
import static com.google.common.base.Preconditions.checkNotNull;
import static com.google.common.base.Preconditions.checkState;
import static com.google.common.collect.ImmutableList.toImmutableList;
import static com.google.common.collect.ImmutableSet.toImmutableSet;
import static com.google.common.collect.Iterables.getLast;
import static com.google.common.collect.Iterables.getOnlyElement;
import static java.lang.Math.toIntExact;
import static java.util.Collections.emptyList;
import static java.util.Locale.ENGLISH;
import static java.util.Objects.requireNonNull;
import static org.apache.iotdb.commons.schema.table.TsTable.TABLE_ALLOWED_PROPERTIES;
import static org.apache.iotdb.commons.schema.table.TsTable.TIME_COLUMN_NAME;
import static org.apache.iotdb.db.queryengine.execution.warnings.StandardWarningCode.REDUNDANT_ORDER_BY;
import static org.apache.iotdb.db.queryengine.plan.relational.analyzer.AggregationAnalyzer.verifyOrderByAggregations;
import static org.apache.iotdb.db.queryengine.plan.relational.analyzer.AggregationAnalyzer.verifySourceAggregations;
import static org.apache.iotdb.db.queryengine.plan.relational.analyzer.CanonicalizationAware.canonicalizationAwareKey;
import static org.apache.iotdb.db.queryengine.plan.relational.analyzer.ExpressionTreeUtils.asQualifiedName;
import static org.apache.iotdb.db.queryengine.plan.relational.analyzer.ExpressionTreeUtils.extractAggregateFunctions;
import static org.apache.iotdb.db.queryengine.plan.relational.analyzer.Scope.BasisType.TABLE;
import static org.apache.iotdb.db.queryengine.plan.relational.metadata.MetadataUtil.createQualifiedObjectName;
import static org.apache.iotdb.db.queryengine.plan.relational.metadata.TableMetadataImpl.isTimestampType;
import static org.apache.iotdb.db.queryengine.plan.relational.sql.ast.Join.Type.FULL;
import static org.apache.iotdb.db.queryengine.plan.relational.sql.ast.Join.Type.INNER;
import static org.apache.iotdb.db.queryengine.plan.relational.sql.ast.Join.Type.LEFT;
import static org.apache.iotdb.db.queryengine.plan.relational.sql.ast.Join.Type.RIGHT;
import static org.apache.iotdb.db.queryengine.plan.relational.sql.util.AstUtil.preOrder;
import static org.apache.iotdb.db.queryengine.plan.relational.utils.NodeUtils.getSortItemsFromOrderBy;
import static org.apache.iotdb.db.queryengine.transformation.dag.column.unary.scalar.TableBuiltinScalarFunction.DATE_BIN;
import static org.apache.iotdb.db.storageengine.load.metrics.LoadTsFileCostMetricsSet.ANALYSIS;
import static org.apache.tsfile.read.common.type.BooleanType.BOOLEAN;

public class StatementAnalyzer {

  private final StatementAnalyzerFactory statementAnalyzerFactory;

  private Analysis analysis;

  private boolean hasFillInParentScope = false;
  private final MPPQueryContext queryContext;

  private final AccessControl accessControl;

  private final WarningCollector warningCollector;

  private final SessionInfo sessionContext;

  private final Metadata metadata;

  private final CorrelationSupport correlationSupport;

  public static final String ONLY_SUPPORT_TIME_COLUMN_EQUI_JOIN =
      "Only support time column equi-join in current version";

  public static final String ONLY_SUPPORT_TIME_COLUMN_IN_USING_CLAUSE =
      "Only support time column as the parameter in JOIN USING";

  public StatementAnalyzer(
      StatementAnalyzerFactory statementAnalyzerFactory,
      Analysis analysis,
      MPPQueryContext queryContext,
      AccessControl accessControl,
      WarningCollector warningCollector,
      SessionInfo sessionContext,
      Metadata metadata,
      CorrelationSupport correlationSupport) {
    this.statementAnalyzerFactory = statementAnalyzerFactory;
    this.analysis = analysis;
    this.queryContext = queryContext;
    this.accessControl = accessControl;
    this.warningCollector = warningCollector;
    this.sessionContext = sessionContext;
    this.metadata = metadata;
    this.correlationSupport = correlationSupport;
  }

  public Scope analyze(Node node) {
    return analyze(node, Optional.empty(), true);
  }

  public Scope analyze(Node node, Scope outerQueryScope) {
    return analyze(node, Optional.of(outerQueryScope), false);
  }

  private Scope analyze(Node node, Optional<Scope> outerQueryScope, boolean isTopLevel) {
    return new Visitor(outerQueryScope, warningCollector, Optional.empty(), isTopLevel)
        .process(node, Optional.empty());
  }

  public Scope analyzeForUpdate(
      Relation relation, Optional<Scope> outerQueryScope, UpdateKind updateKind) {
    return new Visitor(outerQueryScope, warningCollector, Optional.of(updateKind), true)
        .process(relation, Optional.empty());
  }

  private enum UpdateKind {
    DELETE,
    UPDATE,
    MERGE,
  }

  /**
   * Visitor context represents local query scope (if exists). The invariant is that the local query
   * scopes hierarchy should always have outer query scope (if provided) as ancestor.
   */
  private final class Visitor extends AstVisitor<Scope, Optional<Scope>> {

    private final boolean isTopLevel;
    private final Optional<Scope> outerQueryScope;
    private final WarningCollector warningCollector;
    private final Optional<UpdateKind> updateKind;

    private Visitor(
        Optional<Scope> outerQueryScope,
        WarningCollector warningCollector,
        Optional<UpdateKind> updateKind,
        boolean isTopLevel) {
      this.outerQueryScope = requireNonNull(outerQueryScope, "outerQueryScope is null");
      this.warningCollector = requireNonNull(warningCollector, "warningCollector is null");
      this.updateKind = requireNonNull(updateKind, "updateKind is null");
      this.isTopLevel = isTopLevel;
    }

    @Override
    public Scope process(final Node node, final Optional<Scope> scope) {
      final Scope returnScope = super.process(node, scope);
      if (node instanceof CreateOrUpdateDevice
          || node instanceof FetchDevice
          || node instanceof ShowDevice
          || node instanceof CountDevice
          || node instanceof Update
          || node instanceof DeleteDevice) {
        return returnScope;
      }
      checkState(
          returnScope.getOuterQueryParent().equals(outerQueryScope),
          "result scope should have outer query scope equal with parameter outer query scope");
      scope.ifPresent(
          value ->
              checkState(
                  hasScopeAsLocalParent(returnScope, value),
                  "return scope should have context scope as one of its ancestors"));
      return returnScope;
    }

    private Scope process(Node node, Scope scope) {
      return process(node, Optional.of(scope));
    }

    @Override
    protected Scope visitNode(Node node, Optional<Scope> context) {
      throw new IllegalStateException("Unsupported node type: " + node.getClass().getName());
    }

    @Override
    protected Scope visitCreateDB(CreateDB node, Optional<Scope> context) {
      throw new SemanticException("Create Database statement is not supported yet.");
    }

    @Override
    protected Scope visitDropDB(DropDB node, Optional<Scope> context) {
      throw new SemanticException("Drop Database statement is not supported yet.");
    }

    @Override
    protected Scope visitShowDB(ShowDB node, Optional<Scope> context) {
      throw new SemanticException("Show Database statement is not supported yet.");
    }

    @Override
    protected Scope visitCreateTable(final CreateTable node, final Optional<Scope> context) {
      validateProperties(node.getProperties(), context);
      return createAndAssignScope(node, context);
    }

    @Override
    protected Scope visitDropTable(final DropTable node, final Optional<Scope> context) {
      return createAndAssignScope(node, context);
    }

    @Override
    protected Scope visitShowTables(ShowTables node, Optional<Scope> context) {
      throw new SemanticException("Show Tables statement is not supported yet.");
    }

    @Override
    protected Scope visitRenameTable(RenameTable node, Optional<Scope> context) {
      return createAndAssignScope(node, context);
    }

    @Override
    protected Scope visitDescribeTable(DescribeTable node, Optional<Scope> context) {
      throw new SemanticException("Describe Table statement is not supported yet.");
    }

    @Override
    protected Scope visitSetProperties(final SetProperties node, final Optional<Scope> context) {
      validateProperties(node.getProperties(), context);
      return createAndAssignScope(node, context);
    }

    @Override
    protected Scope visitRenameColumn(RenameColumn node, Optional<Scope> context) {
      return createAndAssignScope(node, context);
    }

    @Override
    protected Scope visitDropColumn(DropColumn node, Optional<Scope> context) {
      return createAndAssignScope(node, context);
    }

    @Override
    protected Scope visitAddColumn(AddColumn node, Optional<Scope> context) {
      throw new SemanticException("Add Column statement is not supported yet.");
    }

    @Override
    protected Scope visitCreateIndex(CreateIndex node, Optional<Scope> context) {
      throw new SemanticException("Create Index statement is not supported yet.");
    }

    @Override
    protected Scope visitDropIndex(DropIndex node, Optional<Scope> context) {
      throw new SemanticException("Drop Index statement is not supported yet.");
    }

    @Override
    protected Scope visitShowIndex(ShowIndex node, Optional<Scope> context) {
      throw new SemanticException("Show Index statement is not supported yet.");
    }

    @Override
    protected Scope visitUpdate(final Update node, final Optional<Scope> context) {
      queryContext.setQueryType(QueryType.WRITE);
      final TranslationMap translationMap = analyzeTraverseDevice(node, context, true);
      final TsTable table =
          DataNodeTableCache.getInstance().getTable(node.getDatabase(), node.getTableName());
      node.parseRawExpression(
          null,
          table,
          table.getColumnList().stream()
              .filter(
                  columnSchema ->
                      columnSchema.getColumnCategory().equals(TsTableColumnCategory.ATTRIBUTE))
              .map(TsTableColumnSchema::getColumnName)
              .collect(Collectors.toList()),
          queryContext);

      final Set<SymbolReference> attributeNames = new HashSet<>();
      node.setAssignments(
          node.getAssignments().stream()
              .map(
                  assignment -> {
                    final Expression parsedColumn =
                        analyzeAndRewriteExpression(
                            translationMap, translationMap.getScope(), assignment.getName());
                    if (!(parsedColumn instanceof SymbolReference)
                        || table
                                .getColumnSchema(((SymbolReference) parsedColumn).getName())
                                .getColumnCategory()
                            != TsTableColumnCategory.ATTRIBUTE) {
                      throw new SemanticException("Update can only specify attribute columns.");
                    }
                    if (attributeNames.contains(parsedColumn)) {
                      throw new SemanticException(
                          "Update attribute shall specify a attribute only once.");
                    }
                    attributeNames.add((SymbolReference) parsedColumn);

                    return new UpdateAssignment(
                        parsedColumn,
                        analyzeAndRewriteExpression(
                            translationMap, translationMap.getScope(), assignment.getValue()));
                  })
              .collect(Collectors.toList()));
      return null;
    }

    @Override
    protected Scope visitDeleteDevice(final DeleteDevice node, final Optional<Scope> context) {
      // Actually write, but will return the result
      queryContext.setQueryType(QueryType.READ);
      node.parseTable(sessionContext);
      final TsTable table =
          DataNodeTableCache.getInstance().getTable(node.getDatabase(), node.getTableName());
<<<<<<< HEAD
=======
      if (Objects.isNull(table)) {
        throw new SemanticException(
            String.format(
                "Table '%s.%s' does not exist.", node.getDatabase(), node.getTableName()));
      }
>>>>>>> 3cb544e3
      node.parseModEntries(table);
      analyzeTraverseDevice(node, context, node.getWhere().isPresent());
      node.parseRawExpression(
          null,
          table,
          table.getColumnList().stream()
              .filter(
                  columnSchema ->
                      columnSchema.getColumnCategory().equals(TsTableColumnCategory.ATTRIBUTE))
              .map(TsTableColumnSchema::getColumnName)
              .collect(Collectors.toList()),
          queryContext);
      return null;
    }

    @Override
    protected Scope visitDropFunction(DropFunction node, Optional<Scope> context) {
      throw new SemanticException("Drop Function statement is not supported yet.");
    }

    @Override
    protected Scope visitShowFunctions(ShowFunctions node, Optional<Scope> context) {
      throw new SemanticException("Show Function statement is not supported yet.");
    }

    @Override
    protected Scope visitUse(Use node, Optional<Scope> scope) {
      throw new SemanticException("USE statement is not supported yet.");
    }

    @Override
    protected Scope visitInsert(Insert insert, Optional<Scope> scope) {
      throw new SemanticException("Insert statement is not supported yet.");
    }

    @Override
    protected Scope visitInsertRow(InsertRow node, Optional<Scope> context) {
      return visitInsert(node, context);
    }

    protected Scope visitInsertTablet(InsertTablet insert, Optional<Scope> scope) {
      return visitInsert(insert, scope);
    }

    @Override
    protected Scope visitInsertRows(InsertRows node, Optional<Scope> context) {
      return visitInsert(node, context);
    }

    private Scope visitInsert(WrappedInsertStatement insert, Optional<Scope> scope) {
      final Scope ret = Scope.create();

      final MPPQueryContext context = insert.getContext();
      InsertBaseStatement innerInsert = insert.getInnerTreeStatement();

      innerInsert.semanticCheck();
      innerInsert =
          AnalyzeUtils.analyzeInsert(
              context,
              innerInsert,
              () -> SchemaValidator.validate(metadata, insert, context),
              metadata::getOrCreateDataPartition,
              AnalyzeUtils::computeTableDataPartitionParams,
              analysis,
              false);
      insert.setInnerTreeStatement(innerInsert);
      analysis.setScope(insert, ret);

      return ret;
    }

    @Override
    protected Scope visitDelete(Delete node, Optional<Scope> scope) {
      final Scope ret = Scope.create();
      AnalyzeUtils.analyzeDelete(node, queryContext);
      analysis.setScope(node, ret);
      return ret;
    }

    @Override
    protected Scope visitPipeEnriched(PipeEnriched node, Optional<Scope> scope) {
      Scope ret = node.getInnerStatement().accept(this, scope);
      createAndAssignScope(node, scope);
      analysis.setScope(node, ret);
      return ret;
    }

    @Override
    protected Scope visitLoadTsFile(LoadTsFile node, Optional<Scope> scope) {
      queryContext.setQueryType(QueryType.WRITE);

      final long startTime = System.nanoTime();
      try (final LoadTsFileAnalyzer loadTsFileAnalyzer = getAnalyzer(node)) {
        loadTsFileAnalyzer.analyzeFileByFile(analysis);
      } catch (final Exception e) {
        final String exceptionMessage =
            String.format(
                "Failed to execute load tsfile statement %s. Detail: %s",
                node, e.getMessage() == null ? e.getClass().getName() : e.getMessage());
        analysis.setFinishQueryAfterAnalyze(true);
        analysis.setFailStatus(RpcUtils.getStatus(TSStatusCode.LOAD_FILE_ERROR, exceptionMessage));
      } finally {
        LoadTsFileCostMetricsSet.getInstance()
            .recordPhaseTimeCost(ANALYSIS, System.nanoTime() - startTime);
      }

      return createAndAssignScope(node, scope);
    }

    private LoadTsFileAnalyzer getAnalyzer(LoadTsFile loadTsFile) {
      if (Objects.equals(loadTsFile.getModel(), LoadTsFileConfigurator.MODEL_TABLE_VALUE)) {
        // Load to table-model
        if (Objects.isNull(loadTsFile.getDatabase())) {
          // If database is not specified, use the database from current session.
          // If still not specified, throw an exception.
          if (!queryContext.getDatabaseName().isPresent()) {
            throw new SemanticException("Database is not specified");
          }
          loadTsFile.setDatabase(queryContext.getDatabaseName().get());
        }
        return new LoadTsFileToTableModelAnalyzer(loadTsFile, metadata, queryContext);
      } else {
        // Load to tree-model
        return new LoadTsFileToTreeModelAnalyzer(loadTsFile, queryContext);
      }
    }

    @Override
    protected Scope visitExplain(Explain node, Optional<Scope> context) {
      analysis.setFinishQueryAfterAnalyze();
      return visitQuery((Query) node.getStatement(), context);
    }

    @Override
    protected Scope visitExplainAnalyze(ExplainAnalyze node, Optional<Scope> context) {
      throw new SemanticException("Explain Analyze statement is not supported yet.");
    }

    @Override
    protected Scope visitQuery(Query node, Optional<Scope> context) {
      Scope withScope = analyzeWith(node, context);
      hasFillInParentScope = node.getFill().isPresent() || hasFillInParentScope;
      Scope queryBodyScope = process(node.getQueryBody(), withScope);

      if (node.getFill().isPresent()) {
        analyzeFill(node.getFill().get(), queryBodyScope);
      }

      List<Expression> orderByExpressions = emptyList();
      if (node.getOrderBy().isPresent()) {
        orderByExpressions =
            analyzeOrderBy(node, getSortItemsFromOrderBy(node.getOrderBy()), queryBodyScope);

        if ((queryBodyScope.getOuterQueryParent().isPresent() || !isTopLevel)
            && !node.getLimit().isPresent()
            && !node.getOffset().isPresent()
            && !hasFillInParentScope) {
          // not the root scope and ORDER BY is ineffective
          analysis.markRedundantOrderBy(node.getOrderBy().get());
          warningCollector.add(
              new IoTDBWarning(REDUNDANT_ORDER_BY, "ORDER BY in subquery may have no effect"));
        }
      }
      analysis.setOrderByExpressions(node, orderByExpressions);

      if (node.getOffset().isPresent()) {
        analyzeOffset(node.getOffset().get(), queryBodyScope);
      }

      if (node.getLimit().isPresent()) {
        boolean requiresOrderBy = analyzeLimit(node.getLimit().get(), queryBodyScope);
        if (requiresOrderBy && !node.getOrderBy().isPresent()) {
          throw new SemanticException("FETCH FIRST WITH TIES clause requires ORDER BY");
        }
      }

      // Input fields == Output fields
      analysis.setSelectExpressions(
          node,
          descriptorToFields(queryBodyScope).stream()
              .map(expression -> new Analysis.SelectExpression(expression, Optional.empty()))
              .collect(toImmutableList()));

      Scope queryScope =
          Scope.builder()
              .withParent(withScope)
              .withRelationType(RelationId.of(node), queryBodyScope.getRelationType())
              .build();

      analysis.setScope(node, queryScope);
      return queryScope;
    }

    private List<Expression> descriptorToFields(Scope scope) {
      ImmutableList.Builder<Expression> builder = ImmutableList.builder();
      for (int fieldIndex = 0;
          fieldIndex < scope.getRelationType().getAllFieldCount();
          fieldIndex++) {
        FieldReference expression = new FieldReference(fieldIndex);
        builder.add(expression);
        analyzeExpression(expression, scope);
      }
      return builder.build();
    }

    private Scope analyzeWith(Query node, Optional<Scope> scope) {
      if (!node.getWith().isPresent()) {
        return createScope(scope);
      }

      // analyze WITH clause
      With with = node.getWith().get();
      Scope.Builder withScopeBuilder = scopeBuilder(scope);

      for (WithQuery withQuery : with.getQueries()) {
        String name = withQuery.getName().getValue().toLowerCase(ENGLISH);
        if (withScopeBuilder.containsNamedQuery(name)) {
          throw new SemanticException(
              String.format("WITH query name '%s' specified more than once", name));
        }

        boolean isRecursive = false;
        if (with.isRecursive()) {
          // cannot nest pattern recognition within recursive query

          isRecursive = tryProcessRecursiveQuery(withQuery, name, withScopeBuilder);
          // WITH query is not shaped accordingly to the rules for expandable query and will be
          // processed like a plain WITH query.
          // Since RECURSIVE is specified, any reference to WITH query name is considered a
          // recursive reference and is not allowed.
          if (!isRecursive) {
            List<Node> recursiveReferences =
                findReferences(withQuery.getQuery(), withQuery.getName());
            if (!recursiveReferences.isEmpty()) {
              throw new SemanticException("recursive reference not allowed in this context");
            }
          }
        }

        if (!isRecursive) {
          Query query = withQuery.getQuery();
          analyze(query, withScopeBuilder.build());

          // check if all or none of the columns are explicitly alias
          if (withQuery.getColumnNames().isPresent()) {
            validateColumnAliases(
                withQuery.getColumnNames().get(),
                analysis.getOutputDescriptor(query).getVisibleFieldCount());
          }

          withScopeBuilder.withNamedQuery(name, withQuery);
        }
      }
      Scope withScope = withScopeBuilder.build();
      analysis.setScope(with, withScope);
      return withScope;
    }

    private boolean tryProcessRecursiveQuery(
        WithQuery withQuery, String name, Scope.Builder withScopeBuilder) {
      if (!withQuery.getColumnNames().isPresent()) {
        throw new SemanticException("missing column aliases in recursive WITH query");
      }
      preOrder(withQuery.getQuery())
          .filter(child -> child instanceof With && ((With) child).isRecursive())
          .findFirst()
          .ifPresent(
              child -> {
                throw new SemanticException("nested recursive WITH query");
              });
      // if RECURSIVE is specified, all queries in the WITH list are considered potentially
      // recursive
      // try resolve WITH query as expandable query
      // a) validate shape of the query and location of recursive reference
      if (!(withQuery.getQuery().getQueryBody() instanceof Union)) {
        return false;
      }
      Union union = (Union) withQuery.getQuery().getQueryBody();
      if (union.getRelations().size() != 2) {
        return false;
      }
      Relation anchor = union.getRelations().get(0);
      Relation step = union.getRelations().get(1);
      List<Node> anchorReferences = findReferences(anchor, withQuery.getName());
      if (!anchorReferences.isEmpty()) {
        throw new SemanticException(
            "WITH table name is referenced in the base relation of recursion");
      }
      // a WITH query is linearly recursive if it has a single recursive reference
      List<Node> stepReferences = findReferences(step, withQuery.getName());
      if (stepReferences.size() > 1) {
        throw new SemanticException(
            "multiple recursive references in the step relation of recursion");
      }
      if (stepReferences.size() != 1) {
        return false;
      }
      // search for QuerySpecification in parenthesized subquery
      Relation specification = step;
      while (specification instanceof TableSubquery) {
        Query query = ((TableSubquery) specification).getQuery();
        query
            .getLimit()
            .ifPresent(
                limit -> {
                  throw new SemanticException(
                      "FETCH FIRST / LIMIT clause in the step relation of recursion");
                });
        specification = query.getQueryBody();
      }
      if (!(specification instanceof QuerySpecification)
          || !((QuerySpecification) specification).getFrom().isPresent()) {
        throw new SemanticException(
            "recursive reference outside of FROM clause of the step relation of recursion");
      }
      Relation from = ((QuerySpecification) specification).getFrom().get();
      List<Node> fromReferences = findReferences(from, withQuery.getName());
      if (fromReferences.isEmpty()) {
        throw new SemanticException(
            "recursive reference outside of FROM clause of the step relation of recursion");
      }

      // b) validate top-level shape of recursive query
      withQuery
          .getQuery()
          .getWith()
          .ifPresent(
              innerWith -> {
                throw new SemanticException(
                    "immediate WITH clause in recursive query is not supported");
              });
      withQuery
          .getQuery()
          .getFill()
          .ifPresent(
              orderBy -> {
                throw new SemanticException(
                    "immediate FILL clause in recursive query is not supported");
              });
      withQuery
          .getQuery()
          .getOrderBy()
          .ifPresent(
              orderBy -> {
                throw new SemanticException(
                    "immediate ORDER BY clause in recursive query is not supported");
              });
      withQuery
          .getQuery()
          .getOffset()
          .ifPresent(
              offset -> {
                throw new SemanticException(
                    "immediate OFFSET clause in recursive query is not supported");
              });
      withQuery
          .getQuery()
          .getLimit()
          .ifPresent(
              limit -> {
                throw new SemanticException(
                    "immediate FETCH FIRST / LIMIT clause in recursive query is not support");
              });

      // c) validate recursion step has no illegal clauses
      validateFromClauseOfRecursiveTerm(from, withQuery.getName());

      // shape validation complete - process query as expandable query
      Scope parentScope = withScopeBuilder.build();
      // process expandable query -- anchor
      Scope anchorScope = process(anchor, parentScope);
      // set aliases in anchor scope as defined for WITH query. Recursion step will refer to anchor
      // fields by aliases.
      Scope aliasedAnchorScope =
          setAliases(anchorScope, withQuery.getName(), withQuery.getColumnNames().get());
      // record expandable query base scope for recursion step analysis
      Node recursiveReference = fromReferences.get(0);
      analysis.setExpandableBaseScope(recursiveReference, aliasedAnchorScope);
      // process expandable query -- recursion step
      Scope stepScope = process(step, parentScope);

      // verify anchor and step have matching descriptors
      RelationType anchorType = aliasedAnchorScope.getRelationType().withOnlyVisibleFields();
      RelationType stepType = stepScope.getRelationType().withOnlyVisibleFields();
      if (anchorType.getVisibleFieldCount() != stepType.getVisibleFieldCount()) {
        throw new SemanticException(
            String.format(
                "base and step relations of recursion have different number of fields: %s, %s",
                anchorType.getVisibleFieldCount(), stepType.getVisibleFieldCount()));
      }

      List<Type> anchorFieldTypes =
          anchorType.getVisibleFields().stream().map(Field::getType).collect(toImmutableList());
      List<Type> stepFieldTypes =
          stepType.getVisibleFields().stream().map(Field::getType).collect(toImmutableList());

      for (int i = 0; i < anchorFieldTypes.size(); i++) {
        if (stepFieldTypes.get(i) != anchorFieldTypes.get(i)) {
          // TODO for more precise error location, pass the mismatching select expression instead of
          // `step`
          throw new SemanticException(
              String.format(
                  "recursion step relation output type (%s) is not coercible to recursion base relation output type (%s) at column %s",
                  stepFieldTypes.get(i), anchorFieldTypes.get(i), i + 1));
        }
      }

      if (!anchorFieldTypes.equals(stepFieldTypes)) {
        analysis.addRelationCoercion(step, anchorFieldTypes.toArray(new Type[0]));
      }

      analysis.setScope(withQuery.getQuery(), aliasedAnchorScope);
      analysis.registerExpandableQuery(withQuery.getQuery(), recursiveReference);
      withScopeBuilder.withNamedQuery(name, withQuery);
      return true;
    }

    @Override
    protected Scope visitTableSubquery(TableSubquery node, Optional<Scope> scope) {
      StatementAnalyzer analyzer =
          statementAnalyzerFactory.createStatementAnalyzer(
              analysis, queryContext, sessionContext, warningCollector, CorrelationSupport.ALLOWED);
      analyzer.hasFillInParentScope = hasFillInParentScope;
      Scope queryScope =
          analyzer.analyze(
              node.getQuery(),
              scope.orElseThrow(() -> new NoSuchElementException("No value present")));
      return createAndAssignScope(node, scope, queryScope.getRelationType());
    }

    @Override
    protected Scope visitQuerySpecification(QuerySpecification node, Optional<Scope> scope) {
      // TODO: extract candidate names from SELECT, WHERE, HAVING, GROUP BY and ORDER BY expressions
      // to pass down to analyzeFrom
      hasFillInParentScope = node.getFill().isPresent() || hasFillInParentScope;

      Scope sourceScope = analyzeFrom(node, scope);

      node.getWhere().ifPresent(where -> analyzeWhere(node, sourceScope, where));

      List<Expression> outputExpressions = analyzeSelect(node, sourceScope);
      Analysis.GroupingSetAnalysis groupByAnalysis =
          analyzeGroupBy(node, sourceScope, outputExpressions);
      analyzeHaving(node, sourceScope);

      Scope outputScope = computeAndAssignOutputScope(node, scope, sourceScope);

      node.getFill()
          .ifPresent(
              fill -> {
                Scope fillScope = computeAndAssignFillScope(fill, sourceScope, outputScope);
                analyzeFill(fill, fillScope);
              });

      List<Expression> orderByExpressions = emptyList();
      Optional<Scope> orderByScope = Optional.empty();
      if (node.getOrderBy().isPresent()) {
        OrderBy orderBy = node.getOrderBy().get();
        orderByScope = Optional.of(computeAndAssignOrderByScope(orderBy, sourceScope, outputScope));

        orderByExpressions = analyzeOrderBy(node, orderBy.getSortItems(), orderByScope.get());

        if ((sourceScope.getOuterQueryParent().isPresent() || !isTopLevel)
            && !node.getLimit().isPresent()
            && !node.getOffset().isPresent()
            && !hasFillInParentScope) {
          // not the root scope and ORDER BY is ineffective
          analysis.markRedundantOrderBy(orderBy);
          warningCollector.add(
              new IoTDBWarning(REDUNDANT_ORDER_BY, "ORDER BY in subquery may have no effect"));
        }
      }
      analysis.setOrderByExpressions(node, orderByExpressions);

      if (node.getOffset().isPresent()) {
        analyzeOffset(node.getOffset().get(), outputScope);
      }

      if (node.getLimit().isPresent()) {
        boolean requiresOrderBy = analyzeLimit(node.getLimit().get(), outputScope);
        if (requiresOrderBy && !node.getOrderBy().isPresent()) {
          throw new SemanticException("FETCH FIRST WITH TIES clause requires ORDER BY");
        }
      }

      List<Expression> sourceExpressions = new ArrayList<>();
      analysis.getSelectExpressions(node).stream()
          .map(Analysis.SelectExpression::getExpression)
          .forEach(sourceExpressions::add);
      node.getHaving().ifPresent(sourceExpressions::add);

      analyzeAggregations(
          node, sourceScope, orderByScope, groupByAnalysis, sourceExpressions, orderByExpressions);

      if (analysis.isAggregation(node) && node.getOrderBy().isPresent()) {
        ImmutableList.Builder<Expression> aggregates =
            ImmutableList.<Expression>builder()
                .addAll(groupByAnalysis.getOriginalExpressions())
                .addAll(extractAggregateFunctions(orderByExpressions));

        analysis.setOrderByAggregates(node.getOrderBy().get(), aggregates.build());
      }

      if (node.getOrderBy().isPresent() && node.getSelect().isDistinct()) {
        verifySelectDistinct(
            node,
            orderByExpressions,
            outputExpressions,
            sourceScope,
            orderByScope.orElseThrow(() -> new NoSuchElementException("No value present")));
      }

      return outputScope;
    }

    private Scope analyzeFrom(QuerySpecification node, Optional<Scope> scope) {
      if (node.getFrom().isPresent()) {
        return process(node.getFrom().get(), scope);
      }

      Scope result = createScope(scope);
      analysis.setImplicitFromScope(node, result);
      return result;
    }

    private void analyzeWhere(Node node, Scope scope, Expression predicate) {
      verifyNoAggregateWindowOrGroupingFunctions(predicate, "WHERE clause");

      ExpressionAnalysis expressionAnalysis = analyzeExpression(predicate, scope);
      analysis.recordSubqueries(node, expressionAnalysis);

      Type predicateType = expressionAnalysis.getType(predicate);
      if (!predicateType.equals(BOOLEAN)) {
        //        if (!predicateType.equals(UNKNOWN)) {
        throw new SemanticException(
            String.format(
                "WHERE clause must evaluate to a boolean: actual type %s", predicateType));
        //        }
        // coerce null to boolean
        //        analysis.addCoercion(predicate, BOOLEAN, false);
      }

      analysis.setWhere(node, predicate);
    }

    private List<Expression> analyzeSelect(QuerySpecification node, Scope scope) {
      ImmutableList.Builder<Expression> outputExpressionBuilder = ImmutableList.builder();
      ImmutableList.Builder<Analysis.SelectExpression> selectExpressionBuilder =
          ImmutableList.builder();

      for (SelectItem item : node.getSelect().getSelectItems()) {
        if (item instanceof AllColumns) {
          analyzeSelectAllColumns(
              (AllColumns) item, node, scope, outputExpressionBuilder, selectExpressionBuilder);
        } else if (item instanceof SingleColumn) {
          analyzeSelectSingleColumn(
              (SingleColumn) item, node, scope, outputExpressionBuilder, selectExpressionBuilder);
        } else {
          throw new IllegalArgumentException(
              "Unsupported SelectItem type: " + item.getClass().getName());
        }
      }
      analysis.setSelectExpressions(node, selectExpressionBuilder.build());

      return outputExpressionBuilder.build();
    }

    private void analyzeSelectAllColumns(
        AllColumns allColumns,
        QuerySpecification node,
        Scope scope,
        ImmutableList.Builder<Expression> outputExpressionBuilder,
        ImmutableList.Builder<Analysis.SelectExpression> selectExpressionBuilder) {
      // expand * and expression.*
      if (allColumns.getTarget().isPresent()) {
        // analyze AllColumns with target expression (expression.*)
        Expression expression = allColumns.getTarget().get();

        QualifiedName prefix = asQualifiedName(expression);
        if (prefix != null) {
          // analyze prefix as an 'asterisked identifier chain'
          Scope.AsteriskedIdentifierChainBasis identifierChainBasis =
              scope
                  .resolveAsteriskedIdentifierChainBasis(prefix, allColumns)
                  .orElseThrow(
                      () ->
                          new SemanticException(
                              String.format("Unable to resolve reference %s", prefix)));
          if (identifierChainBasis.getBasisType() == TABLE) {
            RelationType relationType =
                identifierChainBasis
                    .getRelationType()
                    .orElseThrow(() -> new NoSuchElementException("No value present"));
            List<Field> requestedFields =
                relationType.resolveVisibleFieldsWithRelationPrefix(Optional.of(prefix));
            List<Field> fields = filterInaccessibleFields(requestedFields);
            if (fields.isEmpty()) {
              if (!requestedFields.isEmpty()) {
                throw new SemanticException("Relation not found or not allowed");
              }
              throw new SemanticException("SELECT * not allowed from relation that has no columns");
            }
            boolean local =
                scope.isLocalScope(
                    identifierChainBasis
                        .getScope()
                        .orElseThrow(() -> new NoSuchElementException("No value present")));
            analyzeAllColumnsFromTable(
                fields,
                allColumns,
                node,
                local ? scope : identifierChainBasis.getScope().get(),
                outputExpressionBuilder,
                selectExpressionBuilder,
                relationType,
                local);
            return;
          }
        }
        // identifierChainBasis.get().getBasisType == FIELD or target expression isn't a
        // QualifiedName
        throw new SemanticException(
            "identifierChainBasis.get().getBasisType == FIELD or target expression isn't a QualifiedName");
        //        analyzeAllFieldsFromRowTypeExpression(expression, allColumns, node, scope,
        // outputExpressionBuilder,
        //            selectExpressionBuilder);
      } else {
        // analyze AllColumns without target expression ('*')
        if (!allColumns.getAliases().isEmpty()) {
          throw new SemanticException("Column aliases not supported");
        }

        List<Field> requestedFields = (List<Field>) scope.getRelationType().getVisibleFields();
        List<Field> fields = filterInaccessibleFields(requestedFields);
        if (fields.isEmpty()) {
          if (!node.getFrom().isPresent()) {
            throw new SemanticException("SELECT * not allowed in queries without FROM clause");
          }
          if (!requestedFields.isEmpty()) {
            throw new SemanticException("Relation not found or not allowed");
          }
          throw new SemanticException("SELECT * not allowed from relation that has no columns");
        }

        analyzeAllColumnsFromTable(
            fields,
            allColumns,
            node,
            scope,
            outputExpressionBuilder,
            selectExpressionBuilder,
            scope.getRelationType(),
            true);
      }
    }

    private List<Field> filterInaccessibleFields(List<Field> fields) {

      ImmutableSet.Builder<Field> accessibleFields = ImmutableSet.builder();

      // collect fields by table
      ListMultimap<QualifiedObjectName, Field> tableFieldsMap = ArrayListMultimap.create();
      fields.forEach(
          field -> {
            Optional<QualifiedObjectName> originTable = field.getOriginTable();
            if (originTable.isPresent()) {
              tableFieldsMap.put(originTable.get(), field);
            } else {
              // keep anonymous fields accessible
              accessibleFields.add(field);
            }
          });

      // TODO Auth control
      tableFieldsMap
          .asMap()
          .forEach(
              (table, tableFields) -> {
                //              Set<String> accessibleColumns = accessControl.filterColumns(
                //                      session.toSecurityContext(),
                //                      table.getCatalogName(),
                //                      ImmutableMap.of(
                //                          table.asSchemaTableName(),
                //                          tableFields.stream()
                //                              .map(field -> field.getOriginColumnName().get())
                //                              .collect(toImmutableSet())))
                //                  .getOrDefault(table.asSchemaTableName(), ImmutableSet.of());
                accessibleFields.addAll(
                    tableFields.stream()
                        // .filter(field ->
                        // accessibleColumns.contains(field.getOriginColumnName().get()))
                        .collect(toImmutableList()));
              });

      return fields.stream().filter(accessibleFields.build()::contains).collect(toImmutableList());
    }

    private void analyzeAllColumnsFromTable(
        List<Field> fields,
        AllColumns allColumns,
        QuerySpecification node,
        Scope scope,
        ImmutableList.Builder<Expression> outputExpressionBuilder,
        ImmutableList.Builder<Analysis.SelectExpression> selectExpressionBuilder,
        RelationType relationType,
        boolean local) {
      if (!allColumns.getAliases().isEmpty()) {
        validateColumnAliasesCount(allColumns.getAliases(), fields.size());
      }

      ImmutableList.Builder<Field> itemOutputFieldBuilder = ImmutableList.builder();

      for (int i = 0; i < fields.size(); i++) {
        Field field = fields.get(i);
        Expression fieldExpression;
        if (local) {
          fieldExpression = new FieldReference(relationType.indexOf(field));
        } else {
          if (!field.getName().isPresent()) {
            throw new SemanticException(
                "SELECT * from outer scope table not supported with anonymous columns");
          }
          checkState(field.getRelationAlias().isPresent(), "missing relation alias");
          fieldExpression =
              new DereferenceExpression(
                  DereferenceExpression.from(field.getRelationAlias().get()),
                  new Identifier(field.getName().get()));
        }
        analyzeExpression(fieldExpression, scope);
        outputExpressionBuilder.add(fieldExpression);
        selectExpressionBuilder.add(
            new Analysis.SelectExpression(fieldExpression, Optional.empty()));

        Optional<String> alias = field.getName();
        if (!allColumns.getAliases().isEmpty()) {
          alias = Optional.of(allColumns.getAliases().get(i).getValue());
        }

        Field newField =
            new Field(
                field.getRelationAlias(),
                alias,
                field.getType(),
                field.getColumnCategory(),
                false,
                field.getOriginTable(),
                field.getOriginColumnName(),
                !allColumns.getAliases().isEmpty() || field.isAliased());
        itemOutputFieldBuilder.add(newField);
        analysis.addSourceColumns(newField, analysis.getSourceColumns(field));

        Type type = field.getType();
        if (node.getSelect().isDistinct() && !type.isComparable()) {
          throw new SemanticException(
              String.format("DISTINCT can only be applied to comparable types (actual: %s)", type));
        }
      }
      analysis.setSelectAllResultFields(allColumns, itemOutputFieldBuilder.build());
    }

    //    private void analyzeAllFieldsFromRowTypeExpression(
    //        Expression expression,
    //        AllColumns allColumns,
    //        QuerySpecification node,
    //        Scope scope,
    //        ImmutableList.Builder<Expression> outputExpressionBuilder,
    //        ImmutableList.Builder<Analysis.SelectExpression> selectExpressionBuilder) {
    //      ImmutableList.Builder<Field> itemOutputFieldBuilder = ImmutableList.builder();
    //
    //      ExpressionAnalysis expressionAnalysis = analyzeExpression(expression, scope);
    //      Type type = expressionAnalysis.getType(expression);
    //      if (!(type instanceof RowType)) {
    //        throw semanticException(TYPE_MISMATCH, node.getSelect(), "expected expression of type
    // Row");
    //      }
    //      int referencedFieldsCount = ((RowType) type).getFields().size();
    //      if (!allColumns.getAliases().isEmpty()) {
    //        validateColumnAliasesCount(allColumns.getAliases(), referencedFieldsCount);
    //      }
    //      analysis.recordSubqueries(node, expressionAnalysis);
    //
    //      ImmutableList.Builder<Expression> unfoldedExpressionsBuilder = ImmutableList.builder();
    //      for (int i = 0; i < referencedFieldsCount; i++) {
    //        Expression outputExpression = new SubscriptExpression(expression, new LongLiteral("" +
    // (i + 1)));
    //        outputExpressionBuilder.add(outputExpression);
    //        analyzeExpression(outputExpression, scope);
    //        unfoldedExpressionsBuilder.add(outputExpression);
    //
    //        Type outputExpressionType = type.getTypeParameters().get(i);
    //        if (node.getSelect().isDistinct() && !outputExpressionType.isComparable()) {
    //          throw semanticException(TYPE_MISMATCH, node.getSelect(),
    //              "DISTINCT can only be applied to comparable types (actual: %s)",
    // type.getTypeParameters().get(i));
    //        }
    //
    //        Optional<String> name = ((RowType) type).getFields().get(i).getName();
    //        if (!allColumns.getAliases().isEmpty()) {
    //          name = Optional.of(allColumns.getAliases().get(i).getValue());
    //        }
    //        itemOutputFieldBuilder.add(Field.newUnqualified(name, outputExpressionType));
    //      }
    //      selectExpressionBuilder.add(new SelectExpression(expression,
    // Optional.of(unfoldedExpressionsBuilder.build())));
    //      analysis.setSelectAllResultFields(allColumns, itemOutputFieldBuilder.build());
    //    }

    private void analyzeSelectSingleColumn(
        SingleColumn singleColumn,
        QuerySpecification node,
        Scope scope,
        ImmutableList.Builder<Expression> outputExpressionBuilder,
        ImmutableList.Builder<Analysis.SelectExpression> selectExpressionBuilder) {
      Expression expression = singleColumn.getExpression();
      ExpressionAnalysis expressionAnalysis = analyzeExpression(expression, scope);
      analysis.recordSubqueries(node, expressionAnalysis);
      outputExpressionBuilder.add(expression);
      selectExpressionBuilder.add(new Analysis.SelectExpression(expression, Optional.empty()));

      Type type = expressionAnalysis.getType(expression);
      if (node.getSelect().isDistinct() && !type.isComparable()) {
        throw new SemanticException(
            String.format(
                "DISTINCT can only be applied to comparable types (actual: %s): %s",
                type, expression));
      }
    }

    private Analysis.GroupingSetAnalysis analyzeGroupBy(
        QuerySpecification node, Scope scope, List<Expression> outputExpressions) {
      if (node.getGroupBy().isPresent()) {
        ImmutableList.Builder<List<Set<FieldId>>> cubes = ImmutableList.builder();
        ImmutableList.Builder<List<Set<FieldId>>> rollups = ImmutableList.builder();
        ImmutableList.Builder<List<Set<FieldId>>> sets = ImmutableList.builder();
        ImmutableList.Builder<Expression> complexExpressions = ImmutableList.builder();
        ImmutableList.Builder<Expression> groupingExpressions = ImmutableList.builder();
        FunctionCall gapFillColumn = null;
        ImmutableList.Builder<Expression> gapFillGroupingExpressions = ImmutableList.builder();

        checkGroupingSetsCount(node.getGroupBy().get());
        for (GroupingElement groupingElement : node.getGroupBy().get().getGroupingElements()) {
          if (groupingElement instanceof SimpleGroupBy) {
            for (Expression column : groupingElement.getExpressions()) {
              // simple GROUP BY expressions allow ordinals or arbitrary expressions
              if (column instanceof LongLiteral) {
                long ordinal = ((LongLiteral) column).getParsedValue();
                if (ordinal < 1 || ordinal > outputExpressions.size()) {
                  throw new SemanticException(
                      String.format("GROUP BY position %s is not in select list", ordinal));
                }

                column = outputExpressions.get(toIntExact(ordinal - 1));
                verifyNoAggregateWindowOrGroupingFunctions(column, "GROUP BY clause");
              } else {
                verifyNoAggregateWindowOrGroupingFunctions(column, "GROUP BY clause");
                analyzeExpression(column, scope);
              }

              ResolvedField field = analysis.getColumnReferenceFields().get(NodeRef.of(column));
              if (field != null) {
                sets.add(ImmutableList.of(ImmutableSet.of(field.getFieldId())));
              } else {
                analysis.recordSubqueries(node, analyzeExpression(column, scope));
                complexExpressions.add(column);
              }

              if (isDateBinGapFill(column)) {
                if (gapFillColumn != null) {
                  throw new SemanticException("multiple date_bin_gapfill calls not allowed");
                }
                gapFillColumn = (FunctionCall) column;
              } else {
                gapFillGroupingExpressions.add(column);
              }

              groupingExpressions.add(column);
            }
          } else if (groupingElement instanceof GroupingSets) {
            GroupingSets element = (GroupingSets) groupingElement;
            for (Expression column : groupingElement.getExpressions()) {
              analyzeExpression(column, scope);
              if (!analysis.getColumnReferences().contains(NodeRef.of(column))) {
                throw new SemanticException(
                    String.format("GROUP BY expression must be a column reference: %s", column));
              }

              groupingExpressions.add(column);
            }

            List<Set<FieldId>> groupingSets =
                element.getSets().stream()
                    .map(
                        set ->
                            set.stream()
                                .map(NodeRef::of)
                                .map(analysis.getColumnReferenceFields()::get)
                                .map(ResolvedField::getFieldId)
                                .collect(toImmutableSet()))
                    .collect(toImmutableList());

            switch (element.getType()) {
              case CUBE:
                cubes.add(groupingSets);
                break;
              case ROLLUP:
                rollups.add(groupingSets);
                break;
              case EXPLICIT:
                sets.add(groupingSets);
                break;
            }
          }
        }

        List<Expression> expressions = groupingExpressions.build();
        for (Expression expression : expressions) {
          Type type = analysis.getType(expression);
          if (!type.isComparable()) {
            throw new SemanticException(
                String.format(
                    "%s is not comparable, and therefore cannot be used in GROUP BY", type));
          }
        }

        Analysis.GroupingSetAnalysis groupingSets =
            new Analysis.GroupingSetAnalysis(
                expressions,
                cubes.build(),
                rollups.build(),
                sets.build(),
                complexExpressions.build());
        analysis.setGroupingSets(node, groupingSets);
        if (gapFillColumn != null) {
          analysis.setGapFill(node, gapFillColumn);
          analysis.setGapFillGroupingKeys(node, gapFillGroupingExpressions.build());
        }
        return groupingSets;
      }

      Analysis.GroupingSetAnalysis result =
          new Analysis.GroupingSetAnalysis(
              ImmutableList.of(),
              ImmutableList.of(),
              ImmutableList.of(),
              ImmutableList.of(),
              ImmutableList.of());

      if (hasAggregates(node) || node.getHaving().isPresent()) {
        analysis.setGroupingSets(node, result);
      }

      return result;
    }

    private boolean isDateBinGapFill(Expression column) {
      return column instanceof FunctionCall
          && DATE_BIN
              .getFunctionName()
              .equalsIgnoreCase(((FunctionCall) column).getName().getSuffix())
          && ((FunctionCall) column).getArguments().size() == 5;
    }

    private boolean hasAggregates(QuerySpecification node) {
      List<Node> toExtract =
          ImmutableList.<Node>builder()
              .addAll(node.getSelect().getSelectItems())
              .addAll(getSortItemsFromOrderBy(node.getOrderBy()))
              .build();

      List<FunctionCall> aggregates = extractAggregateFunctions(toExtract);

      return !aggregates.isEmpty();
    }

    private void checkGroupingSetsCount(GroupBy node) {
      // If groupBy is distinct then crossProduct will be overestimated if there are duplicate
      // grouping sets.
      int crossProduct = 1;
      for (GroupingElement element : node.getGroupingElements()) {
        try {
          int product = 0;
          if (element instanceof SimpleGroupBy) {
            product = 1;
          } else if (element instanceof GroupingSets) {
            GroupingSets groupingSets = (GroupingSets) element;
            switch (groupingSets.getType()) {
              case CUBE:
                int exponent = ((GroupingSets) element).getSets().size();
                if (exponent > 30) {
                  throw new ArithmeticException();
                }
                product = 1 << exponent;
                break;
              case ROLLUP:
                product = groupingSets.getSets().size() + 1;
                break;
              case EXPLICIT:
                product = groupingSets.getSets().size();
                break;
            }
          } else {
            throw new UnsupportedOperationException(
                "Unsupported grouping element type: " + element.getClass().getName());
          }
          crossProduct = Math.multiplyExact(crossProduct, product);
        } catch (ArithmeticException e) {
          throw new SemanticException(
              String.format("GROUP BY has more than %s grouping sets", Integer.MAX_VALUE));
        }
        //        if (crossProduct > getMaxGroupingSets(session)) {
        //          throw semanticException(TOO_MANY_GROUPING_SETS, node,
        //              "GROUP BY has %s grouping sets but can contain at most %s", crossProduct,
        // getMaxGroupingSets(session));
        //        }
      }
    }

    private void analyzeHaving(QuerySpecification node, Scope scope) {
      if (node.getHaving().isPresent()) {
        Expression predicate = node.getHaving().get();

        ExpressionAnalysis expressionAnalysis = analyzeExpression(predicate, scope);
        analysis.recordSubqueries(node, expressionAnalysis);

        Type predicateType = expressionAnalysis.getType(predicate);
        if (!predicateType.equals(BOOLEAN)) {
          throw new SemanticException(
              String.format(
                  "HAVING clause must evaluate to a boolean: actual type %s", predicateType));
        }

        analysis.setHaving(node, predicate);
      }
    }

    private Scope computeAndAssignOutputScope(
        QuerySpecification node, Optional<Scope> scope, Scope sourceScope) {
      ImmutableList.Builder<Field> outputFields = ImmutableList.builder();

      for (SelectItem item : node.getSelect().getSelectItems()) {
        if (item instanceof AllColumns) {
          AllColumns allColumns = (AllColumns) item;
          List<Field> fields = analysis.getSelectAllResultFields(allColumns);
          checkNotNull(fields, "output fields is null for select item %s", item);
          for (int i = 0; i < fields.size(); i++) {
            Field field = fields.get(i);

            Optional<String> name;
            if (!allColumns.getAliases().isEmpty()) {
              name = Optional.of(allColumns.getAliases().get(i).getCanonicalValue());
            } else {
              name = field.getName();
            }

            Field newField =
                Field.newUnqualified(
                    name,
                    field.getType(),
                    field.getColumnCategory(),
                    field.getOriginTable(),
                    field.getOriginColumnName(),
                    false);
            analysis.addSourceColumns(newField, analysis.getSourceColumns(field));
            outputFields.add(newField);
          }
        } else if (item instanceof SingleColumn) {
          SingleColumn column = (SingleColumn) item;
          Expression expression = column.getExpression();
          Optional<Identifier> field = column.getAlias();

          Optional<QualifiedObjectName> originTable = Optional.empty();
          Optional<String> originColumn = Optional.empty();
          QualifiedName name = null;

          if (expression instanceof Identifier) {
            name = QualifiedName.of(((Identifier) expression).getValue());
          } else if (expression instanceof DereferenceExpression) {
            name = DereferenceExpression.getQualifiedName((DereferenceExpression) expression);
          }

          if (name != null) {
            Field matchingField = null;
            try {
              matchingField = analysis.getResolvedField(expression).getField();
            } catch (IllegalArgumentException e) {
              List<Field> matchingFields = sourceScope.getRelationType().resolveFields(name);
              if (!matchingFields.isEmpty()) {
                matchingField = matchingFields.get(0);
              }
            }
            if (matchingField != null) {
              originTable = matchingField.getOriginTable();
              originColumn = matchingField.getOriginColumnName();
            }
          }

          if (!field.isPresent() && (name != null)) {
            field = Optional.of(getLast(name.getOriginalParts()));
          }

          Field newField =
              Field.newUnqualified(
                  field.map(Identifier::getValue),
                  analysis.getType(expression),
                  TsTableColumnCategory.MEASUREMENT,
                  originTable,
                  originColumn,
                  column.getAlias().isPresent()); // TODO don't use analysis as a side-channel. Use
          // outputExpressions to look up the type
          if (originTable.isPresent()) {
            analysis.addSourceColumns(
                newField,
                ImmutableSet.of(
                    new Analysis.SourceColumn(
                        originTable.get(),
                        originColumn.orElseThrow(
                            () -> new NoSuchElementException("No value present")))));
          } else {
            analysis.addSourceColumns(newField, analysis.getExpressionSourceColumns(expression));
          }
          outputFields.add(newField);
        } else {
          throw new IllegalArgumentException(
              "Unsupported SelectItem type: " + item.getClass().getName());
        }
      }

      return createAndAssignScope(node, scope, outputFields.build());
    }

    private Scope computeAndAssignOrderByScope(OrderBy node, Scope sourceScope, Scope outputScope) {
      // ORDER BY should "see" both output and FROM fields during initial analysis and
      // non-aggregation query planning
      Scope orderByScope =
          Scope.builder()
              .withParent(sourceScope)
              .withRelationType(outputScope.getRelationId(), outputScope.getRelationType())
              .build();
      analysis.setScope(node, orderByScope);
      return orderByScope;
    }

    private Scope computeAndAssignFillScope(Fill node, Scope sourceScope, Scope outputScope) {
      // Fill should "see" both output and FROM fields during initial analysis and
      // non-aggregation query planning
      Scope fillScope =
          Scope.builder()
              .withParent(sourceScope)
              .withRelationType(outputScope.getRelationId(), outputScope.getRelationType())
              .build();
      analysis.setScope(node, fillScope);
      return fillScope;
    }

    @Override
    protected Scope visitSubqueryExpression(SubqueryExpression node, Optional<Scope> context) {
      return process(node.getQuery(), context);
    }

    @Override
    protected Scope visitSetOperation(SetOperation node, Optional<Scope> scope) {
      checkState(node.getRelations().size() >= 2);

      List<RelationType> childrenTypes =
          node.getRelations().stream()
              .map(relation -> process(relation, scope).getRelationType().withOnlyVisibleFields())
              .collect(toImmutableList());

      String setOperationName = node.getClass().getSimpleName().toUpperCase(ENGLISH);
      Type[] outputFieldTypes =
          childrenTypes.get(0).getVisibleFields().stream().map(Field::getType).toArray(Type[]::new);
      for (RelationType relationType : childrenTypes) {
        int outputFieldSize = outputFieldTypes.length;
        int descFieldSize = relationType.getVisibleFields().size();
        if (outputFieldSize != descFieldSize) {
          throw new SemanticException(
              String.format(
                  "%s query has different number of fields: %d, %d",
                  setOperationName, outputFieldSize, descFieldSize));
        }
        for (int i = 0; i < descFieldSize; i++) {
          Type descFieldType = relationType.getFieldByIndex(i).getType();
          if (descFieldType != outputFieldTypes[i]) {
            throw new SemanticException(
                String.format(
                    "column %d in %s query has incompatible types: %s, %s",
                    i + 1,
                    setOperationName,
                    outputFieldTypes[i].getDisplayName(),
                    descFieldType.getDisplayName()));
          }
        }
      }

      if (node instanceof Intersect
          || node instanceof Except
          || node instanceof Union && node.isDistinct()) {
        for (Type type : outputFieldTypes) {
          if (!type.isComparable()) {
            throw new SemanticException(
                String.format(
                    "Type %s is not comparable and therefore cannot be used in %s%s",
                    type, setOperationName, node instanceof Union ? " DISTINCT" : ""));
          }
        }
      }

      Field[] outputDescriptorFields = new Field[outputFieldTypes.length];
      RelationType firstDescriptor = childrenTypes.get(0);
      for (int i = 0; i < outputFieldTypes.length; i++) {
        Field oldField = firstDescriptor.getFieldByIndex(i);
        outputDescriptorFields[i] =
            new Field(
                oldField.getRelationAlias(),
                oldField.getName(),
                outputFieldTypes[i],
                oldField.getColumnCategory(),
                oldField.isHidden(),
                oldField.getOriginTable(),
                oldField.getOriginColumnName(),
                oldField.isAliased());

        int index = i; // Variable used in Lambda should be final
        analysis.addSourceColumns(
            outputDescriptorFields[index],
            childrenTypes.stream()
                .map(relationType -> relationType.getFieldByIndex(index))
                .flatMap(field -> analysis.getSourceColumns(field).stream())
                .collect(toImmutableSet()));
      }

      for (int i = 0; i < node.getRelations().size(); i++) {
        Relation relation = node.getRelations().get(i);
        RelationType relationType = childrenTypes.get(i);
        for (int j = 0; j < relationType.getVisibleFields().size(); j++) {
          Type outputFieldType = outputFieldTypes[j];
          Type descFieldType = relationType.getFieldByIndex(j).getType();
          if (!outputFieldType.equals(descFieldType)) {
            analysis.addRelationCoercion(relation, outputFieldTypes);
            break;
          }
        }
      }
      return createAndAssignScope(node, scope, outputDescriptorFields);
    }

    @Override
    protected Scope visitTable(Table table, Optional<Scope> scope) {
      if (!table.getName().getPrefix().isPresent()) {
        // is this a reference to a WITH query?
        Optional<WithQuery> withQuery =
            createScope(scope).getNamedQuery(table.getName().getSuffix());
        if (withQuery.isPresent()) {
          analysis.setRelationName(table, table.getName());
          return createScopeForCommonTableExpression(table, scope, withQuery.get());
        }
        // is this a recursive reference in expandable WITH query? If so, there's base scope
        // recorded.
        Optional<Scope> expandableBaseScope = analysis.getExpandableBaseScope(table);
        if (expandableBaseScope.isPresent()) {
          Scope baseScope = expandableBaseScope.get();
          // adjust local and outer parent scopes accordingly to the local context of the recursive
          // reference
          Scope resultScope =
              scopeBuilder(scope)
                  .withRelationType(baseScope.getRelationId(), baseScope.getRelationType())
                  .build();
          analysis.setScope(table, resultScope);
          analysis.setRelationName(table, table.getName());
          return resultScope;
        }
      }

      QualifiedObjectName name = createQualifiedObjectName(sessionContext, table.getName());
      analysis.setRelationName(
          table, QualifiedName.of(name.getDatabaseName(), name.getObjectName()));

      Optional<TableSchema> tableSchema = metadata.getTableSchema(sessionContext, name);
      // This can only be a table
      if (!tableSchema.isPresent()) {
        throw new SemanticException(String.format("Table '%s' does not exist", name));
      }
      analysis.addEmptyColumnReferencesForTable(accessControl, sessionContext.getIdentity(), name);

      ImmutableList.Builder<Field> fields = ImmutableList.builder();
      fields.addAll(analyzeTableOutputFields(table, name, tableSchema.get()));

      //      boolean addRowIdColumn = updateKind.isPresent();
      //
      //      if (addRowIdColumn) {
      //        // Add the row id field
      //        ColumnHandle rowIdColumnHandle = metadata.getMergeRowIdColumnHandle(session,
      // tableHandle.get());
      //        Type type = metadata.getColumnMetadata(session, tableHandle.get(),
      // rowIdColumnHandle).getType();
      //        Field field = Field.newUnqualified(Optional.empty(), type);
      //        fields.add(field);
      //        analysis.setColumn(field, rowIdColumnHandle);
      //      }

      List<Field> outputFields = fields.build();

      RelationType relationType = new RelationType(outputFields);
      Scope accessControlScope =
          Scope.builder().withRelationType(RelationId.anonymous(), relationType).build();
      //      analyzeFiltersAndMasks(table, name, new RelationType(outputFields),
      // accessControlScope);
      analysis.registerTable(table, tableSchema, name);

      Scope tableScope = createAndAssignScope(table, scope, relationType);

      //      if (addRowIdColumn) {
      //        FieldReference reference = new FieldReference(outputFields.size() - 1);
      //        analyzeExpression(reference, tableScope);
      //        analysis.setRowIdField(table, reference);
      //      }

      return tableScope;
    }

    private Scope createScopeForCommonTableExpression(
        Table table, Optional<Scope> scope, WithQuery withQuery) {
      Query query = withQuery.getQuery();
      analysis.registerNamedQuery(table, query);

      // re-alias the fields with the name assigned to the query in the WITH declaration
      RelationType queryDescriptor = analysis.getOutputDescriptor(query);

      List<Field> fields;
      Optional<List<Identifier>> columnNames = withQuery.getColumnNames();
      if (columnNames.isPresent()) {
        // if columns are explicitly aliased -> WITH cte(alias1, alias2 ...)
        checkState(
            columnNames.get().size() == queryDescriptor.getVisibleFieldCount(),
            "mismatched aliases");
        ImmutableList.Builder<Field> fieldBuilder = ImmutableList.builder();
        Iterator<Identifier> aliases = columnNames.get().iterator();
        for (int i = 0; i < queryDescriptor.getAllFieldCount(); i++) {
          Field inputField = queryDescriptor.getFieldByIndex(i);
          if (!inputField.isHidden()) {
            Field field =
                Field.newQualified(
                    QualifiedName.of(table.getName().getSuffix()),
                    Optional.of(aliases.next().getValue()),
                    inputField.getType(),
                    inputField.getColumnCategory(),
                    false,
                    inputField.getOriginTable(),
                    inputField.getOriginColumnName(),
                    inputField.isAliased());
            fieldBuilder.add(field);
            analysis.addSourceColumns(field, analysis.getSourceColumns(inputField));
          }
        }
        fields = fieldBuilder.build();
      } else {
        ImmutableList.Builder<Field> fieldBuilder = ImmutableList.builder();
        for (int i = 0; i < queryDescriptor.getAllFieldCount(); i++) {
          Field inputField = queryDescriptor.getFieldByIndex(i);
          if (!inputField.isHidden()) {
            Field field =
                Field.newQualified(
                    QualifiedName.of(table.getName().getSuffix()),
                    inputField.getName(),
                    inputField.getType(),
                    inputField.getColumnCategory(),
                    false,
                    inputField.getOriginTable(),
                    inputField.getOriginColumnName(),
                    inputField.isAliased());
            fieldBuilder.add(field);
            analysis.addSourceColumns(field, analysis.getSourceColumns(inputField));
          }
        }
        fields = fieldBuilder.build();
      }

      return createAndAssignScope(table, scope, fields);
    }

    private List<Field> analyzeTableOutputFields(
        final Table table, final QualifiedObjectName tableName, final TableSchema tableSchema) {
      // TODO: discover columns lazily based on where they are needed (to support connectors that
      // can't enumerate all tables)
      ImmutableList.Builder<Field> fields = ImmutableList.builder();
      for (ColumnSchema column : tableSchema.getColumns()) {
        Field field =
            Field.newQualified(
                table.getName(),
                Optional.of(column.getName()),
                column.getType(),
                column.getColumnCategory(),
                column.isHidden(),
                Optional.of(tableName),
                Optional.of(column.getName()),
                false);
        fields.add(field);
        analysis.addSourceColumns(
            field, ImmutableSet.of(new Analysis.SourceColumn(tableName, column.getName())));
      }
      return fields.build();
    }

    //    private void analyzeFiltersAndMasks(Table table, QualifiedObjectName name, RelationType
    // relationType,
    //                                        Scope accessControlScope) {
    //      for (int index = 0; index < relationType.getAllFieldCount(); index++) {
    //        Field field = relationType.getFieldByIndex(index);
    //        if (field.getName().isPresent()) {
    //          Optional<ViewExpression> mask =
    //              accessControl.getColumnMask(session.toSecurityContext(), name,
    // field.getName().get(), field.getType());
    //
    //          if (mask.isPresent() && checkCanSelectFromColumn(name,
    // field.getName().orElseThrow())) {
    //            analyzeColumnMask(session.getIdentity().getUser(), table, name, field,
    // accessControlScope, mask.get());
    //          }
    //        }
    //      }
    //
    //      accessControl.getRowFilters(session.toSecurityContext(), name)
    //          .forEach(
    //              filter -> analyzeRowFilter(session.getIdentity().getUser(), table, name,
    // accessControlScope, filter));
    //    }

    @Override
    protected Scope visitValues(Values node, Optional<Scope> scope) {
      checkState(!node.getRows().isEmpty());

      List<Type> rowTypes =
          node.getRows().stream()
              .map(row -> analyzeExpression(row, createScope(scope)).getType(row))
              .map(
                  type -> {
                    if (type instanceof RowType) {
                      return type;
                    }
                    return RowType.anonymousRow(type);
                  })
              .collect(toImmutableList());

      int fieldCount = rowTypes.get(0).getTypeParameters().size();
      Type commonSuperType = rowTypes.get(0);
      for (Type rowType : rowTypes) {
        // check field count consistency for rows
        if (rowType.getTypeParameters().size() != fieldCount) {
          throw new SemanticException(
              String.format(
                  "Values rows have mismatched sizes: %s vs %s",
                  fieldCount, rowType.getTypeParameters().size()));
        }

        // determine common super type of the rows
        //        commonSuperType = typeCoercion.getCommonSuperType(rowType, commonSuperType)
        //            .orElseThrow(() -> semanticException(TYPE_MISMATCH,
        //                node,
        //                "Values rows have mismatched types: %s vs %s",
        //                rowTypes.get(0),
        //                rowType));
      }

      // add coercions
      int rowIndex = 0;
      for (Expression row : node.getRows()) {
        Type actualType = analysis.getType(row);
        if (row instanceof Row) {
          // coerce Row by fields to preserve Row structure and enable optimizations based on this
          // structure, e.g.pruning, predicate extraction
          // TODO coerce the whole Row and add an Optimizer rule that converts CAST(ROW(...) AS
          // ...)into ROW (CAST(...),CAST(...), ...).
          //  The rule would also handle Row-type expressions that were specified as CAST(ROW).It
          // should support multiple casts over a ROW.
          for (int i = 0; i < actualType.getTypeParameters().size(); i++) {
            //            Expression item = ((Row) row).getItems().get(i);
            Type actualItemType = actualType.getTypeParameters().get(i);
            Type expectedItemType = commonSuperType.getTypeParameters().get(i);
            if (!actualItemType.equals(expectedItemType)) {
              throw new SemanticException(
                  String.format(
                      "Type of row %d column %d is mismatched, expected: %s, actual: %s",
                      rowIndex, i, expectedItemType, actualItemType));
              //              analysis.addCoercion(item, expectedItemType,
              //                  typeCoercion.isTypeOnlyCoercion(actualItemType,
              // expectedItemType));
            }
          }
        } else if (actualType instanceof RowType) {
          // coerce row-type expression as a whole
          //          if (!actualType.equals(commonSuperType)) {
          //            analysis.addCoercion(row, commonSuperType,
          //                typeCoercion.isTypeOnlyCoercion(actualType, commonSuperType));
          //          }

          throw new SemanticException(
              String.format(
                  "Type of row %d is mismatched, expected: %s, actual: %s",
                  rowIndex, commonSuperType, actualType));
        } else {
          // coerce field. it will be wrapped in Row by Planner
          Type superType = getOnlyElement(commonSuperType.getTypeParameters());
          if (!actualType.equals(superType)) {
            //            analysis.addCoercion(row, superType,
            // typeCoercion.isTypeOnlyCoercion(actualType,
            //                superType));
            throw new SemanticException(
                String.format(
                    "Type of row %d is mismatched, expected: %s, actual: %s",
                    rowIndex, superType, actualType));
          }
        }
        rowIndex++;
      }

      List<Field> fields =
          commonSuperType.getTypeParameters().stream()
              .map(
                  valueType ->
                      Field.newUnqualified(
                          Optional.empty(), valueType, TsTableColumnCategory.MEASUREMENT))
              .collect(toImmutableList());

      return createAndAssignScope(node, scope, fields);
    }

    @Override
    protected Scope visitAliasedRelation(AliasedRelation relation, Optional<Scope> scope) {
      analysis.setRelationName(relation, QualifiedName.of(ImmutableList.of(relation.getAlias())));
      analysis.addAliased(relation.getRelation());
      Scope relationScope = process(relation.getRelation(), scope);
      RelationType relationType = relationScope.getRelationType();

      // todo this check should be inside of TupleDescriptor.withAlias, but the exception needs the
      // node object
      if (relation.getColumnNames() != null) {
        int totalColumns = relationType.getVisibleFieldCount();
        if (totalColumns != relation.getColumnNames().size()) {
          throw new SemanticException(
              String.format(
                  "Column alias list has %s entries but '%s' has %s columns available",
                  relation.getColumnNames().size(), relation.getAlias(), totalColumns));
        }
      }

      List<String> aliases = null;
      Collection<Field> inputFields = relationType.getAllFields();
      if (relation.getColumnNames() != null) {
        aliases =
            relation.getColumnNames().stream()
                .map(Identifier::getValue)
                .collect(Collectors.toList());
        // hidden fields are not exposed when there are column aliases
        inputFields = relationType.getVisibleFields();
      }

      RelationType descriptor = relationType.withAlias(relation.getAlias().getValue(), aliases);

      checkArgument(
          inputFields.size() == descriptor.getAllFieldCount(),
          "Expected %s fields, got %s",
          descriptor.getAllFieldCount(),
          inputFields.size());

      Streams.forEachPair(
          descriptor.getAllFields().stream(),
          inputFields.stream(),
          (newField, field) ->
              analysis.addSourceColumns(newField, analysis.getSourceColumns(field)));

      return createAndAssignScope(relation, scope, descriptor);
    }

    @Override
    protected Scope visitJoin(Join node, Optional<Scope> scope) {
      JoinCriteria criteria = node.getCriteria().orElse(null);

      joinConditionCheck(criteria);

      Scope left = process(node.getLeft(), scope);
      Scope right = process(node.getRight(), scope);

      if (criteria instanceof JoinUsing) {
        return analyzeJoinUsing(node, ((JoinUsing) criteria).getColumns(), scope, left, right);
      }

      Scope output =
          createAndAssignScope(
              node, scope, left.getRelationType().joinWith(right.getRelationType()));

      if (node.getType() == Join.Type.CROSS || node.getType() == LEFT || node.getType() == RIGHT) {
        throw new SemanticException(
            String.format(
                "%s JOIN is not supported, only support INNER JOIN in current version.",
                node.getType()));
      } else if (node.getType() == Join.Type.IMPLICIT) {
        return output;
      }
      if (criteria instanceof JoinOn) {
        Expression expression = ((JoinOn) criteria).getExpression();
        verifyNoAggregateWindowOrGroupingFunctions(expression, "JOIN clause");

        // Need to register coercions in case when join criteria requires coercion (e.g. join on
        // char(1) = char(2))
        // Correlations are only currently support in the join criteria for INNER joins
        ExpressionAnalysis expressionAnalysis =
            analyzeExpression(
                expression,
                output,
                node.getType() == INNER
                    ? CorrelationSupport.ALLOWED
                    : CorrelationSupport.DISALLOWED);
        Type clauseType = expressionAnalysis.getType(expression);
        if (!clauseType.equals(BOOLEAN)) {
          //          if (!clauseType.equals(UNKNOWN)) {
          //            throw semanticException(
          //                TYPE_MISMATCH,
          //                expression,
          //                "JOIN ON clause must evaluate to a boolean: actual type %s",
          //                clauseType);
          //          }
          throw new SemanticException(
              String.format(
                  "JOIN ON clause must evaluate to a boolean: actual type %s", clauseType));
          // coerce expression to boolean
          //          analysis.addCoercion(expression, BOOLEAN, false);
        }

        analysis.recordSubqueries(node, expressionAnalysis);
        analysis.setJoinCriteria(node, expression);
      } else {
        throw new UnsupportedOperationException(
            "Unsupported join criteria: " + criteria.getClass().getName());
      }

      return output;
    }

    private void joinConditionCheck(JoinCriteria criteria) {
      if (criteria instanceof NaturalJoin) {
        throw new SemanticException("Natural join not supported");
      }

      if (criteria instanceof JoinOn) {
        JoinOn joinOn = (JoinOn) criteria;
        Expression expression = joinOn.getExpression();
        if (!(expression instanceof ComparisonExpression)) {
          throw new SemanticException(ONLY_SUPPORT_TIME_COLUMN_EQUI_JOIN);
        }
        ComparisonExpression comparisonExpression = (ComparisonExpression) expression;
        if (comparisonExpression.getOperator() != ComparisonExpression.Operator.EQUAL) {
          throw new SemanticException(ONLY_SUPPORT_TIME_COLUMN_EQUI_JOIN);
        }
        checkArgument(
            comparisonExpression.getLeft() instanceof DereferenceExpression,
            ONLY_SUPPORT_TIME_COLUMN_EQUI_JOIN);
        checkArgument(
            comparisonExpression.getRight() instanceof DereferenceExpression,
            ONLY_SUPPORT_TIME_COLUMN_EQUI_JOIN);
        DereferenceExpression left = (DereferenceExpression) comparisonExpression.getLeft();
        if (!left.getField().isPresent()
            || !left.getField().get().equals(new Identifier(TIME_COLUMN_NAME))) {
          throw new SemanticException(ONLY_SUPPORT_TIME_COLUMN_EQUI_JOIN);
        }
        DereferenceExpression right = (DereferenceExpression) comparisonExpression.getLeft();
        if (!right.getField().isPresent()
            || !right.getField().get().equals(new Identifier(TIME_COLUMN_NAME))) {
          throw new SemanticException(ONLY_SUPPORT_TIME_COLUMN_EQUI_JOIN);
        }
      } else if (criteria instanceof JoinUsing) {
        List<Identifier> identifiers = ((JoinUsing) criteria).getColumns();
        if (identifiers.size() != 1
            || !identifiers.get(0).equals(new Identifier(TIME_COLUMN_NAME))) {
          throw new SemanticException(ONLY_SUPPORT_TIME_COLUMN_IN_USING_CLAUSE);
        }
      }
    }

    private Scope analyzeJoinUsing(
        Join node, List<Identifier> columns, Optional<Scope> scope, Scope left, Scope right) {
      List<Field> joinFields = new ArrayList<>();

      List<Integer> leftJoinFields = new ArrayList<>();
      List<Integer> rightJoinFields = new ArrayList<>();

      Set<Identifier> seen = new HashSet<>();
      for (Identifier column : columns) {
        if (!seen.add(column)) {
          throw new SemanticException(
              String.format(
                  "Column '%s' appears multiple times in USING clause", column.getValue()));
        }

        ResolvedField leftField =
            left.tryResolveField(column)
                .orElseThrow(
                    () ->
                        new SemanticException(
                            String.format(
                                "Column '%s' is missing from left side of join",
                                column.getValue())));
        ResolvedField rightField =
            right
                .tryResolveField(column)
                .orElseThrow(
                    () ->
                        new SemanticException(
                            String.format(
                                "Column '%s' is missing from right side of join",
                                column.getValue())));

        // ensure a comparison operator exists for the given types (applying coercions if necessary)
        //        try {
        //          metadata.resolveOperator(OperatorType.EQUAL, ImmutableList.of(
        //              leftField.getType(), rightField.getType()));
        //        } catch (OperatorNotFoundException e) {
        //          throw semanticException(TYPE_MISMATCH, column, e, "%s", e.getMessage());
        //        }
        if (leftField.getType() != rightField.getType()) {
          throw new SemanticException(
              String.format(
                  "Column Types of left and right side are different: left is %s, right is %s",
                  leftField.getType(), rightField.getType()));
        }

        analysis.addTypes(ImmutableMap.of(NodeRef.of(column), leftField.getType()));

        joinFields.add(
            Field.newUnqualified(
                column.getValue(), leftField.getType(), leftField.getColumnCategory()));

        leftJoinFields.add(leftField.getRelationFieldIndex());
        rightJoinFields.add(rightField.getRelationFieldIndex());

        recordColumnAccess(leftField.getField());
        recordColumnAccess(rightField.getField());
      }

      ImmutableList.Builder<Field> outputs = ImmutableList.builder();
      outputs.addAll(joinFields);

      ImmutableList.Builder<Integer> leftFields = ImmutableList.builder();
      for (int i = 0; i < left.getRelationType().getAllFieldCount(); i++) {
        if (!leftJoinFields.contains(i)) {
          outputs.add(left.getRelationType().getFieldByIndex(i));
          leftFields.add(i);
        }
      }

      ImmutableList.Builder<Integer> rightFields = ImmutableList.builder();
      for (int i = 0; i < right.getRelationType().getAllFieldCount(); i++) {
        if (!rightJoinFields.contains(i)) {
          outputs.add(right.getRelationType().getFieldByIndex(i));
          rightFields.add(i);
        }
      }

      analysis.setJoinUsing(
          node,
          new Analysis.JoinUsingAnalysis(
              leftJoinFields, rightJoinFields, leftFields.build(), rightFields.build()));

      return createAndAssignScope(node, scope, new RelationType(outputs.build()));
    }

    private void recordColumnAccess(Field field) {
      if (field.getOriginTable().isPresent() && field.getOriginColumnName().isPresent()) {
        analysis.addTableColumnReferences(
            accessControl,
            sessionContext.getIdentity(),
            ImmutableMultimap.of(field.getOriginTable().get(), field.getOriginColumnName().get()));
      }
    }

    private void analyzeFill(Fill node, Scope scope) {
      Analysis.FillAnalysis fillAnalysis;
      if (node.getFillMethod() == FillPolicy.PREVIOUS) {
        FieldReference timeColumn = null;
        List<FieldReference> groupingKeys = null;
        if (node.getTimeBound().isPresent() || node.getFillGroupingElements().isPresent()) {
          timeColumn = getHelperColumn(node, scope, FillPolicy.PREVIOUS);
          ExpressionAnalyzer.analyzeExpression(
              metadata,
              queryContext,
              sessionContext,
              statementAnalyzerFactory,
              accessControl,
              scope,
              analysis,
              timeColumn,
              WarningCollector.NOOP,
              correlationSupport);

          groupingKeys = analyzeFillGroup(node, scope, FillPolicy.PREVIOUS);
        }
        fillAnalysis =
            new Analysis.PreviousFillAnalysis(
                node.getTimeBound().orElse(null), timeColumn, groupingKeys);
      } else if (node.getFillMethod() == FillPolicy.CONSTANT) {
        Literal literal = node.getFillValue().get();
        ExpressionAnalyzer.analyzeExpression(
            metadata,
            queryContext,
            sessionContext,
            statementAnalyzerFactory,
            accessControl,
            scope,
            analysis,
            literal,
            WarningCollector.NOOP,
            correlationSupport);
        fillAnalysis = new Analysis.ValueFillAnalysis(literal);
      } else if (node.getFillMethod() == FillPolicy.LINEAR) {
        FieldReference helperColumn = getHelperColumn(node, scope, FillPolicy.LINEAR);
        ExpressionAnalyzer.analyzeExpression(
            metadata,
            queryContext,
            sessionContext,
            statementAnalyzerFactory,
            accessControl,
            scope,
            analysis,
            helperColumn,
            WarningCollector.NOOP,
            correlationSupport);
        List<FieldReference> groupingKeys = analyzeFillGroup(node, scope, FillPolicy.LINEAR);
        fillAnalysis = new Analysis.LinearFillAnalysis(helperColumn, groupingKeys);
      } else {
        throw new IllegalArgumentException("Unknown fill method: " + node.getFillMethod());
      }

      analysis.setFill(node, fillAnalysis);
    }

    private FieldReference getHelperColumn(Fill node, Scope scope, FillPolicy fillMethod) {
      FieldReference helperColumn;
      if (node.getTimeColumnIndex().isPresent()) {
        helperColumn =
            getFieldReferenceForTimeColumn(node.getTimeColumnIndex().get(), scope, fillMethod);
      } else {
        // if user doesn't specify the index of helper column, we use first column whose data type
        // is TIMESTAMP instead.
        int index = -1;
        for (Field field : scope.getRelationType().getVisibleFields()) {
          if (isTimestampType(field.getType())) {
            index = scope.getRelationType().indexOf(field);
            break;
          }
        }
        if (index == -1) {
          throw new SemanticException(
              String.format(
                  "Cannot infer TIME_COLUMN for %s FILL, there exists no column whose type is TIMESTAMP",
                  fillMethod.name()));
        }
        helperColumn = new FieldReference(index);
      }
      return helperColumn;
    }

    private List<FieldReference> analyzeFillGroup(Fill node, Scope scope, FillPolicy fillMethod) {
      if (node.getFillGroupingElements().isPresent()) {
        ImmutableList.Builder<FieldReference> groupingFieldsBuilder = ImmutableList.builder();
        for (LongLiteral index : node.getFillGroupingElements().get()) {
          FieldReference element = getFieldReferenceForFillGroup(index, scope, fillMethod);
          groupingFieldsBuilder.add(element);
          ExpressionAnalyzer.analyzeExpression(
              metadata,
              queryContext,
              sessionContext,
              statementAnalyzerFactory,
              accessControl,
              scope,
              analysis,
              element,
              WarningCollector.NOOP,
              correlationSupport);
        }
        return groupingFieldsBuilder.build();
      } else {
        return null;
      }
    }

    private FieldReference getFieldReferenceForTimeColumn(
        LongLiteral index, Scope scope, FillPolicy fillMethod) {
      long ordinal = index.getParsedValue();
      if (ordinal < 1 || ordinal > scope.getRelationType().getVisibleFieldCount()) {
        throw new SemanticException(
            String.format(
                "%s FILL TIME_COLUMN position %s is not in select list",
                fillMethod.name(), ordinal));
      } else if (!isTimestampType(
          scope.getRelationType().getFieldByIndex((int) ordinal - 1).getType())) {
        throw new SemanticException(
            String.format(
                "Type of TIME_COLUMN for %s FILL should only be TIMESTAMP, but type of the column you specify is %s",
                fillMethod.name(),
                scope.getRelationType().getFieldByIndex((int) ordinal - 1).getType()));
      } else {
        return new FieldReference(toIntExact(ordinal - 1));
      }
    }

    private FieldReference getFieldReferenceForFillGroup(
        LongLiteral index, Scope scope, FillPolicy fillMethod) {
      long ordinal = index.getParsedValue();
      if (ordinal < 1 || ordinal > scope.getRelationType().getVisibleFieldCount()) {
        throw new SemanticException(
            String.format(
                "%s FILL FILL_GROUP position %s is not in select list",
                fillMethod.name(), ordinal));
      } else if (!scope
          .getRelationType()
          .getFieldByIndex((int) ordinal - 1)
          .getType()
          .isOrderable()) {
        throw new SemanticException(
            String.format(
                "Type %s is not orderable, and therefore cannot be used in FILL_GROUP: %s",
                scope.getRelationType().getFieldByIndex((int) ordinal - 1).getType(), index));
      } else {
        return new FieldReference(toIntExact(ordinal - 1));
      }
    }

    private List<Expression> analyzeOrderBy(
        Node node, List<SortItem> sortItems, Scope orderByScope) {
      ImmutableList.Builder<Expression> orderByFieldsBuilder = ImmutableList.builder();

      for (SortItem item : sortItems) {
        Expression expression = item.getSortKey();

        if (expression instanceof LongLiteral) {
          // this is an ordinal in the output tuple

          long ordinal = ((LongLiteral) expression).getParsedValue();
          if (ordinal < 1 || ordinal > orderByScope.getRelationType().getVisibleFieldCount()) {
            throw new SemanticException(
                String.format("ORDER BY position %s is not in select list", ordinal));
          }

          expression = new FieldReference(toIntExact(ordinal - 1));
        }

        ExpressionAnalysis expressionAnalysis =
            ExpressionAnalyzer.analyzeExpression(
                metadata,
                queryContext,
                sessionContext,
                statementAnalyzerFactory,
                accessControl,
                orderByScope,
                analysis,
                expression,
                WarningCollector.NOOP,
                correlationSupport);
        analysis.recordSubqueries(node, expressionAnalysis);

        Type type = analysis.getType(expression);
        if (!type.isOrderable()) {
          throw new SemanticException(
              String.format(
                  "Type %s is not orderable, and therefore cannot be used in ORDER BY: %s",
                  type, expression));
        }

        orderByFieldsBuilder.add(expression);
      }

      return orderByFieldsBuilder.build();
    }

    private void analyzeOffset(Offset node, Scope scope) {
      long rowCount;
      if (node.getRowCount() instanceof LongLiteral) {
        rowCount = ((LongLiteral) node.getRowCount()).getParsedValue();
      } else {
        //        checkState(
        //            node.getRowCount() instanceof Parameter,
        //            "unexpected OFFSET rowCount: " +
        // node.getRowCount().getClass().getSimpleName());
        throw new SemanticException(
            "unexpected OFFSET rowCount: " + node.getRowCount().getClass().getSimpleName());
        //        OptionalLong providedValue =
        //            analyzeParameterAsRowCount((Parameter) node.getRowCount(), scope, "OFFSET");
        //        rowCount = providedValue.orElse(0);
      }
      if (rowCount < 0) {
        throw new SemanticException(
            String.format(
                "OFFSET row count must be greater or equal to 0 (actual value: %s)", rowCount));
      }
      analysis.setOffset(node, rowCount);
    }

    /**
     * @return true if the Query / QuerySpecification containing the analyzed Limit or FetchFirst,
     *     must contain orderBy (i.e., for FetchFirst with ties).
     */
    private boolean analyzeLimit(Node node, Scope scope) {
      //      checkState(
      //          node instanceof FetchFirst || node instanceof Limit,
      //          "Invalid limit node type. Expected: FetchFirst or Limit. Actual: %s",
      // node.getClass().getName());
      checkState(
          node instanceof Limit,
          "Invalid limit node type. Expected: Limit. Actual: %s",
          node.getClass().getName());
      //      if (node instanceof FetchFirst) {
      //        return analyzeLimit((FetchFirst) node, scope);
      //      }
      return analyzeLimit((Limit) node, scope);
    }

    //    private boolean analyzeLimit(FetchFirst node, Scope scope) {
    //      long rowCount = 1;
    //      if (node.getRowCount().isPresent()) {
    //        Expression count = node.getRowCount().get();
    //        if (count instanceof LongLiteral) {
    //          rowCount = ((LongLiteral) count).getParsedValue();
    //        } else {
    //          checkState(count instanceof Parameter,
    //              "unexpected FETCH FIRST rowCount: " + count.getClass().getSimpleName());
    //          OptionalLong providedValue = analyzeParameterAsRowCount((Parameter) count, scope,
    // "FETCH FIRST");
    //          if (providedValue.isPresent()) {
    //            rowCount = providedValue.getAsLong();
    //          }
    //        }
    //      }
    //      if (rowCount <= 0) {
    //        throw semanticException(NUMERIC_VALUE_OUT_OF_RANGE, node,
    //            "FETCH FIRST row count must be positive (actual value: %s)", rowCount);
    //      }
    //      analysis.setLimit(node, rowCount);
    //
    //      return node.isWithTies();
    //    }

    private boolean analyzeLimit(Limit node, Scope scope) {
      OptionalLong rowCount;
      if (node.getRowCount() instanceof AllRows) {
        rowCount = OptionalLong.empty();
      } else if (node.getRowCount() instanceof LongLiteral) {
        rowCount = OptionalLong.of(((LongLiteral) node.getRowCount()).getParsedValue());
      } else {
        //        checkState(
        //            node.getRowCount() instanceof Parameter,
        //            "unexpected LIMIT rowCount: " +
        // node.getRowCount().getClass().getSimpleName());
        throw new SemanticException(
            "unexpected LIMIT rowCount: " + node.getRowCount().getClass().getSimpleName());
        //        rowCount = analyzeParameterAsRowCount((Parameter) node.getRowCount(), scope,
        // "LIMIT");
      }
      rowCount.ifPresent(
          count -> {
            if (count < 0) {
              throw new SemanticException(
                  String.format(
                      "LIMIT row count must be greater or equal to 0 (actual value: %s)", count));
            }
          });

      analysis.setLimit(node, rowCount);

      return false;
    }

    //    private OptionalLong analyzeParameterAsRowCount(
    //        Parameter parameter, Scope scope, String context) {
    //      // validate parameter index
    //      analyzeExpression(parameter, scope);
    //      Expression providedValue = analysis.getParameters().get(NodeRef.of(parameter));
    //      Object value;
    //      try {
    //        value =
    //            evaluateConstantExpression(
    //                providedValue,
    //                BIGINT,
    //                plannerContext,
    //                session,
    //                accessControl,
    //                analysis.getParameters());
    //      } catch (VerifyException e) {
    //        throw new SemanticException(
    //            String.format("Non constant parameter value for %s: %s", context, providedValue));
    //      }
    //      if (value == null) {
    //        throw new SemanticException(
    //            String.format("Parameter value provided for %s is NULL: %s", context,
    // providedValue));
    //      }
    //      return OptionalLong.of((long) value);
    //    }

    private void analyzeAggregations(
        QuerySpecification node,
        Scope sourceScope,
        Optional<Scope> orderByScope,
        Analysis.GroupingSetAnalysis groupByAnalysis,
        List<Expression> outputExpressions,
        List<Expression> orderByExpressions) {
      checkState(
          orderByExpressions.isEmpty() || orderByScope.isPresent(),
          "non-empty orderByExpressions list without orderByScope provided");

      List<FunctionCall> aggregates =
          extractAggregateFunctions(Iterables.concat(outputExpressions, orderByExpressions));
      analysis.setAggregates(node, aggregates);

      if (analysis.isAggregation(node)) {
        // ensure SELECT, ORDER BY and HAVING are constant with respect to group
        // e.g, these are all valid expressions:
        //     SELECT f(a) GROUP BY a
        //     SELECT f(a + 1) GROUP BY a + 1
        //     SELECT a + sum(b) GROUP BY a
        List<Expression> distinctGroupingColumns =
            ImmutableSet.copyOf(groupByAnalysis.getOriginalExpressions()).asList();

        verifySourceAggregations(distinctGroupingColumns, sourceScope, outputExpressions, analysis);
        if (!orderByExpressions.isEmpty()) {
          verifyOrderByAggregations(
              distinctGroupingColumns,
              sourceScope,
              orderByScope.orElseThrow(() -> new NoSuchElementException("No value present")),
              orderByExpressions,
              analysis);
        }
      }
    }

    private ExpressionAnalysis analyzeExpression(Expression expression, Scope scope) {
      return ExpressionAnalyzer.analyzeExpression(
          metadata,
          queryContext,
          sessionContext,
          statementAnalyzerFactory,
          accessControl,
          scope,
          analysis,
          expression,
          warningCollector,
          correlationSupport);
    }

    private ExpressionAnalysis analyzeExpression(
        Expression expression, Scope scope, CorrelationSupport correlationSupport) {
      return ExpressionAnalyzer.analyzeExpression(
          metadata,
          queryContext,
          sessionContext,
          statementAnalyzerFactory,
          accessControl,
          scope,
          analysis,
          expression,
          warningCollector,
          correlationSupport);
    }

    private List<Node> findReferences(Node node, Identifier name) {
      Stream<Node> allReferences = preOrder(node).filter(isTableWithName(name));

      // TODO: recursive references could be supported in subquery before the point of shadowing.
      // currently, the recursive query name is considered shadowed in the whole subquery if the
      // subquery defines a common table with the same name
      Set<Node> shadowedReferences =
          preOrder(node)
              .filter(isQueryWithNameShadowed(name))
              .flatMap(query -> preOrder(query).filter(isTableWithName(name)))
              .collect(toImmutableSet());

      return allReferences
          .filter(reference -> !shadowedReferences.contains(reference))
          .collect(toImmutableList());
    }

    private Predicate<Node> isTableWithName(Identifier name) {
      return node -> {
        if (!(node instanceof Table)) {
          return false;
        }
        Table table = (Table) node;
        QualifiedName tableName = table.getName();
        return !tableName.getPrefix().isPresent()
            && tableName.hasSuffix(QualifiedName.of(name.getValue()));
      };
    }

    private Predicate<Node> isQueryWithNameShadowed(Identifier name) {
      return node -> {
        if (!(node instanceof Query)) {
          return false;
        }
        Query query = (Query) node;
        if (!query.getWith().isPresent()) {
          return false;
        }
        return query.getWith().get().getQueries().stream()
            .map(WithQuery::getName)
            .map(Identifier::getValue)
            .anyMatch(withQueryName -> withQueryName.equalsIgnoreCase(name.getValue()));
      };
    }

    private void validateFromClauseOfRecursiveTerm(Relation from, Identifier name) {
      preOrder(from)
          .filter(Join.class::isInstance)
          .forEach(
              node -> {
                Join join = (Join) node;
                Join.Type type = join.getType();
                if (type == LEFT || type == RIGHT || type == FULL) {
                  List<Node> leftRecursiveReferences = findReferences(join.getLeft(), name);
                  List<Node> rightRecursiveReferences = findReferences(join.getRight(), name);
                  if (!leftRecursiveReferences.isEmpty() && (type == RIGHT || type == FULL)) {
                    throw new SemanticException(
                        String.format("recursive reference in left source of %s join", type));
                  }
                  if (!rightRecursiveReferences.isEmpty() && (type == LEFT || type == FULL)) {
                    throw new SemanticException(
                        String.format("recursive reference in right source of %s join", type));
                  }
                }
              });

      preOrder(from)
          .filter(node -> node instanceof Intersect && !((Intersect) node).isDistinct())
          .forEach(
              node -> {
                Intersect intersect = (Intersect) node;
                intersect.getRelations().stream()
                    .flatMap(relation -> findReferences(relation, name).stream())
                    .findFirst()
                    .ifPresent(
                        reference -> {
                          throw new SemanticException("recursive reference in INTERSECT ALL");
                        });
              });

      preOrder(from)
          .filter(Except.class::isInstance)
          .forEach(
              node -> {
                Except except = (Except) node;
                List<Node> rightRecursiveReferences = findReferences(except.getRight(), name);
                if (!rightRecursiveReferences.isEmpty()) {
                  throw new SemanticException(
                      String.format(
                          "recursive reference in right relation of EXCEPT %s",
                          except.isDistinct() ? "DISTINCT" : "ALL"));
                }
                if (!except.isDistinct()) {
                  List<Node> leftRecursiveReferences = findReferences(except.getLeft(), name);
                  if (!leftRecursiveReferences.isEmpty()) {
                    throw new SemanticException(
                        "recursive reference in left relation of EXCEPT ALL");
                  }
                }
              });
    }

    private Scope setAliases(Scope scope, Identifier tableName, List<Identifier> columnNames) {
      RelationType oldDescriptor = scope.getRelationType();
      validateColumnAliases(columnNames, oldDescriptor.getVisibleFieldCount());
      RelationType newDescriptor =
          oldDescriptor.withAlias(
              tableName.getValue(),
              columnNames.stream().map(Identifier::getValue).collect(toImmutableList()));

      Streams.forEachPair(
          oldDescriptor.getAllFields().stream(),
          newDescriptor.getAllFields().stream(),
          (newField, field) ->
              analysis.addSourceColumns(newField, analysis.getSourceColumns(field)));
      return scope.withRelationType(newDescriptor);
    }

    private void verifySelectDistinct(
        QuerySpecification node,
        List<Expression> orderByExpressions,
        List<Expression> outputExpressions,
        Scope sourceScope,
        Scope orderByScope) {
      Set<CanonicalizationAware<Identifier>> aliases = getAliases(node.getSelect());

      Set<ScopeAware<Expression>> expressions =
          outputExpressions.stream()
              .map(e -> ScopeAware.scopeAwareKey(e, analysis, sourceScope))
              .collect(Collectors.toSet());

      for (Expression expression : orderByExpressions) {
        if (expression instanceof FieldReference) {
          continue;
        }

        // In a query such as
        //    SELECT a FROM t ORDER BY a
        // the "a" in the SELECT clause is bound to the FROM scope, while the "a" in ORDER BY clause
        // is bound
        // to the "a" from the SELECT clause, so we can't compare by field id / relation id.
        if (expression instanceof Identifier
            && aliases.contains(canonicalizationAwareKey(expression))) {
          continue;
        }

        if (!expressions.contains(ScopeAware.scopeAwareKey(expression, analysis, orderByScope))) {
          throw new SemanticException(
              "For SELECT DISTINCT, ORDER BY expressions must appear in select list");
        }
      }

      //      for (Expression expression : orderByExpressions) {
      //        if (!isDeterministic(expression, this::getResolvedFunction)) {
      //          throw new SemanticException("Non deterministic ORDER BY expression is not
      // supported with SELECT DISTINCT");
      //        }
      //      }
    }

    private Set<CanonicalizationAware<Identifier>> getAliases(Select node) {
      ImmutableSet.Builder<CanonicalizationAware<Identifier>> aliases = ImmutableSet.builder();
      for (SelectItem item : node.getSelectItems()) {
        if (item instanceof SingleColumn) {
          SingleColumn column = (SingleColumn) item;
          Optional<Identifier> alias = column.getAlias();
          if (alias.isPresent()) {
            aliases.add(canonicalizationAwareKey(alias.get()));
          } else if (column.getExpression() instanceof Identifier) {
            Identifier identifier = (Identifier) column.getExpression();
            aliases.add(canonicalizationAwareKey(identifier));
          } else if (column.getExpression() instanceof DereferenceExpression) {
            DereferenceExpression dereferenceExpression =
                (DereferenceExpression) column.getExpression();
            aliases.add(
                canonicalizationAwareKey(
                    dereferenceExpression
                        .getField()
                        .orElseThrow(() -> new NoSuchElementException("No value present"))));
          }
        } else if (item instanceof AllColumns) {
          AllColumns allColumns = (AllColumns) item;
          List<Field> fields = analysis.getSelectAllResultFields(allColumns);
          checkNotNull(fields, "output fields is null for select item %s", item);
          for (int i = 0; i < fields.size(); i++) {
            Field field = fields.get(i);

            if (!allColumns.getAliases().isEmpty()) {
              aliases.add(canonicalizationAwareKey(allColumns.getAliases().get(i)));
            } else if (field.getName().isPresent()) {
              aliases.add(canonicalizationAwareKey(new Identifier(field.getName().get())));
            }
          }
        }
      }

      return aliases.build();
    }

    private void validateProperties(final List<Property> properties, final Optional<Scope> scope) {
      final Set<String> propertyNames = new HashSet<>();
      for (final Property property : properties) {
        final String key = property.getName().getValue().toLowerCase(Locale.ENGLISH);
        if (!TABLE_ALLOWED_PROPERTIES.contains(key)) {
          throw new SemanticException("Table property " + key + " is currently not allowed.");
        }
        if (!propertyNames.add(key)) {
          throw new SemanticException(
              String.format("Duplicate property: %s", property.getName().getValue()));
        }
        if (!property.isSetToDefault()) {
          final Expression value = property.getNonDefaultValue();
          if (!(value instanceof LongLiteral)) {
            throw new SemanticException(
                "TTL' value must be a LongLiteral, but now is: " + value.toString());
          }
        }
      }
      for (final Property property : properties) {
        process(property, scope);
      }
    }

    private void validateColumns(Statement node, RelationType descriptor) {
      // verify that all column names are specified and unique
      // TODO: collect errors and return them all at once
      Set<String> names = new HashSet<>();
      for (Field field : descriptor.getVisibleFields()) {
        String fieldName =
            field
                .getName()
                .orElseThrow(
                    () ->
                        new SemanticException(
                            String.format(
                                "Column name not specified at position %s",
                                descriptor.indexOf(field) + 1)));
        if (!names.add(fieldName)) {
          throw new SemanticException(
              String.format("Column name '%s' specified more than once", fieldName));
        }
      }
    }

    private void validateColumnAliases(List<Identifier> columnAliases, int sourceColumnSize) {
      validateColumnAliasesCount(columnAliases, sourceColumnSize);
      Set<String> names = new HashSet<>();
      for (Identifier identifier : columnAliases) {
        if (names.contains(identifier.getValue().toLowerCase(ENGLISH))) {
          throw new SemanticException(
              String.format("Column name '%s' specified more than once", identifier.getValue()));
        }
        names.add(identifier.getValue().toLowerCase(ENGLISH));
      }
    }

    private void validateColumnAliasesCount(List<Identifier> columnAliases, int sourceColumnSize) {
      if (columnAliases.size() != sourceColumnSize) {
        throw new SemanticException(
            String.format(
                "Column alias list has %s entries but relation has %s columns",
                columnAliases.size(), sourceColumnSize));
      }
    }

    private Scope createAndAssignScope(Node node, Optional<Scope> parentScope) {
      return createAndAssignScope(node, parentScope, emptyList());
    }

    private Scope createAndAssignScope(Node node, Optional<Scope> parentScope, Field... fields) {
      return createAndAssignScope(node, parentScope, new RelationType(fields));
    }

    private Scope createAndAssignScope(Node node, Optional<Scope> parentScope, List<Field> fields) {
      return createAndAssignScope(node, parentScope, new RelationType(fields));
    }

    private Scope createAndAssignScope(
        Node node, Optional<Scope> parentScope, RelationType relationType) {
      Scope scope =
          scopeBuilder(parentScope).withRelationType(RelationId.of(node), relationType).build();

      analysis.setScope(node, scope);
      return scope;
    }

    private Scope createScope(Optional<Scope> parentScope) {
      return scopeBuilder(parentScope).build();
    }

    private Scope.Builder scopeBuilder(Optional<Scope> parentScope) {
      Scope.Builder scopeBuilder = Scope.builder();

      if (parentScope.isPresent()) {
        // parent scope represents local query scope hierarchy. Local query scope
        // hierarchy should have outer query scope as ancestor already.
        scopeBuilder.withParent(parentScope.get());
      } else {
        outerQueryScope.ifPresent(scopeBuilder::withOuterQueryParent);
      }

      return scopeBuilder;
    }

    @Override
    protected Scope visitCreateDevice(
        final CreateOrUpdateDevice node, final Optional<Scope> context) {
      queryContext.setQueryType(QueryType.WRITE);
      return null;
    }

    @Override
    protected Scope visitFetchDevice(final FetchDevice node, final Optional<Scope> context) {
      return null;
    }

    @Override
    protected Scope visitShowDevice(final ShowDevice node, final Optional<Scope> context) {
      analyzeQueryDevice(node, context);
      // TODO: use real scope when parameter in offset and limit is supported
      if (Objects.nonNull(node.getOffset())) {
        analyzeOffset(node.getOffset(), null);
      }
      if (Objects.nonNull(node.getLimit())) {
        analyzeLimit(node.getLimit(), null);
      }
      return null;
    }

    @Override
    protected Scope visitCountDevice(final CountDevice node, final Optional<Scope> context) {
      analyzeQueryDevice(node, context);
      return null;
    }

    private void analyzeQueryDevice(
        final AbstractQueryDeviceWithCache node, final Optional<Scope> context) {
      analyzeTraverseDevice(node, context, node.getWhere().isPresent());
      final TsTable table =
          DataNodeTableCache.getInstance().getTable(node.getDatabase(), node.getTableName());
      if (!node.parseRawExpression(
          table,
          table.getColumnList().stream()
              .filter(
                  columnSchema ->
                      columnSchema.getColumnCategory().equals(TsTableColumnCategory.ATTRIBUTE))
              .map(TsTableColumnSchema::getColumnName)
              .collect(Collectors.toList()),
          queryContext)) {
        // Cache hit
        // Currently we disallow "Or" filter for precise get, thus if it hit cache
        // it'll be only one device
        // TODO: Ensure the disjointness of expressions and allow Or filter
        analysis.setFinishQueryAfterAnalyze();
      }
    }

    // NOTICE: We construct transition map here because currently we set the used fields in
    // the statement. Other queries shall not do this and shall do it in logical plan phase.
    private TranslationMap analyzeTraverseDevice(
        final AbstractTraverseDevice node,
        final Optional<Scope> context,
        final boolean shallCreateTranslationMap) {
      node.parseTable(sessionContext);

      final String database = node.getDatabase();
      final String tableName = node.getTableName();

      if (Objects.isNull(database)) {
        throw new SemanticException("The database must be set before show devices.");
      }

      if (!metadata.tableExists(new QualifiedObjectName(database, tableName))) {
        throw new SemanticException(
            String.format("Table '%s.%s' does not exist.", database, tableName));
      }
      node.setColumnHeaderList();

      TranslationMap translationMap = null;
      if (shallCreateTranslationMap) {
        final QualifiedObjectName name = new QualifiedObjectName(database, tableName);
        final Optional<TableSchema> tableSchema = metadata.getTableSchema(sessionContext, name);
        // This can only be a table
        if (!tableSchema.isPresent()) {
          throw new SemanticException(String.format("Table '%s' does not exist", name));
        }

        final TableSchema originalSchema = tableSchema.get();
        final ImmutableList.Builder<Field> fields = ImmutableList.builder();
        fields.addAll(
            analyzeTableOutputFields(
                node.getTable(),
                name,
                new TableSchema(
                    originalSchema.getTableName(),
                    originalSchema.getColumns().stream()
                        .filter(
                            columnSchema ->
                                columnSchema.getColumnCategory() == TsTableColumnCategory.ID
                                    || columnSchema.getColumnCategory()
                                        == TsTableColumnCategory.ATTRIBUTE)
                        .collect(Collectors.toList()))));
        final List<Field> fieldList = fields.build();
        final Scope scope = createAndAssignScope(node, context, fieldList);
        translationMap =
            new TranslationMap(
                Optional.empty(),
                scope,
                analysis,
                fieldList.stream()
                    .map(field -> Symbol.of(field.getName().orElse(null)))
                    .collect(Collectors.toList()),
                new PlannerContext(metadata, null));

        if (node.getWhere().isPresent()) {
          analyzeWhere(node, translationMap.getScope(), node.getWhere().get());
          node.setWhere(translationMap.rewrite(analysis.getWhere(node)));
        }
      }

      return translationMap;
    }

    private Expression analyzeAndRewriteExpression(
        final TranslationMap translationMap, final Scope scope, final Expression expression) {
      analyzeExpression(expression, scope);
      scope.getRelationType().getAllFields();
      return translationMap.rewrite(expression);
    }

    @Override
    protected Scope visitCreatePipe(CreatePipe node, Optional<Scope> context) {
      return createAndAssignScope(node, context);
    }

    @Override
    protected Scope visitAlterPipe(AlterPipe node, Optional<Scope> context) {
      return createAndAssignScope(node, context);
    }

    @Override
    protected Scope visitDropPipe(DropPipe node, Optional<Scope> context) {
      return createAndAssignScope(node, context);
    }

    @Override
    protected Scope visitStartPipe(StartPipe node, Optional<Scope> context) {
      return createAndAssignScope(node, context);
    }

    @Override
    protected Scope visitStopPipe(StopPipe node, Optional<Scope> context) {
      return createAndAssignScope(node, context);
    }

    @Override
    protected Scope visitShowPipes(ShowPipes node, Optional<Scope> context) {
      return createAndAssignScope(node, context);
    }

    @Override
    protected Scope visitCreatePipePlugin(CreatePipePlugin node, Optional<Scope> context) {
      return createAndAssignScope(node, context);
    }

    @Override
    protected Scope visitDropPipePlugin(DropPipePlugin node, Optional<Scope> context) {
      return createAndAssignScope(node, context);
    }

    @Override
    protected Scope visitShowPipePlugins(ShowPipePlugins node, Optional<Scope> context) {
      return createAndAssignScope(node, context);
    }
  }

  private static boolean hasScopeAsLocalParent(Scope root, Scope parent) {
    Scope scope = root;
    while (scope.getLocalParent().isPresent()) {
      scope = scope.getLocalParent().get();
      if (scope.equals(parent)) {
        return true;
      }
    }

    return false;
  }

  static void verifyNoAggregateWindowOrGroupingFunctions(Expression predicate, String clause) {
    List<FunctionCall> aggregates = extractAggregateFunctions(ImmutableList.of(predicate));

    if (!aggregates.isEmpty()) {
      throw new SemanticException(
          String.format(
              "%s cannot contain aggregations, window functions or grouping operations: %s",
              clause, aggregates));
    }
  }
}<|MERGE_RESOLUTION|>--- conflicted
+++ resolved
@@ -455,14 +455,11 @@
       node.parseTable(sessionContext);
       final TsTable table =
           DataNodeTableCache.getInstance().getTable(node.getDatabase(), node.getTableName());
-<<<<<<< HEAD
-=======
       if (Objects.isNull(table)) {
         throw new SemanticException(
             String.format(
                 "Table '%s.%s' does not exist.", node.getDatabase(), node.getTableName()));
       }
->>>>>>> 3cb544e3
       node.parseModEntries(table);
       analyzeTraverseDevice(node, context, node.getWhere().isPresent());
       node.parseRawExpression(
