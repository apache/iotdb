/*
 * Licensed to the Apache Software Foundation (ASF) under one
 * or more contributor license agreements.  See the NOTICE file
 * distributed with this work for additional information
 * regarding copyright ownership.  The ASF licenses this file
 * to you under the Apache License, Version 2.0 (the
 * "License"); you may not use this file except in compliance
 * with the License.  You may obtain a copy of the License at
 *
 *     http://www.apache.org/licenses/LICENSE-2.0
 *
 * Unless required by applicable law or agreed to in writing,
 * software distributed under the License is distributed on an
 * "AS IS" BASIS, WITHOUT WARRANTIES OR CONDITIONS OF ANY
 * KIND, either express or implied.  See the License for the
 * specific language governing permissions and limitations
 * under the License.
 */

package org.apache.iotdb.db.queryengine.plan.relational.analyzer;

import org.apache.iotdb.commons.schema.table.TsTable;
import org.apache.iotdb.commons.schema.table.column.TsTableColumnCategory;
import org.apache.iotdb.commons.schema.table.column.TsTableColumnSchema;
import org.apache.iotdb.db.exception.sql.SemanticException;
import org.apache.iotdb.db.queryengine.common.MPPQueryContext;
import org.apache.iotdb.db.queryengine.common.SessionInfo;
import org.apache.iotdb.db.queryengine.execution.warnings.IoTDBWarning;
import org.apache.iotdb.db.queryengine.execution.warnings.WarningCollector;
import org.apache.iotdb.db.queryengine.plan.analyze.AnalyzeUtils;
import org.apache.iotdb.db.queryengine.plan.analyze.QueryType;
import org.apache.iotdb.db.queryengine.plan.analyze.load.LoadTsFileAnalyzer;
import org.apache.iotdb.db.queryengine.plan.analyze.load.LoadTsFileToTableModelAnalyzer;
import org.apache.iotdb.db.queryengine.plan.analyze.load.LoadTsFileToTreeModelAnalyzer;
import org.apache.iotdb.db.queryengine.plan.analyze.schema.SchemaValidator;
import org.apache.iotdb.db.queryengine.plan.relational.metadata.ColumnSchema;
import org.apache.iotdb.db.queryengine.plan.relational.metadata.Metadata;
import org.apache.iotdb.db.queryengine.plan.relational.metadata.QualifiedObjectName;
import org.apache.iotdb.db.queryengine.plan.relational.metadata.TableSchema;
import org.apache.iotdb.db.queryengine.plan.relational.planner.PlannerContext;
import org.apache.iotdb.db.queryengine.plan.relational.planner.ScopeAware;
import org.apache.iotdb.db.queryengine.plan.relational.planner.Symbol;
import org.apache.iotdb.db.queryengine.plan.relational.planner.TranslationMap;
import org.apache.iotdb.db.queryengine.plan.relational.security.AccessControl;
import org.apache.iotdb.db.queryengine.plan.relational.sql.ast.AbstractQueryDeviceWithCache;
import org.apache.iotdb.db.queryengine.plan.relational.sql.ast.AbstractTraverseDevice;
import org.apache.iotdb.db.queryengine.plan.relational.sql.ast.AddColumn;
import org.apache.iotdb.db.queryengine.plan.relational.sql.ast.AliasedRelation;
import org.apache.iotdb.db.queryengine.plan.relational.sql.ast.AllColumns;
import org.apache.iotdb.db.queryengine.plan.relational.sql.ast.AllRows;
import org.apache.iotdb.db.queryengine.plan.relational.sql.ast.AlterPipe;
import org.apache.iotdb.db.queryengine.plan.relational.sql.ast.AstVisitor;
import org.apache.iotdb.db.queryengine.plan.relational.sql.ast.ComparisonExpression;
import org.apache.iotdb.db.queryengine.plan.relational.sql.ast.CountDevice;
import org.apache.iotdb.db.queryengine.plan.relational.sql.ast.CreateDB;
import org.apache.iotdb.db.queryengine.plan.relational.sql.ast.CreateIndex;
import org.apache.iotdb.db.queryengine.plan.relational.sql.ast.CreateOrUpdateDevice;
import org.apache.iotdb.db.queryengine.plan.relational.sql.ast.CreatePipe;
import org.apache.iotdb.db.queryengine.plan.relational.sql.ast.CreatePipePlugin;
import org.apache.iotdb.db.queryengine.plan.relational.sql.ast.CreateTable;
import org.apache.iotdb.db.queryengine.plan.relational.sql.ast.Delete;
import org.apache.iotdb.db.queryengine.plan.relational.sql.ast.DeleteDevice;
import org.apache.iotdb.db.queryengine.plan.relational.sql.ast.DereferenceExpression;
import org.apache.iotdb.db.queryengine.plan.relational.sql.ast.DescribeTable;
import org.apache.iotdb.db.queryengine.plan.relational.sql.ast.DropColumn;
import org.apache.iotdb.db.queryengine.plan.relational.sql.ast.DropDB;
import org.apache.iotdb.db.queryengine.plan.relational.sql.ast.DropFunction;
import org.apache.iotdb.db.queryengine.plan.relational.sql.ast.DropIndex;
import org.apache.iotdb.db.queryengine.plan.relational.sql.ast.DropPipe;
import org.apache.iotdb.db.queryengine.plan.relational.sql.ast.DropPipePlugin;
import org.apache.iotdb.db.queryengine.plan.relational.sql.ast.DropTable;
import org.apache.iotdb.db.queryengine.plan.relational.sql.ast.Except;
import org.apache.iotdb.db.queryengine.plan.relational.sql.ast.Explain;
import org.apache.iotdb.db.queryengine.plan.relational.sql.ast.ExplainAnalyze;
import org.apache.iotdb.db.queryengine.plan.relational.sql.ast.Expression;
import org.apache.iotdb.db.queryengine.plan.relational.sql.ast.FetchDevice;
import org.apache.iotdb.db.queryengine.plan.relational.sql.ast.FieldReference;
import org.apache.iotdb.db.queryengine.plan.relational.sql.ast.Fill;
import org.apache.iotdb.db.queryengine.plan.relational.sql.ast.FunctionCall;
import org.apache.iotdb.db.queryengine.plan.relational.sql.ast.GroupBy;
import org.apache.iotdb.db.queryengine.plan.relational.sql.ast.GroupingElement;
import org.apache.iotdb.db.queryengine.plan.relational.sql.ast.GroupingSets;
import org.apache.iotdb.db.queryengine.plan.relational.sql.ast.Identifier;
import org.apache.iotdb.db.queryengine.plan.relational.sql.ast.Insert;
import org.apache.iotdb.db.queryengine.plan.relational.sql.ast.InsertRow;
import org.apache.iotdb.db.queryengine.plan.relational.sql.ast.InsertRows;
import org.apache.iotdb.db.queryengine.plan.relational.sql.ast.InsertTablet;
import org.apache.iotdb.db.queryengine.plan.relational.sql.ast.Intersect;
import org.apache.iotdb.db.queryengine.plan.relational.sql.ast.Join;
import org.apache.iotdb.db.queryengine.plan.relational.sql.ast.JoinCriteria;
import org.apache.iotdb.db.queryengine.plan.relational.sql.ast.JoinOn;
import org.apache.iotdb.db.queryengine.plan.relational.sql.ast.JoinUsing;
import org.apache.iotdb.db.queryengine.plan.relational.sql.ast.Limit;
import org.apache.iotdb.db.queryengine.plan.relational.sql.ast.Literal;
import org.apache.iotdb.db.queryengine.plan.relational.sql.ast.LoadTsFile;
import org.apache.iotdb.db.queryengine.plan.relational.sql.ast.LongLiteral;
import org.apache.iotdb.db.queryengine.plan.relational.sql.ast.NaturalJoin;
import org.apache.iotdb.db.queryengine.plan.relational.sql.ast.Node;
import org.apache.iotdb.db.queryengine.plan.relational.sql.ast.Offset;
import org.apache.iotdb.db.queryengine.plan.relational.sql.ast.OrderBy;
import org.apache.iotdb.db.queryengine.plan.relational.sql.ast.PipeEnriched;
import org.apache.iotdb.db.queryengine.plan.relational.sql.ast.Property;
import org.apache.iotdb.db.queryengine.plan.relational.sql.ast.QualifiedName;
import org.apache.iotdb.db.queryengine.plan.relational.sql.ast.Query;
import org.apache.iotdb.db.queryengine.plan.relational.sql.ast.QuerySpecification;
import org.apache.iotdb.db.queryengine.plan.relational.sql.ast.Relation;
import org.apache.iotdb.db.queryengine.plan.relational.sql.ast.RenameColumn;
import org.apache.iotdb.db.queryengine.plan.relational.sql.ast.RenameTable;
import org.apache.iotdb.db.queryengine.plan.relational.sql.ast.Row;
import org.apache.iotdb.db.queryengine.plan.relational.sql.ast.Select;
import org.apache.iotdb.db.queryengine.plan.relational.sql.ast.SelectItem;
import org.apache.iotdb.db.queryengine.plan.relational.sql.ast.SetOperation;
import org.apache.iotdb.db.queryengine.plan.relational.sql.ast.SetProperties;
import org.apache.iotdb.db.queryengine.plan.relational.sql.ast.ShowDB;
import org.apache.iotdb.db.queryengine.plan.relational.sql.ast.ShowDevice;
import org.apache.iotdb.db.queryengine.plan.relational.sql.ast.ShowFunctions;
import org.apache.iotdb.db.queryengine.plan.relational.sql.ast.ShowIndex;
import org.apache.iotdb.db.queryengine.plan.relational.sql.ast.ShowPipePlugins;
import org.apache.iotdb.db.queryengine.plan.relational.sql.ast.ShowPipes;
import org.apache.iotdb.db.queryengine.plan.relational.sql.ast.ShowTables;
import org.apache.iotdb.db.queryengine.plan.relational.sql.ast.SimpleGroupBy;
import org.apache.iotdb.db.queryengine.plan.relational.sql.ast.SingleColumn;
import org.apache.iotdb.db.queryengine.plan.relational.sql.ast.SortItem;
import org.apache.iotdb.db.queryengine.plan.relational.sql.ast.StartPipe;
import org.apache.iotdb.db.queryengine.plan.relational.sql.ast.Statement;
import org.apache.iotdb.db.queryengine.plan.relational.sql.ast.StopPipe;
import org.apache.iotdb.db.queryengine.plan.relational.sql.ast.SubqueryExpression;
import org.apache.iotdb.db.queryengine.plan.relational.sql.ast.SymbolReference;
import org.apache.iotdb.db.queryengine.plan.relational.sql.ast.Table;
import org.apache.iotdb.db.queryengine.plan.relational.sql.ast.TableSubquery;
import org.apache.iotdb.db.queryengine.plan.relational.sql.ast.Union;
import org.apache.iotdb.db.queryengine.plan.relational.sql.ast.Update;
import org.apache.iotdb.db.queryengine.plan.relational.sql.ast.UpdateAssignment;
import org.apache.iotdb.db.queryengine.plan.relational.sql.ast.Use;
import org.apache.iotdb.db.queryengine.plan.relational.sql.ast.Values;
import org.apache.iotdb.db.queryengine.plan.relational.sql.ast.With;
import org.apache.iotdb.db.queryengine.plan.relational.sql.ast.WithQuery;
import org.apache.iotdb.db.queryengine.plan.relational.sql.ast.WrappedInsertStatement;
import org.apache.iotdb.db.queryengine.plan.statement.component.FillPolicy;
import org.apache.iotdb.db.queryengine.plan.statement.crud.InsertBaseStatement;
import org.apache.iotdb.db.schemaengine.table.DataNodeTableCache;
import org.apache.iotdb.db.storageengine.load.config.LoadTsFileConfigurator;
import org.apache.iotdb.db.storageengine.load.metrics.LoadTsFileCostMetricsSet;
import org.apache.iotdb.rpc.RpcUtils;
import org.apache.iotdb.rpc.TSStatusCode;

import com.google.common.collect.ArrayListMultimap;
import com.google.common.collect.ImmutableList;
import com.google.common.collect.ImmutableMap;
import com.google.common.collect.ImmutableMultimap;
import com.google.common.collect.ImmutableSet;
import com.google.common.collect.Iterables;
import com.google.common.collect.ListMultimap;
import com.google.common.collect.Streams;
import org.apache.tsfile.read.common.type.RowType;
import org.apache.tsfile.read.common.type.Type;

import java.util.ArrayList;
import java.util.Collection;
import java.util.HashSet;
import java.util.Iterator;
import java.util.List;
import java.util.Locale;
import java.util.NoSuchElementException;
import java.util.Objects;
import java.util.Optional;
import java.util.OptionalLong;
import java.util.Set;
import java.util.function.Predicate;
import java.util.stream.Collectors;
import java.util.stream.Stream;

import static com.google.common.base.Preconditions.checkArgument;
import static com.google.common.base.Preconditions.checkNotNull;
import static com.google.common.base.Preconditions.checkState;
import static com.google.common.collect.ImmutableList.toImmutableList;
import static com.google.common.collect.ImmutableSet.toImmutableSet;
import static com.google.common.collect.Iterables.getLast;
import static com.google.common.collect.Iterables.getOnlyElement;
import static java.lang.Math.toIntExact;
import static java.util.Collections.emptyList;
import static java.util.Locale.ENGLISH;
import static java.util.Objects.requireNonNull;
import static org.apache.iotdb.commons.schema.table.TsTable.TABLE_ALLOWED_PROPERTIES;
import static org.apache.iotdb.commons.schema.table.TsTable.TIME_COLUMN_NAME;
import static org.apache.iotdb.db.queryengine.execution.warnings.StandardWarningCode.REDUNDANT_ORDER_BY;
import static org.apache.iotdb.db.queryengine.plan.relational.analyzer.AggregationAnalyzer.verifyOrderByAggregations;
import static org.apache.iotdb.db.queryengine.plan.relational.analyzer.AggregationAnalyzer.verifySourceAggregations;
import static org.apache.iotdb.db.queryengine.plan.relational.analyzer.CanonicalizationAware.canonicalizationAwareKey;
import static org.apache.iotdb.db.queryengine.plan.relational.analyzer.ExpressionTreeUtils.asQualifiedName;
import static org.apache.iotdb.db.queryengine.plan.relational.analyzer.ExpressionTreeUtils.extractAggregateFunctions;
import static org.apache.iotdb.db.queryengine.plan.relational.analyzer.Scope.BasisType.TABLE;
import static org.apache.iotdb.db.queryengine.plan.relational.metadata.MetadataUtil.createQualifiedObjectName;
import static org.apache.iotdb.db.queryengine.plan.relational.metadata.TableMetadataImpl.isTimestampType;
import static org.apache.iotdb.db.queryengine.plan.relational.sql.ast.Join.Type.FULL;
import static org.apache.iotdb.db.queryengine.plan.relational.sql.ast.Join.Type.INNER;
import static org.apache.iotdb.db.queryengine.plan.relational.sql.ast.Join.Type.LEFT;
import static org.apache.iotdb.db.queryengine.plan.relational.sql.ast.Join.Type.RIGHT;
import static org.apache.iotdb.db.queryengine.plan.relational.sql.util.AstUtil.preOrder;
import static org.apache.iotdb.db.queryengine.plan.relational.utils.NodeUtils.getSortItemsFromOrderBy;
import static org.apache.iotdb.db.queryengine.transformation.dag.column.unary.scalar.TableBuiltinScalarFunction.DATE_BIN;
import static org.apache.iotdb.db.storageengine.load.metrics.LoadTsFileCostMetricsSet.ANALYSIS;
import static org.apache.tsfile.read.common.type.BooleanType.BOOLEAN;

public class StatementAnalyzer {

  private final StatementAnalyzerFactory statementAnalyzerFactory;

  private Analysis analysis;

  private boolean hasFillInParentScope = false;
  private final MPPQueryContext queryContext;

  private final AccessControl accessControl;

  private final WarningCollector warningCollector;

  private final SessionInfo sessionContext;

  private final Metadata metadata;

  private final CorrelationSupport correlationSupport;

  public static final String ONLY_SUPPORT_TIME_COLUMN_EQUI_JOIN =
      "Only support time column equi-join in current version";

  public static final String ONLY_SUPPORT_TIME_COLUMN_IN_USING_CLAUSE =
      "Only support time column as the parameter in JOIN USING";

  public StatementAnalyzer(
      StatementAnalyzerFactory statementAnalyzerFactory,
      Analysis analysis,
      MPPQueryContext queryContext,
      AccessControl accessControl,
      WarningCollector warningCollector,
      SessionInfo sessionContext,
      Metadata metadata,
      CorrelationSupport correlationSupport) {
    this.statementAnalyzerFactory = statementAnalyzerFactory;
    this.analysis = analysis;
    this.queryContext = queryContext;
    this.accessControl = accessControl;
    this.warningCollector = warningCollector;
    this.sessionContext = sessionContext;
    this.metadata = metadata;
    this.correlationSupport = correlationSupport;
  }

  public Scope analyze(Node node) {
    return analyze(node, Optional.empty(), true);
  }

  public Scope analyze(Node node, Scope outerQueryScope) {
    return analyze(node, Optional.of(outerQueryScope), false);
  }

  private Scope analyze(Node node, Optional<Scope> outerQueryScope, boolean isTopLevel) {
    return new Visitor(outerQueryScope, warningCollector, Optional.empty(), isTopLevel)
        .process(node, Optional.empty());
  }

  public Scope analyzeForUpdate(
      Relation relation, Optional<Scope> outerQueryScope, UpdateKind updateKind) {
    return new Visitor(outerQueryScope, warningCollector, Optional.of(updateKind), true)
        .process(relation, Optional.empty());
  }

  private enum UpdateKind {
    DELETE,
    UPDATE,
    MERGE,
  }

  /**
   * Visitor context represents local query scope (if exists). The invariant is that the local query
   * scopes hierarchy should always have outer query scope (if provided) as ancestor.
   */
  private final class Visitor extends AstVisitor<Scope, Optional<Scope>> {

    private final boolean isTopLevel;
    private final Optional<Scope> outerQueryScope;
    private final WarningCollector warningCollector;
    private final Optional<UpdateKind> updateKind;

    private Visitor(
        final Optional<Scope> outerQueryScope,
        final WarningCollector warningCollector,
        final Optional<UpdateKind> updateKind,
        final boolean isTopLevel) {
      this.outerQueryScope = requireNonNull(outerQueryScope, "outerQueryScope is null");
      this.warningCollector = requireNonNull(warningCollector, "warningCollector is null");
      this.updateKind = requireNonNull(updateKind, "updateKind is null");
      this.isTopLevel = isTopLevel;
    }

    @Override
    public Scope process(Node node, final Optional<Scope> scope) {
      final Scope returnScope = super.process(node, scope);
      if (node instanceof PipeEnriched) {
        node = ((PipeEnriched) node).getInnerStatement();
      }
      if (node instanceof CreateOrUpdateDevice
          || node instanceof FetchDevice
          || node instanceof ShowDevice
          || node instanceof CountDevice
          || node instanceof Update
          || node instanceof DeleteDevice) {
        return returnScope;
      }
      checkState(
          returnScope.getOuterQueryParent().equals(outerQueryScope),
          "result scope should have outer query scope equal with parameter outer query scope");
      scope.ifPresent(
          value ->
              checkState(
                  hasScopeAsLocalParent(returnScope, value),
                  "return scope should have context scope as one of its ancestors"));
      return returnScope;
    }

    private Scope process(Node node, Scope scope) {
      return process(node, Optional.of(scope));
    }

    @Override
    protected Scope visitNode(Node node, Optional<Scope> context) {
      throw new IllegalStateException("Unsupported node type: " + node.getClass().getName());
    }

    @Override
    protected Scope visitCreateDB(CreateDB node, Optional<Scope> context) {
      throw new SemanticException("Create Database statement is not supported yet.");
    }

    @Override
    protected Scope visitDropDB(DropDB node, Optional<Scope> context) {
      throw new SemanticException("Drop Database statement is not supported yet.");
    }

    @Override
    protected Scope visitShowDB(ShowDB node, Optional<Scope> context) {
      throw new SemanticException("Show Database statement is not supported yet.");
    }

    @Override
    protected Scope visitCreateTable(final CreateTable node, final Optional<Scope> context) {
      validateProperties(node.getProperties(), context);
      return createAndAssignScope(node, context);
    }

    @Override
    protected Scope visitDropTable(final DropTable node, final Optional<Scope> context) {
      return createAndAssignScope(node, context);
    }

    @Override
    protected Scope visitShowTables(ShowTables node, Optional<Scope> context) {
      throw new SemanticException("Show Tables statement is not supported yet.");
    }

    @Override
    protected Scope visitRenameTable(RenameTable node, Optional<Scope> context) {
      return createAndAssignScope(node, context);
    }

    @Override
    protected Scope visitDescribeTable(DescribeTable node, Optional<Scope> context) {
      throw new SemanticException("Describe Table statement is not supported yet.");
    }

    @Override
    protected Scope visitSetProperties(final SetProperties node, final Optional<Scope> context) {
      validateProperties(node.getProperties(), context);
      return createAndAssignScope(node, context);
    }

    @Override
    protected Scope visitRenameColumn(RenameColumn node, Optional<Scope> context) {
      return createAndAssignScope(node, context);
    }

    @Override
    protected Scope visitDropColumn(DropColumn node, Optional<Scope> context) {
      return createAndAssignScope(node, context);
    }

    @Override
    protected Scope visitAddColumn(AddColumn node, Optional<Scope> context) {
      throw new SemanticException("Add Column statement is not supported yet.");
    }

    @Override
    protected Scope visitCreateIndex(CreateIndex node, Optional<Scope> context) {
      throw new SemanticException("Create Index statement is not supported yet.");
    }

    @Override
    protected Scope visitDropIndex(DropIndex node, Optional<Scope> context) {
      throw new SemanticException("Drop Index statement is not supported yet.");
    }

    @Override
    protected Scope visitShowIndex(ShowIndex node, Optional<Scope> context) {
      throw new SemanticException("Show Index statement is not supported yet.");
    }

    @Override
    protected Scope visitUpdate(final Update node, final Optional<Scope> context) {
      queryContext.setQueryType(QueryType.WRITE);
      final TranslationMap translationMap = analyzeTraverseDevice(node, context, true);
      final TsTable table =
          DataNodeTableCache.getInstance().getTable(node.getDatabase(), node.getTableName());
      node.parseRawExpression(
          null,
          table,
          table.getColumnList().stream()
              .filter(
                  columnSchema ->
                      columnSchema.getColumnCategory().equals(TsTableColumnCategory.ATTRIBUTE))
              .map(TsTableColumnSchema::getColumnName)
              .collect(Collectors.toList()),
          queryContext);

      // If node.location is absent, this is a pipe-transferred update, namely the assignments are
      // already parsed at the sender
      if (node.getLocation().isPresent()) {
        final Set<SymbolReference> attributeNames = new HashSet<>();
        node.setAssignments(
            node.getAssignments().stream()
                .map(
                    assignment -> {
                      final Expression parsedColumn =
                          analyzeAndRewriteExpression(
                              translationMap, translationMap.getScope(), assignment.getName());
                      if (!(parsedColumn instanceof SymbolReference)
                          || table
                                  .getColumnSchema(((SymbolReference) parsedColumn).getName())
                                  .getColumnCategory()
                              != TsTableColumnCategory.ATTRIBUTE) {
                        throw new SemanticException("Update can only specify attribute columns.");
                      }
                      if (attributeNames.contains(parsedColumn)) {
                        throw new SemanticException(
                            "Update attribute shall specify a attribute only once.");
                      }
                      attributeNames.add((SymbolReference) parsedColumn);

                      return new UpdateAssignment(
                          parsedColumn,
                          analyzeAndRewriteExpression(
                              translationMap, translationMap.getScope(), assignment.getValue()));
                    })
                .collect(Collectors.toList()));
      }
      return null;
    }

    @Override
    protected Scope visitDeleteDevice(final DeleteDevice node, final Optional<Scope> context) {
      // Actually write, but will return the result
      queryContext.setQueryType(QueryType.READ);
      node.parseTable(sessionContext);
      final TsTable table =
          DataNodeTableCache.getInstance().getTable(node.getDatabase(), node.getTableName());
      if (Objects.isNull(table)) {
        throw new SemanticException(
            String.format(
                "Table '%s.%s' does not exist.", node.getDatabase(), node.getTableName()));
      }
      node.parseModEntries(table);
      analyzeTraverseDevice(node, context, node.getWhere().isPresent());
      node.parseRawExpression(
          null,
          table,
          table.getColumnList().stream()
              .filter(
                  columnSchema ->
                      columnSchema.getColumnCategory().equals(TsTableColumnCategory.ATTRIBUTE))
              .map(TsTableColumnSchema::getColumnName)
              .collect(Collectors.toList()),
          queryContext);
      return null;
    }

    @Override
    protected Scope visitDropFunction(DropFunction node, Optional<Scope> context) {
      throw new SemanticException("Drop Function statement is not supported yet.");
    }

    @Override
    protected Scope visitShowFunctions(ShowFunctions node, Optional<Scope> context) {
      throw new SemanticException("Show Function statement is not supported yet.");
    }

    @Override
    protected Scope visitUse(Use node, Optional<Scope> scope) {
      throw new SemanticException("USE statement is not supported yet.");
    }

    @Override
    protected Scope visitInsert(Insert insert, Optional<Scope> scope) {
      throw new SemanticException("Insert statement is not supported yet.");
    }

    @Override
    protected Scope visitInsertRow(InsertRow node, Optional<Scope> context) {
      return visitInsert(node, context);
    }

    protected Scope visitInsertTablet(InsertTablet insert, Optional<Scope> scope) {
      return visitInsert(insert, scope);
    }

    @Override
    protected Scope visitInsertRows(InsertRows node, Optional<Scope> context) {
      return visitInsert(node, context);
    }

    private Scope visitInsert(WrappedInsertStatement insert, Optional<Scope> scope) {
      final Scope ret = Scope.create();

      final MPPQueryContext context = insert.getContext();
      InsertBaseStatement innerInsert = insert.getInnerTreeStatement();

      innerInsert.semanticCheck();
      innerInsert =
          AnalyzeUtils.analyzeInsert(
              context,
              innerInsert,
              () -> SchemaValidator.validate(metadata, insert, context),
              metadata::getOrCreateDataPartition,
              AnalyzeUtils::computeTableDataPartitionParams,
              analysis,
              false);
      insert.setInnerTreeStatement(innerInsert);
      analysis.setScope(insert, ret);

      return ret;
    }

    @Override
<<<<<<< HEAD
    protected Scope visitDelete(final Delete node, final Optional<Scope> scope) {
=======
    protected Scope visitDelete(Delete node, Optional<Scope> scope) {
      if (true) {
        throw new SemanticException("Delete statement is not supported yet.");
      }
>>>>>>> 7af7c80c
      final Scope ret = Scope.create();
      AnalyzeUtils.analyzeDelete(node, queryContext);
      analysis.setScope(node, ret);
      return ret;
    }

    @Override
    protected Scope visitPipeEnriched(final PipeEnriched node, final Optional<Scope> scope) {
      final Scope ret = node.getInnerStatement().accept(this, scope);
      createAndAssignScope(node, scope);
      analysis.setScope(node, ret);
      return ret;
    }

    @Override
    protected Scope visitLoadTsFile(final LoadTsFile node, final Optional<Scope> scope) {
      queryContext.setQueryType(QueryType.WRITE);

      final long startTime = System.nanoTime();
      try (final LoadTsFileAnalyzer loadTsFileAnalyzer = getAnalyzer(node)) {
        loadTsFileAnalyzer.analyzeFileByFile(analysis);
      } catch (final Exception e) {
        final String exceptionMessage =
            String.format(
                "Failed to execute load tsfile statement %s. Detail: %s",
                node, e.getMessage() == null ? e.getClass().getName() : e.getMessage());
        analysis.setFinishQueryAfterAnalyze(true);
        analysis.setFailStatus(RpcUtils.getStatus(TSStatusCode.LOAD_FILE_ERROR, exceptionMessage));
      } finally {
        LoadTsFileCostMetricsSet.getInstance()
            .recordPhaseTimeCost(ANALYSIS, System.nanoTime() - startTime);
      }

      return createAndAssignScope(node, scope);
    }

    private LoadTsFileAnalyzer getAnalyzer(final LoadTsFile loadTsFile) {
      if (Objects.equals(loadTsFile.getModel(), LoadTsFileConfigurator.MODEL_TABLE_VALUE)) {
        // Load to table-model
        if (Objects.isNull(loadTsFile.getDatabase())) {
          // If database is not specified, use the database from current session.
          // If still not specified, throw an exception.
          if (!queryContext.getDatabaseName().isPresent()) {
            throw new SemanticException("Database is not specified");
          }
          loadTsFile.setDatabase(queryContext.getDatabaseName().get());
        }
        return new LoadTsFileToTableModelAnalyzer(loadTsFile, metadata, queryContext);
      } else {
        // Load to tree-model
        return new LoadTsFileToTreeModelAnalyzer(loadTsFile, queryContext);
      }
    }

    @Override
    protected Scope visitExplain(Explain node, Optional<Scope> context) {
      analysis.setFinishQueryAfterAnalyze();
      return visitQuery((Query) node.getStatement(), context);
    }

    @Override
    protected Scope visitExplainAnalyze(ExplainAnalyze node, Optional<Scope> context) {
      queryContext.setExplainAnalyze(true);
      return visitQuery((Query) node.getStatement(), context);
    }

    @Override
    protected Scope visitQuery(Query node, Optional<Scope> context) {
      analysis.setQuery(true);
      Scope withScope = analyzeWith(node, context);
      hasFillInParentScope = node.getFill().isPresent() || hasFillInParentScope;
      Scope queryBodyScope = process(node.getQueryBody(), withScope);

      if (node.getFill().isPresent()) {
        analyzeFill(node.getFill().get(), queryBodyScope);
      }

      List<Expression> orderByExpressions = emptyList();
      if (node.getOrderBy().isPresent()) {
        orderByExpressions =
            analyzeOrderBy(node, getSortItemsFromOrderBy(node.getOrderBy()), queryBodyScope);

        if ((queryBodyScope.getOuterQueryParent().isPresent() || !isTopLevel)
            && !node.getLimit().isPresent()
            && !node.getOffset().isPresent()
            && !hasFillInParentScope) {
          // not the root scope and ORDER BY is ineffective
          analysis.markRedundantOrderBy(node.getOrderBy().get());
          warningCollector.add(
              new IoTDBWarning(REDUNDANT_ORDER_BY, "ORDER BY in subquery may have no effect"));
        }
      }
      analysis.setOrderByExpressions(node, orderByExpressions);

      if (node.getOffset().isPresent()) {
        analyzeOffset(node.getOffset().get(), queryBodyScope);
      }

      if (node.getLimit().isPresent()) {
        boolean requiresOrderBy = analyzeLimit(node.getLimit().get(), queryBodyScope);
        if (requiresOrderBy && !node.getOrderBy().isPresent()) {
          throw new SemanticException("FETCH FIRST WITH TIES clause requires ORDER BY");
        }
      }

      // Input fields == Output fields
      analysis.setSelectExpressions(
          node,
          descriptorToFields(queryBodyScope).stream()
              .map(expression -> new Analysis.SelectExpression(expression, Optional.empty()))
              .collect(toImmutableList()));

      Scope queryScope =
          Scope.builder()
              .withParent(withScope)
              .withRelationType(RelationId.of(node), queryBodyScope.getRelationType())
              .build();

      analysis.setScope(node, queryScope);
      return queryScope;
    }

    private List<Expression> descriptorToFields(Scope scope) {
      ImmutableList.Builder<Expression> builder = ImmutableList.builder();
      for (int fieldIndex = 0;
          fieldIndex < scope.getRelationType().getAllFieldCount();
          fieldIndex++) {
        FieldReference expression = new FieldReference(fieldIndex);
        builder.add(expression);
        analyzeExpression(expression, scope);
      }
      return builder.build();
    }

    private Scope analyzeWith(Query node, Optional<Scope> scope) {
      if (!node.getWith().isPresent()) {
        return createScope(scope);
      }

      // analyze WITH clause
      With with = node.getWith().get();
      Scope.Builder withScopeBuilder = scopeBuilder(scope);

      for (WithQuery withQuery : with.getQueries()) {
        String name = withQuery.getName().getValue().toLowerCase(ENGLISH);
        if (withScopeBuilder.containsNamedQuery(name)) {
          throw new SemanticException(
              String.format("WITH query name '%s' specified more than once", name));
        }

        boolean isRecursive = false;
        if (with.isRecursive()) {
          // cannot nest pattern recognition within recursive query

          isRecursive = tryProcessRecursiveQuery(withQuery, name, withScopeBuilder);
          // WITH query is not shaped accordingly to the rules for expandable query and will be
          // processed like a plain WITH query.
          // Since RECURSIVE is specified, any reference to WITH query name is considered a
          // recursive reference and is not allowed.
          if (!isRecursive) {
            List<Node> recursiveReferences =
                findReferences(withQuery.getQuery(), withQuery.getName());
            if (!recursiveReferences.isEmpty()) {
              throw new SemanticException("recursive reference not allowed in this context");
            }
          }
        }

        if (!isRecursive) {
          Query query = withQuery.getQuery();
          analyze(query, withScopeBuilder.build());

          // check if all or none of the columns are explicitly alias
          if (withQuery.getColumnNames().isPresent()) {
            validateColumnAliases(
                withQuery.getColumnNames().get(),
                analysis.getOutputDescriptor(query).getVisibleFieldCount());
          }

          withScopeBuilder.withNamedQuery(name, withQuery);
        }
      }
      Scope withScope = withScopeBuilder.build();
      analysis.setScope(with, withScope);
      return withScope;
    }

    private boolean tryProcessRecursiveQuery(
        WithQuery withQuery, String name, Scope.Builder withScopeBuilder) {
      if (!withQuery.getColumnNames().isPresent()) {
        throw new SemanticException("missing column aliases in recursive WITH query");
      }
      preOrder(withQuery.getQuery())
          .filter(child -> child instanceof With && ((With) child).isRecursive())
          .findFirst()
          .ifPresent(
              child -> {
                throw new SemanticException("nested recursive WITH query");
              });
      // if RECURSIVE is specified, all queries in the WITH list are considered potentially
      // recursive
      // try resolve WITH query as expandable query
      // a) validate shape of the query and location of recursive reference
      if (!(withQuery.getQuery().getQueryBody() instanceof Union)) {
        return false;
      }
      Union union = (Union) withQuery.getQuery().getQueryBody();
      if (union.getRelations().size() != 2) {
        return false;
      }
      Relation anchor = union.getRelations().get(0);
      Relation step = union.getRelations().get(1);
      List<Node> anchorReferences = findReferences(anchor, withQuery.getName());
      if (!anchorReferences.isEmpty()) {
        throw new SemanticException(
            "WITH table name is referenced in the base relation of recursion");
      }
      // a WITH query is linearly recursive if it has a single recursive reference
      List<Node> stepReferences = findReferences(step, withQuery.getName());
      if (stepReferences.size() > 1) {
        throw new SemanticException(
            "multiple recursive references in the step relation of recursion");
      }
      if (stepReferences.size() != 1) {
        return false;
      }
      // search for QuerySpecification in parenthesized subquery
      Relation specification = step;
      while (specification instanceof TableSubquery) {
        Query query = ((TableSubquery) specification).getQuery();
        query
            .getLimit()
            .ifPresent(
                limit -> {
                  throw new SemanticException(
                      "FETCH FIRST / LIMIT clause in the step relation of recursion");
                });
        specification = query.getQueryBody();
      }
      if (!(specification instanceof QuerySpecification)
          || !((QuerySpecification) specification).getFrom().isPresent()) {
        throw new SemanticException(
            "recursive reference outside of FROM clause of the step relation of recursion");
      }
      Relation from = ((QuerySpecification) specification).getFrom().get();
      List<Node> fromReferences = findReferences(from, withQuery.getName());
      if (fromReferences.isEmpty()) {
        throw new SemanticException(
            "recursive reference outside of FROM clause of the step relation of recursion");
      }

      // b) validate top-level shape of recursive query
      withQuery
          .getQuery()
          .getWith()
          .ifPresent(
              innerWith -> {
                throw new SemanticException(
                    "immediate WITH clause in recursive query is not supported");
              });
      withQuery
          .getQuery()
          .getFill()
          .ifPresent(
              orderBy -> {
                throw new SemanticException(
                    "immediate FILL clause in recursive query is not supported");
              });
      withQuery
          .getQuery()
          .getOrderBy()
          .ifPresent(
              orderBy -> {
                throw new SemanticException(
                    "immediate ORDER BY clause in recursive query is not supported");
              });
      withQuery
          .getQuery()
          .getOffset()
          .ifPresent(
              offset -> {
                throw new SemanticException(
                    "immediate OFFSET clause in recursive query is not supported");
              });
      withQuery
          .getQuery()
          .getLimit()
          .ifPresent(
              limit -> {
                throw new SemanticException(
                    "immediate FETCH FIRST / LIMIT clause in recursive query is not support");
              });

      // c) validate recursion step has no illegal clauses
      validateFromClauseOfRecursiveTerm(from, withQuery.getName());

      // shape validation complete - process query as expandable query
      Scope parentScope = withScopeBuilder.build();
      // process expandable query -- anchor
      Scope anchorScope = process(anchor, parentScope);
      // set aliases in anchor scope as defined for WITH query. Recursion step will refer to anchor
      // fields by aliases.
      Scope aliasedAnchorScope =
          setAliases(anchorScope, withQuery.getName(), withQuery.getColumnNames().get());
      // record expandable query base scope for recursion step analysis
      Node recursiveReference = fromReferences.get(0);
      analysis.setExpandableBaseScope(recursiveReference, aliasedAnchorScope);
      // process expandable query -- recursion step
      Scope stepScope = process(step, parentScope);

      // verify anchor and step have matching descriptors
      RelationType anchorType = aliasedAnchorScope.getRelationType().withOnlyVisibleFields();
      RelationType stepType = stepScope.getRelationType().withOnlyVisibleFields();
      if (anchorType.getVisibleFieldCount() != stepType.getVisibleFieldCount()) {
        throw new SemanticException(
            String.format(
                "base and step relations of recursion have different number of fields: %s, %s",
                anchorType.getVisibleFieldCount(), stepType.getVisibleFieldCount()));
      }

      List<Type> anchorFieldTypes =
          anchorType.getVisibleFields().stream().map(Field::getType).collect(toImmutableList());
      List<Type> stepFieldTypes =
          stepType.getVisibleFields().stream().map(Field::getType).collect(toImmutableList());

      for (int i = 0; i < anchorFieldTypes.size(); i++) {
        if (stepFieldTypes.get(i) != anchorFieldTypes.get(i)) {
          // TODO for more precise error location, pass the mismatching select expression instead of
          // `step`
          throw new SemanticException(
              String.format(
                  "recursion step relation output type (%s) is not coercible to recursion base relation output type (%s) at column %s",
                  stepFieldTypes.get(i), anchorFieldTypes.get(i), i + 1));
        }
      }

      if (!anchorFieldTypes.equals(stepFieldTypes)) {
        analysis.addRelationCoercion(step, anchorFieldTypes.toArray(new Type[0]));
      }

      analysis.setScope(withQuery.getQuery(), aliasedAnchorScope);
      analysis.registerExpandableQuery(withQuery.getQuery(), recursiveReference);
      withScopeBuilder.withNamedQuery(name, withQuery);
      return true;
    }

    @Override
    protected Scope visitTableSubquery(TableSubquery node, Optional<Scope> scope) {
      StatementAnalyzer analyzer =
          statementAnalyzerFactory.createStatementAnalyzer(
              analysis, queryContext, sessionContext, warningCollector, CorrelationSupport.ALLOWED);
      analyzer.hasFillInParentScope = hasFillInParentScope;
      Scope queryScope =
          analyzer.analyze(
              node.getQuery(),
              scope.orElseThrow(() -> new NoSuchElementException("No value present")));
      return createAndAssignScope(node, scope, queryScope.getRelationType());
    }

    @Override
    protected Scope visitQuerySpecification(QuerySpecification node, Optional<Scope> scope) {
      // TODO: extract candidate names from SELECT, WHERE, HAVING, GROUP BY and ORDER BY expressions
      // to pass down to analyzeFrom
      hasFillInParentScope = node.getFill().isPresent() || hasFillInParentScope;

      Scope sourceScope = analyzeFrom(node, scope);

      node.getWhere().ifPresent(where -> analyzeWhere(node, sourceScope, where));

      List<Expression> outputExpressions = analyzeSelect(node, sourceScope);
      Analysis.GroupingSetAnalysis groupByAnalysis =
          analyzeGroupBy(node, sourceScope, outputExpressions);
      analyzeHaving(node, sourceScope);

      Scope outputScope = computeAndAssignOutputScope(node, scope, sourceScope);

      node.getFill()
          .ifPresent(
              fill -> {
                Scope fillScope = computeAndAssignFillScope(fill, sourceScope, outputScope);
                analyzeFill(fill, fillScope);
              });

      List<Expression> orderByExpressions = emptyList();
      Optional<Scope> orderByScope = Optional.empty();
      if (node.getOrderBy().isPresent()) {
        OrderBy orderBy = node.getOrderBy().get();
        orderByScope = Optional.of(computeAndAssignOrderByScope(orderBy, sourceScope, outputScope));

        orderByExpressions = analyzeOrderBy(node, orderBy.getSortItems(), orderByScope.get());

        if ((sourceScope.getOuterQueryParent().isPresent() || !isTopLevel)
            && !node.getLimit().isPresent()
            && !node.getOffset().isPresent()
            && !hasFillInParentScope) {
          // not the root scope and ORDER BY is ineffective
          analysis.markRedundantOrderBy(orderBy);
          warningCollector.add(
              new IoTDBWarning(REDUNDANT_ORDER_BY, "ORDER BY in subquery may have no effect"));
        }
      }
      analysis.setOrderByExpressions(node, orderByExpressions);

      if (node.getOffset().isPresent()) {
        analyzeOffset(node.getOffset().get(), outputScope);
      }

      if (node.getLimit().isPresent()) {
        boolean requiresOrderBy = analyzeLimit(node.getLimit().get(), outputScope);
        if (requiresOrderBy && !node.getOrderBy().isPresent()) {
          throw new SemanticException("FETCH FIRST WITH TIES clause requires ORDER BY");
        }
      }

      List<Expression> sourceExpressions = new ArrayList<>();
      analysis.getSelectExpressions(node).stream()
          .map(Analysis.SelectExpression::getExpression)
          .forEach(sourceExpressions::add);
      node.getHaving().ifPresent(sourceExpressions::add);

      analyzeAggregations(
          node, sourceScope, orderByScope, groupByAnalysis, sourceExpressions, orderByExpressions);

      if (analysis.isAggregation(node) && node.getOrderBy().isPresent()) {
        ImmutableList.Builder<Expression> aggregates =
            ImmutableList.<Expression>builder()
                .addAll(groupByAnalysis.getOriginalExpressions())
                .addAll(extractAggregateFunctions(orderByExpressions));

        analysis.setOrderByAggregates(node.getOrderBy().get(), aggregates.build());
      }

      if (node.getOrderBy().isPresent() && node.getSelect().isDistinct()) {
        verifySelectDistinct(
            node,
            orderByExpressions,
            outputExpressions,
            sourceScope,
            orderByScope.orElseThrow(() -> new NoSuchElementException("No value present")));
      }

      return outputScope;
    }

    private Scope analyzeFrom(QuerySpecification node, Optional<Scope> scope) {
      if (node.getFrom().isPresent()) {
        return process(node.getFrom().get(), scope);
      }

      Scope result = createScope(scope);
      analysis.setImplicitFromScope(node, result);
      return result;
    }

    private void analyzeWhere(Node node, Scope scope, Expression predicate) {
      verifyNoAggregateWindowOrGroupingFunctions(predicate, "WHERE clause");

      ExpressionAnalysis expressionAnalysis = analyzeExpression(predicate, scope);
      analysis.recordSubqueries(node, expressionAnalysis);

      Type predicateType = expressionAnalysis.getType(predicate);
      if (!predicateType.equals(BOOLEAN)) {
        //        if (!predicateType.equals(UNKNOWN)) {
        throw new SemanticException(
            String.format(
                "WHERE clause must evaluate to a boolean: actual type %s", predicateType));
        //        }
        // coerce null to boolean
        //        analysis.addCoercion(predicate, BOOLEAN, false);
      }

      analysis.setWhere(node, predicate);
    }

    private List<Expression> analyzeSelect(QuerySpecification node, Scope scope) {
      ImmutableList.Builder<Expression> outputExpressionBuilder = ImmutableList.builder();
      ImmutableList.Builder<Analysis.SelectExpression> selectExpressionBuilder =
          ImmutableList.builder();

      for (SelectItem item : node.getSelect().getSelectItems()) {
        if (item instanceof AllColumns) {
          analyzeSelectAllColumns(
              (AllColumns) item, node, scope, outputExpressionBuilder, selectExpressionBuilder);
        } else if (item instanceof SingleColumn) {
          analyzeSelectSingleColumn(
              (SingleColumn) item, node, scope, outputExpressionBuilder, selectExpressionBuilder);
        } else {
          throw new IllegalArgumentException(
              "Unsupported SelectItem type: " + item.getClass().getName());
        }
      }
      analysis.setSelectExpressions(node, selectExpressionBuilder.build());

      return outputExpressionBuilder.build();
    }

    private void analyzeSelectAllColumns(
        AllColumns allColumns,
        QuerySpecification node,
        Scope scope,
        ImmutableList.Builder<Expression> outputExpressionBuilder,
        ImmutableList.Builder<Analysis.SelectExpression> selectExpressionBuilder) {
      // expand * and expression.*
      if (allColumns.getTarget().isPresent()) {
        // analyze AllColumns with target expression (expression.*)
        Expression expression = allColumns.getTarget().get();

        QualifiedName prefix = asQualifiedName(expression);
        if (prefix != null) {
          // analyze prefix as an 'asterisked identifier chain'
          Scope.AsteriskedIdentifierChainBasis identifierChainBasis =
              scope
                  .resolveAsteriskedIdentifierChainBasis(prefix, allColumns)
                  .orElseThrow(
                      () ->
                          new SemanticException(
                              String.format("Unable to resolve reference %s", prefix)));
          if (identifierChainBasis.getBasisType() == TABLE) {
            RelationType relationType =
                identifierChainBasis
                    .getRelationType()
                    .orElseThrow(() -> new NoSuchElementException("No value present"));
            List<Field> requestedFields =
                relationType.resolveVisibleFieldsWithRelationPrefix(Optional.of(prefix));
            List<Field> fields = filterInaccessibleFields(requestedFields);
            if (fields.isEmpty()) {
              if (!requestedFields.isEmpty()) {
                throw new SemanticException("Relation not found or not allowed");
              }
              throw new SemanticException("SELECT * not allowed from relation that has no columns");
            }
            boolean local =
                scope.isLocalScope(
                    identifierChainBasis
                        .getScope()
                        .orElseThrow(() -> new NoSuchElementException("No value present")));
            analyzeAllColumnsFromTable(
                fields,
                allColumns,
                node,
                local ? scope : identifierChainBasis.getScope().get(),
                outputExpressionBuilder,
                selectExpressionBuilder,
                relationType,
                local);
            return;
          }
        }
        // identifierChainBasis.get().getBasisType == FIELD or target expression isn't a
        // QualifiedName
        throw new SemanticException(
            "identifierChainBasis.get().getBasisType == FIELD or target expression isn't a QualifiedName");
        //        analyzeAllFieldsFromRowTypeExpression(expression, allColumns, node, scope,
        // outputExpressionBuilder,
        //            selectExpressionBuilder);
      } else {
        // analyze AllColumns without target expression ('*')
        if (!allColumns.getAliases().isEmpty()) {
          throw new SemanticException("Column aliases not supported");
        }

        List<Field> requestedFields = (List<Field>) scope.getRelationType().getVisibleFields();
        List<Field> fields = filterInaccessibleFields(requestedFields);
        if (fields.isEmpty()) {
          if (!node.getFrom().isPresent()) {
            throw new SemanticException("SELECT * not allowed in queries without FROM clause");
          }
          if (!requestedFields.isEmpty()) {
            throw new SemanticException("Relation not found or not allowed");
          }
          throw new SemanticException("SELECT * not allowed from relation that has no columns");
        }

        analyzeAllColumnsFromTable(
            fields,
            allColumns,
            node,
            scope,
            outputExpressionBuilder,
            selectExpressionBuilder,
            scope.getRelationType(),
            true);
      }
    }

    private List<Field> filterInaccessibleFields(List<Field> fields) {

      ImmutableSet.Builder<Field> accessibleFields = ImmutableSet.builder();

      // collect fields by table
      ListMultimap<QualifiedObjectName, Field> tableFieldsMap = ArrayListMultimap.create();
      fields.forEach(
          field -> {
            Optional<QualifiedObjectName> originTable = field.getOriginTable();
            if (originTable.isPresent()) {
              tableFieldsMap.put(originTable.get(), field);
            } else {
              // keep anonymous fields accessible
              accessibleFields.add(field);
            }
          });

      // TODO Auth control
      tableFieldsMap
          .asMap()
          .forEach(
              (table, tableFields) -> {
                //              Set<String> accessibleColumns = accessControl.filterColumns(
                //                      session.toSecurityContext(),
                //                      table.getCatalogName(),
                //                      ImmutableMap.of(
                //                          table.asSchemaTableName(),
                //                          tableFields.stream()
                //                              .map(field -> field.getOriginColumnName().get())
                //                              .collect(toImmutableSet())))
                //                  .getOrDefault(table.asSchemaTableName(), ImmutableSet.of());
                accessibleFields.addAll(
                    tableFields.stream()
                        // .filter(field ->
                        // accessibleColumns.contains(field.getOriginColumnName().get()))
                        .collect(toImmutableList()));
              });

      return fields.stream().filter(accessibleFields.build()::contains).collect(toImmutableList());
    }

    private void analyzeAllColumnsFromTable(
        List<Field> fields,
        AllColumns allColumns,
        QuerySpecification node,
        Scope scope,
        ImmutableList.Builder<Expression> outputExpressionBuilder,
        ImmutableList.Builder<Analysis.SelectExpression> selectExpressionBuilder,
        RelationType relationType,
        boolean local) {
      if (!allColumns.getAliases().isEmpty()) {
        validateColumnAliasesCount(allColumns.getAliases(), fields.size());
      }

      ImmutableList.Builder<Field> itemOutputFieldBuilder = ImmutableList.builder();

      for (int i = 0; i < fields.size(); i++) {
        Field field = fields.get(i);
        Expression fieldExpression;
        if (local) {
          fieldExpression = new FieldReference(relationType.indexOf(field));
        } else {
          if (!field.getName().isPresent()) {
            throw new SemanticException(
                "SELECT * from outer scope table not supported with anonymous columns");
          }
          checkState(field.getRelationAlias().isPresent(), "missing relation alias");
          fieldExpression =
              new DereferenceExpression(
                  DereferenceExpression.from(field.getRelationAlias().get()),
                  new Identifier(field.getName().get()));
        }
        analyzeExpression(fieldExpression, scope);
        outputExpressionBuilder.add(fieldExpression);
        selectExpressionBuilder.add(
            new Analysis.SelectExpression(fieldExpression, Optional.empty()));

        Optional<String> alias = field.getName();
        if (!allColumns.getAliases().isEmpty()) {
          alias = Optional.of(allColumns.getAliases().get(i).getValue());
        }

        Field newField =
            new Field(
                field.getRelationAlias(),
                alias,
                field.getType(),
                field.getColumnCategory(),
                false,
                field.getOriginTable(),
                field.getOriginColumnName(),
                !allColumns.getAliases().isEmpty() || field.isAliased());
        itemOutputFieldBuilder.add(newField);
        analysis.addSourceColumns(newField, analysis.getSourceColumns(field));

        Type type = field.getType();
        if (node.getSelect().isDistinct() && !type.isComparable()) {
          throw new SemanticException(
              String.format("DISTINCT can only be applied to comparable types (actual: %s)", type));
        }
      }
      analysis.setSelectAllResultFields(allColumns, itemOutputFieldBuilder.build());
    }

    //    private void analyzeAllFieldsFromRowTypeExpression(
    //        Expression expression,
    //        AllColumns allColumns,
    //        QuerySpecification node,
    //        Scope scope,
    //        ImmutableList.Builder<Expression> outputExpressionBuilder,
    //        ImmutableList.Builder<Analysis.SelectExpression> selectExpressionBuilder) {
    //      ImmutableList.Builder<Field> itemOutputFieldBuilder = ImmutableList.builder();
    //
    //      ExpressionAnalysis expressionAnalysis = analyzeExpression(expression, scope);
    //      Type type = expressionAnalysis.getType(expression);
    //      if (!(type instanceof RowType)) {
    //        throw semanticException(TYPE_MISMATCH, node.getSelect(), "expected expression of type
    // Row");
    //      }
    //      int referencedFieldsCount = ((RowType) type).getFields().size();
    //      if (!allColumns.getAliases().isEmpty()) {
    //        validateColumnAliasesCount(allColumns.getAliases(), referencedFieldsCount);
    //      }
    //      analysis.recordSubqueries(node, expressionAnalysis);
    //
    //      ImmutableList.Builder<Expression> unfoldedExpressionsBuilder = ImmutableList.builder();
    //      for (int i = 0; i < referencedFieldsCount; i++) {
    //        Expression outputExpression = new SubscriptExpression(expression, new LongLiteral("" +
    // (i + 1)));
    //        outputExpressionBuilder.add(outputExpression);
    //        analyzeExpression(outputExpression, scope);
    //        unfoldedExpressionsBuilder.add(outputExpression);
    //
    //        Type outputExpressionType = type.getTypeParameters().get(i);
    //        if (node.getSelect().isDistinct() && !outputExpressionType.isComparable()) {
    //          throw semanticException(TYPE_MISMATCH, node.getSelect(),
    //              "DISTINCT can only be applied to comparable types (actual: %s)",
    // type.getTypeParameters().get(i));
    //        }
    //
    //        Optional<String> name = ((RowType) type).getFields().get(i).getName();
    //        if (!allColumns.getAliases().isEmpty()) {
    //          name = Optional.of(allColumns.getAliases().get(i).getValue());
    //        }
    //        itemOutputFieldBuilder.add(Field.newUnqualified(name, outputExpressionType));
    //      }
    //      selectExpressionBuilder.add(new SelectExpression(expression,
    // Optional.of(unfoldedExpressionsBuilder.build())));
    //      analysis.setSelectAllResultFields(allColumns, itemOutputFieldBuilder.build());
    //    }

    private void analyzeSelectSingleColumn(
        SingleColumn singleColumn,
        QuerySpecification node,
        Scope scope,
        ImmutableList.Builder<Expression> outputExpressionBuilder,
        ImmutableList.Builder<Analysis.SelectExpression> selectExpressionBuilder) {
      Expression expression = singleColumn.getExpression();
      ExpressionAnalysis expressionAnalysis = analyzeExpression(expression, scope);
      analysis.recordSubqueries(node, expressionAnalysis);
      outputExpressionBuilder.add(expression);
      selectExpressionBuilder.add(new Analysis.SelectExpression(expression, Optional.empty()));

      Type type = expressionAnalysis.getType(expression);
      if (node.getSelect().isDistinct() && !type.isComparable()) {
        throw new SemanticException(
            String.format(
                "DISTINCT can only be applied to comparable types (actual: %s): %s",
                type, expression));
      }
    }

    private Analysis.GroupingSetAnalysis analyzeGroupBy(
        QuerySpecification node, Scope scope, List<Expression> outputExpressions) {
      if (node.getGroupBy().isPresent()) {
        ImmutableList.Builder<List<Set<FieldId>>> cubes = ImmutableList.builder();
        ImmutableList.Builder<List<Set<FieldId>>> rollups = ImmutableList.builder();
        ImmutableList.Builder<List<Set<FieldId>>> sets = ImmutableList.builder();
        ImmutableList.Builder<Expression> complexExpressions = ImmutableList.builder();
        ImmutableList.Builder<Expression> groupingExpressions = ImmutableList.builder();
        FunctionCall gapFillColumn = null;
        ImmutableList.Builder<Expression> gapFillGroupingExpressions = ImmutableList.builder();

        checkGroupingSetsCount(node.getGroupBy().get());
        for (GroupingElement groupingElement : node.getGroupBy().get().getGroupingElements()) {
          if (groupingElement instanceof SimpleGroupBy) {
            for (Expression column : groupingElement.getExpressions()) {
              // simple GROUP BY expressions allow ordinals or arbitrary expressions
              if (column instanceof LongLiteral) {
                long ordinal = ((LongLiteral) column).getParsedValue();
                if (ordinal < 1 || ordinal > outputExpressions.size()) {
                  throw new SemanticException(
                      String.format("GROUP BY position %s is not in select list", ordinal));
                }

                column = outputExpressions.get(toIntExact(ordinal - 1));
                verifyNoAggregateWindowOrGroupingFunctions(column, "GROUP BY clause");
              } else {
                verifyNoAggregateWindowOrGroupingFunctions(column, "GROUP BY clause");
                analyzeExpression(column, scope);
              }

              ResolvedField field = analysis.getColumnReferenceFields().get(NodeRef.of(column));
              if (field != null) {
                sets.add(ImmutableList.of(ImmutableSet.of(field.getFieldId())));
              } else {
                analysis.recordSubqueries(node, analyzeExpression(column, scope));
                complexExpressions.add(column);
              }

              if (isDateBinGapFill(column)) {
                if (gapFillColumn != null) {
                  throw new SemanticException("multiple date_bin_gapfill calls not allowed");
                }
                gapFillColumn = (FunctionCall) column;
              } else {
                gapFillGroupingExpressions.add(column);
              }

              groupingExpressions.add(column);
            }
          } else if (groupingElement instanceof GroupingSets) {
            GroupingSets element = (GroupingSets) groupingElement;
            for (Expression column : groupingElement.getExpressions()) {
              analyzeExpression(column, scope);
              if (!analysis.getColumnReferences().contains(NodeRef.of(column))) {
                throw new SemanticException(
                    String.format("GROUP BY expression must be a column reference: %s", column));
              }

              groupingExpressions.add(column);
            }

            List<Set<FieldId>> groupingSets =
                element.getSets().stream()
                    .map(
                        set ->
                            set.stream()
                                .map(NodeRef::of)
                                .map(analysis.getColumnReferenceFields()::get)
                                .map(ResolvedField::getFieldId)
                                .collect(toImmutableSet()))
                    .collect(toImmutableList());

            switch (element.getType()) {
              case CUBE:
                cubes.add(groupingSets);
                break;
              case ROLLUP:
                rollups.add(groupingSets);
                break;
              case EXPLICIT:
                sets.add(groupingSets);
                break;
            }
          }
        }

        List<Expression> expressions = groupingExpressions.build();
        for (Expression expression : expressions) {
          Type type = analysis.getType(expression);
          if (!type.isComparable()) {
            throw new SemanticException(
                String.format(
                    "%s is not comparable, and therefore cannot be used in GROUP BY", type));
          }
        }

        Analysis.GroupingSetAnalysis groupingSets =
            new Analysis.GroupingSetAnalysis(
                expressions,
                cubes.build(),
                rollups.build(),
                sets.build(),
                complexExpressions.build());
        analysis.setGroupingSets(node, groupingSets);
        if (gapFillColumn != null) {
          analysis.setGapFill(node, gapFillColumn);
          analysis.setGapFillGroupingKeys(node, gapFillGroupingExpressions.build());
        }
        return groupingSets;
      }

      Analysis.GroupingSetAnalysis result =
          new Analysis.GroupingSetAnalysis(
              ImmutableList.of(),
              ImmutableList.of(),
              ImmutableList.of(),
              ImmutableList.of(),
              ImmutableList.of());

      if (hasAggregates(node) || node.getHaving().isPresent()) {
        analysis.setGroupingSets(node, result);
      }

      return result;
    }

    private boolean isDateBinGapFill(Expression column) {
      return column instanceof FunctionCall
          && DATE_BIN
              .getFunctionName()
              .equalsIgnoreCase(((FunctionCall) column).getName().getSuffix())
          && ((FunctionCall) column).getArguments().size() == 5;
    }

    private boolean hasAggregates(QuerySpecification node) {
      List<Node> toExtract =
          ImmutableList.<Node>builder()
              .addAll(node.getSelect().getSelectItems())
              .addAll(getSortItemsFromOrderBy(node.getOrderBy()))
              .build();

      List<FunctionCall> aggregates = extractAggregateFunctions(toExtract);

      return !aggregates.isEmpty();
    }

    private void checkGroupingSetsCount(GroupBy node) {
      // If groupBy is distinct then crossProduct will be overestimated if there are duplicate
      // grouping sets.
      int crossProduct = 1;
      for (GroupingElement element : node.getGroupingElements()) {
        try {
          int product = 0;
          if (element instanceof SimpleGroupBy) {
            product = 1;
          } else if (element instanceof GroupingSets) {
            GroupingSets groupingSets = (GroupingSets) element;
            switch (groupingSets.getType()) {
              case CUBE:
                int exponent = ((GroupingSets) element).getSets().size();
                if (exponent > 30) {
                  throw new ArithmeticException();
                }
                product = 1 << exponent;
                break;
              case ROLLUP:
                product = groupingSets.getSets().size() + 1;
                break;
              case EXPLICIT:
                product = groupingSets.getSets().size();
                break;
            }
          } else {
            throw new UnsupportedOperationException(
                "Unsupported grouping element type: " + element.getClass().getName());
          }
          crossProduct = Math.multiplyExact(crossProduct, product);
        } catch (ArithmeticException e) {
          throw new SemanticException(
              String.format("GROUP BY has more than %s grouping sets", Integer.MAX_VALUE));
        }
        //        if (crossProduct > getMaxGroupingSets(session)) {
        //          throw semanticException(TOO_MANY_GROUPING_SETS, node,
        //              "GROUP BY has %s grouping sets but can contain at most %s", crossProduct,
        // getMaxGroupingSets(session));
        //        }
      }
    }

    private void analyzeHaving(QuerySpecification node, Scope scope) {
      if (node.getHaving().isPresent()) {
        Expression predicate = node.getHaving().get();

        ExpressionAnalysis expressionAnalysis = analyzeExpression(predicate, scope);
        analysis.recordSubqueries(node, expressionAnalysis);

        Type predicateType = expressionAnalysis.getType(predicate);
        if (!predicateType.equals(BOOLEAN)) {
          throw new SemanticException(
              String.format(
                  "HAVING clause must evaluate to a boolean: actual type %s", predicateType));
        }

        analysis.setHaving(node, predicate);
      }
    }

    private Scope computeAndAssignOutputScope(
        QuerySpecification node, Optional<Scope> scope, Scope sourceScope) {
      ImmutableList.Builder<Field> outputFields = ImmutableList.builder();

      for (SelectItem item : node.getSelect().getSelectItems()) {
        if (item instanceof AllColumns) {
          AllColumns allColumns = (AllColumns) item;
          List<Field> fields = analysis.getSelectAllResultFields(allColumns);
          checkNotNull(fields, "output fields is null for select item %s", item);
          for (int i = 0; i < fields.size(); i++) {
            Field field = fields.get(i);

            Optional<String> name;
            if (!allColumns.getAliases().isEmpty()) {
              name = Optional.of(allColumns.getAliases().get(i).getCanonicalValue());
            } else {
              name = field.getName();
            }

            Field newField =
                Field.newUnqualified(
                    name,
                    field.getType(),
                    field.getColumnCategory(),
                    field.getOriginTable(),
                    field.getOriginColumnName(),
                    false);
            analysis.addSourceColumns(newField, analysis.getSourceColumns(field));
            outputFields.add(newField);
          }
        } else if (item instanceof SingleColumn) {
          SingleColumn column = (SingleColumn) item;
          Expression expression = column.getExpression();
          Optional<Identifier> field = column.getAlias();

          Optional<QualifiedObjectName> originTable = Optional.empty();
          Optional<String> originColumn = Optional.empty();
          QualifiedName name = null;

          if (expression instanceof Identifier) {
            name = QualifiedName.of(((Identifier) expression).getValue());
          } else if (expression instanceof DereferenceExpression) {
            name = DereferenceExpression.getQualifiedName((DereferenceExpression) expression);
          }

          if (name != null) {
            Field matchingField = null;
            try {
              matchingField = analysis.getResolvedField(expression).getField();
            } catch (IllegalArgumentException e) {
              List<Field> matchingFields = sourceScope.getRelationType().resolveFields(name);
              if (!matchingFields.isEmpty()) {
                matchingField = matchingFields.get(0);
              }
            }
            if (matchingField != null) {
              originTable = matchingField.getOriginTable();
              originColumn = matchingField.getOriginColumnName();
            }
          }

          if (!field.isPresent() && (name != null)) {
            field = Optional.of(getLast(name.getOriginalParts()));
          }

          Field newField =
              Field.newUnqualified(
                  field.map(Identifier::getValue),
                  analysis.getType(expression),
                  TsTableColumnCategory.MEASUREMENT,
                  originTable,
                  originColumn,
                  column.getAlias().isPresent()); // TODO don't use analysis as a side-channel. Use
          // outputExpressions to look up the type
          if (originTable.isPresent()) {
            analysis.addSourceColumns(
                newField,
                ImmutableSet.of(
                    new Analysis.SourceColumn(
                        originTable.get(),
                        originColumn.orElseThrow(
                            () -> new NoSuchElementException("No value present")))));
          } else {
            analysis.addSourceColumns(newField, analysis.getExpressionSourceColumns(expression));
          }
          outputFields.add(newField);
        } else {
          throw new IllegalArgumentException(
              "Unsupported SelectItem type: " + item.getClass().getName());
        }
      }

      return createAndAssignScope(node, scope, outputFields.build());
    }

    private Scope computeAndAssignOrderByScope(OrderBy node, Scope sourceScope, Scope outputScope) {
      // ORDER BY should "see" both output and FROM fields during initial analysis and
      // non-aggregation query planning
      Scope orderByScope =
          Scope.builder()
              .withParent(sourceScope)
              .withRelationType(outputScope.getRelationId(), outputScope.getRelationType())
              .build();
      analysis.setScope(node, orderByScope);
      return orderByScope;
    }

    private Scope computeAndAssignFillScope(Fill node, Scope sourceScope, Scope outputScope) {
      // Fill should "see" both output and FROM fields during initial analysis and
      // non-aggregation query planning
      Scope fillScope =
          Scope.builder()
              .withParent(sourceScope)
              .withRelationType(outputScope.getRelationId(), outputScope.getRelationType())
              .build();
      analysis.setScope(node, fillScope);
      return fillScope;
    }

    @Override
    protected Scope visitSubqueryExpression(SubqueryExpression node, Optional<Scope> context) {
      return process(node.getQuery(), context);
    }

    @Override
    protected Scope visitSetOperation(SetOperation node, Optional<Scope> scope) {
      checkState(node.getRelations().size() >= 2);

      List<RelationType> childrenTypes =
          node.getRelations().stream()
              .map(relation -> process(relation, scope).getRelationType().withOnlyVisibleFields())
              .collect(toImmutableList());

      String setOperationName = node.getClass().getSimpleName().toUpperCase(ENGLISH);
      Type[] outputFieldTypes =
          childrenTypes.get(0).getVisibleFields().stream().map(Field::getType).toArray(Type[]::new);
      for (RelationType relationType : childrenTypes) {
        int outputFieldSize = outputFieldTypes.length;
        int descFieldSize = relationType.getVisibleFields().size();
        if (outputFieldSize != descFieldSize) {
          throw new SemanticException(
              String.format(
                  "%s query has different number of fields: %d, %d",
                  setOperationName, outputFieldSize, descFieldSize));
        }
        for (int i = 0; i < descFieldSize; i++) {
          Type descFieldType = relationType.getFieldByIndex(i).getType();
          if (descFieldType != outputFieldTypes[i]) {
            throw new SemanticException(
                String.format(
                    "column %d in %s query has incompatible types: %s, %s",
                    i + 1,
                    setOperationName,
                    outputFieldTypes[i].getDisplayName(),
                    descFieldType.getDisplayName()));
          }
        }
      }

      if (node instanceof Intersect
          || node instanceof Except
          || node instanceof Union && node.isDistinct()) {
        for (Type type : outputFieldTypes) {
          if (!type.isComparable()) {
            throw new SemanticException(
                String.format(
                    "Type %s is not comparable and therefore cannot be used in %s%s",
                    type, setOperationName, node instanceof Union ? " DISTINCT" : ""));
          }
        }
      }

      Field[] outputDescriptorFields = new Field[outputFieldTypes.length];
      RelationType firstDescriptor = childrenTypes.get(0);
      for (int i = 0; i < outputFieldTypes.length; i++) {
        Field oldField = firstDescriptor.getFieldByIndex(i);
        outputDescriptorFields[i] =
            new Field(
                oldField.getRelationAlias(),
                oldField.getName(),
                outputFieldTypes[i],
                oldField.getColumnCategory(),
                oldField.isHidden(),
                oldField.getOriginTable(),
                oldField.getOriginColumnName(),
                oldField.isAliased());

        int index = i; // Variable used in Lambda should be final
        analysis.addSourceColumns(
            outputDescriptorFields[index],
            childrenTypes.stream()
                .map(relationType -> relationType.getFieldByIndex(index))
                .flatMap(field -> analysis.getSourceColumns(field).stream())
                .collect(toImmutableSet()));
      }

      for (int i = 0; i < node.getRelations().size(); i++) {
        Relation relation = node.getRelations().get(i);
        RelationType relationType = childrenTypes.get(i);
        for (int j = 0; j < relationType.getVisibleFields().size(); j++) {
          Type outputFieldType = outputFieldTypes[j];
          Type descFieldType = relationType.getFieldByIndex(j).getType();
          if (!outputFieldType.equals(descFieldType)) {
            analysis.addRelationCoercion(relation, outputFieldTypes);
            break;
          }
        }
      }
      return createAndAssignScope(node, scope, outputDescriptorFields);
    }

    @Override
    protected Scope visitTable(Table table, Optional<Scope> scope) {
      if (!table.getName().getPrefix().isPresent()) {
        // is this a reference to a WITH query?
        Optional<WithQuery> withQuery =
            createScope(scope).getNamedQuery(table.getName().getSuffix());
        if (withQuery.isPresent()) {
          analysis.setRelationName(table, table.getName());
          return createScopeForCommonTableExpression(table, scope, withQuery.get());
        }
        // is this a recursive reference in expandable WITH query? If so, there's base scope
        // recorded.
        Optional<Scope> expandableBaseScope = analysis.getExpandableBaseScope(table);
        if (expandableBaseScope.isPresent()) {
          Scope baseScope = expandableBaseScope.get();
          // adjust local and outer parent scopes accordingly to the local context of the recursive
          // reference
          Scope resultScope =
              scopeBuilder(scope)
                  .withRelationType(baseScope.getRelationId(), baseScope.getRelationType())
                  .build();
          analysis.setScope(table, resultScope);
          analysis.setRelationName(table, table.getName());
          return resultScope;
        }
      }

      QualifiedObjectName name = createQualifiedObjectName(sessionContext, table.getName());
      analysis.setRelationName(
          table, QualifiedName.of(name.getDatabaseName(), name.getObjectName()));

      Optional<TableSchema> tableSchema = metadata.getTableSchema(sessionContext, name);
      // This can only be a table
      if (!tableSchema.isPresent()) {
        throw new SemanticException(String.format("Table '%s' does not exist", name));
      }
      analysis.addEmptyColumnReferencesForTable(accessControl, sessionContext.getIdentity(), name);

      ImmutableList.Builder<Field> fields = ImmutableList.builder();
      fields.addAll(analyzeTableOutputFields(table, name, tableSchema.get()));

      //      boolean addRowIdColumn = updateKind.isPresent();
      //
      //      if (addRowIdColumn) {
      //        // Add the row id field
      //        ColumnHandle rowIdColumnHandle = metadata.getMergeRowIdColumnHandle(session,
      // tableHandle.get());
      //        Type type = metadata.getColumnMetadata(session, tableHandle.get(),
      // rowIdColumnHandle).getType();
      //        Field field = Field.newUnqualified(Optional.empty(), type);
      //        fields.add(field);
      //        analysis.setColumn(field, rowIdColumnHandle);
      //      }

      List<Field> outputFields = fields.build();

      RelationType relationType = new RelationType(outputFields);
      Scope accessControlScope =
          Scope.builder().withRelationType(RelationId.anonymous(), relationType).build();
      //      analyzeFiltersAndMasks(table, name, new RelationType(outputFields),
      // accessControlScope);
      analysis.registerTable(table, tableSchema, name);

      Scope tableScope = createAndAssignScope(table, scope, relationType);

      //      if (addRowIdColumn) {
      //        FieldReference reference = new FieldReference(outputFields.size() - 1);
      //        analyzeExpression(reference, tableScope);
      //        analysis.setRowIdField(table, reference);
      //      }

      return tableScope;
    }

    private Scope createScopeForCommonTableExpression(
        Table table, Optional<Scope> scope, WithQuery withQuery) {
      Query query = withQuery.getQuery();
      analysis.registerNamedQuery(table, query);

      // re-alias the fields with the name assigned to the query in the WITH declaration
      RelationType queryDescriptor = analysis.getOutputDescriptor(query);

      List<Field> fields;
      Optional<List<Identifier>> columnNames = withQuery.getColumnNames();
      if (columnNames.isPresent()) {
        // if columns are explicitly aliased -> WITH cte(alias1, alias2 ...)
        checkState(
            columnNames.get().size() == queryDescriptor.getVisibleFieldCount(),
            "mismatched aliases");
        ImmutableList.Builder<Field> fieldBuilder = ImmutableList.builder();
        Iterator<Identifier> aliases = columnNames.get().iterator();
        for (int i = 0; i < queryDescriptor.getAllFieldCount(); i++) {
          Field inputField = queryDescriptor.getFieldByIndex(i);
          if (!inputField.isHidden()) {
            Field field =
                Field.newQualified(
                    QualifiedName.of(table.getName().getSuffix()),
                    Optional.of(aliases.next().getValue()),
                    inputField.getType(),
                    inputField.getColumnCategory(),
                    false,
                    inputField.getOriginTable(),
                    inputField.getOriginColumnName(),
                    inputField.isAliased());
            fieldBuilder.add(field);
            analysis.addSourceColumns(field, analysis.getSourceColumns(inputField));
          }
        }
        fields = fieldBuilder.build();
      } else {
        ImmutableList.Builder<Field> fieldBuilder = ImmutableList.builder();
        for (int i = 0; i < queryDescriptor.getAllFieldCount(); i++) {
          Field inputField = queryDescriptor.getFieldByIndex(i);
          if (!inputField.isHidden()) {
            Field field =
                Field.newQualified(
                    QualifiedName.of(table.getName().getSuffix()),
                    inputField.getName(),
                    inputField.getType(),
                    inputField.getColumnCategory(),
                    false,
                    inputField.getOriginTable(),
                    inputField.getOriginColumnName(),
                    inputField.isAliased());
            fieldBuilder.add(field);
            analysis.addSourceColumns(field, analysis.getSourceColumns(inputField));
          }
        }
        fields = fieldBuilder.build();
      }

      return createAndAssignScope(table, scope, fields);
    }

    private List<Field> analyzeTableOutputFields(
        final Table table, final QualifiedObjectName tableName, final TableSchema tableSchema) {
      // TODO: discover columns lazily based on where they are needed (to support connectors that
      // can't enumerate all tables)
      ImmutableList.Builder<Field> fields = ImmutableList.builder();
      for (ColumnSchema column : tableSchema.getColumns()) {
        Field field =
            Field.newQualified(
                table.getName(),
                Optional.of(column.getName()),
                column.getType(),
                column.getColumnCategory(),
                column.isHidden(),
                Optional.of(tableName),
                Optional.of(column.getName()),
                false);
        fields.add(field);
        analysis.addSourceColumns(
            field, ImmutableSet.of(new Analysis.SourceColumn(tableName, column.getName())));
      }
      return fields.build();
    }

    //    private void analyzeFiltersAndMasks(Table table, QualifiedObjectName name, RelationType
    // relationType,
    //                                        Scope accessControlScope) {
    //      for (int index = 0; index < relationType.getAllFieldCount(); index++) {
    //        Field field = relationType.getFieldByIndex(index);
    //        if (field.getName().isPresent()) {
    //          Optional<ViewExpression> mask =
    //              accessControl.getColumnMask(session.toSecurityContext(), name,
    // field.getName().get(), field.getType());
    //
    //          if (mask.isPresent() && checkCanSelectFromColumn(name,
    // field.getName().orElseThrow())) {
    //            analyzeColumnMask(session.getIdentity().getUser(), table, name, field,
    // accessControlScope, mask.get());
    //          }
    //        }
    //      }
    //
    //      accessControl.getRowFilters(session.toSecurityContext(), name)
    //          .forEach(
    //              filter -> analyzeRowFilter(session.getIdentity().getUser(), table, name,
    // accessControlScope, filter));
    //    }

    @Override
    protected Scope visitValues(Values node, Optional<Scope> scope) {
      checkState(!node.getRows().isEmpty());

      List<Type> rowTypes =
          node.getRows().stream()
              .map(row -> analyzeExpression(row, createScope(scope)).getType(row))
              .map(
                  type -> {
                    if (type instanceof RowType) {
                      return type;
                    }
                    return RowType.anonymousRow(type);
                  })
              .collect(toImmutableList());

      int fieldCount = rowTypes.get(0).getTypeParameters().size();
      Type commonSuperType = rowTypes.get(0);
      for (Type rowType : rowTypes) {
        // check field count consistency for rows
        if (rowType.getTypeParameters().size() != fieldCount) {
          throw new SemanticException(
              String.format(
                  "Values rows have mismatched sizes: %s vs %s",
                  fieldCount, rowType.getTypeParameters().size()));
        }

        // determine common super type of the rows
        //        commonSuperType = typeCoercion.getCommonSuperType(rowType, commonSuperType)
        //            .orElseThrow(() -> semanticException(TYPE_MISMATCH,
        //                node,
        //                "Values rows have mismatched types: %s vs %s",
        //                rowTypes.get(0),
        //                rowType));
      }

      // add coercions
      int rowIndex = 0;
      for (Expression row : node.getRows()) {
        Type actualType = analysis.getType(row);
        if (row instanceof Row) {
          // coerce Row by fields to preserve Row structure and enable optimizations based on this
          // structure, e.g.pruning, predicate extraction
          // TODO coerce the whole Row and add an Optimizer rule that converts CAST(ROW(...) AS
          // ...)into ROW (CAST(...),CAST(...), ...).
          //  The rule would also handle Row-type expressions that were specified as CAST(ROW).It
          // should support multiple casts over a ROW.
          for (int i = 0; i < actualType.getTypeParameters().size(); i++) {
            //            Expression item = ((Row) row).getItems().get(i);
            Type actualItemType = actualType.getTypeParameters().get(i);
            Type expectedItemType = commonSuperType.getTypeParameters().get(i);
            if (!actualItemType.equals(expectedItemType)) {
              throw new SemanticException(
                  String.format(
                      "Type of row %d column %d is mismatched, expected: %s, actual: %s",
                      rowIndex, i, expectedItemType, actualItemType));
              //              analysis.addCoercion(item, expectedItemType,
              //                  typeCoercion.isTypeOnlyCoercion(actualItemType,
              // expectedItemType));
            }
          }
        } else if (actualType instanceof RowType) {
          // coerce row-type expression as a whole
          //          if (!actualType.equals(commonSuperType)) {
          //            analysis.addCoercion(row, commonSuperType,
          //                typeCoercion.isTypeOnlyCoercion(actualType, commonSuperType));
          //          }

          throw new SemanticException(
              String.format(
                  "Type of row %d is mismatched, expected: %s, actual: %s",
                  rowIndex, commonSuperType, actualType));
        } else {
          // coerce field. it will be wrapped in Row by Planner
          Type superType = getOnlyElement(commonSuperType.getTypeParameters());
          if (!actualType.equals(superType)) {
            //            analysis.addCoercion(row, superType,
            // typeCoercion.isTypeOnlyCoercion(actualType,
            //                superType));
            throw new SemanticException(
                String.format(
                    "Type of row %d is mismatched, expected: %s, actual: %s",
                    rowIndex, superType, actualType));
          }
        }
        rowIndex++;
      }

      List<Field> fields =
          commonSuperType.getTypeParameters().stream()
              .map(
                  valueType ->
                      Field.newUnqualified(
                          Optional.empty(), valueType, TsTableColumnCategory.MEASUREMENT))
              .collect(toImmutableList());

      return createAndAssignScope(node, scope, fields);
    }

    @Override
    protected Scope visitAliasedRelation(AliasedRelation relation, Optional<Scope> scope) {
      analysis.setRelationName(relation, QualifiedName.of(ImmutableList.of(relation.getAlias())));
      analysis.addAliased(relation.getRelation());
      Scope relationScope = process(relation.getRelation(), scope);
      RelationType relationType = relationScope.getRelationType();

      // todo this check should be inside of TupleDescriptor.withAlias, but the exception needs the
      // node object
      if (relation.getColumnNames() != null) {
        int totalColumns = relationType.getVisibleFieldCount();
        if (totalColumns != relation.getColumnNames().size()) {
          throw new SemanticException(
              String.format(
                  "Column alias list has %s entries but '%s' has %s columns available",
                  relation.getColumnNames().size(), relation.getAlias(), totalColumns));
        }
      }

      List<String> aliases = null;
      Collection<Field> inputFields = relationType.getAllFields();
      if (relation.getColumnNames() != null) {
        aliases =
            relation.getColumnNames().stream()
                .map(Identifier::getValue)
                .collect(Collectors.toList());
        // hidden fields are not exposed when there are column aliases
        inputFields = relationType.getVisibleFields();
      }

      RelationType descriptor = relationType.withAlias(relation.getAlias().getValue(), aliases);

      checkArgument(
          inputFields.size() == descriptor.getAllFieldCount(),
          "Expected %s fields, got %s",
          descriptor.getAllFieldCount(),
          inputFields.size());

      Streams.forEachPair(
          descriptor.getAllFields().stream(),
          inputFields.stream(),
          (newField, field) ->
              analysis.addSourceColumns(newField, analysis.getSourceColumns(field)));

      return createAndAssignScope(relation, scope, descriptor);
    }

    @Override
    protected Scope visitJoin(Join node, Optional<Scope> scope) {
      JoinCriteria criteria = node.getCriteria().orElse(null);

      joinConditionCheck(criteria);

      Scope left = process(node.getLeft(), scope);
      Scope right = process(node.getRight(), scope);

      if (criteria instanceof JoinUsing) {
        return analyzeJoinUsing(node, ((JoinUsing) criteria).getColumns(), scope, left, right);
      }

      Scope output =
          createAndAssignScope(
              node, scope, left.getRelationType().joinWith(right.getRelationType()));

      if (node.getType() == Join.Type.CROSS || node.getType() == LEFT || node.getType() == RIGHT) {
        throw new SemanticException(
            String.format(
                "%s JOIN is not supported, only support INNER JOIN in current version.",
                node.getType()));
      } else if (node.getType() == Join.Type.IMPLICIT) {
        return output;
      }
      if (criteria instanceof JoinOn) {
        Expression expression = ((JoinOn) criteria).getExpression();
        verifyNoAggregateWindowOrGroupingFunctions(expression, "JOIN clause");

        // Need to register coercions in case when join criteria requires coercion (e.g. join on
        // char(1) = char(2))
        // Correlations are only currently support in the join criteria for INNER joins
        ExpressionAnalysis expressionAnalysis =
            analyzeExpression(
                expression,
                output,
                node.getType() == INNER
                    ? CorrelationSupport.ALLOWED
                    : CorrelationSupport.DISALLOWED);
        Type clauseType = expressionAnalysis.getType(expression);
        if (!clauseType.equals(BOOLEAN)) {
          //          if (!clauseType.equals(UNKNOWN)) {
          //            throw semanticException(
          //                TYPE_MISMATCH,
          //                expression,
          //                "JOIN ON clause must evaluate to a boolean: actual type %s",
          //                clauseType);
          //          }
          throw new SemanticException(
              String.format(
                  "JOIN ON clause must evaluate to a boolean: actual type %s", clauseType));
          // coerce expression to boolean
          //          analysis.addCoercion(expression, BOOLEAN, false);
        }

        analysis.recordSubqueries(node, expressionAnalysis);
        analysis.setJoinCriteria(node, expression);
      } else {
        throw new UnsupportedOperationException(
            "Unsupported join criteria: " + criteria.getClass().getName());
      }

      return output;
    }

    private void joinConditionCheck(JoinCriteria criteria) {
      if (criteria instanceof NaturalJoin) {
        throw new SemanticException("Natural join not supported");
      }

      if (criteria instanceof JoinOn) {
        JoinOn joinOn = (JoinOn) criteria;
        Expression expression = joinOn.getExpression();
        if (!(expression instanceof ComparisonExpression)) {
          throw new SemanticException(ONLY_SUPPORT_TIME_COLUMN_EQUI_JOIN);
        }
        ComparisonExpression comparisonExpression = (ComparisonExpression) expression;
        if (comparisonExpression.getOperator() != ComparisonExpression.Operator.EQUAL) {
          throw new SemanticException(ONLY_SUPPORT_TIME_COLUMN_EQUI_JOIN);
        }
        checkArgument(
            comparisonExpression.getLeft() instanceof DereferenceExpression,
            ONLY_SUPPORT_TIME_COLUMN_EQUI_JOIN);
        checkArgument(
            comparisonExpression.getRight() instanceof DereferenceExpression,
            ONLY_SUPPORT_TIME_COLUMN_EQUI_JOIN);
        DereferenceExpression left = (DereferenceExpression) comparisonExpression.getLeft();
        if (!left.getField().isPresent()
            || !left.getField().get().equals(new Identifier(TIME_COLUMN_NAME))) {
          throw new SemanticException(ONLY_SUPPORT_TIME_COLUMN_EQUI_JOIN);
        }
        DereferenceExpression right = (DereferenceExpression) comparisonExpression.getLeft();
        if (!right.getField().isPresent()
            || !right.getField().get().equals(new Identifier(TIME_COLUMN_NAME))) {
          throw new SemanticException(ONLY_SUPPORT_TIME_COLUMN_EQUI_JOIN);
        }
      } else if (criteria instanceof JoinUsing) {
        List<Identifier> identifiers = ((JoinUsing) criteria).getColumns();
        if (identifiers.size() != 1
            || !identifiers.get(0).equals(new Identifier(TIME_COLUMN_NAME))) {
          throw new SemanticException(ONLY_SUPPORT_TIME_COLUMN_IN_USING_CLAUSE);
        }
      }
    }

    private Scope analyzeJoinUsing(
        Join node, List<Identifier> columns, Optional<Scope> scope, Scope left, Scope right) {
      List<Field> joinFields = new ArrayList<>();

      List<Integer> leftJoinFields = new ArrayList<>();
      List<Integer> rightJoinFields = new ArrayList<>();

      Set<Identifier> seen = new HashSet<>();
      for (Identifier column : columns) {
        if (!seen.add(column)) {
          throw new SemanticException(
              String.format(
                  "Column '%s' appears multiple times in USING clause", column.getValue()));
        }

        ResolvedField leftField =
            left.tryResolveField(column)
                .orElseThrow(
                    () ->
                        new SemanticException(
                            String.format(
                                "Column '%s' is missing from left side of join",
                                column.getValue())));
        ResolvedField rightField =
            right
                .tryResolveField(column)
                .orElseThrow(
                    () ->
                        new SemanticException(
                            String.format(
                                "Column '%s' is missing from right side of join",
                                column.getValue())));

        // ensure a comparison operator exists for the given types (applying coercions if necessary)
        //        try {
        //          metadata.resolveOperator(OperatorType.EQUAL, ImmutableList.of(
        //              leftField.getType(), rightField.getType()));
        //        } catch (OperatorNotFoundException e) {
        //          throw semanticException(TYPE_MISMATCH, column, e, "%s", e.getMessage());
        //        }
        if (leftField.getType() != rightField.getType()) {
          throw new SemanticException(
              String.format(
                  "Column Types of left and right side are different: left is %s, right is %s",
                  leftField.getType(), rightField.getType()));
        }

        analysis.addTypes(ImmutableMap.of(NodeRef.of(column), leftField.getType()));

        joinFields.add(
            Field.newUnqualified(
                column.getValue(), leftField.getType(), leftField.getColumnCategory()));

        leftJoinFields.add(leftField.getRelationFieldIndex());
        rightJoinFields.add(rightField.getRelationFieldIndex());

        recordColumnAccess(leftField.getField());
        recordColumnAccess(rightField.getField());
      }

      ImmutableList.Builder<Field> outputs = ImmutableList.builder();
      outputs.addAll(joinFields);

      ImmutableList.Builder<Integer> leftFields = ImmutableList.builder();
      for (int i = 0; i < left.getRelationType().getAllFieldCount(); i++) {
        if (!leftJoinFields.contains(i)) {
          outputs.add(left.getRelationType().getFieldByIndex(i));
          leftFields.add(i);
        }
      }

      ImmutableList.Builder<Integer> rightFields = ImmutableList.builder();
      for (int i = 0; i < right.getRelationType().getAllFieldCount(); i++) {
        if (!rightJoinFields.contains(i)) {
          outputs.add(right.getRelationType().getFieldByIndex(i));
          rightFields.add(i);
        }
      }

      analysis.setJoinUsing(
          node,
          new Analysis.JoinUsingAnalysis(
              leftJoinFields, rightJoinFields, leftFields.build(), rightFields.build()));

      return createAndAssignScope(node, scope, new RelationType(outputs.build()));
    }

    private void recordColumnAccess(Field field) {
      if (field.getOriginTable().isPresent() && field.getOriginColumnName().isPresent()) {
        analysis.addTableColumnReferences(
            accessControl,
            sessionContext.getIdentity(),
            ImmutableMultimap.of(field.getOriginTable().get(), field.getOriginColumnName().get()));
      }
    }

    private void analyzeFill(Fill node, Scope scope) {
      Analysis.FillAnalysis fillAnalysis;
      if (node.getFillMethod() == FillPolicy.PREVIOUS) {
        FieldReference timeColumn = null;
        List<FieldReference> groupingKeys = null;
        if (node.getTimeBound().isPresent() || node.getFillGroupingElements().isPresent()) {
          timeColumn = getHelperColumn(node, scope, FillPolicy.PREVIOUS);
          ExpressionAnalyzer.analyzeExpression(
              metadata,
              queryContext,
              sessionContext,
              statementAnalyzerFactory,
              accessControl,
              scope,
              analysis,
              timeColumn,
              WarningCollector.NOOP,
              correlationSupport);

          groupingKeys = analyzeFillGroup(node, scope, FillPolicy.PREVIOUS);
        }
        fillAnalysis =
            new Analysis.PreviousFillAnalysis(
                node.getTimeBound().orElse(null), timeColumn, groupingKeys);
      } else if (node.getFillMethod() == FillPolicy.CONSTANT) {
        Literal literal = node.getFillValue().get();
        ExpressionAnalyzer.analyzeExpression(
            metadata,
            queryContext,
            sessionContext,
            statementAnalyzerFactory,
            accessControl,
            scope,
            analysis,
            literal,
            WarningCollector.NOOP,
            correlationSupport);
        fillAnalysis = new Analysis.ValueFillAnalysis(literal);
      } else if (node.getFillMethod() == FillPolicy.LINEAR) {
        FieldReference helperColumn = getHelperColumn(node, scope, FillPolicy.LINEAR);
        ExpressionAnalyzer.analyzeExpression(
            metadata,
            queryContext,
            sessionContext,
            statementAnalyzerFactory,
            accessControl,
            scope,
            analysis,
            helperColumn,
            WarningCollector.NOOP,
            correlationSupport);
        List<FieldReference> groupingKeys = analyzeFillGroup(node, scope, FillPolicy.LINEAR);
        fillAnalysis = new Analysis.LinearFillAnalysis(helperColumn, groupingKeys);
      } else {
        throw new IllegalArgumentException("Unknown fill method: " + node.getFillMethod());
      }

      analysis.setFill(node, fillAnalysis);
    }

    private FieldReference getHelperColumn(Fill node, Scope scope, FillPolicy fillMethod) {
      FieldReference helperColumn;
      if (node.getTimeColumnIndex().isPresent()) {
        helperColumn =
            getFieldReferenceForTimeColumn(node.getTimeColumnIndex().get(), scope, fillMethod);
      } else {
        // if user doesn't specify the index of helper column, we use first column whose data type
        // is TIMESTAMP instead.
        int index = -1;
        for (Field field : scope.getRelationType().getVisibleFields()) {
          if (isTimestampType(field.getType())) {
            index = scope.getRelationType().indexOf(field);
            break;
          }
        }
        if (index == -1) {
          throw new SemanticException(
              String.format(
                  "Cannot infer TIME_COLUMN for %s FILL, there exists no column whose type is TIMESTAMP",
                  fillMethod.name()));
        }
        helperColumn = new FieldReference(index);
      }
      return helperColumn;
    }

    private List<FieldReference> analyzeFillGroup(Fill node, Scope scope, FillPolicy fillMethod) {
      if (node.getFillGroupingElements().isPresent()) {
        ImmutableList.Builder<FieldReference> groupingFieldsBuilder = ImmutableList.builder();
        for (LongLiteral index : node.getFillGroupingElements().get()) {
          FieldReference element = getFieldReferenceForFillGroup(index, scope, fillMethod);
          groupingFieldsBuilder.add(element);
          ExpressionAnalyzer.analyzeExpression(
              metadata,
              queryContext,
              sessionContext,
              statementAnalyzerFactory,
              accessControl,
              scope,
              analysis,
              element,
              WarningCollector.NOOP,
              correlationSupport);
        }
        return groupingFieldsBuilder.build();
      } else {
        return null;
      }
    }

    private FieldReference getFieldReferenceForTimeColumn(
        LongLiteral index, Scope scope, FillPolicy fillMethod) {
      long ordinal = index.getParsedValue();
      if (ordinal < 1 || ordinal > scope.getRelationType().getVisibleFieldCount()) {
        throw new SemanticException(
            String.format(
                "%s FILL TIME_COLUMN position %s is not in select list",
                fillMethod.name(), ordinal));
      } else if (!isTimestampType(
          scope.getRelationType().getFieldByIndex((int) ordinal - 1).getType())) {
        throw new SemanticException(
            String.format(
                "Type of TIME_COLUMN for %s FILL should only be TIMESTAMP, but type of the column you specify is %s",
                fillMethod.name(),
                scope.getRelationType().getFieldByIndex((int) ordinal - 1).getType()));
      } else {
        return new FieldReference(toIntExact(ordinal - 1));
      }
    }

    private FieldReference getFieldReferenceForFillGroup(
        LongLiteral index, Scope scope, FillPolicy fillMethod) {
      long ordinal = index.getParsedValue();
      if (ordinal < 1 || ordinal > scope.getRelationType().getVisibleFieldCount()) {
        throw new SemanticException(
            String.format(
                "%s FILL FILL_GROUP position %s is not in select list",
                fillMethod.name(), ordinal));
      } else if (!scope
          .getRelationType()
          .getFieldByIndex((int) ordinal - 1)
          .getType()
          .isOrderable()) {
        throw new SemanticException(
            String.format(
                "Type %s is not orderable, and therefore cannot be used in FILL_GROUP: %s",
                scope.getRelationType().getFieldByIndex((int) ordinal - 1).getType(), index));
      } else {
        return new FieldReference(toIntExact(ordinal - 1));
      }
    }

    private List<Expression> analyzeOrderBy(
        Node node, List<SortItem> sortItems, Scope orderByScope) {
      ImmutableList.Builder<Expression> orderByFieldsBuilder = ImmutableList.builder();

      for (SortItem item : sortItems) {
        Expression expression = item.getSortKey();

        if (expression instanceof LongLiteral) {
          // this is an ordinal in the output tuple

          long ordinal = ((LongLiteral) expression).getParsedValue();
          if (ordinal < 1 || ordinal > orderByScope.getRelationType().getVisibleFieldCount()) {
            throw new SemanticException(
                String.format("ORDER BY position %s is not in select list", ordinal));
          }

          expression = new FieldReference(toIntExact(ordinal - 1));
        }

        ExpressionAnalysis expressionAnalysis =
            ExpressionAnalyzer.analyzeExpression(
                metadata,
                queryContext,
                sessionContext,
                statementAnalyzerFactory,
                accessControl,
                orderByScope,
                analysis,
                expression,
                WarningCollector.NOOP,
                correlationSupport);
        analysis.recordSubqueries(node, expressionAnalysis);

        Type type = analysis.getType(expression);
        if (!type.isOrderable()) {
          throw new SemanticException(
              String.format(
                  "Type %s is not orderable, and therefore cannot be used in ORDER BY: %s",
                  type, expression));
        }

        orderByFieldsBuilder.add(expression);
      }

      return orderByFieldsBuilder.build();
    }

    private void analyzeOffset(Offset node, Scope scope) {
      long rowCount;
      if (node.getRowCount() instanceof LongLiteral) {
        rowCount = ((LongLiteral) node.getRowCount()).getParsedValue();
      } else {
        //        checkState(
        //            node.getRowCount() instanceof Parameter,
        //            "unexpected OFFSET rowCount: " +
        // node.getRowCount().getClass().getSimpleName());
        throw new SemanticException(
            "unexpected OFFSET rowCount: " + node.getRowCount().getClass().getSimpleName());
        //        OptionalLong providedValue =
        //            analyzeParameterAsRowCount((Parameter) node.getRowCount(), scope, "OFFSET");
        //        rowCount = providedValue.orElse(0);
      }
      if (rowCount < 0) {
        throw new SemanticException(
            String.format(
                "OFFSET row count must be greater or equal to 0 (actual value: %s)", rowCount));
      }
      analysis.setOffset(node, rowCount);
    }

    /**
     * @return true if the Query / QuerySpecification containing the analyzed Limit or FetchFirst,
     *     must contain orderBy (i.e., for FetchFirst with ties).
     */
    private boolean analyzeLimit(Node node, Scope scope) {
      //      checkState(
      //          node instanceof FetchFirst || node instanceof Limit,
      //          "Invalid limit node type. Expected: FetchFirst or Limit. Actual: %s",
      // node.getClass().getName());
      checkState(
          node instanceof Limit,
          "Invalid limit node type. Expected: Limit. Actual: %s",
          node.getClass().getName());
      //      if (node instanceof FetchFirst) {
      //        return analyzeLimit((FetchFirst) node, scope);
      //      }
      return analyzeLimit((Limit) node, scope);
    }

    //    private boolean analyzeLimit(FetchFirst node, Scope scope) {
    //      long rowCount = 1;
    //      if (node.getRowCount().isPresent()) {
    //        Expression count = node.getRowCount().get();
    //        if (count instanceof LongLiteral) {
    //          rowCount = ((LongLiteral) count).getParsedValue();
    //        } else {
    //          checkState(count instanceof Parameter,
    //              "unexpected FETCH FIRST rowCount: " + count.getClass().getSimpleName());
    //          OptionalLong providedValue = analyzeParameterAsRowCount((Parameter) count, scope,
    // "FETCH FIRST");
    //          if (providedValue.isPresent()) {
    //            rowCount = providedValue.getAsLong();
    //          }
    //        }
    //      }
    //      if (rowCount <= 0) {
    //        throw semanticException(NUMERIC_VALUE_OUT_OF_RANGE, node,
    //            "FETCH FIRST row count must be positive (actual value: %s)", rowCount);
    //      }
    //      analysis.setLimit(node, rowCount);
    //
    //      return node.isWithTies();
    //    }

    private boolean analyzeLimit(Limit node, Scope scope) {
      OptionalLong rowCount;
      if (node.getRowCount() instanceof AllRows) {
        rowCount = OptionalLong.empty();
      } else if (node.getRowCount() instanceof LongLiteral) {
        rowCount = OptionalLong.of(((LongLiteral) node.getRowCount()).getParsedValue());
      } else {
        //        checkState(
        //            node.getRowCount() instanceof Parameter,
        //            "unexpected LIMIT rowCount: " +
        // node.getRowCount().getClass().getSimpleName());
        throw new SemanticException(
            "unexpected LIMIT rowCount: " + node.getRowCount().getClass().getSimpleName());
        //        rowCount = analyzeParameterAsRowCount((Parameter) node.getRowCount(), scope,
        // "LIMIT");
      }
      rowCount.ifPresent(
          count -> {
            if (count < 0) {
              throw new SemanticException(
                  String.format(
                      "LIMIT row count must be greater or equal to 0 (actual value: %s)", count));
            }
          });

      analysis.setLimit(node, rowCount);

      return false;
    }

    //    private OptionalLong analyzeParameterAsRowCount(
    //        Parameter parameter, Scope scope, String context) {
    //      // validate parameter index
    //      analyzeExpression(parameter, scope);
    //      Expression providedValue = analysis.getParameters().get(NodeRef.of(parameter));
    //      Object value;
    //      try {
    //        value =
    //            evaluateConstantExpression(
    //                providedValue,
    //                BIGINT,
    //                plannerContext,
    //                session,
    //                accessControl,
    //                analysis.getParameters());
    //      } catch (VerifyException e) {
    //        throw new SemanticException(
    //            String.format("Non constant parameter value for %s: %s", context, providedValue));
    //      }
    //      if (value == null) {
    //        throw new SemanticException(
    //            String.format("Parameter value provided for %s is NULL: %s", context,
    // providedValue));
    //      }
    //      return OptionalLong.of((long) value);
    //    }

    private void analyzeAggregations(
        QuerySpecification node,
        Scope sourceScope,
        Optional<Scope> orderByScope,
        Analysis.GroupingSetAnalysis groupByAnalysis,
        List<Expression> outputExpressions,
        List<Expression> orderByExpressions) {
      checkState(
          orderByExpressions.isEmpty() || orderByScope.isPresent(),
          "non-empty orderByExpressions list without orderByScope provided");

      List<FunctionCall> aggregates =
          extractAggregateFunctions(Iterables.concat(outputExpressions, orderByExpressions));
      analysis.setAggregates(node, aggregates);

      if (analysis.isAggregation(node)) {
        // ensure SELECT, ORDER BY and HAVING are constant with respect to group
        // e.g, these are all valid expressions:
        //     SELECT f(a) GROUP BY a
        //     SELECT f(a + 1) GROUP BY a + 1
        //     SELECT a + sum(b) GROUP BY a
        List<Expression> distinctGroupingColumns =
            ImmutableSet.copyOf(groupByAnalysis.getOriginalExpressions()).asList();

        verifySourceAggregations(distinctGroupingColumns, sourceScope, outputExpressions, analysis);
        if (!orderByExpressions.isEmpty()) {
          verifyOrderByAggregations(
              distinctGroupingColumns,
              sourceScope,
              orderByScope.orElseThrow(() -> new NoSuchElementException("No value present")),
              orderByExpressions,
              analysis);
        }
      }
    }

    private ExpressionAnalysis analyzeExpression(Expression expression, Scope scope) {
      return ExpressionAnalyzer.analyzeExpression(
          metadata,
          queryContext,
          sessionContext,
          statementAnalyzerFactory,
          accessControl,
          scope,
          analysis,
          expression,
          warningCollector,
          correlationSupport);
    }

    private ExpressionAnalysis analyzeExpression(
        Expression expression, Scope scope, CorrelationSupport correlationSupport) {
      return ExpressionAnalyzer.analyzeExpression(
          metadata,
          queryContext,
          sessionContext,
          statementAnalyzerFactory,
          accessControl,
          scope,
          analysis,
          expression,
          warningCollector,
          correlationSupport);
    }

    private List<Node> findReferences(Node node, Identifier name) {
      Stream<Node> allReferences = preOrder(node).filter(isTableWithName(name));

      // TODO: recursive references could be supported in subquery before the point of shadowing.
      // currently, the recursive query name is considered shadowed in the whole subquery if the
      // subquery defines a common table with the same name
      Set<Node> shadowedReferences =
          preOrder(node)
              .filter(isQueryWithNameShadowed(name))
              .flatMap(query -> preOrder(query).filter(isTableWithName(name)))
              .collect(toImmutableSet());

      return allReferences
          .filter(reference -> !shadowedReferences.contains(reference))
          .collect(toImmutableList());
    }

    private Predicate<Node> isTableWithName(Identifier name) {
      return node -> {
        if (!(node instanceof Table)) {
          return false;
        }
        Table table = (Table) node;
        QualifiedName tableName = table.getName();
        return !tableName.getPrefix().isPresent()
            && tableName.hasSuffix(QualifiedName.of(name.getValue()));
      };
    }

    private Predicate<Node> isQueryWithNameShadowed(Identifier name) {
      return node -> {
        if (!(node instanceof Query)) {
          return false;
        }
        Query query = (Query) node;
        if (!query.getWith().isPresent()) {
          return false;
        }
        return query.getWith().get().getQueries().stream()
            .map(WithQuery::getName)
            .map(Identifier::getValue)
            .anyMatch(withQueryName -> withQueryName.equalsIgnoreCase(name.getValue()));
      };
    }

    private void validateFromClauseOfRecursiveTerm(Relation from, Identifier name) {
      preOrder(from)
          .filter(Join.class::isInstance)
          .forEach(
              node -> {
                Join join = (Join) node;
                Join.Type type = join.getType();
                if (type == LEFT || type == RIGHT || type == FULL) {
                  List<Node> leftRecursiveReferences = findReferences(join.getLeft(), name);
                  List<Node> rightRecursiveReferences = findReferences(join.getRight(), name);
                  if (!leftRecursiveReferences.isEmpty() && (type == RIGHT || type == FULL)) {
                    throw new SemanticException(
                        String.format("recursive reference in left source of %s join", type));
                  }
                  if (!rightRecursiveReferences.isEmpty() && (type == LEFT || type == FULL)) {
                    throw new SemanticException(
                        String.format("recursive reference in right source of %s join", type));
                  }
                }
              });

      preOrder(from)
          .filter(node -> node instanceof Intersect && !((Intersect) node).isDistinct())
          .forEach(
              node -> {
                Intersect intersect = (Intersect) node;
                intersect.getRelations().stream()
                    .flatMap(relation -> findReferences(relation, name).stream())
                    .findFirst()
                    .ifPresent(
                        reference -> {
                          throw new SemanticException("recursive reference in INTERSECT ALL");
                        });
              });

      preOrder(from)
          .filter(Except.class::isInstance)
          .forEach(
              node -> {
                Except except = (Except) node;
                List<Node> rightRecursiveReferences = findReferences(except.getRight(), name);
                if (!rightRecursiveReferences.isEmpty()) {
                  throw new SemanticException(
                      String.format(
                          "recursive reference in right relation of EXCEPT %s",
                          except.isDistinct() ? "DISTINCT" : "ALL"));
                }
                if (!except.isDistinct()) {
                  List<Node> leftRecursiveReferences = findReferences(except.getLeft(), name);
                  if (!leftRecursiveReferences.isEmpty()) {
                    throw new SemanticException(
                        "recursive reference in left relation of EXCEPT ALL");
                  }
                }
              });
    }

    private Scope setAliases(Scope scope, Identifier tableName, List<Identifier> columnNames) {
      RelationType oldDescriptor = scope.getRelationType();
      validateColumnAliases(columnNames, oldDescriptor.getVisibleFieldCount());
      RelationType newDescriptor =
          oldDescriptor.withAlias(
              tableName.getValue(),
              columnNames.stream().map(Identifier::getValue).collect(toImmutableList()));

      Streams.forEachPair(
          oldDescriptor.getAllFields().stream(),
          newDescriptor.getAllFields().stream(),
          (newField, field) ->
              analysis.addSourceColumns(newField, analysis.getSourceColumns(field)));
      return scope.withRelationType(newDescriptor);
    }

    private void verifySelectDistinct(
        QuerySpecification node,
        List<Expression> orderByExpressions,
        List<Expression> outputExpressions,
        Scope sourceScope,
        Scope orderByScope) {
      Set<CanonicalizationAware<Identifier>> aliases = getAliases(node.getSelect());

      Set<ScopeAware<Expression>> expressions =
          outputExpressions.stream()
              .map(e -> ScopeAware.scopeAwareKey(e, analysis, sourceScope))
              .collect(Collectors.toSet());

      for (Expression expression : orderByExpressions) {
        if (expression instanceof FieldReference) {
          continue;
        }

        // In a query such as
        //    SELECT a FROM t ORDER BY a
        // the "a" in the SELECT clause is bound to the FROM scope, while the "a" in ORDER BY clause
        // is bound
        // to the "a" from the SELECT clause, so we can't compare by field id / relation id.
        if (expression instanceof Identifier
            && aliases.contains(canonicalizationAwareKey(expression))) {
          continue;
        }

        if (!expressions.contains(ScopeAware.scopeAwareKey(expression, analysis, orderByScope))) {
          throw new SemanticException(
              "For SELECT DISTINCT, ORDER BY expressions must appear in select list");
        }
      }

      //      for (Expression expression : orderByExpressions) {
      //        if (!isDeterministic(expression, this::getResolvedFunction)) {
      //          throw new SemanticException("Non deterministic ORDER BY expression is not
      // supported with SELECT DISTINCT");
      //        }
      //      }
    }

    private Set<CanonicalizationAware<Identifier>> getAliases(Select node) {
      ImmutableSet.Builder<CanonicalizationAware<Identifier>> aliases = ImmutableSet.builder();
      for (SelectItem item : node.getSelectItems()) {
        if (item instanceof SingleColumn) {
          SingleColumn column = (SingleColumn) item;
          Optional<Identifier> alias = column.getAlias();
          if (alias.isPresent()) {
            aliases.add(canonicalizationAwareKey(alias.get()));
          } else if (column.getExpression() instanceof Identifier) {
            Identifier identifier = (Identifier) column.getExpression();
            aliases.add(canonicalizationAwareKey(identifier));
          } else if (column.getExpression() instanceof DereferenceExpression) {
            DereferenceExpression dereferenceExpression =
                (DereferenceExpression) column.getExpression();
            aliases.add(
                canonicalizationAwareKey(
                    dereferenceExpression
                        .getField()
                        .orElseThrow(() -> new NoSuchElementException("No value present"))));
          }
        } else if (item instanceof AllColumns) {
          AllColumns allColumns = (AllColumns) item;
          List<Field> fields = analysis.getSelectAllResultFields(allColumns);
          checkNotNull(fields, "output fields is null for select item %s", item);
          for (int i = 0; i < fields.size(); i++) {
            Field field = fields.get(i);

            if (!allColumns.getAliases().isEmpty()) {
              aliases.add(canonicalizationAwareKey(allColumns.getAliases().get(i)));
            } else if (field.getName().isPresent()) {
              aliases.add(canonicalizationAwareKey(new Identifier(field.getName().get())));
            }
          }
        }
      }

      return aliases.build();
    }

    private void validateProperties(final List<Property> properties, final Optional<Scope> scope) {
      final Set<String> propertyNames = new HashSet<>();
      for (final Property property : properties) {
        final String key = property.getName().getValue().toLowerCase(Locale.ENGLISH);
        if (!TABLE_ALLOWED_PROPERTIES.contains(key)) {
          throw new SemanticException("Table property " + key + " is currently not allowed.");
        }
        if (!propertyNames.add(key)) {
          throw new SemanticException(
              String.format("Duplicate property: %s", property.getName().getValue()));
        }
        if (!property.isSetToDefault()) {
          final Expression value = property.getNonDefaultValue();
          if (!(value instanceof LongLiteral)) {
            throw new SemanticException(
                "TTL' value must be a LongLiteral, but now is: " + value.toString());
          }
        }
      }
      for (final Property property : properties) {
        process(property, scope);
      }
    }

    private void validateColumns(Statement node, RelationType descriptor) {
      // verify that all column names are specified and unique
      // TODO: collect errors and return them all at once
      Set<String> names = new HashSet<>();
      for (Field field : descriptor.getVisibleFields()) {
        String fieldName =
            field
                .getName()
                .orElseThrow(
                    () ->
                        new SemanticException(
                            String.format(
                                "Column name not specified at position %s",
                                descriptor.indexOf(field) + 1)));
        if (!names.add(fieldName)) {
          throw new SemanticException(
              String.format("Column name '%s' specified more than once", fieldName));
        }
      }
    }

    private void validateColumnAliases(List<Identifier> columnAliases, int sourceColumnSize) {
      validateColumnAliasesCount(columnAliases, sourceColumnSize);
      Set<String> names = new HashSet<>();
      for (Identifier identifier : columnAliases) {
        if (names.contains(identifier.getValue().toLowerCase(ENGLISH))) {
          throw new SemanticException(
              String.format("Column name '%s' specified more than once", identifier.getValue()));
        }
        names.add(identifier.getValue().toLowerCase(ENGLISH));
      }
    }

    private void validateColumnAliasesCount(List<Identifier> columnAliases, int sourceColumnSize) {
      if (columnAliases.size() != sourceColumnSize) {
        throw new SemanticException(
            String.format(
                "Column alias list has %s entries but relation has %s columns",
                columnAliases.size(), sourceColumnSize));
      }
    }

    private Scope createAndAssignScope(Node node, Optional<Scope> parentScope) {
      return createAndAssignScope(node, parentScope, emptyList());
    }

    private Scope createAndAssignScope(Node node, Optional<Scope> parentScope, Field... fields) {
      return createAndAssignScope(node, parentScope, new RelationType(fields));
    }

    private Scope createAndAssignScope(Node node, Optional<Scope> parentScope, List<Field> fields) {
      return createAndAssignScope(node, parentScope, new RelationType(fields));
    }

    private Scope createAndAssignScope(
        Node node, Optional<Scope> parentScope, RelationType relationType) {
      Scope scope =
          scopeBuilder(parentScope).withRelationType(RelationId.of(node), relationType).build();

      analysis.setScope(node, scope);
      return scope;
    }

    private Scope createScope(Optional<Scope> parentScope) {
      return scopeBuilder(parentScope).build();
    }

    private Scope.Builder scopeBuilder(Optional<Scope> parentScope) {
      Scope.Builder scopeBuilder = Scope.builder();

      if (parentScope.isPresent()) {
        // parent scope represents local query scope hierarchy. Local query scope
        // hierarchy should have outer query scope as ancestor already.
        scopeBuilder.withParent(parentScope.get());
      } else {
        outerQueryScope.ifPresent(scopeBuilder::withOuterQueryParent);
      }

      return scopeBuilder;
    }

    @Override
    protected Scope visitCreateOrUpdateDevice(
        final CreateOrUpdateDevice node, final Optional<Scope> context) {
      queryContext.setQueryType(QueryType.WRITE);
      return null;
    }

    @Override
    protected Scope visitFetchDevice(final FetchDevice node, final Optional<Scope> context) {
      return null;
    }

    @Override
    protected Scope visitShowDevice(final ShowDevice node, final Optional<Scope> context) {
      analyzeQueryDevice(node, context);
      // TODO: use real scope when parameter in offset and limit is supported
      if (Objects.nonNull(node.getOffset())) {
        analyzeOffset(node.getOffset(), null);
      }
      if (Objects.nonNull(node.getLimit())) {
        analyzeLimit(node.getLimit(), null);
      }
      return null;
    }

    @Override
    protected Scope visitCountDevice(final CountDevice node, final Optional<Scope> context) {
      analyzeQueryDevice(node, context);
      return null;
    }

    private void analyzeQueryDevice(
        final AbstractQueryDeviceWithCache node, final Optional<Scope> context) {
      analyzeTraverseDevice(node, context, node.getWhere().isPresent());
      final TsTable table =
          DataNodeTableCache.getInstance().getTable(node.getDatabase(), node.getTableName());
      if (!node.parseRawExpression(
          table,
          table.getColumnList().stream()
              .filter(
                  columnSchema ->
                      columnSchema.getColumnCategory().equals(TsTableColumnCategory.ATTRIBUTE))
              .map(TsTableColumnSchema::getColumnName)
              .collect(Collectors.toList()),
          queryContext)) {
        // Cache hit
        // Currently we disallow "Or" filter for precise get, thus if it hit cache
        // it'll be only one device
        // TODO: Ensure the disjointness of expressions and allow Or filter
        analysis.setFinishQueryAfterAnalyze();
      }
    }

    // NOTICE: We construct transition map here because currently we set the used fields in
    // the statement. Other queries shall not do this and shall do it in logical plan phase.
    private TranslationMap analyzeTraverseDevice(
        final AbstractTraverseDevice node,
        final Optional<Scope> context,
        final boolean shallCreateTranslationMap) {
      node.parseTable(sessionContext);

      final String database = node.getDatabase();
      final String tableName = node.getTableName();

      if (Objects.isNull(database)) {
        throw new SemanticException("The database must be set before show devices.");
      }

      if (!metadata.tableExists(new QualifiedObjectName(database, tableName))) {
        throw new SemanticException(
            String.format("Table '%s.%s' does not exist.", database, tableName));
      }
      node.setColumnHeaderList();

      TranslationMap translationMap = null;
      if (shallCreateTranslationMap) {
        final QualifiedObjectName name = new QualifiedObjectName(database, tableName);
        final Optional<TableSchema> tableSchema = metadata.getTableSchema(sessionContext, name);
        // This can only be a table
        if (!tableSchema.isPresent()) {
          throw new SemanticException(String.format("Table '%s' does not exist", name));
        }

        final TableSchema originalSchema = tableSchema.get();
        final ImmutableList.Builder<Field> fields = ImmutableList.builder();
        fields.addAll(
            analyzeTableOutputFields(
                node.getTable(),
                name,
                new TableSchema(
                    originalSchema.getTableName(),
                    originalSchema.getColumns().stream()
                        .filter(
                            columnSchema ->
                                columnSchema.getColumnCategory() == TsTableColumnCategory.ID
                                    || columnSchema.getColumnCategory()
                                        == TsTableColumnCategory.ATTRIBUTE)
                        .collect(Collectors.toList()))));
        final List<Field> fieldList = fields.build();
        final Scope scope = createAndAssignScope(node, context, fieldList);
        translationMap =
            new TranslationMap(
                Optional.empty(),
                scope,
                analysis,
                fieldList.stream()
                    .map(field -> Symbol.of(field.getName().orElse(null)))
                    .collect(Collectors.toList()),
                new PlannerContext(metadata, null));

        if (node.getWhere().isPresent()) {
          analyzeWhere(node, translationMap.getScope(), node.getWhere().get());
          node.setWhere(translationMap.rewrite(analysis.getWhere(node)));
        }
      }

      return translationMap;
    }

    private Expression analyzeAndRewriteExpression(
        final TranslationMap translationMap, final Scope scope, final Expression expression) {
      analyzeExpression(expression, scope);
      scope.getRelationType().getAllFields();
      return translationMap.rewrite(expression);
    }

    @Override
    protected Scope visitCreatePipe(CreatePipe node, Optional<Scope> context) {
      return createAndAssignScope(node, context);
    }

    @Override
    protected Scope visitAlterPipe(AlterPipe node, Optional<Scope> context) {
      return createAndAssignScope(node, context);
    }

    @Override
    protected Scope visitDropPipe(DropPipe node, Optional<Scope> context) {
      return createAndAssignScope(node, context);
    }

    @Override
    protected Scope visitStartPipe(StartPipe node, Optional<Scope> context) {
      return createAndAssignScope(node, context);
    }

    @Override
    protected Scope visitStopPipe(StopPipe node, Optional<Scope> context) {
      return createAndAssignScope(node, context);
    }

    @Override
    protected Scope visitShowPipes(ShowPipes node, Optional<Scope> context) {
      return createAndAssignScope(node, context);
    }

    @Override
    protected Scope visitCreatePipePlugin(CreatePipePlugin node, Optional<Scope> context) {
      return createAndAssignScope(node, context);
    }

    @Override
    protected Scope visitDropPipePlugin(DropPipePlugin node, Optional<Scope> context) {
      return createAndAssignScope(node, context);
    }

    @Override
    protected Scope visitShowPipePlugins(ShowPipePlugins node, Optional<Scope> context) {
      return createAndAssignScope(node, context);
    }
  }

  private static boolean hasScopeAsLocalParent(Scope root, Scope parent) {
    Scope scope = root;
    while (scope.getLocalParent().isPresent()) {
      scope = scope.getLocalParent().get();
      if (scope.equals(parent)) {
        return true;
      }
    }

    return false;
  }

  static void verifyNoAggregateWindowOrGroupingFunctions(Expression predicate, String clause) {
    List<FunctionCall> aggregates = extractAggregateFunctions(ImmutableList.of(predicate));

    if (!aggregates.isEmpty()) {
      throw new SemanticException(
          String.format(
              "%s cannot contain aggregations, window functions or grouping operations: %s",
              clause, aggregates));
    }
  }
}<|MERGE_RESOLUTION|>--- conflicted
+++ resolved
@@ -539,14 +539,10 @@
     }
 
     @Override
-<<<<<<< HEAD
     protected Scope visitDelete(final Delete node, final Optional<Scope> scope) {
-=======
-    protected Scope visitDelete(Delete node, Optional<Scope> scope) {
       if (true) {
         throw new SemanticException("Delete statement is not supported yet.");
       }
->>>>>>> 7af7c80c
       final Scope ret = Scope.create();
       AnalyzeUtils.analyzeDelete(node, queryContext);
       analysis.setScope(node, ret);
