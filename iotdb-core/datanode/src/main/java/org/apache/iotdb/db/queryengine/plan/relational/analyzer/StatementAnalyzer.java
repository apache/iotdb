/*
 * Licensed to the Apache Software Foundation (ASF) under one
 * or more contributor license agreements.  See the NOTICE file
 * distributed with this work for additional information
 * regarding copyright ownership.  The ASF licenses this file
 * to you under the Apache License, Version 2.0 (the
 * "License"); you may not use this file except in compliance
 * with the License.  You may obtain a copy of the License at
 *
 *     http://www.apache.org/licenses/LICENSE-2.0
 *
 * Unless required by applicable law or agreed to in writing,
 * software distributed under the License is distributed on an
 * "AS IS" BASIS, WITHOUT WARRANTIES OR CONDITIONS OF ANY
 * KIND, either express or implied.  See the License for the
 * specific language governing permissions and limitations
 * under the License.
 */

package org.apache.iotdb.db.queryengine.plan.relational.analyzer;

import org.apache.iotdb.commons.schema.table.TsTable;
import org.apache.iotdb.commons.schema.table.column.TsTableColumnCategory;
import org.apache.iotdb.commons.schema.table.column.TsTableColumnSchema;
import org.apache.iotdb.db.exception.sql.SemanticException;
import org.apache.iotdb.db.queryengine.common.MPPQueryContext;
import org.apache.iotdb.db.queryengine.common.SessionInfo;
import org.apache.iotdb.db.queryengine.execution.warnings.IoTDBWarning;
import org.apache.iotdb.db.queryengine.execution.warnings.WarningCollector;
import org.apache.iotdb.db.queryengine.plan.analyze.AnalyzeUtils;
import org.apache.iotdb.db.queryengine.plan.analyze.QueryType;
import org.apache.iotdb.db.queryengine.plan.analyze.load.LoadTsFileAnalyzer;
import org.apache.iotdb.db.queryengine.plan.analyze.load.LoadTsFileToTableModelAnalyzer;
import org.apache.iotdb.db.queryengine.plan.analyze.load.LoadTsFileToTreeModelAnalyzer;
import org.apache.iotdb.db.queryengine.plan.analyze.schema.SchemaValidator;
import org.apache.iotdb.db.queryengine.plan.relational.metadata.ColumnSchema;
import org.apache.iotdb.db.queryengine.plan.relational.metadata.Metadata;
import org.apache.iotdb.db.queryengine.plan.relational.metadata.QualifiedObjectName;
import org.apache.iotdb.db.queryengine.plan.relational.metadata.TableSchema;
import org.apache.iotdb.db.queryengine.plan.relational.planner.PlannerContext;
import org.apache.iotdb.db.queryengine.plan.relational.planner.ScopeAware;
import org.apache.iotdb.db.queryengine.plan.relational.planner.Symbol;
import org.apache.iotdb.db.queryengine.plan.relational.planner.TranslationMap;
import org.apache.iotdb.db.queryengine.plan.relational.security.AccessControl;
import org.apache.iotdb.db.queryengine.plan.relational.sql.ast.AbstractQueryDeviceWithCache;
import org.apache.iotdb.db.queryengine.plan.relational.sql.ast.AbstractTraverseDevice;
import org.apache.iotdb.db.queryengine.plan.relational.sql.ast.AddColumn;
import org.apache.iotdb.db.queryengine.plan.relational.sql.ast.AliasedRelation;
import org.apache.iotdb.db.queryengine.plan.relational.sql.ast.AllColumns;
import org.apache.iotdb.db.queryengine.plan.relational.sql.ast.AllRows;
import org.apache.iotdb.db.queryengine.plan.relational.sql.ast.AlterDB;
import org.apache.iotdb.db.queryengine.plan.relational.sql.ast.AlterPipe;
import org.apache.iotdb.db.queryengine.plan.relational.sql.ast.AstVisitor;
import org.apache.iotdb.db.queryengine.plan.relational.sql.ast.CountDevice;
import org.apache.iotdb.db.queryengine.plan.relational.sql.ast.CreateDB;
import org.apache.iotdb.db.queryengine.plan.relational.sql.ast.CreateIndex;
import org.apache.iotdb.db.queryengine.plan.relational.sql.ast.CreateOrUpdateDevice;
import org.apache.iotdb.db.queryengine.plan.relational.sql.ast.CreatePipe;
import org.apache.iotdb.db.queryengine.plan.relational.sql.ast.CreatePipePlugin;
import org.apache.iotdb.db.queryengine.plan.relational.sql.ast.CreateTable;
import org.apache.iotdb.db.queryengine.plan.relational.sql.ast.CreateTopic;
import org.apache.iotdb.db.queryengine.plan.relational.sql.ast.Delete;
import org.apache.iotdb.db.queryengine.plan.relational.sql.ast.DeleteDevice;
import org.apache.iotdb.db.queryengine.plan.relational.sql.ast.DereferenceExpression;
import org.apache.iotdb.db.queryengine.plan.relational.sql.ast.DescribeTable;
import org.apache.iotdb.db.queryengine.plan.relational.sql.ast.DropColumn;
import org.apache.iotdb.db.queryengine.plan.relational.sql.ast.DropDB;
import org.apache.iotdb.db.queryengine.plan.relational.sql.ast.DropFunction;
import org.apache.iotdb.db.queryengine.plan.relational.sql.ast.DropIndex;
import org.apache.iotdb.db.queryengine.plan.relational.sql.ast.DropPipe;
import org.apache.iotdb.db.queryengine.plan.relational.sql.ast.DropPipePlugin;
import org.apache.iotdb.db.queryengine.plan.relational.sql.ast.DropTable;
import org.apache.iotdb.db.queryengine.plan.relational.sql.ast.DropTopic;
import org.apache.iotdb.db.queryengine.plan.relational.sql.ast.Except;
import org.apache.iotdb.db.queryengine.plan.relational.sql.ast.Explain;
import org.apache.iotdb.db.queryengine.plan.relational.sql.ast.ExplainAnalyze;
import org.apache.iotdb.db.queryengine.plan.relational.sql.ast.Expression;
import org.apache.iotdb.db.queryengine.plan.relational.sql.ast.FetchDevice;
import org.apache.iotdb.db.queryengine.plan.relational.sql.ast.FieldReference;
import org.apache.iotdb.db.queryengine.plan.relational.sql.ast.Fill;
import org.apache.iotdb.db.queryengine.plan.relational.sql.ast.FunctionCall;
import org.apache.iotdb.db.queryengine.plan.relational.sql.ast.GroupBy;
import org.apache.iotdb.db.queryengine.plan.relational.sql.ast.GroupingElement;
import org.apache.iotdb.db.queryengine.plan.relational.sql.ast.GroupingSets;
import org.apache.iotdb.db.queryengine.plan.relational.sql.ast.Identifier;
import org.apache.iotdb.db.queryengine.plan.relational.sql.ast.Insert;
import org.apache.iotdb.db.queryengine.plan.relational.sql.ast.InsertRow;
import org.apache.iotdb.db.queryengine.plan.relational.sql.ast.InsertRows;
import org.apache.iotdb.db.queryengine.plan.relational.sql.ast.InsertTablet;
import org.apache.iotdb.db.queryengine.plan.relational.sql.ast.Intersect;
import org.apache.iotdb.db.queryengine.plan.relational.sql.ast.Join;
import org.apache.iotdb.db.queryengine.plan.relational.sql.ast.JoinCriteria;
import org.apache.iotdb.db.queryengine.plan.relational.sql.ast.JoinOn;
import org.apache.iotdb.db.queryengine.plan.relational.sql.ast.JoinUsing;
import org.apache.iotdb.db.queryengine.plan.relational.sql.ast.Limit;
import org.apache.iotdb.db.queryengine.plan.relational.sql.ast.Literal;
import org.apache.iotdb.db.queryengine.plan.relational.sql.ast.LoadTsFile;
import org.apache.iotdb.db.queryengine.plan.relational.sql.ast.LongLiteral;
import org.apache.iotdb.db.queryengine.plan.relational.sql.ast.NaturalJoin;
import org.apache.iotdb.db.queryengine.plan.relational.sql.ast.Node;
import org.apache.iotdb.db.queryengine.plan.relational.sql.ast.Offset;
import org.apache.iotdb.db.queryengine.plan.relational.sql.ast.OrderBy;
import org.apache.iotdb.db.queryengine.plan.relational.sql.ast.PipeEnriched;
import org.apache.iotdb.db.queryengine.plan.relational.sql.ast.Property;
import org.apache.iotdb.db.queryengine.plan.relational.sql.ast.QualifiedName;
import org.apache.iotdb.db.queryengine.plan.relational.sql.ast.Query;
import org.apache.iotdb.db.queryengine.plan.relational.sql.ast.QuerySpecification;
import org.apache.iotdb.db.queryengine.plan.relational.sql.ast.Relation;
import org.apache.iotdb.db.queryengine.plan.relational.sql.ast.RenameColumn;
import org.apache.iotdb.db.queryengine.plan.relational.sql.ast.RenameTable;
import org.apache.iotdb.db.queryengine.plan.relational.sql.ast.Row;
import org.apache.iotdb.db.queryengine.plan.relational.sql.ast.Select;
import org.apache.iotdb.db.queryengine.plan.relational.sql.ast.SelectItem;
import org.apache.iotdb.db.queryengine.plan.relational.sql.ast.SetOperation;
import org.apache.iotdb.db.queryengine.plan.relational.sql.ast.SetProperties;
import org.apache.iotdb.db.queryengine.plan.relational.sql.ast.ShowDB;
import org.apache.iotdb.db.queryengine.plan.relational.sql.ast.ShowDevice;
import org.apache.iotdb.db.queryengine.plan.relational.sql.ast.ShowFunctions;
import org.apache.iotdb.db.queryengine.plan.relational.sql.ast.ShowIndex;
import org.apache.iotdb.db.queryengine.plan.relational.sql.ast.ShowPipePlugins;
import org.apache.iotdb.db.queryengine.plan.relational.sql.ast.ShowPipes;
import org.apache.iotdb.db.queryengine.plan.relational.sql.ast.ShowSubscriptions;
import org.apache.iotdb.db.queryengine.plan.relational.sql.ast.ShowTables;
import org.apache.iotdb.db.queryengine.plan.relational.sql.ast.ShowTopics;
import org.apache.iotdb.db.queryengine.plan.relational.sql.ast.SimpleGroupBy;
import org.apache.iotdb.db.queryengine.plan.relational.sql.ast.SingleColumn;
import org.apache.iotdb.db.queryengine.plan.relational.sql.ast.SortItem;
import org.apache.iotdb.db.queryengine.plan.relational.sql.ast.StartPipe;
import org.apache.iotdb.db.queryengine.plan.relational.sql.ast.Statement;
import org.apache.iotdb.db.queryengine.plan.relational.sql.ast.StopPipe;
import org.apache.iotdb.db.queryengine.plan.relational.sql.ast.SubqueryExpression;
import org.apache.iotdb.db.queryengine.plan.relational.sql.ast.SymbolReference;
import org.apache.iotdb.db.queryengine.plan.relational.sql.ast.Table;
import org.apache.iotdb.db.queryengine.plan.relational.sql.ast.TableSubquery;
import org.apache.iotdb.db.queryengine.plan.relational.sql.ast.Union;
import org.apache.iotdb.db.queryengine.plan.relational.sql.ast.Update;
import org.apache.iotdb.db.queryengine.plan.relational.sql.ast.UpdateAssignment;
import org.apache.iotdb.db.queryengine.plan.relational.sql.ast.Use;
import org.apache.iotdb.db.queryengine.plan.relational.sql.ast.Values;
import org.apache.iotdb.db.queryengine.plan.relational.sql.ast.With;
import org.apache.iotdb.db.queryengine.plan.relational.sql.ast.WithQuery;
import org.apache.iotdb.db.queryengine.plan.relational.sql.ast.WrappedInsertStatement;
import org.apache.iotdb.db.queryengine.plan.statement.component.FillPolicy;
import org.apache.iotdb.db.queryengine.plan.statement.crud.InsertBaseStatement;
import org.apache.iotdb.db.schemaengine.table.DataNodeTableCache;
import org.apache.iotdb.db.schemaengine.table.InformationSchemaUtils;
import org.apache.iotdb.db.storageengine.load.config.LoadTsFileConfigurator;
import org.apache.iotdb.db.storageengine.load.metrics.LoadTsFileCostMetricsSet;
import org.apache.iotdb.rpc.RpcUtils;
import org.apache.iotdb.rpc.TSStatusCode;

import com.google.common.collect.ArrayListMultimap;
import com.google.common.collect.ImmutableList;
import com.google.common.collect.ImmutableMap;
import com.google.common.collect.ImmutableMultimap;
import com.google.common.collect.ImmutableSet;
import com.google.common.collect.Iterables;
import com.google.common.collect.ListMultimap;
import com.google.common.collect.Streams;
import org.apache.tsfile.read.common.type.RowType;
import org.apache.tsfile.read.common.type.Type;

import java.util.ArrayList;
import java.util.Collection;
import java.util.HashSet;
import java.util.Iterator;
import java.util.List;
import java.util.Locale;
import java.util.NoSuchElementException;
import java.util.Objects;
import java.util.Optional;
import java.util.OptionalLong;
import java.util.Set;
import java.util.function.Predicate;
import java.util.stream.Collectors;
import java.util.stream.Stream;

import static com.google.common.base.Preconditions.checkArgument;
import static com.google.common.base.Preconditions.checkNotNull;
import static com.google.common.base.Preconditions.checkState;
import static com.google.common.collect.ImmutableList.toImmutableList;
import static com.google.common.collect.ImmutableSet.toImmutableSet;
import static com.google.common.collect.Iterables.getLast;
import static com.google.common.collect.Iterables.getOnlyElement;
import static java.lang.Math.toIntExact;
import static java.util.Collections.emptyList;
import static java.util.Locale.ENGLISH;
import static java.util.Objects.requireNonNull;
import static org.apache.iotdb.commons.schema.table.TsTable.TABLE_ALLOWED_PROPERTIES;
import static org.apache.iotdb.commons.udf.builtin.relational.TableBuiltinScalarFunction.DATE_BIN;
import static org.apache.iotdb.db.queryengine.execution.warnings.StandardWarningCode.REDUNDANT_ORDER_BY;
import static org.apache.iotdb.db.queryengine.plan.execution.config.TableConfigTaskVisitor.DATABASE_NOT_SPECIFIED;
import static org.apache.iotdb.db.queryengine.plan.relational.analyzer.AggregationAnalyzer.verifyOrderByAggregations;
import static org.apache.iotdb.db.queryengine.plan.relational.analyzer.AggregationAnalyzer.verifySourceAggregations;
import static org.apache.iotdb.db.queryengine.plan.relational.analyzer.CanonicalizationAware.canonicalizationAwareKey;
import static org.apache.iotdb.db.queryengine.plan.relational.analyzer.ExpressionTreeUtils.asQualifiedName;
import static org.apache.iotdb.db.queryengine.plan.relational.analyzer.ExpressionTreeUtils.extractAggregateFunctions;
import static org.apache.iotdb.db.queryengine.plan.relational.analyzer.Scope.BasisType.TABLE;
import static org.apache.iotdb.db.queryengine.plan.relational.metadata.MetadataUtil.createQualifiedObjectName;
import static org.apache.iotdb.db.queryengine.plan.relational.metadata.TableMetadataImpl.isTimestampType;
import static org.apache.iotdb.db.queryengine.plan.relational.sql.ast.Join.Type.FULL;
import static org.apache.iotdb.db.queryengine.plan.relational.sql.ast.Join.Type.INNER;
import static org.apache.iotdb.db.queryengine.plan.relational.sql.ast.Join.Type.LEFT;
import static org.apache.iotdb.db.queryengine.plan.relational.sql.ast.Join.Type.RIGHT;
import static org.apache.iotdb.db.queryengine.plan.relational.sql.util.AstUtil.preOrder;
import static org.apache.iotdb.db.queryengine.plan.relational.utils.NodeUtils.getSortItemsFromOrderBy;
import static org.apache.iotdb.db.storageengine.load.metrics.LoadTsFileCostMetricsSet.ANALYSIS;
import static org.apache.tsfile.read.common.type.BooleanType.BOOLEAN;

public class StatementAnalyzer {

  private final StatementAnalyzerFactory statementAnalyzerFactory;

  private final Analysis analysis;

  private boolean hasFillInParentScope = false;
  private final MPPQueryContext queryContext;

  private final AccessControl accessControl;

  private final WarningCollector warningCollector;

  private final SessionInfo sessionContext;

  private final Metadata metadata;

  private final CorrelationSupport correlationSupport;

  public StatementAnalyzer(
      StatementAnalyzerFactory statementAnalyzerFactory,
      Analysis analysis,
      MPPQueryContext queryContext,
      AccessControl accessControl,
      WarningCollector warningCollector,
      SessionInfo sessionContext,
      Metadata metadata,
      CorrelationSupport correlationSupport) {
    this.statementAnalyzerFactory = statementAnalyzerFactory;
    this.analysis = analysis;
    this.queryContext = queryContext;
    this.accessControl = accessControl;
    this.warningCollector = warningCollector;
    this.sessionContext = sessionContext;
    this.metadata = metadata;
    this.correlationSupport = correlationSupport;
  }

  public Scope analyze(Node node) {
    return analyze(node, Optional.empty(), true);
  }

  public Scope analyze(Node node, Scope outerQueryScope) {
    return analyze(node, Optional.of(outerQueryScope), false);
  }

  private Scope analyze(Node node, Optional<Scope> outerQueryScope, boolean isTopLevel) {
    return new Visitor(outerQueryScope, warningCollector, Optional.empty(), isTopLevel)
        .process(node, Optional.empty());
  }

  public Scope analyzeForUpdate(
      Relation relation, Optional<Scope> outerQueryScope, UpdateKind updateKind) {
    return new Visitor(outerQueryScope, warningCollector, Optional.of(updateKind), true)
        .process(relation, Optional.empty());
  }

  private enum UpdateKind {
    DELETE,
    UPDATE,
    MERGE,
  }

  /**
   * Visitor context represents local query scope (if exists). The invariant is that the local query
   * scopes hierarchy should always have outer query scope (if provided) as ancestor.
   */
  private final class Visitor extends AstVisitor<Scope, Optional<Scope>> {

    private final boolean isTopLevel;
    private final Optional<Scope> outerQueryScope;
    private final WarningCollector warningCollector;
    private final Optional<UpdateKind> updateKind;

    private Visitor(
        final Optional<Scope> outerQueryScope,
        final WarningCollector warningCollector,
        final Optional<UpdateKind> updateKind,
        final boolean isTopLevel) {
      this.outerQueryScope = requireNonNull(outerQueryScope, "outerQueryScope is null");
      this.warningCollector = requireNonNull(warningCollector, "warningCollector is null");
      this.updateKind = requireNonNull(updateKind, "updateKind is null");
      this.isTopLevel = isTopLevel;
    }

    @Override
    public Scope process(Node node, final Optional<Scope> scope) {
      final Scope returnScope = super.process(node, scope);
      if (node instanceof PipeEnriched) {
        node = ((PipeEnriched) node).getInnerStatement();
      }
      if (node instanceof CreateOrUpdateDevice
          || node instanceof FetchDevice
          || node instanceof ShowDevice
          || node instanceof CountDevice
          || node instanceof Update
          || node instanceof DeleteDevice) {
        return returnScope;
      }
      checkState(
          returnScope.getOuterQueryParent().equals(outerQueryScope),
          "result scope should have outer query scope equal with parameter outer query scope");
      scope.ifPresent(
          value ->
              checkState(
                  hasScopeAsLocalParent(returnScope, value),
                  "return scope should have context scope as one of its ancestors"));
      return returnScope;
    }

    private Scope process(Node node, Scope scope) {
      return process(node, Optional.of(scope));
    }

    @Override
    protected Scope visitNode(Node node, Optional<Scope> context) {
      throw new IllegalStateException("Unsupported node type: " + node.getClass().getName());
    }

    @Override
    protected Scope visitCreateDB(CreateDB node, Optional<Scope> context) {
      throw new SemanticException("Create Database statement is not supported yet.");
    }

    @Override
    protected Scope visitAlterDB(AlterDB node, Optional<Scope> context) {
      throw new SemanticException("Alter Database statement is not supported yet.");
    }

    @Override
    protected Scope visitDropDB(DropDB node, Optional<Scope> context) {
      throw new SemanticException("Drop Database statement is not supported yet.");
    }

    @Override
    protected Scope visitShowDB(ShowDB node, Optional<Scope> context) {
      throw new SemanticException("Show Database statement is not supported yet.");
    }

    @Override
    protected Scope visitCreateTable(final CreateTable node, final Optional<Scope> context) {
      validateProperties(node.getProperties(), context);
      return createAndAssignScope(node, context);
    }

    @Override
    protected Scope visitDropTable(final DropTable node, final Optional<Scope> context) {
      return createAndAssignScope(node, context);
    }

    @Override
    protected Scope visitShowTables(ShowTables node, Optional<Scope> context) {
      throw new SemanticException("Show Tables statement is not supported yet.");
    }

    @Override
    protected Scope visitRenameTable(RenameTable node, Optional<Scope> context) {
      return createAndAssignScope(node, context);
    }

    @Override
    protected Scope visitDescribeTable(DescribeTable node, Optional<Scope> context) {
      throw new SemanticException("Describe Table statement is not supported yet.");
    }

    @Override
    protected Scope visitSetProperties(final SetProperties node, final Optional<Scope> context) {
      validateProperties(node.getProperties(), context);
      return createAndAssignScope(node, context);
    }

    @Override
    protected Scope visitRenameColumn(RenameColumn node, Optional<Scope> context) {
      return createAndAssignScope(node, context);
    }

    @Override
    protected Scope visitDropColumn(DropColumn node, Optional<Scope> context) {
      return createAndAssignScope(node, context);
    }

    @Override
    protected Scope visitAddColumn(AddColumn node, Optional<Scope> context) {
      throw new SemanticException("Add Column statement is not supported yet.");
    }

    @Override
    protected Scope visitCreateIndex(CreateIndex node, Optional<Scope> context) {
      throw new SemanticException("Create Index statement is not supported yet.");
    }

    @Override
    protected Scope visitDropIndex(DropIndex node, Optional<Scope> context) {
      throw new SemanticException("Drop Index statement is not supported yet.");
    }

    @Override
    protected Scope visitShowIndex(ShowIndex node, Optional<Scope> context) {
      throw new SemanticException("Show Index statement is not supported yet.");
    }

    @Override
    protected Scope visitUpdate(final Update node, final Optional<Scope> context) {
      queryContext.setQueryType(QueryType.WRITE);
      final TranslationMap translationMap = analyzeTraverseDevice(node, context, true);
      InformationSchemaUtils.checkDBNameInWrite(node.getDatabase());
      final TsTable table =
          DataNodeTableCache.getInstance().getTable(node.getDatabase(), node.getTableName());
      node.parseRawExpression(
          null,
          table,
          table.getColumnList().stream()
              .filter(
                  columnSchema ->
                      columnSchema.getColumnCategory().equals(TsTableColumnCategory.ATTRIBUTE))
              .map(TsTableColumnSchema::getColumnName)
              .collect(Collectors.toList()),
          queryContext);

      // If node.location is absent, this is a pipe-transferred update, namely the assignments are
      // already parsed at the sender
      if (node.getLocation().isPresent()) {
        final Set<SymbolReference> attributeNames = new HashSet<>();
        node.setAssignments(
            node.getAssignments().stream()
                .map(
                    assignment -> {
                      final Expression parsedColumn =
                          analyzeAndRewriteExpression(
                              translationMap, translationMap.getScope(), assignment.getName());
                      if (!(parsedColumn instanceof SymbolReference)
                          || table
                                  .getColumnSchema(((SymbolReference) parsedColumn).getName())
                                  .getColumnCategory()
                              != TsTableColumnCategory.ATTRIBUTE) {
                        throw new SemanticException("Update can only specify attribute columns.");
                      }
                      if (attributeNames.contains(parsedColumn)) {
                        throw new SemanticException(
                            "Update attribute shall specify a attribute only once.");
                      }
                      attributeNames.add((SymbolReference) parsedColumn);

                      return new UpdateAssignment(
                          parsedColumn,
                          analyzeAndRewriteExpression(
                              translationMap, translationMap.getScope(), assignment.getValue()));
                    })
                .collect(Collectors.toList()));
      }
      return null;
    }

    @Override
    protected Scope visitDeleteDevice(final DeleteDevice node, final Optional<Scope> context) {
      // Actually write, but will return the result
      queryContext.setQueryType(QueryType.READ);
      node.parseTable(sessionContext);
      InformationSchemaUtils.checkDBNameInWrite(node.getDatabase());
      final TsTable table =
          DataNodeTableCache.getInstance().getTable(node.getDatabase(), node.getTableName());
      if (Objects.isNull(table)) {
        throw new SemanticException(
            String.format(
                "Table '%s.%s' does not exist.", node.getDatabase(), node.getTableName()));
      }
      node.parseModEntries(table);
      analyzeTraverseDevice(node, context, node.getWhere().isPresent());
      node.parseRawExpression(
          null,
          table,
          table.getColumnList().stream()
              .filter(
                  columnSchema ->
                      columnSchema.getColumnCategory().equals(TsTableColumnCategory.ATTRIBUTE))
              .map(TsTableColumnSchema::getColumnName)
              .collect(Collectors.toList()),
          queryContext);
      return null;
    }

    @Override
    protected Scope visitDropFunction(DropFunction node, Optional<Scope> context) {
      throw new SemanticException("Drop Function statement is not supported yet.");
    }

    @Override
    protected Scope visitShowFunctions(ShowFunctions node, Optional<Scope> context) {
      throw new SemanticException("Show Function statement is not supported yet.");
    }

    @Override
    protected Scope visitUse(Use node, Optional<Scope> scope) {
      throw new SemanticException("USE statement is not supported yet.");
    }

    @Override
    protected Scope visitInsert(Insert insert, Optional<Scope> scope) {
      throw new SemanticException(
          "This kind of insert statement is not supported yet, please check your grammar.");
    }

    @Override
    protected Scope visitInsertRow(InsertRow node, Optional<Scope> context) {
      return visitInsert(node, context);
    }

    protected Scope visitInsertTablet(InsertTablet insert, Optional<Scope> scope) {
      return visitInsert(insert, scope);
    }

    @Override
    protected Scope visitInsertRows(InsertRows node, Optional<Scope> context) {
      return visitInsert(node, context);
    }

    private Scope visitInsert(WrappedInsertStatement insert, Optional<Scope> scope) {
      final Scope ret = Scope.create();

      final MPPQueryContext context = insert.getContext();
      InsertBaseStatement innerInsert = insert.getInnerTreeStatement();

      innerInsert.semanticCheck();
      innerInsert =
          AnalyzeUtils.analyzeInsert(
              context,
              innerInsert,
              () -> SchemaValidator.validate(metadata, insert, context),
              metadata::getOrCreateDataPartition,
              AnalyzeUtils::computeTableDataPartitionParams,
              analysis,
              false);
      insert.setInnerTreeStatement(innerInsert);
      analysis.setScope(insert, ret);

      return ret;
    }

    @Override
<<<<<<< HEAD
    protected Scope visitDelete(final Delete node, final Optional<Scope> scope) {
      if (true) {
        throw new SemanticException("Delete statement is not supported yet.");
      }
=======
    protected Scope visitDelete(Delete node, Optional<Scope> scope) {
>>>>>>> 95451e45
      final Scope ret = Scope.create();
      AnalyzeUtils.analyzeDelete(node, queryContext);
      analysis.setScope(node, ret);
      return ret;
    }

    @Override
    protected Scope visitPipeEnriched(final PipeEnriched node, final Optional<Scope> scope) {
      final Scope ret = node.getInnerStatement().accept(this, scope);
      createAndAssignScope(node, scope);
      analysis.setScope(node, ret);
      return ret;
    }

    @Override
    protected Scope visitLoadTsFile(final LoadTsFile node, final Optional<Scope> scope) {
      queryContext.setQueryType(QueryType.WRITE);

      final long startTime = System.nanoTime();
      try (final LoadTsFileAnalyzer loadTsFileAnalyzer = getAnalyzer(node)) {
        loadTsFileAnalyzer.analyzeFileByFile(analysis);
      } catch (final Exception e) {
        final String exceptionMessage =
            String.format(
                "Failed to execute load tsfile statement %s. Detail: %s",
                node, e.getMessage() == null ? e.getClass().getName() : e.getMessage());
        analysis.setFinishQueryAfterAnalyze(true);
        analysis.setFailStatus(RpcUtils.getStatus(TSStatusCode.LOAD_FILE_ERROR, exceptionMessage));
      } finally {
        LoadTsFileCostMetricsSet.getInstance()
            .recordPhaseTimeCost(ANALYSIS, System.nanoTime() - startTime);
      }

      return createAndAssignScope(node, scope);
    }

    private LoadTsFileAnalyzer getAnalyzer(final LoadTsFile loadTsFile) {
      if (Objects.equals(loadTsFile.getModel(), LoadTsFileConfigurator.MODEL_TABLE_VALUE)) {
        // Load to table-model
        if (Objects.isNull(loadTsFile.getDatabase())) {
          // If database is not specified, use the database from current session.
          // If still not specified, throw an exception.
          if (!queryContext.getDatabaseName().isPresent()) {
            throw new SemanticException(DATABASE_NOT_SPECIFIED);
          }
          loadTsFile.setDatabase(queryContext.getDatabaseName().get());
        }
        return new LoadTsFileToTableModelAnalyzer(loadTsFile, metadata, queryContext);
      } else {
        // Load to tree-model
        return new LoadTsFileToTreeModelAnalyzer(loadTsFile, queryContext);
      }
    }

    @Override
    protected Scope visitExplain(Explain node, Optional<Scope> context) {
      analysis.setFinishQueryAfterAnalyze();
      return visitQuery((Query) node.getStatement(), context);
    }

    @Override
    protected Scope visitExplainAnalyze(ExplainAnalyze node, Optional<Scope> context) {
      queryContext.setExplainAnalyze(true);
      return visitQuery((Query) node.getStatement(), context);
    }

    @Override
    protected Scope visitQuery(Query node, Optional<Scope> context) {
      analysis.setQuery(true);
      Scope withScope = analyzeWith(node, context);
      hasFillInParentScope = node.getFill().isPresent() || hasFillInParentScope;
      Scope queryBodyScope = process(node.getQueryBody(), withScope);

      if (node.getFill().isPresent()) {
        analyzeFill(node.getFill().get(), queryBodyScope);
      }

      List<Expression> orderByExpressions = emptyList();
      if (node.getOrderBy().isPresent()) {
        orderByExpressions =
            analyzeOrderBy(node, getSortItemsFromOrderBy(node.getOrderBy()), queryBodyScope);

        if ((queryBodyScope.getOuterQueryParent().isPresent() || !isTopLevel)
            && !node.getLimit().isPresent()
            && !node.getOffset().isPresent()
            && !hasFillInParentScope) {
          // not the root scope and ORDER BY is ineffective
          analysis.markRedundantOrderBy(node.getOrderBy().get());
          warningCollector.add(
              new IoTDBWarning(REDUNDANT_ORDER_BY, "ORDER BY in subquery may have no effect"));
        }
      }
      analysis.setOrderByExpressions(node, orderByExpressions);

      if (node.getOffset().isPresent()) {
        analyzeOffset(node.getOffset().get(), queryBodyScope);
      }

      if (node.getLimit().isPresent()) {
        boolean requiresOrderBy = analyzeLimit(node.getLimit().get(), queryBodyScope);
        if (requiresOrderBy && !node.getOrderBy().isPresent()) {
          throw new SemanticException("FETCH FIRST WITH TIES clause requires ORDER BY");
        }
      }

      // Input fields == Output fields
      analysis.setSelectExpressions(
          node,
          descriptorToFields(queryBodyScope).stream()
              .map(expression -> new Analysis.SelectExpression(expression, Optional.empty()))
              .collect(toImmutableList()));

      Scope queryScope =
          Scope.builder()
              .withParent(withScope)
              .withRelationType(RelationId.of(node), queryBodyScope.getRelationType())
              .build();

      analysis.setScope(node, queryScope);
      return queryScope;
    }

    private List<Expression> descriptorToFields(Scope scope) {
      ImmutableList.Builder<Expression> builder = ImmutableList.builder();
      for (int fieldIndex = 0;
          fieldIndex < scope.getRelationType().getAllFieldCount();
          fieldIndex++) {
        FieldReference expression = new FieldReference(fieldIndex);
        builder.add(expression);
        analyzeExpression(expression, scope);
      }
      return builder.build();
    }

    private Scope analyzeWith(Query node, Optional<Scope> scope) {
      if (!node.getWith().isPresent()) {
        return createScope(scope);
      }

      // analyze WITH clause
      With with = node.getWith().get();
      Scope.Builder withScopeBuilder = scopeBuilder(scope);

      for (WithQuery withQuery : with.getQueries()) {
        String name = withQuery.getName().getValue().toLowerCase(ENGLISH);
        if (withScopeBuilder.containsNamedQuery(name)) {
          throw new SemanticException(
              String.format("WITH query name '%s' specified more than once", name));
        }

        boolean isRecursive = false;
        if (with.isRecursive()) {
          // cannot nest pattern recognition within recursive query

          isRecursive = tryProcessRecursiveQuery(withQuery, name, withScopeBuilder);
          // WITH query is not shaped accordingly to the rules for expandable query and will be
          // processed like a plain WITH query.
          // Since RECURSIVE is specified, any reference to WITH query name is considered a
          // recursive reference and is not allowed.
          if (!isRecursive) {
            List<Node> recursiveReferences =
                findReferences(withQuery.getQuery(), withQuery.getName());
            if (!recursiveReferences.isEmpty()) {
              throw new SemanticException("recursive reference not allowed in this context");
            }
          }
        }

        if (!isRecursive) {
          Query query = withQuery.getQuery();
          analyze(query, withScopeBuilder.build());

          // check if all or none of the columns are explicitly alias
          if (withQuery.getColumnNames().isPresent()) {
            validateColumnAliases(
                withQuery.getColumnNames().get(),
                analysis.getOutputDescriptor(query).getVisibleFieldCount());
          }

          withScopeBuilder.withNamedQuery(name, withQuery);
        }
      }
      Scope withScope = withScopeBuilder.build();
      analysis.setScope(with, withScope);
      return withScope;
    }

    private boolean tryProcessRecursiveQuery(
        WithQuery withQuery, String name, Scope.Builder withScopeBuilder) {
      if (!withQuery.getColumnNames().isPresent()) {
        throw new SemanticException("missing column aliases in recursive WITH query");
      }
      preOrder(withQuery.getQuery())
          .filter(child -> child instanceof With && ((With) child).isRecursive())
          .findFirst()
          .ifPresent(
              child -> {
                throw new SemanticException("nested recursive WITH query");
              });
      // if RECURSIVE is specified, all queries in the WITH list are considered potentially
      // recursive
      // try resolve WITH query as expandable query
      // a) validate shape of the query and location of recursive reference
      if (!(withQuery.getQuery().getQueryBody() instanceof Union)) {
        return false;
      }
      Union union = (Union) withQuery.getQuery().getQueryBody();
      if (union.getRelations().size() != 2) {
        return false;
      }
      Relation anchor = union.getRelations().get(0);
      Relation step = union.getRelations().get(1);
      List<Node> anchorReferences = findReferences(anchor, withQuery.getName());
      if (!anchorReferences.isEmpty()) {
        throw new SemanticException(
            "WITH table name is referenced in the base relation of recursion");
      }
      // a WITH query is linearly recursive if it has a single recursive reference
      List<Node> stepReferences = findReferences(step, withQuery.getName());
      if (stepReferences.size() > 1) {
        throw new SemanticException(
            "multiple recursive references in the step relation of recursion");
      }
      if (stepReferences.size() != 1) {
        return false;
      }
      // search for QuerySpecification in parenthesized subquery
      Relation specification = step;
      while (specification instanceof TableSubquery) {
        Query query = ((TableSubquery) specification).getQuery();
        query
            .getLimit()
            .ifPresent(
                limit -> {
                  throw new SemanticException(
                      "FETCH FIRST / LIMIT clause in the step relation of recursion");
                });
        specification = query.getQueryBody();
      }
      if (!(specification instanceof QuerySpecification)
          || !((QuerySpecification) specification).getFrom().isPresent()) {
        throw new SemanticException(
            "recursive reference outside of FROM clause of the step relation of recursion");
      }
      Relation from = ((QuerySpecification) specification).getFrom().get();
      List<Node> fromReferences = findReferences(from, withQuery.getName());
      if (fromReferences.isEmpty()) {
        throw new SemanticException(
            "recursive reference outside of FROM clause of the step relation of recursion");
      }

      // b) validate top-level shape of recursive query
      withQuery
          .getQuery()
          .getWith()
          .ifPresent(
              innerWith -> {
                throw new SemanticException(
                    "immediate WITH clause in recursive query is not supported");
              });
      withQuery
          .getQuery()
          .getFill()
          .ifPresent(
              orderBy -> {
                throw new SemanticException(
                    "immediate FILL clause in recursive query is not supported");
              });
      withQuery
          .getQuery()
          .getOrderBy()
          .ifPresent(
              orderBy -> {
                throw new SemanticException(
                    "immediate ORDER BY clause in recursive query is not supported");
              });
      withQuery
          .getQuery()
          .getOffset()
          .ifPresent(
              offset -> {
                throw new SemanticException(
                    "immediate OFFSET clause in recursive query is not supported");
              });
      withQuery
          .getQuery()
          .getLimit()
          .ifPresent(
              limit -> {
                throw new SemanticException(
                    "immediate FETCH FIRST / LIMIT clause in recursive query is not support");
              });

      // c) validate recursion step has no illegal clauses
      validateFromClauseOfRecursiveTerm(from, withQuery.getName());

      // shape validation complete - process query as expandable query
      Scope parentScope = withScopeBuilder.build();
      // process expandable query -- anchor
      Scope anchorScope = process(anchor, parentScope);
      // set aliases in anchor scope as defined for WITH query. Recursion step will refer to anchor
      // fields by aliases.
      Scope aliasedAnchorScope =
          setAliases(anchorScope, withQuery.getName(), withQuery.getColumnNames().get());
      // record expandable query base scope for recursion step analysis
      Node recursiveReference = fromReferences.get(0);
      analysis.setExpandableBaseScope(recursiveReference, aliasedAnchorScope);
      // process expandable query -- recursion step
      Scope stepScope = process(step, parentScope);

      // verify anchor and step have matching descriptors
      RelationType anchorType = aliasedAnchorScope.getRelationType().withOnlyVisibleFields();
      RelationType stepType = stepScope.getRelationType().withOnlyVisibleFields();
      if (anchorType.getVisibleFieldCount() != stepType.getVisibleFieldCount()) {
        throw new SemanticException(
            String.format(
                "base and step relations of recursion have different number of fields: %s, %s",
                anchorType.getVisibleFieldCount(), stepType.getVisibleFieldCount()));
      }

      List<Type> anchorFieldTypes =
          anchorType.getVisibleFields().stream().map(Field::getType).collect(toImmutableList());
      List<Type> stepFieldTypes =
          stepType.getVisibleFields().stream().map(Field::getType).collect(toImmutableList());

      for (int i = 0; i < anchorFieldTypes.size(); i++) {
        if (stepFieldTypes.get(i) != anchorFieldTypes.get(i)) {
          // TODO for more precise error location, pass the mismatching select expression instead of
          // `step`
          throw new SemanticException(
              String.format(
                  "recursion step relation output type (%s) is not coercible to recursion base relation output type (%s) at column %s",
                  stepFieldTypes.get(i), anchorFieldTypes.get(i), i + 1));
        }
      }

      if (!anchorFieldTypes.equals(stepFieldTypes)) {
        analysis.addRelationCoercion(step, anchorFieldTypes.toArray(new Type[0]));
      }

      analysis.setScope(withQuery.getQuery(), aliasedAnchorScope);
      analysis.registerExpandableQuery(withQuery.getQuery(), recursiveReference);
      withScopeBuilder.withNamedQuery(name, withQuery);
      return true;
    }

    @Override
    protected Scope visitTableSubquery(TableSubquery node, Optional<Scope> scope) {
      StatementAnalyzer analyzer =
          statementAnalyzerFactory.createStatementAnalyzer(
              analysis, queryContext, sessionContext, warningCollector, CorrelationSupport.ALLOWED);
      analyzer.hasFillInParentScope = hasFillInParentScope;
      Scope queryScope =
          analyzer.analyze(
              node.getQuery(),
              scope.orElseThrow(() -> new NoSuchElementException("No value present")));
      return createAndAssignScope(node, scope, queryScope.getRelationType());
    }

    @Override
    protected Scope visitQuerySpecification(QuerySpecification node, Optional<Scope> scope) {
      // TODO: extract candidate names from SELECT, WHERE, HAVING, GROUP BY and ORDER BY expressions
      // to pass down to analyzeFrom
      hasFillInParentScope = node.getFill().isPresent() || hasFillInParentScope;

      Scope sourceScope = analyzeFrom(node, scope);

      node.getWhere().ifPresent(where -> analyzeWhere(node, sourceScope, where));

      List<Expression> outputExpressions = analyzeSelect(node, sourceScope);
      Analysis.GroupingSetAnalysis groupByAnalysis =
          analyzeGroupBy(node, sourceScope, outputExpressions);
      analyzeHaving(node, sourceScope);

      Scope outputScope = computeAndAssignOutputScope(node, scope, sourceScope);

      node.getFill()
          .ifPresent(
              fill -> {
                Scope fillScope = computeAndAssignFillScope(fill, sourceScope, outputScope);
                analyzeFill(fill, fillScope);
              });

      List<Expression> orderByExpressions = emptyList();
      Optional<Scope> orderByScope = Optional.empty();
      if (node.getOrderBy().isPresent()) {
        OrderBy orderBy = node.getOrderBy().get();
        orderByScope = Optional.of(computeAndAssignOrderByScope(orderBy, sourceScope, outputScope));

        orderByExpressions = analyzeOrderBy(node, orderBy.getSortItems(), orderByScope.get());

        if ((sourceScope.getOuterQueryParent().isPresent() || !isTopLevel)
            && !node.getLimit().isPresent()
            && !node.getOffset().isPresent()
            && !hasFillInParentScope) {
          // not the root scope and ORDER BY is ineffective
          analysis.markRedundantOrderBy(orderBy);
          warningCollector.add(
              new IoTDBWarning(REDUNDANT_ORDER_BY, "ORDER BY in subquery may have no effect"));
        }
      }
      analysis.setOrderByExpressions(node, orderByExpressions);

      if (node.getOffset().isPresent()) {
        analyzeOffset(node.getOffset().get(), outputScope);
      }

      if (node.getLimit().isPresent()) {
        boolean requiresOrderBy = analyzeLimit(node.getLimit().get(), outputScope);
        if (requiresOrderBy && !node.getOrderBy().isPresent()) {
          throw new SemanticException("FETCH FIRST WITH TIES clause requires ORDER BY");
        }
      }

      List<Expression> sourceExpressions = new ArrayList<>();
      analysis.getSelectExpressions(node).stream()
          .map(Analysis.SelectExpression::getExpression)
          .forEach(sourceExpressions::add);
      node.getHaving().ifPresent(sourceExpressions::add);

      analyzeAggregations(
          node, sourceScope, orderByScope, groupByAnalysis, sourceExpressions, orderByExpressions);

      if (analysis.isAggregation(node) && node.getOrderBy().isPresent()) {
        ImmutableList.Builder<Expression> aggregates =
            ImmutableList.<Expression>builder()
                .addAll(groupByAnalysis.getOriginalExpressions())
                .addAll(extractAggregateFunctions(orderByExpressions));

        analysis.setOrderByAggregates(node.getOrderBy().get(), aggregates.build());
      }

      if (node.getOrderBy().isPresent() && node.getSelect().isDistinct()) {
        verifySelectDistinct(
            node,
            orderByExpressions,
            outputExpressions,
            sourceScope,
            orderByScope.orElseThrow(() -> new NoSuchElementException("No value present")));
      }

      return outputScope;
    }

    private Scope analyzeFrom(QuerySpecification node, Optional<Scope> scope) {
      if (node.getFrom().isPresent()) {
        return process(node.getFrom().get(), scope);
      }

      Scope result = createScope(scope);
      analysis.setImplicitFromScope(node, result);
      return result;
    }

    private void analyzeWhere(Node node, Scope scope, Expression predicate) {
      verifyNoAggregateWindowOrGroupingFunctions(predicate, "WHERE clause");

      ExpressionAnalysis expressionAnalysis = analyzeExpression(predicate, scope);
      analysis.recordSubqueries(node, expressionAnalysis);

      Type predicateType = expressionAnalysis.getType(predicate);
      if (!predicateType.equals(BOOLEAN)) {
        //        if (!predicateType.equals(UNKNOWN)) {
        throw new SemanticException(
            String.format(
                "WHERE clause must evaluate to a boolean: actual type %s", predicateType));
        //        }
        // coerce null to boolean
        //        analysis.addCoercion(predicate, BOOLEAN, false);
      }

      analysis.setWhere(node, predicate);
    }

    private List<Expression> analyzeSelect(QuerySpecification node, Scope scope) {
      ImmutableList.Builder<Expression> outputExpressionBuilder = ImmutableList.builder();
      ImmutableList.Builder<Analysis.SelectExpression> selectExpressionBuilder =
          ImmutableList.builder();

      for (SelectItem item : node.getSelect().getSelectItems()) {
        if (item instanceof AllColumns) {
          analyzeSelectAllColumns(
              (AllColumns) item, node, scope, outputExpressionBuilder, selectExpressionBuilder);
        } else if (item instanceof SingleColumn) {
          analyzeSelectSingleColumn(
              (SingleColumn) item, node, scope, outputExpressionBuilder, selectExpressionBuilder);
        } else {
          throw new IllegalArgumentException(
              "Unsupported SelectItem type: " + item.getClass().getName());
        }
      }
      analysis.setSelectExpressions(node, selectExpressionBuilder.build());

      if (node.getSelect().isDistinct()) {
        analysis.setContainsSelectDistinct();
      }

      return outputExpressionBuilder.build();
    }

    private void analyzeSelectAllColumns(
        AllColumns allColumns,
        QuerySpecification node,
        Scope scope,
        ImmutableList.Builder<Expression> outputExpressionBuilder,
        ImmutableList.Builder<Analysis.SelectExpression> selectExpressionBuilder) {
      // expand * and expression.*
      if (allColumns.getTarget().isPresent()) {
        // analyze AllColumns with target expression (expression.*)
        Expression expression = allColumns.getTarget().get();

        QualifiedName prefix = asQualifiedName(expression);
        if (prefix != null) {
          // analyze prefix as an 'asterisked identifier chain'
          Scope.AsteriskedIdentifierChainBasis identifierChainBasis =
              scope
                  .resolveAsteriskedIdentifierChainBasis(prefix, allColumns)
                  .orElseThrow(
                      () ->
                          new SemanticException(
                              String.format("Unable to resolve reference %s", prefix)));
          if (identifierChainBasis.getBasisType() == TABLE) {
            RelationType relationType =
                identifierChainBasis
                    .getRelationType()
                    .orElseThrow(() -> new NoSuchElementException("No value present"));
            List<Field> requestedFields =
                relationType.resolveVisibleFieldsWithRelationPrefix(Optional.of(prefix));
            List<Field> fields = filterInaccessibleFields(requestedFields);
            if (fields.isEmpty()) {
              if (!requestedFields.isEmpty()) {
                throw new SemanticException("Relation not found or not allowed");
              }
              throw new SemanticException("SELECT * not allowed from relation that has no columns");
            }
            boolean local =
                scope.isLocalScope(
                    identifierChainBasis
                        .getScope()
                        .orElseThrow(() -> new NoSuchElementException("No value present")));
            analyzeAllColumnsFromTable(
                fields,
                allColumns,
                node,
                local ? scope : identifierChainBasis.getScope().get(),
                outputExpressionBuilder,
                selectExpressionBuilder,
                relationType,
                local);
            return;
          }
        }
        // identifierChainBasis.get().getBasisType == FIELD or target expression isn't a
        // QualifiedName
        throw new SemanticException(
            "identifierChainBasis.get().getBasisType == FIELD or target expression isn't a QualifiedName");
        //        analyzeAllFieldsFromRowTypeExpression(expression, allColumns, node, scope,
        // outputExpressionBuilder,
        //            selectExpressionBuilder);
      } else {
        // analyze AllColumns without target expression ('*')
        if (!allColumns.getAliases().isEmpty()) {
          throw new SemanticException("Column aliases not supported");
        }

        List<Field> requestedFields = (List<Field>) scope.getRelationType().getVisibleFields();
        List<Field> fields = filterInaccessibleFields(requestedFields);
        if (fields.isEmpty()) {
          if (!node.getFrom().isPresent()) {
            throw new SemanticException("SELECT * not allowed in queries without FROM clause");
          }
          if (!requestedFields.isEmpty()) {
            throw new SemanticException("Relation not found or not allowed");
          }
          throw new SemanticException("SELECT * not allowed from relation that has no columns");
        }

        analyzeAllColumnsFromTable(
            fields,
            allColumns,
            node,
            scope,
            outputExpressionBuilder,
            selectExpressionBuilder,
            scope.getRelationType(),
            true);
      }
    }

    private List<Field> filterInaccessibleFields(List<Field> fields) {

      ImmutableSet.Builder<Field> accessibleFields = ImmutableSet.builder();

      // collect fields by table
      ListMultimap<QualifiedObjectName, Field> tableFieldsMap = ArrayListMultimap.create();
      fields.forEach(
          field -> {
            Optional<QualifiedObjectName> originTable = field.getOriginTable();
            if (originTable.isPresent()) {
              tableFieldsMap.put(originTable.get(), field);
            } else {
              // keep anonymous fields accessible
              accessibleFields.add(field);
            }
          });

      // TODO Auth control
      tableFieldsMap
          .asMap()
          .forEach(
              (table, tableFields) -> {
                //              Set<String> accessibleColumns = accessControl.filterColumns(
                //                      session.toSecurityContext(),
                //                      table.getCatalogName(),
                //                      ImmutableMap.of(
                //                          table.asSchemaTableName(),
                //                          tableFields.stream()
                //                              .map(field -> field.getOriginColumnName().get())
                //                              .collect(toImmutableSet())))
                //                  .getOrDefault(table.asSchemaTableName(), ImmutableSet.of());
                accessibleFields.addAll(
                    tableFields.stream()
                        // .filter(field ->
                        // accessibleColumns.contains(field.getOriginColumnName().get()))
                        .collect(toImmutableList()));
              });

      return fields.stream().filter(accessibleFields.build()::contains).collect(toImmutableList());
    }

    private void analyzeAllColumnsFromTable(
        List<Field> fields,
        AllColumns allColumns,
        QuerySpecification node,
        Scope scope,
        ImmutableList.Builder<Expression> outputExpressionBuilder,
        ImmutableList.Builder<Analysis.SelectExpression> selectExpressionBuilder,
        RelationType relationType,
        boolean local) {
      if (!allColumns.getAliases().isEmpty()) {
        validateColumnAliasesCount(allColumns.getAliases(), fields.size());
      }

      ImmutableList.Builder<Field> itemOutputFieldBuilder = ImmutableList.builder();

      for (int i = 0; i < fields.size(); i++) {
        Field field = fields.get(i);
        Expression fieldExpression;
        if (local) {
          fieldExpression = new FieldReference(relationType.indexOf(field));
        } else {
          if (!field.getName().isPresent()) {
            throw new SemanticException(
                "SELECT * from outer scope table not supported with anonymous columns");
          }
          checkState(field.getRelationAlias().isPresent(), "missing relation alias");
          fieldExpression =
              new DereferenceExpression(
                  DereferenceExpression.from(field.getRelationAlias().get()),
                  new Identifier(field.getName().get()));
        }
        analyzeExpression(fieldExpression, scope);
        outputExpressionBuilder.add(fieldExpression);
        selectExpressionBuilder.add(
            new Analysis.SelectExpression(fieldExpression, Optional.empty()));

        Optional<String> alias = field.getName();
        if (!allColumns.getAliases().isEmpty()) {
          alias = Optional.of(allColumns.getAliases().get(i).getValue());
        }

        Field newField =
            new Field(
                field.getRelationAlias(),
                alias,
                field.getType(),
                field.getColumnCategory(),
                false,
                field.getOriginTable(),
                field.getOriginColumnName(),
                !allColumns.getAliases().isEmpty() || field.isAliased());
        itemOutputFieldBuilder.add(newField);
        analysis.addSourceColumns(newField, analysis.getSourceColumns(field));

        Type type = field.getType();
        if (node.getSelect().isDistinct() && !type.isComparable()) {
          throw new SemanticException(
              String.format("DISTINCT can only be applied to comparable types (actual: %s)", type));
        }
      }
      analysis.setSelectAllResultFields(allColumns, itemOutputFieldBuilder.build());
    }

    //    private void analyzeAllFieldsFromRowTypeExpression(
    //        Expression expression,
    //        AllColumns allColumns,
    //        QuerySpecification node,
    //        Scope scope,
    //        ImmutableList.Builder<Expression> outputExpressionBuilder,
    //        ImmutableList.Builder<Analysis.SelectExpression> selectExpressionBuilder) {
    //      ImmutableList.Builder<Field> itemOutputFieldBuilder = ImmutableList.builder();
    //
    //      ExpressionAnalysis expressionAnalysis = analyzeExpression(expression, scope);
    //      Type type = expressionAnalysis.getType(expression);
    //      if (!(type instanceof RowType)) {
    //        throw semanticException(TYPE_MISMATCH, node.getSelect(), "expected expression of type
    // Row");
    //      }
    //      int referencedFieldsCount = ((RowType) type).getFields().size();
    //      if (!allColumns.getAliases().isEmpty()) {
    //        validateColumnAliasesCount(allColumns.getAliases(), referencedFieldsCount);
    //      }
    //      analysis.recordSubqueries(node, expressionAnalysis);
    //
    //      ImmutableList.Builder<Expression> unfoldedExpressionsBuilder = ImmutableList.builder();
    //      for (int i = 0; i < referencedFieldsCount; i++) {
    //        Expression outputExpression = new SubscriptExpression(expression, new LongLiteral("" +
    // (i + 1)));
    //        outputExpressionBuilder.add(outputExpression);
    //        analyzeExpression(outputExpression, scope);
    //        unfoldedExpressionsBuilder.add(outputExpression);
    //
    //        Type outputExpressionType = type.getTypeParameters().get(i);
    //        if (node.getSelect().isDistinct() && !outputExpressionType.isComparable()) {
    //          throw semanticException(TYPE_MISMATCH, node.getSelect(),
    //              "DISTINCT can only be applied to comparable types (actual: %s)",
    // type.getTypeParameters().get(i));
    //        }
    //
    //        Optional<String> name = ((RowType) type).getFields().get(i).getName();
    //        if (!allColumns.getAliases().isEmpty()) {
    //          name = Optional.of(allColumns.getAliases().get(i).getValue());
    //        }
    //        itemOutputFieldBuilder.add(Field.newUnqualified(name, outputExpressionType));
    //      }
    //      selectExpressionBuilder.add(new SelectExpression(expression,
    // Optional.of(unfoldedExpressionsBuilder.build())));
    //      analysis.setSelectAllResultFields(allColumns, itemOutputFieldBuilder.build());
    //    }

    private void analyzeSelectSingleColumn(
        SingleColumn singleColumn,
        QuerySpecification node,
        Scope scope,
        ImmutableList.Builder<Expression> outputExpressionBuilder,
        ImmutableList.Builder<Analysis.SelectExpression> selectExpressionBuilder) {
      Expression expression = singleColumn.getExpression();
      ExpressionAnalysis expressionAnalysis = analyzeExpression(expression, scope);
      analysis.recordSubqueries(node, expressionAnalysis);
      outputExpressionBuilder.add(expression);
      selectExpressionBuilder.add(new Analysis.SelectExpression(expression, Optional.empty()));

      Type type = expressionAnalysis.getType(expression);
      if (node.getSelect().isDistinct() && !type.isComparable()) {
        throw new SemanticException(
            String.format(
                "DISTINCT can only be applied to comparable types (actual: %s): %s",
                type, expression));
      }
    }

    private Analysis.GroupingSetAnalysis analyzeGroupBy(
        QuerySpecification node, Scope scope, List<Expression> outputExpressions) {
      if (node.getGroupBy().isPresent()) {
        ImmutableList.Builder<List<Set<FieldId>>> cubes = ImmutableList.builder();
        ImmutableList.Builder<List<Set<FieldId>>> rollups = ImmutableList.builder();
        ImmutableList.Builder<List<Set<FieldId>>> sets = ImmutableList.builder();
        ImmutableList.Builder<Expression> complexExpressions = ImmutableList.builder();
        ImmutableList.Builder<Expression> groupingExpressions = ImmutableList.builder();
        FunctionCall gapFillColumn = null;
        ImmutableList.Builder<Expression> gapFillGroupingExpressions = ImmutableList.builder();

        checkGroupingSetsCount(node.getGroupBy().get());
        for (GroupingElement groupingElement : node.getGroupBy().get().getGroupingElements()) {
          if (groupingElement instanceof SimpleGroupBy) {
            for (Expression column : groupingElement.getExpressions()) {
              // simple GROUP BY expressions allow ordinals or arbitrary expressions
              if (column instanceof LongLiteral) {
                long ordinal = ((LongLiteral) column).getParsedValue();
                if (ordinal < 1 || ordinal > outputExpressions.size()) {
                  throw new SemanticException(
                      String.format("GROUP BY position %s is not in select list", ordinal));
                }

                column = outputExpressions.get(toIntExact(ordinal - 1));
                verifyNoAggregateWindowOrGroupingFunctions(column, "GROUP BY clause");
              } else {
                verifyNoAggregateWindowOrGroupingFunctions(column, "GROUP BY clause");
                analyzeExpression(column, scope);
              }

              ResolvedField field = analysis.getColumnReferenceFields().get(NodeRef.of(column));
              if (field != null) {
                sets.add(ImmutableList.of(ImmutableSet.of(field.getFieldId())));
              } else {
                analysis.recordSubqueries(node, analyzeExpression(column, scope));
                complexExpressions.add(column);
              }

              if (isDateBinGapFill(column)) {
                if (gapFillColumn != null) {
                  throw new SemanticException("multiple date_bin_gapfill calls not allowed");
                }
                gapFillColumn = (FunctionCall) column;
              } else {
                gapFillGroupingExpressions.add(column);
              }

              groupingExpressions.add(column);
            }
          } else if (groupingElement instanceof GroupingSets) {
            GroupingSets element = (GroupingSets) groupingElement;
            for (Expression column : groupingElement.getExpressions()) {
              analyzeExpression(column, scope);
              if (!analysis.getColumnReferences().contains(NodeRef.of(column))) {
                throw new SemanticException(
                    String.format("GROUP BY expression must be a column reference: %s", column));
              }

              groupingExpressions.add(column);
            }

            List<Set<FieldId>> groupingSets =
                element.getSets().stream()
                    .map(
                        set ->
                            set.stream()
                                .map(NodeRef::of)
                                .map(analysis.getColumnReferenceFields()::get)
                                .map(ResolvedField::getFieldId)
                                .collect(toImmutableSet()))
                    .collect(toImmutableList());

            switch (element.getType()) {
              case CUBE:
                cubes.add(groupingSets);
                break;
              case ROLLUP:
                rollups.add(groupingSets);
                break;
              case EXPLICIT:
                sets.add(groupingSets);
                break;
            }
          }
        }

        List<Expression> expressions = groupingExpressions.build();
        for (Expression expression : expressions) {
          Type type = analysis.getType(expression);
          if (!type.isComparable()) {
            throw new SemanticException(
                String.format(
                    "%s is not comparable, and therefore cannot be used in GROUP BY", type));
          }
        }

        Analysis.GroupingSetAnalysis groupingSets =
            new Analysis.GroupingSetAnalysis(
                expressions,
                cubes.build(),
                rollups.build(),
                sets.build(),
                complexExpressions.build());
        analysis.setGroupingSets(node, groupingSets);
        if (gapFillColumn != null) {
          analysis.setGapFill(node, gapFillColumn);
          analysis.setGapFillGroupingKeys(node, gapFillGroupingExpressions.build());
        }
        return groupingSets;
      }

      Analysis.GroupingSetAnalysis result =
          new Analysis.GroupingSetAnalysis(
              ImmutableList.of(),
              ImmutableList.of(),
              ImmutableList.of(),
              ImmutableList.of(),
              ImmutableList.of());

      if (hasAggregates(node) || node.getHaving().isPresent()) {
        analysis.setGroupingSets(node, result);
      }

      return result;
    }

    private boolean isDateBinGapFill(Expression column) {
      return column instanceof FunctionCall
          && DATE_BIN
              .getFunctionName()
              .equalsIgnoreCase(((FunctionCall) column).getName().getSuffix())
          && ((FunctionCall) column).getArguments().size() == 5;
    }

    private boolean hasAggregates(QuerySpecification node) {
      List<Node> toExtract =
          ImmutableList.<Node>builder()
              .addAll(node.getSelect().getSelectItems())
              .addAll(getSortItemsFromOrderBy(node.getOrderBy()))
              .build();

      List<FunctionCall> aggregates = extractAggregateFunctions(toExtract);

      return !aggregates.isEmpty();
    }

    private void checkGroupingSetsCount(GroupBy node) {
      // If groupBy is distinct then crossProduct will be overestimated if there are duplicate
      // grouping sets.
      int crossProduct = 1;
      for (GroupingElement element : node.getGroupingElements()) {
        try {
          int product = 0;
          if (element instanceof SimpleGroupBy) {
            product = 1;
          } else if (element instanceof GroupingSets) {
            GroupingSets groupingSets = (GroupingSets) element;
            switch (groupingSets.getType()) {
              case CUBE:
                int exponent = ((GroupingSets) element).getSets().size();
                if (exponent > 30) {
                  throw new ArithmeticException();
                }
                product = 1 << exponent;
                break;
              case ROLLUP:
                product = groupingSets.getSets().size() + 1;
                break;
              case EXPLICIT:
                product = groupingSets.getSets().size();
                break;
            }
          } else {
            throw new UnsupportedOperationException(
                "Unsupported grouping element type: " + element.getClass().getName());
          }
          crossProduct = Math.multiplyExact(crossProduct, product);
        } catch (ArithmeticException e) {
          throw new SemanticException(
              String.format("GROUP BY has more than %s grouping sets", Integer.MAX_VALUE));
        }
        //        if (crossProduct > getMaxGroupingSets(session)) {
        //          throw semanticException(TOO_MANY_GROUPING_SETS, node,
        //              "GROUP BY has %s grouping sets but can contain at most %s", crossProduct,
        // getMaxGroupingSets(session));
        //        }
      }
    }

    private void analyzeHaving(QuerySpecification node, Scope scope) {
      if (node.getHaving().isPresent()) {
        Expression predicate = node.getHaving().get();

        ExpressionAnalysis expressionAnalysis = analyzeExpression(predicate, scope);
        analysis.recordSubqueries(node, expressionAnalysis);

        Type predicateType = expressionAnalysis.getType(predicate);
        if (!predicateType.equals(BOOLEAN)) {
          throw new SemanticException(
              String.format(
                  "HAVING clause must evaluate to a boolean: actual type %s", predicateType));
        }

        analysis.setHaving(node, predicate);
      }
    }

    private Scope computeAndAssignOutputScope(
        QuerySpecification node, Optional<Scope> scope, Scope sourceScope) {
      ImmutableList.Builder<Field> outputFields = ImmutableList.builder();

      for (SelectItem item : node.getSelect().getSelectItems()) {
        if (item instanceof AllColumns) {
          AllColumns allColumns = (AllColumns) item;
          List<Field> fields = analysis.getSelectAllResultFields(allColumns);
          checkNotNull(fields, "output fields is null for select item %s", item);
          for (int i = 0; i < fields.size(); i++) {
            Field field = fields.get(i);

            Optional<String> name;
            if (!allColumns.getAliases().isEmpty()) {
              name = Optional.of(allColumns.getAliases().get(i).getCanonicalValue());
            } else {
              name = field.getName();
            }

            Field newField =
                Field.newUnqualified(
                    name,
                    field.getType(),
                    field.getColumnCategory(),
                    field.getOriginTable(),
                    field.getOriginColumnName(),
                    false);
            analysis.addSourceColumns(newField, analysis.getSourceColumns(field));
            outputFields.add(newField);
          }
        } else if (item instanceof SingleColumn) {
          SingleColumn column = (SingleColumn) item;
          Expression expression = column.getExpression();
          Optional<Identifier> field = column.getAlias();

          Optional<QualifiedObjectName> originTable = Optional.empty();
          Optional<String> originColumn = Optional.empty();
          QualifiedName name = null;

          if (expression instanceof Identifier) {
            name = QualifiedName.of(((Identifier) expression).getValue());
          } else if (expression instanceof DereferenceExpression) {
            name = DereferenceExpression.getQualifiedName((DereferenceExpression) expression);
          }

          if (name != null) {
            Field matchingField = null;
            try {
              matchingField = analysis.getResolvedField(expression).getField();
            } catch (IllegalArgumentException e) {
              List<Field> matchingFields = sourceScope.getRelationType().resolveFields(name);
              if (!matchingFields.isEmpty()) {
                matchingField = matchingFields.get(0);
              }
            }
            if (matchingField != null) {
              originTable = matchingField.getOriginTable();
              originColumn = matchingField.getOriginColumnName();
            }
          }

          if (!field.isPresent() && (name != null)) {
            field = Optional.of(getLast(name.getOriginalParts()));
          }

          Field newField =
              Field.newUnqualified(
                  field.map(Identifier::getValue),
                  analysis.getType(expression),
                  TsTableColumnCategory.FIELD,
                  originTable,
                  originColumn,
                  column.getAlias().isPresent()); // TODO don't use analysis as a side-channel. Use
          // outputExpressions to look up the type
          if (originTable.isPresent()) {
            analysis.addSourceColumns(
                newField,
                ImmutableSet.of(
                    new Analysis.SourceColumn(
                        originTable.get(),
                        originColumn.orElseThrow(
                            () -> new NoSuchElementException("No value present")))));
          } else {
            analysis.addSourceColumns(newField, analysis.getExpressionSourceColumns(expression));
          }
          outputFields.add(newField);
        } else {
          throw new IllegalArgumentException(
              "Unsupported SelectItem type: " + item.getClass().getName());
        }
      }

      return createAndAssignScope(node, scope, outputFields.build());
    }

    private Scope computeAndAssignOrderByScope(OrderBy node, Scope sourceScope, Scope outputScope) {
      // ORDER BY should "see" both output and FROM fields during initial analysis and
      // non-aggregation query planning
      Scope orderByScope =
          Scope.builder()
              .withParent(sourceScope)
              .withRelationType(outputScope.getRelationId(), outputScope.getRelationType())
              .build();
      analysis.setScope(node, orderByScope);
      return orderByScope;
    }

    private Scope computeAndAssignFillScope(Fill node, Scope sourceScope, Scope outputScope) {
      // Fill should "see" both output and FROM fields during initial analysis and
      // non-aggregation query planning
      Scope fillScope =
          Scope.builder()
              .withParent(sourceScope)
              .withRelationType(outputScope.getRelationId(), outputScope.getRelationType())
              .build();
      analysis.setScope(node, fillScope);
      return fillScope;
    }

    @Override
    protected Scope visitSubqueryExpression(SubqueryExpression node, Optional<Scope> context) {
      return process(node.getQuery(), context);
    }

    @Override
    protected Scope visitSetOperation(SetOperation node, Optional<Scope> scope) {
      checkState(node.getRelations().size() >= 2);

      List<RelationType> childrenTypes =
          node.getRelations().stream()
              .map(relation -> process(relation, scope).getRelationType().withOnlyVisibleFields())
              .collect(toImmutableList());

      String setOperationName = node.getClass().getSimpleName().toUpperCase(ENGLISH);
      Type[] outputFieldTypes =
          childrenTypes.get(0).getVisibleFields().stream().map(Field::getType).toArray(Type[]::new);
      for (RelationType relationType : childrenTypes) {
        int outputFieldSize = outputFieldTypes.length;
        int descFieldSize = relationType.getVisibleFields().size();
        if (outputFieldSize != descFieldSize) {
          throw new SemanticException(
              String.format(
                  "%s query has different number of fields: %d, %d",
                  setOperationName, outputFieldSize, descFieldSize));
        }
        for (int i = 0; i < descFieldSize; i++) {
          Type descFieldType = relationType.getFieldByIndex(i).getType();
          if (descFieldType != outputFieldTypes[i]) {
            throw new SemanticException(
                String.format(
                    "column %d in %s query has incompatible types: %s, %s",
                    i + 1,
                    setOperationName,
                    outputFieldTypes[i].getDisplayName(),
                    descFieldType.getDisplayName()));
          }
        }
      }

      if (node instanceof Intersect
          || node instanceof Except
          || node instanceof Union && node.isDistinct()) {
        for (Type type : outputFieldTypes) {
          if (!type.isComparable()) {
            throw new SemanticException(
                String.format(
                    "Type %s is not comparable and therefore cannot be used in %s%s",
                    type, setOperationName, node instanceof Union ? " DISTINCT" : ""));
          }
        }
      }

      Field[] outputDescriptorFields = new Field[outputFieldTypes.length];
      RelationType firstDescriptor = childrenTypes.get(0);
      for (int i = 0; i < outputFieldTypes.length; i++) {
        Field oldField = firstDescriptor.getFieldByIndex(i);
        outputDescriptorFields[i] =
            new Field(
                oldField.getRelationAlias(),
                oldField.getName(),
                outputFieldTypes[i],
                oldField.getColumnCategory(),
                oldField.isHidden(),
                oldField.getOriginTable(),
                oldField.getOriginColumnName(),
                oldField.isAliased());

        int index = i; // Variable used in Lambda should be final
        analysis.addSourceColumns(
            outputDescriptorFields[index],
            childrenTypes.stream()
                .map(relationType -> relationType.getFieldByIndex(index))
                .flatMap(field -> analysis.getSourceColumns(field).stream())
                .collect(toImmutableSet()));
      }

      for (int i = 0; i < node.getRelations().size(); i++) {
        Relation relation = node.getRelations().get(i);
        RelationType relationType = childrenTypes.get(i);
        for (int j = 0; j < relationType.getVisibleFields().size(); j++) {
          Type outputFieldType = outputFieldTypes[j];
          Type descFieldType = relationType.getFieldByIndex(j).getType();
          if (!outputFieldType.equals(descFieldType)) {
            analysis.addRelationCoercion(relation, outputFieldTypes);
            break;
          }
        }
      }
      return createAndAssignScope(node, scope, outputDescriptorFields);
    }

    @Override
    protected Scope visitTable(Table table, Optional<Scope> scope) {
      if (!table.getName().getPrefix().isPresent()) {
        // is this a reference to a WITH query?
        Optional<WithQuery> withQuery =
            createScope(scope).getNamedQuery(table.getName().getSuffix());
        if (withQuery.isPresent()) {
          analysis.setRelationName(table, table.getName());
          return createScopeForCommonTableExpression(table, scope, withQuery.get());
        }
        // is this a recursive reference in expandable WITH query? If so, there's base scope
        // recorded.
        Optional<Scope> expandableBaseScope = analysis.getExpandableBaseScope(table);
        if (expandableBaseScope.isPresent()) {
          Scope baseScope = expandableBaseScope.get();
          // adjust local and outer parent scopes accordingly to the local context of the recursive
          // reference
          Scope resultScope =
              scopeBuilder(scope)
                  .withRelationType(baseScope.getRelationId(), baseScope.getRelationType())
                  .build();
          analysis.setScope(table, resultScope);
          analysis.setRelationName(table, table.getName());
          return resultScope;
        }
      }

      QualifiedObjectName name = createQualifiedObjectName(sessionContext, table.getName());

      // access control
      accessControl.checkCanSelectFromTable(sessionContext.getUserName(), name);

      analysis.setRelationName(
          table, QualifiedName.of(name.getDatabaseName(), name.getObjectName()));

      Optional<TableSchema> tableSchema = metadata.getTableSchema(sessionContext, name);
      // This can only be a table
      if (!tableSchema.isPresent()) {
        throw new SemanticException(String.format("Table '%s' does not exist", name));
      }
      analysis.addEmptyColumnReferencesForTable(accessControl, sessionContext.getIdentity(), name);

      ImmutableList.Builder<Field> fields = ImmutableList.builder();
      fields.addAll(analyzeTableOutputFields(table, name, tableSchema.get()));

      List<Field> outputFields = fields.build();

      RelationType relationType = new RelationType(outputFields);
      analysis.registerTable(table, tableSchema, name);

      return createAndAssignScope(table, scope, relationType);
    }

    private Scope createScopeForCommonTableExpression(
        Table table, Optional<Scope> scope, WithQuery withQuery) {
      Query query = withQuery.getQuery();
      analysis.registerNamedQuery(table, query);

      // re-alias the fields with the name assigned to the query in the WITH declaration
      RelationType queryDescriptor = analysis.getOutputDescriptor(query);

      List<Field> fields;
      Optional<List<Identifier>> columnNames = withQuery.getColumnNames();
      if (columnNames.isPresent()) {
        // if columns are explicitly aliased -> WITH cte(alias1, alias2 ...)
        checkState(
            columnNames.get().size() == queryDescriptor.getVisibleFieldCount(),
            "mismatched aliases");
        ImmutableList.Builder<Field> fieldBuilder = ImmutableList.builder();
        Iterator<Identifier> aliases = columnNames.get().iterator();
        for (int i = 0; i < queryDescriptor.getAllFieldCount(); i++) {
          Field inputField = queryDescriptor.getFieldByIndex(i);
          if (!inputField.isHidden()) {
            Field field =
                Field.newQualified(
                    QualifiedName.of(table.getName().getSuffix()),
                    Optional.of(aliases.next().getValue()),
                    inputField.getType(),
                    inputField.getColumnCategory(),
                    false,
                    inputField.getOriginTable(),
                    inputField.getOriginColumnName(),
                    inputField.isAliased());
            fieldBuilder.add(field);
            analysis.addSourceColumns(field, analysis.getSourceColumns(inputField));
          }
        }
        fields = fieldBuilder.build();
      } else {
        ImmutableList.Builder<Field> fieldBuilder = ImmutableList.builder();
        for (int i = 0; i < queryDescriptor.getAllFieldCount(); i++) {
          Field inputField = queryDescriptor.getFieldByIndex(i);
          if (!inputField.isHidden()) {
            Field field =
                Field.newQualified(
                    QualifiedName.of(table.getName().getSuffix()),
                    inputField.getName(),
                    inputField.getType(),
                    inputField.getColumnCategory(),
                    false,
                    inputField.getOriginTable(),
                    inputField.getOriginColumnName(),
                    inputField.isAliased());
            fieldBuilder.add(field);
            analysis.addSourceColumns(field, analysis.getSourceColumns(inputField));
          }
        }
        fields = fieldBuilder.build();
      }

      return createAndAssignScope(table, scope, fields);
    }

    private List<Field> analyzeTableOutputFields(
        final Table table, final QualifiedObjectName tableName, final TableSchema tableSchema) {
      // TODO: discover columns lazily based on where they are needed (to support connectors that
      // can't enumerate all tables)
      ImmutableList.Builder<Field> fields = ImmutableList.builder();
      for (ColumnSchema column : tableSchema.getColumns()) {
        Field field =
            Field.newQualified(
                table.getName(),
                Optional.of(column.getName()),
                column.getType(),
                column.getColumnCategory(),
                column.isHidden(),
                Optional.of(tableName),
                Optional.of(column.getName()),
                false);
        fields.add(field);
        analysis.addSourceColumns(
            field, ImmutableSet.of(new Analysis.SourceColumn(tableName, column.getName())));
      }
      return fields.build();
    }

    //    private void analyzeFiltersAndMasks(Table table, QualifiedObjectName name, RelationType
    // relationType,
    //                                        Scope accessControlScope) {
    //      for (int index = 0; index < relationType.getAllFieldCount(); index++) {
    //        Field field = relationType.getFieldByIndex(index);
    //        if (field.getName().isPresent()) {
    //          Optional<ViewExpression> mask =
    //              accessControl.getColumnMask(session.toSecurityContext(), name,
    // field.getName().get(), field.getType());
    //
    //          if (mask.isPresent() && checkCanSelectFromColumn(name,
    // field.getName().orElseThrow())) {
    //            analyzeColumnMask(session.getIdentity().getUser(), table, name, field,
    // accessControlScope, mask.get());
    //          }
    //        }
    //      }
    //
    //      accessControl.getRowFilters(session.toSecurityContext(), name)
    //          .forEach(
    //              filter -> analyzeRowFilter(session.getIdentity().getUser(), table, name,
    // accessControlScope, filter));
    //    }

    @Override
    protected Scope visitValues(Values node, Optional<Scope> scope) {
      checkState(!node.getRows().isEmpty());

      List<Type> rowTypes =
          node.getRows().stream()
              .map(row -> analyzeExpression(row, createScope(scope)).getType(row))
              .map(
                  type -> {
                    if (type instanceof RowType) {
                      return type;
                    }
                    return RowType.anonymousRow(type);
                  })
              .collect(toImmutableList());

      int fieldCount = rowTypes.get(0).getTypeParameters().size();
      Type commonSuperType = rowTypes.get(0);
      for (Type rowType : rowTypes) {
        // check field count consistency for rows
        if (rowType.getTypeParameters().size() != fieldCount) {
          throw new SemanticException(
              String.format(
                  "Values rows have mismatched sizes: %s vs %s",
                  fieldCount, rowType.getTypeParameters().size()));
        }

        // determine common super type of the rows
        //        commonSuperType = typeCoercion.getCommonSuperType(rowType, commonSuperType)
        //            .orElseThrow(() -> semanticException(TYPE_MISMATCH,
        //                node,
        //                "Values rows have mismatched types: %s vs %s",
        //                rowTypes.get(0),
        //                rowType));
      }

      // add coercions
      int rowIndex = 0;
      for (Expression row : node.getRows()) {
        Type actualType = analysis.getType(row);
        if (row instanceof Row) {
          // coerce Row by fields to preserve Row structure and enable optimizations based on this
          // structure, e.g.pruning, predicate extraction
          // TODO coerce the whole Row and add an Optimizer rule that converts CAST(ROW(...) AS
          // ...)into ROW (CAST(...),CAST(...), ...).
          //  The rule would also handle Row-type expressions that were specified as CAST(ROW).It
          // should support multiple casts over a ROW.
          for (int i = 0; i < actualType.getTypeParameters().size(); i++) {
            //            Expression item = ((Row) row).getItems().get(i);
            Type actualItemType = actualType.getTypeParameters().get(i);
            Type expectedItemType = commonSuperType.getTypeParameters().get(i);
            if (!actualItemType.equals(expectedItemType)) {
              throw new SemanticException(
                  String.format(
                      "Type of row %d column %d is mismatched, expected: %s, actual: %s",
                      rowIndex, i, expectedItemType, actualItemType));
              //              analysis.addCoercion(item, expectedItemType,
              //                  typeCoercion.isTypeOnlyCoercion(actualItemType,
              // expectedItemType));
            }
          }
        } else if (actualType instanceof RowType) {
          // coerce row-type expression as a whole
          //          if (!actualType.equals(commonSuperType)) {
          //            analysis.addCoercion(row, commonSuperType,
          //                typeCoercion.isTypeOnlyCoercion(actualType, commonSuperType));
          //          }

          throw new SemanticException(
              String.format(
                  "Type of row %d is mismatched, expected: %s, actual: %s",
                  rowIndex, commonSuperType, actualType));
        } else {
          // coerce field. it will be wrapped in Row by Planner
          Type superType = getOnlyElement(commonSuperType.getTypeParameters());
          if (!actualType.equals(superType)) {
            //            analysis.addCoercion(row, superType,
            // typeCoercion.isTypeOnlyCoercion(actualType,
            //                superType));
            throw new SemanticException(
                String.format(
                    "Type of row %d is mismatched, expected: %s, actual: %s",
                    rowIndex, superType, actualType));
          }
        }
        rowIndex++;
      }

      List<Field> fields =
          commonSuperType.getTypeParameters().stream()
              .map(
                  valueType ->
                      Field.newUnqualified(
                          Optional.empty(), valueType, TsTableColumnCategory.FIELD))
              .collect(toImmutableList());

      return createAndAssignScope(node, scope, fields);
    }

    @Override
    protected Scope visitAliasedRelation(AliasedRelation relation, Optional<Scope> scope) {
      analysis.setRelationName(relation, QualifiedName.of(ImmutableList.of(relation.getAlias())));
      analysis.addAliased(relation.getRelation());
      Scope relationScope = process(relation.getRelation(), scope);
      RelationType relationType = relationScope.getRelationType();

      // todo this check should be inside of TupleDescriptor.withAlias, but the exception needs the
      // node object
      if (relation.getColumnNames() != null) {
        int totalColumns = relationType.getVisibleFieldCount();
        if (totalColumns != relation.getColumnNames().size()) {
          throw new SemanticException(
              String.format(
                  "Column alias list has %s entries but '%s' has %s columns available",
                  relation.getColumnNames().size(), relation.getAlias(), totalColumns));
        }
      }

      List<String> aliases = null;
      Collection<Field> inputFields = relationType.getAllFields();
      if (relation.getColumnNames() != null) {
        aliases =
            relation.getColumnNames().stream()
                .map(Identifier::getValue)
                .collect(Collectors.toList());
        // hidden fields are not exposed when there are column aliases
        inputFields = relationType.getVisibleFields();
      }

      RelationType descriptor = relationType.withAlias(relation.getAlias().getValue(), aliases);

      checkArgument(
          inputFields.size() == descriptor.getAllFieldCount(),
          "Expected %s fields, got %s",
          descriptor.getAllFieldCount(),
          inputFields.size());

      Streams.forEachPair(
          descriptor.getAllFields().stream(),
          inputFields.stream(),
          (newField, field) ->
              analysis.addSourceColumns(newField, analysis.getSourceColumns(field)));

      return createAndAssignScope(relation, scope, descriptor);
    }

    @Override
    protected Scope visitJoin(Join node, Optional<Scope> scope) {
      JoinCriteria criteria = node.getCriteria().orElse(null);

      joinConditionCheck(criteria);

      Scope left = process(node.getLeft(), scope);
      Scope right = process(node.getRight(), scope);

      if (criteria instanceof JoinUsing) {
        return analyzeJoinUsing(node, ((JoinUsing) criteria).getColumns(), scope, left, right);
      }

      Scope output =
          createAndAssignScope(
              node, scope, left.getRelationType().joinWith(right.getRelationType()));

      if (node.getType() == LEFT || node.getType() == RIGHT) {
        throw new SemanticException(
            String.format(
                "%s JOIN is not supported, only support INNER JOIN in current version.",
                node.getType()));
      } else if (node.getType() == Join.Type.CROSS || node.getType() == Join.Type.IMPLICIT) {
        return output;
      }
      if (criteria instanceof JoinOn) {
        Expression expression = ((JoinOn) criteria).getExpression();
        verifyNoAggregateWindowOrGroupingFunctions(expression, "JOIN clause");

        // Need to register coercions in case when join criteria requires coercion (e.g. join on
        // char(1) = char(2))
        // Correlations are only currently support in the join criteria for INNER joins
        ExpressionAnalysis expressionAnalysis =
            analyzeExpression(
                expression,
                output,
                node.getType() == INNER
                    ? CorrelationSupport.ALLOWED
                    : CorrelationSupport.DISALLOWED);
        Type clauseType = expressionAnalysis.getType(expression);
        if (!clauseType.equals(BOOLEAN)) {
          //          if (!clauseType.equals(UNKNOWN)) {
          //            throw semanticException(
          //                TYPE_MISMATCH,
          //                expression,
          //                "JOIN ON clause must evaluate to a boolean: actual type %s",
          //                clauseType);
          //          }
          throw new SemanticException(
              String.format(
                  "JOIN ON clause must evaluate to a boolean: actual type %s", clauseType));
          // coerce expression to boolean
          //          analysis.addCoercion(expression, BOOLEAN, false);
        }

        analysis.recordSubqueries(node, expressionAnalysis);
        analysis.setJoinCriteria(node, expression);
      } else {
        throw new UnsupportedOperationException(
            "Unsupported join criteria: " + criteria.getClass().getName());
      }

      return output;
    }

    private void joinConditionCheck(JoinCriteria criteria) {
      if (criteria instanceof NaturalJoin) {
        throw new SemanticException("Natural join not supported");
      }
    }

    private Scope analyzeJoinUsing(
        Join node, List<Identifier> columns, Optional<Scope> scope, Scope left, Scope right) {
      List<Field> joinFields = new ArrayList<>();

      List<Integer> leftJoinFields = new ArrayList<>();
      List<Integer> rightJoinFields = new ArrayList<>();

      Set<Identifier> seen = new HashSet<>();
      for (Identifier column : columns) {
        if (!seen.add(column)) {
          throw new SemanticException(
              String.format(
                  "Column '%s' appears multiple times in USING clause", column.getValue()));
        }

        ResolvedField leftField =
            left.tryResolveField(column)
                .orElseThrow(
                    () ->
                        new SemanticException(
                            String.format(
                                "Column '%s' is missing from left side of join",
                                column.getValue())));
        ResolvedField rightField =
            right
                .tryResolveField(column)
                .orElseThrow(
                    () ->
                        new SemanticException(
                            String.format(
                                "Column '%s' is missing from right side of join",
                                column.getValue())));

        // ensure a comparison operator exists for the given types (applying coercions if necessary)
        //        try {
        //          metadata.resolveOperator(OperatorType.EQUAL, ImmutableList.of(
        //              leftField.getType(), rightField.getType()));
        //        } catch (OperatorNotFoundException e) {
        //          throw semanticException(TYPE_MISMATCH, column, e, "%s", e.getMessage());
        //        }
        if (leftField.getType() != rightField.getType()) {
          throw new SemanticException(
              String.format(
                  "Column Types of left and right side are different: left is %s, right is %s",
                  leftField.getType(), rightField.getType()));
        }

        analysis.addTypes(ImmutableMap.of(NodeRef.of(column), leftField.getType()));

        joinFields.add(
            Field.newUnqualified(
                column.getValue(), leftField.getType(), leftField.getColumnCategory()));

        leftJoinFields.add(leftField.getRelationFieldIndex());
        rightJoinFields.add(rightField.getRelationFieldIndex());

        recordColumnAccess(leftField.getField());
        recordColumnAccess(rightField.getField());
      }

      ImmutableList.Builder<Field> outputs = ImmutableList.builder();
      outputs.addAll(joinFields);

      ImmutableList.Builder<Integer> leftFields = ImmutableList.builder();
      for (int i = 0; i < left.getRelationType().getAllFieldCount(); i++) {
        if (!leftJoinFields.contains(i)) {
          outputs.add(left.getRelationType().getFieldByIndex(i));
          leftFields.add(i);
        }
      }

      ImmutableList.Builder<Integer> rightFields = ImmutableList.builder();
      for (int i = 0; i < right.getRelationType().getAllFieldCount(); i++) {
        if (!rightJoinFields.contains(i)) {
          outputs.add(right.getRelationType().getFieldByIndex(i));
          rightFields.add(i);
        }
      }

      analysis.setJoinUsing(
          node,
          new Analysis.JoinUsingAnalysis(
              leftJoinFields, rightJoinFields, leftFields.build(), rightFields.build()));

      return createAndAssignScope(node, scope, new RelationType(outputs.build()));
    }

    private void recordColumnAccess(Field field) {
      if (field.getOriginTable().isPresent() && field.getOriginColumnName().isPresent()) {
        analysis.addTableColumnReferences(
            accessControl,
            sessionContext.getIdentity(),
            ImmutableMultimap.of(field.getOriginTable().get(), field.getOriginColumnName().get()));
      }
    }

    private void analyzeFill(Fill node, Scope scope) {
      Analysis.FillAnalysis fillAnalysis;
      if (node.getFillMethod() == FillPolicy.PREVIOUS) {
        FieldReference timeColumn = null;
        List<FieldReference> groupingKeys = null;
        if (node.getTimeBound().isPresent() || node.getFillGroupingElements().isPresent()) {
          timeColumn = getHelperColumn(node, scope, FillPolicy.PREVIOUS);
          ExpressionAnalyzer.analyzeExpression(
              metadata,
              queryContext,
              sessionContext,
              statementAnalyzerFactory,
              accessControl,
              scope,
              analysis,
              timeColumn,
              WarningCollector.NOOP,
              correlationSupport);

          groupingKeys = analyzeFillGroup(node, scope, FillPolicy.PREVIOUS);
        }
        fillAnalysis =
            new Analysis.PreviousFillAnalysis(
                node.getTimeBound().orElse(null), timeColumn, groupingKeys);
      } else if (node.getFillMethod() == FillPolicy.CONSTANT) {
        Literal literal = node.getFillValue().get();
        ExpressionAnalyzer.analyzeExpression(
            metadata,
            queryContext,
            sessionContext,
            statementAnalyzerFactory,
            accessControl,
            scope,
            analysis,
            literal,
            WarningCollector.NOOP,
            correlationSupport);
        fillAnalysis = new Analysis.ValueFillAnalysis(literal);
      } else if (node.getFillMethod() == FillPolicy.LINEAR) {
        FieldReference helperColumn = getHelperColumn(node, scope, FillPolicy.LINEAR);
        ExpressionAnalyzer.analyzeExpression(
            metadata,
            queryContext,
            sessionContext,
            statementAnalyzerFactory,
            accessControl,
            scope,
            analysis,
            helperColumn,
            WarningCollector.NOOP,
            correlationSupport);
        List<FieldReference> groupingKeys = analyzeFillGroup(node, scope, FillPolicy.LINEAR);
        fillAnalysis = new Analysis.LinearFillAnalysis(helperColumn, groupingKeys);
      } else {
        throw new IllegalArgumentException("Unknown fill method: " + node.getFillMethod());
      }

      analysis.setFill(node, fillAnalysis);
    }

    private FieldReference getHelperColumn(Fill node, Scope scope, FillPolicy fillMethod) {
      FieldReference helperColumn;
      if (node.getTimeColumnIndex().isPresent()) {
        helperColumn =
            getFieldReferenceForTimeColumn(node.getTimeColumnIndex().get(), scope, fillMethod);
      } else {
        // if user doesn't specify the index of helper column, we use first column whose data type
        // is TIMESTAMP instead.
        int index = -1;
        for (Field field : scope.getRelationType().getVisibleFields()) {
          if (isTimestampType(field.getType())) {
            index = scope.getRelationType().indexOf(field);
            break;
          }
        }
        if (index == -1) {
          throw new SemanticException(
              String.format(
                  "Cannot infer TIME_COLUMN for %s FILL, there exists no column whose type is TIMESTAMP",
                  fillMethod.name()));
        }
        helperColumn = new FieldReference(index);
      }
      return helperColumn;
    }

    private List<FieldReference> analyzeFillGroup(Fill node, Scope scope, FillPolicy fillMethod) {
      if (node.getFillGroupingElements().isPresent()) {
        ImmutableList.Builder<FieldReference> groupingFieldsBuilder = ImmutableList.builder();
        for (LongLiteral index : node.getFillGroupingElements().get()) {
          FieldReference element = getFieldReferenceForFillGroup(index, scope, fillMethod);
          groupingFieldsBuilder.add(element);
          ExpressionAnalyzer.analyzeExpression(
              metadata,
              queryContext,
              sessionContext,
              statementAnalyzerFactory,
              accessControl,
              scope,
              analysis,
              element,
              WarningCollector.NOOP,
              correlationSupport);
        }
        return groupingFieldsBuilder.build();
      } else {
        return null;
      }
    }

    private FieldReference getFieldReferenceForTimeColumn(
        LongLiteral index, Scope scope, FillPolicy fillMethod) {
      long ordinal = index.getParsedValue();
      if (ordinal < 1 || ordinal > scope.getRelationType().getVisibleFieldCount()) {
        throw new SemanticException(
            String.format(
                "%s FILL TIME_COLUMN position %s is not in select list",
                fillMethod.name(), ordinal));
      } else if (!isTimestampType(
          scope.getRelationType().getFieldByIndex((int) ordinal - 1).getType())) {
        throw new SemanticException(
            String.format(
                "Type of TIME_COLUMN for %s FILL should only be TIMESTAMP, but type of the column you specify is %s",
                fillMethod.name(),
                scope.getRelationType().getFieldByIndex((int) ordinal - 1).getType()));
      } else {
        return new FieldReference(toIntExact(ordinal - 1));
      }
    }

    private FieldReference getFieldReferenceForFillGroup(
        LongLiteral index, Scope scope, FillPolicy fillMethod) {
      long ordinal = index.getParsedValue();
      if (ordinal < 1 || ordinal > scope.getRelationType().getVisibleFieldCount()) {
        throw new SemanticException(
            String.format(
                "%s FILL FILL_GROUP position %s is not in select list",
                fillMethod.name(), ordinal));
      } else if (!scope
          .getRelationType()
          .getFieldByIndex((int) ordinal - 1)
          .getType()
          .isOrderable()) {
        throw new SemanticException(
            String.format(
                "Type %s is not orderable, and therefore cannot be used in FILL_GROUP: %s",
                scope.getRelationType().getFieldByIndex((int) ordinal - 1).getType(), index));
      } else {
        return new FieldReference(toIntExact(ordinal - 1));
      }
    }

    private List<Expression> analyzeOrderBy(
        Node node, List<SortItem> sortItems, Scope orderByScope) {
      ImmutableList.Builder<Expression> orderByFieldsBuilder = ImmutableList.builder();

      for (SortItem item : sortItems) {
        Expression expression = item.getSortKey();

        if (expression instanceof LongLiteral) {
          // this is an ordinal in the output tuple

          long ordinal = ((LongLiteral) expression).getParsedValue();
          if (ordinal < 1 || ordinal > orderByScope.getRelationType().getVisibleFieldCount()) {
            throw new SemanticException(
                String.format("ORDER BY position %s is not in select list", ordinal));
          }

          expression = new FieldReference(toIntExact(ordinal - 1));
        }

        ExpressionAnalysis expressionAnalysis =
            ExpressionAnalyzer.analyzeExpression(
                metadata,
                queryContext,
                sessionContext,
                statementAnalyzerFactory,
                accessControl,
                orderByScope,
                analysis,
                expression,
                WarningCollector.NOOP,
                correlationSupport);
        analysis.recordSubqueries(node, expressionAnalysis);

        Type type = analysis.getType(expression);
        if (!type.isOrderable()) {
          throw new SemanticException(
              String.format(
                  "Type %s is not orderable, and therefore cannot be used in ORDER BY: %s",
                  type, expression));
        }

        orderByFieldsBuilder.add(expression);
      }

      return orderByFieldsBuilder.build();
    }

    private void analyzeOffset(Offset node, Scope scope) {
      long rowCount;
      if (node.getRowCount() instanceof LongLiteral) {
        rowCount = ((LongLiteral) node.getRowCount()).getParsedValue();
      } else {
        //        checkState(
        //            node.getRowCount() instanceof Parameter,
        //            "unexpected OFFSET rowCount: " +
        // node.getRowCount().getClass().getSimpleName());
        throw new SemanticException(
            "unexpected OFFSET rowCount: " + node.getRowCount().getClass().getSimpleName());
        //        OptionalLong providedValue =
        //            analyzeParameterAsRowCount((Parameter) node.getRowCount(), scope, "OFFSET");
        //        rowCount = providedValue.orElse(0);
      }
      if (rowCount < 0) {
        throw new SemanticException(
            String.format(
                "OFFSET row count must be greater or equal to 0 (actual value: %s)", rowCount));
      }
      analysis.setOffset(node, rowCount);
    }

    /**
     * @return true if the Query / QuerySpecification containing the analyzed Limit or FetchFirst,
     *     must contain orderBy (i.e., for FetchFirst with ties).
     */
    private boolean analyzeLimit(Node node, Scope scope) {
      //      checkState(
      //          node instanceof FetchFirst || node instanceof Limit,
      //          "Invalid limit node type. Expected: FetchFirst or Limit. Actual: %s",
      // node.getClass().getName());
      checkState(
          node instanceof Limit,
          "Invalid limit node type. Expected: Limit. Actual: %s",
          node.getClass().getName());
      //      if (node instanceof FetchFirst) {
      //        return analyzeLimit((FetchFirst) node, scope);
      //      }
      return analyzeLimit((Limit) node, scope);
    }

    //    private boolean analyzeLimit(FetchFirst node, Scope scope) {
    //      long rowCount = 1;
    //      if (node.getRowCount().isPresent()) {
    //        Expression count = node.getRowCount().get();
    //        if (count instanceof LongLiteral) {
    //          rowCount = ((LongLiteral) count).getParsedValue();
    //        } else {
    //          checkState(count instanceof Parameter,
    //              "unexpected FETCH FIRST rowCount: " + count.getClass().getSimpleName());
    //          OptionalLong providedValue = analyzeParameterAsRowCount((Parameter) count, scope,
    // "FETCH FIRST");
    //          if (providedValue.isPresent()) {
    //            rowCount = providedValue.getAsLong();
    //          }
    //        }
    //      }
    //      if (rowCount <= 0) {
    //        throw semanticException(NUMERIC_VALUE_OUT_OF_RANGE, node,
    //            "FETCH FIRST row count must be positive (actual value: %s)", rowCount);
    //      }
    //      analysis.setLimit(node, rowCount);
    //
    //      return node.isWithTies();
    //    }

    private boolean analyzeLimit(Limit node, Scope scope) {
      OptionalLong rowCount;
      if (node.getRowCount() instanceof AllRows) {
        rowCount = OptionalLong.empty();
      } else if (node.getRowCount() instanceof LongLiteral) {
        rowCount = OptionalLong.of(((LongLiteral) node.getRowCount()).getParsedValue());
      } else {
        //        checkState(
        //            node.getRowCount() instanceof Parameter,
        //            "unexpected LIMIT rowCount: " +
        // node.getRowCount().getClass().getSimpleName());
        throw new SemanticException(
            "unexpected LIMIT rowCount: " + node.getRowCount().getClass().getSimpleName());
        //        rowCount = analyzeParameterAsRowCount((Parameter) node.getRowCount(), scope,
        // "LIMIT");
      }
      rowCount.ifPresent(
          count -> {
            if (count < 0) {
              throw new SemanticException(
                  String.format(
                      "LIMIT row count must be greater or equal to 0 (actual value: %s)", count));
            }
          });

      analysis.setLimit(node, rowCount);

      return false;
    }

    //    private OptionalLong analyzeParameterAsRowCount(
    //        Parameter parameter, Scope scope, String context) {
    //      // validate parameter index
    //      analyzeExpression(parameter, scope);
    //      Expression providedValue = analysis.getParameters().get(NodeRef.of(parameter));
    //      Object value;
    //      try {
    //        value =
    //            evaluateConstantExpression(
    //                providedValue,
    //                BIGINT,
    //                plannerContext,
    //                session,
    //                accessControl,
    //                analysis.getParameters());
    //      } catch (VerifyException e) {
    //        throw new SemanticException(
    //            String.format("Non constant parameter value for %s: %s", context, providedValue));
    //      }
    //      if (value == null) {
    //        throw new SemanticException(
    //            String.format("Parameter value provided for %s is NULL: %s", context,
    // providedValue));
    //      }
    //      return OptionalLong.of((long) value);
    //    }

    private void analyzeAggregations(
        QuerySpecification node,
        Scope sourceScope,
        Optional<Scope> orderByScope,
        Analysis.GroupingSetAnalysis groupByAnalysis,
        List<Expression> outputExpressions,
        List<Expression> orderByExpressions) {
      checkState(
          orderByExpressions.isEmpty() || orderByScope.isPresent(),
          "non-empty orderByExpressions list without orderByScope provided");

      List<FunctionCall> aggregates =
          extractAggregateFunctions(Iterables.concat(outputExpressions, orderByExpressions));
      analysis.setAggregates(node, aggregates);

      if (analysis.isAggregation(node)) {
        // ensure SELECT, ORDER BY and HAVING are constant with respect to group
        // e.g, these are all valid expressions:
        //     SELECT f(a) GROUP BY a
        //     SELECT f(a + 1) GROUP BY a + 1
        //     SELECT a + sum(b) GROUP BY a
        List<Expression> distinctGroupingColumns =
            ImmutableSet.copyOf(groupByAnalysis.getOriginalExpressions()).asList();

        verifySourceAggregations(distinctGroupingColumns, sourceScope, outputExpressions, analysis);
        if (!orderByExpressions.isEmpty()) {
          verifyOrderByAggregations(
              distinctGroupingColumns,
              sourceScope,
              orderByScope.orElseThrow(() -> new NoSuchElementException("No value present")),
              orderByExpressions,
              analysis);
        }
      }
    }

    private ExpressionAnalysis analyzeExpression(Expression expression, Scope scope) {
      return ExpressionAnalyzer.analyzeExpression(
          metadata,
          queryContext,
          sessionContext,
          statementAnalyzerFactory,
          accessControl,
          scope,
          analysis,
          expression,
          warningCollector,
          correlationSupport);
    }

    private ExpressionAnalysis analyzeExpression(
        Expression expression, Scope scope, CorrelationSupport correlationSupport) {
      return ExpressionAnalyzer.analyzeExpression(
          metadata,
          queryContext,
          sessionContext,
          statementAnalyzerFactory,
          accessControl,
          scope,
          analysis,
          expression,
          warningCollector,
          correlationSupport);
    }

    private List<Node> findReferences(Node node, Identifier name) {
      Stream<Node> allReferences = preOrder(node).filter(isTableWithName(name));

      // TODO: recursive references could be supported in subquery before the point of shadowing.
      // currently, the recursive query name is considered shadowed in the whole subquery if the
      // subquery defines a common table with the same name
      Set<Node> shadowedReferences =
          preOrder(node)
              .filter(isQueryWithNameShadowed(name))
              .flatMap(query -> preOrder(query).filter(isTableWithName(name)))
              .collect(toImmutableSet());

      return allReferences
          .filter(reference -> !shadowedReferences.contains(reference))
          .collect(toImmutableList());
    }

    private Predicate<Node> isTableWithName(Identifier name) {
      return node -> {
        if (!(node instanceof Table)) {
          return false;
        }
        Table table = (Table) node;
        QualifiedName tableName = table.getName();
        return !tableName.getPrefix().isPresent()
            && tableName.hasSuffix(QualifiedName.of(name.getValue()));
      };
    }

    private Predicate<Node> isQueryWithNameShadowed(Identifier name) {
      return node -> {
        if (!(node instanceof Query)) {
          return false;
        }
        Query query = (Query) node;
        if (!query.getWith().isPresent()) {
          return false;
        }
        return query.getWith().get().getQueries().stream()
            .map(WithQuery::getName)
            .map(Identifier::getValue)
            .anyMatch(withQueryName -> withQueryName.equalsIgnoreCase(name.getValue()));
      };
    }

    private void validateFromClauseOfRecursiveTerm(Relation from, Identifier name) {
      preOrder(from)
          .filter(Join.class::isInstance)
          .forEach(
              node -> {
                Join join = (Join) node;
                Join.Type type = join.getType();
                if (type == LEFT || type == RIGHT || type == FULL) {
                  List<Node> leftRecursiveReferences = findReferences(join.getLeft(), name);
                  List<Node> rightRecursiveReferences = findReferences(join.getRight(), name);
                  if (!leftRecursiveReferences.isEmpty() && (type == RIGHT || type == FULL)) {
                    throw new SemanticException(
                        String.format("recursive reference in left source of %s join", type));
                  }
                  if (!rightRecursiveReferences.isEmpty() && (type == LEFT || type == FULL)) {
                    throw new SemanticException(
                        String.format("recursive reference in right source of %s join", type));
                  }
                }
              });

      preOrder(from)
          .filter(node -> node instanceof Intersect && !((Intersect) node).isDistinct())
          .forEach(
              node -> {
                Intersect intersect = (Intersect) node;
                intersect.getRelations().stream()
                    .flatMap(relation -> findReferences(relation, name).stream())
                    .findFirst()
                    .ifPresent(
                        reference -> {
                          throw new SemanticException("recursive reference in INTERSECT ALL");
                        });
              });

      preOrder(from)
          .filter(Except.class::isInstance)
          .forEach(
              node -> {
                Except except = (Except) node;
                List<Node> rightRecursiveReferences = findReferences(except.getRight(), name);
                if (!rightRecursiveReferences.isEmpty()) {
                  throw new SemanticException(
                      String.format(
                          "recursive reference in right relation of EXCEPT %s",
                          except.isDistinct() ? "DISTINCT" : "ALL"));
                }
                if (!except.isDistinct()) {
                  List<Node> leftRecursiveReferences = findReferences(except.getLeft(), name);
                  if (!leftRecursiveReferences.isEmpty()) {
                    throw new SemanticException(
                        "recursive reference in left relation of EXCEPT ALL");
                  }
                }
              });
    }

    private Scope setAliases(Scope scope, Identifier tableName, List<Identifier> columnNames) {
      RelationType oldDescriptor = scope.getRelationType();
      validateColumnAliases(columnNames, oldDescriptor.getVisibleFieldCount());
      RelationType newDescriptor =
          oldDescriptor.withAlias(
              tableName.getValue(),
              columnNames.stream().map(Identifier::getValue).collect(toImmutableList()));

      Streams.forEachPair(
          oldDescriptor.getAllFields().stream(),
          newDescriptor.getAllFields().stream(),
          (newField, field) ->
              analysis.addSourceColumns(newField, analysis.getSourceColumns(field)));
      return scope.withRelationType(newDescriptor);
    }

    private void verifySelectDistinct(
        QuerySpecification node,
        List<Expression> orderByExpressions,
        List<Expression> outputExpressions,
        Scope sourceScope,
        Scope orderByScope) {
      Set<CanonicalizationAware<Identifier>> aliases = getAliases(node.getSelect());

      Set<ScopeAware<Expression>> expressions =
          outputExpressions.stream()
              .map(e -> ScopeAware.scopeAwareKey(e, analysis, sourceScope))
              .collect(Collectors.toSet());

      for (Expression expression : orderByExpressions) {
        if (expression instanceof FieldReference) {
          continue;
        }

        // In a query such as
        //    SELECT a FROM t ORDER BY a
        // the "a" in the SELECT clause is bound to the FROM scope, while the "a" in ORDER BY clause
        // is bound
        // to the "a" from the SELECT clause, so we can't compare by field id / relation id.
        if (expression instanceof Identifier
            && aliases.contains(canonicalizationAwareKey(expression))) {
          continue;
        }

        if (!expressions.contains(ScopeAware.scopeAwareKey(expression, analysis, orderByScope))) {
          throw new SemanticException(
              "For SELECT DISTINCT, ORDER BY expressions must appear in select list");
        }
      }

      //      for (Expression expression : orderByExpressions) {
      //        if (!isDeterministic(expression, this::getResolvedFunction)) {
      //          throw new SemanticException("Non deterministic ORDER BY expression is not
      // supported with SELECT DISTINCT");
      //        }
      //      }
    }

    private Set<CanonicalizationAware<Identifier>> getAliases(Select node) {
      ImmutableSet.Builder<CanonicalizationAware<Identifier>> aliases = ImmutableSet.builder();
      for (SelectItem item : node.getSelectItems()) {
        if (item instanceof SingleColumn) {
          SingleColumn column = (SingleColumn) item;
          Optional<Identifier> alias = column.getAlias();
          if (alias.isPresent()) {
            aliases.add(canonicalizationAwareKey(alias.get()));
          } else if (column.getExpression() instanceof Identifier) {
            Identifier identifier = (Identifier) column.getExpression();
            aliases.add(canonicalizationAwareKey(identifier));
          } else if (column.getExpression() instanceof DereferenceExpression) {
            DereferenceExpression dereferenceExpression =
                (DereferenceExpression) column.getExpression();
            aliases.add(
                canonicalizationAwareKey(
                    dereferenceExpression
                        .getField()
                        .orElseThrow(() -> new NoSuchElementException("No value present"))));
          }
        } else if (item instanceof AllColumns) {
          AllColumns allColumns = (AllColumns) item;
          List<Field> fields = analysis.getSelectAllResultFields(allColumns);
          checkNotNull(fields, "output fields is null for select item %s", item);
          for (int i = 0; i < fields.size(); i++) {
            Field field = fields.get(i);

            if (!allColumns.getAliases().isEmpty()) {
              aliases.add(canonicalizationAwareKey(allColumns.getAliases().get(i)));
            } else if (field.getName().isPresent()) {
              aliases.add(canonicalizationAwareKey(new Identifier(field.getName().get())));
            }
          }
        }
      }

      return aliases.build();
    }

    private void validateProperties(final List<Property> properties, final Optional<Scope> scope) {
      final Set<String> propertyNames = new HashSet<>();
      for (final Property property : properties) {
        final String key = property.getName().getValue().toLowerCase(Locale.ENGLISH);
        if (!TABLE_ALLOWED_PROPERTIES.contains(key)) {
          throw new SemanticException("Table property " + key + " is currently not allowed.");
        }
        if (!propertyNames.add(key)) {
          throw new SemanticException(
              String.format("Duplicate property: %s", property.getName().getValue()));
        }
        if (!property.isSetToDefault()) {
          final Expression value = property.getNonDefaultValue();
          if (!(value instanceof LongLiteral)) {
            throw new SemanticException(
                "TTL' value must be a LongLiteral, but now is: " + value.toString());
          }
        }
      }
      for (final Property property : properties) {
        process(property, scope);
      }
    }

    private void validateColumns(Statement node, RelationType descriptor) {
      // verify that all column names are specified and unique
      // TODO: collect errors and return them all at once
      Set<String> names = new HashSet<>();
      for (Field field : descriptor.getVisibleFields()) {
        String fieldName =
            field
                .getName()
                .orElseThrow(
                    () ->
                        new SemanticException(
                            String.format(
                                "Column name not specified at position %s",
                                descriptor.indexOf(field) + 1)));
        if (!names.add(fieldName)) {
          throw new SemanticException(
              String.format("Column name '%s' specified more than once", fieldName));
        }
      }
    }

    private void validateColumnAliases(List<Identifier> columnAliases, int sourceColumnSize) {
      validateColumnAliasesCount(columnAliases, sourceColumnSize);
      Set<String> names = new HashSet<>();
      for (Identifier identifier : columnAliases) {
        if (names.contains(identifier.getValue().toLowerCase(ENGLISH))) {
          throw new SemanticException(
              String.format("Column name '%s' specified more than once", identifier.getValue()));
        }
        names.add(identifier.getValue().toLowerCase(ENGLISH));
      }
    }

    private void validateColumnAliasesCount(List<Identifier> columnAliases, int sourceColumnSize) {
      if (columnAliases.size() != sourceColumnSize) {
        throw new SemanticException(
            String.format(
                "Column alias list has %s entries but relation has %s columns",
                columnAliases.size(), sourceColumnSize));
      }
    }

    private Scope createAndAssignScope(Node node, Optional<Scope> parentScope) {
      return createAndAssignScope(node, parentScope, emptyList());
    }

    private Scope createAndAssignScope(Node node, Optional<Scope> parentScope, Field... fields) {
      return createAndAssignScope(node, parentScope, new RelationType(fields));
    }

    private Scope createAndAssignScope(Node node, Optional<Scope> parentScope, List<Field> fields) {
      return createAndAssignScope(node, parentScope, new RelationType(fields));
    }

    private Scope createAndAssignScope(
        Node node, Optional<Scope> parentScope, RelationType relationType) {
      Scope scope =
          scopeBuilder(parentScope).withRelationType(RelationId.of(node), relationType).build();

      analysis.setScope(node, scope);
      return scope;
    }

    private Scope createScope(Optional<Scope> parentScope) {
      return scopeBuilder(parentScope).build();
    }

    private Scope.Builder scopeBuilder(Optional<Scope> parentScope) {
      Scope.Builder scopeBuilder = Scope.builder();

      if (parentScope.isPresent()) {
        // parent scope represents local query scope hierarchy. Local query scope
        // hierarchy should have outer query scope as ancestor already.
        scopeBuilder.withParent(parentScope.get());
      } else {
        outerQueryScope.ifPresent(scopeBuilder::withOuterQueryParent);
      }

      return scopeBuilder;
    }

    @Override
    protected Scope visitCreateOrUpdateDevice(
        final CreateOrUpdateDevice node, final Optional<Scope> context) {
      queryContext.setQueryType(QueryType.WRITE);
      return null;
    }

    @Override
    protected Scope visitFetchDevice(final FetchDevice node, final Optional<Scope> context) {
      return null;
    }

    @Override
    protected Scope visitShowDevice(final ShowDevice node, final Optional<Scope> context) {
      analyzeQueryDevice(node, context);
      // TODO: use real scope when parameter in offset and limit is supported
      if (Objects.nonNull(node.getOffset())) {
        analyzeOffset(node.getOffset(), null);
      }
      if (Objects.nonNull(node.getLimit())) {
        analyzeLimit(node.getLimit(), null);
      }
      return null;
    }

    @Override
    protected Scope visitCountDevice(final CountDevice node, final Optional<Scope> context) {
      analyzeQueryDevice(node, context);
      return null;
    }

    private void analyzeQueryDevice(
        final AbstractQueryDeviceWithCache node, final Optional<Scope> context) {
      analyzeTraverseDevice(node, context, node.getWhere().isPresent());
      final TsTable table =
          DataNodeTableCache.getInstance().getTable(node.getDatabase(), node.getTableName());
      if (!node.parseRawExpression(
          table,
          table.getColumnList().stream()
              .filter(
                  columnSchema ->
                      columnSchema.getColumnCategory().equals(TsTableColumnCategory.ATTRIBUTE))
              .map(TsTableColumnSchema::getColumnName)
              .collect(Collectors.toList()),
          queryContext)) {
        // Cache hit
        // Currently we disallow "Or" filter for precise get, thus if it hit cache
        // it'll be only one device
        // TODO: Ensure the disjointness of expressions and allow Or filter
        analysis.setFinishQueryAfterAnalyze();
      }
    }

    // NOTICE: We construct transition map here because currently we set the used fields in
    // the statement. Other queries shall not do this and shall do it in logical plan phase.
    private TranslationMap analyzeTraverseDevice(
        final AbstractTraverseDevice node,
        final Optional<Scope> context,
        final boolean shallCreateTranslationMap) {
      node.parseTable(sessionContext);

      final String database = node.getDatabase();
      final String tableName = node.getTableName();

      if (Objects.isNull(database)) {
        throw new SemanticException("The database must be set before show devices.");
      }

      if (!metadata.tableExists(new QualifiedObjectName(database, tableName))) {
        throw new SemanticException(
            String.format("Table '%s.%s' does not exist.", database, tableName));
      }
      node.setColumnHeaderList();

      TranslationMap translationMap = null;
      if (shallCreateTranslationMap) {
        final QualifiedObjectName name = new QualifiedObjectName(database, tableName);
        final Optional<TableSchema> tableSchema = metadata.getTableSchema(sessionContext, name);
        // This can only be a table
        if (!tableSchema.isPresent()) {
          throw new SemanticException(String.format("Table '%s' does not exist", name));
        }

        final TableSchema originalSchema = tableSchema.get();
        final ImmutableList.Builder<Field> fields = ImmutableList.builder();
        fields.addAll(
            analyzeTableOutputFields(
                node.getTable(),
                name,
                new TableSchema(originalSchema.getTableName(), originalSchema.getColumns())));
        final List<Field> fieldList = fields.build();
        final Scope scope = createAndAssignScope(node, context, fieldList);
        translationMap =
            new TranslationMap(
                Optional.empty(),
                scope,
                analysis,
                fieldList.stream()
                    .map(field -> Symbol.of(field.getName().orElse(null)))
                    .collect(Collectors.toList()),
                new PlannerContext(metadata, null));

        if (node.getWhere().isPresent()) {
          analyzeWhere(node, translationMap.getScope(), node.getWhere().get());
          node.setWhere(translationMap.rewrite(analysis.getWhere(node)));
        }
      }

      return translationMap;
    }

    private Expression analyzeAndRewriteExpression(
        final TranslationMap translationMap, final Scope scope, final Expression expression) {
      analyzeExpression(expression, scope);
      scope.getRelationType().getAllFields();
      return translationMap.rewrite(expression);
    }

    @Override
    protected Scope visitCreatePipe(CreatePipe node, Optional<Scope> context) {
      return createAndAssignScope(node, context);
    }

    @Override
    protected Scope visitAlterPipe(AlterPipe node, Optional<Scope> context) {
      return createAndAssignScope(node, context);
    }

    @Override
    protected Scope visitDropPipe(DropPipe node, Optional<Scope> context) {
      return createAndAssignScope(node, context);
    }

    @Override
    protected Scope visitStartPipe(StartPipe node, Optional<Scope> context) {
      return createAndAssignScope(node, context);
    }

    @Override
    protected Scope visitStopPipe(StopPipe node, Optional<Scope> context) {
      return createAndAssignScope(node, context);
    }

    @Override
    protected Scope visitShowPipes(ShowPipes node, Optional<Scope> context) {
      return createAndAssignScope(node, context);
    }

    @Override
    protected Scope visitCreatePipePlugin(CreatePipePlugin node, Optional<Scope> context) {
      return createAndAssignScope(node, context);
    }

    @Override
    protected Scope visitDropPipePlugin(DropPipePlugin node, Optional<Scope> context) {
      return createAndAssignScope(node, context);
    }

    @Override
    protected Scope visitShowPipePlugins(ShowPipePlugins node, Optional<Scope> context) {
      return createAndAssignScope(node, context);
    }

    @Override
    protected Scope visitCreateTopic(CreateTopic node, Optional<Scope> context) {
      return createAndAssignScope(node, context);
    }

    @Override
    protected Scope visitDropTopic(DropTopic node, Optional<Scope> context) {
      return createAndAssignScope(node, context);
    }

    @Override
    protected Scope visitShowTopics(ShowTopics node, Optional<Scope> context) {
      return createAndAssignScope(node, context);
    }

    @Override
    protected Scope visitShowSubscriptions(ShowSubscriptions node, Optional<Scope> context) {
      return createAndAssignScope(node, context);
    }
  }

  private static boolean hasScopeAsLocalParent(Scope root, Scope parent) {
    Scope scope = root;
    while (scope.getLocalParent().isPresent()) {
      scope = scope.getLocalParent().get();
      if (scope.equals(parent)) {
        return true;
      }
    }

    return false;
  }

  static void verifyNoAggregateWindowOrGroupingFunctions(Expression predicate, String clause) {
    List<FunctionCall> aggregates = extractAggregateFunctions(ImmutableList.of(predicate));

    if (!aggregates.isEmpty()) {
      throw new SemanticException(
          String.format(
              "%s cannot contain aggregations, window functions or grouping operations: %s",
              clause, aggregates));
    }
  }
}<|MERGE_RESOLUTION|>--- conflicted
+++ resolved
@@ -546,14 +546,7 @@
     }
 
     @Override
-<<<<<<< HEAD
-    protected Scope visitDelete(final Delete node, final Optional<Scope> scope) {
-      if (true) {
-        throw new SemanticException("Delete statement is not supported yet.");
-      }
-=======
     protected Scope visitDelete(Delete node, Optional<Scope> scope) {
->>>>>>> 95451e45
       final Scope ret = Scope.create();
       AnalyzeUtils.analyzeDelete(node, queryContext);
       analysis.setScope(node, ret);
