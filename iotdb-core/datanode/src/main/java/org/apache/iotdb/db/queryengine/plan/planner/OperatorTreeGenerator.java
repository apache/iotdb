--- conflicted
+++ resolved
@@ -622,15 +622,10 @@
                 .getPath()
                 .getMeasurement();
         int seriesIndex = seriesPath.getMeasurementList().indexOf(inputSeries);
-<<<<<<< HEAD
         TSDataType seriesDataType = seriesPath.getSchemaList().get(seriesIndex).getType();
-=======
-        TSDataType seriesDataType =
-            seriesPath.getMeasurementSchema().getSubMeasurementsTSDataTypeList().get(seriesIndex);
         if (!judgeCanUseStatistics(descriptor.getAggregationType(), seriesDataType)) {
           canUseStatistics = false;
         }
->>>>>>> cb1bca61
         aggregators.add(
             new Aggregator(
                 AccumulatorFactory.createAccumulator(
