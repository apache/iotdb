--- conflicted
+++ resolved
@@ -326,19 +326,14 @@
   public Operator visitAlignedSeriesScan(
       AlignedSeriesScanNode node, LocalExecutionPlanContext context) {
     AlignedPath seriesPath = node.getAlignedPath();
-<<<<<<< HEAD
 
     SeriesScanOptions.Builder scanOptionsBuilder = getSeriesScanOptionsBuilder(node, context);
     scanOptionsBuilder.withPushDownLimit(node.getPushDownLimit());
     scanOptionsBuilder.withPushDownOffset(node.getPushDownOffset());
-    scanOptionsBuilder.withAllSensors(new HashSet<>(seriesPath.getMeasurementList()));
-=======
-    seriesScanOptionsBuilder.withAllSensors(
-        context.getTypeProvider().getAllSensors() != null
-            ? context.getTypeProvider().getAllSensors()
-            : new HashSet<>(seriesPath.getMeasurementList()));
->>>>>>> 7640df9a
-
+    scanOptionsBuilder.withAllSensors(
+            context.getTypeProvider().getAllSensors() != null
+                    ? context.getTypeProvider().getAllSensors()
+                    : new HashSet<>(seriesPath.getMeasurementList()));
     OperatorContext operatorContext =
         context
             .getDriverContext()
@@ -352,14 +347,9 @@
             node.getPlanNodeId(),
             seriesPath,
             node.getScanOrder(),
-<<<<<<< HEAD
-            scanOptionsBuilder.build(),
-            node.isQueryAllSensors());
-=======
-            seriesScanOptionsBuilder.build(),
+                scanOptionsBuilder.build(),
             node.isQueryAllSensors(),
             context.getTypeProvider().getDataTypes());
->>>>>>> 7640df9a
 
     ((DataDriverContext) context.getDriverContext()).addSourceOperator(seriesScanOperator);
     ((DataDriverContext) context.getDriverContext()).addPath(seriesPath);
