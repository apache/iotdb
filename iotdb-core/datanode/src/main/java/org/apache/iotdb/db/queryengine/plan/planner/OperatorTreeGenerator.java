--- conflicted
+++ resolved
@@ -650,12 +650,8 @@
       LocalExecutionPlanContext context) {
     boolean ascending = scanOrder == ASC;
     List<Aggregator> aggregators = new ArrayList<>();
-<<<<<<< HEAD
+    boolean canUseStatistics = true;
     for (AggregationDescriptor descriptor : aggregationDescriptorList) {
-=======
-    boolean canUseStatistics = true;
-    for (AggregationDescriptor descriptor : node.getAggregationDescriptorList()) {
->>>>>>> cb1bca61
       checkArgument(
           descriptor.getInputExpressions().size() == 1,
           "descriptor's input expression size is not 1");
@@ -668,14 +664,10 @@
                 .getMeasurement();
         int seriesIndex = alignedPath.getMeasurementList().indexOf(inputSeries);
         TSDataType seriesDataType =
-<<<<<<< HEAD
             alignedPath.getMeasurementSchema().getSubMeasurementsTSDataTypeList().get(seriesIndex);
-=======
-            seriesPath.getMeasurementSchema().getSubMeasurementsTSDataTypeList().get(seriesIndex);
         if (!judgeCanUseStatistics(descriptor.getAggregationType(), seriesDataType)) {
           canUseStatistics = false;
         }
->>>>>>> cb1bca61
         aggregators.add(
             new Aggregator(
                 AccumulatorFactory.createAccumulator(
