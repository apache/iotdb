--- conflicted
+++ resolved
@@ -537,14 +537,9 @@
   @Override
   public Operator visitSeriesAggregationScan(
       SeriesAggregationScanNode node, LocalExecutionPlanContext context) {
-<<<<<<< HEAD
     NonAlignedFullPath seriesPath =
         (NonAlignedFullPath) IFullPath.convertToIFullPath(node.getSeriesPath());
-    boolean ascending = node.getScanOrder() == Ordering.ASC;
-=======
-    PartialPath seriesPath = node.getSeriesPath();
     boolean ascending = node.getScanOrder() == ASC;
->>>>>>> fde91579
     List<AggregationDescriptor> aggregationDescriptors = node.getAggregationDescriptorList();
     List<Aggregator> aggregators = new ArrayList<>();
     aggregationDescriptors.forEach(
@@ -618,11 +613,7 @@
   @Override
   public Operator visitAlignedSeriesAggregationScan(
       AlignedSeriesAggregationScanNode node, LocalExecutionPlanContext context) {
-<<<<<<< HEAD
-    AlignedFullPath seriesPath =
-        (AlignedFullPath) IFullPath.convertToIFullPath(node.getAlignedPath());
-    boolean ascending = node.getScanOrder() == Ordering.ASC;
-=======
+
     if (context.isBuildPlanUseTemplate()) {
       Ordering scanOrder = context.getTemplatedInfo().getScanOrder();
       List<AggregationDescriptor> aggregationDescriptors;
@@ -664,8 +655,8 @@
       GroupByTimeParameter groupByTimeParameter,
       boolean outputEndTime,
       LocalExecutionPlanContext context) {
+    AlignedFullPath seriesPath = (AlignedFullPath) IFullPath.convertToIFullPath(alignedPath);
     boolean ascending = scanOrder == ASC;
->>>>>>> fde91579
     List<Aggregator> aggregators = new ArrayList<>();
     boolean canUseStatistics = true;
     for (AggregationDescriptor descriptor : aggregationDescriptorList) {
@@ -679,14 +670,8 @@
             ((TimeSeriesOperand) (descriptor.getInputExpressions().get(0)))
                 .getPath()
                 .getMeasurement();
-<<<<<<< HEAD
-        int seriesIndex = seriesPath.getMeasurementList().indexOf(inputSeries);
-        TSDataType seriesDataType = seriesPath.getSchemaList().get(seriesIndex).getType();
-=======
         int seriesIndex = alignedPath.getMeasurementList().indexOf(inputSeries);
-        TSDataType seriesDataType =
-            alignedPath.getMeasurementSchema().getSubMeasurementsTSDataTypeList().get(seriesIndex);
->>>>>>> fde91579
+        TSDataType seriesDataType = alignedPath.getSchemaList().get(seriesIndex).getType();
         if (!judgeCanUseStatistics(descriptor.getAggregationType(), seriesDataType)) {
           canUseStatistics = false;
         }
@@ -753,7 +738,7 @@
     AlignedSeriesAggregationScanOperator seriesAggregationScanOperator =
         new AlignedSeriesAggregationScanOperator(
             planNodeId,
-            alignedPath,
+            seriesPath,
             scanOrder,
             outputEndTime,
             scanOptionsBuilder.build(),
@@ -766,7 +751,7 @@
 
     ((DataDriverContext) context.getDriverContext())
         .addSourceOperator(seriesAggregationScanOperator);
-    ((DataDriverContext) context.getDriverContext()).addPath(alignedPath);
+    ((DataDriverContext) context.getDriverContext()).addPath(seriesPath);
     context.getDriverContext().setInputDriver(true);
     return seriesAggregationScanOperator;
   }
@@ -1527,7 +1512,7 @@
         node.getChildren().stream()
             .map(PlanNode::getOutputColumnNames)
             .flatMap(List::stream)
-            .map(context.getTypeProvider()::getType)
+            .map(context.getTypeProvider()::getTreeModelType)
             .collect(Collectors.toList()),
         makeLayout(node),
         node.isKeepNull(),
@@ -1841,20 +1826,15 @@
                   .get(expression.getExpressionString())
                   .getType());
         } else {
-          dataTypes.add(context.getTypeProvider().getType(expression.getExpressionString()));
+          dataTypes.add(
+              context.getTypeProvider().getTreeModelType(expression.getExpressionString()));
         }
       }
       aggregators.add(
           SlidingWindowAggregatorFactory.createSlidingWindowAggregator(
               descriptor.getAggregationFuncName(),
               descriptor.getAggregationType(),
-<<<<<<< HEAD
-              descriptor.getInputExpressions().stream()
-                  .map(x -> context.getTypeProvider().getTreeModelType(x.getExpressionString()))
-                  .collect(Collectors.toList()),
-=======
               dataTypes,
->>>>>>> fde91579
               descriptor.getInputExpressions(),
               descriptor.getInputAttributes(),
               ascending,
