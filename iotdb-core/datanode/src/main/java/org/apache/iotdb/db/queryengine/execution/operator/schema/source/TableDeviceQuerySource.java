/*
 * Licensed to the Apache Software Foundation (ASF) under one
 * or more contributor license agreements.  See the NOTICE file
 * distributed with this work for additional information
 * regarding copyright ownership.  The ASF licenses this file
 * to you under the Apache License, Version 2.0 (the
 * "License"); you may not use this file except in compliance
 * with the License.  You may obtain a copy of the License at
 *
 *      http://www.apache.org/licenses/LICENSE-2.0
 *
 * Unless required by applicable law or agreed to in writing,
 * software distributed under the License is distributed on an
 * "AS IS" BASIS, WITHOUT WARRANTIES OR CONDITIONS OF ANY
 * KIND, either express or implied.  See the License for the
 * specific language governing permissions and limitations
 * under the License.
 */

package org.apache.iotdb.db.queryengine.execution.operator.schema.source;

import org.apache.iotdb.commons.exception.runtime.SchemaExecutionException;
import org.apache.iotdb.commons.path.ExtendedPartialPath;
import org.apache.iotdb.commons.path.PartialPath;
import org.apache.iotdb.commons.schema.column.ColumnHeader;
import org.apache.iotdb.commons.schema.filter.SchemaFilter;
import org.apache.iotdb.commons.schema.filter.impl.DeviceFilterUtil;
<<<<<<< HEAD
import org.apache.iotdb.commons.schema.table.TreeViewSchema;
import org.apache.iotdb.commons.schema.table.TsTable;
=======
>>>>>>> ec06abee
import org.apache.iotdb.commons.schema.table.column.TsTableColumnCategory;
import org.apache.iotdb.commons.schema.table.column.TsTableColumnSchema;
import org.apache.iotdb.commons.utils.PathUtils;
import org.apache.iotdb.db.queryengine.plan.relational.metadata.TableMetadataImpl;
import org.apache.iotdb.db.schemaengine.rescon.ISchemaRegionStatistics;
import org.apache.iotdb.db.schemaengine.schemaregion.ISchemaRegion;
import org.apache.iotdb.db.schemaengine.schemaregion.read.resp.info.IDeviceSchemaInfo;
import org.apache.iotdb.db.schemaengine.schemaregion.read.resp.reader.ISchemaReader;
import org.apache.iotdb.db.schemaengine.table.DataNodeTableCache;
import org.apache.iotdb.db.schemaengine.table.DataNodeTreeViewSchemaUtils;

import com.google.common.util.concurrent.ListenableFuture;
import org.apache.tsfile.common.conf.TSFileConfig;
import org.apache.tsfile.common.conf.TSFileDescriptor;
import org.apache.tsfile.read.common.block.TsBlockBuilder;
import org.apache.tsfile.utils.Binary;
import org.apache.tsfile.utils.RamUsageEstimator;

import javax.annotation.Nonnull;

import java.util.Arrays;
import java.util.List;
import java.util.NoSuchElementException;
import java.util.Objects;

import static org.apache.iotdb.commons.conf.IoTDBConstant.PATH_ROOT;

public class TableDeviceQuerySource implements ISchemaSource<IDeviceSchemaInfo> {

  private final String tableName;

  private final List<List<SchemaFilter>> idDeterminedPredicateList;

  private final List<ColumnHeader> columnHeaderList;
  private final List<TsTableColumnSchema> columnSchemaList;
  private final DevicePredicateFilter filter;
  private @Nonnull List<PartialPath> devicePatternList;
  private final boolean needAligned;

  public TableDeviceQuerySource(
      final String database,
      final String tableName,
      final List<List<SchemaFilter>> idDeterminedPredicateList,
      final List<ColumnHeader> columnHeaderList,
<<<<<<< HEAD
      final DevicePredicateFilter filter,
      final boolean needAligned) {
    this.database = database;
=======
      final List<TsTableColumnSchema> columnSchemaList,
      final DevicePredicateFilter filter) {
>>>>>>> ec06abee
    this.tableName = tableName;
    this.idDeterminedPredicateList = idDeterminedPredicateList;
    this.columnHeaderList = columnHeaderList;
    // Calculate this outside to save cpu
    this.columnSchemaList = columnSchemaList;
    this.filter = filter;
    this.devicePatternList = getDevicePatternList(database, tableName, idDeterminedPredicateList);
    this.needAligned = needAligned;
  }

  @Override
  public ISchemaReader<IDeviceSchemaInfo> getSchemaReader(final ISchemaRegion schemaRegion) {
    return new ISchemaReader<IDeviceSchemaInfo>() {

      private ISchemaReader<IDeviceSchemaInfo> deviceReader;
      private Throwable throwable;
      private int index = 0;
      private IDeviceSchemaInfo next;

      @Override
      public boolean isSuccess() {
        return throwable == null && (deviceReader == null || deviceReader.isSuccess());
      }

      @Override
      public Throwable getFailure() {
        if (throwable != null) {
          return throwable;
        } else if (deviceReader != null) {
          return deviceReader.getFailure();
        }
        return null;
      }

      @Override
      public ListenableFuture<?> isBlocked() {
        return NOT_BLOCKED;
      }

      @Override
      public boolean hasNext() {
        if (Objects.nonNull(next)) {
          return true;
        }

        if (Objects.isNull(filter)) {
          if (innerHasNext()) {
            next = deviceReader.next();
            return true;
          }
          return false;
        }

        if (filter.hasNext()) {
          next = filter.next();
          return true;
        }

        while (innerHasNext() && !filter.hasNext()) {
          filter.addBatch(deviceReader.next());
        }

        if (!filter.hasNext()) {
          filter.prepareBatchResult();
        }

        if (filter.hasNext()) {
          next = filter.next();
          return true;
        }
        return false;
      }

      private boolean innerHasNext() {
        try {
          if (throwable != null) {
            return false;
          }
          if (deviceReader != null) {
            if (deviceReader.hasNext()) {
              return true;
            } else {
              deviceReader.close();
              if (!deviceReader.isSuccess()) {
                throwable = deviceReader.getFailure();
                return false;
              }
            }
          }

          while (index < devicePatternList.size()) {
            deviceReader = schemaRegion.getTableDeviceReader(devicePatternList.get(index));
            index++;
            if (deviceReader.hasNext()) {
              return true;
            } else {
              deviceReader.close();
            }
          }
          return false;
        } catch (final Exception e) {
          throw new SchemaExecutionException(e.getMessage(), e);
        }
      }

      @Override
      public IDeviceSchemaInfo next() {
        if (!hasNext()) {
          throw new NoSuchElementException();
        }
        final IDeviceSchemaInfo result = next;
        next = null;
        return result;
      }

      @Override
      public void close() throws Exception {
        if (Objects.nonNull(deviceReader)) {
          deviceReader.close();
        }
        if (Objects.nonNull(filter)) {
          filter.close();
        }
      }
    };
  }

  public static @Nonnull List<PartialPath> getDevicePatternList(
      final String database,
      final String tableName,
      final List<List<SchemaFilter>> idDeterminedPredicateList) {
    final TsTable table = DataNodeTableCache.getInstance().getTable(database, tableName);
    if (Objects.isNull(table)) {
      TableMetadataImpl.throwTableNotExistsException(database, tableName);
    }
    return DeviceFilterUtil.convertToDevicePattern(
        !TreeViewSchema.isTreeViewTable(table)
            ? new String[] {PATH_ROOT, database, tableName}
            : DataNodeTreeViewSchemaUtils.getPatternNodes(table),
        DataNodeTableCache.getInstance().getTable(database, tableName).getIdNums(),
        idDeterminedPredicateList);
  }

  @Override
  public List<ColumnHeader> getInfoQueryColumnHeaders() {
    return columnHeaderList;
  }

  @Override
  public void transformToTsBlockColumns(
      final IDeviceSchemaInfo schemaInfo, final TsBlockBuilder builder, final String database) {
<<<<<<< HEAD
    final TsTable table = DataNodeTableCache.getInstance().getTable(this.database, tableName);
    if (!needAligned) {
      transformToTableDeviceTsBlockColumns(
          schemaInfo,
          builder,
          this.database,
          tableName,
          columnHeaderList,
          PathUtils.isTableModelDatabase(database)
              ? 3
              : DataNodeTreeViewSchemaUtils.getPatternNodes(table).length);
    } else {
      transformToTreeDeviceTsBlockColumns(
          schemaInfo,
          builder,
          this.database,
          tableName,
          columnHeaderList,
          DataNodeTreeViewSchemaUtils.getPatternNodes(table).length);
    }
=======
    transformToTsBlockColumns(schemaInfo, builder, columnSchemaList, 3);
>>>>>>> ec06abee
  }

  public static void transformToTableDeviceTsBlockColumns(
      final IDeviceSchemaInfo schemaInfo,
      final TsBlockBuilder builder,
      final List<TsTableColumnSchema> columnSchemaList,
      int idIndex) {
    builder.getTimeColumnBuilder().writeLong(0L);
    int resultIndex = 0;
    final String[] pathNodes = schemaInfo.getRawNodes();
    for (final TsTableColumnSchema columnSchema : columnSchemaList) {
      if (columnSchema.getColumnCategory().equals(TsTableColumnCategory.TAG)) {
        if (pathNodes.length <= idIndex || pathNodes[idIndex] == null) {
          builder.getColumnBuilder(resultIndex).appendNull();
        } else {
          builder
              .getColumnBuilder(resultIndex)
              .writeBinary(new Binary(pathNodes[idIndex], TSFileConfig.STRING_CHARSET));
        }
        idIndex++;
      } else if (columnSchema.getColumnCategory().equals(TsTableColumnCategory.ATTRIBUTE)) {
        final Binary attributeValue = schemaInfo.getAttributeValue(columnSchema.getColumnName());
        if (attributeValue == null) {
          builder.getColumnBuilder(resultIndex).appendNull();
        } else {
          builder.getColumnBuilder(resultIndex).writeBinary(attributeValue);
        }
      }
      resultIndex++;
    }
    builder.declarePosition();
  }

  private static void transformToTreeDeviceTsBlockColumns(
      final IDeviceSchemaInfo schemaInfo,
      final TsBlockBuilder builder,
      final String database,
      final String tableName,
      final List<ColumnHeader> columnHeaderList,
      final int beginIndex) {
    builder.getTimeColumnBuilder().writeLong(0L);
    int resultIndex = 0;
    final String[] pathNodes = schemaInfo.getRawNodes();
    final TsTable table = DataNodeTableCache.getInstance().getTable(database, tableName);
    TsTableColumnSchema columnSchema;
    for (final ColumnHeader columnHeader : columnHeaderList) {
      columnSchema = table.getColumnSchema(columnHeader.getColumnName());
      if (Objects.nonNull(columnSchema)
          && columnSchema.getColumnCategory().equals(TsTableColumnCategory.TAG)) {
        if (pathNodes.length <= resultIndex + beginIndex
            || pathNodes[resultIndex + beginIndex] == null) {
          builder.getColumnBuilder(resultIndex).appendNull();
        } else {
          builder
              .getColumnBuilder(resultIndex)
              .writeBinary(
                  new Binary(pathNodes[resultIndex + beginIndex], TSFileConfig.STRING_CHARSET));
        }
        resultIndex++;
      }
    }
    builder.getColumnBuilder(resultIndex).writeBoolean(schemaInfo.isAligned());
    builder.declarePosition();
  }

  @Override
  public boolean hasSchemaStatistic(final ISchemaRegion schemaRegion) {
    return (Objects.isNull(idDeterminedPredicateList)
            || idDeterminedPredicateList.isEmpty()
            || idDeterminedPredicateList.stream().allMatch(List::isEmpty))
        && Objects.isNull(filter)
        && PathUtils.isTableModelDatabase(schemaRegion.getDatabaseFullPath());
  }

  @Override
  public long getSchemaStatistic(final ISchemaRegion schemaRegion) {
    return schemaRegion.getSchemaRegionStatistics().getTableDevicesNumber(tableName);
  }

  @Override
  public long getMaxMemory(final ISchemaRegion schemaRegion) {
    final ISchemaRegionStatistics statistics = schemaRegion.getSchemaRegionStatistics();
    final long devicesNumber = statistics.getTableDevicesNumber(tableName);
    return devicePatternList.stream().allMatch(path -> ((ExtendedPartialPath) path).isNormalPath())
        ? Math.min(
            TSFileDescriptor.getInstance().getConfig().getMaxTsBlockSizeInBytes(),
            devicePatternList.stream()
                    .map(
                        devicePattern ->
                            Arrays.stream(
                                    devicePattern.getNodes(), 3, devicePattern.getNodeLength())
                                .map(RamUsageEstimator::sizeOf)
                                .reduce(0L, Long::sum))
                    .reduce(0L, Long::sum)
                + (devicesNumber > 0
                    ? devicePatternList.size()
                        * statistics.getTableAttributeMemory(tableName)
                        / devicesNumber
                    : 0))
        : TSFileDescriptor.getInstance().getConfig().getMaxTsBlockSizeInBytes();
  }
}<|MERGE_RESOLUTION|>--- conflicted
+++ resolved
@@ -25,11 +25,8 @@
 import org.apache.iotdb.commons.schema.column.ColumnHeader;
 import org.apache.iotdb.commons.schema.filter.SchemaFilter;
 import org.apache.iotdb.commons.schema.filter.impl.DeviceFilterUtil;
-<<<<<<< HEAD
 import org.apache.iotdb.commons.schema.table.TreeViewSchema;
 import org.apache.iotdb.commons.schema.table.TsTable;
-=======
->>>>>>> ec06abee
 import org.apache.iotdb.commons.schema.table.column.TsTableColumnCategory;
 import org.apache.iotdb.commons.schema.table.column.TsTableColumnSchema;
 import org.apache.iotdb.commons.utils.PathUtils;
@@ -74,14 +71,10 @@
       final String tableName,
       final List<List<SchemaFilter>> idDeterminedPredicateList,
       final List<ColumnHeader> columnHeaderList,
-<<<<<<< HEAD
+      final List<TsTableColumnSchema> columnSchemaList,
       final DevicePredicateFilter filter,
       final boolean needAligned) {
     this.database = database;
-=======
-      final List<TsTableColumnSchema> columnSchemaList,
-      final DevicePredicateFilter filter) {
->>>>>>> ec06abee
     this.tableName = tableName;
     this.idDeterminedPredicateList = idDeterminedPredicateList;
     this.columnHeaderList = columnHeaderList;
@@ -233,30 +226,21 @@
   @Override
   public void transformToTsBlockColumns(
       final IDeviceSchemaInfo schemaInfo, final TsBlockBuilder builder, final String database) {
-<<<<<<< HEAD
     final TsTable table = DataNodeTableCache.getInstance().getTable(this.database, tableName);
     if (!needAligned) {
       transformToTableDeviceTsBlockColumns(
           schemaInfo,
           builder,
-          this.database,
-          tableName,
-          columnHeaderList,
+          columnSchemaList,
           PathUtils.isTableModelDatabase(database)
               ? 3
               : DataNodeTreeViewSchemaUtils.getPatternNodes(table).length);
     } else {
       transformToTreeDeviceTsBlockColumns(
           schemaInfo,
-          builder,
-          this.database,
-          tableName,
-          columnHeaderList,
+          builder, columnSchemaList,
           DataNodeTreeViewSchemaUtils.getPatternNodes(table).length);
     }
-=======
-    transformToTsBlockColumns(schemaInfo, builder, columnSchemaList, 3);
->>>>>>> ec06abee
   }
 
   public static void transformToTableDeviceTsBlockColumns(
@@ -293,17 +277,12 @@
   private static void transformToTreeDeviceTsBlockColumns(
       final IDeviceSchemaInfo schemaInfo,
       final TsBlockBuilder builder,
-      final String database,
-      final String tableName,
-      final List<ColumnHeader> columnHeaderList,
+      final List<TsTableColumnSchema> columnSchemaList,
       final int beginIndex) {
     builder.getTimeColumnBuilder().writeLong(0L);
     int resultIndex = 0;
     final String[] pathNodes = schemaInfo.getRawNodes();
-    final TsTable table = DataNodeTableCache.getInstance().getTable(database, tableName);
-    TsTableColumnSchema columnSchema;
-    for (final ColumnHeader columnHeader : columnHeaderList) {
-      columnSchema = table.getColumnSchema(columnHeader.getColumnName());
+    for (final TsTableColumnSchema columnSchema : columnSchemaList) {
       if (Objects.nonNull(columnSchema)
           && columnSchema.getColumnCategory().equals(TsTableColumnCategory.TAG)) {
         if (pathNodes.length <= resultIndex + beginIndex
