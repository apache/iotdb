--- conflicted
+++ resolved
@@ -120,14 +120,11 @@
             isCrossCompaction
                 ? new FastCrossCompactionWriter(targetFiles, seqFiles, readerCacheMap)
                 : new FastInnerCompactionWriter(targetFiles.get(0))) {
-<<<<<<< HEAD
       List<Schema> schemas =
           CompactionTableSchemaCollector.collectSchema(seqFiles, unseqFiles, readerCacheMap);
       compactionWriter.setSchemaForAllTargetFile(schemas);
-=======
       readModification(seqFiles);
       readModification(unseqFiles);
->>>>>>> 9465ac24
       while (deviceIterator.hasNextDevice()) {
         checkThreadInterrupted();
         Pair<IDeviceID, Boolean> deviceInfo = deviceIterator.nextDevice();
