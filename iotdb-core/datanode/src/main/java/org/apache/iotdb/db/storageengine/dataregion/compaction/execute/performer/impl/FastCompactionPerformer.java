--- conflicted
+++ resolved
@@ -49,12 +49,9 @@
 import org.apache.iotdb.db.storageengine.dataregion.tsfile.TsFileResource;
 import org.apache.iotdb.db.utils.datastructure.PatternTreeMapFactory;
 
-<<<<<<< HEAD
-import org.apache.tsfile.enums.TSDataType;
-=======
 import org.apache.tsfile.common.conf.TSFileDescriptor;
 import org.apache.tsfile.encrypt.EncryptParameter;
->>>>>>> 57fe5734
+import org.apache.tsfile.enums.TSDataType;
 import org.apache.tsfile.exception.StopReadTsFileByInterruptException;
 import org.apache.tsfile.exception.write.PageException;
 import org.apache.tsfile.file.metadata.IDeviceID;
@@ -196,6 +193,13 @@
           ttlDeletion =
               CompactionUtils.convertTtlToDeletion(
                   device, deviceIterator.getTimeLowerBoundForCurrentDevice());
+          for (TsFileResource sourceFile : sortedSourceFiles) {
+            modificationCache
+                .computeIfAbsent(
+                    sourceFile.getTsFile().getName(),
+                    k -> PatternTreeMapFactory.getModsPatternTreeMap())
+                .append(ttlDeletion.keyOfPatternTree(), ttlDeletion);
+          }
         }
         compactionWriter.setTTLDeletion(ttlDeletion);
 
