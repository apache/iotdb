/*
 * Licensed to the Apache Software Foundation (ASF) under one
 * or more contributor license agreements.  See the NOTICE file
 * distributed with this work for additional information
 * regarding copyright ownership.  The ASF licenses this file
 * to you under the Apache License, Version 2.0 (the
 * "License"); you may not use this file except in compliance
 * with the License.  You may obtain a copy of the License at
 *
 *     http://www.apache.org/licenses/LICENSE-2.0
 *
 * Unless required by applicable law or agreed to in writing,
 * software distributed under the License is distributed on an
 * "AS IS" BASIS, WITHOUT WARRANTIES OR CONDITIONS OF ANY
 * KIND, either express or implied.  See the License for the
 * specific language governing permissions and limitations
 * under the License.
 */

package org.apache.iotdb.db.queryengine.execution.fragment;

import org.apache.iotdb.commons.concurrent.IoTDBThreadPoolFactory;
import org.apache.iotdb.commons.concurrent.ThreadName;
import org.apache.iotdb.commons.concurrent.threadpool.ScheduledExecutorUtil;
import org.apache.iotdb.commons.conf.CommonDescriptor;
import org.apache.iotdb.db.conf.IoTDBDescriptor;
import org.apache.iotdb.db.queryengine.common.FragmentInstanceId;
import org.apache.iotdb.db.queryengine.common.QueryId;
import org.apache.iotdb.db.queryengine.execution.driver.IDriver;
import org.apache.iotdb.db.queryengine.execution.exchange.MPPDataExchangeManager;
import org.apache.iotdb.db.queryengine.execution.exchange.MPPDataExchangeService;
import org.apache.iotdb.db.queryengine.execution.exchange.sink.ISink;
import org.apache.iotdb.db.queryengine.execution.schedule.DriverScheduler;
import org.apache.iotdb.db.queryengine.execution.schedule.IDriverScheduler;
import org.apache.iotdb.db.queryengine.metric.QueryExecutionMetricSet;
import org.apache.iotdb.db.queryengine.plan.planner.LocalExecutionPlanner;
import org.apache.iotdb.db.queryengine.plan.planner.PipelineDriverFactory;
import org.apache.iotdb.db.queryengine.plan.planner.plan.FragmentInstance;
import org.apache.iotdb.db.schemaengine.schemaregion.ISchemaRegion;
import org.apache.iotdb.db.storageengine.dataregion.IDataRegionForQuery;
import org.apache.iotdb.db.utils.SetThreadName;

import io.airlift.stats.CounterStat;
import io.airlift.units.Duration;
import org.slf4j.Logger;
import org.slf4j.LoggerFactory;

import java.util.ArrayList;
import java.util.List;
import java.util.Map;
import java.util.concurrent.ConcurrentHashMap;
import java.util.concurrent.ExecutorService;
import java.util.concurrent.ScheduledExecutorService;
import java.util.concurrent.TimeUnit;
import java.util.concurrent.TimeoutException;

import static java.util.Objects.requireNonNull;
import static org.apache.iotdb.db.queryengine.execution.fragment.FragmentInstanceContext.createFragmentInstanceContext;
import static org.apache.iotdb.db.queryengine.execution.fragment.FragmentInstanceExecution.createFragmentInstanceExecution;
import static org.apache.iotdb.db.queryengine.metric.QueryExecutionMetricSet.LOCAL_EXECUTION_PLANNER;

@SuppressWarnings("squid:S6548")
public class FragmentInstanceManager {

  private static final Logger logger = LoggerFactory.getLogger(FragmentInstanceManager.class);

  private final Map<FragmentInstanceId, FragmentInstanceContext> instanceContext;
  private final Map<FragmentInstanceId, FragmentInstanceExecution> instanceExecution;
  private final Map<QueryId, DataNodeQueryContext> dataNodeQueryContextMap;
  private final LocalExecutionPlanner planner = LocalExecutionPlanner.getInstance();
  private final IDriverScheduler scheduler = DriverScheduler.getInstance();

  private final ScheduledExecutorService instanceManagementExecutor;
  public final ExecutorService instanceNotificationExecutor;

  private final Duration infoCacheTime;

  // record failed instances count
  private final CounterStat failedInstances = new CounterStat();

  private final ExecutorService intoOperationExecutor;
  private final ExecutorService modelInferenceExecutor;

  private final MPPDataExchangeManager exchangeManager =
      MPPDataExchangeService.getInstance().getMPPDataExchangeManager();

  private static final QueryExecutionMetricSet QUERY_EXECUTION_METRIC_SET =
      QueryExecutionMetricSet.getInstance();

  public static FragmentInstanceManager getInstance() {
    return FragmentInstanceManager.InstanceHolder.INSTANCE;
  }

  private FragmentInstanceManager() {
    this.instanceContext = new ConcurrentHashMap<>();
    this.instanceExecution = new ConcurrentHashMap<>();
    this.dataNodeQueryContextMap = new ConcurrentHashMap<>();
    this.instanceManagementExecutor =
        IoTDBThreadPoolFactory.newScheduledThreadPool(
            1, ThreadName.FRAGMENT_INSTANCE_MANAGEMENT.getName());
    this.instanceNotificationExecutor =
        IoTDBThreadPoolFactory.newFixedThreadPool(
            4, ThreadName.FRAGMENT_INSTANCE_NOTIFICATION.getName());

    this.infoCacheTime = new Duration(5, TimeUnit.MINUTES);

    ScheduledExecutorUtil.safelyScheduleWithFixedDelay(
        instanceManagementExecutor, this::removeOldInstances, 2000, 2000, TimeUnit.MILLISECONDS);
    ScheduledExecutorUtil.safelyScheduleWithFixedDelay(
        instanceManagementExecutor,
        this::cancelTimeoutFlushingInstances,
        2000,
        2000,
        TimeUnit.MILLISECONDS);

    this.intoOperationExecutor =
        IoTDBThreadPoolFactory.newFixedThreadPool(
            IoTDBDescriptor.getInstance().getConfig().getIntoOperationExecutionThreadCount(),
            "into-operation-executor");

    this.modelInferenceExecutor =
        IoTDBThreadPoolFactory.newFixedThreadPool(
<<<<<<< HEAD
            IoTDBDescriptor.getInstance().getConfig().getModelInferenceExecutionThreadCount(),
=======
            CommonDescriptor.getInstance().getConfig().getModelInferenceExecutionThreadCount(),
>>>>>>> d7396bfc
            "model-inference-executor");
  }

  public int getInstanceContextSize() {
    return instanceContext.size();
  }

  public int getInstanceExecutionSize() {
    return instanceExecution.size();
  }

  @SuppressWarnings("squid:S1181")
  public FragmentInstanceInfo execDataQueryFragmentInstance(
      FragmentInstance instance, IDataRegionForQuery dataRegion) {
    long startTime = System.nanoTime();
    FragmentInstanceId instanceId = instance.getId();
    try (SetThreadName fragmentInstanceName = new SetThreadName(instanceId.getFullId())) {
      FragmentInstanceExecution execution =
          instanceExecution.computeIfAbsent(
              instanceId,
              id -> {
                FragmentInstanceStateMachine stateMachine =
                    new FragmentInstanceStateMachine(instanceId, instanceNotificationExecutor);

                int dataNodeFINum = instance.getDataNodeFINum();
                DataNodeQueryContext dataNodeQueryContext =
                    getOrCreateDataNodeQueryContext(instanceId.getQueryId(), dataNodeFINum);

                FragmentInstanceContext context =
                    instanceContext.computeIfAbsent(
                        instanceId,
                        fragmentInstanceId ->
                            createFragmentInstanceContext(
                                fragmentInstanceId,
                                stateMachine,
                                instance.getSessionInfo(),
                                dataRegion,
                                instance.getTimeFilter(),
                                dataNodeQueryContextMap));

                try {
                  List<PipelineDriverFactory> driverFactories =
                      planner.plan(
                          instance.getFragment().getPlanNodeTree(),
                          instance.getFragment().getTypeProvider(),
                          context,
                          dataNodeQueryContext);

                  List<IDriver> drivers = new ArrayList<>();
                  driverFactories.forEach(factory -> drivers.add(factory.createDriver()));
                  context.initializeNumOfDrivers(drivers.size());
                  // get the sink of last driver
                  ISink sink = drivers.get(drivers.size() - 1).getSink();

                  return createFragmentInstanceExecution(
                      scheduler,
                      instanceId,
                      context,
                      drivers,
                      sink,
                      stateMachine,
                      failedInstances,
                      instance.getTimeOut(),
                      exchangeManager);
                } catch (Throwable t) {
                  logger.warn("error when create FragmentInstanceExecution.", t);
                  stateMachine.failed(t);
                  return null;
                }
              });

      if (execution != null) {
        execution
            .getStateMachine()
            .addStateChangeListener(
                newState -> {
                  if (newState.isDone()) {
                    instanceExecution.remove(instanceId);
                  }
                });
        return execution.getInstanceInfo();
      } else {
        return createFailedInstanceInfo(instanceId);
      }
    } finally {
      QUERY_EXECUTION_METRIC_SET.recordExecutionCost(
          LOCAL_EXECUTION_PLANNER, System.nanoTime() - startTime);
    }
  }

  private DataNodeQueryContext getOrCreateDataNodeQueryContext(QueryId queryId, int dataNodeFINum) {
    return dataNodeQueryContextMap.computeIfAbsent(
        queryId, queryId1 -> new DataNodeQueryContext(dataNodeFINum));
  }

  @SuppressWarnings("squid:S1181")
  public FragmentInstanceInfo execSchemaQueryFragmentInstance(
      FragmentInstance instance, ISchemaRegion schemaRegion) {
    FragmentInstanceId instanceId = instance.getId();
    FragmentInstanceExecution execution =
        instanceExecution.computeIfAbsent(
            instanceId,
            id -> {
              FragmentInstanceStateMachine stateMachine =
                  new FragmentInstanceStateMachine(instanceId, instanceNotificationExecutor);

              FragmentInstanceContext context =
                  instanceContext.computeIfAbsent(
                      instanceId,
                      fragmentInstanceId ->
                          createFragmentInstanceContext(
                              fragmentInstanceId, stateMachine, instance.getSessionInfo()));

              try {
                List<PipelineDriverFactory> driverFactories =
                    planner.plan(instance.getFragment().getPlanNodeTree(), context, schemaRegion);

                List<IDriver> drivers = new ArrayList<>();
                driverFactories.forEach(factory -> drivers.add(factory.createDriver()));
                context.initializeNumOfDrivers(drivers.size());
                // get the sink of last driver
                ISink sink = drivers.get(drivers.size() - 1).getSink();

                return createFragmentInstanceExecution(
                    scheduler,
                    instanceId,
                    context,
                    drivers,
                    sink,
                    stateMachine,
                    failedInstances,
                    instance.getTimeOut(),
                    exchangeManager);
              } catch (Throwable t) {
                logger.warn("Execute error caused by ", t);
                stateMachine.failed(t);
                return null;
              }
            });
    if (execution != null) {
      execution
          .getStateMachine()
          .addStateChangeListener(
              newState -> {
                if (newState.isDone()) {
                  instanceExecution.remove(instanceId);
                }
              });
      return execution.getInstanceInfo();
    } else {
      return createFailedInstanceInfo(instanceId);
    }
  }

  /** Aborts a FragmentInstance. keep FragmentInstanceContext for later state tracking */
  public FragmentInstanceInfo abortFragmentInstance(FragmentInstanceId fragmentInstanceId) {
    instanceExecution.remove(fragmentInstanceId);
    FragmentInstanceContext context = instanceContext.get(fragmentInstanceId);
    if (context != null) {
      context.abort();
      return context.getInstanceInfo();
    }
    return null;
  }

  /** Cancels a FragmentInstance. */
  public FragmentInstanceInfo cancelTask(FragmentInstanceId instanceId, boolean hasThrowable) {
    logger.debug("[CancelFI]");
    requireNonNull(instanceId, "taskId is null");

    FragmentInstanceContext context = instanceContext.remove(instanceId);
    if (context != null) {
      instanceExecution.remove(instanceId);
      if (hasThrowable) {
        context.cancel();
      } else {
        context.finished();
      }
      return context.getInstanceInfo();
    }
    return null;
  }

  /**
   * Gets the info for the specified fragment instance.
   *
   * <p>NOTE: this design assumes that only fragment instances that will eventually exist are
   * queried.
   */
  public FragmentInstanceInfo getInstanceInfo(FragmentInstanceId instanceId) {
    requireNonNull(instanceId, "instanceId is null");
    FragmentInstanceContext context = instanceContext.get(instanceId);
    if (context == null) {
      return null;
    }
    return context.getInstanceInfo();
  }

  public CounterStat getFailedInstances() {
    return failedInstances;
  }

  private FragmentInstanceInfo createFailedInstanceInfo(FragmentInstanceId instanceId) {
    FragmentInstanceContext context = instanceContext.get(instanceId);
    return new FragmentInstanceInfo(
        FragmentInstanceState.FAILED,
        context.getEndTime(),
        context.getFailedCause(),
        context.getFailureInfoList());
  }

  private void removeOldInstances() {
    long oldestAllowedInstance = System.currentTimeMillis() - infoCacheTime.toMillis();
    instanceContext
        .entrySet()
        .removeIf(
            entry -> {
              long endTime = entry.getValue().getEndTime();
              return endTime != -1 && endTime <= oldestAllowedInstance;
            });
  }

  private void cancelTimeoutFlushingInstances() {
    long now = System.currentTimeMillis();
    instanceExecution.forEach(
        (key, execution) -> {
          if (execution.getStateMachine().getState() == FragmentInstanceState.FLUSHING
              && (now - execution.getStartTime()) > execution.getTimeoutInMs()) {
            execution
                .getStateMachine()
                .failed(
                    new TimeoutException(
                        "Query has executed more than " + execution.getTimeoutInMs() + "ms"));
          }
        });
  }

  public ExecutorService getIntoOperationExecutor() {
    return intoOperationExecutor;
  }

  public ExecutorService getModelInferenceExecutor() {
    return modelInferenceExecutor;
  }

  private static class InstanceHolder {

    private InstanceHolder() {}

    private static final FragmentInstanceManager INSTANCE = new FragmentInstanceManager();
  }
}<|MERGE_RESOLUTION|>--- conflicted
+++ resolved
@@ -120,11 +120,7 @@
 
     this.modelInferenceExecutor =
         IoTDBThreadPoolFactory.newFixedThreadPool(
-<<<<<<< HEAD
-            IoTDBDescriptor.getInstance().getConfig().getModelInferenceExecutionThreadCount(),
-=======
             CommonDescriptor.getInstance().getConfig().getModelInferenceExecutionThreadCount(),
->>>>>>> d7396bfc
             "model-inference-executor");
   }
 
