--- conflicted
+++ resolved
@@ -105,7 +105,7 @@
       final long sharedModFileOffset,
       final String dataBaseName)
       throws IOException {
-    this.connector = connector;
+    super(connector);
 
     this.pipeName2WeightMap = pipeName2WeightMap;
 
@@ -260,7 +260,9 @@
                   this.client.getEndPoint(),
                   (long) (req.getBody().length * weight)));
 
-      this.client.pipeTransfer(req, this);
+      if (!tryTransfer(client, req)) {
+        LOGGER.debug("Transfer failed, {} to {}", req, client);
+      }
     }
   }
 
@@ -277,51 +279,7 @@
     final int readLength = reader.read(readBuffer);
 
     if (readLength == -1) {
-<<<<<<< HEAD
       switchToNextFile(clientManager, client);
-=======
-      if (currentFile == modFile) {
-        currentFile = tsFile;
-        position = 0;
-        try {
-          reader.close();
-        } catch (final IOException e) {
-          LOGGER.warn("Failed to close file reader when successfully transferred mod file.", e);
-        }
-        reader = new RandomAccessFile(tsFile, "r");
-        transfer(clientManager, client);
-      } else if (currentFile == tsFile) {
-        isSealSignalSent.set(true);
-
-        final TPipeTransferReq uncompressedReq =
-            transferMod
-                ? PipeTransferTsFileSealWithModReq.toTPipeTransferReq(
-                    modFile.getName(),
-                    modFile.length(),
-                    tsFile.getName(),
-                    tsFile.length(),
-                    dataBaseName)
-                : PipeTransferTsFileSealWithModReq.toTPipeTransferReq(
-                    tsFile.getName(), tsFile.length(), dataBaseName);
-        final TPipeTransferReq req =
-            connector.isRpcCompressionEnabled()
-                ? PipeTransferCompressedReq.toTPipeTransferReq(
-                    uncompressedReq, connector.getCompressors())
-                : uncompressedReq;
-
-        pipeName2WeightMap.forEach(
-            (pipePair, weight) ->
-                connector.rateLimitIfNeeded(
-                    pipePair.getLeft(),
-                    pipePair.getRight(),
-                    client.getEndPoint(),
-                    (long) (req.getBody().length * weight)));
-
-        if (!tryTransfer(client, req)) {
-          return;
-        }
-      }
->>>>>>> 482a83e2
       return;
     }
 
