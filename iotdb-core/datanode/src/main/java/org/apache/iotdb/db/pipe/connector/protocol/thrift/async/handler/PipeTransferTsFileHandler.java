--- conflicted
+++ resolved
@@ -32,14 +32,11 @@
 import org.apache.iotdb.db.pipe.connector.payload.evolvable.request.PipeTransferTsFileSealWithModReq;
 import org.apache.iotdb.db.pipe.connector.protocol.thrift.async.IoTDBDataRegionAsyncConnector;
 import org.apache.iotdb.db.pipe.event.common.tsfile.PipeTsFileInsertionEvent;
-<<<<<<< HEAD
-import org.apache.iotdb.db.storageengine.dataregion.modification.ModificationFile;
-=======
 import org.apache.iotdb.db.pipe.resource.PipeDataNodeResourceManager;
 import org.apache.iotdb.db.pipe.resource.memory.PipeMemoryManager;
 import org.apache.iotdb.db.pipe.resource.memory.PipeTsFileMemoryBlock;
+import org.apache.iotdb.db.storageengine.dataregion.modification.ModificationFile;
 import org.apache.iotdb.pipe.api.exception.PipeException;
->>>>>>> f8082c65
 import org.apache.iotdb.rpc.TSStatusCode;
 import org.apache.iotdb.service.rpc.thrift.TPipeTransferReq;
 import org.apache.iotdb.service.rpc.thrift.TPipeTransferResp;
@@ -143,7 +140,18 @@
       }
     }
 
-    readFileBufferSize = PipeConfig.getInstance().getPipeConnectorReadFileBufferSize();
+    long maxFileLength = tsFile.length();
+    if (transferExclusiveMod) {
+      maxFileLength = Math.max(maxFileLength, exclusiveModFile.length());
+    }
+    if (transferSharedMod) {
+      maxFileLength = Math.max(maxFileLength, sharedModFile.length());
+    }
+    readFileBufferSize =
+        (int)
+            Math.min(PipeConfig.getInstance().getPipeConnectorReadFileBufferSize(), maxFileLength);
+    memoryBlock =
+        PipeDataNodeResourceManager.memory().forceAllocateForTsFileWithRetry(readFileBufferSize);
     readBuffer = new byte[readFileBufferSize];
     position = 0;
 
@@ -169,7 +177,7 @@
       final AtomicBoolean eventsHadBeenAddedToRetryQueue,
       final File tsFile,
       final File exclusiveModFile,
-      final boolean transferMod,
+      final boolean transferExclusiveMod,
       final String dataBaseName)
       throws FileNotFoundException, InterruptedException {
     super(connector);
@@ -182,16 +190,18 @@
 
     this.tsFile = tsFile;
     this.exclusiveModFile = exclusiveModFile;
-    this.transferExclusiveMod = transferMod;
+    this.transferExclusiveMod = transferExclusiveMod;
     this.dataBaseName = dataBaseName;
-    currentFile = transferMod ? exclusiveModFile : tsFile;
+    currentFile = transferExclusiveMod ? exclusiveModFile : tsFile;
 
     waitForResourceEnough4Slicing(Integer.MAX_VALUE);
     readFileBufferSize =
         (int)
             Math.min(
                 PipeConfig.getInstance().getPipeConnectorReadFileBufferSize(),
-                transferMod ? Math.max(tsFile.length(), modFile.length()) : tsFile.length());
+                transferExclusiveMod
+                    ? Math.max(tsFile.length(), exclusiveModFile.length())
+                    : tsFile.length());
     memoryBlock =
         PipeDataNodeResourceManager.memory().forceAllocateForTsFileWithRetry(readFileBufferSize);
     readBuffer = new byte[readFileBufferSize];
