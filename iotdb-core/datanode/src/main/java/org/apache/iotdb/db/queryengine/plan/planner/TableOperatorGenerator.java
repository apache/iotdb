/*
 * Licensed to the Apache Software Foundation (ASF) under one
 * or more contributor license agreements.  See the NOTICE file
 * distributed with this work for additional information
 * regarding copyright ownership.  The ASF licenses this file
 * to you under the Apache License, Version 2.0 (the
 * "License"); you may not use this file except in compliance
 * with the License.  You may obtain a copy of the License at
 *
 *     http://www.apache.org/licenses/LICENSE-2.0
 *
 * Unless required by applicable law or agreed to in writing,
 * software distributed under the License is distributed on an
 * "AS IS" BASIS, WITHOUT WARRANTIES OR CONDITIONS OF ANY
 * KIND, either express or implied.  See the License for the
 * specific language governing permissions and limitations
 * under the License.
 */

package org.apache.iotdb.db.queryengine.plan.planner;

import org.apache.iotdb.common.rpc.thrift.TEndPoint;
import org.apache.iotdb.commons.path.AlignedFullPath;
import org.apache.iotdb.db.conf.IoTDBDescriptor;
import org.apache.iotdb.db.queryengine.common.FragmentInstanceId;
import org.apache.iotdb.db.queryengine.common.header.ColumnHeader;
import org.apache.iotdb.db.queryengine.execution.aggregation.timerangeiterator.ITableTimeRangeIterator;
import org.apache.iotdb.db.queryengine.execution.aggregation.timerangeiterator.TableDateBinTimeRangeIterator;
import org.apache.iotdb.db.queryengine.execution.aggregation.timerangeiterator.TableSingleTimeWindowIterator;
import org.apache.iotdb.db.queryengine.execution.driver.DataDriverContext;
import org.apache.iotdb.db.queryengine.execution.exchange.MPPDataExchangeManager;
import org.apache.iotdb.db.queryengine.execution.exchange.MPPDataExchangeService;
import org.apache.iotdb.db.queryengine.execution.exchange.sink.DownStreamChannelIndex;
import org.apache.iotdb.db.queryengine.execution.exchange.sink.ISinkHandle;
import org.apache.iotdb.db.queryengine.execution.exchange.sink.ShuffleSinkHandle;
import org.apache.iotdb.db.queryengine.execution.exchange.source.ISourceHandle;
import org.apache.iotdb.db.queryengine.execution.operator.Operator;
import org.apache.iotdb.db.queryengine.execution.operator.OperatorContext;
import org.apache.iotdb.db.queryengine.execution.operator.process.CollectOperator;
import org.apache.iotdb.db.queryengine.execution.operator.process.EnforceSingleRowOperator;
import org.apache.iotdb.db.queryengine.execution.operator.process.FilterAndProjectOperator;
import org.apache.iotdb.db.queryengine.execution.operator.process.LimitOperator;
import org.apache.iotdb.db.queryengine.execution.operator.process.OffsetOperator;
import org.apache.iotdb.db.queryengine.execution.operator.process.PreviousFillWithGroupOperator;
import org.apache.iotdb.db.queryengine.execution.operator.process.TableFillOperator;
import org.apache.iotdb.db.queryengine.execution.operator.process.TableLinearFillOperator;
import org.apache.iotdb.db.queryengine.execution.operator.process.TableLinearFillWithGroupOperator;
import org.apache.iotdb.db.queryengine.execution.operator.process.TableMergeSortOperator;
import org.apache.iotdb.db.queryengine.execution.operator.process.TableSortOperator;
import org.apache.iotdb.db.queryengine.execution.operator.process.TableStreamSortOperator;
import org.apache.iotdb.db.queryengine.execution.operator.process.TableTopKOperator;
import org.apache.iotdb.db.queryengine.execution.operator.process.fill.IFill;
import org.apache.iotdb.db.queryengine.execution.operator.process.fill.ILinearFill;
import org.apache.iotdb.db.queryengine.execution.operator.process.fill.constant.BinaryConstantFill;
import org.apache.iotdb.db.queryengine.execution.operator.process.fill.constant.BooleanConstantFill;
import org.apache.iotdb.db.queryengine.execution.operator.process.fill.constant.DoubleConstantFill;
import org.apache.iotdb.db.queryengine.execution.operator.process.fill.constant.FloatConstantFill;
import org.apache.iotdb.db.queryengine.execution.operator.process.fill.constant.IntConstantFill;
import org.apache.iotdb.db.queryengine.execution.operator.process.fill.constant.LongConstantFill;
import org.apache.iotdb.db.queryengine.execution.operator.process.gapfill.GapFillWGroupWMoOperator;
import org.apache.iotdb.db.queryengine.execution.operator.process.gapfill.GapFillWGroupWoMoOperator;
import org.apache.iotdb.db.queryengine.execution.operator.process.gapfill.GapFillWoGroupWMoOperator;
import org.apache.iotdb.db.queryengine.execution.operator.process.gapfill.GapFillWoGroupWoMoOperator;
import org.apache.iotdb.db.queryengine.execution.operator.process.join.SimpleNestedLoopCrossJoinOperator;
import org.apache.iotdb.db.queryengine.execution.operator.schema.CountMergeOperator;
import org.apache.iotdb.db.queryengine.execution.operator.schema.SchemaCountOperator;
import org.apache.iotdb.db.queryengine.execution.operator.schema.SchemaQueryScanOperator;
import org.apache.iotdb.db.queryengine.execution.operator.schema.source.DevicePredicateFilter;
import org.apache.iotdb.db.queryengine.execution.operator.schema.source.SchemaSourceFactory;
import org.apache.iotdb.db.queryengine.execution.operator.sink.IdentitySinkOperator;
import org.apache.iotdb.db.queryengine.execution.operator.source.AlignedSeriesScanOperator;
import org.apache.iotdb.db.queryengine.execution.operator.source.ExchangeOperator;
import org.apache.iotdb.db.queryengine.execution.operator.source.relational.TableAggregationTableScanOperator;
import org.apache.iotdb.db.queryengine.execution.operator.source.relational.TableFullOuterJoinOperator;
import org.apache.iotdb.db.queryengine.execution.operator.source.relational.TableInnerJoinOperator;
import org.apache.iotdb.db.queryengine.execution.operator.source.relational.TableScanOperator;
import org.apache.iotdb.db.queryengine.execution.operator.source.relational.aggregation.AggregationOperator;
import org.apache.iotdb.db.queryengine.execution.operator.source.relational.aggregation.TableAccumulator;
import org.apache.iotdb.db.queryengine.execution.operator.source.relational.aggregation.TableAggregator;
import org.apache.iotdb.db.queryengine.execution.operator.source.relational.aggregation.grouped.GroupedAccumulator;
import org.apache.iotdb.db.queryengine.execution.operator.source.relational.aggregation.grouped.GroupedAggregator;
import org.apache.iotdb.db.queryengine.execution.operator.source.relational.aggregation.grouped.HashAggregationOperator;
import org.apache.iotdb.db.queryengine.execution.operator.source.relational.aggregation.grouped.StreamingAggregationOperator;
import org.apache.iotdb.db.queryengine.execution.operator.source.relational.aggregation.grouped.StreamingHashAggregationOperator;
import org.apache.iotdb.db.queryengine.execution.relational.ColumnTransformerBuilder;
import org.apache.iotdb.db.queryengine.plan.analyze.TypeProvider;
import org.apache.iotdb.db.queryengine.plan.planner.plan.node.PlanNode;
import org.apache.iotdb.db.queryengine.plan.planner.plan.node.PlanNodeId;
import org.apache.iotdb.db.queryengine.plan.planner.plan.node.PlanVisitor;
import org.apache.iotdb.db.queryengine.plan.planner.plan.node.metadata.read.CountSchemaMergeNode;
import org.apache.iotdb.db.queryengine.plan.planner.plan.node.process.ExchangeNode;
import org.apache.iotdb.db.queryengine.plan.planner.plan.node.process.SingleChildProcessNode;
import org.apache.iotdb.db.queryengine.plan.planner.plan.node.sink.IdentitySinkNode;
import org.apache.iotdb.db.queryengine.plan.planner.plan.parameter.InputLocation;
import org.apache.iotdb.db.queryengine.plan.planner.plan.parameter.SeriesScanOptions;
import org.apache.iotdb.db.queryengine.plan.relational.analyzer.predicate.ConvertPredicateToTimeFilterVisitor;
import org.apache.iotdb.db.queryengine.plan.relational.metadata.ColumnSchema;
import org.apache.iotdb.db.queryengine.plan.relational.metadata.Metadata;
import org.apache.iotdb.db.queryengine.plan.relational.planner.CastToBlobLiteralVisitor;
import org.apache.iotdb.db.queryengine.plan.relational.planner.CastToBooleanLiteralVisitor;
import org.apache.iotdb.db.queryengine.plan.relational.planner.CastToDateLiteralVisitor;
import org.apache.iotdb.db.queryengine.plan.relational.planner.CastToDoubleLiteralVisitor;
import org.apache.iotdb.db.queryengine.plan.relational.planner.CastToFloatLiteralVisitor;
import org.apache.iotdb.db.queryengine.plan.relational.planner.CastToInt32LiteralVisitor;
import org.apache.iotdb.db.queryengine.plan.relational.planner.CastToInt64LiteralVisitor;
import org.apache.iotdb.db.queryengine.plan.relational.planner.CastToStringLiteralVisitor;
import org.apache.iotdb.db.queryengine.plan.relational.planner.CastToTimestampLiteralVisitor;
import org.apache.iotdb.db.queryengine.plan.relational.planner.OrderingScheme;
import org.apache.iotdb.db.queryengine.plan.relational.planner.SortOrder;
import org.apache.iotdb.db.queryengine.plan.relational.planner.Symbol;
import org.apache.iotdb.db.queryengine.plan.relational.planner.node.AggregationNode;
import org.apache.iotdb.db.queryengine.plan.relational.planner.node.AggregationTableScanNode;
import org.apache.iotdb.db.queryengine.plan.relational.planner.node.CollectNode;
import org.apache.iotdb.db.queryengine.plan.relational.planner.node.EnforceSingleRowNode;
import org.apache.iotdb.db.queryengine.plan.relational.planner.node.FilterNode;
import org.apache.iotdb.db.queryengine.plan.relational.planner.node.GapFillNode;
import org.apache.iotdb.db.queryengine.plan.relational.planner.node.JoinNode;
import org.apache.iotdb.db.queryengine.plan.relational.planner.node.LimitNode;
import org.apache.iotdb.db.queryengine.plan.relational.planner.node.LinearFillNode;
import org.apache.iotdb.db.queryengine.plan.relational.planner.node.MergeSortNode;
import org.apache.iotdb.db.queryengine.plan.relational.planner.node.OffsetNode;
import org.apache.iotdb.db.queryengine.plan.relational.planner.node.OutputNode;
import org.apache.iotdb.db.queryengine.plan.relational.planner.node.PreviousFillNode;
import org.apache.iotdb.db.queryengine.plan.relational.planner.node.ProjectNode;
import org.apache.iotdb.db.queryengine.plan.relational.planner.node.SortNode;
import org.apache.iotdb.db.queryengine.plan.relational.planner.node.StreamSortNode;
import org.apache.iotdb.db.queryengine.plan.relational.planner.node.TableScanNode;
import org.apache.iotdb.db.queryengine.plan.relational.planner.node.TopKNode;
import org.apache.iotdb.db.queryengine.plan.relational.planner.node.ValueFillNode;
import org.apache.iotdb.db.queryengine.plan.relational.planner.node.schema.TableDeviceFetchNode;
import org.apache.iotdb.db.queryengine.plan.relational.planner.node.schema.TableDeviceQueryCountNode;
import org.apache.iotdb.db.queryengine.plan.relational.planner.node.schema.TableDeviceQueryScanNode;
import org.apache.iotdb.db.queryengine.plan.relational.sql.ast.Expression;
import org.apache.iotdb.db.queryengine.plan.relational.sql.ast.FunctionCall;
import org.apache.iotdb.db.queryengine.plan.relational.sql.ast.Literal;
import org.apache.iotdb.db.queryengine.plan.relational.sql.ast.LongLiteral;
import org.apache.iotdb.db.queryengine.plan.relational.type.InternalTypeManager;
import org.apache.iotdb.db.queryengine.plan.statement.component.Ordering;
import org.apache.iotdb.db.queryengine.transformation.dag.column.ColumnTransformer;
import org.apache.iotdb.db.queryengine.transformation.dag.column.leaf.LeafColumnTransformer;
import org.apache.iotdb.db.queryengine.transformation.dag.column.unary.scalar.DateBinFunctionColumnTransformer;
import org.apache.iotdb.db.schemaengine.schemaregion.read.resp.info.IDeviceSchemaInfo;
import org.apache.iotdb.db.utils.datastructure.SortKey;

import com.google.common.collect.ImmutableList;
import com.google.common.collect.ImmutableMap;
import com.google.common.collect.ImmutableSet;
import org.apache.tsfile.common.conf.TSFileConfig;
import org.apache.tsfile.common.conf.TSFileDescriptor;
import org.apache.tsfile.enums.TSDataType;
import org.apache.tsfile.read.common.TimeRange;
import org.apache.tsfile.read.common.type.BinaryType;
import org.apache.tsfile.read.common.type.BlobType;
import org.apache.tsfile.read.common.type.BooleanType;
import org.apache.tsfile.read.common.type.Type;
import org.apache.tsfile.read.filter.basic.Filter;
import org.apache.tsfile.utils.Binary;
import org.apache.tsfile.write.schema.IMeasurementSchema;
import org.apache.tsfile.write.schema.MeasurementSchema;

import javax.validation.constraints.NotNull;

import java.io.File;
import java.util.ArrayList;
import java.util.Collections;
import java.util.Comparator;
import java.util.HashMap;
import java.util.HashSet;
import java.util.LinkedHashMap;
import java.util.List;
import java.util.Map;
import java.util.Objects;
import java.util.Optional;
import java.util.OptionalInt;
import java.util.Set;
import java.util.stream.Collectors;

import static com.google.common.base.Preconditions.checkArgument;
import static com.google.common.collect.ImmutableList.toImmutableList;
import static java.util.Objects.requireNonNull;
import static org.apache.iotdb.commons.conf.IoTDBConstant.TIME;
import static org.apache.iotdb.commons.schema.table.column.TsTableColumnCategory.MEASUREMENT;
import static org.apache.iotdb.commons.schema.table.column.TsTableColumnCategory.TIME;
import static org.apache.iotdb.db.queryengine.common.DataNodeEndPoints.isSameNode;
import static org.apache.iotdb.db.queryengine.execution.operator.process.join.merge.MergeSortComparator.getComparatorForTable;
import static org.apache.iotdb.db.queryengine.execution.operator.source.relational.TableScanOperator.constructAlignedPath;
import static org.apache.iotdb.db.queryengine.execution.operator.source.relational.aggregation.AccumulatorFactory.createAccumulator;
import static org.apache.iotdb.db.queryengine.execution.operator.source.relational.aggregation.AccumulatorFactory.createGroupedAccumulator;
import static org.apache.iotdb.db.queryengine.plan.analyze.PredicateUtils.convertPredicateToFilter;
import static org.apache.iotdb.db.queryengine.plan.planner.OperatorTreeGenerator.ASC_TIME_COMPARATOR;
import static org.apache.iotdb.db.queryengine.plan.planner.OperatorTreeGenerator.IDENTITY_FILL;
import static org.apache.iotdb.db.queryengine.plan.planner.OperatorTreeGenerator.UNKNOWN_DATATYPE;
import static org.apache.iotdb.db.queryengine.plan.planner.OperatorTreeGenerator.getLinearFill;
import static org.apache.iotdb.db.queryengine.plan.planner.OperatorTreeGenerator.getPreviousFill;
import static org.apache.iotdb.db.queryengine.plan.relational.metadata.TableBuiltinAggregationFunction.getAggregationTypeByFuncName;
import static org.apache.iotdb.db.queryengine.plan.relational.planner.SortOrder.ASC_NULLS_LAST;
import static org.apache.iotdb.db.queryengine.plan.relational.planner.ir.GlobalTimePredicateExtractVisitor.isTimeColumn;
import static org.apache.iotdb.db.queryengine.plan.relational.type.InternalTypeManager.getTSDataType;
import static org.apache.iotdb.db.utils.constant.SqlConstant.AVG;
import static org.apache.iotdb.db.utils.constant.SqlConstant.COUNT;
import static org.apache.iotdb.db.utils.constant.SqlConstant.EXTREME;
import static org.apache.iotdb.db.utils.constant.SqlConstant.FIRST_AGGREGATION;
import static org.apache.iotdb.db.utils.constant.SqlConstant.FIRST_BY_AGGREGATION;
import static org.apache.iotdb.db.utils.constant.SqlConstant.LAST_AGGREGATION;
import static org.apache.iotdb.db.utils.constant.SqlConstant.LAST_BY_AGGREGATION;
import static org.apache.iotdb.db.utils.constant.SqlConstant.MAX;
import static org.apache.iotdb.db.utils.constant.SqlConstant.MIN;
import static org.apache.iotdb.db.utils.constant.SqlConstant.SUM;
import static org.apache.tsfile.read.common.type.TimestampType.TIMESTAMP;

/** This Visitor is responsible for transferring Table PlanNode Tree to Table Operator Tree. */
public class TableOperatorGenerator extends PlanVisitor<Operator, LocalExecutionPlanContext> {

  private final Metadata metadata;

  public TableOperatorGenerator(Metadata metadata) {
    this.metadata = metadata;
  }

  @Override
  public Operator visitPlan(PlanNode node, LocalExecutionPlanContext context) {
    throw new UnsupportedOperationException("should call the concrete visitXX() method");
  }

  private static final MPPDataExchangeManager MPP_DATA_EXCHANGE_MANAGER =
      MPPDataExchangeService.getInstance().getMPPDataExchangeManager();

  @Override
  public Operator visitIdentitySink(IdentitySinkNode node, LocalExecutionPlanContext context) {
    context.addExchangeSumNum(1);
    OperatorContext operatorContext =
        context
            .getDriverContext()
            .addOperatorContext(
                context.getNextOperatorId(),
                node.getPlanNodeId(),
                IdentitySinkOperator.class.getSimpleName());

    checkArgument(
        MPP_DATA_EXCHANGE_MANAGER != null, "MPP_DATA_EXCHANGE_MANAGER should not be null");
    FragmentInstanceId localInstanceId = context.getInstanceContext().getId();
    DownStreamChannelIndex downStreamChannelIndex = new DownStreamChannelIndex(0);
    ISinkHandle sinkHandle =
        MPP_DATA_EXCHANGE_MANAGER.createShuffleSinkHandle(
            node.getDownStreamChannelLocationList(),
            downStreamChannelIndex,
            ShuffleSinkHandle.ShuffleStrategyEnum.PLAIN,
            localInstanceId.toThrift(),
            node.getPlanNodeId().getId(),
            context.getInstanceContext());
    sinkHandle.setMaxBytesCanReserve(context.getMaxBytesOneHandleCanReserve());
    context.getDriverContext().setSink(sinkHandle);

    if (node.getChildren().size() == 1) {
      Operator child = node.getChildren().get(0).accept(this, context);
      List<Operator> children = new ArrayList<>(1);
      children.add(child);
      return new IdentitySinkOperator(
          operatorContext, children, downStreamChannelIndex, sinkHandle);
    } else {
      throw new IllegalStateException(
          "IdentitySinkNode should only have one child in table model.");
    }
  }

  @Override
  public Operator visitExchange(ExchangeNode node, LocalExecutionPlanContext context) {
    OperatorContext operatorContext =
        context
            .getDriverContext()
            .addOperatorContext(
                context.getNextOperatorId(),
                node.getPlanNodeId(),
                ExchangeOperator.class.getSimpleName());

    FragmentInstanceId localInstanceId = context.getInstanceContext().getId();
    FragmentInstanceId remoteInstanceId = node.getUpstreamInstanceId();

    TEndPoint upstreamEndPoint = node.getUpstreamEndpoint();
    boolean isSameNode = isSameNode(upstreamEndPoint);
    ISourceHandle sourceHandle =
        isSameNode
            ? MPP_DATA_EXCHANGE_MANAGER.createLocalSourceHandleForFragment(
                localInstanceId.toThrift(),
                node.getPlanNodeId().getId(),
                node.getUpstreamPlanNodeId().getId(),
                remoteInstanceId.toThrift(),
                node.getIndexOfUpstreamSinkHandle(),
                context.getInstanceContext()::failed)
            : MPP_DATA_EXCHANGE_MANAGER.createSourceHandle(
                localInstanceId.toThrift(),
                node.getPlanNodeId().getId(),
                node.getIndexOfUpstreamSinkHandle(),
                upstreamEndPoint,
                remoteInstanceId.toThrift(),
                context.getInstanceContext()::failed);
    if (!isSameNode) {
      context.addExchangeSumNum(1);
    }
    sourceHandle.setMaxBytesCanReserve(context.getMaxBytesOneHandleCanReserve());
    ExchangeOperator exchangeOperator =
        new ExchangeOperator(operatorContext, sourceHandle, node.getUpstreamPlanNodeId());
    context.addExchangeOperator(exchangeOperator);
    return exchangeOperator;
  }

  @Override
  public Operator visitTableScan(TableScanNode node, LocalExecutionPlanContext context) {

    List<Symbol> outputColumnNames = node.getOutputSymbols();
    int outputColumnCount = outputColumnNames.size();
    List<ColumnSchema> columnSchemas = new ArrayList<>(outputColumnCount);
    int[] columnsIndexArray = new int[outputColumnCount];
    Map<Symbol, ColumnSchema> columnSchemaMap = node.getAssignments();
    Map<Symbol, Integer> idAndAttributeColumnsIndexMap = node.getIdAndAttributeIndexMap();
    List<String> measurementColumnNames = new ArrayList<>();
    Map<String, Integer> measurementColumnsIndexMap = new HashMap<>();
    String timeColumnName = null;
    List<IMeasurementSchema> measurementSchemas = new ArrayList<>();
    int measurementColumnCount = 0;
    int idx = 0;
    for (Symbol columnName : outputColumnNames) {
      ColumnSchema schema =
          requireNonNull(columnSchemaMap.get(columnName), columnName + " is null");

      switch (schema.getColumnCategory()) {
        case ID:
        case ATTRIBUTE:
          columnsIndexArray[idx++] =
              requireNonNull(
                  idAndAttributeColumnsIndexMap.get(columnName), columnName + " is null");
          columnSchemas.add(schema);
          break;
        case MEASUREMENT:
          columnsIndexArray[idx++] = measurementColumnCount;
          measurementColumnCount++;
          measurementColumnNames.add(schema.getName());
          measurementSchemas.add(
              new MeasurementSchema(schema.getName(), getTSDataType(schema.getType())));
          columnSchemas.add(schema);
          measurementColumnsIndexMap.put(columnName.getName(), measurementColumnCount - 1);
          break;
        case TIME:
          columnsIndexArray[idx++] = -1;
          columnSchemas.add(schema);
          timeColumnName = columnName.getName();
          break;
        default:
          throw new IllegalArgumentException(
              "Unexpected column category: " + schema.getColumnCategory());
      }
    }

    Set<Symbol> outputSet = new HashSet<>(outputColumnNames);
    for (Map.Entry<Symbol, ColumnSchema> entry : node.getAssignments().entrySet()) {
      if (!outputSet.contains(entry.getKey())
          && entry.getValue().getColumnCategory() == MEASUREMENT) {
        measurementColumnCount++;
        measurementColumnNames.add(entry.getValue().getName());
        measurementSchemas.add(
            new MeasurementSchema(
                entry.getValue().getName(), getTSDataType(entry.getValue().getType())));
        measurementColumnsIndexMap.put(entry.getKey().getName(), measurementColumnCount - 1);
      } else if (entry.getValue().getColumnCategory() == TIME) {
        timeColumnName = entry.getKey().getName();
      }
    }

    SeriesScanOptions.Builder scanOptionsBuilder =
        node.getTimePredicate().isPresent()
            ? getSeriesScanOptionsBuilder(context, node.getTimePredicate().get())
            : new SeriesScanOptions.Builder();
    scanOptionsBuilder.withPushDownLimit(node.getPushDownLimit());
    scanOptionsBuilder.withPushDownOffset(node.getPushDownOffset());
    scanOptionsBuilder.withPushLimitToEachDevice(node.isPushLimitToEachDevice());
    scanOptionsBuilder.withAllSensors(new HashSet<>(measurementColumnNames));

    Expression pushDownPredicate = node.getPushDownPredicate();
    if (pushDownPredicate != null) {
      scanOptionsBuilder.withPushDownFilter(
          convertPredicateToFilter(
              pushDownPredicate, measurementColumnsIndexMap, columnSchemaMap, timeColumnName));
    }

    OperatorContext operatorContext =
        context
            .getDriverContext()
            .addOperatorContext(
                context.getNextOperatorId(),
                node.getPlanNodeId(),
                AlignedSeriesScanOperator.class.getSimpleName());

    int maxTsBlockLineNum = TSFileDescriptor.getInstance().getConfig().getMaxTsBlockLineNumber();
    if (context.getTypeProvider().getTemplatedInfo() != null) {
      maxTsBlockLineNum =
          (int)
              Math.min(
                  context.getTypeProvider().getTemplatedInfo().getLimitValue(), maxTsBlockLineNum);
    }

    Set<String> allSensors = new HashSet<>(measurementColumnNames);
    // for time column
    allSensors.add("");
    TableScanOperator tableScanOperator =
        new TableScanOperator(
            operatorContext,
            node.getPlanNodeId(),
            columnSchemas,
            columnsIndexArray,
            node.getDeviceEntries(),
            node.getScanOrder(),
            scanOptionsBuilder.build(),
            measurementColumnNames,
            allSensors,
            measurementSchemas,
            maxTsBlockLineNum);

    ((DataDriverContext) context.getDriverContext()).addSourceOperator(tableScanOperator);

    for (int i = 0, size = node.getDeviceEntries().size(); i < size; i++) {
      AlignedFullPath alignedPath =
          constructAlignedPath(
              node.getDeviceEntries().get(i),
              measurementColumnNames,
              measurementSchemas,
              allSensors);
      ((DataDriverContext) context.getDriverContext()).addPath(alignedPath);
    }

    context.getDriverContext().setInputDriver(true);

    return tableScanOperator;
  }

  public static Map<Symbol, List<InputLocation>> makeLayout(final List<PlanNode> children) {
    final Map<Symbol, List<InputLocation>> outputMappings = new LinkedHashMap<>();
    int tsBlockIndex = 0;
    for (final PlanNode childNode : children) {
      int valueColumnIndex = 0;
      for (final Symbol columnName : childNode.getOutputSymbols()) {
        outputMappings
            .computeIfAbsent(columnName, key -> new ArrayList<>())
            .add(new InputLocation(tsBlockIndex, valueColumnIndex));
        valueColumnIndex++;
      }
      tsBlockIndex++;
    }
    return outputMappings;
  }

  private ImmutableMap<Symbol, Integer> makeLayoutFromOutputSymbols(List<Symbol> outputSymbols) {
    ImmutableMap.Builder<Symbol, Integer> outputMappings = ImmutableMap.builder();
    int channel = 0;
    for (Symbol symbol : outputSymbols) {
      outputMappings.put(symbol, channel);
      channel++;
    }
    return outputMappings.buildOrThrow();
  }

  private SeriesScanOptions.Builder getSeriesScanOptionsBuilder(
      LocalExecutionPlanContext context, @NotNull Expression timePredicate) {
    SeriesScanOptions.Builder scanOptionsBuilder = new SeriesScanOptions.Builder();

    Filter timeFilter = timePredicate.accept(new ConvertPredicateToTimeFilterVisitor(), null);
    context.getDriverContext().getFragmentInstanceContext().setTimeFilterForTableModel(timeFilter);
    // time filter may be stateful, so we need to copy it
    scanOptionsBuilder.withGlobalTimeFilter(timeFilter.copy());

    return scanOptionsBuilder;
  }

  @Override
  public Operator visitFilter(FilterNode node, LocalExecutionPlanContext context) {
    TypeProvider typeProvider = context.getTypeProvider();
    Optional<Expression> predicate = Optional.of(node.getPredicate());
    Operator inputOperator = node.getChild().accept(this, context);
    List<TSDataType> inputDataTypes = getInputColumnTypes(node, typeProvider);
    Map<Symbol, List<InputLocation>> inputLocations = makeLayout(node.getChildren());

    return constructFilterAndProjectOperator(
        predicate,
        inputOperator,
        node.getOutputSymbols().stream().map(Symbol::toSymbolReference).toArray(Expression[]::new),
        inputDataTypes,
        inputLocations,
        node.getPlanNodeId(),
        context);
  }

  private Operator constructFilterAndProjectOperator(
      Optional<Expression> predicate,
      Operator inputOperator,
      Expression[] projectExpressions,
      List<TSDataType> inputDataTypes,
      Map<Symbol, List<InputLocation>> inputLocations,
      PlanNodeId planNodeId,
      LocalExecutionPlanContext context) {

    final List<TSDataType> filterOutputDataTypes = new ArrayList<>(inputDataTypes);

    // records LeafColumnTransformer of filter
    List<LeafColumnTransformer> filterLeafColumnTransformerList = new ArrayList<>();

    // records subexpression -> ColumnTransformer for filter
    Map<Expression, ColumnTransformer> filterExpressionColumnTransformerMap = new HashMap<>();

    ColumnTransformerBuilder visitor = new ColumnTransformerBuilder();

    ColumnTransformer filterOutputTransformer =
        predicate
            .map(
                p -> {
                  ColumnTransformerBuilder.Context filterColumnTransformerContext =
                      new ColumnTransformerBuilder.Context(
                          context.getDriverContext().getFragmentInstanceContext().getSessionInfo(),
                          filterLeafColumnTransformerList,
                          inputLocations,
                          filterExpressionColumnTransformerMap,
                          ImmutableMap.of(),
                          ImmutableList.of(),
                          ImmutableList.of(),
                          0,
                          context.getTypeProvider(),
                          metadata);

                  return visitor.process(p, filterColumnTransformerContext);
                })
            .orElse(null);

    // records LeafColumnTransformer of project expressions
    List<LeafColumnTransformer> projectLeafColumnTransformerList = new ArrayList<>();

    List<ColumnTransformer> projectOutputTransformerList = new ArrayList<>();

    Map<Expression, ColumnTransformer> projectExpressionColumnTransformerMap = new HashMap<>();

    // records common ColumnTransformer between filter and project expressions
    List<ColumnTransformer> commonTransformerList = new ArrayList<>();

    ColumnTransformerBuilder.Context projectColumnTransformerContext =
        new ColumnTransformerBuilder.Context(
            context.getDriverContext().getFragmentInstanceContext().getSessionInfo(),
            projectLeafColumnTransformerList,
            inputLocations,
            projectExpressionColumnTransformerMap,
            filterExpressionColumnTransformerMap,
            commonTransformerList,
            filterOutputDataTypes,
            inputLocations.size(),
            context.getTypeProvider(),
            metadata);

    for (Expression expression : projectExpressions) {
      projectOutputTransformerList.add(
          visitor.process(expression, projectColumnTransformerContext));
    }

    final OperatorContext operatorContext =
        context
            .getDriverContext()
            .addOperatorContext(
                context.getNextOperatorId(),
                planNodeId,
                FilterAndProjectOperator.class.getSimpleName());

    // Project expressions don't contain Non-Mappable UDF, TransformOperator is not needed
    return new FilterAndProjectOperator(
        operatorContext,
        inputOperator,
        filterOutputDataTypes,
        filterLeafColumnTransformerList,
        filterOutputTransformer,
        commonTransformerList,
        projectLeafColumnTransformerList,
        projectOutputTransformerList,
        false,
        predicate.isPresent());
  }

  @Override
  public Operator visitProject(ProjectNode node, LocalExecutionPlanContext context) {
    TypeProvider typeProvider = context.getTypeProvider();
    Optional<Expression> predicate;
    Operator inputOperator;
    List<TSDataType> inputDataTypes;
    Map<Symbol, List<InputLocation>> inputLocations;
    if (node.getChild() instanceof FilterNode) {
      FilterNode filterNode = (FilterNode) node.getChild();
      predicate = Optional.of(filterNode.getPredicate());
      inputOperator = filterNode.getChild().accept(this, context);
      inputDataTypes = getInputColumnTypes(filterNode, typeProvider);
      inputLocations = makeLayout(filterNode.getChildren());
    } else {
      predicate = Optional.empty();
      inputOperator = node.getChild().accept(this, context);
      inputDataTypes = getInputColumnTypes(node, typeProvider);
      inputLocations = makeLayout(node.getChildren());
    }

    return constructFilterAndProjectOperator(
        predicate,
        inputOperator,
        node.getAssignments().getMap().values().toArray(new Expression[0]),
        inputDataTypes,
        inputLocations,
        node.getPlanNodeId(),
        context);
  }

  private List<TSDataType> getInputColumnTypes(PlanNode node, TypeProvider typeProvider) {
    // ignore "time" column
    return node.getChildren().stream()
        .map(PlanNode::getOutputSymbols)
        .flatMap(List::stream)
        .map(s -> getTSDataType(typeProvider.getTableModelType(s)))
        .collect(Collectors.toList());
  }

  @Override
  public Operator visitGapFill(GapFillNode node, LocalExecutionPlanContext context) {
    Operator child = node.getChild().accept(this, context);
    List<TSDataType> inputDataTypes =
        getOutputColumnTypes(node.getChild(), context.getTypeProvider());
    int timeColumnIndex = getColumnIndex(node.getGapFillColumn(), node.getChild());
    if (node.getGapFillGroupingKeys().isEmpty()) { // without group keys
      if (node.getMonthDuration() == 0) { // without month interval
        OperatorContext operatorContext =
            context
                .getDriverContext()
                .addOperatorContext(
                    context.getNextOperatorId(),
                    node.getPlanNodeId(),
                    GapFillWoGroupWoMoOperator.class.getSimpleName());
        return new GapFillWoGroupWoMoOperator(
            operatorContext,
            child,
            timeColumnIndex,
            node.getStartTime(),
            node.getEndTime(),
            inputDataTypes,
            node.getNonMonthDuration());
      } else { // with month interval
        OperatorContext operatorContext =
            context
                .getDriverContext()
                .addOperatorContext(
                    context.getNextOperatorId(),
                    node.getPlanNodeId(),
                    GapFillWoGroupWMoOperator.class.getSimpleName());
        return new GapFillWoGroupWMoOperator(
            operatorContext,
            child,
            timeColumnIndex,
            node.getStartTime(),
            node.getEndTime(),
            inputDataTypes,
            node.getMonthDuration(),
            context.getZoneId());
      }

    } else { // with group keys
      Set<Integer> groupingKeysIndexSet = new HashSet<>();
      Comparator<SortKey> groupKeyComparator =
          genFillGroupKeyComparator(
              node.getGapFillGroupingKeys(), node, inputDataTypes, groupingKeysIndexSet);
      if (node.getMonthDuration() == 0) { // without month interval
        OperatorContext operatorContext =
            context
                .getDriverContext()
                .addOperatorContext(
                    context.getNextOperatorId(),
                    node.getPlanNodeId(),
                    GapFillWGroupWoMoOperator.class.getSimpleName());
        return new GapFillWGroupWoMoOperator(
            operatorContext,
            child,
            timeColumnIndex,
            node.getStartTime(),
            node.getEndTime(),
            groupKeyComparator,
            inputDataTypes,
            groupingKeysIndexSet,
            node.getNonMonthDuration());
      } else { // with month interval
        OperatorContext operatorContext =
            context
                .getDriverContext()
                .addOperatorContext(
                    context.getNextOperatorId(),
                    node.getPlanNodeId(),
                    GapFillWGroupWMoOperator.class.getSimpleName());
        return new GapFillWGroupWMoOperator(
            operatorContext,
            child,
            timeColumnIndex,
            node.getStartTime(),
            node.getEndTime(),
            groupKeyComparator,
            inputDataTypes,
            groupingKeysIndexSet,
            node.getMonthDuration(),
            context.getZoneId());
      }
    }
  }

  @Override
  public Operator visitPreviousFill(PreviousFillNode node, LocalExecutionPlanContext context) {
    Operator child = node.getChild().accept(this, context);

    List<TSDataType> inputDataTypes =
        getOutputColumnTypes(node.getChild(), context.getTypeProvider());
    int inputColumnCount = inputDataTypes.size();
    int helperColumnIndex = -1;
    if (node.getHelperColumn().isPresent()) {
      helperColumnIndex = getColumnIndex(node.getHelperColumn().get(), node.getChild());
    }
    IFill[] fillArray =
        getPreviousFill(
            inputColumnCount,
            inputDataTypes,
            node.getTimeBound().orElse(null),
            context.getZoneId());

    if (node.getGroupingKeys().isPresent()) {
      OperatorContext operatorContext =
          context
              .getDriverContext()
              .addOperatorContext(
                  context.getNextOperatorId(),
                  node.getPlanNodeId(),
                  PreviousFillWithGroupOperator.class.getSimpleName());
      return new PreviousFillWithGroupOperator(
          operatorContext,
          fillArray,
          child,
          helperColumnIndex,
          genFillGroupKeyComparator(
              node.getGroupingKeys().get(), node, inputDataTypes, new HashSet<>()),
          inputDataTypes);
    } else {
      OperatorContext operatorContext =
          context
              .getDriverContext()
              .addOperatorContext(
                  context.getNextOperatorId(),
                  node.getPlanNodeId(),
                  TableFillOperator.class.getSimpleName());
      return new TableFillOperator(operatorContext, fillArray, child, helperColumnIndex);
    }
  }

  // used by fill and gapfill
  private Comparator<SortKey> genFillGroupKeyComparator(
      List<Symbol> groupingKeys,
      SingleChildProcessNode node,
      List<TSDataType> inputDataTypes,
      Set<Integer> groupKeysIndex) {
    int groupKeysCount = groupingKeys.size();
    List<SortOrder> sortOrderList = new ArrayList<>(groupKeysCount);
    List<Integer> groupItemIndexList = new ArrayList<>(groupKeysCount);
    List<TSDataType> groupItemDataTypeList = new ArrayList<>(groupKeysCount);
    Map<Symbol, Integer> columnIndex =
        makeLayoutFromOutputSymbols(node.getChild().getOutputSymbols());
    for (Symbol symbol : groupingKeys) {
      // sort order for fill_group should always be ASC_NULLS_LAST, it should be same as
      // QueryPlanner.fillGroup
      sortOrderList.add(ASC_NULLS_LAST);
      int index = columnIndex.get(symbol);
      groupItemIndexList.add(index);
      groupItemDataTypeList.add(inputDataTypes.get(index));
    }
    groupKeysIndex.addAll(groupItemIndexList);
    return getComparatorForTable(sortOrderList, groupItemIndexList, groupItemDataTypeList);
  }

  // index starts from 0
  private int getColumnIndex(Symbol symbol, PlanNode node) {
    String name = symbol.getName();
    int channel = 0;
    for (Symbol columnName : node.getOutputSymbols()) {
      if (columnName.getName().equals(name)) {
        return channel;
      }
      channel++;
    }
    throw new IllegalStateException(
        String.format("Found no column %s in %s", symbol, node.getOutputSymbols()));
  }

  @Override
  public Operator visitLinearFill(LinearFillNode node, LocalExecutionPlanContext context) {
    Operator child = node.getChild().accept(this, context);

    List<TSDataType> inputDataTypes =
        getOutputColumnTypes(node.getChild(), context.getTypeProvider());
    int inputColumnCount = inputDataTypes.size();
    int helperColumnIndex = getColumnIndex(node.getHelperColumn(), node.getChild());
    ILinearFill[] fillArray = getLinearFill(inputColumnCount, inputDataTypes);

    if (node.getGroupingKeys().isPresent()) {
      OperatorContext operatorContext =
          context
              .getDriverContext()
              .addOperatorContext(
                  context.getNextOperatorId(),
                  node.getPlanNodeId(),
                  TableLinearFillWithGroupOperator.class.getSimpleName());
      return new TableLinearFillWithGroupOperator(
          operatorContext,
          fillArray,
          child,
          helperColumnIndex,
          genFillGroupKeyComparator(
              node.getGroupingKeys().get(), node, inputDataTypes, new HashSet<>()),
          inputDataTypes);
    } else {
      OperatorContext operatorContext =
          context
              .getDriverContext()
              .addOperatorContext(
                  context.getNextOperatorId(),
                  node.getPlanNodeId(),
                  TableLinearFillOperator.class.getSimpleName());
      return new TableLinearFillOperator(operatorContext, fillArray, child, helperColumnIndex);
    }
  }

  @Override
  public Operator visitValueFill(ValueFillNode node, LocalExecutionPlanContext context) {
    Operator child = node.getChild().accept(this, context);
    OperatorContext operatorContext =
        context
            .getDriverContext()
            .addOperatorContext(
                context.getNextOperatorId(),
                node.getPlanNodeId(),
                TableFillOperator.class.getSimpleName());
    List<TSDataType> inputDataTypes =
        getOutputColumnTypes(node.getChild(), context.getTypeProvider());
    int inputColumnCount = inputDataTypes.size();
    Literal filledValue = node.getFilledValue();
    return new TableFillOperator(
        operatorContext,
        getValueFill(inputColumnCount, inputDataTypes, filledValue, context),
        child,
        -1);
  }

  private IFill[] getValueFill(
      int inputColumnCount,
      List<TSDataType> inputDataTypes,
      Literal filledValue,
      LocalExecutionPlanContext context) {
    IFill[] constantFill = new IFill[inputColumnCount];
    for (int i = 0; i < inputColumnCount; i++) {
      switch (inputDataTypes.get(i)) {
        case BOOLEAN:
          Boolean bool = filledValue.accept(new CastToBooleanLiteralVisitor(), null);
          if (bool == null) {
            constantFill[i] = IDENTITY_FILL;
          } else {
            constantFill[i] = new BooleanConstantFill(bool);
          }
          break;
        case TEXT:
        case STRING:
          Binary binary =
              filledValue.accept(new CastToStringLiteralVisitor(TSFileConfig.STRING_CHARSET), null);
          if (binary == null) {
            constantFill[i] = IDENTITY_FILL;
          } else {
            constantFill[i] = new BinaryConstantFill(binary);
          }
          break;
        case BLOB:
          Binary blob = filledValue.accept(new CastToBlobLiteralVisitor(), null);
          if (blob == null) {
            constantFill[i] = IDENTITY_FILL;
          } else {
            constantFill[i] = new BinaryConstantFill(blob);
          }
          break;
        case INT32:
          Integer intValue = filledValue.accept(new CastToInt32LiteralVisitor(), null);
          if (intValue == null) {
            constantFill[i] = IDENTITY_FILL;
          } else {
            constantFill[i] = new IntConstantFill(intValue);
          }
          break;
        case DATE:
          Integer dateValue = filledValue.accept(new CastToDateLiteralVisitor(), null);
          if (dateValue == null) {
            constantFill[i] = IDENTITY_FILL;
          } else {
            constantFill[i] = new IntConstantFill(dateValue);
          }
          break;
        case INT64:
          Long longValue = filledValue.accept(new CastToInt64LiteralVisitor(), null);
          if (longValue == null) {
            constantFill[i] = IDENTITY_FILL;
          } else {
            constantFill[i] = new LongConstantFill(longValue);
          }
          break;
        case TIMESTAMP:
          Long timestampValue =
              filledValue.accept(new CastToTimestampLiteralVisitor(context.getZoneId()), null);
          if (timestampValue == null) {
            constantFill[i] = IDENTITY_FILL;
          } else {
            constantFill[i] = new LongConstantFill(timestampValue);
          }
          break;
        case FLOAT:
          Float floatValue = filledValue.accept(new CastToFloatLiteralVisitor(), null);
          if (floatValue == null) {
            constantFill[i] = IDENTITY_FILL;
          } else {
            constantFill[i] = new FloatConstantFill(floatValue);
          }
          break;
        case DOUBLE:
          Double doubleValue = filledValue.accept(new CastToDoubleLiteralVisitor(), null);
          if (doubleValue == null) {
            constantFill[i] = IDENTITY_FILL;
          } else {
            constantFill[i] = new DoubleConstantFill(doubleValue);
          }
          break;
        default:
          throw new IllegalArgumentException(UNKNOWN_DATATYPE + inputDataTypes.get(i));
      }
    }
    return constantFill;
  }

  @Override
  public Operator visitLimit(LimitNode node, LocalExecutionPlanContext context) {
    Operator child = node.getChild().accept(this, context);
    OperatorContext operatorContext =
        context
            .getDriverContext()
            .addOperatorContext(
                context.getNextOperatorId(),
                node.getPlanNodeId(),
                LimitOperator.class.getSimpleName());

    return new LimitOperator(operatorContext, node.getCount(), child);
  }

  @Override
  public Operator visitOffset(OffsetNode node, LocalExecutionPlanContext context) {
    Operator child = node.getChild().accept(this, context);
    OperatorContext operatorContext =
        context
            .getDriverContext()
            .addOperatorContext(
                context.getNextOperatorId(),
                node.getPlanNodeId(),
                OffsetOperator.class.getSimpleName());

    return new OffsetOperator(operatorContext, node.getCount(), child);
  }

  @Override
  public Operator visitOutput(OutputNode node, LocalExecutionPlanContext context) {
    return node.getChild().accept(this, context);
  }

  @Override
  public Operator visitCollect(CollectNode node, LocalExecutionPlanContext context) {
    OperatorContext operatorContext =
        context
            .getDriverContext()
            .addOperatorContext(
                context.getNextOperatorId(),
                node.getPlanNodeId(),
                CollectOperator.class.getSimpleName());
    List<Operator> children = new ArrayList<>(node.getChildren().size());
    for (PlanNode child : node.getChildren()) {
      children.add(this.process(child, context));
    }
    return new CollectOperator(operatorContext, children);
  }

  @Override
  public Operator visitMergeSort(MergeSortNode node, LocalExecutionPlanContext context) {
    OperatorContext operatorContext =
        context
            .getDriverContext()
            .addOperatorContext(
                context.getNextOperatorId(),
                node.getPlanNodeId(),
                TableMergeSortOperator.class.getSimpleName());
    List<Operator> children = new ArrayList<>(node.getChildren().size());
    for (PlanNode child : node.getChildren()) {
      children.add(this.process(child, context));
    }
    List<TSDataType> dataTypes = getOutputColumnTypes(node, context.getTypeProvider());
    int sortItemsCount = node.getOrderingScheme().getOrderBy().size();

    List<Integer> sortItemIndexList = new ArrayList<>(sortItemsCount);
    List<TSDataType> sortItemDataTypeList = new ArrayList<>(sortItemsCount);
    genSortInformation(
        node.getOutputSymbols(),
        node.getOrderingScheme(),
        sortItemIndexList,
        sortItemDataTypeList,
        context.getTypeProvider());

    return new TableMergeSortOperator(
        operatorContext,
        children,
        dataTypes,
        getComparatorForTable(
            node.getOrderingScheme().getOrderingList(), sortItemIndexList, sortItemDataTypeList));
  }

  @Override
  public Operator visitSort(SortNode node, LocalExecutionPlanContext context) {
    OperatorContext operatorContext =
        context
            .getDriverContext()
            .addOperatorContext(
                context.getNextOperatorId(),
                node.getPlanNodeId(),
                TableSortOperator.class.getSimpleName());
    List<TSDataType> dataTypes = getOutputColumnTypes(node, context.getTypeProvider());
    int sortItemsCount = node.getOrderingScheme().getOrderBy().size();

    List<Integer> sortItemIndexList = new ArrayList<>(sortItemsCount);
    List<TSDataType> sortItemDataTypeList = new ArrayList<>(sortItemsCount);
    genSortInformation(
        node.getOutputSymbols(),
        node.getOrderingScheme(),
        sortItemIndexList,
        sortItemDataTypeList,
        context.getTypeProvider());

    String filePrefix =
        IoTDBDescriptor.getInstance().getConfig().getSortTmpDir()
            + File.separator
            + operatorContext.getDriverContext().getFragmentInstanceContext().getId().getFullId()
            + File.separator
            + operatorContext.getDriverContext().getPipelineId()
            + File.separator;

    context.getDriverContext().setHaveTmpFile(true);
    context.getDriverContext().getFragmentInstanceContext().setMayHaveTmpFile(true);

    Operator child = node.getChild().accept(this, context);

    return new TableSortOperator(
        operatorContext,
        child,
        dataTypes,
        filePrefix,
        getComparatorForTable(
            node.getOrderingScheme().getOrderingList(), sortItemIndexList, sortItemDataTypeList));
  }

  @Override
  public Operator visitTopK(TopKNode node, LocalExecutionPlanContext context) {
    OperatorContext operatorContext =
        context
            .getDriverContext()
            .addOperatorContext(
                context.getNextOperatorId(),
                node.getPlanNodeId(),
                TableTopKOperator.class.getSimpleName());
    List<Operator> children = new ArrayList<>(node.getChildren().size());
    for (PlanNode child : node.getChildren()) {
      children.add(this.process(child, context));
    }
    List<TSDataType> dataTypes = getOutputColumnTypes(node, context.getTypeProvider());
    int sortItemsCount = node.getOrderingScheme().getOrderBy().size();

    List<Integer> sortItemIndexList = new ArrayList<>(sortItemsCount);
    List<TSDataType> sortItemDataTypeList = new ArrayList<>(sortItemsCount);
    genSortInformation(
        node.getOutputSymbols(),
        node.getOrderingScheme(),
        sortItemIndexList,
        sortItemDataTypeList,
        context.getTypeProvider());
    return new TableTopKOperator(
        operatorContext,
        children,
        dataTypes,
        getComparatorForTable(
            node.getOrderingScheme().getOrderingList(), sortItemIndexList, sortItemDataTypeList),
        (int) node.getCount(),
        node.isChildrenDataInOrder());
  }

  private List<TSDataType> getOutputColumnTypes(PlanNode node, TypeProvider typeProvider) {
    return node.getOutputSymbols().stream()
        .map(s -> getTSDataType(typeProvider.getTableModelType(s)))
        .collect(Collectors.toList());
  }

  private void genSortInformation(
      List<Symbol> outputSymbols,
      OrderingScheme orderingScheme,
      List<Integer> sortItemIndexList,
      List<TSDataType> sortItemDataTypeList,
      TypeProvider typeProvider) {
    Map<Symbol, Integer> columnIndex = new HashMap<>();
    int index = 0;
    for (Symbol symbol : outputSymbols) {
      columnIndex.put(symbol, index++);
    }
    orderingScheme
        .getOrderBy()
        .forEach(
            sortItem -> {
              Integer i = columnIndex.get(sortItem);
              if (i == null) {
                throw new IllegalStateException(
                    String.format(
                        "Sort Item %s is not included in children's output columns", sortItem));
              }
              sortItemIndexList.add(i);
              sortItemDataTypeList.add(getTSDataType(typeProvider.getTableModelType(sortItem)));
            });
  }

  @Override
  public Operator visitStreamSort(StreamSortNode node, LocalExecutionPlanContext context) {
    OperatorContext operatorContext =
        context
            .getDriverContext()
            .addOperatorContext(
                context.getNextOperatorId(),
                node.getPlanNodeId(),
                StreamSortNode.class.getSimpleName());
    List<TSDataType> dataTypes = getOutputColumnTypes(node, context.getTypeProvider());
    int sortItemsCount = node.getOrderingScheme().getOrderBy().size();

    List<Integer> sortItemIndexList = new ArrayList<>(sortItemsCount);
    List<TSDataType> sortItemDataTypeList = new ArrayList<>(sortItemsCount);
    genSortInformation(
        node.getOutputSymbols(),
        node.getOrderingScheme(),
        sortItemIndexList,
        sortItemDataTypeList,
        context.getTypeProvider());

    String filePrefix =
        IoTDBDescriptor.getInstance().getConfig().getSortTmpDir()
            + File.separator
            + operatorContext.getDriverContext().getFragmentInstanceContext().getId().getFullId()
            + File.separator
            + operatorContext.getDriverContext().getPipelineId()
            + File.separator;

    context.getDriverContext().setHaveTmpFile(true);
    context.getDriverContext().getFragmentInstanceContext().setMayHaveTmpFile(true);

    Operator child = node.getChild().accept(this, context);

    return new TableStreamSortOperator(
        operatorContext,
        child,
        dataTypes,
        filePrefix,
        getComparatorForTable(
            node.getOrderingScheme().getOrderingList(), sortItemIndexList, sortItemDataTypeList),
        getComparatorForTable(
            node.getOrderingScheme()
                .getOrderingList()
                .subList(0, node.getStreamCompareKeyEndIndex() + 1),
            sortItemIndexList.subList(0, node.getStreamCompareKeyEndIndex() + 1),
            sortItemDataTypeList.subList(0, node.getStreamCompareKeyEndIndex() + 1)),
        TSFileDescriptor.getInstance().getConfig().getMaxTsBlockLineNumber());
  }

  @Override
  public Operator visitJoin(JoinNode node, LocalExecutionPlanContext context) {
    OperatorContext operatorContext =
        context
            .getDriverContext()
            .addOperatorContext(
                context.getNextOperatorId(), node.getPlanNodeId(), JoinNode.class.getSimpleName());
    List<TSDataType> dataTypes = getOutputColumnTypes(node, context.getTypeProvider());

    Operator leftChild = node.getLeftChild().accept(this, context);
    Operator rightChild = node.getRightChild().accept(this, context);

<<<<<<< HEAD
=======
    ImmutableMap<Symbol, Integer> leftColumnNamesMap =
        makeLayoutFromOutputSymbols(node.getLeftChild().getOutputSymbols());
    Integer leftTimeColumnPosition = leftColumnNamesMap.get(node.getCriteria().get(0).getLeft());
    if (leftTimeColumnPosition == null) {
      throw new IllegalStateException("Left child of JoinNode doesn't contain time column");
    }
>>>>>>> 16c3f665
    int[] leftOutputSymbolIdx = new int[node.getLeftOutputSymbols().size()];
    for (int i = 0; i < leftOutputSymbolIdx.length; i++) {
      Integer index = leftColumnNamesMap.get(node.getLeftOutputSymbols().get(i));
      if (index == null) {
        throw new IllegalStateException(
            "Left child of JoinNode doesn't contain LeftOutputSymbol "
                + node.getLeftOutputSymbols().get(i));
      }
      leftOutputSymbolIdx[i] = index;
    }

    ImmutableMap<Symbol, Integer> rightColumnNamesMap =
        makeLayoutFromOutputSymbols(node.getRightChild().getOutputSymbols());
    Integer rightTimeColumnPosition = rightColumnNamesMap.get(node.getCriteria().get(0).getRight());
    if (rightTimeColumnPosition == null) {
      throw new IllegalStateException("Right child of JoinNode doesn't contain time column");
    }
    int[] rightOutputSymbolIdx = new int[node.getRightOutputSymbols().size()];
    for (int i = 0; i < rightOutputSymbolIdx.length; i++) {
      Integer index = rightColumnNamesMap.get(node.getRightOutputSymbols().get(i));
      if (index == null) {
        throw new IllegalStateException(
            "Right child of JoinNode doesn't contain RightOutputSymbol "
                + node.getLeftOutputSymbols().get(i));
      }
      rightOutputSymbolIdx[i] = index;
    }

    // cross join does not need time column
    if (node.isCrossJoin()) {
      return new SimpleNestedLoopCrossJoinOperator(
          operatorContext,
          leftChild,
          rightChild,
          leftOutputSymbolIdx,
          rightOutputSymbolIdx,
          dataTypes);
    }

    int leftTimeColumnPosition =
        node.getLeftChild().getOutputSymbols().indexOf(node.getCriteria().get(0).getLeft());
    int rightTimeColumnPosition =
        node.getRightChild().getOutputSymbols().indexOf(node.getCriteria().get(0).getRight());
    if (requireNonNull(node.getJoinType()) == JoinNode.JoinType.INNER) {
      return new TableInnerJoinOperator(
          operatorContext,
          leftChild,
          leftTimeColumnPosition,
          leftOutputSymbolIdx,
          rightChild,
          rightTimeColumnPosition,
          rightOutputSymbolIdx,
          ASC_TIME_COMPARATOR,
          dataTypes);
    } else if (requireNonNull(node.getJoinType()) == JoinNode.JoinType.FULL) {
      return new TableFullOuterJoinOperator(
          operatorContext,
          leftChild,
          leftTimeColumnPosition,
          leftOutputSymbolIdx,
          rightChild,
          rightTimeColumnPosition,
          rightOutputSymbolIdx,
          ASC_TIME_COMPARATOR,
          dataTypes);
    }

    throw new IllegalStateException("Unsupported join type: " + node.getJoinType());
  }

  @Override
  public Operator visitEnforceSingleRow(
      EnforceSingleRowNode node, LocalExecutionPlanContext context) {
    Operator child = node.getChild().accept(this, context);
    OperatorContext operatorContext =
        context
            .getDriverContext()
            .addOperatorContext(
                context.getNextOperatorId(),
                node.getPlanNodeId(),
                LimitOperator.class.getSimpleName());

    return new EnforceSingleRowOperator(operatorContext, child);
  }

  @Override
  public Operator visitCountMerge(
      final CountSchemaMergeNode node, final LocalExecutionPlanContext context) {
    final OperatorContext operatorContext =
        context
            .getDriverContext()
            .addOperatorContext(
                context.getNextOperatorId(),
                node.getPlanNodeId(),
                CountMergeOperator.class.getSimpleName());
    final List<Operator> children = new ArrayList<>(node.getChildren().size());
    for (final PlanNode child : node.getChildren()) {
      children.add(this.process(child, context));
    }
    return new CountMergeOperator(operatorContext, children);
  }

  @Override
  public Operator visitTableDeviceFetch(
      final TableDeviceFetchNode node, final LocalExecutionPlanContext context) {
    final OperatorContext operatorContext =
        context
            .getDriverContext()
            .addOperatorContext(
                context.getNextOperatorId(),
                node.getPlanNodeId(),
                SchemaQueryScanOperator.class.getSimpleName());
    return new SchemaQueryScanOperator<>(
        node.getPlanNodeId(),
        operatorContext,
        SchemaSourceFactory.getTableDeviceFetchSource(
            node.getDatabase(),
            node.getTableName(),
            node.getDeviceIdList(),
            node.getColumnHeaderList()));
  }

  @Override
  public Operator visitTableDeviceQueryScan(
      final TableDeviceQueryScanNode node, final LocalExecutionPlanContext context) {
    // Query scan use filterNode directly
    final SchemaQueryScanOperator<IDeviceSchemaInfo> operator =
        new SchemaQueryScanOperator<>(
            node.getPlanNodeId(),
            context
                .getDriverContext()
                .addOperatorContext(
                    context.getNextOperatorId(),
                    node.getPlanNodeId(),
                    SchemaQueryScanOperator.class.getSimpleName()),
            SchemaSourceFactory.getTableDeviceQuerySource(
                node.getDatabase(),
                node.getTableName(),
                node.getIdDeterminedFilterList(),
                node.getColumnHeaderList(),
                null));
    operator.setLimit(node.getLimit());
    return operator;
  }

  @Override
  public Operator visitTableDeviceQueryCount(
      final TableDeviceQueryCountNode node, final LocalExecutionPlanContext context) {
    final String database = node.getDatabase();
    final String tableName = node.getTableName();
    final List<ColumnHeader> columnHeaderList = node.getColumnHeaderList();

    // In "count" we have to reuse filter operator per "next"
    final List<LeafColumnTransformer> filterLeafColumnTransformerList = new ArrayList<>();
    return new SchemaCountOperator<>(
        node.getPlanNodeId(),
        context
            .getDriverContext()
            .addOperatorContext(
                context.getNextOperatorId(),
                node.getPlanNodeId(),
                SchemaCountOperator.class.getSimpleName()),
        SchemaSourceFactory.getTableDeviceQuerySource(
            database,
            node.getTableName(),
            node.getIdDeterminedFilterList(),
            columnHeaderList,
            Objects.nonNull(node.getIdFuzzyPredicate())
                ? new DevicePredicateFilter(
                    filterLeafColumnTransformerList,
                    new ColumnTransformerBuilder()
                        .process(
                            node.getIdFuzzyPredicate(),
                            new ColumnTransformerBuilder.Context(
                                context
                                    .getDriverContext()
                                    .getFragmentInstanceContext()
                                    .getSessionInfo(),
                                filterLeafColumnTransformerList,
                                makeLayout(Collections.singletonList(node)),
                                new HashMap<>(),
                                ImmutableMap.of(),
                                ImmutableList.of(),
                                ImmutableList.of(),
                                0,
                                context.getTypeProvider(),
                                metadata)),
                    database,
                    tableName,
                    columnHeaderList)
                : null));
  }

  @Override
  public Operator visitAggregation(AggregationNode node, LocalExecutionPlanContext context) {
    OperatorContext operatorContext =
        context
            .getDriverContext()
            .addOperatorContext(
                context.getNextOperatorId(),
                node.getPlanNodeId(),
                AggregationNode.class.getSimpleName());
    Operator child = node.getChild().accept(this, context);

    if (node.getGroupingKeys().isEmpty()) {
      return planGlobalAggregation(node, child, context.getTypeProvider(), operatorContext);
    }

    return planGroupByAggregation(node, child, context.getTypeProvider(), operatorContext);
  }

  private Operator planGlobalAggregation(
      AggregationNode node, Operator child, TypeProvider typeProvider, OperatorContext context) {

    Map<Symbol, AggregationNode.Aggregation> aggregationMap = node.getAggregations();
    ImmutableList.Builder<TableAggregator> aggregatorBuilder = new ImmutableList.Builder<>();
    Map<Symbol, Integer> childLayout =
        makeLayoutFromOutputSymbols(node.getChild().getOutputSymbols());

    node.getOutputSymbols()
        .forEach(
            symbol ->
                aggregatorBuilder.add(
                    buildAggregator(
                        childLayout,
                        symbol,
                        aggregationMap.get(symbol),
                        node.getStep(),
                        typeProvider,
                        true,
                        null)));
    return new AggregationOperator(context, child, aggregatorBuilder.build());
  }

  // timeColumnName will only be set for AggTableScan.
  private TableAggregator buildAggregator(
      Map<Symbol, Integer> childLayout,
      Symbol symbol,
      AggregationNode.Aggregation aggregation,
      AggregationNode.Step step,
      TypeProvider typeProvider,
      boolean scanAscending,
      String timeColumnName) {
    List<Integer> argumentChannels = new ArrayList<>();
    for (Expression argument : aggregation.getArguments()) {
      Symbol argumentSymbol = Symbol.from(argument);
      argumentChannels.add(childLayout.get(argumentSymbol));
    }

    String functionName = aggregation.getResolvedFunction().getSignature().getName();
    List<TSDataType> originalArgumentTypes =
        aggregation.getResolvedFunction().getSignature().getArgumentTypes().stream()
            .map(InternalTypeManager::getTSDataType)
            .collect(Collectors.toList());
    TableAccumulator accumulator =
        createAccumulator(
            functionName,
            getAggregationTypeByFuncName(functionName),
            originalArgumentTypes,
            aggregation.getArguments(),
            Collections.emptyMap(),
            scanAscending,
            timeColumnName);

    return new TableAggregator(
        accumulator,
        step,
        getTSDataType(typeProvider.getTableModelType(symbol)),
        argumentChannels,
        OptionalInt.empty());
  }

  private Operator planGroupByAggregation(
      AggregationNode node,
      Operator child,
      TypeProvider typeProvider,
      OperatorContext operatorContext) {
    Map<Symbol, Integer> childLayout =
        makeLayoutFromOutputSymbols(node.getChild().getOutputSymbols());

    List<Integer> groupByChannels = getChannelsForSymbols(node.getGroupingKeys(), childLayout);
    List<Type> groupByTypes =
        node.getGroupingKeys().stream()
            .map(typeProvider::getTableModelType)
            .collect(toImmutableList());

    if (node.isStreamable()) {
      if (groupByTypes.size() == node.getPreGroupedSymbols().size()) {
        ImmutableList.Builder<TableAggregator> aggregatorBuilder = new ImmutableList.Builder<>();
        node.getAggregations()
            .forEach(
                (k, v) ->
                    aggregatorBuilder.add(
                        buildAggregator(
                            childLayout, k, v, node.getStep(), typeProvider, true, null)));

        return new StreamingAggregationOperator(
            operatorContext,
            child,
            groupByTypes,
            groupByChannels,
            genGroupKeyComparator(groupByTypes, groupByChannels),
            aggregatorBuilder.build(),
            Long.MAX_VALUE,
            false,
            Long.MAX_VALUE);
      }

      ImmutableList.Builder<GroupedAggregator> aggregatorBuilder = new ImmutableList.Builder<>();
      node.getAggregations()
          .forEach(
              (k, v) ->
                  aggregatorBuilder.add(
                      buildGroupByAggregator(childLayout, k, v, node.getStep(), typeProvider)));

      Set<Symbol> preGroupedKeys = ImmutableSet.copyOf(node.getPreGroupedSymbols());
      List<Symbol> groupingKeys = node.getGroupingKeys();
      ImmutableList.Builder<Type> preGroupedTypesBuilder = new ImmutableList.Builder<>();
      ImmutableList.Builder<Integer> preGroupedChannelsBuilder = new ImmutableList.Builder<>();
      ImmutableList.Builder<Integer> preGroupedIndexInResultBuilder = new ImmutableList.Builder<>();
      ImmutableList.Builder<Type> unPreGroupedTypesBuilder = new ImmutableList.Builder<>();
      ImmutableList.Builder<Integer> unPreGroupedChannelsBuilder = new ImmutableList.Builder<>();
      ImmutableList.Builder<Integer> unPreGroupedIndexInResultBuilder =
          new ImmutableList.Builder<>();
      for (int i = 0; i < groupByTypes.size(); i++) {
        if (preGroupedKeys.contains(groupingKeys.get(i))) {
          preGroupedTypesBuilder.add(groupByTypes.get(i));
          preGroupedChannelsBuilder.add(groupByChannels.get(i));
          preGroupedIndexInResultBuilder.add(i);
        } else {
          unPreGroupedTypesBuilder.add(groupByTypes.get(i));
          unPreGroupedChannelsBuilder.add(groupByChannels.get(i));
          unPreGroupedIndexInResultBuilder.add(i);
        }
      }

      List<Integer> preGroupedChannels = preGroupedChannelsBuilder.build();
      return new StreamingHashAggregationOperator(
          operatorContext,
          child,
          preGroupedChannels,
          preGroupedIndexInResultBuilder.build(),
          unPreGroupedTypesBuilder.build(),
          unPreGroupedChannelsBuilder.build(),
          unPreGroupedIndexInResultBuilder.build(),
          genGroupKeyComparator(preGroupedTypesBuilder.build(), preGroupedChannels),
          aggregatorBuilder.build(),
          node.getStep(),
          64,
          Long.MAX_VALUE,
          false,
          Long.MAX_VALUE);
    }

    ImmutableList.Builder<GroupedAggregator> aggregatorBuilder = new ImmutableList.Builder<>();
    node.getAggregations()
        .forEach(
            (k, v) ->
                aggregatorBuilder.add(
                    buildGroupByAggregator(childLayout, k, v, node.getStep(), typeProvider)));

    return new HashAggregationOperator(
        operatorContext,
        child,
        groupByTypes,
        groupByChannels,
        aggregatorBuilder.build(),
        node.getStep(),
        64,
        Long.MAX_VALUE,
        false,
        Long.MAX_VALUE);
  }

  private Comparator<SortKey> genGroupKeyComparator(
      List<Type> groupTypes, List<Integer> groupByChannels) {
    return getComparatorForTable(
        // SortOrder is not sensitive here, the comparator is just used to judge equality.
        groupTypes.stream().map(k -> ASC_NULLS_LAST).collect(Collectors.toList()),
        groupByChannels,
        groupTypes.stream().map(InternalTypeManager::getTSDataType).collect(Collectors.toList()));
  }

  private static List<Integer> getChannelsForSymbols(
      List<Symbol> symbols, Map<Symbol, Integer> layout) {
    ImmutableList.Builder<Integer> builder = ImmutableList.builder();
    for (Symbol symbol : symbols) {
      builder.add(layout.get(symbol));
    }
    return builder.build();
  }

  private GroupedAggregator buildGroupByAggregator(
      Map<Symbol, Integer> childLayout,
      Symbol symbol,
      AggregationNode.Aggregation aggregation,
      AggregationNode.Step step,
      TypeProvider typeProvider) {
    List<Integer> argumentChannels = new ArrayList<>();
    for (Expression argument : aggregation.getArguments()) {
      Symbol argumentSymbol = Symbol.from(argument);
      argumentChannels.add(childLayout.get(argumentSymbol));
    }

    String functionName = aggregation.getResolvedFunction().getSignature().getName();
    List<TSDataType> originalArgumentTypes =
        aggregation.getResolvedFunction().getSignature().getArgumentTypes().stream()
            .map(InternalTypeManager::getTSDataType)
            .collect(Collectors.toList());
    GroupedAccumulator accumulator =
        createGroupedAccumulator(
            functionName,
            getAggregationTypeByFuncName(functionName),
            originalArgumentTypes,
            Collections.emptyList(),
            Collections.emptyMap(),
            true);

    return new GroupedAggregator(
        accumulator,
        step,
        getTSDataType(typeProvider.getTableModelType(symbol)),
        argumentChannels,
        OptionalInt.empty());
  }

  @Override
  public Operator visitAggregationTableScan(
      AggregationTableScanNode node, LocalExecutionPlanContext context) {

    List<TableAggregator> aggregators = new ArrayList<>(node.getAggregations().size());
    Map<Symbol, Integer> columnLayout = new HashMap<>(node.getAggregations().size());

    int distinctArgumentCount = node.getAssignments().size();
    int aggregationsCount = node.getAggregations().size();
    List<Integer> aggColumnIndexes = new ArrayList<>();
    int channel = 0;
    int idx = -1;
    int measurementColumnCount = 0;
    Map<Symbol, Integer> idAndAttributeColumnsIndexMap = node.getIdAndAttributeIndexMap();
    Map<Symbol, ColumnSchema> columnSchemaMap = node.getAssignments();
    List<ColumnSchema> columnSchemas = new ArrayList<>(aggregationsCount);
    int[] columnsIndexArray = new int[distinctArgumentCount];
    List<String> measurementColumnNames = new ArrayList<>();
    Map<String, Integer> measurementColumnsIndexMap = new HashMap<>();
    String timeColumnName = null;
    List<IMeasurementSchema> measurementSchemas = new ArrayList<>();

    for (Map.Entry<Symbol, AggregationNode.Aggregation> entry : node.getAggregations().entrySet()) {
      AggregationNode.Aggregation aggregation = entry.getValue();

      for (Expression argument : aggregation.getArguments()) {
        idx++;
        Symbol symbol = Symbol.from(argument);
        ColumnSchema schema = requireNonNull(columnSchemaMap.get(symbol), symbol + " is null");
        switch (schema.getColumnCategory()) {
          case ID:
          case ATTRIBUTE:
            if (!columnLayout.containsKey(symbol)) {
              columnsIndexArray[channel] =
                  requireNonNull(idAndAttributeColumnsIndexMap.get(symbol), symbol + " is null");
              columnSchemas.add(schema);
            }
            break;
          case MEASUREMENT:
            if (!columnLayout.containsKey(symbol)) {
              columnsIndexArray[channel] = measurementColumnCount;
              measurementColumnCount++;
              measurementColumnNames.add(schema.getName());
              measurementSchemas.add(
                  new MeasurementSchema(schema.getName(), getTSDataType(schema.getType())));
              columnSchemas.add(schema);
              measurementColumnsIndexMap.put(symbol.getName(), measurementColumnCount - 1);
            }
            break;
          case TIME:
            if (!columnLayout.containsKey(symbol)) {
              columnsIndexArray[channel] = -1;
              columnSchemas.add(schema);
              timeColumnName = symbol.getName();
            }
            break;
          default:
            throw new IllegalArgumentException(
                "Unexpected column category: " + schema.getColumnCategory());
        }

        if (!columnLayout.containsKey(symbol)) {
          aggColumnIndexes.add(channel);
          columnLayout.put(symbol, channel++);
        } else {
          aggColumnIndexes.add(columnLayout.get(symbol));
        }
      }
    }

    for (Map.Entry<Symbol, ColumnSchema> entry : node.getAssignments().entrySet()) {
      if (!columnLayout.containsKey(entry.getKey())
          && entry.getValue().getColumnCategory() == MEASUREMENT) {
        measurementColumnCount++;
        measurementColumnNames.add(entry.getValue().getName());
        measurementSchemas.add(
            new MeasurementSchema(
                entry.getValue().getName(), getTSDataType(entry.getValue().getType())));
        measurementColumnsIndexMap.put(entry.getKey().getName(), measurementColumnCount - 1);
      } else if (entry.getValue().getColumnCategory() == TIME) {
        timeColumnName = entry.getKey().getName();
      }
    }

    boolean[] ret = checkStatisticAndScanOrder(node, timeColumnName);
    boolean canUseStatistic = ret[0];
    boolean scanAscending = ret[1];

    for (Map.Entry<Symbol, AggregationNode.Aggregation> entry : node.getAggregations().entrySet()) {
      aggregators.add(
          buildAggregator(
              columnLayout,
              entry.getKey(),
              entry.getValue(),
              node.getStep(),
              context.getTypeProvider(),
              scanAscending,
              timeColumnName));
    }

    ITableTimeRangeIterator timeRangeIterator = null;
    List<ColumnSchema> groupingKeySchemas = null;
    int[] groupingKeyIndex = null;
    if (!node.getGroupingKeys().isEmpty()) {
      groupingKeySchemas = new ArrayList<>(node.getGroupingKeys().size());
      groupingKeyIndex = new int[node.getGroupingKeys().size()];
      for (int i = 0; i < node.getGroupingKeys().size(); i++) {
        Symbol groupingKey = node.getGroupingKeys().get(i);

        if (idAndAttributeColumnsIndexMap.containsKey(groupingKey)) {
          groupingKeySchemas.add(columnSchemaMap.get(groupingKey));
          groupingKeyIndex[i] = idAndAttributeColumnsIndexMap.get(groupingKey);
        } else {
          if (node.getProjection() != null
              && !node.getProjection().getMap().isEmpty()
              && node.getProjection().contains(groupingKey)) {
            FunctionCall dateBinFunc = (FunctionCall) node.getProjection().get(groupingKey);
            List<Expression> arguments = dateBinFunc.getArguments();
            DateBinFunctionColumnTransformer dateBinTransformer =
                new DateBinFunctionColumnTransformer(
                    TIMESTAMP,
                    ((LongLiteral) arguments.get(0)).getParsedValue(),
                    ((LongLiteral) arguments.get(1)).getParsedValue(),
                    null,
                    ((LongLiteral) arguments.get(3)).getParsedValue(),
                    context.getZoneId());
            timeRangeIterator = new TableDateBinTimeRangeIterator(dateBinTransformer);
          } else {
            throw new IllegalStateException(
                "grouping key must be ID or Attribute in AggregationTableScan");
          }
        }
      }
    }
    if (timeRangeIterator == null) {
      if (node.getGroupingKeys().isEmpty()) {
        // global aggregation, has no group by, output init value if no data
        timeRangeIterator =
            new TableSingleTimeWindowIterator(new TimeRange(Long.MIN_VALUE, Long.MAX_VALUE));
      } else {
        // aggregation with group by, only has data the result will not be empty
        timeRangeIterator = new TableSingleTimeWindowIterator();
      }
    }

    final OperatorContext operatorContext =
        context
            .getDriverContext()
            .addOperatorContext(
                context.getNextOperatorId(),
                node.getPlanNodeId(),
                AggregationTableScanNode.class.getSimpleName());
    SeriesScanOptions.Builder scanOptionsBuilder =
        node.getTimePredicate().isPresent()
            ? getSeriesScanOptionsBuilder(context, node.getTimePredicate().get())
            : new SeriesScanOptions.Builder();
    scanOptionsBuilder.withPushDownLimit(node.getPushDownLimit());
    scanOptionsBuilder.withPushDownOffset(node.getPushDownOffset());
    scanOptionsBuilder.withPushLimitToEachDevice(node.isPushLimitToEachDevice());
    scanOptionsBuilder.withAllSensors(new HashSet<>(measurementColumnNames));
    Expression pushDownPredicate = node.getPushDownPredicate();
    if (pushDownPredicate != null) {
      scanOptionsBuilder.withPushDownFilter(
          convertPredicateToFilter(
              pushDownPredicate, measurementColumnsIndexMap, columnSchemaMap, timeColumnName));
    }

    Set<String> allSensors = new HashSet<>(measurementColumnNames);
    // for time column
    allSensors.add("");
    TableAggregationTableScanOperator aggTableScanOperator =
        new TableAggregationTableScanOperator(
            node.getPlanNodeId(),
            operatorContext,
            columnSchemas,
            columnsIndexArray,
            node.getDeviceEntries(),
            scanAscending ? Ordering.ASC : Ordering.DESC,
            scanOptionsBuilder.build(),
            measurementColumnNames,
            allSensors,
            measurementSchemas,
            TSFileDescriptor.getInstance().getConfig().getMaxTsBlockLineNumber(),
            measurementColumnCount,
            aggregators,
            groupingKeySchemas,
            groupingKeyIndex,
            timeRangeIterator,
            scanAscending,
            calculateMaxAggregationResultSize(),
            canUseStatistic,
            aggColumnIndexes);

    ((DataDriverContext) context.getDriverContext()).addSourceOperator(aggTableScanOperator);

    for (int i = 0, size = node.getDeviceEntries().size(); i < size; i++) {
      AlignedFullPath alignedPath =
          constructAlignedPath(
              node.getDeviceEntries().get(i),
              measurementColumnNames,
              measurementSchemas,
              allSensors);
      ((DataDriverContext) context.getDriverContext()).addPath(alignedPath);
    }

    context.getDriverContext().setInputDriver(true);

    return aggTableScanOperator;
  }

  private boolean[] checkStatisticAndScanOrder(
      AggregationTableScanNode node, String timeColumnName) {
    boolean canUseStatistic = true;
    int ascendingCount = 0, descendingCount = 0;

    for (Map.Entry<Symbol, AggregationNode.Aggregation> entry : node.getAggregations().entrySet()) {
      AggregationNode.Aggregation aggregation = entry.getValue();
      String funcName = aggregation.getResolvedFunction().getSignature().getName();
      Symbol argument = Symbol.from(aggregation.getArguments().get(0));
      Type argumentType = node.getAssignments().get(argument).getType();

      switch (funcName) {
        case COUNT:
        case AVG:
        case SUM:
        case EXTREME:
          break;
        case MAX:
        case MIN:
          if (BlobType.BLOB.equals(argumentType)
              || BinaryType.TEXT.equals(argumentType)
              || BooleanType.BOOLEAN.equals(argumentType)) {
            canUseStatistic = false;
          }
          break;
        case FIRST_AGGREGATION:
        case LAST_AGGREGATION:
        case LAST_BY_AGGREGATION:
        case FIRST_BY_AGGREGATION:
          if (FIRST_AGGREGATION.equals(funcName) || FIRST_BY_AGGREGATION.equals(funcName)) {
            ascendingCount++;
          } else {
            descendingCount++;
          }

          // first/last/first_by/last_by aggregation with BLOB type can not use statistics
          if (BlobType.BLOB.equals(argumentType)) {
            canUseStatistic = false;
            break;
          }

          // only last_by(time, x) or last_by(x,time) can use statistic
          if ((LAST_BY_AGGREGATION.equals(funcName) || FIRST_BY_AGGREGATION.equals(funcName))
              && !isTimeColumn(aggregation.getArguments().get(0), timeColumnName)
              && !isTimeColumn(aggregation.getArguments().get(1), timeColumnName)) {
            canUseStatistic = false;
          }
          break;
        default:
          canUseStatistic = false;
      }
    }

    boolean isAscending = node.getScanOrder().isAscending();
    boolean groupByDateBin = node.getProjection() != null && !node.getProjection().isEmpty();
    // only in non-groupByDateBin situation can change the scan order
    if (!groupByDateBin) {
      if (ascendingCount >= descendingCount) {
        node.setScanOrder(Ordering.ASC);
        isAscending = true;
      } else {
        node.setScanOrder(Ordering.DESC);
        isAscending = false;
      }
    }
    return new boolean[] {canUseStatistic, isAscending};
  }

  public static long calculateMaxAggregationResultSize(
      // List<? extends AggregationDescriptor> aggregationDescriptors,
      // ITimeRangeIterator timeRangeIterator
      ) {
    // TODO perfect max aggregation result size logic
    return TSFileDescriptor.getInstance().getConfig().getMaxTsBlockSizeInBytes();

    //    long timeValueColumnsSizePerLine = TimeColumn.SIZE_IN_BYTES_PER_POSITION;
    //    for (AggregationDescriptor descriptor : aggregationDescriptors) {
    //      List<TSDataType> outPutDataTypes =
    //              descriptor.getOutputColumnNames().stream()
    //                      .map(typeProvider::getTableModelType)
    //                      .collect(Collectors.toList());
    //      for (TSDataType tsDataType : outPutDataTypes) {
    //        timeValueColumnsSizePerLine += getOutputColumnSizePerLine(tsDataType);
    //      }
    //    }
    //
    //    return Math.min(
    //            TSFileDescriptor.getInstance().getConfig().getMaxTsBlockSizeInBytes(),
    //            Math.min(
    //                    TSFileDescriptor.getInstance().getConfig().getMaxTsBlockLineNumber(),
    //                    timeRangeIterator.getTotalIntervalNum())
    //                    * timeValueColumnsSizePerLine);
  }
}<|MERGE_RESOLUTION|>--- conflicted
+++ resolved
@@ -62,6 +62,7 @@
 import org.apache.iotdb.db.queryengine.execution.operator.process.gapfill.GapFillWoGroupWMoOperator;
 import org.apache.iotdb.db.queryengine.execution.operator.process.gapfill.GapFillWoGroupWoMoOperator;
 import org.apache.iotdb.db.queryengine.execution.operator.process.join.SimpleNestedLoopCrossJoinOperator;
+import org.apache.iotdb.db.queryengine.execution.operator.process.join.merge.comparator.AscJoinKeyComparator;
 import org.apache.iotdb.db.queryengine.execution.operator.schema.CountMergeOperator;
 import org.apache.iotdb.db.queryengine.execution.operator.schema.SchemaCountOperator;
 import org.apache.iotdb.db.queryengine.execution.operator.schema.SchemaQueryScanOperator;
@@ -178,7 +179,6 @@
 import static com.google.common.base.Preconditions.checkArgument;
 import static com.google.common.collect.ImmutableList.toImmutableList;
 import static java.util.Objects.requireNonNull;
-import static org.apache.iotdb.commons.conf.IoTDBConstant.TIME;
 import static org.apache.iotdb.commons.schema.table.column.TsTableColumnCategory.MEASUREMENT;
 import static org.apache.iotdb.commons.schema.table.column.TsTableColumnCategory.TIME;
 import static org.apache.iotdb.db.queryengine.common.DataNodeEndPoints.isSameNode;
@@ -1191,15 +1191,8 @@
     Operator leftChild = node.getLeftChild().accept(this, context);
     Operator rightChild = node.getRightChild().accept(this, context);
 
-<<<<<<< HEAD
-=======
     ImmutableMap<Symbol, Integer> leftColumnNamesMap =
         makeLayoutFromOutputSymbols(node.getLeftChild().getOutputSymbols());
-    Integer leftTimeColumnPosition = leftColumnNamesMap.get(node.getCriteria().get(0).getLeft());
-    if (leftTimeColumnPosition == null) {
-      throw new IllegalStateException("Left child of JoinNode doesn't contain time column");
-    }
->>>>>>> 16c3f665
     int[] leftOutputSymbolIdx = new int[node.getLeftOutputSymbols().size()];
     for (int i = 0; i < leftOutputSymbolIdx.length; i++) {
       Integer index = leftColumnNamesMap.get(node.getLeftOutputSymbols().get(i));
@@ -1213,10 +1206,6 @@
 
     ImmutableMap<Symbol, Integer> rightColumnNamesMap =
         makeLayoutFromOutputSymbols(node.getRightChild().getOutputSymbols());
-    Integer rightTimeColumnPosition = rightColumnNamesMap.get(node.getCriteria().get(0).getRight());
-    if (rightTimeColumnPosition == null) {
-      throw new IllegalStateException("Right child of JoinNode doesn't contain time column");
-    }
     int[] rightOutputSymbolIdx = new int[node.getRightOutputSymbols().size()];
     for (int i = 0; i < rightOutputSymbolIdx.length; i++) {
       Integer index = rightColumnNamesMap.get(node.getRightOutputSymbols().get(i));
@@ -1239,29 +1228,44 @@
           dataTypes);
     }
 
-    int leftTimeColumnPosition =
-        node.getLeftChild().getOutputSymbols().indexOf(node.getCriteria().get(0).getLeft());
-    int rightTimeColumnPosition =
-        node.getRightChild().getOutputSymbols().indexOf(node.getCriteria().get(0).getRight());
+    Integer leftJoinKeyPosition = leftColumnNamesMap.get(node.getCriteria().get(0).getLeft());
+    if (leftJoinKeyPosition == null) {
+      throw new IllegalStateException("Left child of JoinNode doesn't contain left join key.");
+    }
+
+    Integer rightJoinKeyPosition = rightColumnNamesMap.get(node.getCriteria().get(0).getRight());
+    if (rightJoinKeyPosition == null) {
+      throw new IllegalStateException("Right child of JoinNode doesn't contain right join key.");
+    }
+
+    Type leftJoinKeyType =
+        context.getTypeProvider().getTableModelType(node.getCriteria().get(0).getLeft());
+
+    checkArgument(
+        leftJoinKeyType
+            == context.getTypeProvider().getTableModelType(node.getCriteria().get(0).getRight()),
+        "Join key type mismatch.");
+
     if (requireNonNull(node.getJoinType()) == JoinNode.JoinType.INNER) {
       return new TableInnerJoinOperator(
           operatorContext,
           leftChild,
-          leftTimeColumnPosition,
+          leftJoinKeyPosition,
           leftOutputSymbolIdx,
           rightChild,
-          rightTimeColumnPosition,
+          rightJoinKeyPosition,
           rightOutputSymbolIdx,
-          ASC_TIME_COMPARATOR,
-          dataTypes);
+          AscJoinKeyComparator.getInstance(),
+          dataTypes,
+          leftJoinKeyType);
     } else if (requireNonNull(node.getJoinType()) == JoinNode.JoinType.FULL) {
       return new TableFullOuterJoinOperator(
           operatorContext,
           leftChild,
-          leftTimeColumnPosition,
+          leftJoinKeyPosition,
           leftOutputSymbolIdx,
           rightChild,
-          rightTimeColumnPosition,
+          rightJoinKeyPosition,
           rightOutputSymbolIdx,
           ASC_TIME_COMPARATOR,
           dataTypes);
