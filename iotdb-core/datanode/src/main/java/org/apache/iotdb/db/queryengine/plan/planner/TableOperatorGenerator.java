/*
 * Licensed to the Apache Software Foundation (ASF) under one
 * or more contributor license agreements.  See the NOTICE file
 * distributed with this work for additional information
 * regarding copyright ownership.  The ASF licenses this file
 * to you under the Apache License, Version 2.0 (the
 * "License"); you may not use this file except in compliance
 * with the License.  You may obtain a copy of the License at
 *
 *     http://www.apache.org/licenses/LICENSE-2.0
 *
 * Unless required by applicable law or agreed to in writing,
 * software distributed under the License is distributed on an
 * "AS IS" BASIS, WITHOUT WARRANTIES OR CONDITIONS OF ANY
 * KIND, either express or implied.  See the License for the
 * specific language governing permissions and limitations
 * under the License.
 */

package org.apache.iotdb.db.queryengine.plan.planner;

import org.apache.iotdb.common.rpc.thrift.TEndPoint;
import org.apache.iotdb.commons.path.AlignedFullPath;
import org.apache.iotdb.db.conf.IoTDBDescriptor;
import org.apache.iotdb.db.queryengine.common.FragmentInstanceId;
import org.apache.iotdb.db.queryengine.common.header.ColumnHeader;
import org.apache.iotdb.db.queryengine.execution.aggregation.timerangeiterator.ITimeRangeIterator;
import org.apache.iotdb.db.queryengine.execution.aggregation.timerangeiterator.SingleTimeWindowIterator;
import org.apache.iotdb.db.queryengine.execution.driver.DataDriverContext;
import org.apache.iotdb.db.queryengine.execution.exchange.MPPDataExchangeManager;
import org.apache.iotdb.db.queryengine.execution.exchange.MPPDataExchangeService;
import org.apache.iotdb.db.queryengine.execution.exchange.sink.DownStreamChannelIndex;
import org.apache.iotdb.db.queryengine.execution.exchange.sink.ISinkHandle;
import org.apache.iotdb.db.queryengine.execution.exchange.sink.ShuffleSinkHandle;
import org.apache.iotdb.db.queryengine.execution.exchange.source.ISourceHandle;
import org.apache.iotdb.db.queryengine.execution.operator.Operator;
import org.apache.iotdb.db.queryengine.execution.operator.OperatorContext;
import org.apache.iotdb.db.queryengine.execution.operator.process.CollectOperator;
import org.apache.iotdb.db.queryengine.execution.operator.process.FilterAndProjectOperator;
import org.apache.iotdb.db.queryengine.execution.operator.process.LimitOperator;
import org.apache.iotdb.db.queryengine.execution.operator.process.OffsetOperator;
import org.apache.iotdb.db.queryengine.execution.operator.process.PreviousFillWithGroupOperator;
import org.apache.iotdb.db.queryengine.execution.operator.process.TableFillOperator;
import org.apache.iotdb.db.queryengine.execution.operator.process.TableLinearFillOperator;
import org.apache.iotdb.db.queryengine.execution.operator.process.TableLinearFillWithGroupOperator;
import org.apache.iotdb.db.queryengine.execution.operator.process.TableMergeSortOperator;
import org.apache.iotdb.db.queryengine.execution.operator.process.TableSortOperator;
import org.apache.iotdb.db.queryengine.execution.operator.process.TableStreamSortOperator;
import org.apache.iotdb.db.queryengine.execution.operator.process.TableTopKOperator;
import org.apache.iotdb.db.queryengine.execution.operator.process.fill.IFill;
import org.apache.iotdb.db.queryengine.execution.operator.process.fill.ILinearFill;
import org.apache.iotdb.db.queryengine.execution.operator.process.fill.constant.BinaryConstantFill;
import org.apache.iotdb.db.queryengine.execution.operator.process.fill.constant.BooleanConstantFill;
import org.apache.iotdb.db.queryengine.execution.operator.process.fill.constant.DoubleConstantFill;
import org.apache.iotdb.db.queryengine.execution.operator.process.fill.constant.FloatConstantFill;
import org.apache.iotdb.db.queryengine.execution.operator.process.fill.constant.IntConstantFill;
import org.apache.iotdb.db.queryengine.execution.operator.process.fill.constant.LongConstantFill;
import org.apache.iotdb.db.queryengine.execution.operator.schema.CountMergeOperator;
import org.apache.iotdb.db.queryengine.execution.operator.schema.SchemaCountOperator;
import org.apache.iotdb.db.queryengine.execution.operator.schema.SchemaQueryScanOperator;
import org.apache.iotdb.db.queryengine.execution.operator.schema.source.DevicePredicateFilter;
import org.apache.iotdb.db.queryengine.execution.operator.schema.source.SchemaSourceFactory;
import org.apache.iotdb.db.queryengine.execution.operator.sink.IdentitySinkOperator;
import org.apache.iotdb.db.queryengine.execution.operator.source.AlignedSeriesScanOperator;
import org.apache.iotdb.db.queryengine.execution.operator.source.ExchangeOperator;
import org.apache.iotdb.db.queryengine.execution.operator.source.relational.TableAggregationTableScanOperator;
import org.apache.iotdb.db.queryengine.execution.operator.source.relational.TableFullOuterJoinOperator;
import org.apache.iotdb.db.queryengine.execution.operator.source.relational.TableInnerJoinOperator;
import org.apache.iotdb.db.queryengine.execution.operator.source.relational.TableScanOperator;
import org.apache.iotdb.db.queryengine.execution.operator.source.relational.aggregation.Accumulator;
import org.apache.iotdb.db.queryengine.execution.operator.source.relational.aggregation.AggregationOperator;
import org.apache.iotdb.db.queryengine.execution.operator.source.relational.aggregation.TableAggregator;
import org.apache.iotdb.db.queryengine.execution.relational.ColumnTransformerBuilder;
import org.apache.iotdb.db.queryengine.plan.analyze.TypeProvider;
import org.apache.iotdb.db.queryengine.plan.planner.plan.node.PlanNode;
import org.apache.iotdb.db.queryengine.plan.planner.plan.node.PlanNodeId;
import org.apache.iotdb.db.queryengine.plan.planner.plan.node.PlanVisitor;
import org.apache.iotdb.db.queryengine.plan.planner.plan.node.metadata.read.CountSchemaMergeNode;
import org.apache.iotdb.db.queryengine.plan.planner.plan.node.metadata.read.TableDeviceFetchNode;
import org.apache.iotdb.db.queryengine.plan.planner.plan.node.metadata.read.TableDeviceQueryCountNode;
import org.apache.iotdb.db.queryengine.plan.planner.plan.node.metadata.read.TableDeviceQueryScanNode;
import org.apache.iotdb.db.queryengine.plan.planner.plan.node.process.ExchangeNode;
import org.apache.iotdb.db.queryengine.plan.planner.plan.node.sink.IdentitySinkNode;
import org.apache.iotdb.db.queryengine.plan.planner.plan.parameter.InputLocation;
import org.apache.iotdb.db.queryengine.plan.planner.plan.parameter.SeriesScanOptions;
import org.apache.iotdb.db.queryengine.plan.relational.analyzer.predicate.ConvertPredicateToTimeFilterVisitor;
import org.apache.iotdb.db.queryengine.plan.relational.metadata.ColumnSchema;
import org.apache.iotdb.db.queryengine.plan.relational.metadata.Metadata;
import org.apache.iotdb.db.queryengine.plan.relational.planner.CastToBlobLiteralVisitor;
import org.apache.iotdb.db.queryengine.plan.relational.planner.CastToBooleanLiteralVisitor;
import org.apache.iotdb.db.queryengine.plan.relational.planner.CastToDateLiteralVisitor;
import org.apache.iotdb.db.queryengine.plan.relational.planner.CastToDoubleLiteralVisitor;
import org.apache.iotdb.db.queryengine.plan.relational.planner.CastToFloatLiteralVisitor;
import org.apache.iotdb.db.queryengine.plan.relational.planner.CastToInt32LiteralVisitor;
import org.apache.iotdb.db.queryengine.plan.relational.planner.CastToInt64LiteralVisitor;
import org.apache.iotdb.db.queryengine.plan.relational.planner.CastToStringLiteralVisitor;
import org.apache.iotdb.db.queryengine.plan.relational.planner.CastToTimestampLiteralVisitor;
import org.apache.iotdb.db.queryengine.plan.relational.planner.OrderingScheme;
import org.apache.iotdb.db.queryengine.plan.relational.planner.SortOrder;
import org.apache.iotdb.db.queryengine.plan.relational.planner.Symbol;
import org.apache.iotdb.db.queryengine.plan.relational.planner.node.AggregationNode;
import org.apache.iotdb.db.queryengine.plan.relational.planner.node.AggregationTableScanNode;
import org.apache.iotdb.db.queryengine.plan.relational.planner.node.CollectNode;
import org.apache.iotdb.db.queryengine.plan.relational.planner.node.FillNode;
import org.apache.iotdb.db.queryengine.plan.relational.planner.node.FilterNode;
import org.apache.iotdb.db.queryengine.plan.relational.planner.node.JoinNode;
import org.apache.iotdb.db.queryengine.plan.relational.planner.node.LimitNode;
import org.apache.iotdb.db.queryengine.plan.relational.planner.node.LinearFillNode;
import org.apache.iotdb.db.queryengine.plan.relational.planner.node.MergeSortNode;
import org.apache.iotdb.db.queryengine.plan.relational.planner.node.OffsetNode;
import org.apache.iotdb.db.queryengine.plan.relational.planner.node.OutputNode;
import org.apache.iotdb.db.queryengine.plan.relational.planner.node.PreviousFillNode;
import org.apache.iotdb.db.queryengine.plan.relational.planner.node.ProjectNode;
import org.apache.iotdb.db.queryengine.plan.relational.planner.node.SortNode;
import org.apache.iotdb.db.queryengine.plan.relational.planner.node.StreamSortNode;
import org.apache.iotdb.db.queryengine.plan.relational.planner.node.TableScanNode;
import org.apache.iotdb.db.queryengine.plan.relational.planner.node.TopKNode;
import org.apache.iotdb.db.queryengine.plan.relational.planner.node.ValueFillNode;
import org.apache.iotdb.db.queryengine.plan.relational.sql.ast.Expression;
import org.apache.iotdb.db.queryengine.plan.relational.sql.ast.Literal;
import org.apache.iotdb.db.queryengine.transformation.dag.column.ColumnTransformer;
import org.apache.iotdb.db.queryengine.transformation.dag.column.leaf.LeafColumnTransformer;
import org.apache.iotdb.db.schemaengine.schemaregion.read.resp.info.IDeviceSchemaInfo;
import org.apache.iotdb.db.utils.datastructure.SortKey;

import com.google.common.collect.ImmutableList;
import com.google.common.collect.ImmutableMap;
import org.apache.tsfile.common.conf.TSFileConfig;
import org.apache.tsfile.common.conf.TSFileDescriptor;
import org.apache.tsfile.enums.TSDataType;
import org.apache.tsfile.read.common.type.RowType;
import org.apache.tsfile.read.common.type.Type;
import org.apache.tsfile.read.filter.basic.Filter;
import org.apache.tsfile.utils.Binary;
import org.apache.tsfile.write.schema.IMeasurementSchema;
import org.apache.tsfile.write.schema.MeasurementSchema;

import javax.validation.constraints.NotNull;

import java.io.File;
import java.util.ArrayList;
import java.util.Collection;
import java.util.Collections;
import java.util.Comparator;
import java.util.HashMap;
import java.util.HashSet;
import java.util.LinkedHashMap;
import java.util.List;
import java.util.Map;
import java.util.Objects;
import java.util.Optional;
import java.util.OptionalInt;
import java.util.Set;
import java.util.stream.Collectors;

import static com.google.common.base.Preconditions.checkArgument;
import static java.util.Objects.requireNonNull;
import static org.apache.iotdb.commons.schema.table.column.TsTableColumnCategory.ATTRIBUTE;
import static org.apache.iotdb.commons.schema.table.column.TsTableColumnCategory.ID;
import static org.apache.iotdb.commons.schema.table.column.TsTableColumnCategory.MEASUREMENT;
import static org.apache.iotdb.commons.schema.table.column.TsTableColumnCategory.TIME;
import static org.apache.iotdb.db.queryengine.common.DataNodeEndPoints.isSameNode;
import static org.apache.iotdb.db.queryengine.execution.operator.process.join.merge.MergeSortComparator.getComparatorForTable;
import static org.apache.iotdb.db.queryengine.execution.operator.source.relational.TableScanOperator.constructAlignedPath;
import static org.apache.iotdb.db.queryengine.execution.operator.source.relational.aggregation.AccumulatorFactory.createAccumulator;
import static org.apache.iotdb.db.queryengine.plan.analyze.PredicateUtils.convertPredicateToFilter;
import static org.apache.iotdb.db.queryengine.plan.planner.OperatorTreeGenerator.ASC_TIME_COMPARATOR;
import static org.apache.iotdb.db.queryengine.plan.planner.OperatorTreeGenerator.IDENTITY_FILL;
import static org.apache.iotdb.db.queryengine.plan.planner.OperatorTreeGenerator.UNKNOWN_DATATYPE;
import static org.apache.iotdb.db.queryengine.plan.planner.OperatorTreeGenerator.getLinearFill;
import static org.apache.iotdb.db.queryengine.plan.planner.OperatorTreeGenerator.getPreviousFill;
import static org.apache.iotdb.db.queryengine.plan.relational.metadata.TableBuiltinAggregationFunction.getAggregationTypeByFuncName;
import static org.apache.iotdb.db.queryengine.plan.relational.planner.SortOrder.ASC_NULLS_LAST;
import static org.apache.iotdb.db.queryengine.plan.relational.type.InternalTypeManager.getTSDataType;

/** This Visitor is responsible for transferring Table PlanNode Tree to Table Operator Tree. */
public class TableOperatorGenerator extends PlanVisitor<Operator, LocalExecutionPlanContext> {

  private final Metadata metadata;

  public TableOperatorGenerator(Metadata metadata) {
    this.metadata = metadata;
  }

  @Override
  public Operator visitPlan(PlanNode node, LocalExecutionPlanContext context) {
    throw new UnsupportedOperationException("should call the concrete visitXX() method");
  }

  private static final MPPDataExchangeManager MPP_DATA_EXCHANGE_MANAGER =
      MPPDataExchangeService.getInstance().getMPPDataExchangeManager();

  @Override
  public Operator visitIdentitySink(IdentitySinkNode node, LocalExecutionPlanContext context) {
    context.addExchangeSumNum(1);
    OperatorContext operatorContext =
        context
            .getDriverContext()
            .addOperatorContext(
                context.getNextOperatorId(),
                node.getPlanNodeId(),
                IdentitySinkOperator.class.getSimpleName());

    checkArgument(
        MPP_DATA_EXCHANGE_MANAGER != null, "MPP_DATA_EXCHANGE_MANAGER should not be null");
    FragmentInstanceId localInstanceId = context.getInstanceContext().getId();
    DownStreamChannelIndex downStreamChannelIndex = new DownStreamChannelIndex(0);
    ISinkHandle sinkHandle =
        MPP_DATA_EXCHANGE_MANAGER.createShuffleSinkHandle(
            node.getDownStreamChannelLocationList(),
            downStreamChannelIndex,
            ShuffleSinkHandle.ShuffleStrategyEnum.PLAIN,
            localInstanceId.toThrift(),
            node.getPlanNodeId().getId(),
            context.getInstanceContext());
    sinkHandle.setMaxBytesCanReserve(context.getMaxBytesOneHandleCanReserve());
    context.getDriverContext().setSink(sinkHandle);

    if (node.getChildren().size() == 1) {
      Operator child = node.getChildren().get(0).accept(this, context);
      List<Operator> children = new ArrayList<>(1);
      children.add(child);
      return new IdentitySinkOperator(
          operatorContext, children, downStreamChannelIndex, sinkHandle);
    } else {
      throw new IllegalStateException(
          "IdentitySinkNode should only have one child in table model.");
    }
  }

  @Override
  public Operator visitExchange(ExchangeNode node, LocalExecutionPlanContext context) {
    OperatorContext operatorContext =
        context
            .getDriverContext()
            .addOperatorContext(
                context.getNextOperatorId(),
                node.getPlanNodeId(),
                ExchangeOperator.class.getSimpleName());

    FragmentInstanceId localInstanceId = context.getInstanceContext().getId();
    FragmentInstanceId remoteInstanceId = node.getUpstreamInstanceId();

    TEndPoint upstreamEndPoint = node.getUpstreamEndpoint();
    boolean isSameNode = isSameNode(upstreamEndPoint);
    ISourceHandle sourceHandle =
        isSameNode
            ? MPP_DATA_EXCHANGE_MANAGER.createLocalSourceHandleForFragment(
                localInstanceId.toThrift(),
                node.getPlanNodeId().getId(),
                node.getUpstreamPlanNodeId().getId(),
                remoteInstanceId.toThrift(),
                node.getIndexOfUpstreamSinkHandle(),
                context.getInstanceContext()::failed)
            : MPP_DATA_EXCHANGE_MANAGER.createSourceHandle(
                localInstanceId.toThrift(),
                node.getPlanNodeId().getId(),
                node.getIndexOfUpstreamSinkHandle(),
                upstreamEndPoint,
                remoteInstanceId.toThrift(),
                context.getInstanceContext()::failed);
    if (!isSameNode) {
      context.addExchangeSumNum(1);
    }
    sourceHandle.setMaxBytesCanReserve(context.getMaxBytesOneHandleCanReserve());
    ExchangeOperator exchangeOperator =
        new ExchangeOperator(operatorContext, sourceHandle, node.getUpstreamPlanNodeId());
    context.addExchangeOperator(exchangeOperator);
    return exchangeOperator;
  }

  @Override
  public Operator visitTableScan(TableScanNode node, LocalExecutionPlanContext context) {

    List<Symbol> outputColumnNames = node.getOutputSymbols();
    int outputColumnCount = outputColumnNames.size();
    List<ColumnSchema> columnSchemas = new ArrayList<>(outputColumnCount);
    int[] columnsIndexArray = new int[outputColumnCount];
    Map<Symbol, ColumnSchema> columnSchemaMap = node.getAssignments();
    Map<Symbol, Integer> idAndAttributeColumnsIndexMap = node.getIdAndAttributeIndexMap();
    List<String> measurementColumnNames = new ArrayList<>();
    List<IMeasurementSchema> measurementSchemas = new ArrayList<>();
    int measurementColumnCount = 0;
    int idx = 0;
    for (Symbol columnName : outputColumnNames) {
      ColumnSchema schema =
          requireNonNull(columnSchemaMap.get(columnName), columnName + " is null");

      switch (schema.getColumnCategory()) {
        case ID:
        case ATTRIBUTE:
          columnsIndexArray[idx++] =
              requireNonNull(
                  idAndAttributeColumnsIndexMap.get(columnName), columnName + " is null");
          columnSchemas.add(schema);
          break;
        case MEASUREMENT:
          columnsIndexArray[idx++] = measurementColumnCount;
          measurementColumnCount++;
          measurementColumnNames.add(columnName.getName());
          measurementSchemas.add(
              new MeasurementSchema(schema.getName(), getTSDataType(schema.getType())));
          columnSchemas.add(schema);
          break;
        case TIME:
          columnsIndexArray[idx++] = -1;
          columnSchemas.add(schema);
          break;
        default:
          throw new IllegalArgumentException(
              "Unexpected column category: " + schema.getColumnCategory());
      }
    }

    Set<Symbol> outputSet = new HashSet<>(outputColumnNames);
    for (Map.Entry<Symbol, ColumnSchema> entry : node.getAssignments().entrySet()) {
      if (!outputSet.contains(entry.getKey())
          && entry.getValue().getColumnCategory() == MEASUREMENT) {
        measurementColumnCount++;
        measurementColumnNames.add(entry.getKey().getName());
        measurementSchemas.add(
            new MeasurementSchema(
                entry.getValue().getName(), getTSDataType(entry.getValue().getType())));
      }
    }

    SeriesScanOptions.Builder scanOptionsBuilder =
        node.getTimePredicate()
            .map(timePredicate -> getSeriesScanOptionsBuilder(context, timePredicate))
            .orElse(new SeriesScanOptions.Builder());
    scanOptionsBuilder.withPushDownLimit(node.getPushDownLimit());
    scanOptionsBuilder.withPushDownOffset(node.getPushDownOffset());
    scanOptionsBuilder.withPushLimitToEachDevice(node.isPushLimitToEachDevice());
    scanOptionsBuilder.withAllSensors(new HashSet<>(measurementColumnNames));

    Expression pushDownPredicate = node.getPushDownPredicate();
    if (pushDownPredicate != null) {
      scanOptionsBuilder.withPushDownFilter(
          convertPredicateToFilter(pushDownPredicate, measurementColumnNames, columnSchemaMap));
    }

    OperatorContext operatorContext =
        context
            .getDriverContext()
            .addOperatorContext(
                context.getNextOperatorId(),
                node.getPlanNodeId(),
                AlignedSeriesScanOperator.class.getSimpleName());

    int maxTsBlockLineNum = TSFileDescriptor.getInstance().getConfig().getMaxTsBlockLineNumber();
    if (context.getTypeProvider().getTemplatedInfo() != null) {
      maxTsBlockLineNum =
          (int)
              Math.min(
                  context.getTypeProvider().getTemplatedInfo().getLimitValue(), maxTsBlockLineNum);
    }

    TableScanOperator tableScanOperator =
        new TableScanOperator(
            operatorContext,
            node.getPlanNodeId(),
            columnSchemas,
            columnsIndexArray,
            node.getDeviceEntries(),
            node.getScanOrder(),
            scanOptionsBuilder.build(),
            measurementColumnNames,
            measurementSchemas,
            maxTsBlockLineNum);

    ((DataDriverContext) context.getDriverContext()).addSourceOperator(tableScanOperator);

    for (int i = 0, size = node.getDeviceEntries().size(); i < size; i++) {
      AlignedFullPath alignedPath =
          constructAlignedPath(
              node.getDeviceEntries().get(i), measurementColumnNames, measurementSchemas);
      ((DataDriverContext) context.getDriverContext()).addPath(alignedPath);
    }

    context.getDriverContext().setInputDriver(true);

    return tableScanOperator;
  }

  public static Map<Symbol, List<InputLocation>> makeLayout(final List<PlanNode> children) {
    final Map<Symbol, List<InputLocation>> outputMappings = new LinkedHashMap<>();
    int tsBlockIndex = 0;
    for (final PlanNode childNode : children) {

      int valueColumnIndex = 0;
      for (final Symbol columnName : childNode.getOutputSymbols()) {
        outputMappings
            .computeIfAbsent(columnName, key -> new ArrayList<>())
            .add(new InputLocation(tsBlockIndex, valueColumnIndex));
        valueColumnIndex++;
      }
      tsBlockIndex++;
    }
    return outputMappings;
  }

  private ImmutableMap<Symbol, Integer> makeLayoutFromOutputSymbols(List<Symbol> outputSymbols) {
    ImmutableMap.Builder<Symbol, Integer> outputMappings = ImmutableMap.builder();
    int channel = 0;
    for (Symbol symbol : outputSymbols) {
      outputMappings.put(symbol, channel);
      channel++;
    }
    return outputMappings.buildOrThrow();
  }

  private SeriesScanOptions.Builder getSeriesScanOptionsBuilder(
      LocalExecutionPlanContext context, @NotNull Expression timePredicate) {
    SeriesScanOptions.Builder scanOptionsBuilder = new SeriesScanOptions.Builder();

    Filter timeFilter = timePredicate.accept(new ConvertPredicateToTimeFilterVisitor(), null);
    context.getDriverContext().getFragmentInstanceContext().setTimeFilterForTableModel(timeFilter);
    // time filter may be stateful, so we need to copy it
    scanOptionsBuilder.withGlobalTimeFilter(timeFilter.copy());

    return scanOptionsBuilder;
  }

  @Override
  public Operator visitFilter(FilterNode node, LocalExecutionPlanContext context) {
    TypeProvider typeProvider = context.getTypeProvider();
    Optional<Expression> predicate = Optional.of(node.getPredicate());
    Operator inputOperator = node.getChild().accept(this, context);
    List<TSDataType> inputDataTypes = getInputColumnTypes(node, typeProvider);
    Map<Symbol, List<InputLocation>> inputLocations = makeLayout(node.getChildren());

    return constructFilterAndProjectOperator(
        predicate,
        inputOperator,
        node.getOutputSymbols().stream().map(Symbol::toSymbolReference).toArray(Expression[]::new),
        inputDataTypes,
        inputLocations,
        node.getPlanNodeId(),
        context);
  }

  private Operator constructFilterAndProjectOperator(
      Optional<Expression> predicate,
      Operator inputOperator,
      Expression[] projectExpressions,
      List<TSDataType> inputDataTypes,
      Map<Symbol, List<InputLocation>> inputLocations,
      PlanNodeId planNodeId,
      LocalExecutionPlanContext context) {

    final List<TSDataType> filterOutputDataTypes = new ArrayList<>(inputDataTypes);

    // records LeafColumnTransformer of filter
    List<LeafColumnTransformer> filterLeafColumnTransformerList = new ArrayList<>();

    // records subexpression -> ColumnTransformer for filter
    Map<Expression, ColumnTransformer> filterExpressionColumnTransformerMap = new HashMap<>();

    ColumnTransformerBuilder visitor = new ColumnTransformerBuilder();

    ColumnTransformer filterOutputTransformer =
        predicate
            .map(
                p -> {
                  ColumnTransformerBuilder.Context filterColumnTransformerContext =
                      new ColumnTransformerBuilder.Context(
                          context.getDriverContext().getFragmentInstanceContext().getSessionInfo(),
                          filterLeafColumnTransformerList,
                          inputLocations,
                          filterExpressionColumnTransformerMap,
                          ImmutableMap.of(),
                          ImmutableList.of(),
                          ImmutableList.of(),
                          0,
                          context.getTypeProvider(),
                          metadata);

                  return visitor.process(p, filterColumnTransformerContext);
                })
            .orElse(null);

    // records LeafColumnTransformer of project expressions
    List<LeafColumnTransformer> projectLeafColumnTransformerList = new ArrayList<>();

    List<ColumnTransformer> projectOutputTransformerList = new ArrayList<>();

    Map<Expression, ColumnTransformer> projectExpressionColumnTransformerMap = new HashMap<>();

    // records common ColumnTransformer between filter and project expressions
    List<ColumnTransformer> commonTransformerList = new ArrayList<>();

    ColumnTransformerBuilder.Context projectColumnTransformerContext =
        new ColumnTransformerBuilder.Context(
            context.getDriverContext().getFragmentInstanceContext().getSessionInfo(),
            projectLeafColumnTransformerList,
            inputLocations,
            projectExpressionColumnTransformerMap,
            filterExpressionColumnTransformerMap,
            commonTransformerList,
            filterOutputDataTypes,
            inputLocations.size(),
            context.getTypeProvider(),
            metadata);

    for (Expression expression : projectExpressions) {
      projectOutputTransformerList.add(
          visitor.process(expression, projectColumnTransformerContext));
    }

    final OperatorContext operatorContext =
        context
            .getDriverContext()
            .addOperatorContext(
                context.getNextOperatorId(),
                planNodeId,
                FilterAndProjectOperator.class.getSimpleName());

    // Project expressions don't contain Non-Mappable UDF, TransformOperator is not needed
    return new FilterAndProjectOperator(
        operatorContext,
        inputOperator,
        filterOutputDataTypes,
        filterLeafColumnTransformerList,
        filterOutputTransformer,
        commonTransformerList,
        projectLeafColumnTransformerList,
        projectOutputTransformerList,
        false,
        predicate.isPresent());
  }

  @Override
  public Operator visitProject(ProjectNode node, LocalExecutionPlanContext context) {
    TypeProvider typeProvider = context.getTypeProvider();
    Optional<Expression> predicate;
    Operator inputOperator;
    List<TSDataType> inputDataTypes;
    Map<Symbol, List<InputLocation>> inputLocations;
    if (node.getChild() instanceof FilterNode) {
      FilterNode filterNode = (FilterNode) node.getChild();
      predicate = Optional.of(filterNode.getPredicate());
      inputOperator = filterNode.getChild().accept(this, context);
      inputDataTypes = getInputColumnTypes(filterNode, typeProvider);
      inputLocations = makeLayout(filterNode.getChildren());
    } else {
      predicate = Optional.empty();
      inputOperator = node.getChild().accept(this, context);
      inputDataTypes = getInputColumnTypes(node, typeProvider);
      inputLocations = makeLayout(node.getChildren());
    }

    return constructFilterAndProjectOperator(
        predicate,
        inputOperator,
        node.getAssignments().getMap().values().toArray(new Expression[0]),
        inputDataTypes,
        inputLocations,
        node.getPlanNodeId(),
        context);
  }

  private List<TSDataType> getInputColumnTypes(PlanNode node, TypeProvider typeProvider) {
    // ignore "time" column
    return node.getChildren().stream()
        .map(PlanNode::getOutputSymbols)
        .flatMap(List::stream)
        .map(s -> getTSDataType(typeProvider.getTableModelType(s)))
        .collect(Collectors.toList());
  }

  @Override
  public Operator visitPreviousFill(PreviousFillNode node, LocalExecutionPlanContext context) {
    Operator child = node.getChild().accept(this, context);
    OperatorContext operatorContext =
        context
            .getDriverContext()
            .addOperatorContext(
                context.getNextOperatorId(),
                node.getPlanNodeId(),
                TableFillOperator.class.getSimpleName());
    List<TSDataType> inputDataTypes =
        getOutputColumnTypes(node.getChild(), context.getTypeProvider());
    int inputColumnCount = inputDataTypes.size();
    int helperColumnIndex = -1;
    if (node.getHelperColumn().isPresent()) {
      helperColumnIndex = getColumnIndex(node.getHelperColumn().get(), node.getChild());
    }
    IFill[] fillArray =
        getPreviousFill(
            inputColumnCount,
            inputDataTypes,
            node.getTimeBound().orElse(null),
            context.getZoneId());

    if (node.getGroupingKeys().isPresent()) {
      return new PreviousFillWithGroupOperator(
          operatorContext,
          fillArray,
          child,
          helperColumnIndex,
          genFillGroupKeyComparator(node.getGroupingKeys().get(), node, inputDataTypes),
          inputDataTypes);
    } else {
      return new TableFillOperator(operatorContext, fillArray, child, helperColumnIndex);
    }
  }

  private Comparator<SortKey> genFillGroupKeyComparator(
      List<Symbol> groupingKeys, FillNode node, List<TSDataType> inputDataTypes) {
    int groupKeysCount = groupingKeys.size();
    List<SortOrder> sortOrderList = new ArrayList<>(groupKeysCount);
    List<Integer> groupItemIndexList = new ArrayList<>(groupKeysCount);
    List<TSDataType> groupItemDataTypeList = new ArrayList<>(groupKeysCount);
    Map<Symbol, Integer> columnIndex =
        makeLayoutFromOutputSymbols(node.getChild().getOutputSymbols());
    for (Symbol symbol : groupingKeys) {
      // sort order for fill_group should always be ASC_NULLS_LAST, it should be same as
      // QueryPlanner.fillGroup
      sortOrderList.add(ASC_NULLS_LAST);
      int index = columnIndex.get(symbol);
      groupItemIndexList.add(index);
      groupItemDataTypeList.add(inputDataTypes.get(index));
    }
    return getComparatorForTable(sortOrderList, groupItemIndexList, groupItemDataTypeList);
  }

  // index starts from 0
  private int getColumnIndex(Symbol symbol, PlanNode node) {
    String name = symbol.getName();
    int channel = 0;
    for (Symbol columnName : node.getOutputSymbols()) {
      if (columnName.getName().equals(name)) {
        return channel;
      }
      channel++;
    }
    throw new IllegalStateException(
        String.format("Found no column %s in %s", symbol, node.getOutputSymbols()));
  }

  @Override
  public Operator visitLinearFill(LinearFillNode node, LocalExecutionPlanContext context) {
    Operator child = node.getChild().accept(this, context);
    OperatorContext operatorContext =
        context
            .getDriverContext()
            .addOperatorContext(
                context.getNextOperatorId(),
                node.getPlanNodeId(),
                TableFillOperator.class.getSimpleName());
    List<TSDataType> inputDataTypes =
        getOutputColumnTypes(node.getChild(), context.getTypeProvider());
    int inputColumnCount = inputDataTypes.size();
    int helperColumnIndex = getColumnIndex(node.getHelperColumn(), node.getChild());
    ILinearFill[] fillArray = getLinearFill(inputColumnCount, inputDataTypes);

    if (node.getGroupingKeys().isPresent()) {
      return new TableLinearFillWithGroupOperator(
          operatorContext,
          fillArray,
          child,
          helperColumnIndex,
          genFillGroupKeyComparator(node.getGroupingKeys().get(), node, inputDataTypes),
          inputDataTypes);
    } else {
      return new TableLinearFillOperator(operatorContext, fillArray, child, helperColumnIndex);
    }
  }

  @Override
  public Operator visitValueFill(ValueFillNode node, LocalExecutionPlanContext context) {
    Operator child = node.getChild().accept(this, context);
    OperatorContext operatorContext =
        context
            .getDriverContext()
            .addOperatorContext(
                context.getNextOperatorId(),
                node.getPlanNodeId(),
                TableFillOperator.class.getSimpleName());
    List<TSDataType> inputDataTypes =
        getOutputColumnTypes(node.getChild(), context.getTypeProvider());
    int inputColumnCount = inputDataTypes.size();
    Literal filledValue = node.getFilledValue();
    return new TableFillOperator(
        operatorContext,
        getValueFill(inputColumnCount, inputDataTypes, filledValue, context),
        child,
        -1);
  }

  private IFill[] getValueFill(
      int inputColumnCount,
      List<TSDataType> inputDataTypes,
      Literal filledValue,
      LocalExecutionPlanContext context) {
    IFill[] constantFill = new IFill[inputColumnCount];
    for (int i = 0; i < inputColumnCount; i++) {
      switch (inputDataTypes.get(i)) {
        case BOOLEAN:
          Boolean bool = filledValue.accept(new CastToBooleanLiteralVisitor(), null);
          if (bool == null) {
            constantFill[i] = IDENTITY_FILL;
          } else {
            constantFill[i] = new BooleanConstantFill(bool);
          }
          break;
        case TEXT:
        case STRING:
          Binary binary =
              filledValue.accept(new CastToStringLiteralVisitor(TSFileConfig.STRING_CHARSET), null);
          if (binary == null) {
            constantFill[i] = IDENTITY_FILL;
          } else {
            constantFill[i] = new BinaryConstantFill(binary);
          }
          break;
        case BLOB:
          Binary blob = filledValue.accept(new CastToBlobLiteralVisitor(), null);
          if (blob == null) {
            constantFill[i] = IDENTITY_FILL;
          } else {
            constantFill[i] = new BinaryConstantFill(blob);
          }
          break;
        case INT32:
          Integer intValue = filledValue.accept(new CastToInt32LiteralVisitor(), null);
          if (intValue == null) {
            constantFill[i] = IDENTITY_FILL;
          } else {
            constantFill[i] = new IntConstantFill(intValue);
          }
          break;
        case DATE:
          Integer dateValue = filledValue.accept(new CastToDateLiteralVisitor(), null);
          if (dateValue == null) {
            constantFill[i] = IDENTITY_FILL;
          } else {
            constantFill[i] = new IntConstantFill(dateValue);
          }
          break;
        case INT64:
          Long longValue = filledValue.accept(new CastToInt64LiteralVisitor(), null);
          if (longValue == null) {
            constantFill[i] = IDENTITY_FILL;
          } else {
            constantFill[i] = new LongConstantFill(longValue);
          }
          break;
        case TIMESTAMP:
          Long timestampValue =
              filledValue.accept(new CastToTimestampLiteralVisitor(context.getZoneId()), null);
          if (timestampValue == null) {
            constantFill[i] = IDENTITY_FILL;
          } else {
            constantFill[i] = new LongConstantFill(timestampValue);
          }
          break;
        case FLOAT:
          Float floatValue = filledValue.accept(new CastToFloatLiteralVisitor(), null);
          if (floatValue == null) {
            constantFill[i] = IDENTITY_FILL;
          } else {
            constantFill[i] = new FloatConstantFill(floatValue);
          }
          break;
        case DOUBLE:
          Double doubleValue = filledValue.accept(new CastToDoubleLiteralVisitor(), null);
          if (doubleValue == null) {
            constantFill[i] = IDENTITY_FILL;
          } else {
            constantFill[i] = new DoubleConstantFill(doubleValue);
          }
          break;
        default:
          throw new IllegalArgumentException(UNKNOWN_DATATYPE + inputDataTypes.get(i));
      }
    }
    return constantFill;
  }

  @Override
  public Operator visitLimit(LimitNode node, LocalExecutionPlanContext context) {
    Operator child = node.getChild().accept(this, context);
    OperatorContext operatorContext =
        context
            .getDriverContext()
            .addOperatorContext(
                context.getNextOperatorId(),
                node.getPlanNodeId(),
                LimitOperator.class.getSimpleName());

    return new LimitOperator(operatorContext, node.getCount(), child);
  }

  @Override
  public Operator visitOffset(OffsetNode node, LocalExecutionPlanContext context) {
    Operator child = node.getChild().accept(this, context);
    OperatorContext operatorContext =
        context
            .getDriverContext()
            .addOperatorContext(
                context.getNextOperatorId(),
                node.getPlanNodeId(),
                OffsetOperator.class.getSimpleName());

    return new OffsetOperator(operatorContext, node.getCount(), child);
  }

  @Override
  public Operator visitOutput(OutputNode node, LocalExecutionPlanContext context) {
    return node.getChild().accept(this, context);
  }

  @Override
  public Operator visitCollect(CollectNode node, LocalExecutionPlanContext context) {
    OperatorContext operatorContext =
        context
            .getDriverContext()
            .addOperatorContext(
                context.getNextOperatorId(),
                node.getPlanNodeId(),
                CollectOperator.class.getSimpleName());
    List<Operator> children = new ArrayList<>(node.getChildren().size());
    for (PlanNode child : node.getChildren()) {
      children.add(this.process(child, context));
    }
    return new CollectOperator(operatorContext, children);
  }

  @Override
  public Operator visitMergeSort(MergeSortNode node, LocalExecutionPlanContext context) {
    OperatorContext operatorContext =
        context
            .getDriverContext()
            .addOperatorContext(
                context.getNextOperatorId(),
                node.getPlanNodeId(),
                TableMergeSortOperator.class.getSimpleName());
    List<Operator> children = new ArrayList<>(node.getChildren().size());
    for (PlanNode child : node.getChildren()) {
      children.add(this.process(child, context));
    }
    List<TSDataType> dataTypes = getOutputColumnTypes(node, context.getTypeProvider());
    int sortItemsCount = node.getOrderingScheme().getOrderBy().size();

    List<Integer> sortItemIndexList = new ArrayList<>(sortItemsCount);
    List<TSDataType> sortItemDataTypeList = new ArrayList<>(sortItemsCount);
    genSortInformation(
        node.getOutputSymbols(),
        node.getOrderingScheme(),
        sortItemIndexList,
        sortItemDataTypeList,
        context.getTypeProvider());

    return new TableMergeSortOperator(
        operatorContext,
        children,
        dataTypes,
        getComparatorForTable(
            node.getOrderingScheme().getOrderingList(), sortItemIndexList, sortItemDataTypeList));
  }

  @Override
  public Operator visitSort(SortNode node, LocalExecutionPlanContext context) {
    OperatorContext operatorContext =
        context
            .getDriverContext()
            .addOperatorContext(
                context.getNextOperatorId(),
                node.getPlanNodeId(),
                TableSortOperator.class.getSimpleName());
    List<TSDataType> dataTypes = getOutputColumnTypes(node, context.getTypeProvider());
    int sortItemsCount = node.getOrderingScheme().getOrderBy().size();

    List<Integer> sortItemIndexList = new ArrayList<>(sortItemsCount);
    List<TSDataType> sortItemDataTypeList = new ArrayList<>(sortItemsCount);
    genSortInformation(
        node.getOutputSymbols(),
        node.getOrderingScheme(),
        sortItemIndexList,
        sortItemDataTypeList,
        context.getTypeProvider());

    String filePrefix =
        IoTDBDescriptor.getInstance().getConfig().getSortTmpDir()
            + File.separator
            + operatorContext.getDriverContext().getFragmentInstanceContext().getId().getFullId()
            + File.separator
            + operatorContext.getDriverContext().getPipelineId()
            + File.separator;

    context.getDriverContext().setHaveTmpFile(true);
    context.getDriverContext().getFragmentInstanceContext().setMayHaveTmpFile(true);

    Operator child = node.getChild().accept(this, context);

    return new TableSortOperator(
        operatorContext,
        child,
        dataTypes,
        filePrefix,
        getComparatorForTable(
            node.getOrderingScheme().getOrderingList(), sortItemIndexList, sortItemDataTypeList));
  }

  @Override
  public Operator visitTopK(TopKNode node, LocalExecutionPlanContext context) {
    OperatorContext operatorContext =
        context
            .getDriverContext()
            .addOperatorContext(
                context.getNextOperatorId(),
                node.getPlanNodeId(),
                TableTopKOperator.class.getSimpleName());
    List<Operator> children = new ArrayList<>(node.getChildren().size());
    for (PlanNode child : node.getChildren()) {
      children.add(this.process(child, context));
    }
    List<TSDataType> dataTypes = getOutputColumnTypes(node, context.getTypeProvider());
    int sortItemsCount = node.getOrderingScheme().getOrderBy().size();

    List<Integer> sortItemIndexList = new ArrayList<>(sortItemsCount);
    List<TSDataType> sortItemDataTypeList = new ArrayList<>(sortItemsCount);
    genSortInformation(
        node.getOutputSymbols(),
        node.getOrderingScheme(),
        sortItemIndexList,
        sortItemDataTypeList,
        context.getTypeProvider());
    return new TableTopKOperator(
        operatorContext,
        children,
        dataTypes,
        getComparatorForTable(
            node.getOrderingScheme().getOrderingList(), sortItemIndexList, sortItemDataTypeList),
        (int) node.getCount(),
        node.isChildrenDataInOrder());
  }

  private List<TSDataType> getOutputColumnTypes(PlanNode node, TypeProvider typeProvider) {
    return node.getOutputSymbols().stream()
        .map(s -> getTSDataType(typeProvider.getTableModelType(s)))
        .collect(Collectors.toList());
  }

  private void genSortInformation(
      List<Symbol> outputSymbols,
      OrderingScheme orderingScheme,
      List<Integer> sortItemIndexList,
      List<TSDataType> sortItemDataTypeList,
      TypeProvider typeProvider) {
    Map<Symbol, Integer> columnIndex = new HashMap<>();
    int index = 0;
    for (Symbol symbol : outputSymbols) {
      columnIndex.put(symbol, index++);
    }
    orderingScheme
        .getOrderBy()
        .forEach(
            sortItem -> {
              Integer i = columnIndex.get(sortItem);
              if (i == null) {
                throw new IllegalStateException(
                    String.format(
                        "Sort Item %s is not included in children's output columns", sortItem));
              }
              sortItemIndexList.add(i);
              sortItemDataTypeList.add(getTSDataType(typeProvider.getTableModelType(sortItem)));
            });
  }

  @Override
  public Operator visitStreamSort(StreamSortNode node, LocalExecutionPlanContext context) {
    OperatorContext operatorContext =
        context
            .getDriverContext()
            .addOperatorContext(
                context.getNextOperatorId(),
                node.getPlanNodeId(),
                StreamSortNode.class.getSimpleName());
    List<TSDataType> dataTypes = getOutputColumnTypes(node, context.getTypeProvider());
    int sortItemsCount = node.getOrderingScheme().getOrderBy().size();

    List<Integer> sortItemIndexList = new ArrayList<>(sortItemsCount);
    List<TSDataType> sortItemDataTypeList = new ArrayList<>(sortItemsCount);
    genSortInformation(
        node.getOutputSymbols(),
        node.getOrderingScheme(),
        sortItemIndexList,
        sortItemDataTypeList,
        context.getTypeProvider());

    String filePrefix =
        IoTDBDescriptor.getInstance().getConfig().getSortTmpDir()
            + File.separator
            + operatorContext.getDriverContext().getFragmentInstanceContext().getId().getFullId()
            + File.separator
            + operatorContext.getDriverContext().getPipelineId()
            + File.separator;

    context.getDriverContext().setHaveTmpFile(true);
    context.getDriverContext().getFragmentInstanceContext().setMayHaveTmpFile(true);

    Operator child = node.getChild().accept(this, context);

    return new TableStreamSortOperator(
        operatorContext,
        child,
        dataTypes,
        filePrefix,
        getComparatorForTable(
            node.getOrderingScheme().getOrderingList(), sortItemIndexList, sortItemDataTypeList),
        getComparatorForTable(
            node.getOrderingScheme()
                .getOrderingList()
                .subList(0, node.getStreamCompareKeyEndIndex() + 1),
            sortItemIndexList.subList(0, node.getStreamCompareKeyEndIndex() + 1),
            sortItemDataTypeList.subList(0, node.getStreamCompareKeyEndIndex() + 1)),
        TSFileDescriptor.getInstance().getConfig().getMaxTsBlockLineNumber());
  }

  @Override
  public Operator visitJoin(JoinNode node, LocalExecutionPlanContext context) {
    OperatorContext operatorContext =
        context
            .getDriverContext()
            .addOperatorContext(
                context.getNextOperatorId(), node.getPlanNodeId(), JoinNode.class.getSimpleName());
    List<TSDataType> dataTypes = getOutputColumnTypes(node, context.getTypeProvider());

    Operator leftChild = node.getLeftChild().accept(this, context);
    Operator rightChild = node.getRightChild().accept(this, context);

    int leftTimeColumnPosition =
        node.getLeftChild().getOutputSymbols().indexOf(node.getCriteria().get(0).getLeft());
    int[] leftOutputSymbolIdx = new int[node.getLeftOutputSymbols().size()];
    for (int i = 0; i < leftOutputSymbolIdx.length; i++) {
      leftOutputSymbolIdx[i] =
          node.getLeftChild().getOutputSymbols().indexOf(node.getLeftOutputSymbols().get(i));
    }
    int rightTimeColumnPosition =
        node.getRightChild().getOutputSymbols().indexOf(node.getCriteria().get(0).getRight());
    int[] rightOutputSymbolIdx = new int[node.getRightOutputSymbols().size()];
    for (int i = 0; i < rightOutputSymbolIdx.length; i++) {
      rightOutputSymbolIdx[i] =
          node.getRightChild().getOutputSymbols().indexOf(node.getRightOutputSymbols().get(i));
    }

    if (requireNonNull(node.getJoinType()) == JoinNode.JoinType.INNER) {
      return new TableInnerJoinOperator(
          operatorContext,
          leftChild,
          leftTimeColumnPosition,
          leftOutputSymbolIdx,
          rightChild,
          rightTimeColumnPosition,
          rightOutputSymbolIdx,
          ASC_TIME_COMPARATOR,
          dataTypes);
    } else if (requireNonNull(node.getJoinType()) == JoinNode.JoinType.FULL) {
      return new TableFullOuterJoinOperator(
          operatorContext,
          leftChild,
          leftTimeColumnPosition,
          leftOutputSymbolIdx,
          rightChild,
          rightTimeColumnPosition,
          rightOutputSymbolIdx,
          ASC_TIME_COMPARATOR,
          dataTypes);
    }

    throw new IllegalStateException("Unsupported join type: " + node.getJoinType());
  }

  @Override
  public Operator visitCountMerge(
      final CountSchemaMergeNode node, final LocalExecutionPlanContext context) {
    final OperatorContext operatorContext =
        context
            .getDriverContext()
            .addOperatorContext(
                context.getNextOperatorId(),
                node.getPlanNodeId(),
                CountMergeOperator.class.getSimpleName());
    final List<Operator> children = new ArrayList<>(node.getChildren().size());
    for (final PlanNode child : node.getChildren()) {
      children.add(this.process(child, context));
    }
    return new CountMergeOperator(operatorContext, children);
  }

  @Override
  public Operator visitTableDeviceFetch(
      final TableDeviceFetchNode node, final LocalExecutionPlanContext context) {
    final OperatorContext operatorContext =
        context
            .getDriverContext()
            .addOperatorContext(
                context.getNextOperatorId(),
                node.getPlanNodeId(),
                SchemaQueryScanOperator.class.getSimpleName());
    return new SchemaQueryScanOperator<>(
        node.getPlanNodeId(),
        operatorContext,
        SchemaSourceFactory.getTableDeviceFetchSource(
            node.getDatabase(),
            node.getTableName(),
            node.getDeviceIdList(),
            node.getColumnHeaderList()));
  }

  @Override
  public Operator visitTableDeviceQueryScan(
      final TableDeviceQueryScanNode node, final LocalExecutionPlanContext context) {
    // Query scan use filterNode directly
    final SchemaQueryScanOperator<IDeviceSchemaInfo> operator =
        new SchemaQueryScanOperator<>(
            node.getPlanNodeId(),
            context
                .getDriverContext()
                .addOperatorContext(
                    context.getNextOperatorId(),
                    node.getPlanNodeId(),
                    SchemaQueryScanOperator.class.getSimpleName()),
            SchemaSourceFactory.getTableDeviceQuerySource(
                node.getDatabase(),
                node.getTableName(),
                node.getIdDeterminedFilterList(),
                node.getColumnHeaderList(),
                null));
    operator.setOffset(node.getOffset());
    operator.setLimit(node.getLimit());
    return operator;
  }

  @Override
  public Operator visitTableDeviceQueryCount(
      final TableDeviceQueryCountNode node, final LocalExecutionPlanContext context) {
    final String database = node.getDatabase();
    final String tableName = node.getTableName();
    final List<ColumnHeader> columnHeaderList = node.getColumnHeaderList();

    // In "count" we have to reuse filter operator per "next"
    final List<LeafColumnTransformer> filterLeafColumnTransformerList = new ArrayList<>();
    return new SchemaCountOperator<>(
        node.getPlanNodeId(),
        context
            .getDriverContext()
            .addOperatorContext(
                context.getNextOperatorId(),
                node.getPlanNodeId(),
                SchemaCountOperator.class.getSimpleName()),
        SchemaSourceFactory.getTableDeviceQuerySource(
            database,
            node.getTableName(),
            node.getIdDeterminedFilterList(),
            columnHeaderList,
            Objects.nonNull(node.getIdFuzzyPredicate())
                ? new DevicePredicateFilter(
                    filterLeafColumnTransformerList,
                    new ColumnTransformerBuilder()
                        .process(
                            node.getIdFuzzyPredicate(),
                            new ColumnTransformerBuilder.Context(
                                context
                                    .getDriverContext()
                                    .getFragmentInstanceContext()
                                    .getSessionInfo(),
                                filterLeafColumnTransformerList,
                                makeLayout(Collections.singletonList(node)),
                                new HashMap<>(),
                                ImmutableMap.of(),
                                ImmutableList.of(),
                                ImmutableList.of(),
                                0,
                                context.getTypeProvider(),
                                metadata)),
                    database,
                    tableName,
                    columnHeaderList)
                : null));
  }

  @Override
  public Operator visitAggregation(AggregationNode node, LocalExecutionPlanContext context) {
    OperatorContext operatorContext =
        context
            .getDriverContext()
            .addOperatorContext(
                context.getNextOperatorId(),
                node.getPlanNodeId(),
                AggregationNode.class.getSimpleName());
    Operator child = node.getChild().accept(this, context);

    if (node.getGroupingKeys().isEmpty()) {
      return planGlobalAggregation(node, child, context.getTypeProvider(), operatorContext);
    }

    throw new UnsupportedOperationException();
    // return planGroupByAggregation(node, child, outputTypes, operatorContext);
  }

  private Operator planGlobalAggregation(
      AggregationNode node, Operator child, TypeProvider typeProvider, OperatorContext context) {

    Map<Symbol, AggregationNode.Aggregation> aggregationMap = node.getAggregations();
    ImmutableList.Builder<TableAggregator> aggregatorBuilder = new ImmutableList.Builder<>();
    Map<Symbol, Integer> childLayout =
        makeLayoutFromOutputSymbols(node.getChild().getOutputSymbols());

    node.getOutputSymbols()
        .forEach(
            symbol ->
                aggregatorBuilder.add(
                    buildAggregator(
                        symbol,
                        childLayout,
                        aggregationMap.get(symbol),
                        node.getStep(),
                        typeProvider)));
    return new AggregationOperator(context, child, aggregatorBuilder.build());
  }

<<<<<<< HEAD
  private ImmutableMap<Symbol, Integer> makeLayoutFromOutputSymbols(
      Collection<Symbol> outputSymbols) {
    ImmutableMap.Builder<Symbol, Integer> outputMappings = ImmutableMap.builder();
    int channel = 0;
    for (Symbol symbol : outputSymbols) {
      outputMappings.put(symbol, channel);
      channel++;
    }
    return outputMappings.buildOrThrow();
  }

  private TableAggregator buildAggregator(
      Symbol aggregationSymbol,
=======
  private Aggregator buildAggregator(
>>>>>>> db4fd972
      Map<Symbol, Integer> childLayout,
      AggregationNode.Aggregation aggregation,
      AggregationNode.Step step,
      TypeProvider typeProvider) {
    List<Integer> argumentChannels = new ArrayList<>();
    List<TSDataType> argumentTypes = new ArrayList<>();
    for (Expression argument : aggregation.getArguments()) {
      Symbol argumentSymbol = Symbol.from(argument);
      argumentChannels.add(childLayout.get(argumentSymbol));

      // get argument types
      Type type = typeProvider.getTableModelType(argumentSymbol);
      if (type instanceof RowType) {
        type.getTypeParameters().forEach(subType -> argumentTypes.add(getTSDataType(subType)));
      } else {
        argumentTypes.add(getTSDataType(type));
      }
    }

    String functionName = aggregation.getResolvedFunction().getSignature().getName();
    Accumulator accumulator =
        createAccumulator(
            functionName,
            getAggregationTypeByFuncName(functionName),
            argumentTypes,
            Collections.emptyList(),
            Collections.emptyMap(),
            true);

    return new TableAggregator(
        accumulator,
        step,
        getTSDataType(typeProvider.getTableModelType(aggregationSymbol)),
        argumentChannels,
        OptionalInt.empty());
  }

  @Override
  public Operator visitAggregationTableScan(
      AggregationTableScanNode node, LocalExecutionPlanContext context) {

    List<TableAggregator> aggregators = new ArrayList<>(node.getAggregations().size());
    Map<Symbol, Integer> columnLayout = new HashMap<>(node.getAggregations().size());

    int aggregationsCount = node.getAggregations().size();
    int[] layoutArray = new int[aggregationsCount];
    int channel = 0;
    int idx = -1;
    int measurementColumnCount = 0;
    Map<Symbol, Integer> idAndAttributeColumnsIndexMap = node.getIdAndAttributeIndexMap();
    Map<Symbol, ColumnSchema> columnSchemaMap = node.getAssignments();
    List<ColumnSchema> columnSchemas = new ArrayList<>(aggregationsCount);
    int[] columnsIndexArray = new int[aggregationsCount];
    List<String> measurementColumnNames = new ArrayList<>();
    List<IMeasurementSchema> measurementSchemas = new ArrayList<>();

    // TODO test aggregation function which has more than one arguements
    for (Map.Entry<Symbol, AggregationNode.Aggregation> entry : node.getAggregations().entrySet()) {
      idx++;
      Symbol symbol = Symbol.from(entry.getValue().getArguments().get(0));
      ColumnSchema schema = requireNonNull(columnSchemaMap.get(symbol), symbol + " is null");

      switch (schema.getColumnCategory()) {
        case ID:
        case ATTRIBUTE:
          columnsIndexArray[idx] =
              requireNonNull(idAndAttributeColumnsIndexMap.get(symbol), symbol + " is null");
          columnSchemas.add(schema);
          break;
        case MEASUREMENT:
          if (columnLayout.containsKey(symbol)) {
            columnsIndexArray[idx] = columnsIndexArray[columnLayout.get(symbol)];
          } else {
            columnsIndexArray[idx] = measurementColumnCount;
            measurementColumnCount++;
            measurementColumnNames.add(symbol.getName());
            measurementSchemas.add(
                new MeasurementSchema(schema.getName(), getTSDataType(schema.getType())));
            columnSchemas.add(schema);
          }
          break;
        case TIME:
          columnsIndexArray[idx] = -1;
          columnSchemas.add(schema);
          break;
        default:
          throw new IllegalArgumentException(
              "Unexpected column category: " + schema.getColumnCategory());
      }

      if (!columnLayout.containsKey(symbol)) {
        layoutArray[idx] = channel;
        columnLayout.put(symbol, channel++);
      } else {
        layoutArray[idx] = columnLayout.get(symbol);
      }

      aggregators.add(
          buildAggregator(
              entry.getKey(),
              columnLayout,
              entry.getValue(),
              node.getStep(),
              context.getTypeProvider()));
    }

    for (Map.Entry<Symbol, ColumnSchema> entry : node.getAssignments().entrySet()) {
      if (!columnLayout.containsKey(entry.getKey())
          && entry.getValue().getColumnCategory() == MEASUREMENT) {
        measurementColumnCount++;
        measurementColumnNames.add(entry.getKey().getName());
        measurementSchemas.add(
            new MeasurementSchema(
                entry.getValue().getName(), getTSDataType(entry.getValue().getType())));
      }
    }

    final OperatorContext operatorContext =
        context
            .getDriverContext()
            .addOperatorContext(
                context.getNextOperatorId(),
                node.getPlanNodeId(),
                AggregationTableScanNode.class.getSimpleName());
    SeriesScanOptions.Builder scanOptionsBuilder =
        node.getTimePredicate()
            .map(timePredicate -> getSeriesScanOptionsBuilder(context, timePredicate))
            .orElse(new SeriesScanOptions.Builder());
    scanOptionsBuilder.withPushDownLimit(node.getPushDownLimit());
    scanOptionsBuilder.withPushDownOffset(node.getPushDownOffset());
    scanOptionsBuilder.withPushLimitToEachDevice(node.isPushLimitToEachDevice());
    scanOptionsBuilder.withAllSensors(new HashSet<>(measurementColumnNames));
    Expression pushDownPredicate = node.getPushDownPredicate();
    if (pushDownPredicate != null) {
      scanOptionsBuilder.withPushDownFilter(
          convertPredicateToFilter(pushDownPredicate, measurementColumnNames, columnSchemaMap));
    }
    ITimeRangeIterator timeRangeIterator =
        new SingleTimeWindowIterator(Long.MIN_VALUE, Long.MAX_VALUE);
    TableAggregationTableScanOperator aggTableScanOperator =
        new TableAggregationTableScanOperator(
            node.getPlanNodeId(),
            operatorContext,
            columnSchemas,
            columnsIndexArray,
            node.getDeviceEntries(),
            node.getScanOrder(),
            scanOptionsBuilder.build(),
            measurementColumnNames,
            measurementSchemas,
            TSFileDescriptor.getInstance().getConfig().getMaxTsBlockLineNumber(),
            measurementColumnCount,
            aggregators,
            timeRangeIterator,
            false,
            null,
            calculateMaxAggregationResultSize(),
            true,
            layoutArray);

    ((DataDriverContext) context.getDriverContext()).addSourceOperator(aggTableScanOperator);

    for (int i = 0, size = node.getDeviceEntries().size(); i < size; i++) {
      AlignedFullPath alignedPath =
          constructAlignedPath(
              node.getDeviceEntries().get(i), measurementColumnNames, measurementSchemas);
      ((DataDriverContext) context.getDriverContext()).addPath(alignedPath);
    }

    context.getDriverContext().setInputDriver(true);

    return aggTableScanOperator;
  }

  public static long calculateMaxAggregationResultSize(
      // List<? extends AggregationDescriptor> aggregationDescriptors,
      // ITimeRangeIterator timeRangeIterator
      ) {
    // TODO perfect max aggregation result size logic
    return TSFileDescriptor.getInstance().getConfig().getMaxTsBlockSizeInBytes();

    //    long timeValueColumnsSizePerLine = TimeColumn.SIZE_IN_BYTES_PER_POSITION;
    //    for (AggregationDescriptor descriptor : aggregationDescriptors) {
    //      List<TSDataType> outPutDataTypes =
    //              descriptor.getOutputColumnNames().stream()
    //                      .map(typeProvider::getTableModelType)
    //                      .collect(Collectors.toList());
    //      for (TSDataType tsDataType : outPutDataTypes) {
    //        timeValueColumnsSizePerLine += getOutputColumnSizePerLine(tsDataType);
    //      }
    //    }
    //
    //    return Math.min(
    //            TSFileDescriptor.getInstance().getConfig().getMaxTsBlockSizeInBytes(),
    //            Math.min(
    //                    TSFileDescriptor.getInstance().getConfig().getMaxTsBlockLineNumber(),
    //                    timeRangeIterator.getTotalIntervalNum())
    //                    * timeValueColumnsSizePerLine);
  }
}<|MERGE_RESOLUTION|>--- conflicted
+++ resolved
@@ -139,7 +139,6 @@
 
 import java.io.File;
 import java.util.ArrayList;
-import java.util.Collection;
 import java.util.Collections;
 import java.util.Comparator;
 import java.util.HashMap;
@@ -1222,23 +1221,8 @@
     return new AggregationOperator(context, child, aggregatorBuilder.build());
   }
 
-<<<<<<< HEAD
-  private ImmutableMap<Symbol, Integer> makeLayoutFromOutputSymbols(
-      Collection<Symbol> outputSymbols) {
-    ImmutableMap.Builder<Symbol, Integer> outputMappings = ImmutableMap.builder();
-    int channel = 0;
-    for (Symbol symbol : outputSymbols) {
-      outputMappings.put(symbol, channel);
-      channel++;
-    }
-    return outputMappings.buildOrThrow();
-  }
-
   private TableAggregator buildAggregator(
       Symbol aggregationSymbol,
-=======
-  private Aggregator buildAggregator(
->>>>>>> db4fd972
       Map<Symbol, Integer> childLayout,
       AggregationNode.Aggregation aggregation,
       AggregationNode.Step step,
