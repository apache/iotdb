--- conflicted
+++ resolved
@@ -230,10 +230,7 @@
           break;
         case TIME:
           columnsIndexArray[idx++] = -1;
-<<<<<<< HEAD
-=======
           columnSchemas.add(schema);
->>>>>>> 36685742
           break;
         default:
           throw new IllegalArgumentException(
