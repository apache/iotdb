--- conflicted
+++ resolved
@@ -1295,15 +1295,6 @@
       joinKeyTypes.add(leftJoinKeyType);
     }
 
-<<<<<<< HEAD
-    Type leftJoinKeyType = getJoinKeyType(context, node.getCriteria().get(0).getLeft());
-
-    checkArgument(
-        leftJoinKeyType == getJoinKeyType(context, node.getCriteria().get(0).getRight()),
-        "Join key type mismatch.");
-
-=======
->>>>>>> 325b8d8f
     if (requireNonNull(node.getJoinType()) == JoinNode.JoinType.INNER) {
       OperatorContext operatorContext =
           context
@@ -1425,8 +1416,7 @@
         rightChild,
         filteringSourceJoinKeyPosition,
         JoinKeyComparatorFactory.getComparator(sourceJoinKeyType, true),
-        dataTypes,
-        sourceJoinKeyType);
+        dataTypes);
   }
 
   private Type getJoinKeyType(LocalExecutionPlanContext context, Symbol symbol) {
