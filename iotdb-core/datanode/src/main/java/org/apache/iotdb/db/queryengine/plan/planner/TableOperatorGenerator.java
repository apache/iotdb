/*
 * Licensed to the Apache Software Foundation (ASF) under one
 * or more contributor license agreements.  See the NOTICE file
 * distributed with this work for additional information
 * regarding copyright ownership.  The ASF licenses this file
 * to you under the Apache License, Version 2.0 (the
 * "License"); you may not use this file except in compliance
 * with the License.  You may obtain a copy of the License at
 *
 *     http://www.apache.org/licenses/LICENSE-2.0
 *
 * Unless required by applicable law or agreed to in writing,
 * software distributed under the License is distributed on an
 * "AS IS" BASIS, WITHOUT WARRANTIES OR CONDITIONS OF ANY
 * KIND, either express or implied.  See the License for the
 * specific language governing permissions and limitations
 * under the License.
 */

package org.apache.iotdb.db.queryengine.plan.planner;

import org.apache.iotdb.common.rpc.thrift.TEndPoint;
import org.apache.iotdb.commons.path.AlignedFullPath;
import org.apache.iotdb.db.conf.IoTDBDescriptor;
import org.apache.iotdb.db.queryengine.common.FragmentInstanceId;
import org.apache.iotdb.db.queryengine.common.header.ColumnHeader;
import org.apache.iotdb.db.queryengine.execution.aggregation.timerangeiterator.ITableTimeRangeIterator;
import org.apache.iotdb.db.queryengine.execution.aggregation.timerangeiterator.TableDateBinTimeRangeIterator;
import org.apache.iotdb.db.queryengine.execution.aggregation.timerangeiterator.TableSingleTimeWindowIterator;
import org.apache.iotdb.db.queryengine.execution.driver.DataDriverContext;
import org.apache.iotdb.db.queryengine.execution.exchange.MPPDataExchangeManager;
import org.apache.iotdb.db.queryengine.execution.exchange.MPPDataExchangeService;
import org.apache.iotdb.db.queryengine.execution.exchange.sink.DownStreamChannelIndex;
import org.apache.iotdb.db.queryengine.execution.exchange.sink.ISinkHandle;
import org.apache.iotdb.db.queryengine.execution.exchange.sink.ShuffleSinkHandle;
import org.apache.iotdb.db.queryengine.execution.exchange.source.ISourceHandle;
import org.apache.iotdb.db.queryengine.execution.operator.ExplainAnalyzeOperator;
import org.apache.iotdb.db.queryengine.execution.operator.Operator;
import org.apache.iotdb.db.queryengine.execution.operator.OperatorContext;
import org.apache.iotdb.db.queryengine.execution.operator.process.CollectOperator;
import org.apache.iotdb.db.queryengine.execution.operator.process.FilterAndProjectOperator;
import org.apache.iotdb.db.queryengine.execution.operator.process.LimitOperator;
import org.apache.iotdb.db.queryengine.execution.operator.process.OffsetOperator;
import org.apache.iotdb.db.queryengine.execution.operator.process.PreviousFillWithGroupOperator;
import org.apache.iotdb.db.queryengine.execution.operator.process.TableFillOperator;
import org.apache.iotdb.db.queryengine.execution.operator.process.TableLinearFillOperator;
import org.apache.iotdb.db.queryengine.execution.operator.process.TableLinearFillWithGroupOperator;
import org.apache.iotdb.db.queryengine.execution.operator.process.TableMergeSortOperator;
import org.apache.iotdb.db.queryengine.execution.operator.process.TableSortOperator;
import org.apache.iotdb.db.queryengine.execution.operator.process.TableStreamSortOperator;
import org.apache.iotdb.db.queryengine.execution.operator.process.TableTopKOperator;
import org.apache.iotdb.db.queryengine.execution.operator.process.fill.IFill;
import org.apache.iotdb.db.queryengine.execution.operator.process.fill.ILinearFill;
import org.apache.iotdb.db.queryengine.execution.operator.process.fill.constant.BinaryConstantFill;
import org.apache.iotdb.db.queryengine.execution.operator.process.fill.constant.BooleanConstantFill;
import org.apache.iotdb.db.queryengine.execution.operator.process.fill.constant.DoubleConstantFill;
import org.apache.iotdb.db.queryengine.execution.operator.process.fill.constant.FloatConstantFill;
import org.apache.iotdb.db.queryengine.execution.operator.process.fill.constant.IntConstantFill;
import org.apache.iotdb.db.queryengine.execution.operator.process.fill.constant.LongConstantFill;
import org.apache.iotdb.db.queryengine.execution.operator.process.gapfill.GapFillWGroupWMoOperator;
import org.apache.iotdb.db.queryengine.execution.operator.process.gapfill.GapFillWGroupWoMoOperator;
import org.apache.iotdb.db.queryengine.execution.operator.process.gapfill.GapFillWoGroupWMoOperator;
import org.apache.iotdb.db.queryengine.execution.operator.process.gapfill.GapFillWoGroupWoMoOperator;
import org.apache.iotdb.db.queryengine.execution.operator.schema.CountMergeOperator;
import org.apache.iotdb.db.queryengine.execution.operator.schema.SchemaCountOperator;
import org.apache.iotdb.db.queryengine.execution.operator.schema.SchemaQueryScanOperator;
import org.apache.iotdb.db.queryengine.execution.operator.schema.source.DevicePredicateFilter;
import org.apache.iotdb.db.queryengine.execution.operator.schema.source.SchemaSourceFactory;
import org.apache.iotdb.db.queryengine.execution.operator.sink.IdentitySinkOperator;
import org.apache.iotdb.db.queryengine.execution.operator.source.ExchangeOperator;
import org.apache.iotdb.db.queryengine.execution.operator.source.relational.TableAggregationTableScanOperator;
import org.apache.iotdb.db.queryengine.execution.operator.source.relational.TableFullOuterJoinOperator;
import org.apache.iotdb.db.queryengine.execution.operator.source.relational.TableInnerJoinOperator;
import org.apache.iotdb.db.queryengine.execution.operator.source.relational.TableScanOperator;
import org.apache.iotdb.db.queryengine.execution.operator.source.relational.aggregation.AggregationOperator;
import org.apache.iotdb.db.queryengine.execution.operator.source.relational.aggregation.TableAccumulator;
import org.apache.iotdb.db.queryengine.execution.operator.source.relational.aggregation.TableAggregator;
import org.apache.iotdb.db.queryengine.execution.operator.source.relational.aggregation.grouped.GroupedAccumulator;
import org.apache.iotdb.db.queryengine.execution.operator.source.relational.aggregation.grouped.GroupedAggregator;
import org.apache.iotdb.db.queryengine.execution.operator.source.relational.aggregation.grouped.HashAggregationOperator;
import org.apache.iotdb.db.queryengine.execution.operator.source.relational.aggregation.grouped.StreamingAggregationOperator;
import org.apache.iotdb.db.queryengine.execution.operator.source.relational.aggregation.grouped.StreamingHashAggregationOperator;
import org.apache.iotdb.db.queryengine.execution.relational.ColumnTransformerBuilder;
import org.apache.iotdb.db.queryengine.plan.analyze.TypeProvider;
import org.apache.iotdb.db.queryengine.plan.planner.plan.node.ExplainAnalyzeNode;
import org.apache.iotdb.db.queryengine.plan.planner.plan.node.PlanNode;
import org.apache.iotdb.db.queryengine.plan.planner.plan.node.PlanNodeId;
import org.apache.iotdb.db.queryengine.plan.planner.plan.node.PlanVisitor;
import org.apache.iotdb.db.queryengine.plan.planner.plan.node.metadata.read.CountSchemaMergeNode;
import org.apache.iotdb.db.queryengine.plan.planner.plan.node.process.ExchangeNode;
import org.apache.iotdb.db.queryengine.plan.planner.plan.node.process.SingleChildProcessNode;
import org.apache.iotdb.db.queryengine.plan.planner.plan.node.sink.IdentitySinkNode;
import org.apache.iotdb.db.queryengine.plan.planner.plan.parameter.InputLocation;
import org.apache.iotdb.db.queryengine.plan.planner.plan.parameter.SeriesScanOptions;
import org.apache.iotdb.db.queryengine.plan.relational.analyzer.predicate.ConvertPredicateToTimeFilterVisitor;
import org.apache.iotdb.db.queryengine.plan.relational.metadata.ColumnSchema;
import org.apache.iotdb.db.queryengine.plan.relational.metadata.Metadata;
import org.apache.iotdb.db.queryengine.plan.relational.planner.CastToBlobLiteralVisitor;
import org.apache.iotdb.db.queryengine.plan.relational.planner.CastToBooleanLiteralVisitor;
import org.apache.iotdb.db.queryengine.plan.relational.planner.CastToDateLiteralVisitor;
import org.apache.iotdb.db.queryengine.plan.relational.planner.CastToDoubleLiteralVisitor;
import org.apache.iotdb.db.queryengine.plan.relational.planner.CastToFloatLiteralVisitor;
import org.apache.iotdb.db.queryengine.plan.relational.planner.CastToInt32LiteralVisitor;
import org.apache.iotdb.db.queryengine.plan.relational.planner.CastToInt64LiteralVisitor;
import org.apache.iotdb.db.queryengine.plan.relational.planner.CastToStringLiteralVisitor;
import org.apache.iotdb.db.queryengine.plan.relational.planner.CastToTimestampLiteralVisitor;
import org.apache.iotdb.db.queryengine.plan.relational.planner.OrderingScheme;
import org.apache.iotdb.db.queryengine.plan.relational.planner.SortOrder;
import org.apache.iotdb.db.queryengine.plan.relational.planner.Symbol;
import org.apache.iotdb.db.queryengine.plan.relational.planner.node.AggregationNode;
import org.apache.iotdb.db.queryengine.plan.relational.planner.node.AggregationTableScanNode;
import org.apache.iotdb.db.queryengine.plan.relational.planner.node.CollectNode;
import org.apache.iotdb.db.queryengine.plan.relational.planner.node.FilterNode;
import org.apache.iotdb.db.queryengine.plan.relational.planner.node.GapFillNode;
import org.apache.iotdb.db.queryengine.plan.relational.planner.node.JoinNode;
import org.apache.iotdb.db.queryengine.plan.relational.planner.node.LimitNode;
import org.apache.iotdb.db.queryengine.plan.relational.planner.node.LinearFillNode;
import org.apache.iotdb.db.queryengine.plan.relational.planner.node.MergeSortNode;
import org.apache.iotdb.db.queryengine.plan.relational.planner.node.OffsetNode;
import org.apache.iotdb.db.queryengine.plan.relational.planner.node.OutputNode;
import org.apache.iotdb.db.queryengine.plan.relational.planner.node.PreviousFillNode;
import org.apache.iotdb.db.queryengine.plan.relational.planner.node.ProjectNode;
import org.apache.iotdb.db.queryengine.plan.relational.planner.node.SortNode;
import org.apache.iotdb.db.queryengine.plan.relational.planner.node.StreamSortNode;
import org.apache.iotdb.db.queryengine.plan.relational.planner.node.TableScanNode;
import org.apache.iotdb.db.queryengine.plan.relational.planner.node.TopKNode;
import org.apache.iotdb.db.queryengine.plan.relational.planner.node.ValueFillNode;
import org.apache.iotdb.db.queryengine.plan.relational.planner.node.schema.TableDeviceFetchNode;
import org.apache.iotdb.db.queryengine.plan.relational.planner.node.schema.TableDeviceQueryCountNode;
import org.apache.iotdb.db.queryengine.plan.relational.planner.node.schema.TableDeviceQueryScanNode;
import org.apache.iotdb.db.queryengine.plan.relational.sql.ast.Expression;
import org.apache.iotdb.db.queryengine.plan.relational.sql.ast.FunctionCall;
import org.apache.iotdb.db.queryengine.plan.relational.sql.ast.Literal;
import org.apache.iotdb.db.queryengine.plan.relational.sql.ast.LongLiteral;
import org.apache.iotdb.db.queryengine.plan.relational.type.InternalTypeManager;
import org.apache.iotdb.db.queryengine.plan.statement.component.Ordering;
import org.apache.iotdb.db.queryengine.transformation.dag.column.ColumnTransformer;
import org.apache.iotdb.db.queryengine.transformation.dag.column.leaf.LeafColumnTransformer;
import org.apache.iotdb.db.queryengine.transformation.dag.column.unary.scalar.DateBinFunctionColumnTransformer;
import org.apache.iotdb.db.schemaengine.schemaregion.read.resp.info.IDeviceSchemaInfo;
import org.apache.iotdb.db.utils.datastructure.SortKey;

import com.google.common.collect.ImmutableList;
import com.google.common.collect.ImmutableMap;
import com.google.common.collect.ImmutableSet;
import org.apache.tsfile.common.conf.TSFileConfig;
import org.apache.tsfile.common.conf.TSFileDescriptor;
import org.apache.tsfile.enums.TSDataType;
import org.apache.tsfile.read.common.TimeRange;
import org.apache.tsfile.read.common.type.BinaryType;
import org.apache.tsfile.read.common.type.BlobType;
import org.apache.tsfile.read.common.type.BooleanType;
import org.apache.tsfile.read.common.type.Type;
import org.apache.tsfile.read.filter.basic.Filter;
import org.apache.tsfile.utils.Binary;
import org.apache.tsfile.write.schema.IMeasurementSchema;
import org.apache.tsfile.write.schema.MeasurementSchema;

import javax.validation.constraints.NotNull;

import java.io.File;
import java.util.ArrayList;
import java.util.Collections;
import java.util.Comparator;
import java.util.HashMap;
import java.util.HashSet;
import java.util.LinkedHashMap;
import java.util.List;
import java.util.Map;
import java.util.Objects;
import java.util.Optional;
import java.util.OptionalInt;
import java.util.Set;
import java.util.stream.Collectors;

import static com.google.common.base.Preconditions.checkArgument;
import static com.google.common.collect.ImmutableList.toImmutableList;
import static java.util.Objects.requireNonNull;
import static org.apache.iotdb.commons.schema.table.column.TsTableColumnCategory.MEASUREMENT;
import static org.apache.iotdb.commons.schema.table.column.TsTableColumnCategory.TIME;
import static org.apache.iotdb.db.queryengine.common.DataNodeEndPoints.isSameNode;
import static org.apache.iotdb.db.queryengine.execution.operator.process.join.merge.MergeSortComparator.getComparatorForTable;
import static org.apache.iotdb.db.queryengine.execution.operator.source.relational.TableScanOperator.constructAlignedPath;
import static org.apache.iotdb.db.queryengine.execution.operator.source.relational.aggregation.AccumulatorFactory.createAccumulator;
import static org.apache.iotdb.db.queryengine.execution.operator.source.relational.aggregation.AccumulatorFactory.createGroupedAccumulator;
import static org.apache.iotdb.db.queryengine.plan.analyze.PredicateUtils.convertPredicateToFilter;
import static org.apache.iotdb.db.queryengine.plan.planner.OperatorTreeGenerator.ASC_TIME_COMPARATOR;
import static org.apache.iotdb.db.queryengine.plan.planner.OperatorTreeGenerator.IDENTITY_FILL;
import static org.apache.iotdb.db.queryengine.plan.planner.OperatorTreeGenerator.UNKNOWN_DATATYPE;
import static org.apache.iotdb.db.queryengine.plan.planner.OperatorTreeGenerator.getLinearFill;
import static org.apache.iotdb.db.queryengine.plan.planner.OperatorTreeGenerator.getPreviousFill;
import static org.apache.iotdb.db.queryengine.plan.relational.metadata.TableBuiltinAggregationFunction.getAggregationTypeByFuncName;
import static org.apache.iotdb.db.queryengine.plan.relational.planner.SortOrder.ASC_NULLS_LAST;
import static org.apache.iotdb.db.queryengine.plan.relational.planner.ir.GlobalTimePredicateExtractVisitor.isTimeColumn;
import static org.apache.iotdb.db.queryengine.plan.relational.type.InternalTypeManager.getTSDataType;
import static org.apache.iotdb.db.utils.constant.SqlConstant.AVG;
import static org.apache.iotdb.db.utils.constant.SqlConstant.COUNT;
import static org.apache.iotdb.db.utils.constant.SqlConstant.EXTREME;
import static org.apache.iotdb.db.utils.constant.SqlConstant.FIRST_AGGREGATION;
import static org.apache.iotdb.db.utils.constant.SqlConstant.FIRST_BY_AGGREGATION;
import static org.apache.iotdb.db.utils.constant.SqlConstant.LAST_AGGREGATION;
import static org.apache.iotdb.db.utils.constant.SqlConstant.LAST_BY_AGGREGATION;
import static org.apache.iotdb.db.utils.constant.SqlConstant.MAX;
import static org.apache.iotdb.db.utils.constant.SqlConstant.MIN;
import static org.apache.iotdb.db.utils.constant.SqlConstant.SUM;
import static org.apache.tsfile.read.common.type.TimestampType.TIMESTAMP;

/** This Visitor is responsible for transferring Table PlanNode Tree to Table Operator Tree. */
public class TableOperatorGenerator extends PlanVisitor<Operator, LocalExecutionPlanContext> {

  private final Metadata metadata;

  public TableOperatorGenerator(Metadata metadata) {
    this.metadata = metadata;
  }

  @Override
  public Operator visitPlan(PlanNode node, LocalExecutionPlanContext context) {
    throw new UnsupportedOperationException("should call the concrete visitXX() method");
  }

  private static final MPPDataExchangeManager MPP_DATA_EXCHANGE_MANAGER =
      MPPDataExchangeService.getInstance().getMPPDataExchangeManager();

  @Override
  public Operator visitIdentitySink(IdentitySinkNode node, LocalExecutionPlanContext context) {
    context.addExchangeSumNum(1);
    OperatorContext operatorContext =
        context
            .getDriverContext()
            .addOperatorContext(
                context.getNextOperatorId(),
                node.getPlanNodeId(),
                IdentitySinkOperator.class.getSimpleName());

    checkArgument(
        MPP_DATA_EXCHANGE_MANAGER != null, "MPP_DATA_EXCHANGE_MANAGER should not be null");
    FragmentInstanceId localInstanceId = context.getInstanceContext().getId();
    DownStreamChannelIndex downStreamChannelIndex = new DownStreamChannelIndex(0);
    ISinkHandle sinkHandle =
        MPP_DATA_EXCHANGE_MANAGER.createShuffleSinkHandle(
            node.getDownStreamChannelLocationList(),
            downStreamChannelIndex,
            ShuffleSinkHandle.ShuffleStrategyEnum.PLAIN,
            localInstanceId.toThrift(),
            node.getPlanNodeId().getId(),
            context.getInstanceContext());
    sinkHandle.setMaxBytesCanReserve(context.getMaxBytesOneHandleCanReserve());
    context.getDriverContext().setSink(sinkHandle);

    if (node.getChildren().size() == 1) {
      Operator child = node.getChildren().get(0).accept(this, context);
      List<Operator> children = new ArrayList<>(1);
      children.add(child);
      return new IdentitySinkOperator(
          operatorContext, children, downStreamChannelIndex, sinkHandle);
    } else {
      throw new IllegalStateException(
          "IdentitySinkNode should only have one child in table model.");
    }
  }

  @Override
  public Operator visitExchange(ExchangeNode node, LocalExecutionPlanContext context) {
    OperatorContext operatorContext =
        context
            .getDriverContext()
            .addOperatorContext(
                context.getNextOperatorId(),
                node.getPlanNodeId(),
                ExchangeOperator.class.getSimpleName());

    FragmentInstanceId localInstanceId = context.getInstanceContext().getId();
    FragmentInstanceId remoteInstanceId = node.getUpstreamInstanceId();

    TEndPoint upstreamEndPoint = node.getUpstreamEndpoint();
    boolean isSameNode = isSameNode(upstreamEndPoint);
    ISourceHandle sourceHandle =
        isSameNode
            ? MPP_DATA_EXCHANGE_MANAGER.createLocalSourceHandleForFragment(
                localInstanceId.toThrift(),
                node.getPlanNodeId().getId(),
                node.getUpstreamPlanNodeId().getId(),
                remoteInstanceId.toThrift(),
                node.getIndexOfUpstreamSinkHandle(),
                context.getInstanceContext()::failed)
            : MPP_DATA_EXCHANGE_MANAGER.createSourceHandle(
                localInstanceId.toThrift(),
                node.getPlanNodeId().getId(),
                node.getIndexOfUpstreamSinkHandle(),
                upstreamEndPoint,
                remoteInstanceId.toThrift(),
                context.getInstanceContext()::failed);
    if (!isSameNode) {
      context.addExchangeSumNum(1);
    }
    sourceHandle.setMaxBytesCanReserve(context.getMaxBytesOneHandleCanReserve());
    ExchangeOperator exchangeOperator =
        new ExchangeOperator(operatorContext, sourceHandle, node.getUpstreamPlanNodeId());
    context.addExchangeOperator(exchangeOperator);
    return exchangeOperator;
  }

  @Override
  public Operator visitTableScan(TableScanNode node, LocalExecutionPlanContext context) {

    List<Symbol> outputColumnNames = node.getOutputSymbols();
    int outputColumnCount = outputColumnNames.size();
    List<ColumnSchema> columnSchemas = new ArrayList<>(outputColumnCount);
    int[] columnsIndexArray = new int[outputColumnCount];
    Map<Symbol, ColumnSchema> columnSchemaMap = node.getAssignments();
    Map<Symbol, Integer> idAndAttributeColumnsIndexMap = node.getIdAndAttributeIndexMap();
    List<String> measurementColumnNames = new ArrayList<>();
    Map<String, Integer> measurementColumnsIndexMap = new HashMap<>();
    String timeColumnName = null;
    List<IMeasurementSchema> measurementSchemas = new ArrayList<>();
    int measurementColumnCount = 0;
    int idx = 0;
    for (Symbol columnName : outputColumnNames) {
      ColumnSchema schema =
          requireNonNull(columnSchemaMap.get(columnName), columnName + " is null");

      switch (schema.getColumnCategory()) {
        case ID:
        case ATTRIBUTE:
          columnsIndexArray[idx++] =
              requireNonNull(
                  idAndAttributeColumnsIndexMap.get(columnName), columnName + " is null");
          columnSchemas.add(schema);
          break;
        case MEASUREMENT:
          columnsIndexArray[idx++] = measurementColumnCount;
          measurementColumnCount++;
          measurementColumnNames.add(schema.getName());
          measurementSchemas.add(
              new MeasurementSchema(schema.getName(), getTSDataType(schema.getType())));
          columnSchemas.add(schema);
          measurementColumnsIndexMap.put(columnName.getName(), measurementColumnCount - 1);
          break;
        case TIME:
          columnsIndexArray[idx++] = -1;
          columnSchemas.add(schema);
          timeColumnName = columnName.getName();
          break;
        default:
          throw new IllegalArgumentException(
              "Unexpected column category: " + schema.getColumnCategory());
      }
    }

    Set<Symbol> outputSet = new HashSet<>(outputColumnNames);
    for (Map.Entry<Symbol, ColumnSchema> entry : node.getAssignments().entrySet()) {
      if (!outputSet.contains(entry.getKey())
          && entry.getValue().getColumnCategory() == MEASUREMENT) {
        measurementColumnCount++;
        measurementColumnNames.add(entry.getValue().getName());
        measurementSchemas.add(
            new MeasurementSchema(
                entry.getValue().getName(), getTSDataType(entry.getValue().getType())));
        measurementColumnsIndexMap.put(entry.getKey().getName(), measurementColumnCount - 1);
      } else if (entry.getValue().getColumnCategory() == TIME) {
        timeColumnName = entry.getKey().getName();
      }
    }

    SeriesScanOptions.Builder scanOptionsBuilder =
        node.getTimePredicate().isPresent()
            ? getSeriesScanOptionsBuilder(context, node.getTimePredicate().get())
            : new SeriesScanOptions.Builder();
    scanOptionsBuilder.withPushDownLimit(node.getPushDownLimit());
    scanOptionsBuilder.withPushDownOffset(node.getPushDownOffset());
    scanOptionsBuilder.withPushLimitToEachDevice(node.isPushLimitToEachDevice());
    scanOptionsBuilder.withAllSensors(new HashSet<>(measurementColumnNames));

    Expression pushDownPredicate = node.getPushDownPredicate();
    if (pushDownPredicate != null) {
      scanOptionsBuilder.withPushDownFilter(
          convertPredicateToFilter(
              pushDownPredicate, measurementColumnsIndexMap, columnSchemaMap, timeColumnName));
    }

    OperatorContext operatorContext =
        context
            .getDriverContext()
            .addOperatorContext(
                context.getNextOperatorId(),
                node.getPlanNodeId(),
                TableScanNode.class.getSimpleName());

    int maxTsBlockLineNum = TSFileDescriptor.getInstance().getConfig().getMaxTsBlockLineNumber();
    if (context.getTypeProvider().getTemplatedInfo() != null) {
      maxTsBlockLineNum =
          (int)
              Math.min(
                  context.getTypeProvider().getTemplatedInfo().getLimitValue(), maxTsBlockLineNum);
    }

    Set<String> allSensors = new HashSet<>(measurementColumnNames);
    // for time column
    allSensors.add("");
    TableScanOperator tableScanOperator =
        new TableScanOperator(
            operatorContext,
            node.getPlanNodeId(),
            columnSchemas,
            columnsIndexArray,
            node.getDeviceEntries(),
            node.getScanOrder(),
            scanOptionsBuilder.build(),
            measurementColumnNames,
            allSensors,
            measurementSchemas,
            maxTsBlockLineNum);

    ((DataDriverContext) context.getDriverContext()).addSourceOperator(tableScanOperator);

    for (int i = 0, size = node.getDeviceEntries().size(); i < size; i++) {
      AlignedFullPath alignedPath =
          constructAlignedPath(
              node.getDeviceEntries().get(i),
              measurementColumnNames,
              measurementSchemas,
              allSensors);
      ((DataDriverContext) context.getDriverContext()).addPath(alignedPath);
    }

    context.getDriverContext().setInputDriver(true);

    return tableScanOperator;
  }

  public static Map<Symbol, List<InputLocation>> makeLayout(final List<PlanNode> children) {
    final Map<Symbol, List<InputLocation>> outputMappings = new LinkedHashMap<>();
    int tsBlockIndex = 0;
    for (final PlanNode childNode : children) {
      int valueColumnIndex = 0;
      for (final Symbol columnName : childNode.getOutputSymbols()) {
        outputMappings
            .computeIfAbsent(columnName, key -> new ArrayList<>())
            .add(new InputLocation(tsBlockIndex, valueColumnIndex));
        valueColumnIndex++;
      }
      tsBlockIndex++;
    }
    return outputMappings;
  }

  private ImmutableMap<Symbol, Integer> makeLayoutFromOutputSymbols(List<Symbol> outputSymbols) {
    ImmutableMap.Builder<Symbol, Integer> outputMappings = ImmutableMap.builder();
    int channel = 0;
    for (Symbol symbol : outputSymbols) {
      outputMappings.put(symbol, channel);
      channel++;
    }
    return outputMappings.buildOrThrow();
  }

  private SeriesScanOptions.Builder getSeriesScanOptionsBuilder(
      LocalExecutionPlanContext context, @NotNull Expression timePredicate) {
    SeriesScanOptions.Builder scanOptionsBuilder = new SeriesScanOptions.Builder();

    Filter timeFilter = timePredicate.accept(new ConvertPredicateToTimeFilterVisitor(), null);
    context.getDriverContext().getFragmentInstanceContext().setTimeFilterForTableModel(timeFilter);
    // time filter may be stateful, so we need to copy it
    scanOptionsBuilder.withGlobalTimeFilter(timeFilter.copy());

    return scanOptionsBuilder;
  }

  @Override
  public Operator visitFilter(FilterNode node, LocalExecutionPlanContext context) {
    TypeProvider typeProvider = context.getTypeProvider();
    Optional<Expression> predicate = Optional.of(node.getPredicate());
    Operator inputOperator = node.getChild().accept(this, context);
    List<TSDataType> inputDataTypes = getInputColumnTypes(node, typeProvider);
    Map<Symbol, List<InputLocation>> inputLocations = makeLayout(node.getChildren());

    return constructFilterAndProjectOperator(
        predicate,
        inputOperator,
        node.getOutputSymbols().stream().map(Symbol::toSymbolReference).toArray(Expression[]::new),
        inputDataTypes,
        inputLocations,
        node.getPlanNodeId(),
        context);
  }

  private Operator constructFilterAndProjectOperator(
      Optional<Expression> predicate,
      Operator inputOperator,
      Expression[] projectExpressions,
      List<TSDataType> inputDataTypes,
      Map<Symbol, List<InputLocation>> inputLocations,
      PlanNodeId planNodeId,
      LocalExecutionPlanContext context) {

    final List<TSDataType> filterOutputDataTypes = new ArrayList<>(inputDataTypes);

    // records LeafColumnTransformer of filter
    List<LeafColumnTransformer> filterLeafColumnTransformerList = new ArrayList<>();

    // records subexpression -> ColumnTransformer for filter
    Map<Expression, ColumnTransformer> filterExpressionColumnTransformerMap = new HashMap<>();

    ColumnTransformerBuilder visitor = new ColumnTransformerBuilder();

    ColumnTransformer filterOutputTransformer =
        predicate
            .map(
                p -> {
                  ColumnTransformerBuilder.Context filterColumnTransformerContext =
                      new ColumnTransformerBuilder.Context(
                          context.getDriverContext().getFragmentInstanceContext().getSessionInfo(),
                          filterLeafColumnTransformerList,
                          inputLocations,
                          filterExpressionColumnTransformerMap,
                          ImmutableMap.of(),
                          ImmutableList.of(),
                          ImmutableList.of(),
                          0,
                          context.getTypeProvider(),
                          metadata);

                  return visitor.process(p, filterColumnTransformerContext);
                })
            .orElse(null);

    // records LeafColumnTransformer of project expressions
    List<LeafColumnTransformer> projectLeafColumnTransformerList = new ArrayList<>();

    List<ColumnTransformer> projectOutputTransformerList = new ArrayList<>();

    Map<Expression, ColumnTransformer> projectExpressionColumnTransformerMap = new HashMap<>();

    // records common ColumnTransformer between filter and project expressions
    List<ColumnTransformer> commonTransformerList = new ArrayList<>();

    ColumnTransformerBuilder.Context projectColumnTransformerContext =
        new ColumnTransformerBuilder.Context(
            context.getDriverContext().getFragmentInstanceContext().getSessionInfo(),
            projectLeafColumnTransformerList,
            inputLocations,
            projectExpressionColumnTransformerMap,
            filterExpressionColumnTransformerMap,
            commonTransformerList,
            filterOutputDataTypes,
            inputLocations.size(),
            context.getTypeProvider(),
            metadata);

    for (Expression expression : projectExpressions) {
      projectOutputTransformerList.add(
          visitor.process(expression, projectColumnTransformerContext));
    }

    final OperatorContext operatorContext =
        context
            .getDriverContext()
            .addOperatorContext(
                context.getNextOperatorId(),
                planNodeId,
                FilterAndProjectOperator.class.getSimpleName());

    // Project expressions don't contain Non-Mappable UDF, TransformOperator is not needed
    return new FilterAndProjectOperator(
        operatorContext,
        inputOperator,
        filterOutputDataTypes,
        filterLeafColumnTransformerList,
        filterOutputTransformer,
        commonTransformerList,
        projectLeafColumnTransformerList,
        projectOutputTransformerList,
        false,
        predicate.isPresent());
  }

  @Override
  public Operator visitProject(ProjectNode node, LocalExecutionPlanContext context) {
    TypeProvider typeProvider = context.getTypeProvider();
    Optional<Expression> predicate;
    Operator inputOperator;
    List<TSDataType> inputDataTypes;
    Map<Symbol, List<InputLocation>> inputLocations;
    if (node.getChild() instanceof FilterNode) {
      FilterNode filterNode = (FilterNode) node.getChild();
      predicate = Optional.of(filterNode.getPredicate());
      inputOperator = filterNode.getChild().accept(this, context);
      inputDataTypes = getInputColumnTypes(filterNode, typeProvider);
      inputLocations = makeLayout(filterNode.getChildren());
    } else {
      predicate = Optional.empty();
      inputOperator = node.getChild().accept(this, context);
      inputDataTypes = getInputColumnTypes(node, typeProvider);
      inputLocations = makeLayout(node.getChildren());
    }

    return constructFilterAndProjectOperator(
        predicate,
        inputOperator,
        node.getAssignments().getMap().values().toArray(new Expression[0]),
        inputDataTypes,
        inputLocations,
        node.getPlanNodeId(),
        context);
  }

  private List<TSDataType> getInputColumnTypes(PlanNode node, TypeProvider typeProvider) {
    // ignore "time" column
    return node.getChildren().stream()
        .map(PlanNode::getOutputSymbols)
        .flatMap(List::stream)
        .map(s -> getTSDataType(typeProvider.getTableModelType(s)))
        .collect(Collectors.toList());
  }

  @Override
  public Operator visitGapFill(GapFillNode node, LocalExecutionPlanContext context) {
    Operator child = node.getChild().accept(this, context);
    List<TSDataType> inputDataTypes =
        getOutputColumnTypes(node.getChild(), context.getTypeProvider());
    int timeColumnIndex = getColumnIndex(node.getGapFillColumn(), node.getChild());
    if (node.getGapFillGroupingKeys().isEmpty()) { // without group keys
      if (node.getMonthDuration() == 0) { // without month interval
        OperatorContext operatorContext =
            context
                .getDriverContext()
                .addOperatorContext(
                    context.getNextOperatorId(),
                    node.getPlanNodeId(),
                    GapFillWoGroupWoMoOperator.class.getSimpleName());
        return new GapFillWoGroupWoMoOperator(
            operatorContext,
            child,
            timeColumnIndex,
            node.getStartTime(),
            node.getEndTime(),
            inputDataTypes,
            node.getNonMonthDuration());
      } else { // with month interval
        OperatorContext operatorContext =
            context
                .getDriverContext()
                .addOperatorContext(
                    context.getNextOperatorId(),
                    node.getPlanNodeId(),
                    GapFillWoGroupWMoOperator.class.getSimpleName());
        return new GapFillWoGroupWMoOperator(
            operatorContext,
            child,
            timeColumnIndex,
            node.getStartTime(),
            node.getEndTime(),
            inputDataTypes,
            node.getMonthDuration(),
            context.getZoneId());
      }

    } else { // with group keys
      Set<Integer> groupingKeysIndexSet = new HashSet<>();
      Comparator<SortKey> groupKeyComparator =
          genFillGroupKeyComparator(
              node.getGapFillGroupingKeys(), node, inputDataTypes, groupingKeysIndexSet);
      if (node.getMonthDuration() == 0) { // without month interval
        OperatorContext operatorContext =
            context
                .getDriverContext()
                .addOperatorContext(
                    context.getNextOperatorId(),
                    node.getPlanNodeId(),
                    GapFillWGroupWoMoOperator.class.getSimpleName());
        return new GapFillWGroupWoMoOperator(
            operatorContext,
            child,
            timeColumnIndex,
            node.getStartTime(),
            node.getEndTime(),
            groupKeyComparator,
            inputDataTypes,
            groupingKeysIndexSet,
            node.getNonMonthDuration());
      } else { // with month interval
        OperatorContext operatorContext =
            context
                .getDriverContext()
                .addOperatorContext(
                    context.getNextOperatorId(),
                    node.getPlanNodeId(),
                    GapFillWGroupWMoOperator.class.getSimpleName());
        return new GapFillWGroupWMoOperator(
            operatorContext,
            child,
            timeColumnIndex,
            node.getStartTime(),
            node.getEndTime(),
            groupKeyComparator,
            inputDataTypes,
            groupingKeysIndexSet,
            node.getMonthDuration(),
            context.getZoneId());
      }
    }
  }

  @Override
  public Operator visitPreviousFill(PreviousFillNode node, LocalExecutionPlanContext context) {
    Operator child = node.getChild().accept(this, context);

    List<TSDataType> inputDataTypes =
        getOutputColumnTypes(node.getChild(), context.getTypeProvider());
    int inputColumnCount = inputDataTypes.size();
    int helperColumnIndex = -1;
    if (node.getHelperColumn().isPresent()) {
      helperColumnIndex = getColumnIndex(node.getHelperColumn().get(), node.getChild());
    }
    IFill[] fillArray =
        getPreviousFill(
            inputColumnCount,
            inputDataTypes,
            node.getTimeBound().orElse(null),
            context.getZoneId());

    if (node.getGroupingKeys().isPresent()) {
      OperatorContext operatorContext =
          context
              .getDriverContext()
              .addOperatorContext(
                  context.getNextOperatorId(),
                  node.getPlanNodeId(),
                  PreviousFillWithGroupOperator.class.getSimpleName());
      return new PreviousFillWithGroupOperator(
          operatorContext,
          fillArray,
          child,
          helperColumnIndex,
          genFillGroupKeyComparator(
              node.getGroupingKeys().get(), node, inputDataTypes, new HashSet<>()),
          inputDataTypes);
    } else {
      OperatorContext operatorContext =
          context
              .getDriverContext()
              .addOperatorContext(
                  context.getNextOperatorId(),
                  node.getPlanNodeId(),
                  TableFillOperator.class.getSimpleName());
      return new TableFillOperator(operatorContext, fillArray, child, helperColumnIndex);
    }
  }

  // used by fill and gapfill
  private Comparator<SortKey> genFillGroupKeyComparator(
      List<Symbol> groupingKeys,
      SingleChildProcessNode node,
      List<TSDataType> inputDataTypes,
      Set<Integer> groupKeysIndex) {
    int groupKeysCount = groupingKeys.size();
    List<SortOrder> sortOrderList = new ArrayList<>(groupKeysCount);
    List<Integer> groupItemIndexList = new ArrayList<>(groupKeysCount);
    List<TSDataType> groupItemDataTypeList = new ArrayList<>(groupKeysCount);
    Map<Symbol, Integer> columnIndex =
        makeLayoutFromOutputSymbols(node.getChild().getOutputSymbols());
    for (Symbol symbol : groupingKeys) {
      // sort order for fill_group should always be ASC_NULLS_LAST, it should be same as
      // QueryPlanner.fillGroup
      sortOrderList.add(ASC_NULLS_LAST);
      int index = columnIndex.get(symbol);
      groupItemIndexList.add(index);
      groupItemDataTypeList.add(inputDataTypes.get(index));
    }
    groupKeysIndex.addAll(groupItemIndexList);
    return getComparatorForTable(sortOrderList, groupItemIndexList, groupItemDataTypeList);
  }

  // index starts from 0
  private int getColumnIndex(Symbol symbol, PlanNode node) {
    String name = symbol.getName();
    int channel = 0;
    for (Symbol columnName : node.getOutputSymbols()) {
      if (columnName.getName().equals(name)) {
        return channel;
      }
      channel++;
    }
    throw new IllegalStateException(
        String.format("Found no column %s in %s", symbol, node.getOutputSymbols()));
  }

  @Override
  public Operator visitLinearFill(LinearFillNode node, LocalExecutionPlanContext context) {
    Operator child = node.getChild().accept(this, context);

    List<TSDataType> inputDataTypes =
        getOutputColumnTypes(node.getChild(), context.getTypeProvider());
    int inputColumnCount = inputDataTypes.size();
    int helperColumnIndex = getColumnIndex(node.getHelperColumn(), node.getChild());
    ILinearFill[] fillArray = getLinearFill(inputColumnCount, inputDataTypes);

    if (node.getGroupingKeys().isPresent()) {
      OperatorContext operatorContext =
          context
              .getDriverContext()
              .addOperatorContext(
                  context.getNextOperatorId(),
                  node.getPlanNodeId(),
                  TableLinearFillWithGroupOperator.class.getSimpleName());
      return new TableLinearFillWithGroupOperator(
          operatorContext,
          fillArray,
          child,
          helperColumnIndex,
          genFillGroupKeyComparator(
              node.getGroupingKeys().get(), node, inputDataTypes, new HashSet<>()),
          inputDataTypes);
    } else {
      OperatorContext operatorContext =
          context
              .getDriverContext()
              .addOperatorContext(
                  context.getNextOperatorId(),
                  node.getPlanNodeId(),
                  TableLinearFillOperator.class.getSimpleName());
      return new TableLinearFillOperator(operatorContext, fillArray, child, helperColumnIndex);
    }
  }

  @Override
  public Operator visitValueFill(ValueFillNode node, LocalExecutionPlanContext context) {
    Operator child = node.getChild().accept(this, context);
    OperatorContext operatorContext =
        context
            .getDriverContext()
            .addOperatorContext(
                context.getNextOperatorId(),
                node.getPlanNodeId(),
                TableFillOperator.class.getSimpleName());
    List<TSDataType> inputDataTypes =
        getOutputColumnTypes(node.getChild(), context.getTypeProvider());
    int inputColumnCount = inputDataTypes.size();
    Literal filledValue = node.getFilledValue();
    return new TableFillOperator(
        operatorContext,
        getValueFill(inputColumnCount, inputDataTypes, filledValue, context),
        child,
        -1);
  }

  private IFill[] getValueFill(
      int inputColumnCount,
      List<TSDataType> inputDataTypes,
      Literal filledValue,
      LocalExecutionPlanContext context) {
    IFill[] constantFill = new IFill[inputColumnCount];
    for (int i = 0; i < inputColumnCount; i++) {
      switch (inputDataTypes.get(i)) {
        case BOOLEAN:
          Boolean bool = filledValue.accept(new CastToBooleanLiteralVisitor(), null);
          if (bool == null) {
            constantFill[i] = IDENTITY_FILL;
          } else {
            constantFill[i] = new BooleanConstantFill(bool);
          }
          break;
        case TEXT:
        case STRING:
          Binary binary =
              filledValue.accept(new CastToStringLiteralVisitor(TSFileConfig.STRING_CHARSET), null);
          if (binary == null) {
            constantFill[i] = IDENTITY_FILL;
          } else {
            constantFill[i] = new BinaryConstantFill(binary);
          }
          break;
        case BLOB:
          Binary blob = filledValue.accept(new CastToBlobLiteralVisitor(), null);
          if (blob == null) {
            constantFill[i] = IDENTITY_FILL;
          } else {
            constantFill[i] = new BinaryConstantFill(blob);
          }
          break;
        case INT32:
          Integer intValue = filledValue.accept(new CastToInt32LiteralVisitor(), null);
          if (intValue == null) {
            constantFill[i] = IDENTITY_FILL;
          } else {
            constantFill[i] = new IntConstantFill(intValue);
          }
          break;
        case DATE:
          Integer dateValue = filledValue.accept(new CastToDateLiteralVisitor(), null);
          if (dateValue == null) {
            constantFill[i] = IDENTITY_FILL;
          } else {
            constantFill[i] = new IntConstantFill(dateValue);
          }
          break;
        case INT64:
          Long longValue = filledValue.accept(new CastToInt64LiteralVisitor(), null);
          if (longValue == null) {
            constantFill[i] = IDENTITY_FILL;
          } else {
            constantFill[i] = new LongConstantFill(longValue);
          }
          break;
        case TIMESTAMP:
          Long timestampValue =
              filledValue.accept(new CastToTimestampLiteralVisitor(context.getZoneId()), null);
          if (timestampValue == null) {
            constantFill[i] = IDENTITY_FILL;
          } else {
            constantFill[i] = new LongConstantFill(timestampValue);
          }
          break;
        case FLOAT:
          Float floatValue = filledValue.accept(new CastToFloatLiteralVisitor(), null);
          if (floatValue == null) {
            constantFill[i] = IDENTITY_FILL;
          } else {
            constantFill[i] = new FloatConstantFill(floatValue);
          }
          break;
        case DOUBLE:
          Double doubleValue = filledValue.accept(new CastToDoubleLiteralVisitor(), null);
          if (doubleValue == null) {
            constantFill[i] = IDENTITY_FILL;
          } else {
            constantFill[i] = new DoubleConstantFill(doubleValue);
          }
          break;
        default:
          throw new IllegalArgumentException(UNKNOWN_DATATYPE + inputDataTypes.get(i));
      }
    }
    return constantFill;
  }

  @Override
  public Operator visitLimit(LimitNode node, LocalExecutionPlanContext context) {
    Operator child = node.getChild().accept(this, context);
    OperatorContext operatorContext =
        context
            .getDriverContext()
            .addOperatorContext(
                context.getNextOperatorId(),
                node.getPlanNodeId(),
                LimitOperator.class.getSimpleName());

    return new LimitOperator(operatorContext, node.getCount(), child);
  }

  @Override
  public Operator visitOffset(OffsetNode node, LocalExecutionPlanContext context) {
    Operator child = node.getChild().accept(this, context);
    OperatorContext operatorContext =
        context
            .getDriverContext()
            .addOperatorContext(
                context.getNextOperatorId(),
                node.getPlanNodeId(),
                OffsetOperator.class.getSimpleName());

    return new OffsetOperator(operatorContext, node.getCount(), child);
  }

  @Override
  public Operator visitOutput(OutputNode node, LocalExecutionPlanContext context) {
    return node.getChild().accept(this, context);
  }

  @Override
  public Operator visitCollect(CollectNode node, LocalExecutionPlanContext context) {
    OperatorContext operatorContext =
        context
            .getDriverContext()
            .addOperatorContext(
                context.getNextOperatorId(),
                node.getPlanNodeId(),
                CollectOperator.class.getSimpleName());
    List<Operator> children = new ArrayList<>(node.getChildren().size());
    for (PlanNode child : node.getChildren()) {
      children.add(this.process(child, context));
    }
    return new CollectOperator(operatorContext, children);
  }

  @Override
  public Operator visitMergeSort(MergeSortNode node, LocalExecutionPlanContext context) {
    OperatorContext operatorContext =
        context
            .getDriverContext()
            .addOperatorContext(
                context.getNextOperatorId(),
                node.getPlanNodeId(),
                TableMergeSortOperator.class.getSimpleName());
    List<Operator> children = new ArrayList<>(node.getChildren().size());
    for (PlanNode child : node.getChildren()) {
      children.add(this.process(child, context));
    }
    List<TSDataType> dataTypes = getOutputColumnTypes(node, context.getTypeProvider());
    int sortItemsCount = node.getOrderingScheme().getOrderBy().size();

    List<Integer> sortItemIndexList = new ArrayList<>(sortItemsCount);
    List<TSDataType> sortItemDataTypeList = new ArrayList<>(sortItemsCount);
    genSortInformation(
        node.getOutputSymbols(),
        node.getOrderingScheme(),
        sortItemIndexList,
        sortItemDataTypeList,
        context.getTypeProvider());

    return new TableMergeSortOperator(
        operatorContext,
        children,
        dataTypes,
        getComparatorForTable(
            node.getOrderingScheme().getOrderingList(), sortItemIndexList, sortItemDataTypeList));
  }

  @Override
  public Operator visitSort(SortNode node, LocalExecutionPlanContext context) {
    OperatorContext operatorContext =
        context
            .getDriverContext()
            .addOperatorContext(
                context.getNextOperatorId(),
                node.getPlanNodeId(),
                TableSortOperator.class.getSimpleName());
    List<TSDataType> dataTypes = getOutputColumnTypes(node, context.getTypeProvider());
    int sortItemsCount = node.getOrderingScheme().getOrderBy().size();

    List<Integer> sortItemIndexList = new ArrayList<>(sortItemsCount);
    List<TSDataType> sortItemDataTypeList = new ArrayList<>(sortItemsCount);
    genSortInformation(
        node.getOutputSymbols(),
        node.getOrderingScheme(),
        sortItemIndexList,
        sortItemDataTypeList,
        context.getTypeProvider());

    String filePrefix =
        IoTDBDescriptor.getInstance().getConfig().getSortTmpDir()
            + File.separator
            + operatorContext.getDriverContext().getFragmentInstanceContext().getId().getFullId()
            + File.separator
            + operatorContext.getDriverContext().getPipelineId()
            + File.separator;

    context.getDriverContext().setHaveTmpFile(true);
    context.getDriverContext().getFragmentInstanceContext().setMayHaveTmpFile(true);

    Operator child = node.getChild().accept(this, context);

    return new TableSortOperator(
        operatorContext,
        child,
        dataTypes,
        filePrefix,
        getComparatorForTable(
            node.getOrderingScheme().getOrderingList(), sortItemIndexList, sortItemDataTypeList));
  }

  @Override
  public Operator visitTopK(TopKNode node, LocalExecutionPlanContext context) {
    OperatorContext operatorContext =
        context
            .getDriverContext()
            .addOperatorContext(
                context.getNextOperatorId(),
                node.getPlanNodeId(),
                TableTopKOperator.class.getSimpleName());
    List<Operator> children = new ArrayList<>(node.getChildren().size());
    for (PlanNode child : node.getChildren()) {
      children.add(this.process(child, context));
    }
    List<TSDataType> dataTypes = getOutputColumnTypes(node, context.getTypeProvider());
    int sortItemsCount = node.getOrderingScheme().getOrderBy().size();

    List<Integer> sortItemIndexList = new ArrayList<>(sortItemsCount);
    List<TSDataType> sortItemDataTypeList = new ArrayList<>(sortItemsCount);
    genSortInformation(
        node.getOutputSymbols(),
        node.getOrderingScheme(),
        sortItemIndexList,
        sortItemDataTypeList,
        context.getTypeProvider());
    return new TableTopKOperator(
        operatorContext,
        children,
        dataTypes,
        getComparatorForTable(
            node.getOrderingScheme().getOrderingList(), sortItemIndexList, sortItemDataTypeList),
        (int) node.getCount(),
        node.isChildrenDataInOrder());
  }

  private List<TSDataType> getOutputColumnTypes(PlanNode node, TypeProvider typeProvider) {
    return node.getOutputSymbols().stream()
        .map(s -> getTSDataType(typeProvider.getTableModelType(s)))
        .collect(Collectors.toList());
  }

  private void genSortInformation(
      List<Symbol> outputSymbols,
      OrderingScheme orderingScheme,
      List<Integer> sortItemIndexList,
      List<TSDataType> sortItemDataTypeList,
      TypeProvider typeProvider) {
    Map<Symbol, Integer> columnIndex = new HashMap<>();
    int index = 0;
    for (Symbol symbol : outputSymbols) {
      columnIndex.put(symbol, index++);
    }
    orderingScheme
        .getOrderBy()
        .forEach(
            sortItem -> {
              Integer i = columnIndex.get(sortItem);
              if (i == null) {
                throw new IllegalStateException(
                    String.format(
                        "Sort Item %s is not included in children's output columns", sortItem));
              }
              sortItemIndexList.add(i);
              sortItemDataTypeList.add(getTSDataType(typeProvider.getTableModelType(sortItem)));
            });
  }

  @Override
  public Operator visitStreamSort(StreamSortNode node, LocalExecutionPlanContext context) {
    OperatorContext operatorContext =
        context
            .getDriverContext()
            .addOperatorContext(
                context.getNextOperatorId(),
                node.getPlanNodeId(),
                StreamSortNode.class.getSimpleName());
    List<TSDataType> dataTypes = getOutputColumnTypes(node, context.getTypeProvider());
    int sortItemsCount = node.getOrderingScheme().getOrderBy().size();

    List<Integer> sortItemIndexList = new ArrayList<>(sortItemsCount);
    List<TSDataType> sortItemDataTypeList = new ArrayList<>(sortItemsCount);
    genSortInformation(
        node.getOutputSymbols(),
        node.getOrderingScheme(),
        sortItemIndexList,
        sortItemDataTypeList,
        context.getTypeProvider());

    String filePrefix =
        IoTDBDescriptor.getInstance().getConfig().getSortTmpDir()
            + File.separator
            + operatorContext.getDriverContext().getFragmentInstanceContext().getId().getFullId()
            + File.separator
            + operatorContext.getDriverContext().getPipelineId()
            + File.separator;

    context.getDriverContext().setHaveTmpFile(true);
    context.getDriverContext().getFragmentInstanceContext().setMayHaveTmpFile(true);

    Operator child = node.getChild().accept(this, context);

    return new TableStreamSortOperator(
        operatorContext,
        child,
        dataTypes,
        filePrefix,
        getComparatorForTable(
            node.getOrderingScheme().getOrderingList(), sortItemIndexList, sortItemDataTypeList),
        getComparatorForTable(
            node.getOrderingScheme()
                .getOrderingList()
                .subList(0, node.getStreamCompareKeyEndIndex() + 1),
            sortItemIndexList.subList(0, node.getStreamCompareKeyEndIndex() + 1),
            sortItemDataTypeList.subList(0, node.getStreamCompareKeyEndIndex() + 1)),
        TSFileDescriptor.getInstance().getConfig().getMaxTsBlockLineNumber());
  }

  @Override
  public Operator visitJoin(JoinNode node, LocalExecutionPlanContext context) {
    OperatorContext operatorContext =
        context
            .getDriverContext()
            .addOperatorContext(
                context.getNextOperatorId(), node.getPlanNodeId(), JoinNode.class.getSimpleName());
    List<TSDataType> dataTypes = getOutputColumnTypes(node, context.getTypeProvider());

    Operator leftChild = node.getLeftChild().accept(this, context);
    Operator rightChild = node.getRightChild().accept(this, context);

    ImmutableMap<Symbol, Integer> leftColumnNamesMap =
        makeLayoutFromOutputSymbols(node.getLeftChild().getOutputSymbols());
    Integer leftTimeColumnPosition = leftColumnNamesMap.get(node.getCriteria().get(0).getLeft());
    if (leftTimeColumnPosition == null) {
      throw new IllegalStateException("Left child of JoinNode doesn't contain time column");
    }
    int[] leftOutputSymbolIdx = new int[node.getLeftOutputSymbols().size()];
    for (int i = 0; i < leftOutputSymbolIdx.length; i++) {
      Integer index = leftColumnNamesMap.get(node.getLeftOutputSymbols().get(i));
      if (index == null) {
        throw new IllegalStateException(
            "Left child of JoinNode doesn't contain LeftOutputSymbol "
                + node.getLeftOutputSymbols().get(i));
      }
      leftOutputSymbolIdx[i] = index;
    }

    ImmutableMap<Symbol, Integer> rightColumnNamesMap =
        makeLayoutFromOutputSymbols(node.getRightChild().getOutputSymbols());
    Integer rightTimeColumnPosition = rightColumnNamesMap.get(node.getCriteria().get(0).getRight());
    if (rightTimeColumnPosition == null) {
      throw new IllegalStateException("Right child of JoinNode doesn't contain time column");
    }
    int[] rightOutputSymbolIdx = new int[node.getRightOutputSymbols().size()];
    for (int i = 0; i < rightOutputSymbolIdx.length; i++) {
      Integer index = rightColumnNamesMap.get(node.getRightOutputSymbols().get(i));
      if (index == null) {
        throw new IllegalStateException(
            "Right child of JoinNode doesn't contain RightOutputSymbol "
                + node.getLeftOutputSymbols().get(i));
      }
      rightOutputSymbolIdx[i] = index;
    }

    if (requireNonNull(node.getJoinType()) == JoinNode.JoinType.INNER) {
      return new TableInnerJoinOperator(
          operatorContext,
          leftChild,
          leftTimeColumnPosition,
          leftOutputSymbolIdx,
          rightChild,
          rightTimeColumnPosition,
          rightOutputSymbolIdx,
          ASC_TIME_COMPARATOR,
          dataTypes);
    } else if (requireNonNull(node.getJoinType()) == JoinNode.JoinType.FULL) {
      return new TableFullOuterJoinOperator(
          operatorContext,
          leftChild,
          leftTimeColumnPosition,
          leftOutputSymbolIdx,
          rightChild,
          rightTimeColumnPosition,
          rightOutputSymbolIdx,
          ASC_TIME_COMPARATOR,
          dataTypes);
    }

    throw new IllegalStateException("Unsupported join type: " + node.getJoinType());
  }

  @Override
  public Operator visitCountMerge(
      final CountSchemaMergeNode node, final LocalExecutionPlanContext context) {
    final OperatorContext operatorContext =
        context
            .getDriverContext()
            .addOperatorContext(
                context.getNextOperatorId(),
                node.getPlanNodeId(),
                CountMergeOperator.class.getSimpleName());
    final List<Operator> children = new ArrayList<>(node.getChildren().size());
    for (final PlanNode child : node.getChildren()) {
      children.add(this.process(child, context));
    }
    return new CountMergeOperator(operatorContext, children);
  }

  @Override
  public Operator visitTableDeviceFetch(
      final TableDeviceFetchNode node, final LocalExecutionPlanContext context) {
    final OperatorContext operatorContext =
        context
            .getDriverContext()
            .addOperatorContext(
                context.getNextOperatorId(),
                node.getPlanNodeId(),
                SchemaQueryScanOperator.class.getSimpleName());
    return new SchemaQueryScanOperator<>(
        node.getPlanNodeId(),
        operatorContext,
        SchemaSourceFactory.getTableDeviceFetchSource(
            node.getDatabase(),
            node.getTableName(),
            node.getDeviceIdList(),
            node.getColumnHeaderList()));
  }

  @Override
  public Operator visitTableDeviceQueryScan(
      final TableDeviceQueryScanNode node, final LocalExecutionPlanContext context) {
    // Query scan use filterNode directly
    final SchemaQueryScanOperator<IDeviceSchemaInfo> operator =
        new SchemaQueryScanOperator<>(
            node.getPlanNodeId(),
            context
                .getDriverContext()
                .addOperatorContext(
                    context.getNextOperatorId(),
                    node.getPlanNodeId(),
                    SchemaQueryScanOperator.class.getSimpleName()),
            SchemaSourceFactory.getTableDeviceQuerySource(
                node.getDatabase(),
                node.getTableName(),
                node.getIdDeterminedFilterList(),
                node.getColumnHeaderList(),
                null));
    operator.setLimit(node.getLimit());
    return operator;
  }

  @Override
  public Operator visitTableDeviceQueryCount(
      final TableDeviceQueryCountNode node, final LocalExecutionPlanContext context) {
    final String database = node.getDatabase();
    final String tableName = node.getTableName();
    final List<ColumnHeader> columnHeaderList = node.getColumnHeaderList();

    // In "count" we have to reuse filter operator per "next"
    final List<LeafColumnTransformer> filterLeafColumnTransformerList = new ArrayList<>();
    return new SchemaCountOperator<>(
        node.getPlanNodeId(),
        context
            .getDriverContext()
            .addOperatorContext(
                context.getNextOperatorId(),
                node.getPlanNodeId(),
                SchemaCountOperator.class.getSimpleName()),
        SchemaSourceFactory.getTableDeviceQuerySource(
            database,
            node.getTableName(),
            node.getIdDeterminedFilterList(),
            columnHeaderList,
            Objects.nonNull(node.getIdFuzzyPredicate())
                ? new DevicePredicateFilter(
                    filterLeafColumnTransformerList,
                    new ColumnTransformerBuilder()
                        .process(
                            node.getIdFuzzyPredicate(),
                            new ColumnTransformerBuilder.Context(
                                context
                                    .getDriverContext()
                                    .getFragmentInstanceContext()
                                    .getSessionInfo(),
                                filterLeafColumnTransformerList,
                                makeLayout(Collections.singletonList(node)),
                                new HashMap<>(),
                                ImmutableMap.of(),
                                ImmutableList.of(),
                                ImmutableList.of(),
                                0,
                                context.getTypeProvider(),
                                metadata)),
                    database,
                    tableName,
                    columnHeaderList)
                : null));
  }

  @Override
  public Operator visitAggregation(AggregationNode node, LocalExecutionPlanContext context) {
    OperatorContext operatorContext =
        context
            .getDriverContext()
            .addOperatorContext(
                context.getNextOperatorId(),
                node.getPlanNodeId(),
                AggregationNode.class.getSimpleName());
    Operator child = node.getChild().accept(this, context);

    if (node.getGroupingKeys().isEmpty()) {
      return planGlobalAggregation(node, child, context.getTypeProvider(), operatorContext);
    }

    return planGroupByAggregation(node, child, context.getTypeProvider(), operatorContext);
  }

  private Operator planGlobalAggregation(
      AggregationNode node, Operator child, TypeProvider typeProvider, OperatorContext context) {

    Map<Symbol, AggregationNode.Aggregation> aggregationMap = node.getAggregations();
    ImmutableList.Builder<TableAggregator> aggregatorBuilder = new ImmutableList.Builder<>();
    Map<Symbol, Integer> childLayout =
        makeLayoutFromOutputSymbols(node.getChild().getOutputSymbols());

    node.getOutputSymbols()
        .forEach(
            symbol ->
                aggregatorBuilder.add(
                    buildAggregator(
                        childLayout,
                        symbol,
                        aggregationMap.get(symbol),
                        node.getStep(),
                        typeProvider,
                        true,
                        null)));
    return new AggregationOperator(context, child, aggregatorBuilder.build());
  }

  // timeColumnName will only be set for AggTableScan.
  private TableAggregator buildAggregator(
      Map<Symbol, Integer> childLayout,
      Symbol symbol,
      AggregationNode.Aggregation aggregation,
      AggregationNode.Step step,
      TypeProvider typeProvider,
      boolean scanAscending,
      String timeColumnName) {
    List<Integer> argumentChannels = new ArrayList<>();
    for (Expression argument : aggregation.getArguments()) {
      Symbol argumentSymbol = Symbol.from(argument);
      argumentChannels.add(childLayout.get(argumentSymbol));
    }

    String functionName = aggregation.getResolvedFunction().getSignature().getName();
    List<TSDataType> originalArgumentTypes =
        aggregation.getResolvedFunction().getSignature().getArgumentTypes().stream()
            .map(InternalTypeManager::getTSDataType)
            .collect(Collectors.toList());
    TableAccumulator accumulator =
        createAccumulator(
            functionName,
            getAggregationTypeByFuncName(functionName),
            originalArgumentTypes,
            aggregation.getArguments(),
            Collections.emptyMap(),
            scanAscending,
            timeColumnName);

    return new TableAggregator(
        accumulator,
        step,
        getTSDataType(typeProvider.getTableModelType(symbol)),
        argumentChannels,
        OptionalInt.empty());
  }

  private Operator planGroupByAggregation(
      AggregationNode node,
      Operator child,
      TypeProvider typeProvider,
      OperatorContext operatorContext) {
    Map<Symbol, Integer> childLayout =
        makeLayoutFromOutputSymbols(node.getChild().getOutputSymbols());

    List<Integer> groupByChannels = getChannelsForSymbols(node.getGroupingKeys(), childLayout);
    List<Type> groupByTypes =
        node.getGroupingKeys().stream()
            .map(typeProvider::getTableModelType)
            .collect(toImmutableList());

    if (node.isStreamable()) {
      if (groupByTypes.size() == node.getPreGroupedSymbols().size()) {
        ImmutableList.Builder<TableAggregator> aggregatorBuilder = new ImmutableList.Builder<>();
        node.getAggregations()
            .forEach(
                (k, v) ->
                    aggregatorBuilder.add(
                        buildAggregator(
                            childLayout, k, v, node.getStep(), typeProvider, true, null)));

        return new StreamingAggregationOperator(
            operatorContext,
            child,
            groupByTypes,
            groupByChannels,
            genGroupKeyComparator(groupByTypes, groupByChannels),
            aggregatorBuilder.build(),
            Long.MAX_VALUE,
            false,
            Long.MAX_VALUE);
      }

      ImmutableList.Builder<GroupedAggregator> aggregatorBuilder = new ImmutableList.Builder<>();
      node.getAggregations()
          .forEach(
              (k, v) ->
                  aggregatorBuilder.add(
                      buildGroupByAggregator(childLayout, k, v, node.getStep(), typeProvider)));

      Set<Symbol> preGroupedKeys = ImmutableSet.copyOf(node.getPreGroupedSymbols());
      List<Symbol> groupingKeys = node.getGroupingKeys();
      ImmutableList.Builder<Type> preGroupedTypesBuilder = new ImmutableList.Builder<>();
      ImmutableList.Builder<Integer> preGroupedChannelsBuilder = new ImmutableList.Builder<>();
      ImmutableList.Builder<Integer> preGroupedIndexInResultBuilder = new ImmutableList.Builder<>();
      ImmutableList.Builder<Type> unPreGroupedTypesBuilder = new ImmutableList.Builder<>();
      ImmutableList.Builder<Integer> unPreGroupedChannelsBuilder = new ImmutableList.Builder<>();
      ImmutableList.Builder<Integer> unPreGroupedIndexInResultBuilder =
          new ImmutableList.Builder<>();
      for (int i = 0; i < groupByTypes.size(); i++) {
        if (preGroupedKeys.contains(groupingKeys.get(i))) {
          preGroupedTypesBuilder.add(groupByTypes.get(i));
          preGroupedChannelsBuilder.add(groupByChannels.get(i));
          preGroupedIndexInResultBuilder.add(i);
        } else {
          unPreGroupedTypesBuilder.add(groupByTypes.get(i));
          unPreGroupedChannelsBuilder.add(groupByChannels.get(i));
          unPreGroupedIndexInResultBuilder.add(i);
        }
      }

      List<Integer> preGroupedChannels = preGroupedChannelsBuilder.build();
      return new StreamingHashAggregationOperator(
          operatorContext,
          child,
          preGroupedChannels,
          preGroupedIndexInResultBuilder.build(),
          unPreGroupedTypesBuilder.build(),
          unPreGroupedChannelsBuilder.build(),
          unPreGroupedIndexInResultBuilder.build(),
          genGroupKeyComparator(preGroupedTypesBuilder.build(), preGroupedChannels),
          aggregatorBuilder.build(),
          node.getStep(),
          64,
          Long.MAX_VALUE,
          false,
          Long.MAX_VALUE);
    }

    ImmutableList.Builder<GroupedAggregator> aggregatorBuilder = new ImmutableList.Builder<>();
    node.getAggregations()
        .forEach(
            (k, v) ->
                aggregatorBuilder.add(
                    buildGroupByAggregator(childLayout, k, v, node.getStep(), typeProvider)));

    return new HashAggregationOperator(
        operatorContext,
        child,
        groupByTypes,
        groupByChannels,
        aggregatorBuilder.build(),
        node.getStep(),
        64,
        Long.MAX_VALUE,
        false,
        Long.MAX_VALUE);
  }

  private Comparator<SortKey> genGroupKeyComparator(
      List<Type> groupTypes, List<Integer> groupByChannels) {
    return getComparatorForTable(
        // SortOrder is not sensitive here, the comparator is just used to judge equality.
        groupTypes.stream().map(k -> ASC_NULLS_LAST).collect(Collectors.toList()),
        groupByChannels,
        groupTypes.stream().map(InternalTypeManager::getTSDataType).collect(Collectors.toList()));
  }

  private static List<Integer> getChannelsForSymbols(
      List<Symbol> symbols, Map<Symbol, Integer> layout) {
    ImmutableList.Builder<Integer> builder = ImmutableList.builder();
    for (Symbol symbol : symbols) {
      builder.add(layout.get(symbol));
    }
    return builder.build();
  }

  private GroupedAggregator buildGroupByAggregator(
      Map<Symbol, Integer> childLayout,
      Symbol symbol,
      AggregationNode.Aggregation aggregation,
      AggregationNode.Step step,
      TypeProvider typeProvider) {
    List<Integer> argumentChannels = new ArrayList<>();
    for (Expression argument : aggregation.getArguments()) {
      Symbol argumentSymbol = Symbol.from(argument);
      argumentChannels.add(childLayout.get(argumentSymbol));
    }

    String functionName = aggregation.getResolvedFunction().getSignature().getName();
    List<TSDataType> originalArgumentTypes =
        aggregation.getResolvedFunction().getSignature().getArgumentTypes().stream()
            .map(InternalTypeManager::getTSDataType)
            .collect(Collectors.toList());
    GroupedAccumulator accumulator =
        createGroupedAccumulator(
            functionName,
            getAggregationTypeByFuncName(functionName),
            originalArgumentTypes,
            Collections.emptyList(),
            Collections.emptyMap(),
            true);

    return new GroupedAggregator(
        accumulator,
        step,
        getTSDataType(typeProvider.getTableModelType(symbol)),
        argumentChannels,
        OptionalInt.empty());
  }

  @Override
  public Operator visitAggregationTableScan(
      AggregationTableScanNode node, LocalExecutionPlanContext context) {

    List<TableAggregator> aggregators = new ArrayList<>(node.getAggregations().size());
    Map<Symbol, Integer> columnLayout = new HashMap<>(node.getAggregations().size());

    int distinctArgumentCount = node.getAssignments().size();
    int aggregationsCount = node.getAggregations().size();
    List<Integer> aggColumnIndexes = new ArrayList<>();
    int channel = 0;
    int idx = -1;
    int measurementColumnCount = 0;
    Map<Symbol, Integer> idAndAttributeColumnsIndexMap = node.getIdAndAttributeIndexMap();
    Map<Symbol, ColumnSchema> columnSchemaMap = node.getAssignments();
    List<ColumnSchema> columnSchemas = new ArrayList<>(aggregationsCount);
    int[] columnsIndexArray = new int[distinctArgumentCount];
    List<String> measurementColumnNames = new ArrayList<>();
    Map<String, Integer> measurementColumnsIndexMap = new HashMap<>();
    String timeColumnName = null;
    List<IMeasurementSchema> measurementSchemas = new ArrayList<>();

    for (Map.Entry<Symbol, AggregationNode.Aggregation> entry : node.getAggregations().entrySet()) {
      AggregationNode.Aggregation aggregation = entry.getValue();

      for (Expression argument : aggregation.getArguments()) {
        idx++;
        Symbol symbol = Symbol.from(argument);
        ColumnSchema schema = requireNonNull(columnSchemaMap.get(symbol), symbol + " is null");
        switch (schema.getColumnCategory()) {
          case ID:
          case ATTRIBUTE:
            if (!columnLayout.containsKey(symbol)) {
              columnsIndexArray[channel] =
                  requireNonNull(idAndAttributeColumnsIndexMap.get(symbol), symbol + " is null");
              columnSchemas.add(schema);
            }
            break;
          case MEASUREMENT:
            if (!columnLayout.containsKey(symbol)) {
              columnsIndexArray[channel] = measurementColumnCount;
              measurementColumnCount++;
              measurementColumnNames.add(schema.getName());
              measurementSchemas.add(
                  new MeasurementSchema(schema.getName(), getTSDataType(schema.getType())));
              columnSchemas.add(schema);
              measurementColumnsIndexMap.put(symbol.getName(), measurementColumnCount - 1);
            }
            break;
          case TIME:
            if (!columnLayout.containsKey(symbol)) {
              columnsIndexArray[channel] = -1;
              columnSchemas.add(schema);
              timeColumnName = symbol.getName();
            }
            break;
          default:
            throw new IllegalArgumentException(
                "Unexpected column category: " + schema.getColumnCategory());
        }

        if (!columnLayout.containsKey(symbol)) {
          aggColumnIndexes.add(channel);
          columnLayout.put(symbol, channel++);
        } else {
          aggColumnIndexes.add(columnLayout.get(symbol));
        }
      }
    }

    for (Map.Entry<Symbol, ColumnSchema> entry : node.getAssignments().entrySet()) {
      if (!columnLayout.containsKey(entry.getKey())
          && entry.getValue().getColumnCategory() == MEASUREMENT) {
        measurementColumnCount++;
        measurementColumnNames.add(entry.getValue().getName());
        measurementSchemas.add(
            new MeasurementSchema(
                entry.getValue().getName(), getTSDataType(entry.getValue().getType())));
        measurementColumnsIndexMap.put(entry.getKey().getName(), measurementColumnCount - 1);
      } else if (entry.getValue().getColumnCategory() == TIME) {
        timeColumnName = entry.getKey().getName();
      }
    }

    boolean[] ret = checkStatisticAndScanOrder(node, timeColumnName);
    boolean canUseStatistic = ret[0];
    boolean scanAscending = ret[1];

    for (Map.Entry<Symbol, AggregationNode.Aggregation> entry : node.getAggregations().entrySet()) {
      aggregators.add(
          buildAggregator(
              columnLayout,
              entry.getKey(),
              entry.getValue(),
              node.getStep(),
              context.getTypeProvider(),
              scanAscending,
              timeColumnName));
    }

    ITableTimeRangeIterator timeRangeIterator = null;
    List<ColumnSchema> groupingKeySchemas = null;
    int[] groupingKeyIndex = null;
    if (!node.getGroupingKeys().isEmpty()) {
      groupingKeySchemas = new ArrayList<>(node.getGroupingKeys().size());
      groupingKeyIndex = new int[node.getGroupingKeys().size()];
      for (int i = 0; i < node.getGroupingKeys().size(); i++) {
        Symbol groupingKey = node.getGroupingKeys().get(i);

        if (idAndAttributeColumnsIndexMap.containsKey(groupingKey)) {
          groupingKeySchemas.add(columnSchemaMap.get(groupingKey));
          groupingKeyIndex[i] = idAndAttributeColumnsIndexMap.get(groupingKey);
        } else {
          if (node.getProjection() != null
              && !node.getProjection().getMap().isEmpty()
              && node.getProjection().contains(groupingKey)) {
            FunctionCall dateBinFunc = (FunctionCall) node.getProjection().get(groupingKey);
            List<Expression> arguments = dateBinFunc.getArguments();
            DateBinFunctionColumnTransformer dateBinTransformer =
                new DateBinFunctionColumnTransformer(
                    TIMESTAMP,
                    ((LongLiteral) arguments.get(0)).getParsedValue(),
                    ((LongLiteral) arguments.get(1)).getParsedValue(),
                    null,
                    ((LongLiteral) arguments.get(3)).getParsedValue(),
                    context.getZoneId());
            timeRangeIterator = new TableDateBinTimeRangeIterator(dateBinTransformer);
          } else {
            throw new IllegalStateException(
                "grouping key must be ID or Attribute in AggregationTableScan");
          }
        }
      }
    }
    if (timeRangeIterator == null) {
      if (node.getGroupingKeys().isEmpty()) {
        // global aggregation, has no group by, output init value if no data
        timeRangeIterator =
            new TableSingleTimeWindowIterator(new TimeRange(Long.MIN_VALUE, Long.MAX_VALUE));
      } else {
        // aggregation with group by, only has data the result will not be empty
        timeRangeIterator = new TableSingleTimeWindowIterator();
      }
    }

    final OperatorContext operatorContext =
        context
            .getDriverContext()
            .addOperatorContext(
                context.getNextOperatorId(),
                node.getPlanNodeId(),
                AggregationTableScanNode.class.getSimpleName());
    SeriesScanOptions.Builder scanOptionsBuilder =
        node.getTimePredicate().isPresent()
            ? getSeriesScanOptionsBuilder(context, node.getTimePredicate().get())
            : new SeriesScanOptions.Builder();
    scanOptionsBuilder.withPushDownLimit(node.getPushDownLimit());
    scanOptionsBuilder.withPushDownOffset(node.getPushDownOffset());
    scanOptionsBuilder.withPushLimitToEachDevice(node.isPushLimitToEachDevice());
    scanOptionsBuilder.withAllSensors(new HashSet<>(measurementColumnNames));
    Expression pushDownPredicate = node.getPushDownPredicate();
    if (pushDownPredicate != null) {
      scanOptionsBuilder.withPushDownFilter(
          convertPredicateToFilter(
              pushDownPredicate, measurementColumnsIndexMap, columnSchemaMap, timeColumnName));
    }

    Set<String> allSensors = new HashSet<>(measurementColumnNames);
    // for time column
    allSensors.add("");
    TableAggregationTableScanOperator aggTableScanOperator =
        new TableAggregationTableScanOperator(
            node.getPlanNodeId(),
            operatorContext,
            columnSchemas,
            columnsIndexArray,
            node.getDeviceEntries(),
            scanAscending ? Ordering.ASC : Ordering.DESC,
            scanOptionsBuilder.build(),
            measurementColumnNames,
            allSensors,
            measurementSchemas,
            TSFileDescriptor.getInstance().getConfig().getMaxTsBlockLineNumber(),
            measurementColumnCount,
            aggregators,
            groupingKeySchemas,
            groupingKeyIndex,
            timeRangeIterator,
            scanAscending,
            calculateMaxAggregationResultSize(),
            canUseStatistic,
            aggColumnIndexes);

    ((DataDriverContext) context.getDriverContext()).addSourceOperator(aggTableScanOperator);

    for (int i = 0, size = node.getDeviceEntries().size(); i < size; i++) {
      AlignedFullPath alignedPath =
          constructAlignedPath(
              node.getDeviceEntries().get(i),
              measurementColumnNames,
              measurementSchemas,
              allSensors);
      ((DataDriverContext) context.getDriverContext()).addPath(alignedPath);
    }

    context.getDriverContext().setInputDriver(true);

    return aggTableScanOperator;
  }

<<<<<<< HEAD
  @Override
  public Operator visitExplainAnalyze(ExplainAnalyzeNode node, LocalExecutionPlanContext context) {
    Operator operator = node.getChild().accept(this, context);
    OperatorContext operatorContext =
        context
            .getDriverContext()
            .addOperatorContext(
                context.getNextOperatorId(),
                node.getPlanNodeId(),
                ExplainAnalyzeOperator.class.getSimpleName());
    return new ExplainAnalyzeOperator(
        operatorContext, operator, node.getQueryId(), node.isVerbose(), node.getTimeout());
  }

  private boolean[] checkStatisticAndScanOrder(AggregationTableScanNode node) {
=======
  private boolean[] checkStatisticAndScanOrder(
      AggregationTableScanNode node, String timeColumnName) {
>>>>>>> 24a00905
    boolean canUseStatistic = true;
    int ascendingCount = 0, descendingCount = 0;

    for (Map.Entry<Symbol, AggregationNode.Aggregation> entry : node.getAggregations().entrySet()) {
      AggregationNode.Aggregation aggregation = entry.getValue();
      String funcName = aggregation.getResolvedFunction().getSignature().getName();
      Symbol argument = Symbol.from(aggregation.getArguments().get(0));
      Type argumentType = node.getAssignments().get(argument).getType();

      switch (funcName) {
        case COUNT:
        case AVG:
        case SUM:
        case EXTREME:
          break;
        case MAX:
        case MIN:
          if (BlobType.BLOB.equals(argumentType)
              || BinaryType.TEXT.equals(argumentType)
              || BooleanType.BOOLEAN.equals(argumentType)) {
            canUseStatistic = false;
          }
          break;
        case FIRST_AGGREGATION:
        case LAST_AGGREGATION:
        case LAST_BY_AGGREGATION:
        case FIRST_BY_AGGREGATION:
          if (FIRST_AGGREGATION.equals(funcName) || FIRST_BY_AGGREGATION.equals(funcName)) {
            ascendingCount++;
          } else {
            descendingCount++;
          }

          // first/last/first_by/last_by aggregation with BLOB type can not use statistics
          if (BlobType.BLOB.equals(argumentType)) {
            canUseStatistic = false;
            break;
          }

          // only last_by(time, x) or last_by(x,time) can use statistic
          if ((LAST_BY_AGGREGATION.equals(funcName) || FIRST_BY_AGGREGATION.equals(funcName))
              && !isTimeColumn(aggregation.getArguments().get(0), timeColumnName)
              && !isTimeColumn(aggregation.getArguments().get(1), timeColumnName)) {
            canUseStatistic = false;
          }
          break;
        default:
          canUseStatistic = false;
      }
    }

    boolean isAscending = node.getScanOrder().isAscending();
    boolean groupByDateBin = node.getProjection() != null && !node.getProjection().isEmpty();
    // only in non-groupByDateBin situation can change the scan order
    if (!groupByDateBin) {
      if (ascendingCount >= descendingCount) {
        node.setScanOrder(Ordering.ASC);
        isAscending = true;
      } else {
        node.setScanOrder(Ordering.DESC);
        isAscending = false;
      }
    }
    return new boolean[] {canUseStatistic, isAscending};
  }

  public static long calculateMaxAggregationResultSize(
      // List<? extends AggregationDescriptor> aggregationDescriptors,
      // ITimeRangeIterator timeRangeIterator
      ) {
    // TODO perfect max aggregation result size logic
    return TSFileDescriptor.getInstance().getConfig().getMaxTsBlockSizeInBytes();

    //    long timeValueColumnsSizePerLine = TimeColumn.SIZE_IN_BYTES_PER_POSITION;
    //    for (AggregationDescriptor descriptor : aggregationDescriptors) {
    //      List<TSDataType> outPutDataTypes =
    //              descriptor.getOutputColumnNames().stream()
    //                      .map(typeProvider::getTableModelType)
    //                      .collect(Collectors.toList());
    //      for (TSDataType tsDataType : outPutDataTypes) {
    //        timeValueColumnsSizePerLine += getOutputColumnSizePerLine(tsDataType);
    //      }
    //    }
    //
    //    return Math.min(
    //            TSFileDescriptor.getInstance().getConfig().getMaxTsBlockSizeInBytes(),
    //            Math.min(
    //                    TSFileDescriptor.getInstance().getConfig().getMaxTsBlockLineNumber(),
    //                    timeRangeIterator.getTotalIntervalNum())
    //                    * timeValueColumnsSizePerLine);
  }
}<|MERGE_RESOLUTION|>--- conflicted
+++ resolved
@@ -34,6 +34,7 @@
 import org.apache.iotdb.db.queryengine.execution.exchange.sink.ISinkHandle;
 import org.apache.iotdb.db.queryengine.execution.exchange.sink.ShuffleSinkHandle;
 import org.apache.iotdb.db.queryengine.execution.exchange.source.ISourceHandle;
+import org.apache.iotdb.db.queryengine.execution.operator.ExplainAnalyzeOperator;
 import org.apache.iotdb.db.queryengine.execution.operator.ExplainAnalyzeOperator;
 import org.apache.iotdb.db.queryengine.execution.operator.Operator;
 import org.apache.iotdb.db.queryengine.execution.operator.OperatorContext;
@@ -82,6 +83,7 @@
 import org.apache.iotdb.db.queryengine.execution.operator.source.relational.aggregation.grouped.StreamingHashAggregationOperator;
 import org.apache.iotdb.db.queryengine.execution.relational.ColumnTransformerBuilder;
 import org.apache.iotdb.db.queryengine.plan.analyze.TypeProvider;
+import org.apache.iotdb.db.queryengine.plan.planner.plan.node.ExplainAnalyzeNode;
 import org.apache.iotdb.db.queryengine.plan.planner.plan.node.ExplainAnalyzeNode;
 import org.apache.iotdb.db.queryengine.plan.planner.plan.node.PlanNode;
 import org.apache.iotdb.db.queryengine.plan.planner.plan.node.PlanNodeId;
@@ -1800,26 +1802,22 @@
     return aggTableScanOperator;
   }
 
-<<<<<<< HEAD
   @Override
   public Operator visitExplainAnalyze(ExplainAnalyzeNode node, LocalExecutionPlanContext context) {
-    Operator operator = node.getChild().accept(this, context);
-    OperatorContext operatorContext =
-        context
-            .getDriverContext()
-            .addOperatorContext(
-                context.getNextOperatorId(),
-                node.getPlanNodeId(),
-                ExplainAnalyzeOperator.class.getSimpleName());
-    return new ExplainAnalyzeOperator(
-        operatorContext, operator, node.getQueryId(), node.isVerbose(), node.getTimeout());
-  }
-
-  private boolean[] checkStatisticAndScanOrder(AggregationTableScanNode node) {
-=======
+        Operator operator = node.getChild().accept(this, context);
+        OperatorContext operatorContext =
+                context
+                        .getDriverContext()
+                        .addOperatorContext(
+                                context.getNextOperatorId(),
+                                node.getPlanNodeId(),
+                                ExplainAnalyzeOperator.class.getSimpleName());
+        return new ExplainAnalyzeOperator(
+                operatorContext, operator, node.getQueryId(), node.isVerbose(), node.getTimeout());
+    }
+
   private boolean[] checkStatisticAndScanOrder(
       AggregationTableScanNode node, String timeColumnName) {
->>>>>>> 24a00905
     boolean canUseStatistic = true;
     int ascendingCount = 0, descendingCount = 0;
 
