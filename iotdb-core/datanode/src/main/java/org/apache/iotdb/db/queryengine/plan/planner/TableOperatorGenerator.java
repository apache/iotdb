--- conflicted
+++ resolved
@@ -1532,17 +1532,11 @@
 
     Type sourceJoinKeyType =
         context.getTypeProvider().getTableModelType(node.getSourceJoinSymbol());
-<<<<<<< HEAD
-
-    checkArgument(
-        sourceJoinKeyType
-            == context.getTypeProvider().getTableModelType(node.getFilteringSourceJoinSymbol()),
-        "Join key type mismatch.");
-=======
+
     checkIfJoinKeyTypeMatches(
         sourceJoinKeyType,
         context.getTypeProvider().getTableModelType(node.getFilteringSourceJoinSymbol()));
->>>>>>> e92be6f6
+
     OperatorContext operatorContext =
         context
             .getDriverContext()
@@ -1561,8 +1555,6 @@
         dataTypes);
   }
 
-<<<<<<< HEAD
-=======
   private void checkIfJoinKeyTypeMatches(Type leftJoinKeyType, Type rightJoinKeyType) {
     if (leftJoinKeyType != rightJoinKeyType) {
       throw new SemanticException(
@@ -1573,7 +1565,6 @@
     }
   }
 
->>>>>>> e92be6f6
   @Override
   public Operator visitEnforceSingleRow(
       EnforceSingleRowNode node, LocalExecutionPlanContext context) {
