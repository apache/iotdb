--- conflicted
+++ resolved
@@ -1214,13 +1214,8 @@
             symbol ->
                 aggregatorBuilder.add(
                     buildAggregator(
-<<<<<<< HEAD
-                        symbol,
-                        childLayout,
-=======
                         childLayout,
                         symbol,
->>>>>>> afd57ba2
                         aggregationMap.get(symbol),
                         node.getStep(),
                         typeProvider)));
@@ -1228,7 +1223,6 @@
   }
 
   private TableAggregator buildAggregator(
-      Symbol aggregationSymbol,
       Map<Symbol, Integer> childLayout,
       Symbol symbol,
       AggregationNode.Aggregation aggregation,
@@ -1262,11 +1256,7 @@
     return new TableAggregator(
         accumulator,
         step,
-<<<<<<< HEAD
-        getTSDataType(typeProvider.getTableModelType(aggregationSymbol)),
-=======
         getTSDataType(typeProvider.getTableModelType(symbol)),
->>>>>>> afd57ba2
         argumentChannels,
         OptionalInt.empty());
   }
@@ -1365,8 +1355,8 @@
 
       aggregators.add(
           buildAggregator(
+              columnLayout,
               entry.getKey(),
-              columnLayout,
               entry.getValue(),
               node.getStep(),
               context.getTypeProvider()));
