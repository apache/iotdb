/*
 * Licensed to the Apache Software Foundation (ASF) under one
 * or more contributor license agreements.  See the NOTICE file
 * distributed with this work for additional information
 * regarding copyright ownership.  The ASF licenses this file
 * to you under the Apache License, Version 2.0 (the
 * "License"); you may not use this file except in compliance
 * with the License.  You may obtain a copy of the License at
 *
 *     http://www.apache.org/licenses/LICENSE-2.0
 *
 * Unless required by applicable law or agreed to in writing,
 * software distributed under the License is distributed on an
 * "AS IS" BASIS, WITHOUT WARRANTIES OR CONDITIONS OF ANY
 * KIND, either express or implied.  See the License for the
 * specific language governing permissions and limitations
 * under the License.
 */

package org.apache.iotdb.db.queryengine.plan.planner;

import org.apache.iotdb.common.rpc.thrift.TEndPoint;
<<<<<<< HEAD
import org.apache.iotdb.commons.exception.IllegalPathException;
=======
import org.apache.iotdb.commons.conf.CommonDescriptor;
>>>>>>> 90e7a809
import org.apache.iotdb.commons.path.AlignedFullPath;
import org.apache.iotdb.commons.path.PartialPath;
import org.apache.iotdb.commons.schema.column.ColumnHeader;
import org.apache.iotdb.db.conf.IoTDBDescriptor;
import org.apache.iotdb.db.queryengine.common.FragmentInstanceId;
import org.apache.iotdb.db.queryengine.execution.aggregation.timerangeiterator.ITableTimeRangeIterator;
import org.apache.iotdb.db.queryengine.execution.aggregation.timerangeiterator.TableDateBinTimeRangeIterator;
import org.apache.iotdb.db.queryengine.execution.aggregation.timerangeiterator.TableSingleTimeWindowIterator;
import org.apache.iotdb.db.queryengine.execution.driver.DataDriverContext;
import org.apache.iotdb.db.queryengine.execution.exchange.MPPDataExchangeManager;
import org.apache.iotdb.db.queryengine.execution.exchange.MPPDataExchangeService;
import org.apache.iotdb.db.queryengine.execution.exchange.sink.DownStreamChannelIndex;
import org.apache.iotdb.db.queryengine.execution.exchange.sink.ISinkHandle;
import org.apache.iotdb.db.queryengine.execution.exchange.sink.ShuffleSinkHandle;
import org.apache.iotdb.db.queryengine.execution.exchange.source.ISourceHandle;
import org.apache.iotdb.db.queryengine.execution.operator.ExplainAnalyzeOperator;
import org.apache.iotdb.db.queryengine.execution.operator.Operator;
import org.apache.iotdb.db.queryengine.execution.operator.OperatorContext;
import org.apache.iotdb.db.queryengine.execution.operator.process.CollectOperator;
import org.apache.iotdb.db.queryengine.execution.operator.process.EnforceSingleRowOperator;
import org.apache.iotdb.db.queryengine.execution.operator.process.FilterAndProjectOperator;
import org.apache.iotdb.db.queryengine.execution.operator.process.LimitOperator;
import org.apache.iotdb.db.queryengine.execution.operator.process.OffsetOperator;
import org.apache.iotdb.db.queryengine.execution.operator.process.PreviousFillWithGroupOperator;
import org.apache.iotdb.db.queryengine.execution.operator.process.TableFillOperator;
import org.apache.iotdb.db.queryengine.execution.operator.process.TableLinearFillOperator;
import org.apache.iotdb.db.queryengine.execution.operator.process.TableLinearFillWithGroupOperator;
import org.apache.iotdb.db.queryengine.execution.operator.process.TableMergeSortOperator;
import org.apache.iotdb.db.queryengine.execution.operator.process.TableSortOperator;
import org.apache.iotdb.db.queryengine.execution.operator.process.TableStreamSortOperator;
import org.apache.iotdb.db.queryengine.execution.operator.process.TableTopKOperator;
import org.apache.iotdb.db.queryengine.execution.operator.process.fill.IFill;
import org.apache.iotdb.db.queryengine.execution.operator.process.fill.ILinearFill;
import org.apache.iotdb.db.queryengine.execution.operator.process.fill.constant.BinaryConstantFill;
import org.apache.iotdb.db.queryengine.execution.operator.process.fill.constant.BooleanConstantFill;
import org.apache.iotdb.db.queryengine.execution.operator.process.fill.constant.DoubleConstantFill;
import org.apache.iotdb.db.queryengine.execution.operator.process.fill.constant.FloatConstantFill;
import org.apache.iotdb.db.queryengine.execution.operator.process.fill.constant.IntConstantFill;
import org.apache.iotdb.db.queryengine.execution.operator.process.fill.constant.LongConstantFill;
import org.apache.iotdb.db.queryengine.execution.operator.process.gapfill.GapFillWGroupWMoOperator;
import org.apache.iotdb.db.queryengine.execution.operator.process.gapfill.GapFillWGroupWoMoOperator;
import org.apache.iotdb.db.queryengine.execution.operator.process.gapfill.GapFillWoGroupWMoOperator;
import org.apache.iotdb.db.queryengine.execution.operator.process.gapfill.GapFillWoGroupWoMoOperator;
import org.apache.iotdb.db.queryengine.execution.operator.process.join.SimpleNestedLoopCrossJoinOperator;
import org.apache.iotdb.db.queryengine.execution.operator.process.join.merge.comparator.JoinKeyComparatorFactory;
import org.apache.iotdb.db.queryengine.execution.operator.process.last.LastQueryUtil;
import org.apache.iotdb.db.queryengine.execution.operator.schema.CountMergeOperator;
import org.apache.iotdb.db.queryengine.execution.operator.schema.SchemaCountOperator;
import org.apache.iotdb.db.queryengine.execution.operator.schema.SchemaQueryScanOperator;
import org.apache.iotdb.db.queryengine.execution.operator.schema.source.DevicePredicateFilter;
import org.apache.iotdb.db.queryengine.execution.operator.schema.source.SchemaSourceFactory;
import org.apache.iotdb.db.queryengine.execution.operator.sink.IdentitySinkOperator;
import org.apache.iotdb.db.queryengine.execution.operator.source.ExchangeOperator;
<<<<<<< HEAD
import org.apache.iotdb.db.queryengine.execution.operator.source.relational.AbstractTableScanOperator;
=======
import org.apache.iotdb.db.queryengine.execution.operator.source.relational.AbstractAggTableScanOperator;
import org.apache.iotdb.db.queryengine.execution.operator.source.relational.DefaultAggTableScanOperator;
>>>>>>> 90e7a809
import org.apache.iotdb.db.queryengine.execution.operator.source.relational.InformationSchemaTableScanOperator;
import org.apache.iotdb.db.queryengine.execution.operator.source.relational.LastQueryAggTableScanOperator;
import org.apache.iotdb.db.queryengine.execution.operator.source.relational.MergeSortFullOuterJoinOperator;
import org.apache.iotdb.db.queryengine.execution.operator.source.relational.MergeSortInnerJoinOperator;
import org.apache.iotdb.db.queryengine.execution.operator.source.relational.TableScanOperator;
import org.apache.iotdb.db.queryengine.execution.operator.source.relational.TreeAlignedDeviceViewScanOperator;
import org.apache.iotdb.db.queryengine.execution.operator.source.relational.aggregation.AggregationOperator;
import org.apache.iotdb.db.queryengine.execution.operator.source.relational.aggregation.LastByDescAccumulator;
import org.apache.iotdb.db.queryengine.execution.operator.source.relational.aggregation.LastDescAccumulator;
import org.apache.iotdb.db.queryengine.execution.operator.source.relational.aggregation.TableAccumulator;
import org.apache.iotdb.db.queryengine.execution.operator.source.relational.aggregation.TableAggregator;
import org.apache.iotdb.db.queryengine.execution.operator.source.relational.aggregation.grouped.GroupedAccumulator;
import org.apache.iotdb.db.queryengine.execution.operator.source.relational.aggregation.grouped.GroupedAggregator;
import org.apache.iotdb.db.queryengine.execution.operator.source.relational.aggregation.grouped.HashAggregationOperator;
import org.apache.iotdb.db.queryengine.execution.operator.source.relational.aggregation.grouped.StreamingAggregationOperator;
import org.apache.iotdb.db.queryengine.execution.operator.source.relational.aggregation.grouped.StreamingHashAggregationOperator;
import org.apache.iotdb.db.queryengine.execution.relational.ColumnTransformerBuilder;
import org.apache.iotdb.db.queryengine.plan.analyze.TypeProvider;
import org.apache.iotdb.db.queryengine.plan.analyze.cache.schema.DataNodeTTLCache;
import org.apache.iotdb.db.queryengine.plan.planner.plan.node.PlanNode;
import org.apache.iotdb.db.queryengine.plan.planner.plan.node.PlanNodeId;
import org.apache.iotdb.db.queryengine.plan.planner.plan.node.PlanVisitor;
import org.apache.iotdb.db.queryengine.plan.planner.plan.node.metadata.read.CountSchemaMergeNode;
import org.apache.iotdb.db.queryengine.plan.planner.plan.node.process.SingleChildProcessNode;
import org.apache.iotdb.db.queryengine.plan.planner.plan.node.sink.IdentitySinkNode;
import org.apache.iotdb.db.queryengine.plan.planner.plan.parameter.InputLocation;
import org.apache.iotdb.db.queryengine.plan.planner.plan.parameter.SeriesScanOptions;
import org.apache.iotdb.db.queryengine.plan.relational.analyzer.predicate.ConvertPredicateToTimeFilterVisitor;
import org.apache.iotdb.db.queryengine.plan.relational.metadata.ColumnSchema;
import org.apache.iotdb.db.queryengine.plan.relational.metadata.DeviceEntry;
import org.apache.iotdb.db.queryengine.plan.relational.metadata.Metadata;
import org.apache.iotdb.db.queryengine.plan.relational.metadata.fetcher.cache.TableDeviceSchemaCache;
import org.apache.iotdb.db.queryengine.plan.relational.planner.CastToBlobLiteralVisitor;
import org.apache.iotdb.db.queryengine.plan.relational.planner.CastToBooleanLiteralVisitor;
import org.apache.iotdb.db.queryengine.plan.relational.planner.CastToDateLiteralVisitor;
import org.apache.iotdb.db.queryengine.plan.relational.planner.CastToDoubleLiteralVisitor;
import org.apache.iotdb.db.queryengine.plan.relational.planner.CastToFloatLiteralVisitor;
import org.apache.iotdb.db.queryengine.plan.relational.planner.CastToInt32LiteralVisitor;
import org.apache.iotdb.db.queryengine.plan.relational.planner.CastToInt64LiteralVisitor;
import org.apache.iotdb.db.queryengine.plan.relational.planner.CastToStringLiteralVisitor;
import org.apache.iotdb.db.queryengine.plan.relational.planner.CastToTimestampLiteralVisitor;
import org.apache.iotdb.db.queryengine.plan.relational.planner.OrderingScheme;
import org.apache.iotdb.db.queryengine.plan.relational.planner.SortOrder;
import org.apache.iotdb.db.queryengine.plan.relational.planner.Symbol;
import org.apache.iotdb.db.queryengine.plan.relational.planner.node.AggregationNode;
import org.apache.iotdb.db.queryengine.plan.relational.planner.node.AggregationTableScanNode;
import org.apache.iotdb.db.queryengine.plan.relational.planner.node.AggregationTreeDeviceViewScanNode;
import org.apache.iotdb.db.queryengine.plan.relational.planner.node.CollectNode;
import org.apache.iotdb.db.queryengine.plan.relational.planner.node.DeviceTableScanNode;
import org.apache.iotdb.db.queryengine.plan.relational.planner.node.EnforceSingleRowNode;
import org.apache.iotdb.db.queryengine.plan.relational.planner.node.ExchangeNode;
import org.apache.iotdb.db.queryengine.plan.relational.planner.node.ExplainAnalyzeNode;
import org.apache.iotdb.db.queryengine.plan.relational.planner.node.FilterNode;
import org.apache.iotdb.db.queryengine.plan.relational.planner.node.GapFillNode;
import org.apache.iotdb.db.queryengine.plan.relational.planner.node.InformationSchemaTableScanNode;
import org.apache.iotdb.db.queryengine.plan.relational.planner.node.JoinNode;
import org.apache.iotdb.db.queryengine.plan.relational.planner.node.LimitNode;
import org.apache.iotdb.db.queryengine.plan.relational.planner.node.LinearFillNode;
import org.apache.iotdb.db.queryengine.plan.relational.planner.node.MergeSortNode;
import org.apache.iotdb.db.queryengine.plan.relational.planner.node.OffsetNode;
import org.apache.iotdb.db.queryengine.plan.relational.planner.node.OutputNode;
import org.apache.iotdb.db.queryengine.plan.relational.planner.node.PreviousFillNode;
import org.apache.iotdb.db.queryengine.plan.relational.planner.node.ProjectNode;
import org.apache.iotdb.db.queryengine.plan.relational.planner.node.SortNode;
import org.apache.iotdb.db.queryengine.plan.relational.planner.node.StreamSortNode;
import org.apache.iotdb.db.queryengine.plan.relational.planner.node.TopKNode;
import org.apache.iotdb.db.queryengine.plan.relational.planner.node.TreeAlignedDeviceViewScanNode;
import org.apache.iotdb.db.queryengine.plan.relational.planner.node.TreeNonAlignedDeviceViewScanNode;
import org.apache.iotdb.db.queryengine.plan.relational.planner.node.ValueFillNode;
import org.apache.iotdb.db.queryengine.plan.relational.planner.node.schema.TableDeviceFetchNode;
import org.apache.iotdb.db.queryengine.plan.relational.planner.node.schema.TableDeviceQueryCountNode;
import org.apache.iotdb.db.queryengine.plan.relational.planner.node.schema.TableDeviceQueryScanNode;
import org.apache.iotdb.db.queryengine.plan.relational.sql.ast.Expression;
import org.apache.iotdb.db.queryengine.plan.relational.sql.ast.FunctionCall;
import org.apache.iotdb.db.queryengine.plan.relational.sql.ast.Literal;
import org.apache.iotdb.db.queryengine.plan.relational.sql.ast.LongLiteral;
import org.apache.iotdb.db.queryengine.plan.relational.type.InternalTypeManager;
import org.apache.iotdb.db.queryengine.plan.statement.component.Ordering;
import org.apache.iotdb.db.queryengine.transformation.dag.column.ColumnTransformer;
import org.apache.iotdb.db.queryengine.transformation.dag.column.leaf.LeafColumnTransformer;
import org.apache.iotdb.db.queryengine.transformation.dag.column.unary.scalar.DateBinFunctionColumnTransformer;
import org.apache.iotdb.db.schemaengine.schemaregion.read.resp.info.IDeviceSchemaInfo;
import org.apache.iotdb.db.utils.datastructure.SortKey;

import com.google.common.collect.ImmutableList;
import com.google.common.collect.ImmutableMap;
import com.google.common.collect.ImmutableSet;
import org.apache.tsfile.block.column.Column;
import org.apache.tsfile.common.conf.TSFileConfig;
import org.apache.tsfile.common.conf.TSFileDescriptor;
import org.apache.tsfile.enums.TSDataType;
<<<<<<< HEAD
import org.apache.tsfile.file.metadata.IDeviceID;
import org.apache.tsfile.file.metadata.idcolumn.FourOrHigherLevelDBExtractor;
import org.apache.tsfile.file.metadata.idcolumn.ThreeLevelDBExtractor;
import org.apache.tsfile.file.metadata.idcolumn.TwoLevelDBExtractor;
=======
import org.apache.tsfile.read.TimeValuePair;
>>>>>>> 90e7a809
import org.apache.tsfile.read.common.TimeRange;
import org.apache.tsfile.read.common.block.column.BinaryColumn;
import org.apache.tsfile.read.common.block.column.BooleanColumn;
import org.apache.tsfile.read.common.block.column.DoubleColumn;
import org.apache.tsfile.read.common.block.column.FloatColumn;
import org.apache.tsfile.read.common.block.column.IntColumn;
import org.apache.tsfile.read.common.block.column.LongColumn;
import org.apache.tsfile.read.common.type.BinaryType;
import org.apache.tsfile.read.common.type.BlobType;
import org.apache.tsfile.read.common.type.BooleanType;
import org.apache.tsfile.read.common.type.Type;
import org.apache.tsfile.read.filter.basic.Filter;
import org.apache.tsfile.utils.Binary;
import org.apache.tsfile.utils.Pair;
import org.apache.tsfile.utils.TsPrimitiveType;
import org.apache.tsfile.write.schema.IMeasurementSchema;
import org.apache.tsfile.write.schema.MeasurementSchema;

import javax.validation.constraints.NotNull;

import java.io.File;
import java.util.ArrayList;
import java.util.Collections;
import java.util.Comparator;
import java.util.HashMap;
import java.util.HashSet;
import java.util.LinkedHashMap;
import java.util.List;
import java.util.Map;
import java.util.Objects;
import java.util.Optional;
import java.util.OptionalInt;
import java.util.OptionalLong;
import java.util.Set;
import java.util.function.BiFunction;
import java.util.stream.Collectors;

import static com.google.common.base.Preconditions.checkArgument;
import static com.google.common.collect.ImmutableList.toImmutableList;
import static java.util.Objects.requireNonNull;
import static org.apache.iotdb.commons.schema.table.column.TsTableColumnCategory.FIELD;
import static org.apache.iotdb.commons.schema.table.column.TsTableColumnCategory.TIME;
import static org.apache.iotdb.commons.udf.builtin.relational.TableBuiltinAggregationFunction.getAggregationTypeByFuncName;
import static org.apache.iotdb.db.queryengine.common.DataNodeEndPoints.isSameNode;
import static org.apache.iotdb.db.queryengine.execution.operator.process.join.merge.MergeSortComparator.getComparatorForTable;
import static org.apache.iotdb.db.queryengine.execution.operator.source.relational.InformationSchemaContentSupplierFactory.getSupplier;
import static org.apache.iotdb.db.queryengine.execution.operator.source.relational.TableScanOperator.constructAlignedPath;
import static org.apache.iotdb.db.queryengine.execution.operator.source.relational.aggregation.AccumulatorFactory.createAccumulator;
import static org.apache.iotdb.db.queryengine.execution.operator.source.relational.aggregation.AccumulatorFactory.createGroupedAccumulator;
import static org.apache.iotdb.db.queryengine.plan.analyze.PredicateUtils.convertPredicateToFilter;
import static org.apache.iotdb.db.queryengine.plan.planner.OperatorTreeGenerator.IDENTITY_FILL;
import static org.apache.iotdb.db.queryengine.plan.planner.OperatorTreeGenerator.UNKNOWN_DATATYPE;
import static org.apache.iotdb.db.queryengine.plan.planner.OperatorTreeGenerator.getLinearFill;
import static org.apache.iotdb.db.queryengine.plan.planner.OperatorTreeGenerator.getPreviousFill;
import static org.apache.iotdb.db.queryengine.plan.planner.plan.parameter.SeriesScanOptions.updateFilterUsingTTL;
import static org.apache.iotdb.db.queryengine.plan.relational.planner.SortOrder.ASC_NULLS_LAST;
import static org.apache.iotdb.db.queryengine.plan.relational.planner.ir.GlobalTimePredicateExtractVisitor.isTimeColumn;
import static org.apache.iotdb.db.queryengine.plan.relational.type.InternalTypeManager.getTSDataType;
import static org.apache.iotdb.db.utils.constant.SqlConstant.AVG;
import static org.apache.iotdb.db.utils.constant.SqlConstant.COUNT;
import static org.apache.iotdb.db.utils.constant.SqlConstant.EXTREME;
import static org.apache.iotdb.db.utils.constant.SqlConstant.FIRST_AGGREGATION;
import static org.apache.iotdb.db.utils.constant.SqlConstant.FIRST_BY_AGGREGATION;
import static org.apache.iotdb.db.utils.constant.SqlConstant.LAST_AGGREGATION;
import static org.apache.iotdb.db.utils.constant.SqlConstant.LAST_BY_AGGREGATION;
import static org.apache.iotdb.db.utils.constant.SqlConstant.MAX;
import static org.apache.iotdb.db.utils.constant.SqlConstant.MIN;
import static org.apache.iotdb.db.utils.constant.SqlConstant.SUM;
import static org.apache.tsfile.read.common.type.TimestampType.TIMESTAMP;

/** This Visitor is responsible for transferring Table PlanNode Tree to Table Operator Tree. */
public class TableOperatorGenerator extends PlanVisitor<Operator, LocalExecutionPlanContext> {

  private final Metadata metadata;

  public TableOperatorGenerator(Metadata metadata) {
    this.metadata = metadata;
  }

  @Override
  public Operator visitPlan(PlanNode node, LocalExecutionPlanContext context) {
    throw new UnsupportedOperationException("should call the concrete visitXX() method");
  }

  private static final MPPDataExchangeManager MPP_DATA_EXCHANGE_MANAGER =
      MPPDataExchangeService.getInstance().getMPPDataExchangeManager();

  @Override
  public Operator visitIdentitySink(IdentitySinkNode node, LocalExecutionPlanContext context) {
    context.addExchangeSumNum(1);
    OperatorContext operatorContext =
        context
            .getDriverContext()
            .addOperatorContext(
                context.getNextOperatorId(),
                node.getPlanNodeId(),
                IdentitySinkOperator.class.getSimpleName());

    checkArgument(
        MPP_DATA_EXCHANGE_MANAGER != null, "MPP_DATA_EXCHANGE_MANAGER should not be null");
    FragmentInstanceId localInstanceId = context.getInstanceContext().getId();
    DownStreamChannelIndex downStreamChannelIndex = new DownStreamChannelIndex(0);
    ISinkHandle sinkHandle =
        MPP_DATA_EXCHANGE_MANAGER.createShuffleSinkHandle(
            node.getDownStreamChannelLocationList(),
            downStreamChannelIndex,
            ShuffleSinkHandle.ShuffleStrategyEnum.PLAIN,
            localInstanceId.toThrift(),
            node.getPlanNodeId().getId(),
            context.getInstanceContext());
    sinkHandle.setMaxBytesCanReserve(context.getMaxBytesOneHandleCanReserve());
    context.getDriverContext().setSink(sinkHandle);

    if (node.getChildren().size() == 1) {
      Operator child = node.getChildren().get(0).accept(this, context);
      List<Operator> children = new ArrayList<>(1);
      children.add(child);
      return new IdentitySinkOperator(
          operatorContext, children, downStreamChannelIndex, sinkHandle);
    } else {
      throw new IllegalStateException(
          "IdentitySinkNode should only have one child in table model.");
    }
  }

  @Override
  public Operator visitTableExchange(ExchangeNode node, LocalExecutionPlanContext context) {
    OperatorContext operatorContext =
        context
            .getDriverContext()
            .addOperatorContext(
                context.getNextOperatorId(),
                node.getPlanNodeId(),
                ExchangeOperator.class.getSimpleName());

    FragmentInstanceId localInstanceId = context.getInstanceContext().getId();
    FragmentInstanceId remoteInstanceId = node.getUpstreamInstanceId();

    TEndPoint upstreamEndPoint = node.getUpstreamEndpoint();
    boolean isSameNode = isSameNode(upstreamEndPoint);
    ISourceHandle sourceHandle =
        isSameNode
            ? MPP_DATA_EXCHANGE_MANAGER.createLocalSourceHandleForFragment(
                localInstanceId.toThrift(),
                node.getPlanNodeId().getId(),
                node.getUpstreamPlanNodeId().getId(),
                remoteInstanceId.toThrift(),
                node.getIndexOfUpstreamSinkHandle(),
                context.getInstanceContext()::failed)
            : MPP_DATA_EXCHANGE_MANAGER.createSourceHandle(
                localInstanceId.toThrift(),
                node.getPlanNodeId().getId(),
                node.getIndexOfUpstreamSinkHandle(),
                upstreamEndPoint,
                remoteInstanceId.toThrift(),
                context.getInstanceContext()::failed);
    if (!isSameNode) {
      context.addExchangeSumNum(1);
    }
    sourceHandle.setMaxBytesCanReserve(context.getMaxBytesOneHandleCanReserve());
    ExchangeOperator exchangeOperator =
        new ExchangeOperator(operatorContext, sourceHandle, node.getUpstreamPlanNodeId());
    context.addExchangeOperator(exchangeOperator);
    return exchangeOperator;
  }

  @Override
  public Operator visitTreeNonAlignedDeviceViewScan(
      TreeNonAlignedDeviceViewScanNode node, LocalExecutionPlanContext context) {
    throw new UnsupportedOperationException(
        "view for non aligned devices in tree is not supported");
  }

  public static IDeviceID.TreeDeviceIdColumnValueExtractor createTreeDeviceIdColumnValueExtractor(
      String treeDBName) {
    try {
      PartialPath db = new PartialPath(treeDBName);
      int dbLevel = db.getNodes().length;
      if (dbLevel == 2) {
        return new TwoLevelDBExtractor(treeDBName.length());
      } else if (dbLevel == 3) {
        return new ThreeLevelDBExtractor(treeDBName.length());
      } else if (dbLevel >= 4) {
        return new FourOrHigherLevelDBExtractor(dbLevel);
      } else {
        throw new IllegalArgumentException(
            "tree db name should at least be two level: " + treeDBName);
      }
    } catch (IllegalPathException e) {
      throw new IllegalArgumentException(e);
    }
  }

  @Override
  public Operator visitTreeAlignedDeviceViewScan(
      TreeAlignedDeviceViewScanNode node, LocalExecutionPlanContext context) {

    IDeviceID.TreeDeviceIdColumnValueExtractor idColumnValueExtractor =
        createTreeDeviceIdColumnValueExtractor(node.getTreeDBName());

    AbstractTableScanOperator.AbstractTableScanOperatorParameter parameter =
        constructAbstractTableScanOperatorParameter(
            node,
            context,
            TreeAlignedDeviceViewScanOperator.class.getSimpleName(),
            node.getMeasurementColumnNameMap());

    TreeAlignedDeviceViewScanOperator treeAlignedDeviceViewScanOperator =
        new TreeAlignedDeviceViewScanOperator(parameter, idColumnValueExtractor);

    addSource(
        treeAlignedDeviceViewScanOperator,
        context,
        node,
        parameter.measurementColumnNames,
        parameter.measurementSchemas,
        parameter.allSensors);

    return treeAlignedDeviceViewScanOperator;
  }

  private void addSource(
      AbstractTableScanOperator tableScanOperator,
      LocalExecutionPlanContext context,
      DeviceTableScanNode node,
      List<String> measurementColumnNames,
      List<IMeasurementSchema> measurementSchemas,
      Set<String> allSensors) {

    ((DataDriverContext) context.getDriverContext()).addSourceOperator(tableScanOperator);

    for (int i = 0, size = node.getDeviceEntries().size(); i < size; i++) {
      if (node.getDeviceEntries().get(i) == null) {
        throw new IllegalStateException(
            "Device entries of index " + i + " in DeviceTableScanNode is empty");
      }
      AlignedFullPath alignedPath =
          constructAlignedPath(
              node.getDeviceEntries().get(i),
              measurementColumnNames,
              measurementSchemas,
              allSensors);
      ((DataDriverContext) context.getDriverContext()).addPath(alignedPath);
    }

    context.getDriverContext().setInputDriver(true);
  }

  // fieldColumnsRenameMap will always
  private AbstractTableScanOperator.AbstractTableScanOperatorParameter
      constructAbstractTableScanOperatorParameter(
          DeviceTableScanNode node,
          LocalExecutionPlanContext context,
          String className,
          Map<String, String> fieldColumnsRenameMap) {

    List<Symbol> outputColumnNames = node.getOutputSymbols();
    int outputColumnCount = outputColumnNames.size();
    List<ColumnSchema> columnSchemas = new ArrayList<>(outputColumnCount);
    int[] columnsIndexArray = new int[outputColumnCount];
    Map<Symbol, ColumnSchema> columnSchemaMap = node.getAssignments();
    Map<Symbol, Integer> idAndAttributeColumnsIndexMap = node.getIdAndAttributeIndexMap();
    List<String> measurementColumnNames = new ArrayList<>();
    Map<String, Integer> measurementColumnsIndexMap = new HashMap<>();
    String timeColumnName = null;
    List<IMeasurementSchema> measurementSchemas = new ArrayList<>();
    int measurementColumnCount = 0;
    int idx = 0;
    for (Symbol columnName : outputColumnNames) {
      ColumnSchema schema =
          requireNonNull(columnSchemaMap.get(columnName), columnName + " is null");

      switch (schema.getColumnCategory()) {
        case TAG:
        case ATTRIBUTE:
          columnsIndexArray[idx++] =
              requireNonNull(
                  idAndAttributeColumnsIndexMap.get(columnName), columnName + " is null");
          columnSchemas.add(schema);
          break;
        case FIELD:
          columnsIndexArray[idx++] = measurementColumnCount;
          measurementColumnCount++;

          String realMeasurementName =
              fieldColumnsRenameMap.getOrDefault(schema.getName(), schema.getName());

          measurementColumnNames.add(realMeasurementName);
          measurementSchemas.add(
              new MeasurementSchema(realMeasurementName, getTSDataType(schema.getType())));
          columnSchemas.add(schema);
          measurementColumnsIndexMap.put(columnName.getName(), measurementColumnCount - 1);
          break;
        case TIME:
          columnsIndexArray[idx++] = -1;
          columnSchemas.add(schema);
          timeColumnName = columnName.getName();
          break;
        default:
          throw new IllegalArgumentException(
              "Unexpected column category: " + schema.getColumnCategory());
      }
    }

    Set<Symbol> outputSet = new HashSet<>(outputColumnNames);
    for (Map.Entry<Symbol, ColumnSchema> entry : node.getAssignments().entrySet()) {
      if (!outputSet.contains(entry.getKey()) && entry.getValue().getColumnCategory() == FIELD) {
        measurementColumnCount++;
        String realMeasurementName =
            fieldColumnsRenameMap.getOrDefault(
                entry.getValue().getName(), entry.getValue().getName());

        measurementColumnNames.add(realMeasurementName);
        measurementSchemas.add(
            new MeasurementSchema(realMeasurementName, getTSDataType(entry.getValue().getType())));
        measurementColumnsIndexMap.put(entry.getKey().getName(), measurementColumnCount - 1);
      } else if (entry.getValue().getColumnCategory() == TIME) {
        timeColumnName = entry.getKey().getName();
      }
    }

    SeriesScanOptions seriesScanOptions =
        buildSeriesScanOptions(
            context,
            columnSchemaMap,
            measurementColumnNames,
            measurementColumnsIndexMap,
            timeColumnName,
            node.getTimePredicate(),
            node.getPushDownLimit(),
            node.getPushDownOffset(),
            node.isPushLimitToEachDevice(),
            node.getPushDownPredicate());

    OperatorContext operatorContext =
        context
            .getDriverContext()
            .addOperatorContext(context.getNextOperatorId(), node.getPlanNodeId(), className);

    int maxTsBlockLineNum = TSFileDescriptor.getInstance().getConfig().getMaxTsBlockLineNumber();
    if (context.getTypeProvider().getTemplatedInfo() != null) {
      maxTsBlockLineNum =
          (int)
              Math.min(
                  context.getTypeProvider().getTemplatedInfo().getLimitValue(), maxTsBlockLineNum);
    }

    Set<String> allSensors = new HashSet<>(measurementColumnNames);
    // for time column
    allSensors.add("");

    return new AbstractTableScanOperator.AbstractTableScanOperatorParameter(
        allSensors,
        operatorContext,
        node.getPlanNodeId(),
        columnSchemas,
        columnsIndexArray,
        node.getDeviceEntries(),
        node.getScanOrder(),
        seriesScanOptions,
        measurementColumnNames,
        measurementSchemas,
        maxTsBlockLineNum);
  }

  // used for TableScanOperator
  private AbstractTableScanOperator.AbstractTableScanOperatorParameter
      constructAbstractTableScanOperatorParameter(
          DeviceTableScanNode node, LocalExecutionPlanContext context) {
    return constructAbstractTableScanOperatorParameter(
        node, context, TableScanOperator.class.getSimpleName(), Collections.emptyMap());
  }

  @Override
  public Operator visitDeviceTableScan(
      DeviceTableScanNode node, LocalExecutionPlanContext context) {

    AbstractTableScanOperator.AbstractTableScanOperatorParameter parameter =
        constructAbstractTableScanOperatorParameter(node, context);

    TableScanOperator tableScanOperator = new TableScanOperator(parameter);

    addSource(
        tableScanOperator,
        context,
        node,
        parameter.measurementColumnNames,
        parameter.measurementSchemas,
        parameter.allSensors);

    return tableScanOperator;
  }

  public static Map<Symbol, List<InputLocation>> makeLayout(final List<PlanNode> children) {
    final Map<Symbol, List<InputLocation>> outputMappings = new LinkedHashMap<>();
    int tsBlockIndex = 0;
    for (final PlanNode childNode : children) {
      int valueColumnIndex = 0;
      for (final Symbol columnName : childNode.getOutputSymbols()) {
        outputMappings
            .computeIfAbsent(columnName, key -> new ArrayList<>())
            .add(new InputLocation(tsBlockIndex, valueColumnIndex));
        valueColumnIndex++;
      }
      tsBlockIndex++;
    }
    return outputMappings;
  }

  private ImmutableMap<Symbol, Integer> makeLayoutFromOutputSymbols(List<Symbol> outputSymbols) {
    ImmutableMap.Builder<Symbol, Integer> outputMappings = ImmutableMap.builder();
    int channel = 0;
    for (Symbol symbol : outputSymbols) {
      outputMappings.put(symbol, channel);
      channel++;
    }
    return outputMappings.buildOrThrow();
  }

  private SeriesScanOptions.Builder getSeriesScanOptionsBuilder(
      LocalExecutionPlanContext context, @NotNull Expression timePredicate) {
    SeriesScanOptions.Builder scanOptionsBuilder = new SeriesScanOptions.Builder();

    Filter timeFilter = timePredicate.accept(new ConvertPredicateToTimeFilterVisitor(), null);
    context.getDriverContext().getFragmentInstanceContext().setTimeFilterForTableModel(timeFilter);
    // time filter may be stateful, so we need to copy it
    scanOptionsBuilder.withGlobalTimeFilter(timeFilter.copy());

    return scanOptionsBuilder;
  }

  @Override
  public Operator visitInformationSchemaTableScan(
      InformationSchemaTableScanNode node, LocalExecutionPlanContext context) {
    OperatorContext operatorContext =
        context
            .getDriverContext()
            .addOperatorContext(
                context.getNextOperatorId(),
                node.getPlanNodeId(),
                InformationSchemaTableScanOperator.class.getSimpleName());

    List<TSDataType> dataTypes =
        node.getOutputSymbols().stream()
            .map(symbol -> getTSDataType(context.getTypeProvider().getTableModelType(symbol)))
            .collect(Collectors.toList());

    return new InformationSchemaTableScanOperator(
        operatorContext,
        node.getPlanNodeId(),
        getSupplier(node.getQualifiedObjectName().getObjectName(), dataTypes));
  }

  @Override
  public Operator visitFilter(FilterNode node, LocalExecutionPlanContext context) {
    TypeProvider typeProvider = context.getTypeProvider();
    Optional<Expression> predicate = Optional.of(node.getPredicate());
    Operator inputOperator = node.getChild().accept(this, context);
    List<TSDataType> inputDataTypes = getInputColumnTypes(node, typeProvider);
    Map<Symbol, List<InputLocation>> inputLocations = makeLayout(node.getChildren());

    return constructFilterAndProjectOperator(
        predicate,
        inputOperator,
        node.getOutputSymbols().stream().map(Symbol::toSymbolReference).toArray(Expression[]::new),
        inputDataTypes,
        inputLocations,
        node.getPlanNodeId(),
        context);
  }

  private Operator constructFilterAndProjectOperator(
      Optional<Expression> predicate,
      Operator inputOperator,
      Expression[] projectExpressions,
      List<TSDataType> inputDataTypes,
      Map<Symbol, List<InputLocation>> inputLocations,
      PlanNodeId planNodeId,
      LocalExecutionPlanContext context) {

    final List<TSDataType> filterOutputDataTypes = new ArrayList<>(inputDataTypes);

    // records LeafColumnTransformer of filter
    List<LeafColumnTransformer> filterLeafColumnTransformerList = new ArrayList<>();

    // records subexpression -> ColumnTransformer for filter
    Map<Expression, ColumnTransformer> filterExpressionColumnTransformerMap = new HashMap<>();

    ColumnTransformerBuilder visitor = new ColumnTransformerBuilder();

    ColumnTransformer filterOutputTransformer =
        predicate
            .map(
                p -> {
                  ColumnTransformerBuilder.Context filterColumnTransformerContext =
                      new ColumnTransformerBuilder.Context(
                          context.getDriverContext().getFragmentInstanceContext().getSessionInfo(),
                          filterLeafColumnTransformerList,
                          inputLocations,
                          filterExpressionColumnTransformerMap,
                          ImmutableMap.of(),
                          ImmutableList.of(),
                          ImmutableList.of(),
                          0,
                          context.getTypeProvider(),
                          metadata);

                  return visitor.process(p, filterColumnTransformerContext);
                })
            .orElse(null);

    // records LeafColumnTransformer of project expressions
    List<LeafColumnTransformer> projectLeafColumnTransformerList = new ArrayList<>();

    List<ColumnTransformer> projectOutputTransformerList = new ArrayList<>();

    Map<Expression, ColumnTransformer> projectExpressionColumnTransformerMap = new HashMap<>();

    // records common ColumnTransformer between filter and project expressions
    List<ColumnTransformer> commonTransformerList = new ArrayList<>();

    ColumnTransformerBuilder.Context projectColumnTransformerContext =
        new ColumnTransformerBuilder.Context(
            context.getDriverContext().getFragmentInstanceContext().getSessionInfo(),
            projectLeafColumnTransformerList,
            inputLocations,
            projectExpressionColumnTransformerMap,
            filterExpressionColumnTransformerMap,
            commonTransformerList,
            filterOutputDataTypes,
            inputLocations.size(),
            context.getTypeProvider(),
            metadata);

    for (Expression expression : projectExpressions) {
      projectOutputTransformerList.add(
          visitor.process(expression, projectColumnTransformerContext));
    }

    final OperatorContext operatorContext =
        context
            .getDriverContext()
            .addOperatorContext(
                context.getNextOperatorId(),
                planNodeId,
                FilterAndProjectOperator.class.getSimpleName());

    // Project expressions don't contain Non-Mappable UDF, TransformOperator is not needed
    return new FilterAndProjectOperator(
        operatorContext,
        inputOperator,
        filterOutputDataTypes,
        filterLeafColumnTransformerList,
        filterOutputTransformer,
        commonTransformerList,
        projectLeafColumnTransformerList,
        projectOutputTransformerList,
        false,
        predicate.isPresent());
  }

  @Override
  public Operator visitProject(ProjectNode node, LocalExecutionPlanContext context) {
    TypeProvider typeProvider = context.getTypeProvider();
    Optional<Expression> predicate;
    Operator inputOperator;
    List<TSDataType> inputDataTypes;
    Map<Symbol, List<InputLocation>> inputLocations;
    if (node.getChild() instanceof FilterNode) {
      FilterNode filterNode = (FilterNode) node.getChild();
      predicate = Optional.of(filterNode.getPredicate());
      inputOperator = filterNode.getChild().accept(this, context);
      inputDataTypes = getInputColumnTypes(filterNode, typeProvider);
      inputLocations = makeLayout(filterNode.getChildren());
    } else {
      predicate = Optional.empty();
      inputOperator = node.getChild().accept(this, context);
      inputDataTypes = getInputColumnTypes(node, typeProvider);
      inputLocations = makeLayout(node.getChildren());
    }

    return constructFilterAndProjectOperator(
        predicate,
        inputOperator,
        node.getAssignments().getMap().values().toArray(new Expression[0]),
        inputDataTypes,
        inputLocations,
        node.getPlanNodeId(),
        context);
  }

  private List<TSDataType> getInputColumnTypes(PlanNode node, TypeProvider typeProvider) {
    // ignore "time" column
    return node.getChildren().stream()
        .map(PlanNode::getOutputSymbols)
        .flatMap(List::stream)
        .map(s -> getTSDataType(typeProvider.getTableModelType(s)))
        .collect(Collectors.toList());
  }

  @Override
  public Operator visitGapFill(GapFillNode node, LocalExecutionPlanContext context) {
    Operator child = node.getChild().accept(this, context);
    List<TSDataType> inputDataTypes =
        getOutputColumnTypes(node.getChild(), context.getTypeProvider());
    int timeColumnIndex = getColumnIndex(node.getGapFillColumn(), node.getChild());
    if (node.getGapFillGroupingKeys().isEmpty()) { // without group keys
      if (node.getMonthDuration() == 0) { // without month interval
        OperatorContext operatorContext =
            context
                .getDriverContext()
                .addOperatorContext(
                    context.getNextOperatorId(),
                    node.getPlanNodeId(),
                    GapFillWoGroupWoMoOperator.class.getSimpleName());
        return new GapFillWoGroupWoMoOperator(
            operatorContext,
            child,
            timeColumnIndex,
            node.getStartTime(),
            node.getEndTime(),
            inputDataTypes,
            node.getNonMonthDuration());
      } else { // with month interval
        OperatorContext operatorContext =
            context
                .getDriverContext()
                .addOperatorContext(
                    context.getNextOperatorId(),
                    node.getPlanNodeId(),
                    GapFillWoGroupWMoOperator.class.getSimpleName());
        return new GapFillWoGroupWMoOperator(
            operatorContext,
            child,
            timeColumnIndex,
            node.getStartTime(),
            node.getEndTime(),
            inputDataTypes,
            node.getMonthDuration(),
            context.getZoneId());
      }

    } else { // with group keys
      Set<Integer> groupingKeysIndexSet = new HashSet<>();
      Comparator<SortKey> groupKeyComparator =
          genFillGroupKeyComparator(
              node.getGapFillGroupingKeys(), node, inputDataTypes, groupingKeysIndexSet);
      if (node.getMonthDuration() == 0) { // without month interval
        OperatorContext operatorContext =
            context
                .getDriverContext()
                .addOperatorContext(
                    context.getNextOperatorId(),
                    node.getPlanNodeId(),
                    GapFillWGroupWoMoOperator.class.getSimpleName());
        return new GapFillWGroupWoMoOperator(
            operatorContext,
            child,
            timeColumnIndex,
            node.getStartTime(),
            node.getEndTime(),
            groupKeyComparator,
            inputDataTypes,
            groupingKeysIndexSet,
            node.getNonMonthDuration());
      } else { // with month interval
        OperatorContext operatorContext =
            context
                .getDriverContext()
                .addOperatorContext(
                    context.getNextOperatorId(),
                    node.getPlanNodeId(),
                    GapFillWGroupWMoOperator.class.getSimpleName());
        return new GapFillWGroupWMoOperator(
            operatorContext,
            child,
            timeColumnIndex,
            node.getStartTime(),
            node.getEndTime(),
            groupKeyComparator,
            inputDataTypes,
            groupingKeysIndexSet,
            node.getMonthDuration(),
            context.getZoneId());
      }
    }
  }

  @Override
  public Operator visitPreviousFill(PreviousFillNode node, LocalExecutionPlanContext context) {
    Operator child = node.getChild().accept(this, context);

    List<TSDataType> inputDataTypes =
        getOutputColumnTypes(node.getChild(), context.getTypeProvider());
    int inputColumnCount = inputDataTypes.size();
    int helperColumnIndex = -1;
    if (node.getHelperColumn().isPresent()) {
      helperColumnIndex = getColumnIndex(node.getHelperColumn().get(), node.getChild());
    }
    IFill[] fillArray =
        getPreviousFill(
            inputColumnCount,
            inputDataTypes,
            node.getTimeBound().orElse(null),
            context.getZoneId());

    if (node.getGroupingKeys().isPresent()) {
      OperatorContext operatorContext =
          context
              .getDriverContext()
              .addOperatorContext(
                  context.getNextOperatorId(),
                  node.getPlanNodeId(),
                  PreviousFillWithGroupOperator.class.getSimpleName());
      return new PreviousFillWithGroupOperator(
          operatorContext,
          fillArray,
          child,
          helperColumnIndex,
          genFillGroupKeyComparator(
              node.getGroupingKeys().get(), node, inputDataTypes, new HashSet<>()),
          inputDataTypes);
    } else {
      OperatorContext operatorContext =
          context
              .getDriverContext()
              .addOperatorContext(
                  context.getNextOperatorId(),
                  node.getPlanNodeId(),
                  TableFillOperator.class.getSimpleName());
      return new TableFillOperator(operatorContext, fillArray, child, helperColumnIndex);
    }
  }

  // used by fill and gapfill
  private Comparator<SortKey> genFillGroupKeyComparator(
      List<Symbol> groupingKeys,
      SingleChildProcessNode node,
      List<TSDataType> inputDataTypes,
      Set<Integer> groupKeysIndex) {
    int groupKeysCount = groupingKeys.size();
    List<SortOrder> sortOrderList = new ArrayList<>(groupKeysCount);
    List<Integer> groupItemIndexList = new ArrayList<>(groupKeysCount);
    List<TSDataType> groupItemDataTypeList = new ArrayList<>(groupKeysCount);
    Map<Symbol, Integer> columnIndex =
        makeLayoutFromOutputSymbols(node.getChild().getOutputSymbols());
    for (Symbol symbol : groupingKeys) {
      // sort order for fill_group should always be ASC_NULLS_LAST, it should be same as
      // QueryPlanner.fillGroup
      sortOrderList.add(ASC_NULLS_LAST);
      int index = columnIndex.get(symbol);
      groupItemIndexList.add(index);
      groupItemDataTypeList.add(inputDataTypes.get(index));
    }
    groupKeysIndex.addAll(groupItemIndexList);
    return getComparatorForTable(sortOrderList, groupItemIndexList, groupItemDataTypeList);
  }

  // index starts from 0
  private int getColumnIndex(Symbol symbol, PlanNode node) {
    String name = symbol.getName();
    int channel = 0;
    for (Symbol columnName : node.getOutputSymbols()) {
      if (columnName.getName().equals(name)) {
        return channel;
      }
      channel++;
    }
    throw new IllegalStateException(
        String.format("Found no column %s in %s", symbol, node.getOutputSymbols()));
  }

  @Override
  public Operator visitLinearFill(LinearFillNode node, LocalExecutionPlanContext context) {
    Operator child = node.getChild().accept(this, context);

    List<TSDataType> inputDataTypes =
        getOutputColumnTypes(node.getChild(), context.getTypeProvider());
    int inputColumnCount = inputDataTypes.size();
    int helperColumnIndex = getColumnIndex(node.getHelperColumn(), node.getChild());
    ILinearFill[] fillArray = getLinearFill(inputColumnCount, inputDataTypes);

    if (node.getGroupingKeys().isPresent()) {
      OperatorContext operatorContext =
          context
              .getDriverContext()
              .addOperatorContext(
                  context.getNextOperatorId(),
                  node.getPlanNodeId(),
                  TableLinearFillWithGroupOperator.class.getSimpleName());
      return new TableLinearFillWithGroupOperator(
          operatorContext,
          fillArray,
          child,
          helperColumnIndex,
          genFillGroupKeyComparator(
              node.getGroupingKeys().get(), node, inputDataTypes, new HashSet<>()),
          inputDataTypes);
    } else {
      OperatorContext operatorContext =
          context
              .getDriverContext()
              .addOperatorContext(
                  context.getNextOperatorId(),
                  node.getPlanNodeId(),
                  TableLinearFillOperator.class.getSimpleName());
      return new TableLinearFillOperator(operatorContext, fillArray, child, helperColumnIndex);
    }
  }

  @Override
  public Operator visitValueFill(ValueFillNode node, LocalExecutionPlanContext context) {
    Operator child = node.getChild().accept(this, context);
    OperatorContext operatorContext =
        context
            .getDriverContext()
            .addOperatorContext(
                context.getNextOperatorId(),
                node.getPlanNodeId(),
                TableFillOperator.class.getSimpleName());
    List<TSDataType> inputDataTypes =
        getOutputColumnTypes(node.getChild(), context.getTypeProvider());
    int inputColumnCount = inputDataTypes.size();
    Literal filledValue = node.getFilledValue();
    return new TableFillOperator(
        operatorContext,
        getValueFill(inputColumnCount, inputDataTypes, filledValue, context),
        child,
        -1);
  }

  private IFill[] getValueFill(
      int inputColumnCount,
      List<TSDataType> inputDataTypes,
      Literal filledValue,
      LocalExecutionPlanContext context) {
    IFill[] constantFill = new IFill[inputColumnCount];
    for (int i = 0; i < inputColumnCount; i++) {
      switch (inputDataTypes.get(i)) {
        case BOOLEAN:
          Boolean bool = filledValue.accept(new CastToBooleanLiteralVisitor(), null);
          if (bool == null) {
            constantFill[i] = IDENTITY_FILL;
          } else {
            constantFill[i] = new BooleanConstantFill(bool);
          }
          break;
        case TEXT:
        case STRING:
          Binary binary =
              filledValue.accept(new CastToStringLiteralVisitor(TSFileConfig.STRING_CHARSET), null);
          if (binary == null) {
            constantFill[i] = IDENTITY_FILL;
          } else {
            constantFill[i] = new BinaryConstantFill(binary);
          }
          break;
        case BLOB:
          Binary blob = filledValue.accept(new CastToBlobLiteralVisitor(), null);
          if (blob == null) {
            constantFill[i] = IDENTITY_FILL;
          } else {
            constantFill[i] = new BinaryConstantFill(blob);
          }
          break;
        case INT32:
          Integer intValue = filledValue.accept(new CastToInt32LiteralVisitor(), null);
          if (intValue == null) {
            constantFill[i] = IDENTITY_FILL;
          } else {
            constantFill[i] = new IntConstantFill(intValue);
          }
          break;
        case DATE:
          Integer dateValue = filledValue.accept(new CastToDateLiteralVisitor(), null);
          if (dateValue == null) {
            constantFill[i] = IDENTITY_FILL;
          } else {
            constantFill[i] = new IntConstantFill(dateValue);
          }
          break;
        case INT64:
          Long longValue = filledValue.accept(new CastToInt64LiteralVisitor(), null);
          if (longValue == null) {
            constantFill[i] = IDENTITY_FILL;
          } else {
            constantFill[i] = new LongConstantFill(longValue);
          }
          break;
        case TIMESTAMP:
          Long timestampValue =
              filledValue.accept(new CastToTimestampLiteralVisitor(context.getZoneId()), null);
          if (timestampValue == null) {
            constantFill[i] = IDENTITY_FILL;
          } else {
            constantFill[i] = new LongConstantFill(timestampValue);
          }
          break;
        case FLOAT:
          Float floatValue = filledValue.accept(new CastToFloatLiteralVisitor(), null);
          if (floatValue == null) {
            constantFill[i] = IDENTITY_FILL;
          } else {
            constantFill[i] = new FloatConstantFill(floatValue);
          }
          break;
        case DOUBLE:
          Double doubleValue = filledValue.accept(new CastToDoubleLiteralVisitor(), null);
          if (doubleValue == null) {
            constantFill[i] = IDENTITY_FILL;
          } else {
            constantFill[i] = new DoubleConstantFill(doubleValue);
          }
          break;
        default:
          throw new IllegalArgumentException(UNKNOWN_DATATYPE + inputDataTypes.get(i));
      }
    }
    return constantFill;
  }

  @Override
  public Operator visitLimit(LimitNode node, LocalExecutionPlanContext context) {
    Operator child = node.getChild().accept(this, context);
    OperatorContext operatorContext =
        context
            .getDriverContext()
            .addOperatorContext(
                context.getNextOperatorId(),
                node.getPlanNodeId(),
                LimitOperator.class.getSimpleName());

    return new LimitOperator(operatorContext, node.getCount(), child);
  }

  @Override
  public Operator visitOffset(OffsetNode node, LocalExecutionPlanContext context) {
    Operator child = node.getChild().accept(this, context);
    OperatorContext operatorContext =
        context
            .getDriverContext()
            .addOperatorContext(
                context.getNextOperatorId(),
                node.getPlanNodeId(),
                OffsetOperator.class.getSimpleName());

    return new OffsetOperator(operatorContext, node.getCount(), child);
  }

  @Override
  public Operator visitOutput(OutputNode node, LocalExecutionPlanContext context) {
    return node.getChild().accept(this, context);
  }

  @Override
  public Operator visitCollect(CollectNode node, LocalExecutionPlanContext context) {
    OperatorContext operatorContext =
        context
            .getDriverContext()
            .addOperatorContext(
                context.getNextOperatorId(),
                node.getPlanNodeId(),
                CollectOperator.class.getSimpleName());
    List<Operator> children = new ArrayList<>(node.getChildren().size());
    for (PlanNode child : node.getChildren()) {
      children.add(this.process(child, context));
    }
    return new CollectOperator(operatorContext, children);
  }

  @Override
  public Operator visitMergeSort(MergeSortNode node, LocalExecutionPlanContext context) {
    OperatorContext operatorContext =
        context
            .getDriverContext()
            .addOperatorContext(
                context.getNextOperatorId(),
                node.getPlanNodeId(),
                TableMergeSortOperator.class.getSimpleName());
    List<Operator> children = new ArrayList<>(node.getChildren().size());
    for (PlanNode child : node.getChildren()) {
      children.add(this.process(child, context));
    }
    List<TSDataType> dataTypes = getOutputColumnTypes(node, context.getTypeProvider());
    int sortItemsCount = node.getOrderingScheme().getOrderBy().size();

    List<Integer> sortItemIndexList = new ArrayList<>(sortItemsCount);
    List<TSDataType> sortItemDataTypeList = new ArrayList<>(sortItemsCount);
    genSortInformation(
        node.getOutputSymbols(),
        node.getOrderingScheme(),
        sortItemIndexList,
        sortItemDataTypeList,
        context.getTypeProvider());

    return new TableMergeSortOperator(
        operatorContext,
        children,
        dataTypes,
        getComparatorForTable(
            node.getOrderingScheme().getOrderingList(), sortItemIndexList, sortItemDataTypeList));
  }

  @Override
  public Operator visitSort(SortNode node, LocalExecutionPlanContext context) {
    OperatorContext operatorContext =
        context
            .getDriverContext()
            .addOperatorContext(
                context.getNextOperatorId(),
                node.getPlanNodeId(),
                TableSortOperator.class.getSimpleName());
    List<TSDataType> dataTypes = getOutputColumnTypes(node, context.getTypeProvider());
    int sortItemsCount = node.getOrderingScheme().getOrderBy().size();

    List<Integer> sortItemIndexList = new ArrayList<>(sortItemsCount);
    List<TSDataType> sortItemDataTypeList = new ArrayList<>(sortItemsCount);
    genSortInformation(
        node.getOutputSymbols(),
        node.getOrderingScheme(),
        sortItemIndexList,
        sortItemDataTypeList,
        context.getTypeProvider());

    String filePrefix =
        IoTDBDescriptor.getInstance().getConfig().getSortTmpDir()
            + File.separator
            + operatorContext.getDriverContext().getFragmentInstanceContext().getId().getFullId()
            + File.separator
            + operatorContext.getDriverContext().getPipelineId()
            + File.separator;

    context.getDriverContext().setHaveTmpFile(true);
    context.getDriverContext().getFragmentInstanceContext().setMayHaveTmpFile(true);

    Operator child = node.getChild().accept(this, context);

    return new TableSortOperator(
        operatorContext,
        child,
        dataTypes,
        filePrefix,
        getComparatorForTable(
            node.getOrderingScheme().getOrderingList(), sortItemIndexList, sortItemDataTypeList));
  }

  @Override
  public Operator visitTopK(TopKNode node, LocalExecutionPlanContext context) {
    OperatorContext operatorContext =
        context
            .getDriverContext()
            .addOperatorContext(
                context.getNextOperatorId(),
                node.getPlanNodeId(),
                TableTopKOperator.class.getSimpleName());
    List<Operator> children = new ArrayList<>(node.getChildren().size());
    for (PlanNode child : node.getChildren()) {
      children.add(this.process(child, context));
    }
    List<TSDataType> dataTypes = getOutputColumnTypes(node, context.getTypeProvider());
    int sortItemsCount = node.getOrderingScheme().getOrderBy().size();

    List<Integer> sortItemIndexList = new ArrayList<>(sortItemsCount);
    List<TSDataType> sortItemDataTypeList = new ArrayList<>(sortItemsCount);
    genSortInformation(
        node.getOutputSymbols(),
        node.getOrderingScheme(),
        sortItemIndexList,
        sortItemDataTypeList,
        context.getTypeProvider());
    return new TableTopKOperator(
        operatorContext,
        children,
        dataTypes,
        getComparatorForTable(
            node.getOrderingScheme().getOrderingList(), sortItemIndexList, sortItemDataTypeList),
        (int) node.getCount(),
        node.isChildrenDataInOrder());
  }

  private List<TSDataType> getOutputColumnTypes(PlanNode node, TypeProvider typeProvider) {
    return node.getOutputSymbols().stream()
        .map(s -> getTSDataType(typeProvider.getTableModelType(s)))
        .collect(Collectors.toList());
  }

  private void genSortInformation(
      List<Symbol> outputSymbols,
      OrderingScheme orderingScheme,
      List<Integer> sortItemIndexList,
      List<TSDataType> sortItemDataTypeList,
      TypeProvider typeProvider) {
    Map<Symbol, Integer> columnIndex = new HashMap<>();
    int index = 0;
    for (Symbol symbol : outputSymbols) {
      columnIndex.put(symbol, index++);
    }
    orderingScheme
        .getOrderBy()
        .forEach(
            sortItem -> {
              Integer i = columnIndex.get(sortItem);
              if (i == null) {
                throw new IllegalStateException(
                    String.format(
                        "Sort Item %s is not included in children's output columns", sortItem));
              }
              sortItemIndexList.add(i);
              sortItemDataTypeList.add(getTSDataType(typeProvider.getTableModelType(sortItem)));
            });
  }

  @Override
  public Operator visitStreamSort(StreamSortNode node, LocalExecutionPlanContext context) {
    OperatorContext operatorContext =
        context
            .getDriverContext()
            .addOperatorContext(
                context.getNextOperatorId(),
                node.getPlanNodeId(),
                TableStreamSortOperator.class.getSimpleName());
    List<TSDataType> dataTypes = getOutputColumnTypes(node, context.getTypeProvider());
    int sortItemsCount = node.getOrderingScheme().getOrderBy().size();

    List<Integer> sortItemIndexList = new ArrayList<>(sortItemsCount);
    List<TSDataType> sortItemDataTypeList = new ArrayList<>(sortItemsCount);
    genSortInformation(
        node.getOutputSymbols(),
        node.getOrderingScheme(),
        sortItemIndexList,
        sortItemDataTypeList,
        context.getTypeProvider());

    String filePrefix =
        IoTDBDescriptor.getInstance().getConfig().getSortTmpDir()
            + File.separator
            + operatorContext.getDriverContext().getFragmentInstanceContext().getId().getFullId()
            + File.separator
            + operatorContext.getDriverContext().getPipelineId()
            + File.separator;

    context.getDriverContext().setHaveTmpFile(true);
    context.getDriverContext().getFragmentInstanceContext().setMayHaveTmpFile(true);

    Operator child = node.getChild().accept(this, context);

    return new TableStreamSortOperator(
        operatorContext,
        child,
        dataTypes,
        filePrefix,
        getComparatorForTable(
            node.getOrderingScheme().getOrderingList(), sortItemIndexList, sortItemDataTypeList),
        getComparatorForTable(
            node.getOrderingScheme()
                .getOrderingList()
                .subList(0, node.getStreamCompareKeyEndIndex() + 1),
            sortItemIndexList.subList(0, node.getStreamCompareKeyEndIndex() + 1),
            sortItemDataTypeList.subList(0, node.getStreamCompareKeyEndIndex() + 1)),
        TSFileDescriptor.getInstance().getConfig().getMaxTsBlockLineNumber());
  }

  @Override
  public Operator visitJoin(JoinNode node, LocalExecutionPlanContext context) {
    List<TSDataType> dataTypes = getOutputColumnTypes(node, context.getTypeProvider());

    Operator leftChild = node.getLeftChild().accept(this, context);
    Operator rightChild = node.getRightChild().accept(this, context);

    ImmutableMap<Symbol, Integer> leftColumnNamesMap =
        makeLayoutFromOutputSymbols(node.getLeftChild().getOutputSymbols());
    int[] leftOutputSymbolIdx = new int[node.getLeftOutputSymbols().size()];
    for (int i = 0; i < leftOutputSymbolIdx.length; i++) {
      Integer index = leftColumnNamesMap.get(node.getLeftOutputSymbols().get(i));
      if (index == null) {
        throw new IllegalStateException(
            "Left child of JoinNode doesn't contain LeftOutputSymbol "
                + node.getLeftOutputSymbols().get(i));
      }
      leftOutputSymbolIdx[i] = index;
    }

    ImmutableMap<Symbol, Integer> rightColumnNamesMap =
        makeLayoutFromOutputSymbols(node.getRightChild().getOutputSymbols());
    int[] rightOutputSymbolIdx = new int[node.getRightOutputSymbols().size()];
    for (int i = 0; i < rightOutputSymbolIdx.length; i++) {
      Integer index = rightColumnNamesMap.get(node.getRightOutputSymbols().get(i));
      if (index == null) {
        throw new IllegalStateException(
            "Right child of JoinNode doesn't contain RightOutputSymbol "
                + node.getLeftOutputSymbols().get(i));
      }
      rightOutputSymbolIdx[i] = index;
    }

    // cross join does not need time column
    if (node.isCrossJoin()) {
      OperatorContext operatorContext =
          context
              .getDriverContext()
              .addOperatorContext(
                  context.getNextOperatorId(),
                  node.getPlanNodeId(),
                  SimpleNestedLoopCrossJoinOperator.class.getSimpleName());
      return new SimpleNestedLoopCrossJoinOperator(
          operatorContext,
          leftChild,
          rightChild,
          leftOutputSymbolIdx,
          rightOutputSymbolIdx,
          dataTypes);
    }

    int size = node.getCriteria().size();
    int[] leftJoinKeyPositions = new int[size];
    for (int i = 0; i < size; i++) {
      Integer leftJoinKeyPosition = leftColumnNamesMap.get(node.getCriteria().get(i).getLeft());
      if (leftJoinKeyPosition == null) {
        throw new IllegalStateException("Left child of JoinNode doesn't contain left join key.");
      }
      leftJoinKeyPositions[i] = leftJoinKeyPosition;
    }

    List<Type> joinKeyTypes = new ArrayList<>(size);
    int[] rightJoinKeyPositions = new int[size];
    for (int i = 0; i < size; i++) {
      Integer rightJoinKeyPosition = rightColumnNamesMap.get(node.getCriteria().get(i).getRight());
      if (rightJoinKeyPosition == null) {
        throw new IllegalStateException("Right child of JoinNode doesn't contain right join key.");
      }
      rightJoinKeyPositions[i] = rightJoinKeyPosition;

      Type leftJoinKeyType =
          context.getTypeProvider().getTableModelType(node.getCriteria().get(i).getLeft());
      checkArgument(
          leftJoinKeyType
              == context.getTypeProvider().getTableModelType(node.getCriteria().get(i).getRight()),
          "Join key type mismatch.");
      joinKeyTypes.add(leftJoinKeyType);
    }

    if (requireNonNull(node.getJoinType()) == JoinNode.JoinType.INNER) {
      OperatorContext operatorContext =
          context
              .getDriverContext()
              .addOperatorContext(
                  context.getNextOperatorId(),
                  node.getPlanNodeId(),
                  MergeSortInnerJoinOperator.class.getSimpleName());
      return new MergeSortInnerJoinOperator(
          operatorContext,
          leftChild,
          leftJoinKeyPositions,
          leftOutputSymbolIdx,
          rightChild,
          rightJoinKeyPositions,
          rightOutputSymbolIdx,
          JoinKeyComparatorFactory.getComparators(joinKeyTypes, true),
          dataTypes);
    } else if (requireNonNull(node.getJoinType()) == JoinNode.JoinType.FULL) {
      OperatorContext operatorContext =
          context
              .getDriverContext()
              .addOperatorContext(
                  context.getNextOperatorId(),
                  node.getPlanNodeId(),
                  MergeSortFullOuterJoinOperator.class.getSimpleName());
      return new MergeSortFullOuterJoinOperator(
          operatorContext,
          leftChild,
          leftJoinKeyPositions,
          leftOutputSymbolIdx,
          rightChild,
          rightJoinKeyPositions,
          rightOutputSymbolIdx,
          JoinKeyComparatorFactory.getComparators(joinKeyTypes, true),
          dataTypes,
          joinKeyTypes.stream().map(this::buildUpdateLastRowFunction).collect(Collectors.toList()));
    }

    throw new IllegalStateException("Unsupported join type: " + node.getJoinType());
  }

  private BiFunction<Column, Integer, Column> buildUpdateLastRowFunction(Type joinKeyType) {
    switch (joinKeyType.getTypeEnum()) {
      case INT32:
      case DATE:
        return (inputColumn, rowIndex) ->
            new IntColumn(1, Optional.empty(), new int[] {inputColumn.getInt(rowIndex)});
      case INT64:
      case TIMESTAMP:
        return (inputColumn, rowIndex) ->
            new LongColumn(1, Optional.empty(), new long[] {inputColumn.getLong(rowIndex)});
      case FLOAT:
        return (inputColumn, rowIndex) ->
            new FloatColumn(1, Optional.empty(), new float[] {inputColumn.getFloat(rowIndex)});
      case DOUBLE:
        return (inputColumn, rowIndex) ->
            new DoubleColumn(1, Optional.empty(), new double[] {inputColumn.getDouble(rowIndex)});
      case BOOLEAN:
        return (inputColumn, rowIndex) ->
            new BooleanColumn(
                1, Optional.empty(), new boolean[] {inputColumn.getBoolean(rowIndex)});
      case STRING:
      case TEXT:
      case BLOB:
        return (inputColumn, rowIndex) ->
            new BinaryColumn(1, Optional.empty(), new Binary[] {inputColumn.getBinary(rowIndex)});
      default:
        throw new UnsupportedOperationException("Unsupported data type: " + joinKeyType);
    }
  }

  @Override
  public Operator visitEnforceSingleRow(
      EnforceSingleRowNode node, LocalExecutionPlanContext context) {
    Operator child = node.getChild().accept(this, context);
    OperatorContext operatorContext =
        context
            .getDriverContext()
            .addOperatorContext(
                context.getNextOperatorId(),
                node.getPlanNodeId(),
                EnforceSingleRowOperator.class.getSimpleName());

    return new EnforceSingleRowOperator(operatorContext, child);
  }

  @Override
  public Operator visitCountMerge(
      final CountSchemaMergeNode node, final LocalExecutionPlanContext context) {
    final OperatorContext operatorContext =
        context
            .getDriverContext()
            .addOperatorContext(
                context.getNextOperatorId(),
                node.getPlanNodeId(),
                CountMergeOperator.class.getSimpleName());
    final List<Operator> children = new ArrayList<>(node.getChildren().size());
    for (final PlanNode child : node.getChildren()) {
      children.add(this.process(child, context));
    }
    return new CountMergeOperator(operatorContext, children);
  }

  @Override
  public Operator visitTableDeviceFetch(
      final TableDeviceFetchNode node, final LocalExecutionPlanContext context) {
    final OperatorContext operatorContext =
        context
            .getDriverContext()
            .addOperatorContext(
                context.getNextOperatorId(),
                node.getPlanNodeId(),
                SchemaQueryScanOperator.class.getSimpleName());
    return new SchemaQueryScanOperator<>(
        node.getPlanNodeId(),
        operatorContext,
        SchemaSourceFactory.getTableDeviceFetchSource(
            node.getDatabase(),
            node.getTableName(),
            node.getDeviceIdList(),
            node.getColumnHeaderList()));
  }

  @Override
  public Operator visitTableDeviceQueryScan(
      final TableDeviceQueryScanNode node, final LocalExecutionPlanContext context) {
    // Query scan use filterNode directly
    final SchemaQueryScanOperator<IDeviceSchemaInfo> operator =
        new SchemaQueryScanOperator<>(
            node.getPlanNodeId(),
            context
                .getDriverContext()
                .addOperatorContext(
                    context.getNextOperatorId(),
                    node.getPlanNodeId(),
                    SchemaQueryScanOperator.class.getSimpleName()),
            SchemaSourceFactory.getTableDeviceQuerySource(
                node.getDatabase(),
                node.getTableName(),
                node.getIdDeterminedFilterList(),
                node.getColumnHeaderList(),
                null));
    operator.setLimit(node.getLimit());
    return operator;
  }

  @Override
  public Operator visitTableDeviceQueryCount(
      final TableDeviceQueryCountNode node, final LocalExecutionPlanContext context) {
    final String database = node.getDatabase();
    final String tableName = node.getTableName();
    final List<ColumnHeader> columnHeaderList = node.getColumnHeaderList();

    // In "count" we have to reuse filter operator per "next"
    final List<LeafColumnTransformer> filterLeafColumnTransformerList = new ArrayList<>();
    return new SchemaCountOperator<>(
        node.getPlanNodeId(),
        context
            .getDriverContext()
            .addOperatorContext(
                context.getNextOperatorId(),
                node.getPlanNodeId(),
                SchemaCountOperator.class.getSimpleName()),
        SchemaSourceFactory.getTableDeviceQuerySource(
            database,
            node.getTableName(),
            node.getIdDeterminedFilterList(),
            columnHeaderList,
            Objects.nonNull(node.getIdFuzzyPredicate())
                ? new DevicePredicateFilter(
                    filterLeafColumnTransformerList,
                    new ColumnTransformerBuilder()
                        .process(
                            node.getIdFuzzyPredicate(),
                            new ColumnTransformerBuilder.Context(
                                context
                                    .getDriverContext()
                                    .getFragmentInstanceContext()
                                    .getSessionInfo(),
                                filterLeafColumnTransformerList,
                                makeLayout(Collections.singletonList(node)),
                                new HashMap<>(),
                                ImmutableMap.of(),
                                ImmutableList.of(),
                                ImmutableList.of(),
                                0,
                                context.getTypeProvider(),
                                metadata)),
                    database,
                    tableName,
                    columnHeaderList)
                : null));
  }

  @Override
  public Operator visitAggregation(AggregationNode node, LocalExecutionPlanContext context) {

    Operator child = node.getChild().accept(this, context);

    if (node.getGroupingKeys().isEmpty()) {
      return planGlobalAggregation(node, child, context.getTypeProvider(), context);
    }

    return planGroupByAggregation(node, child, context.getTypeProvider(), context);
  }

  private Operator planGlobalAggregation(
      AggregationNode node,
      Operator child,
      TypeProvider typeProvider,
      LocalExecutionPlanContext context) {
    OperatorContext operatorContext =
        context
            .getDriverContext()
            .addOperatorContext(
                context.getNextOperatorId(),
                node.getPlanNodeId(),
                AggregationOperator.class.getSimpleName());
    Map<Symbol, AggregationNode.Aggregation> aggregationMap = node.getAggregations();
    ImmutableList.Builder<TableAggregator> aggregatorBuilder = new ImmutableList.Builder<>();
    Map<Symbol, Integer> childLayout =
        makeLayoutFromOutputSymbols(node.getChild().getOutputSymbols());

    node.getOutputSymbols()
        .forEach(
            symbol ->
                aggregatorBuilder.add(
                    buildAggregator(
                        childLayout,
                        symbol,
                        aggregationMap.get(symbol),
                        node.getStep(),
                        typeProvider,
                        true,
                        null)));
    return new AggregationOperator(operatorContext, child, aggregatorBuilder.build());
  }

  // timeColumnName will only be set for AggTableScan.
  private TableAggregator buildAggregator(
      Map<Symbol, Integer> childLayout,
      Symbol symbol,
      AggregationNode.Aggregation aggregation,
      AggregationNode.Step step,
      TypeProvider typeProvider,
      boolean scanAscending,
      String timeColumnName) {
    List<Integer> argumentChannels = new ArrayList<>();
    for (Expression argument : aggregation.getArguments()) {
      Symbol argumentSymbol = Symbol.from(argument);
      argumentChannels.add(childLayout.get(argumentSymbol));
    }

    String functionName = aggregation.getResolvedFunction().getSignature().getName();
    List<TSDataType> originalArgumentTypes =
        aggregation.getResolvedFunction().getSignature().getArgumentTypes().stream()
            .map(InternalTypeManager::getTSDataType)
            .collect(Collectors.toList());
    TableAccumulator accumulator =
        createAccumulator(
            functionName,
            getAggregationTypeByFuncName(functionName),
            originalArgumentTypes,
            aggregation.getArguments(),
            Collections.emptyMap(),
            scanAscending,
            timeColumnName);

    return new TableAggregator(
        accumulator,
        step,
        getTSDataType(typeProvider.getTableModelType(symbol)),
        argumentChannels,
        OptionalInt.empty());
  }

  private Operator planGroupByAggregation(
      AggregationNode node,
      Operator child,
      TypeProvider typeProvider,
      LocalExecutionPlanContext context) {
    Map<Symbol, Integer> childLayout =
        makeLayoutFromOutputSymbols(node.getChild().getOutputSymbols());

    List<Integer> groupByChannels = getChannelsForSymbols(node.getGroupingKeys(), childLayout);
    List<Type> groupByTypes =
        node.getGroupingKeys().stream()
            .map(typeProvider::getTableModelType)
            .collect(toImmutableList());

    if (node.isStreamable()) {
      if (groupByTypes.size() == node.getPreGroupedSymbols().size()) {
        ImmutableList.Builder<TableAggregator> aggregatorBuilder = new ImmutableList.Builder<>();
        node.getAggregations()
            .forEach(
                (k, v) ->
                    aggregatorBuilder.add(
                        buildAggregator(
                            childLayout, k, v, node.getStep(), typeProvider, true, null)));

        OperatorContext operatorContext =
            context
                .getDriverContext()
                .addOperatorContext(
                    context.getNextOperatorId(),
                    node.getPlanNodeId(),
                    StreamingAggregationOperator.class.getSimpleName());
        return new StreamingAggregationOperator(
            operatorContext,
            child,
            groupByTypes,
            groupByChannels,
            genGroupKeyComparator(groupByTypes, groupByChannels),
            aggregatorBuilder.build(),
            Long.MAX_VALUE,
            false,
            Long.MAX_VALUE);
      }

      ImmutableList.Builder<GroupedAggregator> aggregatorBuilder = new ImmutableList.Builder<>();
      node.getAggregations()
          .forEach(
              (k, v) ->
                  aggregatorBuilder.add(
                      buildGroupByAggregator(childLayout, k, v, node.getStep(), typeProvider)));

      Set<Symbol> preGroupedKeys = ImmutableSet.copyOf(node.getPreGroupedSymbols());
      List<Symbol> groupingKeys = node.getGroupingKeys();
      ImmutableList.Builder<Type> preGroupedTypesBuilder = new ImmutableList.Builder<>();
      ImmutableList.Builder<Integer> preGroupedChannelsBuilder = new ImmutableList.Builder<>();
      ImmutableList.Builder<Integer> preGroupedIndexInResultBuilder = new ImmutableList.Builder<>();
      ImmutableList.Builder<Type> unPreGroupedTypesBuilder = new ImmutableList.Builder<>();
      ImmutableList.Builder<Integer> unPreGroupedChannelsBuilder = new ImmutableList.Builder<>();
      ImmutableList.Builder<Integer> unPreGroupedIndexInResultBuilder =
          new ImmutableList.Builder<>();
      for (int i = 0; i < groupByTypes.size(); i++) {
        if (preGroupedKeys.contains(groupingKeys.get(i))) {
          preGroupedTypesBuilder.add(groupByTypes.get(i));
          preGroupedChannelsBuilder.add(groupByChannels.get(i));
          preGroupedIndexInResultBuilder.add(i);
        } else {
          unPreGroupedTypesBuilder.add(groupByTypes.get(i));
          unPreGroupedChannelsBuilder.add(groupByChannels.get(i));
          unPreGroupedIndexInResultBuilder.add(i);
        }
      }

      List<Integer> preGroupedChannels = preGroupedChannelsBuilder.build();
      OperatorContext operatorContext =
          context
              .getDriverContext()
              .addOperatorContext(
                  context.getNextOperatorId(),
                  node.getPlanNodeId(),
                  StreamingHashAggregationOperator.class.getSimpleName());
      return new StreamingHashAggregationOperator(
          operatorContext,
          child,
          preGroupedChannels,
          preGroupedIndexInResultBuilder.build(),
          unPreGroupedTypesBuilder.build(),
          unPreGroupedChannelsBuilder.build(),
          unPreGroupedIndexInResultBuilder.build(),
          genGroupKeyComparator(preGroupedTypesBuilder.build(), preGroupedChannels),
          aggregatorBuilder.build(),
          node.getStep(),
          64,
          Long.MAX_VALUE,
          false,
          Long.MAX_VALUE);
    }

    ImmutableList.Builder<GroupedAggregator> aggregatorBuilder = new ImmutableList.Builder<>();
    node.getAggregations()
        .forEach(
            (k, v) ->
                aggregatorBuilder.add(
                    buildGroupByAggregator(childLayout, k, v, node.getStep(), typeProvider)));
    OperatorContext operatorContext =
        context
            .getDriverContext()
            .addOperatorContext(
                context.getNextOperatorId(),
                node.getPlanNodeId(),
                HashAggregationOperator.class.getSimpleName());

    return new HashAggregationOperator(
        operatorContext,
        child,
        groupByTypes,
        groupByChannels,
        aggregatorBuilder.build(),
        node.getStep(),
        64,
        Long.MAX_VALUE,
        false,
        Long.MAX_VALUE);
  }

  private Comparator<SortKey> genGroupKeyComparator(
      List<Type> groupTypes, List<Integer> groupByChannels) {
    return getComparatorForTable(
        // SortOrder is not sensitive here, the comparator is just used to judge equality.
        groupTypes.stream().map(k -> ASC_NULLS_LAST).collect(Collectors.toList()),
        groupByChannels,
        groupTypes.stream().map(InternalTypeManager::getTSDataType).collect(Collectors.toList()));
  }

  private static List<Integer> getChannelsForSymbols(
      List<Symbol> symbols, Map<Symbol, Integer> layout) {
    ImmutableList.Builder<Integer> builder = ImmutableList.builder();
    for (Symbol symbol : symbols) {
      builder.add(layout.get(symbol));
    }
    return builder.build();
  }

  private GroupedAggregator buildGroupByAggregator(
      Map<Symbol, Integer> childLayout,
      Symbol symbol,
      AggregationNode.Aggregation aggregation,
      AggregationNode.Step step,
      TypeProvider typeProvider) {
    List<Integer> argumentChannels = new ArrayList<>();
    for (Expression argument : aggregation.getArguments()) {
      Symbol argumentSymbol = Symbol.from(argument);
      argumentChannels.add(childLayout.get(argumentSymbol));
    }

    String functionName = aggregation.getResolvedFunction().getSignature().getName();
    List<TSDataType> originalArgumentTypes =
        aggregation.getResolvedFunction().getSignature().getArgumentTypes().stream()
            .map(InternalTypeManager::getTSDataType)
            .collect(Collectors.toList());
    GroupedAccumulator accumulator =
        createGroupedAccumulator(
            functionName,
            getAggregationTypeByFuncName(functionName),
            originalArgumentTypes,
            Collections.emptyList(),
            Collections.emptyMap(),
            true);

    return new GroupedAggregator(
        accumulator,
        step,
        getTSDataType(typeProvider.getTableModelType(symbol)),
        argumentChannels,
        OptionalInt.empty());
  }

  @Override
  public Operator visitAggregationTreeDeviceViewScan(
      AggregationTreeDeviceViewScanNode node, LocalExecutionPlanContext context) {
    IDeviceID.TreeDeviceIdColumnValueExtractor idColumnValueExtractor =
        createTreeDeviceIdColumnValueExtractor(node.getTreeDBName());
    return super.visitAggregationTreeDeviceViewScan(node, context);
  }

  @Override
  public Operator visitAggregationTableScan(
      AggregationTableScanNode node, LocalExecutionPlanContext context) {

    List<String> measurementColumnNames = new ArrayList<>();
    List<IMeasurementSchema> measurementSchemas = new ArrayList<>();
    Map<String, Integer> measurementColumnsIndexMap = new HashMap<>();

    List<TableAggregator> aggregators = new ArrayList<>(node.getAggregations().size());
    List<Integer> aggregatorInputChannels =
        new ArrayList<>(
            (int)
                node.getAggregations().values().stream()
                    .mapToLong(aggregation -> aggregation.getArguments().size())
                    .sum());
    int aggDistinctArgumentCount =
        (int)
            node.getAggregations().values().stream()
                .flatMap(aggregation -> aggregation.getArguments().stream())
                .map(Symbol::from)
                .distinct()
                .count();
    List<ColumnSchema> aggColumnSchemas = new ArrayList<>(aggDistinctArgumentCount);
    Map<Symbol, Integer> aggColumnLayout = new HashMap<>(aggDistinctArgumentCount);
    int[] aggColumnsIndexArray = new int[aggDistinctArgumentCount];

    String timeColumnName = null;
    int channel = 0;
    int measurementColumnCount = 0;
    for (Map.Entry<Symbol, AggregationNode.Aggregation> entry : node.getAggregations().entrySet()) {
      for (Expression argument : entry.getValue().getArguments()) {
        Symbol symbol = Symbol.from(argument);
        ColumnSchema schema =
            requireNonNull(node.getAssignments().get(symbol), symbol + " is null");
        if (!aggColumnLayout.containsKey(symbol)) {
          switch (schema.getColumnCategory()) {
            case TAG:
            case ATTRIBUTE:
              aggColumnsIndexArray[channel] =
                  requireNonNull(node.getIdAndAttributeIndexMap().get(symbol), symbol + " is null");
              break;
            case FIELD:
              aggColumnsIndexArray[channel] = measurementColumnCount;
              measurementColumnCount++;
              measurementColumnNames.add(schema.getName());
              measurementSchemas.add(
                  new MeasurementSchema(schema.getName(), getTSDataType(schema.getType())));
              measurementColumnsIndexMap.put(symbol.getName(), measurementColumnCount - 1);
              break;
            case TIME:
              aggColumnsIndexArray[channel] = -1;
              timeColumnName = symbol.getName();
              break;
            default:
              throw new IllegalArgumentException(
                  "Unexpected column category: " + schema.getColumnCategory());
          }

          aggColumnSchemas.add(schema);
          aggregatorInputChannels.add(channel);
          aggColumnLayout.put(symbol, channel++);
        } else {
          aggregatorInputChannels.add(aggColumnLayout.get(symbol));
        }
      }
    }

    for (Map.Entry<Symbol, ColumnSchema> entry : node.getAssignments().entrySet()) {
      if (!aggColumnLayout.containsKey(entry.getKey())
          && entry.getValue().getColumnCategory() == FIELD) {
        measurementColumnCount++;
        measurementColumnNames.add(entry.getValue().getName());
        measurementSchemas.add(
            new MeasurementSchema(
                entry.getValue().getName(), getTSDataType(entry.getValue().getType())));
        measurementColumnsIndexMap.put(entry.getKey().getName(), measurementColumnCount - 1);
      } else if (entry.getValue().getColumnCategory() == TIME) {
        timeColumnName = entry.getKey().getName();
      }
    }

    boolean[] ret = checkStatisticAndScanOrder(node, timeColumnName);
    boolean canUseStatistic = ret[0];
    boolean scanAscending = ret[1];

    for (Map.Entry<Symbol, AggregationNode.Aggregation> entry : node.getAggregations().entrySet()) {
      aggregators.add(
          buildAggregator(
              aggColumnLayout,
              entry.getKey(),
              entry.getValue(),
              node.getStep(),
              context.getTypeProvider(),
              scanAscending,
              timeColumnName));
    }

    ITableTimeRangeIterator timeRangeIterator = null;
    List<ColumnSchema> groupingKeySchemas = null;
    int[] groupingKeyIndex = null;
    if (!node.getGroupingKeys().isEmpty()) {
      groupingKeySchemas = new ArrayList<>(node.getGroupingKeys().size());
      groupingKeyIndex = new int[node.getGroupingKeys().size()];
      for (int i = 0; i < node.getGroupingKeys().size(); i++) {
        Symbol groupingKey = node.getGroupingKeys().get(i);

        if (node.getIdAndAttributeIndexMap().containsKey(groupingKey)) {
          groupingKeySchemas.add(node.getAssignments().get(groupingKey));
          groupingKeyIndex[i] = node.getIdAndAttributeIndexMap().get(groupingKey);
        } else {
          if (node.getProjection() != null
              && !node.getProjection().getMap().isEmpty()
              && node.getProjection().contains(groupingKey)) {
            FunctionCall dateBinFunc = (FunctionCall) node.getProjection().get(groupingKey);
            List<Expression> arguments = dateBinFunc.getArguments();
            DateBinFunctionColumnTransformer dateBinTransformer =
                new DateBinFunctionColumnTransformer(
                    TIMESTAMP,
                    ((LongLiteral) arguments.get(0)).getParsedValue(),
                    ((LongLiteral) arguments.get(1)).getParsedValue(),
                    null,
                    ((LongLiteral) arguments.get(3)).getParsedValue(),
                    context.getZoneId());
            timeRangeIterator = new TableDateBinTimeRangeIterator(dateBinTransformer);
          } else {
            throw new IllegalStateException(
                "grouping key must be ID or Attribute in AggregationTableScan");
          }
        }
      }
    }
    if (timeRangeIterator == null) {
      if (node.getGroupingKeys().isEmpty()) {
        // global aggregation, has no group by, output init value if no data
        timeRangeIterator =
            new TableSingleTimeWindowIterator(new TimeRange(Long.MIN_VALUE, Long.MAX_VALUE));
      } else {
        // aggregation with group by, only has data the result will not be empty
        timeRangeIterator = new TableSingleTimeWindowIterator();
      }
    }

    final OperatorContext operatorContext =
        context
            .getDriverContext()
            .addOperatorContext(
                context.getNextOperatorId(),
                node.getPlanNodeId(),
                AbstractAggTableScanOperator.class.getSimpleName());
    SeriesScanOptions seriesScanOptions =
        buildSeriesScanOptions(
            context,
            node.getAssignments(),
            measurementColumnNames,
            measurementColumnsIndexMap,
            timeColumnName,
            node.getTimePredicate(),
            node.getPushDownLimit(),
            node.getPushDownOffset(),
            node.isPushLimitToEachDevice(),
            node.getPushDownPredicate());

    Set<String> allSensors = new HashSet<>(measurementColumnNames);
    allSensors.add(""); // for time column
    context.getDriverContext().setInputDriver(true);

<<<<<<< HEAD
    for (int i = 0; i < node.getDeviceEntries().size(); i++) {
      if (node.getDeviceEntries().get(i) == null) {
        throw new IllegalStateException(
            "Device entries of index " + i + " in AggregationTableScanNode is empty");
      }
      AlignedFullPath alignedPath =
          constructAlignedPath(
              node.getDeviceEntries().get(i),
=======
    if (canUseLastCacheOptimize(aggregators, node, timeColumnName)) {
      List<Integer> hitCachesIndexes = new ArrayList<>();
      List<Pair<OptionalLong, TsPrimitiveType[]>> hitCachedResults = new ArrayList<>();
      List<DeviceEntry> cachedDeviceEntries = new ArrayList<>();
      List<DeviceEntry> unCachedDeviceEntries = new ArrayList<>();
      long tableTTL =
          DataNodeTTLCache.getInstance()
              .getTTLForTable(
                  node.getQualifiedObjectName().getDatabaseName(),
                  node.getQualifiedObjectName().getObjectName());
      Filter updateTimeFilter =
          updateFilterUsingTTL(seriesScanOptions.getGlobalTimeFilter(), tableTTL);
      for (int i = 0; i < node.getDeviceEntries().size(); i++) {
        Optional<Pair<OptionalLong, TsPrimitiveType[]>> lastByResult =
            TableDeviceSchemaCache.getInstance()
                .getLastRow(
                    node.getQualifiedObjectName().getDatabaseName(),
                    node.getDeviceEntries().get(i).getDeviceID(),
                    "",
                    measurementColumnNames);
        boolean allHitCache = true;
        if (lastByResult.isPresent() && lastByResult.get().getLeft().isPresent()) {
          for (int j = 0; j < lastByResult.get().getRight().length; j++) {
            TsPrimitiveType tsPrimitiveType = lastByResult.get().getRight()[j];
            if (tsPrimitiveType == null
                || (updateTimeFilter != null
                    && !LastQueryUtil.satisfyFilter(
                        updateTimeFilter,
                        new TimeValuePair(
                            lastByResult.get().getLeft().getAsLong(), tsPrimitiveType)))) {
              // the process logic is different from tree model which examine if
              // `isFilterGtOrGe(seriesScanOptions.getGlobalTimeFilter())`, set
              // `lastByResult.get().getRight()[j] = EMPTY_PRIMITIVE_TYPE`,
              // but it should skip in table model
              allHitCache = false;
              break;
            }
          }
        } else {
          allHitCache = false;
        }

        if (!allHitCache) {
          AlignedFullPath alignedPath =
              constructAlignedPath(
                  node.getDeviceEntries().get(i),
                  measurementColumnNames,
                  measurementSchemas,
                  allSensors);
          ((DataDriverContext) context.getDriverContext()).addPath(alignedPath);
          unCachedDeviceEntries.add(node.getDeviceEntries().get(i));
        } else {
          hitCachesIndexes.add(i);
          hitCachedResults.add(lastByResult.get());
          cachedDeviceEntries.add(node.getDeviceEntries().get(i));
        }
      }

      // context add TableLastQueryOperator
      LastQueryAggTableScanOperator lastQueryOperator =
          new LastQueryAggTableScanOperator(
              node.getPlanNodeId(),
              operatorContext,
              aggColumnSchemas,
              aggColumnsIndexArray,
              unCachedDeviceEntries,
              cachedDeviceEntries,
              seriesScanOptions,
>>>>>>> 90e7a809
              measurementColumnNames,
              allSensors,
              measurementSchemas,
              aggregators,
              groupingKeySchemas,
              groupingKeyIndex,
              timeRangeIterator,
              scanAscending,
              canUseStatistic,
              aggregatorInputChannels,
              node.getQualifiedObjectName(),
              hitCachesIndexes,
              hitCachedResults);

      ((DataDriverContext) context.getDriverContext()).addSourceOperator(lastQueryOperator);
      return lastQueryOperator;
    } else {
      DefaultAggTableScanOperator aggTableScanOperator =
          new DefaultAggTableScanOperator(
              node.getPlanNodeId(),
              operatorContext,
              aggColumnSchemas,
              aggColumnsIndexArray,
              node.getDeviceEntries(),
              node.getDeviceEntries().size(),
              seriesScanOptions,
              measurementColumnNames,
              allSensors,
              measurementSchemas,
              aggregators,
              groupingKeySchemas,
              groupingKeyIndex,
              timeRangeIterator,
              scanAscending,
              canUseStatistic,
              aggregatorInputChannels);
      for (int i = 0; i < node.getDeviceEntries().size(); i++) {
        AlignedFullPath alignedPath =
            constructAlignedPath(
                node.getDeviceEntries().get(i),
                measurementColumnNames,
                measurementSchemas,
                allSensors);
        ((DataDriverContext) context.getDriverContext()).addPath(alignedPath);
      }
      ((DataDriverContext) context.getDriverContext()).addSourceOperator(aggTableScanOperator);
      return aggTableScanOperator;
    }
  }

  private SeriesScanOptions buildSeriesScanOptions(
      LocalExecutionPlanContext context,
      Map<Symbol, ColumnSchema> columnSchemaMap,
      List<String> measurementColumnNames,
      Map<String, Integer> measurementColumnsIndexMap,
      String timeColumnName,
      Optional<Expression> timePredicate,
      long pushDownLimit,
      long pushDownOffset,
      boolean pushLimitToEachDevice,
      Expression pushDownPredicate) {
    SeriesScanOptions.Builder scanOptionsBuilder =
        timePredicate
            .map(expression -> getSeriesScanOptionsBuilder(context, expression))
            .orElseGet(SeriesScanOptions.Builder::new);
    scanOptionsBuilder.withPushDownLimit(pushDownLimit);
    scanOptionsBuilder.withPushDownOffset(pushDownOffset);
    scanOptionsBuilder.withPushLimitToEachDevice(pushLimitToEachDevice);
    scanOptionsBuilder.withAllSensors(new HashSet<>(measurementColumnNames));
    if (pushDownPredicate != null) {
      scanOptionsBuilder.withPushDownFilter(
          convertPredicateToFilter(
              pushDownPredicate, measurementColumnsIndexMap, columnSchemaMap, timeColumnName));
    }
    return scanOptionsBuilder.build();
  }

  @Override
  public Operator visitExplainAnalyze(ExplainAnalyzeNode node, LocalExecutionPlanContext context) {
    Operator operator = node.getChild().accept(this, context);
    OperatorContext operatorContext =
        context
            .getDriverContext()
            .addOperatorContext(
                context.getNextOperatorId(),
                node.getPlanNodeId(),
                ExplainAnalyzeOperator.class.getSimpleName());
    return new ExplainAnalyzeOperator(
        operatorContext, operator, node.getQueryId(), node.isVerbose(), node.getTimeout());
  }

  private boolean[] checkStatisticAndScanOrder(
      AggregationTableScanNode node, String timeColumnName) {
    boolean canUseStatistic = true;
    int ascendingCount = 0, descendingCount = 0;

    for (Map.Entry<Symbol, AggregationNode.Aggregation> entry : node.getAggregations().entrySet()) {
      AggregationNode.Aggregation aggregation = entry.getValue();
      String funcName = aggregation.getResolvedFunction().getSignature().getName();
      Symbol argument = Symbol.from(aggregation.getArguments().get(0));
      Type argumentType = node.getAssignments().get(argument).getType();

      switch (funcName) {
        case COUNT:
        case AVG:
        case SUM:
        case EXTREME:
          break;
        case MAX:
        case MIN:
          if (BlobType.BLOB.equals(argumentType)
              || BinaryType.TEXT.equals(argumentType)
              || BooleanType.BOOLEAN.equals(argumentType)) {
            canUseStatistic = false;
          }
          break;
        case FIRST_AGGREGATION:
        case LAST_AGGREGATION:
        case LAST_BY_AGGREGATION:
        case FIRST_BY_AGGREGATION:
          if (FIRST_AGGREGATION.equals(funcName) || FIRST_BY_AGGREGATION.equals(funcName)) {
            ascendingCount++;
          } else {
            descendingCount++;
          }

          // first/last/first_by/last_by aggregation with BLOB type can not use statistics
          if (BlobType.BLOB.equals(argumentType)) {
            canUseStatistic = false;
            break;
          }

          // only last_by(time, x) or last_by(x,time) can use statistic
          if ((LAST_BY_AGGREGATION.equals(funcName) || FIRST_BY_AGGREGATION.equals(funcName))
              && !isTimeColumn(aggregation.getArguments().get(0), timeColumnName)
              && !isTimeColumn(aggregation.getArguments().get(1), timeColumnName)) {
            canUseStatistic = false;
          }
          break;
        default:
          canUseStatistic = false;
      }
    }

    boolean isAscending = node.getScanOrder().isAscending();
    boolean groupByDateBin = node.getProjection() != null && !node.getProjection().isEmpty();
    // only in non-groupByDateBin situation can change the scan order
    if (!groupByDateBin) {
      if (ascendingCount >= descendingCount) {
        node.setScanOrder(Ordering.ASC);
        isAscending = true;
      } else {
        node.setScanOrder(Ordering.DESC);
        isAscending = false;
      }
    }
    return new boolean[] {canUseStatistic, isAscending};
  }

  private boolean canUseLastCacheOptimize(
      List<TableAggregator> aggregators, AggregationTableScanNode node, String timeColumnName) {
    if (!CommonDescriptor.getInstance().getConfig().isLastCacheEnable() || aggregators.isEmpty()) {
      return false;
    }

    // has value filter, can not optimize
    if (node.getPushDownPredicate() != null) {
      return false;
    }

    // has date_bin, can not optimize
    if (!node.getGroupingKeys().isEmpty()
        && node.getProjection() != null
        && !node.getProjection().getMap().isEmpty()) {
      return false;
    }

    for (TableAggregator aggregator : aggregators) {
      if (aggregator.getAccumulator() instanceof LastDescAccumulator) {
        if (!((LastDescAccumulator) aggregator.getAccumulator()).isTimeColumn()) {
          return false;
        }
      } else if (aggregator.getAccumulator() instanceof LastByDescAccumulator) {
        if (!((LastByDescAccumulator) aggregator.getAccumulator()).yIsTimeColumn()) {
          return false;
        }
      } else {
        return false;
      }
    }

    return true;
  }
}<|MERGE_RESOLUTION|>--- conflicted
+++ resolved
@@ -20,11 +20,8 @@
 package org.apache.iotdb.db.queryengine.plan.planner;
 
 import org.apache.iotdb.common.rpc.thrift.TEndPoint;
-<<<<<<< HEAD
+import org.apache.iotdb.commons.conf.CommonDescriptor;
 import org.apache.iotdb.commons.exception.IllegalPathException;
-=======
-import org.apache.iotdb.commons.conf.CommonDescriptor;
->>>>>>> 90e7a809
 import org.apache.iotdb.commons.path.AlignedFullPath;
 import org.apache.iotdb.commons.path.PartialPath;
 import org.apache.iotdb.commons.schema.column.ColumnHeader;
@@ -77,18 +74,17 @@
 import org.apache.iotdb.db.queryengine.execution.operator.schema.source.DevicePredicateFilter;
 import org.apache.iotdb.db.queryengine.execution.operator.schema.source.SchemaSourceFactory;
 import org.apache.iotdb.db.queryengine.execution.operator.sink.IdentitySinkOperator;
+import org.apache.iotdb.db.queryengine.execution.operator.source.AbstractDataSourceOperator;
 import org.apache.iotdb.db.queryengine.execution.operator.source.ExchangeOperator;
-<<<<<<< HEAD
+import org.apache.iotdb.db.queryengine.execution.operator.source.relational.AbstractAggTableScanOperator;
 import org.apache.iotdb.db.queryengine.execution.operator.source.relational.AbstractTableScanOperator;
-=======
-import org.apache.iotdb.db.queryengine.execution.operator.source.relational.AbstractAggTableScanOperator;
 import org.apache.iotdb.db.queryengine.execution.operator.source.relational.DefaultAggTableScanOperator;
->>>>>>> 90e7a809
 import org.apache.iotdb.db.queryengine.execution.operator.source.relational.InformationSchemaTableScanOperator;
 import org.apache.iotdb.db.queryengine.execution.operator.source.relational.LastQueryAggTableScanOperator;
 import org.apache.iotdb.db.queryengine.execution.operator.source.relational.MergeSortFullOuterJoinOperator;
 import org.apache.iotdb.db.queryengine.execution.operator.source.relational.MergeSortInnerJoinOperator;
 import org.apache.iotdb.db.queryengine.execution.operator.source.relational.TableScanOperator;
+import org.apache.iotdb.db.queryengine.execution.operator.source.relational.TreeAlignedDeviceViewAggregationScanOperator;
 import org.apache.iotdb.db.queryengine.execution.operator.source.relational.TreeAlignedDeviceViewScanOperator;
 import org.apache.iotdb.db.queryengine.execution.operator.source.relational.aggregation.AggregationOperator;
 import org.apache.iotdb.db.queryengine.execution.operator.source.relational.aggregation.LastByDescAccumulator;
@@ -175,14 +171,11 @@
 import org.apache.tsfile.common.conf.TSFileConfig;
 import org.apache.tsfile.common.conf.TSFileDescriptor;
 import org.apache.tsfile.enums.TSDataType;
-<<<<<<< HEAD
 import org.apache.tsfile.file.metadata.IDeviceID;
 import org.apache.tsfile.file.metadata.idcolumn.FourOrHigherLevelDBExtractor;
 import org.apache.tsfile.file.metadata.idcolumn.ThreeLevelDBExtractor;
 import org.apache.tsfile.file.metadata.idcolumn.TwoLevelDBExtractor;
-=======
 import org.apache.tsfile.read.TimeValuePair;
->>>>>>> 90e7a809
 import org.apache.tsfile.read.common.TimeRange;
 import org.apache.tsfile.read.common.block.column.BinaryColumn;
 import org.apache.tsfile.read.common.block.column.BooleanColumn;
@@ -399,25 +392,27 @@
         node,
         parameter.measurementColumnNames,
         parameter.measurementSchemas,
-        parameter.allSensors);
+        parameter.allSensors,
+        TreeAlignedDeviceViewScanNode.class.getSimpleName());
 
     return treeAlignedDeviceViewScanOperator;
   }
 
   private void addSource(
-      AbstractTableScanOperator tableScanOperator,
+      AbstractDataSourceOperator sourceOperator,
       LocalExecutionPlanContext context,
       DeviceTableScanNode node,
       List<String> measurementColumnNames,
       List<IMeasurementSchema> measurementSchemas,
-      Set<String> allSensors) {
-
-    ((DataDriverContext) context.getDriverContext()).addSourceOperator(tableScanOperator);
+      Set<String> allSensors,
+      String planNodeName) {
+
+    ((DataDriverContext) context.getDriverContext()).addSourceOperator(sourceOperator);
 
     for (int i = 0, size = node.getDeviceEntries().size(); i < size; i++) {
       if (node.getDeviceEntries().get(i) == null) {
         throw new IllegalStateException(
-            "Device entries of index " + i + " in DeviceTableScanNode is empty");
+            "Device entries of index " + i + " in " + planNodeName + " is empty");
       }
       AlignedFullPath alignedPath =
           constructAlignedPath(
@@ -431,7 +426,6 @@
     context.getDriverContext().setInputDriver(true);
   }
 
-  // fieldColumnsRenameMap will always
   private AbstractTableScanOperator.AbstractTableScanOperatorParameter
       constructAbstractTableScanOperatorParameter(
           DeviceTableScanNode node,
@@ -571,7 +565,8 @@
         node,
         parameter.measurementColumnNames,
         parameter.measurementSchemas,
-        parameter.allSensors);
+        parameter.allSensors,
+        DeviceTableScanNode.class.getSimpleName());
 
     return tableScanOperator;
   }
@@ -1881,12 +1876,34 @@
       AggregationTreeDeviceViewScanNode node, LocalExecutionPlanContext context) {
     IDeviceID.TreeDeviceIdColumnValueExtractor idColumnValueExtractor =
         createTreeDeviceIdColumnValueExtractor(node.getTreeDBName());
-    return super.visitAggregationTreeDeviceViewScan(node, context);
-  }
-
-  @Override
-  public Operator visitAggregationTableScan(
-      AggregationTableScanNode node, LocalExecutionPlanContext context) {
+
+    AbstractAggTableScanOperator.AbstractAggTableScanOperatorParameter parameter =
+        constructAbstractAggTableScanOperatorParameter(
+            node,
+            context,
+            TreeAlignedDeviceViewAggregationScanOperator.class.getSimpleName(),
+            node.getMeasurementColumnNameMap());
+
+    TreeAlignedDeviceViewAggregationScanOperator treeAlignedDeviceViewAggregationScanOperator =
+        new TreeAlignedDeviceViewAggregationScanOperator(parameter, idColumnValueExtractor);
+
+    addSource(
+        treeAlignedDeviceViewAggregationScanOperator,
+        context,
+        node,
+        parameter.getMeasurementColumnNames(),
+        parameter.getMeasurementSchemas(),
+        parameter.getAllSensors(),
+        AggregationTreeDeviceViewScanNode.class.getSimpleName());
+    return treeAlignedDeviceViewAggregationScanOperator;
+  }
+
+  private AbstractAggTableScanOperator.AbstractAggTableScanOperatorParameter
+      constructAbstractAggTableScanOperatorParameter(
+          AggregationTableScanNode node,
+          LocalExecutionPlanContext context,
+          String className,
+          Map<String, String> fieldColumnsRenameMap) {
 
     List<String> measurementColumnNames = new ArrayList<>();
     List<IMeasurementSchema> measurementSchemas = new ArrayList<>();
@@ -1928,9 +1945,11 @@
             case FIELD:
               aggColumnsIndexArray[channel] = measurementColumnCount;
               measurementColumnCount++;
-              measurementColumnNames.add(schema.getName());
+              String realMeasurementName =
+                  fieldColumnsRenameMap.getOrDefault(schema.getName(), schema.getName());
+              measurementColumnNames.add(realMeasurementName);
               measurementSchemas.add(
-                  new MeasurementSchema(schema.getName(), getTSDataType(schema.getType())));
+                  new MeasurementSchema(realMeasurementName, getTSDataType(schema.getType())));
               measurementColumnsIndexMap.put(symbol.getName(), measurementColumnCount - 1);
               break;
             case TIME:
@@ -1955,10 +1974,12 @@
       if (!aggColumnLayout.containsKey(entry.getKey())
           && entry.getValue().getColumnCategory() == FIELD) {
         measurementColumnCount++;
-        measurementColumnNames.add(entry.getValue().getName());
+        String realMeasurementName =
+            fieldColumnsRenameMap.getOrDefault(
+                entry.getValue().getName(), entry.getValue().getName());
+        measurementColumnNames.add(realMeasurementName);
         measurementSchemas.add(
-            new MeasurementSchema(
-                entry.getValue().getName(), getTSDataType(entry.getValue().getType())));
+            new MeasurementSchema(realMeasurementName, getTSDataType(entry.getValue().getType())));
         measurementColumnsIndexMap.put(entry.getKey().getName(), measurementColumnCount - 1);
       } else if (entry.getValue().getColumnCategory() == TIME) {
         timeColumnName = entry.getKey().getName();
@@ -2029,10 +2050,7 @@
     final OperatorContext operatorContext =
         context
             .getDriverContext()
-            .addOperatorContext(
-                context.getNextOperatorId(),
-                node.getPlanNodeId(),
-                AbstractAggTableScanOperator.class.getSimpleName());
+            .addOperatorContext(context.getNextOperatorId(), node.getPlanNodeId(), className);
     SeriesScanOptions seriesScanOptions =
         buildSeriesScanOptions(
             context,
@@ -2050,133 +2068,134 @@
     allSensors.add(""); // for time column
     context.getDriverContext().setInputDriver(true);
 
-<<<<<<< HEAD
+    return new AbstractAggTableScanOperator.AbstractAggTableScanOperatorParameter(
+        node.getPlanNodeId(),
+        operatorContext,
+        aggColumnSchemas,
+        aggColumnsIndexArray,
+        node.getDeviceEntries(),
+        node.getDeviceEntries().size(),
+        seriesScanOptions,
+        measurementColumnNames,
+        allSensors,
+        measurementSchemas,
+        aggregators,
+        groupingKeySchemas,
+        groupingKeyIndex,
+        timeRangeIterator,
+        scanAscending,
+        canUseStatistic,
+        aggregatorInputChannels,
+        timeColumnName);
+  }
+
+  // used for AggregationTableScanNode
+  private AbstractAggTableScanOperator.AbstractAggTableScanOperatorParameter
+      constructAbstractAggTableScanOperatorParameter(
+          AggregationTableScanNode node, LocalExecutionPlanContext context) {
+    return constructAbstractAggTableScanOperatorParameter(
+        node, context, AbstractAggTableScanOperator.class.getSimpleName(), Collections.emptyMap());
+  }
+
+  @Override
+  public Operator visitAggregationTableScan(
+      AggregationTableScanNode node, LocalExecutionPlanContext context) {
+
+    AbstractAggTableScanOperator.AbstractAggTableScanOperatorParameter parameter =
+        constructAbstractAggTableScanOperatorParameter(node, context);
+
+    if (canUseLastCacheOptimize(
+        parameter.getTableAggregators(), node, parameter.getTimeColumnName())) {
+      return constructLastQueryAggTableScanOperator(node, parameter, context);
+    } else {
+      DefaultAggTableScanOperator aggTableScanOperator = new DefaultAggTableScanOperator(parameter);
+
+      addSource(
+          aggTableScanOperator,
+          context,
+          node,
+          parameter.getMeasurementColumnNames(),
+          parameter.getMeasurementSchemas(),
+          parameter.getAllSensors(),
+          AggregationTableScanNode.class.getSimpleName());
+      return aggTableScanOperator;
+    }
+  }
+
+  private LastQueryAggTableScanOperator constructLastQueryAggTableScanOperator(
+      AggregationTableScanNode node,
+      AbstractAggTableScanOperator.AbstractAggTableScanOperatorParameter parameter,
+      LocalExecutionPlanContext context) {
+    List<Integer> hitCachesIndexes = new ArrayList<>();
+    List<Pair<OptionalLong, TsPrimitiveType[]>> hitCachedResults = new ArrayList<>();
+    List<DeviceEntry> cachedDeviceEntries = new ArrayList<>();
+    List<DeviceEntry> unCachedDeviceEntries = new ArrayList<>();
+    long tableTTL =
+        DataNodeTTLCache.getInstance()
+            .getTTLForTable(
+                node.getQualifiedObjectName().getDatabaseName(),
+                node.getQualifiedObjectName().getObjectName());
+    Filter updateTimeFilter =
+        updateFilterUsingTTL(parameter.getSeriesScanOptions().getGlobalTimeFilter(), tableTTL);
     for (int i = 0; i < node.getDeviceEntries().size(); i++) {
-      if (node.getDeviceEntries().get(i) == null) {
-        throw new IllegalStateException(
-            "Device entries of index " + i + " in AggregationTableScanNode is empty");
+      Optional<Pair<OptionalLong, TsPrimitiveType[]>> lastByResult =
+          TableDeviceSchemaCache.getInstance()
+              .getLastRow(
+                  node.getQualifiedObjectName().getDatabaseName(),
+                  node.getDeviceEntries().get(i).getDeviceID(),
+                  "",
+                  parameter.getMeasurementColumnNames());
+      boolean allHitCache = true;
+      if (lastByResult.isPresent() && lastByResult.get().getLeft().isPresent()) {
+        for (int j = 0; j < lastByResult.get().getRight().length; j++) {
+          TsPrimitiveType tsPrimitiveType = lastByResult.get().getRight()[j];
+          if (tsPrimitiveType == null
+              || (updateTimeFilter != null
+                  && !LastQueryUtil.satisfyFilter(
+                      updateTimeFilter,
+                      new TimeValuePair(
+                          lastByResult.get().getLeft().getAsLong(), tsPrimitiveType)))) {
+            // the process logic is different from tree model which examine if
+            // `isFilterGtOrGe(seriesScanOptions.getGlobalTimeFilter())`, set
+            // `lastByResult.get().getRight()[j] = EMPTY_PRIMITIVE_TYPE`,
+            // but it should skip in table model
+            allHitCache = false;
+            break;
+          }
+        }
+      } else {
+        allHitCache = false;
       }
-      AlignedFullPath alignedPath =
-          constructAlignedPath(
-              node.getDeviceEntries().get(i),
-=======
-    if (canUseLastCacheOptimize(aggregators, node, timeColumnName)) {
-      List<Integer> hitCachesIndexes = new ArrayList<>();
-      List<Pair<OptionalLong, TsPrimitiveType[]>> hitCachedResults = new ArrayList<>();
-      List<DeviceEntry> cachedDeviceEntries = new ArrayList<>();
-      List<DeviceEntry> unCachedDeviceEntries = new ArrayList<>();
-      long tableTTL =
-          DataNodeTTLCache.getInstance()
-              .getTTLForTable(
-                  node.getQualifiedObjectName().getDatabaseName(),
-                  node.getQualifiedObjectName().getObjectName());
-      Filter updateTimeFilter =
-          updateFilterUsingTTL(seriesScanOptions.getGlobalTimeFilter(), tableTTL);
-      for (int i = 0; i < node.getDeviceEntries().size(); i++) {
-        Optional<Pair<OptionalLong, TsPrimitiveType[]>> lastByResult =
-            TableDeviceSchemaCache.getInstance()
-                .getLastRow(
-                    node.getQualifiedObjectName().getDatabaseName(),
-                    node.getDeviceEntries().get(i).getDeviceID(),
-                    "",
-                    measurementColumnNames);
-        boolean allHitCache = true;
-        if (lastByResult.isPresent() && lastByResult.get().getLeft().isPresent()) {
-          for (int j = 0; j < lastByResult.get().getRight().length; j++) {
-            TsPrimitiveType tsPrimitiveType = lastByResult.get().getRight()[j];
-            if (tsPrimitiveType == null
-                || (updateTimeFilter != null
-                    && !LastQueryUtil.satisfyFilter(
-                        updateTimeFilter,
-                        new TimeValuePair(
-                            lastByResult.get().getLeft().getAsLong(), tsPrimitiveType)))) {
-              // the process logic is different from tree model which examine if
-              // `isFilterGtOrGe(seriesScanOptions.getGlobalTimeFilter())`, set
-              // `lastByResult.get().getRight()[j] = EMPTY_PRIMITIVE_TYPE`,
-              // but it should skip in table model
-              allHitCache = false;
-              break;
-            }
-          }
-        } else {
-          allHitCache = false;
-        }
-
-        if (!allHitCache) {
-          AlignedFullPath alignedPath =
-              constructAlignedPath(
-                  node.getDeviceEntries().get(i),
-                  measurementColumnNames,
-                  measurementSchemas,
-                  allSensors);
-          ((DataDriverContext) context.getDriverContext()).addPath(alignedPath);
-          unCachedDeviceEntries.add(node.getDeviceEntries().get(i));
-        } else {
-          hitCachesIndexes.add(i);
-          hitCachedResults.add(lastByResult.get());
-          cachedDeviceEntries.add(node.getDeviceEntries().get(i));
-        }
-      }
-
-      // context add TableLastQueryOperator
-      LastQueryAggTableScanOperator lastQueryOperator =
-          new LastQueryAggTableScanOperator(
-              node.getPlanNodeId(),
-              operatorContext,
-              aggColumnSchemas,
-              aggColumnsIndexArray,
-              unCachedDeviceEntries,
-              cachedDeviceEntries,
-              seriesScanOptions,
->>>>>>> 90e7a809
-              measurementColumnNames,
-              allSensors,
-              measurementSchemas,
-              aggregators,
-              groupingKeySchemas,
-              groupingKeyIndex,
-              timeRangeIterator,
-              scanAscending,
-              canUseStatistic,
-              aggregatorInputChannels,
-              node.getQualifiedObjectName(),
-              hitCachesIndexes,
-              hitCachedResults);
-
-      ((DataDriverContext) context.getDriverContext()).addSourceOperator(lastQueryOperator);
-      return lastQueryOperator;
-    } else {
-      DefaultAggTableScanOperator aggTableScanOperator =
-          new DefaultAggTableScanOperator(
-              node.getPlanNodeId(),
-              operatorContext,
-              aggColumnSchemas,
-              aggColumnsIndexArray,
-              node.getDeviceEntries(),
-              node.getDeviceEntries().size(),
-              seriesScanOptions,
-              measurementColumnNames,
-              allSensors,
-              measurementSchemas,
-              aggregators,
-              groupingKeySchemas,
-              groupingKeyIndex,
-              timeRangeIterator,
-              scanAscending,
-              canUseStatistic,
-              aggregatorInputChannels);
-      for (int i = 0; i < node.getDeviceEntries().size(); i++) {
+
+      if (!allHitCache) {
         AlignedFullPath alignedPath =
             constructAlignedPath(
                 node.getDeviceEntries().get(i),
-                measurementColumnNames,
-                measurementSchemas,
-                allSensors);
+                parameter.getMeasurementColumnNames(),
+                parameter.getMeasurementSchemas(),
+                parameter.getAllSensors());
         ((DataDriverContext) context.getDriverContext()).addPath(alignedPath);
+        unCachedDeviceEntries.add(node.getDeviceEntries().get(i));
+      } else {
+        hitCachesIndexes.add(i);
+        hitCachedResults.add(lastByResult.get());
+        cachedDeviceEntries.add(node.getDeviceEntries().get(i));
       }
-      ((DataDriverContext) context.getDriverContext()).addSourceOperator(aggTableScanOperator);
-      return aggTableScanOperator;
-    }
+    }
+
+    parameter.setDeviceEntries(unCachedDeviceEntries);
+
+    // context add TableLastQueryOperator
+    LastQueryAggTableScanOperator lastQueryOperator =
+        new LastQueryAggTableScanOperator(
+            parameter,
+            cachedDeviceEntries,
+            node.getQualifiedObjectName(),
+            hitCachesIndexes,
+            hitCachedResults);
+
+    ((DataDriverContext) context.getDriverContext()).addSourceOperator(lastQueryOperator);
+    return lastQueryOperator;
   }
 
   private SeriesScanOptions buildSeriesScanOptions(
