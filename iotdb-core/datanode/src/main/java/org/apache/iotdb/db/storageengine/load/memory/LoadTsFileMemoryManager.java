--- conflicted
+++ resolved
@@ -117,11 +117,7 @@
 
       if (memoryBlock.getMemoryUsageInBytes() > newSizeInBytes) {
         LOGGER.error(
-<<<<<<< HEAD
-            "Load: Failed to setTotalAllocatedMemorySizeInBytes memory block {} to {} bytes, current memory usage {} bytes",
-=======
             "Load: Failed to setTotalMemorySizeInBytes memory block {} to {} bytes, current memory usage {} bytes",
->>>>>>> fddf0a6e
             memoryBlock,
             newSizeInBytes,
             memoryBlock.getMemoryUsageInBytes());
