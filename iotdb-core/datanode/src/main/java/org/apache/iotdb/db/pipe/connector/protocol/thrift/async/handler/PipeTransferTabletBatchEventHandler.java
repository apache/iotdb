--- conflicted
+++ resolved
@@ -48,14 +48,8 @@
   private static final Logger LOGGER =
       LoggerFactory.getLogger(PipeTransferTabletBatchEventHandler.class);
 
-<<<<<<< HEAD
   private final List<EnrichedEvent> events;
-  private final Map<String, Long> pipeName2BytesAccumulated;
-=======
-  private final List<Long> requestCommitIds;
-  private final List<Event> events;
   private final Map<Pair<String, Long>, Long> pipeName2BytesAccumulated;
->>>>>>> df68083d
 
   private final TPipeTransferReq req;
   private final double reqCompressionRatio;
