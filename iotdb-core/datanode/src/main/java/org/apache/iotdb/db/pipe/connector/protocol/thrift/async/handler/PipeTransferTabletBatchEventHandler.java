--- conflicted
+++ resolved
@@ -58,14 +58,8 @@
       final PipeEventBatch batch, final IoTDBDataRegionAsyncConnector connector)
       throws IOException {
     // Deep copy to keep Ids' and events' reference
-<<<<<<< HEAD
-    requestCommitIds = batchBuilder.deepCopyRequestCommitIds();
-    events = batchBuilder.deepCopyEvents();
-=======
     requestCommitIds = batch.deepCopyRequestCommitIds();
     events = batch.deepCopyEvents();
-    req = batch.toTPipeTransferReq();
->>>>>>> 3e57c3fc
 
     this.connector = connector;
     req =
