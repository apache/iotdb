/*
 * Licensed to the Apache Software Foundation (ASF) under one
 * or more contributor license agreements.  See the NOTICE file
 * distributed with this work for additional information
 * regarding copyright ownership.  The ASF licenses this file
 * to you under the Apache License, Version 2.0 (the
 * "License"); you may not use this file except in compliance
 * with the License.  You may obtain a copy of the License at
 *
 *     http://www.apache.org/licenses/LICENSE-2.0
 *
 * Unless required by applicable law or agreed to in writing,
 * software distributed under the License is distributed on an
 * "AS IS" BASIS, WITHOUT WARRANTIES OR CONDITIONS OF ANY
 * KIND, either express or implied.  See the License for the
 * specific language governing permissions and limitations
 * under the License.
 */

package org.apache.iotdb.db.queryengine.plan.planner.plan.node.write;

import org.apache.iotdb.common.rpc.thrift.TRegionReplicaSet;
import org.apache.iotdb.common.rpc.thrift.TSStatus;
import org.apache.iotdb.common.rpc.thrift.TTimePartitionSlot;
import org.apache.iotdb.commons.exception.IllegalPathException;
import org.apache.iotdb.commons.path.PartialPath;
import org.apache.iotdb.commons.utils.CommonDateTimeUtils;
import org.apache.iotdb.commons.utils.TestOnly;
import org.apache.iotdb.commons.utils.TimePartitionUtils;
import org.apache.iotdb.db.exception.DataTypeInconsistentException;
import org.apache.iotdb.db.exception.query.OutOfTTLException;
import org.apache.iotdb.db.queryengine.plan.analyze.IAnalysis;
import org.apache.iotdb.db.queryengine.plan.planner.plan.node.PlanNode;
import org.apache.iotdb.db.queryengine.plan.planner.plan.node.PlanNodeId;
import org.apache.iotdb.db.queryengine.plan.planner.plan.node.PlanNodeType;
import org.apache.iotdb.db.queryengine.plan.planner.plan.node.PlanVisitor;
import org.apache.iotdb.db.queryengine.plan.planner.plan.node.WritePlanNode;
import org.apache.iotdb.db.queryengine.plan.relational.metadata.fetcher.cache.TreeDeviceSchemaCacheManager;
import org.apache.iotdb.db.storageengine.dataregion.memtable.AbstractMemTable;
import org.apache.iotdb.db.storageengine.dataregion.memtable.DeviceIDFactory;
import org.apache.iotdb.db.storageengine.dataregion.memtable.IWritableMemChunkGroup;
import org.apache.iotdb.db.storageengine.dataregion.wal.buffer.IWALByteBufferView;
import org.apache.iotdb.db.storageengine.dataregion.wal.buffer.WALEntryValue;
import org.apache.iotdb.db.storageengine.dataregion.wal.utils.WALWriteUtils;
import org.apache.iotdb.db.utils.DateTimeUtils;
import org.apache.iotdb.db.utils.QueryDataSetUtils;
import org.apache.iotdb.rpc.RpcUtils;
import org.apache.iotdb.rpc.TSStatusCode;

import org.apache.tsfile.enums.TSDataType;
import org.apache.tsfile.exception.NotImplementedException;
import org.apache.tsfile.file.metadata.IDeviceID;
import org.apache.tsfile.read.TimeValuePair;
import org.apache.tsfile.utils.Binary;
import org.apache.tsfile.utils.BitMap;
import org.apache.tsfile.utils.BytesUtils;
import org.apache.tsfile.utils.Pair;
import org.apache.tsfile.utils.ReadWriteIOUtils;
import org.apache.tsfile.utils.TsPrimitiveType;
import org.apache.tsfile.write.UnSupportedDataTypeException;
import org.apache.tsfile.write.schema.MeasurementSchema;

import java.io.DataInputStream;
import java.io.DataOutputStream;
import java.io.IOException;
import java.nio.ByteBuffer;
import java.util.ArrayList;
import java.util.Arrays;
import java.util.Collections;
import java.util.HashMap;
import java.util.LinkedHashMap;
import java.util.List;
import java.util.Map;
import java.util.Map.Entry;
import java.util.Objects;

import static org.apache.iotdb.db.utils.CommonUtils.isAlive;

public class InsertTabletNode extends InsertNode implements WALEntryValue {

  private static final String DATATYPE_UNSUPPORTED = "Data type %s is not supported.";

  protected long[] times; // times should be sorted. It is done in the session API.

  protected BitMap[] bitMaps;
  protected Object[] columns;

  protected int rowCount = 0;

  // When this plan is sub-plan split from another InsertTabletNode, this indicates the original
  // positions of values in
  // this plan. For example, if the plan contains 5 timestamps, and range = [1,4,10,12], then it
  // means that the first 3
  // timestamps in this plan are from range[1,4) of the parent plan, and the last 2 timestamps are
  // from range[10,12)
  // of the parent plan.
  // this is usually used to back-propagate exceptions to the parent plan without losing their
  // proper positions.
  protected List<Integer> range;

  public InsertTabletNode(PlanNodeId id) {
    super(id);
  }

  @Override
  public InsertNode mergeInsertNode(List<InsertNode> insertNodes) {
    List<Integer> index = new ArrayList<>();
    List<InsertTabletNode> insertTabletNodes = new ArrayList<>();
    for (int i = 0; i < insertNodes.size(); i++) {
      insertTabletNodes.add((InsertTabletNode) insertNodes.get(i));
      index.add(i);
    }
    return new InsertMultiTabletsNode(this.getPlanNodeId(), index, insertTabletNodes);
  }

  @TestOnly
  public InsertTabletNode(
      PlanNodeId id,
      PartialPath devicePath,
      boolean isAligned,
      String[] measurements,
      TSDataType[] dataTypes,
      long[] times,
      BitMap[] bitMaps,
      Object[] columns,
      int rowCount) {
    super(id, devicePath, isAligned, measurements, dataTypes);
    this.times = times;
    this.bitMaps = bitMaps;
    this.columns = columns;
    this.rowCount = rowCount;
  }

  public InsertTabletNode(
      PlanNodeId id,
      PartialPath devicePath,
      boolean isAligned,
      String[] measurements,
      TSDataType[] dataTypes,
      MeasurementSchema[] measurementSchemas,
      long[] times,
      BitMap[] bitMaps,
      Object[] columns,
      int rowCount) {
    super(id, devicePath, isAligned, measurements, dataTypes);
    this.measurementSchemas = measurementSchemas;
    this.times = times;
    this.bitMaps = bitMaps;
    this.columns = columns;
    this.rowCount = rowCount;
  }

  public long[] getTimes() {
    return times;
  }

  public void setTimes(long[] times) {
    this.times = times;
  }

  public BitMap[] getBitMaps() {
    return bitMaps;
  }

  public void setBitMaps(BitMap[] bitMaps) {
    this.bitMaps = bitMaps;
  }

  public Object[] getColumns() {
    return columns;
  }

  public void setColumns(Object[] columns) {
    this.columns = columns;
  }

  public int getRowCount() {
    return rowCount;
  }

  public void setRowCount(int rowCount) {
    this.rowCount = rowCount;
  }

  public List<Integer> getRange() {
    return range;
  }

  public void setRange(List<Integer> range) {
    this.range = range;
  }

  @Override
  public void addChild(PlanNode child) {}

  @Override
  public PlanNodeType getType() {
    return PlanNodeType.INSERT_TABLET;
  }

  @Override
  public PlanNode clone() {
    throw new NotImplementedException("clone of Insert is not implemented");
  }

  @Override
  public int allowedChildCount() {
    return NO_CHILD_ALLOWED;
  }

  @Override
  public List<String> getOutputColumnNames() {
    return null;
  }

  @Override
  public List<WritePlanNode> splitByPartition(IAnalysis analysis) {
    // only single device in single database
    if (times.length == 0) {
      return Collections.emptyList();
    }

    final Map<IDeviceID, PartitionSplitInfo> deviceIDSplitInfoMap = collectSplitRanges();
    final Map<TRegionReplicaSet, List<Integer>> splitMap =
        splitByReplicaSet(deviceIDSplitInfoMap, analysis);

    return doSplit(splitMap);
  }

  private Map<IDeviceID, PartitionSplitInfo> collectSplitRanges() {
    long upperBoundOfTimePartition = TimePartitionUtils.getTimePartitionUpperBound(times[0]);
    TTimePartitionSlot timePartitionSlot = TimePartitionUtils.getTimePartitionSlot(times[0]);
    int startLoc = 0; // included
    IDeviceID currDeviceId = getDeviceID(0);

    Map<IDeviceID, PartitionSplitInfo> deviceIDSplitInfoMap = new LinkedHashMap<>();

    for (int i = 1; i < times.length; i++) { // times are sorted in session API.
      IDeviceID nextDeviceId = getDeviceID(i);
      if (times[i] >= upperBoundOfTimePartition || !currDeviceId.equals(nextDeviceId)) {
        final PartitionSplitInfo splitInfo =
            deviceIDSplitInfoMap.computeIfAbsent(
                currDeviceId, deviceID1 -> new PartitionSplitInfo());
        // a new range.
        splitInfo.ranges.add(startLoc); // included
        splitInfo.ranges.add(i); // excluded
        splitInfo.timePartitionSlots.add(timePartitionSlot);
        // next init
        startLoc = i;
        upperBoundOfTimePartition = TimePartitionUtils.getTimePartitionUpperBound(times[i]);
        timePartitionSlot = TimePartitionUtils.getTimePartitionSlot(times[i]);
        currDeviceId = nextDeviceId;
      }
    }

    PartitionSplitInfo splitInfo =
        deviceIDSplitInfoMap.computeIfAbsent(currDeviceId, deviceID1 -> new PartitionSplitInfo());
    // the final range
    splitInfo.ranges.add(startLoc); // included
    splitInfo.ranges.add(times.length); // excluded
    splitInfo.timePartitionSlots.add(timePartitionSlot);

    return deviceIDSplitInfoMap;
  }

  protected Map<TRegionReplicaSet, List<Integer>> splitByReplicaSet(
      Map<IDeviceID, PartitionSplitInfo> deviceIDSplitInfoMap, IAnalysis analysis) {
    Map<TRegionReplicaSet, List<Integer>> splitMap = new HashMap<>();

    for (Entry<IDeviceID, PartitionSplitInfo> entry : deviceIDSplitInfoMap.entrySet()) {
      final IDeviceID deviceID = entry.getKey();
      final PartitionSplitInfo splitInfo = entry.getValue();
      final List<TRegionReplicaSet> replicaSets =
          analysis
              .getDataPartitionInfo()
              .getDataRegionReplicaSetForWriting(
                  deviceID, splitInfo.timePartitionSlots, analysis.getDatabaseName());
      splitInfo.replicaSets = replicaSets;
      // collect redirectInfo
      analysis.addEndPointToRedirectNodeList(
          replicaSets
              .get(replicaSets.size() - 1)
              .getDataNodeLocations()
              .get(0)
              .getClientRpcEndPoint());
      for (int i = 0; i < replicaSets.size(); i++) {
        List<Integer> subRanges =
            splitMap.computeIfAbsent(replicaSets.get(i), x -> new ArrayList<>());
        subRanges.add(splitInfo.ranges.get(2 * i));
        subRanges.add(splitInfo.ranges.get(2 * i + 1));
      }
    }
    return splitMap;
  }

  private List<WritePlanNode> doSplit(Map<TRegionReplicaSet, List<Integer>> splitMap) {
    List<WritePlanNode> result = new ArrayList<>();

    if (splitMap.size() == 1) {
      final Entry<TRegionReplicaSet, List<Integer>> entry = splitMap.entrySet().iterator().next();
      if (entry.getValue().size() == 2) {
        // Avoid using system arraycopy when there is no need to split
        setRange(entry.getValue());
        setDataRegionReplicaSet(entry.getKey());
        result.add(this);
        return result;
      }
    }

    for (Map.Entry<TRegionReplicaSet, List<Integer>> entry : splitMap.entrySet()) {
      result.add(generateOneSplit(entry));
    }
    return result;
  }

  protected InsertTabletNode getEmptySplit(int count) {
    long[] subTimes = new long[count];
    Object[] values = initTabletValues(dataTypes.length, count, dataTypes);
    BitMap[] newBitMaps = this.bitMaps == null ? null : initBitmaps(dataTypes.length, count);
    return new InsertTabletNode(
        getPlanNodeId(),
        targetPath,
        isAligned,
        measurements,
        dataTypes,
        measurementSchemas,
        subTimes,
        newBitMaps,
        values,
        subTimes.length);
  }

  private WritePlanNode generateOneSplit(Map.Entry<TRegionReplicaSet, List<Integer>> entry) {
    List<Integer> locs;
    // generate a new times and values
    locs = entry.getValue();
    int count = 0;
    for (int i = 0; i < locs.size(); i += 2) {
      int start = locs.get(i);
      int end = locs.get(i + 1);
      count += end - start;
    }

    final InsertTabletNode subNode = getEmptySplit(count);
    int destLoc = 0;

    for (int i = 0; i < locs.size(); i += 2) {
      int start = locs.get(i);
      int end = locs.get(i + 1);
      final int length = end - start;

      System.arraycopy(times, start, subNode.times, destLoc, length);
      for (int k = 0; k < subNode.columns.length; k++) {
        if (dataTypes[k] != null) {
          System.arraycopy(columns[k], start, subNode.columns[k], destLoc, length);
        }
        if (subNode.bitMaps != null && this.bitMaps[k] != null) {
          BitMap.copyOfRange(this.bitMaps[k], start, subNode.bitMaps[k], destLoc, length);
        }
      }
      destLoc += length;
    }
    subNode.setFailedMeasurementNumber(getFailedMeasurementNumber());
    subNode.setRange(locs);
    subNode.setDataRegionReplicaSet(entry.getKey());
    return subNode;
  }

  @TestOnly
  public List<TTimePartitionSlot> getTimePartitionSlots() {
    List<TTimePartitionSlot> result = new ArrayList<>();
    long upperBoundOfTimePartition = TimePartitionUtils.getTimePartitionUpperBound(times[0]);
    TTimePartitionSlot timePartitionSlot = TimePartitionUtils.getTimePartitionSlot(times[0]);
    for (int i = 1; i < times.length; i++) { // times are sorted in session API.
      if (times[i] >= upperBoundOfTimePartition) {
        result.add(timePartitionSlot);
        // next init
        upperBoundOfTimePartition = TimePartitionUtils.getTimePartitionUpperBound(times[i]);
        timePartitionSlot = TimePartitionUtils.getTimePartitionSlot(times[i]);
      }
    }
    result.add(timePartitionSlot);
    return result;
  }

  protected Object[] initTabletValues(int columnSize, int rowSize, TSDataType[] dataTypes) {
    Object[] values = new Object[columnSize];
    for (int i = 0; i < values.length; i++) {
      if (dataTypes[i] != null) {
        switch (dataTypes[i]) {
          case TEXT:
          case BLOB:
          case STRING:
            values[i] = new Binary[rowSize];
            break;
          case FLOAT:
            values[i] = new float[rowSize];
            break;
          case INT32:
          case DATE:
            values[i] = new int[rowSize];
            break;
          case TIMESTAMP:
          case INT64:
            values[i] = new long[rowSize];
            break;
          case DOUBLE:
            values[i] = new double[rowSize];
            break;
          case BOOLEAN:
            values[i] = new boolean[rowSize];
            break;
        }
      }
    }
    return values;
  }

  protected BitMap[] initBitmaps(int columnSize, int rowSize) {
    BitMap[] bitMaps = new BitMap[columnSize];
    for (int i = 0; i < columnSize; i++) {
      bitMaps[i] = new BitMap(rowSize);
    }
    return bitMaps;
  }

  @Override
  public void markFailedMeasurement(int index) {
    if (measurements[index] == null) {
      return;
    }
    measurements[index] = null;
    dataTypes[index] = null;
    columns[index] = null;
  }

  @Override
  public long getMinTime() {
    return times[0];
  }

  @Override
  protected void serializeAttributes(ByteBuffer byteBuffer) {
    getType().serialize(byteBuffer);
    subSerialize(byteBuffer);
  }

  @Override
  protected void serializeAttributes(DataOutputStream stream) throws IOException {
    getType().serialize(stream);
    subSerialize(stream);
  }

  void subSerialize(ByteBuffer buffer) {
    ReadWriteIOUtils.write(targetPath.getFullPath(), buffer);
    writeMeasurementsOrSchemas(buffer);
    writeDataTypes(buffer);
    writeTimes(buffer);
    writeBitMaps(buffer);
    writeValues(buffer);
    ReadWriteIOUtils.write((byte) (isAligned ? 1 : 0), buffer);
  }

  void subSerialize(DataOutputStream stream) throws IOException {
    ReadWriteIOUtils.write(targetPath.getFullPath(), stream);
    writeMeasurementsOrSchemas(stream);
    writeDataTypes(stream);
    writeTimes(stream);
    writeBitMaps(stream);
    writeValues(stream);
    ReadWriteIOUtils.write((byte) (isAligned ? 1 : 0), stream);
  }

  /** Serialize measurements or measurement schemas, ignoring failed time series */
  private void writeMeasurementsOrSchemas(ByteBuffer buffer) {
    ReadWriteIOUtils.write(measurements.length - getFailedMeasurementNumber(), buffer);
    ReadWriteIOUtils.write((byte) (measurementSchemas != null ? 1 : 0), buffer);

    for (int i = 0; i < measurements.length; i++) {
      // ignore failed partial insert
      if (measurements[i] == null) {
        continue;
      }
      // serialize measurement schemas when exist
      if (measurementSchemas != null) {
        measurementSchemas[i].serializeTo(buffer);
      } else {
        ReadWriteIOUtils.write(measurements[i], buffer);
      }
    }
  }

  /** Serialize measurements or measurement schemas, ignoring failed time series */
  private void writeMeasurementsOrSchemas(DataOutputStream stream) throws IOException {
    ReadWriteIOUtils.write(measurements.length - getFailedMeasurementNumber(), stream);
    ReadWriteIOUtils.write((byte) (measurementSchemas != null ? 1 : 0), stream);

    for (int i = 0; i < measurements.length; i++) {
      // ignore failed partial insert
      if (measurements[i] == null) {
        continue;
      }
      // serialize measurement schemas when exist
      if (measurementSchemas != null) {
        measurementSchemas[i].serializeTo(stream);
      } else {
        ReadWriteIOUtils.write(measurements[i], stream);
      }
    }
  }

  /** Serialize data types, ignoring failed time series */
  private void writeDataTypes(ByteBuffer buffer) {
    for (int i = 0; i < dataTypes.length; i++) {
      // ignore failed partial insert
      if (measurements[i] == null) {
        continue;
      }
      dataTypes[i].serializeTo(buffer);
    }
  }

  /** Serialize data types, ignoring failed time series */
  private void writeDataTypes(DataOutputStream stream) throws IOException {
    for (int i = 0; i < dataTypes.length; i++) {
      // ignore failed partial insert
      if (measurements[i] == null) {
        continue;
      }
      dataTypes[i].serializeTo(stream);
    }
  }

  private void writeTimes(ByteBuffer buffer) {
    ReadWriteIOUtils.write(rowCount, buffer);
    for (long time : times) {
      ReadWriteIOUtils.write(time, buffer);
    }
  }

  private void writeTimes(DataOutputStream stream) throws IOException {
    ReadWriteIOUtils.write(rowCount, stream);
    for (long time : times) {
      ReadWriteIOUtils.write(time, stream);
    }
  }

  /** Serialize bitmaps, ignoring failed time series */
  private void writeBitMaps(ByteBuffer buffer) {
    ReadWriteIOUtils.write(BytesUtils.boolToByte(bitMaps != null), buffer);
    if (bitMaps != null) {
      for (int i = 0; i < bitMaps.length; i++) {
        // ignore failed partial insert
        if (measurements[i] == null) {
          continue;
        }

        if (bitMaps[i] == null) {
          ReadWriteIOUtils.write(BytesUtils.boolToByte(false), buffer);
        } else {
          ReadWriteIOUtils.write(BytesUtils.boolToByte(true), buffer);
          buffer.put(bitMaps[i].getByteArray());
        }
      }
    }
  }

  /** Serialize bitmaps, ignoring failed time series */
  private void writeBitMaps(DataOutputStream stream) throws IOException {
    ReadWriteIOUtils.write(BytesUtils.boolToByte(bitMaps != null), stream);
    if (bitMaps != null) {
      for (int i = 0; i < bitMaps.length; i++) {
        // ignore failed partial insert
        if (measurements[i] == null) {
          continue;
        }

        if (bitMaps[i] == null) {
          ReadWriteIOUtils.write(BytesUtils.boolToByte(false), stream);
        } else {
          ReadWriteIOUtils.write(BytesUtils.boolToByte(true), stream);
          stream.write(bitMaps[i].getByteArray());
        }
      }
    }
  }

  /** Serialize values, ignoring failed time series */
  private void writeValues(ByteBuffer buffer) {
    for (int i = 0; i < columns.length; i++) {
      // ignore failed partial insert
      if (measurements[i] == null) {
        continue;
      }
      serializeColumn(dataTypes[i], columns[i], buffer);
    }
  }

  /** Serialize values, ignoring failed time series */
  private void writeValues(DataOutputStream stream) throws IOException {
    for (int i = 0; i < columns.length; i++) {
      // ignore failed partial insert
      if (measurements[i] == null) {
        continue;
      }
      serializeColumn(dataTypes[i], columns[i], stream);
    }
  }

  private void serializeColumn(TSDataType dataType, Object column, ByteBuffer buffer) {
    switch (dataType) {
      case INT32:
      case DATE:
        int[] intValues = (int[]) column;
        for (int j = 0; j < rowCount; j++) {
          ReadWriteIOUtils.write(intValues[j], buffer);
        }
        break;
      case INT64:
      case TIMESTAMP:
        long[] longValues = (long[]) column;
        for (int j = 0; j < rowCount; j++) {
          ReadWriteIOUtils.write(longValues[j], buffer);
        }
        break;
      case FLOAT:
        float[] floatValues = (float[]) column;
        for (int j = 0; j < rowCount; j++) {
          ReadWriteIOUtils.write(floatValues[j], buffer);
        }
        break;
      case DOUBLE:
        double[] doubleValues = (double[]) column;
        for (int j = 0; j < rowCount; j++) {
          ReadWriteIOUtils.write(doubleValues[j], buffer);
        }
        break;
      case BOOLEAN:
        boolean[] boolValues = (boolean[]) column;
        for (int j = 0; j < rowCount; j++) {
          ReadWriteIOUtils.write(BytesUtils.boolToByte(boolValues[j]), buffer);
        }
        break;
      case TEXT:
      case BLOB:
      case STRING:
        Binary[] binaryValues = (Binary[]) column;
        for (int j = 0; j < rowCount; j++) {
          if (binaryValues[j] != null) {
            ReadWriteIOUtils.write(binaryValues[j], buffer);
          } else {
            ReadWriteIOUtils.write(0, buffer);
          }
        }
        break;
      default:
        throw new UnSupportedDataTypeException(String.format(DATATYPE_UNSUPPORTED, dataType));
    }
  }

  private void serializeColumn(TSDataType dataType, Object column, DataOutputStream stream)
      throws IOException {
    switch (dataType) {
      case INT32:
      case DATE:
        int[] intValues = (int[]) column;
        for (int j = 0; j < rowCount; j++) {
          ReadWriteIOUtils.write(intValues[j], stream);
        }
        break;
      case INT64:
      case TIMESTAMP:
        long[] longValues = (long[]) column;
        for (int j = 0; j < rowCount; j++) {
          ReadWriteIOUtils.write(longValues[j], stream);
        }
        break;
      case FLOAT:
        float[] floatValues = (float[]) column;
        for (int j = 0; j < rowCount; j++) {
          ReadWriteIOUtils.write(floatValues[j], stream);
        }
        break;
      case DOUBLE:
        double[] doubleValues = (double[]) column;
        for (int j = 0; j < rowCount; j++) {
          ReadWriteIOUtils.write(doubleValues[j], stream);
        }
        break;
      case BOOLEAN:
        boolean[] boolValues = (boolean[]) column;
        for (int j = 0; j < rowCount; j++) {
          ReadWriteIOUtils.write(BytesUtils.boolToByte(boolValues[j]), stream);
        }
        break;
      case STRING:
      case TEXT:
      case BLOB:
        Binary[] binaryValues = (Binary[]) column;
        for (int j = 0; j < rowCount; j++) {
          if (binaryValues[j] != null) {
            ReadWriteIOUtils.write(binaryValues[j], stream);
          } else {
            ReadWriteIOUtils.write(0, stream);
          }
        }
        break;
      default:
        throw new UnSupportedDataTypeException(String.format(DATATYPE_UNSUPPORTED, dataType));
    }
  }

  public static InsertTabletNode deserialize(ByteBuffer byteBuffer) {
    InsertTabletNode insertNode = new InsertTabletNode(new PlanNodeId(""));
    insertNode.subDeserialize(byteBuffer);
    insertNode.setPlanNodeId(PlanNodeId.deserialize(byteBuffer));
    return insertNode;
  }

  public void subDeserialize(ByteBuffer buffer) {
    try {
      targetPath = readTargetPath(buffer);
    } catch (IllegalPathException e) {
      throw new IllegalArgumentException("Cannot deserialize InsertTabletNode", e);
    }

    int measurementSize = buffer.getInt();
    measurements = new String[measurementSize];

    boolean hasSchema = buffer.get() == 1;
    if (hasSchema) {
      this.measurementSchemas = new MeasurementSchema[measurementSize];
      for (int i = 0; i < measurementSize; i++) {
        measurementSchemas[i] = MeasurementSchema.deserializeFrom(buffer);
        measurements[i] = measurementSchemas[i].getMeasurementName();
      }
    } else {
      for (int i = 0; i < measurementSize; i++) {
        measurements[i] = ReadWriteIOUtils.readString(buffer);
      }
    }

    dataTypes = new TSDataType[measurementSize];
    for (int i = 0; i < measurementSize; i++) {
      dataTypes[i] = TSDataType.deserialize(buffer.get());
    }

    rowCount = buffer.getInt();
    times = new long[rowCount];
    times = QueryDataSetUtils.readTimesFromBuffer(buffer, rowCount);

    boolean hasBitMaps = BytesUtils.byteToBool(buffer.get());
    if (hasBitMaps) {
      bitMaps =
          QueryDataSetUtils.readBitMapsFromBuffer(buffer, measurementSize, rowCount).orElse(null);
    }
    columns =
        QueryDataSetUtils.readTabletValuesFromBuffer(buffer, dataTypes, measurementSize, rowCount);
    isAligned = buffer.get() == 1;
  }

  // region serialize & deserialize methods for WAL

  /** Serialized size for wal */
  @Override
  public int serializedSize() {
    return serializedSize(0, rowCount);
  }

  /** Serialized size for wal */
  public int serializedSize(int start, int end) {
    return Short.BYTES + subSerializeSize(start, end);
  }

  int subSerializeSize(int start, int end) {
    int size = 0;
    size += Long.BYTES;
    size += ReadWriteIOUtils.sizeToWrite(targetPath.getFullPath());
    // measurements size
    size += Integer.BYTES;
    size += serializeMeasurementSchemasSize();
    // times size
    size += Integer.BYTES;
    size += Long.BYTES * (end - start);
    // bitmaps size
    size += Byte.BYTES;
    if (bitMaps != null) {
      for (int i = 0; i < bitMaps.length; i++) {
        // ignore failed partial insert
        if (measurements[i] == null) {
          continue;
        }

        size += Byte.BYTES;
        if (bitMaps[i] != null) {
          int len = end - start;
          BitMap partBitMap = new BitMap(len);
          BitMap.copyOfRange(bitMaps[i], start, partBitMap, 0, len);
          size += partBitMap.getByteArray().length;
        }
      }
    }
    // values size
    for (int i = 0; i < dataTypes.length; i++) {
      if (columns[i] != null) {
        size += getColumnSize(dataTypes[i], columns[i], start, end);
      }
    }
    // isAlign
    size += Byte.BYTES;
    // column category

    return size;
  }

  private int getColumnSize(TSDataType dataType, Object column, int start, int end) {
    int size = 0;
    switch (dataType) {
      case INT32:
      case DATE:
        size += Integer.BYTES * (end - start);
        break;
      case INT64:
      case TIMESTAMP:
        size += Long.BYTES * (end - start);
        break;
      case FLOAT:
        size += Float.BYTES * (end - start);
        break;
      case DOUBLE:
        size += Double.BYTES * (end - start);
        break;
      case BOOLEAN:
        size += Byte.BYTES * (end - start);
        break;
      case TEXT:
      case BLOB:
      case STRING:
        Binary[] binaryValues = (Binary[]) column;
        for (int j = start; j < end; j++) {
          size += ReadWriteIOUtils.sizeToWrite(binaryValues[j]);
        }
        break;
    }
    return size;
  }

  /**
   * Compared with {@link this#serialize(ByteBuffer)}, more info: search index and data types, less
   * info: isNeedInferType
   */
  @Override
  public void serializeToWAL(IWALByteBufferView buffer) {
    serializeToWAL(buffer, Collections.singletonList(new int[] {0, rowCount}));
  }

  public void serializeToWAL(IWALByteBufferView buffer, List<int[]> rangeList) {
    buffer.putShort(getType().getNodeType());
    subSerialize(buffer, rangeList);
  }

  void subSerialize(IWALByteBufferView buffer, List<int[]> rangeList) {
    buffer.putLong(searchIndex);
    WALWriteUtils.write(targetPath.getFullPath(), buffer);
    // data types are serialized in measurement schemas
    writeMeasurementSchemas(buffer);
    int rowNumInRange = 0;
    for (int[] startEnd : rangeList) {
      rowNumInRange += startEnd[1] - startEnd[0];
    }
    writeTimes(buffer, rangeList, rowNumInRange);
    writeBitMaps(buffer, rangeList, rowNumInRange);
    writeValues(buffer, rangeList);
    buffer.put((byte) (isAligned ? 1 : 0));
  }

  /** Serialize measurement schemas, ignoring failed time series */
  protected void writeMeasurementSchemas(IWALByteBufferView buffer) {
    buffer.putInt(measurements.length - getFailedMeasurementNumber());
    serializeMeasurementSchemasToWAL(buffer);
  }

  protected void writeTimes(IWALByteBufferView buffer, List<int[]> rangeList, int rowNumInRange) {
    buffer.putInt(rowNumInRange);
    for (int[] startEnd : rangeList) {
      for (int i = startEnd[0]; i < startEnd[1]; i++) {
        buffer.putLong(times[i]);
      }
    }
  }

  /** Serialize bitmaps, ignoring failed time series */
  protected void writeBitMaps(IWALByteBufferView buffer, List<int[]> rangeList, int rowNumInRange) {
    buffer.put(BytesUtils.boolToByte(bitMaps != null));
    if (bitMaps != null) {
      for (int i = 0; i < bitMaps.length; i++) {
        // ignore failed partial insert
        if (measurements[i] == null) {
          continue;
        }

        if (bitMaps[i] == null) {
          buffer.put(BytesUtils.boolToByte(false));
        } else {
          buffer.put(BytesUtils.boolToByte(true));
          BitMap partBitMap = new BitMap(rowNumInRange);
          int copiedLength = 0;
          for (int[] startEnd : rangeList) {
            int len = startEnd[1] - startEnd[0];
            BitMap.copyOfRange(bitMaps[i], startEnd[0], partBitMap, copiedLength, len);
            copiedLength += len;
          }
          buffer.put(partBitMap.getByteArray());
        }
      }
    }
  }

  /** Serialize values, ignoring failed time series */
  protected void writeValues(IWALByteBufferView buffer, List<int[]> rangeList) {
    for (int i = 0; i < columns.length; i++) {
      // ignore failed partial insert
      if (measurements[i] == null) {
        continue;
      }
      for (int[] startEnd : rangeList) {
        serializeColumn(dataTypes[i], columns[i], buffer, startEnd[0], startEnd[1]);
      }
    }
  }

  private void serializeColumn(
      TSDataType dataType, Object column, IWALByteBufferView buffer, int start, int end) {
    switch (dataType) {
      case INT32:
      case DATE:
        int[] intValues = (int[]) column;
        for (int j = start; j < end; j++) {
          buffer.putInt(intValues[j]);
        }
        break;
      case INT64:
      case TIMESTAMP:
        long[] longValues = (long[]) column;
        for (int j = start; j < end; j++) {
          buffer.putLong(longValues[j]);
        }
        break;
      case FLOAT:
        float[] floatValues = (float[]) column;
        for (int j = start; j < end; j++) {
          buffer.putFloat(floatValues[j]);
        }
        break;
      case DOUBLE:
        double[] doubleValues = (double[]) column;
        for (int j = start; j < end; j++) {
          buffer.putDouble(doubleValues[j]);
        }
        break;
      case BOOLEAN:
        boolean[] boolValues = (boolean[]) column;
        for (int j = start; j < end; j++) {
          buffer.put(BytesUtils.boolToByte(boolValues[j]));
        }
        break;
      case STRING:
      case TEXT:
      case BLOB:
        Binary[] binaryValues = (Binary[]) column;
        for (int j = start; j < end; j++) {
          if (binaryValues[j] != null) {
            buffer.putInt(binaryValues[j].getLength());
            buffer.put(binaryValues[j].getValues());
          } else {
            buffer.putInt(0);
          }
        }
        break;
      default:
        throw new UnSupportedDataTypeException(String.format(DATATYPE_UNSUPPORTED, dataType));
    }
  }

  /** Deserialize from wal */
  public static InsertTabletNode deserializeFromWAL(DataInputStream stream) throws IOException {
    // we do not store plan node id in wal entry
    InsertTabletNode insertNode = new InsertTabletNode(new PlanNodeId(""));
    insertNode.subDeserializeFromWAL(stream);
    return insertNode;
  }

  protected void subDeserializeFromWAL(DataInputStream stream) throws IOException {
    searchIndex = stream.readLong();
    try {
      targetPath = readTargetPath(stream);
    } catch (IllegalPathException e) {
      throw new IllegalArgumentException("Cannot deserialize InsertTabletNode", e);
    }

    int measurementSize = stream.readInt();
    measurements = new String[measurementSize];
    measurementSchemas = new MeasurementSchema[measurementSize];
    dataTypes = new TSDataType[measurementSize];
    deserializeMeasurementSchemas(stream);

    rowCount = stream.readInt();
    times = new long[rowCount];
    times = QueryDataSetUtils.readTimesFromStream(stream, rowCount);

    boolean hasBitMaps = BytesUtils.byteToBool(stream.readByte());
    if (hasBitMaps) {
      bitMaps =
          QueryDataSetUtils.readBitMapsFromStream(stream, measurementSize, rowCount).orElse(null);
    }
    columns =
        QueryDataSetUtils.readTabletValuesFromStream(stream, dataTypes, measurementSize, rowCount);
    isAligned = stream.readByte() == 1;
  }

  public static InsertTabletNode deserializeFromWAL(ByteBuffer buffer) {
    // we do not store plan node id in wal entry
    InsertTabletNode insertNode = new InsertTabletNode(new PlanNodeId(""));
    insertNode.subDeserializeFromWAL(buffer);
    return insertNode;
  }

  protected void subDeserializeFromWAL(ByteBuffer buffer) {
    searchIndex = buffer.getLong();
    try {
      targetPath = readTargetPath(buffer);
    } catch (IllegalPathException e) {
      throw new IllegalArgumentException("Cannot deserialize InsertTabletNode", e);
    }

    int measurementSize = buffer.getInt();
    measurements = new String[measurementSize];
    measurementSchemas = new MeasurementSchema[measurementSize];
    deserializeMeasurementSchemas(buffer);

    // data types are serialized in measurement schemas
    dataTypes = new TSDataType[measurementSize];
    for (int i = 0; i < measurementSize; i++) {
      dataTypes[i] = measurementSchemas[i].getType();
    }

    rowCount = buffer.getInt();
    times = new long[rowCount];
    times = QueryDataSetUtils.readTimesFromBuffer(buffer, rowCount);

    boolean hasBitMaps = BytesUtils.byteToBool(buffer.get());
    if (hasBitMaps) {
      bitMaps =
          QueryDataSetUtils.readBitMapsFromBuffer(buffer, measurementSize, rowCount).orElse(null);
    }
    columns =
        QueryDataSetUtils.readTabletValuesFromBuffer(buffer, dataTypes, measurementSize, rowCount);
    isAligned = buffer.get() == 1;
  }

  // endregion

  @Override
  public int hashCode() {
    int result = Objects.hash(super.hashCode(), rowCount, range);
    result = 31 * result + Arrays.hashCode(times);
    result = 31 * result + Arrays.hashCode(bitMaps);
    result = 31 * result + Arrays.deepHashCode(columns);
    return result;
  }

  @Override
  public boolean equals(Object o) {
    if (this == o) {
      return true;
    }
    if (o == null || getClass() != o.getClass()) {
      return false;
    }
    if (!super.equals(o)) {
      return false;
    }
    InsertTabletNode that = (InsertTabletNode) o;
    return rowCount == that.rowCount
        && Arrays.equals(times, that.times)
        && Arrays.equals(bitMaps, that.bitMaps)
        && equals(that.columns)
        && Objects.equals(range, that.range);
  }

  private boolean equals(Object[] columns) {
    if (this.columns == columns) {
      return true;
    }

    if (columns == null || this.columns == null || columns.length != this.columns.length) {
      return false;
    }

    for (int i = 0; i < columns.length; i++) {
      if (dataTypes[i] != null) {
        switch (dataTypes[i]) {
          case INT32:
          case DATE:
            if (!Arrays.equals((int[]) this.columns[i], (int[]) columns[i])) {
              return false;
            }
            break;
          case INT64:
          case TIMESTAMP:
            if (!Arrays.equals((long[]) this.columns[i], (long[]) columns[i])) {
              return false;
            }
            break;
          case FLOAT:
            if (!Arrays.equals((float[]) this.columns[i], (float[]) columns[i])) {
              return false;
            }
            break;
          case DOUBLE:
            if (!Arrays.equals((double[]) this.columns[i], (double[]) columns[i])) {
              return false;
            }
            break;
          case BOOLEAN:
            if (!Arrays.equals((boolean[]) this.columns[i], (boolean[]) columns[i])) {
              return false;
            }
            break;
          case TEXT:
          case BLOB:
          case STRING:
            if (!Arrays.equals((Binary[]) this.columns[i], (Binary[]) columns[i])) {
              return false;
            }
            break;
          default:
            throw new UnSupportedDataTypeException(
                String.format(DATATYPE_UNSUPPORTED, dataTypes[i]));
        }
      } else if (!columns[i].equals(columns)) {
        return false;
      }
    }

    return true;
  }

  @Override
  public <R, C> R accept(PlanVisitor<R, C> visitor, C context) {
    return visitor.visitInsertTablet(this, context);
  }

  public TimeValuePair composeLastTimeValuePair(
      int measurementIndex, int startOffset, int endOffset) {
    if (measurementIndex >= columns.length || Objects.isNull(dataTypes[measurementIndex])) {
      return null;
    }

    // get non-null value
    int lastIdx = Math.min(endOffset - 1, rowCount - 1);
    if (bitMaps != null && bitMaps[measurementIndex] != null) {
      BitMap bitMap = bitMaps[measurementIndex];
      while (lastIdx >= startOffset) {
        if (!bitMap.isMarked(lastIdx)) {
          break;
        }
        lastIdx--;
      }
    }
    if (lastIdx < startOffset) {
      return null;
    }

    TsPrimitiveType value;
    switch (dataTypes[measurementIndex]) {
      case INT32:
      case DATE:
        int[] intValues = (int[]) columns[measurementIndex];
        value = new TsPrimitiveType.TsInt(intValues[lastIdx]);
        break;
      case INT64:
      case TIMESTAMP:
        long[] longValues = (long[]) columns[measurementIndex];
        value = new TsPrimitiveType.TsLong(longValues[lastIdx]);
        break;
      case FLOAT:
        float[] floatValues = (float[]) columns[measurementIndex];
        value = new TsPrimitiveType.TsFloat(floatValues[lastIdx]);
        break;
      case DOUBLE:
        double[] doubleValues = (double[]) columns[measurementIndex];
        value = new TsPrimitiveType.TsDouble(doubleValues[lastIdx]);
        break;
      case BOOLEAN:
        boolean[] boolValues = (boolean[]) columns[measurementIndex];
        value = new TsPrimitiveType.TsBoolean(boolValues[lastIdx]);
        break;
      case TEXT:
      case BLOB:
      case STRING:
        Binary[] binaryValues = (Binary[]) columns[measurementIndex];
        value = new TsPrimitiveType.TsBinary(binaryValues[lastIdx]);
        break;
      default:
        throw new UnSupportedDataTypeException(
            String.format(DATATYPE_UNSUPPORTED, dataTypes[measurementIndex]));
    }
    return new TimeValuePair(times[lastIdx], value);
  }

  public TimeValuePair composeLastTimeValuePair(int measurementIndex) {
    return composeLastTimeValuePair(measurementIndex, 0, rowCount);
  }

  public IDeviceID getDeviceID(int rowIdx) {
    if (deviceID != null) {
      return deviceID;
    }
    deviceID = DeviceIDFactory.getInstance().getDeviceID(targetPath);
    return deviceID;
  }

  protected static class PartitionSplitInfo {

    // for each List in split, they are range1.start, range1.end, range2.start, range2.end, ...
    List<Integer> ranges = new ArrayList<>();
    List<TTimePartitionSlot> timePartitionSlots = new ArrayList<>();
    List<TRegionReplicaSet> replicaSets;
  }

  /**
   * Split the tablet of the given range according to Table deviceID.
   *
   * @param start inclusive
   * @param end exclusive
   * @return each the number in the pair is the end offset of a device
   */
  public List<Pair<IDeviceID, Integer>> splitByDevice(int start, int end) {
    return Collections.singletonList(new Pair<>(getDeviceID(), end));
  }

  /**
   * @param results insertion result of each row
   * @param ttl the ttl
   * @return the position of the first alive row
   * @throws OutOfTTLException if all rows have expired the TTL
   */
  public int checkTTL(TSStatus[] results, long ttl) throws OutOfTTLException {
    return checkTTLInternal(results, ttl, true);
  }

  protected int checkTTLInternal(TSStatus[] results, long ttl, boolean breakOnFirstAlive)
      throws OutOfTTLException {

    /*
     * assume that batch has been sorted by client
     */
    int loc = 0;
    int firstAliveLoc = -1;
    while (loc < getRowCount()) {
      long currTime = getTimes()[loc];
      // skip points that do not satisfy TTL
      if (!isAlive(currTime, ttl)) {
        results[loc] =
            RpcUtils.getStatus(
                TSStatusCode.OUT_OF_TTL,
                String.format(
                    "Insertion time [%s] is less than ttl time bound [%s]",
                    DateTimeUtils.convertLongToDate(currTime),
                    DateTimeUtils.convertLongToDate(CommonDateTimeUtils.currentTime() - ttl)));
      } else {
        if (firstAliveLoc == -1) {
          firstAliveLoc = loc;
        }
        if (breakOnFirstAlive) {
          break;
        }
      }
      loc++;
    }

    if (firstAliveLoc == -1) {
      // no alive data
      throw new OutOfTTLException(
          getTimes()[getTimes().length - 1], (CommonDateTimeUtils.currentTime() - ttl));
    }
    return firstAliveLoc;
  }

  public void updateLastCache(final String databaseName) {
    final String[] rawMeasurements = getRawMeasurements();
    final TimeValuePair[] timeValuePairs = new TimeValuePair[rawMeasurements.length];
    for (int i = 0; i < rawMeasurements.length; i++) {
      timeValuePairs[i] = composeLastTimeValuePair(i);
    }
    TreeDeviceSchemaCacheManager.getInstance()
        .updateLastCacheIfExists(
            databaseName,
            getDeviceID(),
            rawMeasurements,
            timeValuePairs,
            isAligned,
            measurementSchemas);
  }

  @Override
<<<<<<< HEAD
  public void checkDataType(AbstractMemTable memTable) throws DataTypeInconsistentException {
    IWritableMemChunkGroup writableMemChunkGroup = memTable.getWritableMemChunkGroup(getDeviceID());
    if (writableMemChunkGroup != null) {
      writableMemChunkGroup.checkDataType(this);
    }
=======
  public String toString() {
    return "InsertTabletNode{"
        + "targetPath="
        + targetPath
        + ", measurements="
        + Arrays.toString(measurements)
        + ", rowCount="
        + rowCount
        + ", timeRange=[,"
        + times[0]
        + ", "
        + times[times.length - 1]
        + "]"
        + '}';
>>>>>>> 16ad6c1a
  }
}<|MERGE_RESOLUTION|>--- conflicted
+++ resolved
@@ -1305,13 +1305,14 @@
   }
 
   @Override
-<<<<<<< HEAD
   public void checkDataType(AbstractMemTable memTable) throws DataTypeInconsistentException {
     IWritableMemChunkGroup writableMemChunkGroup = memTable.getWritableMemChunkGroup(getDeviceID());
     if (writableMemChunkGroup != null) {
       writableMemChunkGroup.checkDataType(this);
     }
-=======
+  }
+
+  @Override
   public String toString() {
     return "InsertTabletNode{"
         + "targetPath="
@@ -1326,6 +1327,5 @@
         + times[times.length - 1]
         + "]"
         + '}';
->>>>>>> 16ad6c1a
   }
 }