/*
 * Licensed to the Apache Software Foundation (ASF) under one
 * or more contributor license agreements.  See the NOTICE file
 * distributed with this work for additional information
 * regarding copyright ownership.  The ASF licenses this file
 * to you under the Apache License, Version 2.0 (the
 * "License"); you may not use this file except in compliance
 * with the License.  You may obtain a copy of the License at
 *
 *     http://www.apache.org/licenses/LICENSE-2.0
 *
 * Unless required by applicable law or agreed to in writing,
 * software distributed under the License is distributed on an
 * "AS IS" BASIS, WITHOUT WARRANTIES OR CONDITIONS OF ANY
 * KIND, either express or implied.  See the License for the
 * specific language governing permissions and limitations
 * under the License.
 */

package org.apache.iotdb.db.queryengine.plan.relational.security;

import org.apache.iotdb.common.rpc.thrift.TSStatus;
import org.apache.iotdb.commons.audit.AuditEventType;
import org.apache.iotdb.commons.audit.AuditLogOperation;
import org.apache.iotdb.commons.audit.IAuditEntity;
import org.apache.iotdb.commons.auth.AuthException;
import org.apache.iotdb.commons.auth.entity.PrivilegeType;
import org.apache.iotdb.commons.conf.IoTDBConstant;
import org.apache.iotdb.commons.path.PartialPath;
import org.apache.iotdb.commons.path.PathPatternTreeUtils;
import org.apache.iotdb.db.audit.DNAuditLogger;
import org.apache.iotdb.db.auth.AuthorityChecker;
import org.apache.iotdb.db.queryengine.plan.statement.AuthorType;
import org.apache.iotdb.db.queryengine.plan.statement.AuthorityInformationStatement;
import org.apache.iotdb.db.queryengine.plan.statement.StatementNode;
import org.apache.iotdb.db.queryengine.plan.statement.StatementVisitor;
import org.apache.iotdb.db.queryengine.plan.statement.crud.DeleteDataStatement;
import org.apache.iotdb.db.queryengine.plan.statement.crud.InsertBaseStatement;
import org.apache.iotdb.db.queryengine.plan.statement.crud.InsertStatement;
import org.apache.iotdb.db.queryengine.plan.statement.crud.LoadTsFileStatement;
import org.apache.iotdb.db.queryengine.plan.statement.crud.QueryStatement;
import org.apache.iotdb.db.queryengine.plan.statement.internal.InternalBatchActivateTemplateStatement;
import org.apache.iotdb.db.queryengine.plan.statement.internal.InternalCreateMultiTimeSeriesStatement;
import org.apache.iotdb.db.queryengine.plan.statement.internal.InternalCreateTimeSeriesStatement;
import org.apache.iotdb.db.queryengine.plan.statement.metadata.AlterTimeSeriesStatement;
import org.apache.iotdb.db.queryengine.plan.statement.metadata.CountDatabaseStatement;
import org.apache.iotdb.db.queryengine.plan.statement.metadata.CountDevicesStatement;
import org.apache.iotdb.db.queryengine.plan.statement.metadata.CountLevelTimeSeriesStatement;
import org.apache.iotdb.db.queryengine.plan.statement.metadata.CountNodesStatement;
import org.apache.iotdb.db.queryengine.plan.statement.metadata.CountTimeSeriesStatement;
import org.apache.iotdb.db.queryengine.plan.statement.metadata.CountTimeSlotListStatement;
import org.apache.iotdb.db.queryengine.plan.statement.metadata.CreateAlignedTimeSeriesStatement;
import org.apache.iotdb.db.queryengine.plan.statement.metadata.CreateContinuousQueryStatement;
import org.apache.iotdb.db.queryengine.plan.statement.metadata.CreateFunctionStatement;
import org.apache.iotdb.db.queryengine.plan.statement.metadata.CreateMultiTimeSeriesStatement;
import org.apache.iotdb.db.queryengine.plan.statement.metadata.CreateTimeSeriesStatement;
import org.apache.iotdb.db.queryengine.plan.statement.metadata.CreateTriggerStatement;
import org.apache.iotdb.db.queryengine.plan.statement.metadata.DatabaseSchemaStatement;
import org.apache.iotdb.db.queryengine.plan.statement.metadata.DeleteDatabaseStatement;
import org.apache.iotdb.db.queryengine.plan.statement.metadata.DeleteTimeSeriesStatement;
import org.apache.iotdb.db.queryengine.plan.statement.metadata.DropContinuousQueryStatement;
import org.apache.iotdb.db.queryengine.plan.statement.metadata.DropFunctionStatement;
import org.apache.iotdb.db.queryengine.plan.statement.metadata.DropTriggerStatement;
import org.apache.iotdb.db.queryengine.plan.statement.metadata.GetRegionIdStatement;
import org.apache.iotdb.db.queryengine.plan.statement.metadata.GetSeriesSlotListStatement;
import org.apache.iotdb.db.queryengine.plan.statement.metadata.GetTimeSlotListStatement;
import org.apache.iotdb.db.queryengine.plan.statement.metadata.RemoveAINodeStatement;
import org.apache.iotdb.db.queryengine.plan.statement.metadata.RemoveConfigNodeStatement;
import org.apache.iotdb.db.queryengine.plan.statement.metadata.RemoveDataNodeStatement;
import org.apache.iotdb.db.queryengine.plan.statement.metadata.SetTTLStatement;
import org.apache.iotdb.db.queryengine.plan.statement.metadata.ShowChildNodesStatement;
import org.apache.iotdb.db.queryengine.plan.statement.metadata.ShowChildPathsStatement;
import org.apache.iotdb.db.queryengine.plan.statement.metadata.ShowClusterIdStatement;
import org.apache.iotdb.db.queryengine.plan.statement.metadata.ShowClusterStatement;
import org.apache.iotdb.db.queryengine.plan.statement.metadata.ShowConfigNodesStatement;
import org.apache.iotdb.db.queryengine.plan.statement.metadata.ShowContinuousQueriesStatement;
import org.apache.iotdb.db.queryengine.plan.statement.metadata.ShowCurrentTimestampStatement;
import org.apache.iotdb.db.queryengine.plan.statement.metadata.ShowDataNodesStatement;
import org.apache.iotdb.db.queryengine.plan.statement.metadata.ShowDatabaseStatement;
import org.apache.iotdb.db.queryengine.plan.statement.metadata.ShowDevicesStatement;
import org.apache.iotdb.db.queryengine.plan.statement.metadata.ShowFunctionsStatement;
import org.apache.iotdb.db.queryengine.plan.statement.metadata.ShowRegionStatement;
import org.apache.iotdb.db.queryengine.plan.statement.metadata.ShowTTLStatement;
import org.apache.iotdb.db.queryengine.plan.statement.metadata.ShowTimeSeriesStatement;
import org.apache.iotdb.db.queryengine.plan.statement.metadata.ShowTriggersStatement;
import org.apache.iotdb.db.queryengine.plan.statement.metadata.ShowVariablesStatement;
import org.apache.iotdb.db.queryengine.plan.statement.metadata.UnSetTTLStatement;
import org.apache.iotdb.db.queryengine.plan.statement.metadata.model.CreateModelStatement;
import org.apache.iotdb.db.queryengine.plan.statement.metadata.model.CreateTrainingStatement;
import org.apache.iotdb.db.queryengine.plan.statement.metadata.model.DropModelStatement;
import org.apache.iotdb.db.queryengine.plan.statement.metadata.model.LoadModelStatement;
import org.apache.iotdb.db.queryengine.plan.statement.metadata.model.ShowAIDevicesStatement;
import org.apache.iotdb.db.queryengine.plan.statement.metadata.model.ShowAINodesStatement;
import org.apache.iotdb.db.queryengine.plan.statement.metadata.model.ShowLoadedModelsStatement;
import org.apache.iotdb.db.queryengine.plan.statement.metadata.model.ShowModelsStatement;
import org.apache.iotdb.db.queryengine.plan.statement.metadata.model.UnloadModelStatement;
import org.apache.iotdb.db.queryengine.plan.statement.metadata.pipe.AlterPipeStatement;
import org.apache.iotdb.db.queryengine.plan.statement.metadata.pipe.CreatePipePluginStatement;
import org.apache.iotdb.db.queryengine.plan.statement.metadata.pipe.CreatePipeStatement;
import org.apache.iotdb.db.queryengine.plan.statement.metadata.pipe.DropPipePluginStatement;
import org.apache.iotdb.db.queryengine.plan.statement.metadata.pipe.DropPipeStatement;
import org.apache.iotdb.db.queryengine.plan.statement.metadata.pipe.ShowPipePluginsStatement;
import org.apache.iotdb.db.queryengine.plan.statement.metadata.pipe.ShowPipesStatement;
import org.apache.iotdb.db.queryengine.plan.statement.metadata.pipe.StartPipeStatement;
import org.apache.iotdb.db.queryengine.plan.statement.metadata.pipe.StopPipeStatement;
import org.apache.iotdb.db.queryengine.plan.statement.metadata.region.ExtendRegionStatement;
import org.apache.iotdb.db.queryengine.plan.statement.metadata.region.MigrateRegionStatement;
import org.apache.iotdb.db.queryengine.plan.statement.metadata.region.ReconstructRegionStatement;
import org.apache.iotdb.db.queryengine.plan.statement.metadata.region.RemoveRegionStatement;
import org.apache.iotdb.db.queryengine.plan.statement.metadata.subscription.CreateTopicStatement;
import org.apache.iotdb.db.queryengine.plan.statement.metadata.subscription.DropSubscriptionStatement;
import org.apache.iotdb.db.queryengine.plan.statement.metadata.subscription.DropTopicStatement;
import org.apache.iotdb.db.queryengine.plan.statement.metadata.subscription.ShowSubscriptionsStatement;
import org.apache.iotdb.db.queryengine.plan.statement.metadata.subscription.ShowTopicsStatement;
import org.apache.iotdb.db.queryengine.plan.statement.metadata.template.ActivateTemplateStatement;
import org.apache.iotdb.db.queryengine.plan.statement.metadata.template.AlterSchemaTemplateStatement;
import org.apache.iotdb.db.queryengine.plan.statement.metadata.template.BatchActivateTemplateStatement;
import org.apache.iotdb.db.queryengine.plan.statement.metadata.template.CreateSchemaTemplateStatement;
import org.apache.iotdb.db.queryengine.plan.statement.metadata.template.DeactivateTemplateStatement;
import org.apache.iotdb.db.queryengine.plan.statement.metadata.template.DropSchemaTemplateStatement;
import org.apache.iotdb.db.queryengine.plan.statement.metadata.template.SetSchemaTemplateStatement;
import org.apache.iotdb.db.queryengine.plan.statement.metadata.template.ShowNodesInSchemaTemplateStatement;
import org.apache.iotdb.db.queryengine.plan.statement.metadata.template.ShowPathSetTemplateStatement;
import org.apache.iotdb.db.queryengine.plan.statement.metadata.template.ShowPathsUsingTemplateStatement;
import org.apache.iotdb.db.queryengine.plan.statement.metadata.template.ShowSchemaTemplateStatement;
import org.apache.iotdb.db.queryengine.plan.statement.metadata.template.UnsetSchemaTemplateStatement;
import org.apache.iotdb.db.queryengine.plan.statement.metadata.view.AlterLogicalViewStatement;
import org.apache.iotdb.db.queryengine.plan.statement.metadata.view.CreateLogicalViewStatement;
import org.apache.iotdb.db.queryengine.plan.statement.metadata.view.DeleteLogicalViewStatement;
import org.apache.iotdb.db.queryengine.plan.statement.metadata.view.RenameLogicalViewStatement;
import org.apache.iotdb.db.queryengine.plan.statement.metadata.view.ShowLogicalViewStatement;
import org.apache.iotdb.db.queryengine.plan.statement.sys.AuthorStatement;
import org.apache.iotdb.db.queryengine.plan.statement.sys.ClearCacheStatement;
import org.apache.iotdb.db.queryengine.plan.statement.sys.ExplainAnalyzeStatement;
import org.apache.iotdb.db.queryengine.plan.statement.sys.ExplainStatement;
import org.apache.iotdb.db.queryengine.plan.statement.sys.FlushStatement;
import org.apache.iotdb.db.queryengine.plan.statement.sys.KillQueryStatement;
import org.apache.iotdb.db.queryengine.plan.statement.sys.LoadConfigurationStatement;
import org.apache.iotdb.db.queryengine.plan.statement.sys.SetConfigurationStatement;
import org.apache.iotdb.db.queryengine.plan.statement.sys.SetSqlDialectStatement;
import org.apache.iotdb.db.queryengine.plan.statement.sys.SetSystemStatusStatement;
import org.apache.iotdb.db.queryengine.plan.statement.sys.ShowCurrentSqlDialectStatement;
import org.apache.iotdb.db.queryengine.plan.statement.sys.ShowCurrentUserStatement;
import org.apache.iotdb.db.queryengine.plan.statement.sys.ShowQueriesStatement;
import org.apache.iotdb.db.queryengine.plan.statement.sys.ShowVersionStatement;
import org.apache.iotdb.db.queryengine.plan.statement.sys.StartRepairDataStatement;
import org.apache.iotdb.db.queryengine.plan.statement.sys.StopRepairDataStatement;
import org.apache.iotdb.db.queryengine.plan.statement.sys.TestConnectionStatement;
import org.apache.iotdb.db.queryengine.plan.statement.sys.quota.SetSpaceQuotaStatement;
import org.apache.iotdb.db.queryengine.plan.statement.sys.quota.SetThrottleQuotaStatement;
import org.apache.iotdb.db.queryengine.plan.statement.sys.quota.ShowSpaceQuotaStatement;
import org.apache.iotdb.db.queryengine.plan.statement.sys.quota.ShowThrottleQuotaStatement;
import org.apache.iotdb.rpc.RpcUtils;
import org.apache.iotdb.rpc.TSStatusCode;

import com.google.common.collect.ImmutableList;

import java.io.IOException;
import java.util.ArrayList;
import java.util.Arrays;
import java.util.Collections;
import java.util.List;
import java.util.Objects;
import java.util.function.Supplier;
import java.util.stream.Collectors;

import static org.apache.iotdb.commons.schema.table.Audit.TREE_MODEL_AUDIT_DATABASE;
import static org.apache.iotdb.commons.schema.table.Audit.TREE_MODEL_AUDIT_DATABASE_PATH;
import static org.apache.iotdb.commons.schema.table.Audit.includeByAuditTreeDB;
import static org.apache.iotdb.db.auth.AuthorityChecker.SUCCEED;
import static org.apache.iotdb.db.queryengine.plan.relational.security.AccessControlImpl.READ_ONLY_DB_ERROR_MSG;

public class TreeAccessCheckVisitor extends StatementVisitor<TSStatus, TreeAccessCheckContext> {

  private static final DNAuditLogger AUDIT_LOGGER = DNAuditLogger.getInstance();

  private static final String OBJECT_AUTHENTICATION_AUDIT_STR =
      "User %s (ID=%d) requests authority on object %s with result %s";

  @Override
  public TSStatus visitNode(StatementNode node, TreeAccessCheckContext context) {
    throw new IllegalStateException("Each operation should have permission check.");
  }

  @Override
  public TSStatus visitAuthorityInformation(
      AuthorityInformationStatement statement, TreeAccessCheckContext context) {
    context
        .setAuditLogOperation(AuditLogOperation.QUERY)
        .setPrivilegeType(PrivilegeType.READ_SCHEMA);
    if (AuthorityChecker.SUPER_USER.equals(context.getUsername())) {
      recordObjectAuthenticationAuditLog(
          context.setResult(true),
          () -> statement.getPaths().stream().distinct().collect(Collectors.toList()).toString());
      return SUCCEED;
    }
    try {
      statement.setAuthorityScope(
          AuthorityChecker.getAuthorizedPathTree(context.getUsername(), PrivilegeType.READ_SCHEMA));
    } catch (AuthException e) {
      recordObjectAuthenticationAuditLog(
          context.setResult(false),
          () -> statement.getPaths().stream().distinct().collect(Collectors.toList()).toString());
      return new TSStatus(e.getCode().getStatusCode());
    }
    recordObjectAuthenticationAuditLog(
        context.setResult(true),
        () -> statement.getPaths().stream().distinct().collect(Collectors.toList()).toString());
    return new TSStatus(TSStatusCode.SUCCESS_STATUS.getStatusCode());
  }

  // ====================== template related =================================

  @Override
  public TSStatus visitCreateSchemaTemplate(
      CreateSchemaTemplateStatement createTemplateStatement, TreeAccessCheckContext context) {
    return checkSystemAuth(
        context.setAuditLogOperation(AuditLogOperation.DDL),
        () -> createTemplateStatement.getMeasurements().toString());
  }

  @Override
  public TSStatus visitSetSchemaTemplate(
      SetSchemaTemplateStatement setSchemaTemplateStatement, TreeAccessCheckContext context) {
    context.setAuditLogOperation(AuditLogOperation.DDL);
    // root.__audit can never be set template
    TSStatus status =
        checkWriteOnReadOnlyPath(
            context.setPrivilegeType(PrivilegeType.WRITE_DATA),
            setSchemaTemplateStatement.getPath());
    if (status.getCode() != TSStatusCode.SUCCESS_STATUS.getStatusCode()) {
      return status;
    }
    return checkSystemAuth(context, () -> setSchemaTemplateStatement.getPath().toString());
  }

  @Override
  public TSStatus visitActivateTemplate(
      ActivateTemplateStatement statement, TreeAccessCheckContext context) {
    return checkTimeSeriesPermission(
        context.setAuditLogOperation(AuditLogOperation.DDL),
        statement::getPaths,
        PrivilegeType.WRITE_SCHEMA);
  }

  @Override
  public TSStatus visitBatchActivateTemplate(
      BatchActivateTemplateStatement statement, TreeAccessCheckContext context) {
    return checkTimeSeriesPermission(
        context.setAuditLogOperation(AuditLogOperation.DDL),
        statement::getPaths,
        PrivilegeType.WRITE_SCHEMA);
  }

  @Override
  public TSStatus visitInternalBatchActivateTemplate(
      InternalBatchActivateTemplateStatement statement, TreeAccessCheckContext context) {
    return checkTimeSeriesPermission(
        context.setAuditLogOperation(AuditLogOperation.DDL),
        statement::getPaths,
        PrivilegeType.WRITE_SCHEMA);
  }

  private TSStatus checkTemplateShowRelated(
      ShowSchemaTemplateStatement statement, TreeAccessCheckContext context) {
    if (AuthorityChecker.SUPER_USER.equals(context.getUsername())) {
      statement.setCanSeeAll(true);
      recordObjectAuthenticationAuditLog(
          context
              .setAuditLogOperation(AuditLogOperation.QUERY)
              .setPrivilegeType(PrivilegeType.SYSTEM)
              .setResult(true),
          () -> statement.getPaths().toString());
      return SUCCEED;
    }
    // own SYSTEM can see all, otherwise can only see PATHS that user has READ_SCHEMA auth
    if (!checkHasGlobalAuth(
        context.setAuditLogOperation(AuditLogOperation.QUERY),
        PrivilegeType.SYSTEM,
        () -> statement.getPaths().toString())) {
      statement.setCanSeeAll(false);
      return visitAuthorityInformation(statement, context);
    } else {
      statement.setCanSeeAll(true);
      return SUCCEED;
    }
  }

  @Override
  public TSStatus visitShowSchemaTemplate(
      ShowSchemaTemplateStatement showSchemaTemplateStatement, TreeAccessCheckContext context) {
    return checkTemplateShowRelated(showSchemaTemplateStatement, context);
  }

  @Override
  public TSStatus visitShowNodesInSchemaTemplate(
      ShowNodesInSchemaTemplateStatement showNodesInSchemaTemplateStatement,
      TreeAccessCheckContext context) {
    return checkTemplateShowRelated(showNodesInSchemaTemplateStatement, context);
  }

  @Override
  public TSStatus visitShowPathSetTemplate(
      ShowPathSetTemplateStatement showPathSetTemplateStatement, TreeAccessCheckContext context) {
    return checkTemplateShowRelated(showPathSetTemplateStatement, context);
  }

  @Override
  public TSStatus visitShowPathsUsingTemplate(
      ShowPathsUsingTemplateStatement showPathsUsingTemplateStatement,
      TreeAccessCheckContext context) {
    return visitAuthorityInformation(showPathsUsingTemplateStatement, context);
  }

  @Override
  public TSStatus visitDeactivateTemplate(
      DeactivateTemplateStatement statement, TreeAccessCheckContext context) {
    return checkTimeSeriesPermission(
        context.setAuditLogOperation(AuditLogOperation.DDL),
        statement::getPaths,
        PrivilegeType.WRITE_SCHEMA);
  }

  @Override
  public TSStatus visitUnsetSchemaTemplate(
      UnsetSchemaTemplateStatement unsetSchemaTemplateStatement, TreeAccessCheckContext context) {
    return checkSystemAuth(
        context.setAuditLogOperation(AuditLogOperation.DDL),
        () -> unsetSchemaTemplateStatement.getPaths().toString());
  }

  @Override
  public TSStatus visitDropSchemaTemplate(
      DropSchemaTemplateStatement dropSchemaTemplateStatement, TreeAccessCheckContext context) {
    return checkSystemAuth(
        context.setAuditLogOperation(AuditLogOperation.DDL),
        () -> dropSchemaTemplateStatement.getPaths().toString());
  }

  @Override
  public TSStatus visitAlterSchemaTemplate(
      AlterSchemaTemplateStatement alterSchemaTemplateStatement, TreeAccessCheckContext context) {
    return checkCanAlterTemplate(context, () -> alterSchemaTemplateStatement.getPaths().toString());
  }

  public TSStatus checkCanAlterTemplate(IAuditEntity entity, Supplier<String> auditObject) {
    if (AuthorityChecker.SUPER_USER.equals(entity.getUsername())) {
      recordObjectAuthenticationAuditLog(
          entity
              .setAuditLogOperation(AuditLogOperation.DDL)
              .setPrivilegeType(PrivilegeType.EXTEND_TEMPLATE)
              .setResult(true),
          auditObject);
      return SUCCEED;
    }
    return checkGlobalAuth(
        entity.setAuditLogOperation(AuditLogOperation.DDL),
        PrivilegeType.EXTEND_TEMPLATE,
        auditObject);
  }

  // ============================= timeseries view related ===============
  @Override
  public TSStatus visitCreateLogicalView(
      CreateLogicalViewStatement statement, TreeAccessCheckContext context) {
    context.setAuditLogOperation(AuditLogOperation.DDL);
    final List<PartialPath> paths =
        Objects.nonNull(statement.getTargetPathList())
            ? statement.getTargetPathList()
            : Collections.singletonList(
                statement
                    .getBatchGenerationItem()
                    .getIntoDevice()
                    .concatNode(IoTDBConstant.ONE_LEVEL_PATH_WILDCARD));
    for (PartialPath path : paths) {
      // audit db is read-only
      if (includeByAuditTreeDB(path)
          && !context.getUsername().equals(AuthorityChecker.INTERNAL_AUDIT_USER)) {
        recordObjectAuthenticationAuditLog(
            context.setPrivilegeType(PrivilegeType.AUDIT).setResult(false), path::toString);
        return new TSStatus(TSStatusCode.NO_PERMISSION.getStatusCode())
            .setMessage(String.format(READ_ONLY_DB_ERROR_MSG, TREE_MODEL_AUDIT_DATABASE));
      }
    }

    if (AuthorityChecker.SUPER_USER.equals(context.getUsername())) {
      statement.setCanSeeAuditDB(true);
      if (statement.getQueryStatement() != null) {
        statement.getQueryStatement().setCanSeeAuditDB(true);
      }
      recordObjectAuthenticationAuditLog(
          context
              .setPrivilegeTypes(
                  Arrays.asList(PrivilegeType.WRITE_SCHEMA, PrivilegeType.READ_SCHEMA))
              .setResult(true),
          paths::toString);
      return SUCCEED;
    }
    if (!checkHasGlobalAuth(context, PrivilegeType.AUDIT, paths::toString)) {
      statement.setCanSeeAuditDB(false);
      if (statement.getQueryStatement() != null) {
        statement.getQueryStatement().setCanSeeAuditDB(false);
      }
    }

    TSStatus status = new TSStatus(TSStatusCode.SUCCESS_STATUS.getStatusCode());
    List<PartialPath> sourcePathList = statement.getSourcePaths().fullPathList;
    if (sourcePathList != null) {
      status =
          checkTimeSeriesPermission(
              context, () -> statement.getSourcePaths().fullPathList, PrivilegeType.READ_SCHEMA);
    }
    QueryStatement queryStatement = statement.getQueryStatement();
    if (queryStatement != null && status.getCode() == TSStatusCode.SUCCESS_STATUS.getStatusCode()) {
      status =
          checkTimeSeriesPermission(context, queryStatement::getPaths, PrivilegeType.READ_SCHEMA);
    }

    if (status.getCode() == TSStatusCode.SUCCESS_STATUS.getStatusCode()) {
      return checkTimeSeriesPermission(context, () -> paths, PrivilegeType.WRITE_SCHEMA);
    }
    return status;
  }

  @Override
  public TSStatus visitDeleteLogicalView(
      DeleteLogicalViewStatement statement, TreeAccessCheckContext context) {
    return checkTimeSeriesPermission(
        context.setAuditLogOperation(AuditLogOperation.DDL),
        statement::getPaths,
        PrivilegeType.WRITE_SCHEMA);
  }

  @Override
  public TSStatus visitShowLogicalView(
      ShowLogicalViewStatement showLogicalViewStatement, TreeAccessCheckContext context) {
    return visitAuthorityInformation(showLogicalViewStatement, context);
  }

  @Override
  public TSStatus visitAlterLogicalView(
      AlterLogicalViewStatement statement, TreeAccessCheckContext context) {
    context.setAuditLogOperation(AuditLogOperation.DDL);
    if (AuthorityChecker.SUPER_USER.equals(context.getUsername())) {
      statement.setCanSeeAuditDB(true);
      if (statement.getQueryStatement() != null) {
        statement.getQueryStatement().setCanSeeAuditDB(true);
      }
      recordObjectAuthenticationAuditLog(
          context
              .setPrivilegeTypes(
                  Arrays.asList(PrivilegeType.READ_SCHEMA, PrivilegeType.WRITE_SCHEMA))
              .setResult(true),
          () -> statement.getSourcePaths().fullPathList.toString());
      return SUCCEED;
    }
    if (!checkHasGlobalAuth(
        context, PrivilegeType.AUDIT, (() -> statement.getSourcePaths().fullPathList.toString()))) {
      statement.setCanSeeAuditDB(false);
      if (statement.getQueryStatement() != null) {
        statement.getQueryStatement().setCanSeeAuditDB(false);
      }
    }

    TSStatus status = new TSStatus(TSStatusCode.SUCCESS_STATUS.getStatusCode());
    List<PartialPath> sourcePathList = statement.getSourcePaths().fullPathList;
    if (sourcePathList != null) {
      status =
          checkTimeSeriesPermission(
              context, () -> statement.getSourcePaths().fullPathList, PrivilegeType.READ_SCHEMA);
    }
    QueryStatement queryStatement = statement.getQueryStatement();
    if (queryStatement != null && status.getCode() == TSStatusCode.SUCCESS_STATUS.getStatusCode()) {
      status =
          checkTimeSeriesPermission(context, queryStatement::getPaths, PrivilegeType.READ_SCHEMA);
    }

    if (status.getCode() == TSStatusCode.SUCCESS_STATUS.getStatusCode()) {
      return checkTimeSeriesPermission(
          context, statement::getTargetPathList, PrivilegeType.WRITE_SCHEMA);
    }
    return status;
  }

  @Override
  public TSStatus visitRenameLogicalView(
      RenameLogicalViewStatement statement, TreeAccessCheckContext context) {
    context.setAuditLogOperation(AuditLogOperation.DDL);
    // audit db is read-only
    if (includeByAuditTreeDB(statement.getNewName())
        && !context.getUsername().equals(AuthorityChecker.INTERNAL_AUDIT_USER)) {
      recordObjectAuthenticationAuditLog(
          context.setPrivilegeType(PrivilegeType.WRITE_SCHEMA).setResult(false),
          () -> statement.getOldName().toString());
      return new TSStatus(TSStatusCode.NO_PERMISSION.getStatusCode())
          .setMessage(String.format(READ_ONLY_DB_ERROR_MSG, TREE_MODEL_AUDIT_DATABASE));
    }
    return checkTimeSeriesPermission(
        context,
        () -> ImmutableList.of(statement.getOldName(), statement.getNewName()),
        PrivilegeType.WRITE_SCHEMA);
  }

  // ===================================== security related ===============================
  @Override
  public TSStatus visitAuthor(AuthorStatement statement, TreeAccessCheckContext context) {
    AuthorType authorType = statement.getAuthorType();
    Supplier<String> auditObject;
    switch (authorType) {
      case CREATE_USER:
      case DROP_USER:
        context
            .setAuditLogOperation(AuditLogOperation.DDL)
            .setPrivilegeType(PrivilegeType.SECURITY);
        return checkGlobalAuth(
            context.setAuditLogOperation(AuditLogOperation.DDL),
            PrivilegeType.MANAGE_USER,
            statement::getUserName);
      case UPDATE_USER:
      case RENAME_USER:
        context.setAuditLogOperation(AuditLogOperation.DDL);
        // users can change the username and password of themselves
        if (statement.getUserName().equals(context.getUsername())) {
          recordObjectAuthenticationAuditLog(context.setResult(true), context::getUsername);
          return RpcUtils.SUCCESS_STATUS;
        }
        context.setPrivilegeType(PrivilegeType.SECURITY);
        return checkGlobalAuth(
            context.setAuditLogOperation(AuditLogOperation.DDL),
            PrivilegeType.MANAGE_USER,
            statement::getUserName);
      case LIST_USER:
        context
            .setAuditLogOperation(AuditLogOperation.QUERY)
            .setPrivilegeType(PrivilegeType.SECURITY);
        if (checkHasGlobalAuth(
            context.setAuditLogOperation(AuditLogOperation.QUERY),
            PrivilegeType.MANAGE_USER,
            statement::getUserName)) {
          return RpcUtils.SUCCESS_STATUS;
        }
        statement.setUserName(context.getUsername());
        return RpcUtils.SUCCESS_STATUS;

      case LIST_USER_PRIVILEGE:
        context
            .setAuditLogOperation(AuditLogOperation.QUERY)
            .setPrivilegeType(PrivilegeType.SECURITY);
        if (context.getUsername().equals(statement.getUserName())) {
          return RpcUtils.SUCCESS_STATUS;
        }
        return checkGlobalAuth(
            context.setAuditLogOperation(AuditLogOperation.QUERY),
            PrivilegeType.MANAGE_USER,
            statement::getUserName);

      case LIST_ROLE_PRIVILEGE:
        context
            .setAuditLogOperation(AuditLogOperation.QUERY)
            .setPrivilegeType(PrivilegeType.SECURITY);
        if (!AuthorityChecker.checkRole(context.getUsername(), statement.getRoleName())) {
          return checkGlobalAuth(
              context.setAuditLogOperation(AuditLogOperation.QUERY),
              PrivilegeType.MANAGE_ROLE,
              statement::getRoleName);
        } else {
          return SUCCEED;
        }

      case LIST_ROLE:
        context
            .setAuditLogOperation(AuditLogOperation.QUERY)
            .setPrivilegeType(PrivilegeType.SECURITY);
        if (checkHasGlobalAuth(
            context.setAuditLogOperation(AuditLogOperation.QUERY),
            PrivilegeType.MANAGE_ROLE,
            statement::getRoleName)) {
          return SUCCEED;
        }
        // list roles of other user is not allowed
        if (statement.getUserName() != null
            && !statement.getUserName().equals(context.getUsername())) {
          return AuthorityChecker.getTSStatus(false, PrivilegeType.MANAGE_ROLE);
        }
        statement.setUserName(context.getUsername());
        return RpcUtils.SUCCESS_STATUS;

      case CREATE_ROLE:
      case DROP_ROLE:
      case GRANT_USER_ROLE:
      case REVOKE_USER_ROLE:
        context
            .setAuditLogOperation(AuditLogOperation.DDL)
            .setPrivilegeType(PrivilegeType.SECURITY);
        auditObject =
            authorType == AuthorType.CREATE_ROLE || authorType == AuthorType.DROP_ROLE
                ? statement::getRoleName
                : () -> "user: " + statement.getUserName() + ", role: " + statement.getRoleName();
        return checkGlobalAuth(
            context.setAuditLogOperation(AuditLogOperation.DDL),
            PrivilegeType.MANAGE_ROLE,
            auditObject);

      case REVOKE_USER:
      case GRANT_USER:
      case GRANT_ROLE:
      case REVOKE_ROLE:
<<<<<<< HEAD
      case ACCOUNT_UNLOCK:
        if (checkHasGlobalAuth(context.getUsername(), PrivilegeType.SECURITY)) {
=======
        context
            .setAuditLogOperation(AuditLogOperation.DDL)
            .setPrivilegeType(PrivilegeType.SECURITY);
        context.setAuditLogOperation(AuditLogOperation.DDL);
        auditObject =
            () ->
                authorType == AuthorType.REVOKE_USER || authorType == AuthorType.GRANT_USER
                    ? statement.getUserName()
                    : statement.getRoleName();
        if (checkHasGlobalAuth(
            context.setAuditLogOperation(AuditLogOperation.DDL),
            PrivilegeType.SECURITY,
            auditObject)) {
>>>>>>> e03560fa
          return RpcUtils.SUCCESS_STATUS;
        }
        for (String s : statement.getPrivilegeList()) {
          PrivilegeType privilegeType = PrivilegeType.valueOf(s.toUpperCase());
          if (privilegeType.isSystemPrivilege()) {
            if (!checkHasGlobalAuth(context, privilegeType, auditObject)) {
              return AuthorityChecker.getTSStatus(
                  false,
                  "Has no permission to execute "
                      + authorType
                      + ", please ensure you have these privileges and the grant option is TRUE when granted)");
            }
          } else if (privilegeType.isPathPrivilege()) {
            if (!AuthorityChecker.checkPathPermissionGrantOption(
                context.getUsername(), privilegeType, statement.getNodeNameList())) {
              return AuthorityChecker.getTSStatus(
                  false,
                  "Has no permission to execute "
                      + authorType
                      + ", please ensure you have these privileges and the grant option is TRUE when granted)");
            }
          } else {
            return AuthorityChecker.getTSStatus(
                false, "Not support Relation statement in tree sql_dialect");
          }
        }
        return RpcUtils.SUCCESS_STATUS;
      default:
        throw new IllegalArgumentException("Unknown authorType: " + authorType);
    }
  }

  // =================================== CQ related ====================================
  @Override
  public TSStatus visitCreateContinuousQuery(
      CreateContinuousQueryStatement statement, TreeAccessCheckContext context) {
    return checkCQManagement(
        context.setAuditLogOperation(AuditLogOperation.DDL), () -> statement.getPaths().toString());
  }

  @Override
  public TSStatus visitDropContinuousQuery(
      DropContinuousQueryStatement statement, TreeAccessCheckContext context) {
    return checkCQManagement(
        context.setAuditLogOperation(AuditLogOperation.DDL), () -> statement.getPaths().toString());
  }

  @Override
  public TSStatus visitShowContinuousQueries(
      ShowContinuousQueriesStatement statement, TreeAccessCheckContext context) {
    return checkCQManagement(
        context.setAuditLogOperation(AuditLogOperation.QUERY),
        () -> statement.getPaths().toString());
  }

  private TSStatus checkCQManagement(IAuditEntity auditEntity, Supplier<String> auditObject) {
    if (AuthorityChecker.SUPER_USER.equals(auditEntity.getUsername())) {
      recordObjectAuthenticationAuditLog(
          auditEntity.setPrivilegeType(PrivilegeType.USE_CQ).setResult(true), auditObject);
      return SUCCEED;
    }
    return checkGlobalAuth(auditEntity, PrivilegeType.USE_CQ, auditObject);
  }

  // =================================== UDF related ====================================
  @Override
  public TSStatus visitCreateFunction(
      CreateFunctionStatement statement, TreeAccessCheckContext context) {
    return checkUDFManagement(
        context.setAuditLogOperation(AuditLogOperation.DDL), statement::getUdfName);
  }

  @Override
  public TSStatus visitDropFunction(
      DropFunctionStatement statement, TreeAccessCheckContext context) {
    return checkUDFManagement(
        context.setAuditLogOperation(AuditLogOperation.DDL), statement::getUdfName);
  }

  @Override
  public TSStatus visitShowFunctions(
      ShowFunctionsStatement statement, TreeAccessCheckContext context) {
    // anyone can show functions
    recordObjectAuthenticationAuditLog(
        context.setAuditLogOperation(AuditLogOperation.QUERY).setResult(true), null);
    return SUCCEED;
  }

  private TSStatus checkUDFManagement(IAuditEntity auditEntity, Supplier<String> auditObject) {
    return checkGlobalAuth(auditEntity, PrivilegeType.USE_UDF, auditObject);
  }

  // =================================== model related ====================================
  @Override
  public TSStatus visitCreateModel(CreateModelStatement statement, TreeAccessCheckContext context) {
    return checkModelManagement(
        context.setAuditLogOperation(AuditLogOperation.DDL), statement::getModelId);
  }

  @Override
  public TSStatus visitDropModel(DropModelStatement statement, TreeAccessCheckContext context) {
    return checkModelManagement(
        context.setAuditLogOperation(AuditLogOperation.DDL), statement::getModelId);
  }

  @Override
  public TSStatus visitCreateTraining(
      CreateTrainingStatement createTrainingStatement, TreeAccessCheckContext context) {
    return checkModelManagement(
        context.setAuditLogOperation(AuditLogOperation.DDL),
        createTrainingStatement::getExistingModelId);
  }

  @Override
  public TSStatus visitUnloadModel(
      UnloadModelStatement unloadModelStatement, TreeAccessCheckContext context) {
    return checkModelManagement(
        context.setAuditLogOperation(AuditLogOperation.DDL), unloadModelStatement::getModelId);
  }

  @Override
  public TSStatus visitLoadModel(
      LoadModelStatement loadModelStatement, TreeAccessCheckContext context) {
    return checkModelManagement(
        context.setAuditLogOperation(AuditLogOperation.DDL), loadModelStatement::getModelId);
  }

  @Override
  public TSStatus visitShowAIDevices(
      ShowAIDevicesStatement showAIDevicesStatement, TreeAccessCheckContext context) {
    return checkModelManagement(context.setAuditLogOperation(AuditLogOperation.DDL), () -> "");
  }

  @Override
  public TSStatus visitShowLoadedModels(
      ShowLoadedModelsStatement showLoadedModelsStatement, TreeAccessCheckContext context) {
    return checkModelManagement(context.setAuditLogOperation(AuditLogOperation.DDL), () -> "");
  }

  @Override
  public TSStatus visitShowModels(ShowModelsStatement statement, TreeAccessCheckContext context) {
    return checkModelManagement(context.setAuditLogOperation(AuditLogOperation.DDL), () -> "");
  }

  private TSStatus checkModelManagement(IAuditEntity auditEntity, Supplier<String> auditObject) {
    return checkGlobalAuth(auditEntity, PrivilegeType.USE_MODEL, auditObject);
  }

  // ================================ pipe plugin related ==================================
  @Override
  public TSStatus visitCreatePipePlugin(
      CreatePipePluginStatement statement, TreeAccessCheckContext context) {
    return checkPipeManagement(
        context.setAuditLogOperation(AuditLogOperation.DDL), () -> statement.getPaths().toString());
  }

  @Override
  public TSStatus visitDropPipePlugin(
      DropPipePluginStatement statement, TreeAccessCheckContext context) {
    return checkPipeManagement(
        context.setAuditLogOperation(AuditLogOperation.DDL), () -> statement.getPaths().toString());
  }

  @Override
  public TSStatus visitShowPipePlugins(
      ShowPipePluginsStatement statement, TreeAccessCheckContext context) {
    return checkPipeManagement(
        context.setAuditLogOperation(AuditLogOperation.DDL), () -> statement.getPaths().toString());
  }

  // =============================== pipe related ========================================

  @Override
  public TSStatus visitCreatePipe(CreatePipeStatement statement, TreeAccessCheckContext context) {
    return checkPipeManagement(
        context.setAuditLogOperation(AuditLogOperation.DDL), statement::getPipeName);
  }

  @Override
  public TSStatus visitShowPipes(ShowPipesStatement statement, TreeAccessCheckContext context) {
    return checkPipeManagement(
        context.setAuditLogOperation(AuditLogOperation.DDL), statement::getPipeName);
  }

  @Override
  public TSStatus visitDropPipe(DropPipeStatement statement, TreeAccessCheckContext context) {
    return checkPipeManagement(
        context.setAuditLogOperation(AuditLogOperation.DDL), statement::getPipeName);
  }

  @Override
  public TSStatus visitAlterPipe(AlterPipeStatement statement, TreeAccessCheckContext context) {
    return checkPipeManagement(
        context.setAuditLogOperation(AuditLogOperation.DDL), statement::getPipeName);
  }

  @Override
  public TSStatus visitStartPipe(StartPipeStatement statement, TreeAccessCheckContext context) {
    return checkPipeManagement(
        context.setAuditLogOperation(AuditLogOperation.DDL), statement::getPipeName);
  }

  @Override
  public TSStatus visitStopPipe(StopPipeStatement statement, TreeAccessCheckContext context) {
    return checkPipeManagement(
        context.setAuditLogOperation(AuditLogOperation.DDL), statement::getPipeName);
  }

  private TSStatus checkPipeManagement(IAuditEntity auditEntity, Supplier<String> auditObject) {
    return checkGlobalAuth(auditEntity, PrivilegeType.USE_PIPE, auditObject);
  }

  // =============================== subscription related ========================================

  @Override
  public TSStatus visitCreateTopic(CreateTopicStatement statement, TreeAccessCheckContext context) {
    return checkPipeManagement(
        context.setAuditLogOperation(AuditLogOperation.DDL), statement::getTopicName);
  }

  @Override
  public TSStatus visitShowTopics(ShowTopicsStatement statement, TreeAccessCheckContext context) {
    return checkPipeManagement(
        context.setAuditLogOperation(AuditLogOperation.DDL), statement::getTopicName);
  }

  @Override
  public TSStatus visitDropTopic(DropTopicStatement statement, TreeAccessCheckContext context) {
    return checkPipeManagement(
        context.setAuditLogOperation(AuditLogOperation.DDL), statement::getTopicName);
  }

  @Override
  public TSStatus visitShowSubscriptions(
      ShowSubscriptionsStatement statement, TreeAccessCheckContext context) {
    return checkPipeManagement(
        context.setAuditLogOperation(AuditLogOperation.DDL), statement::getTopicName);
  }

  @Override
  public TSStatus visitDropSubscription(
      DropSubscriptionStatement statement, TreeAccessCheckContext context) {
    return checkPipeManagement(
        context.setAuditLogOperation(AuditLogOperation.DDL), statement::getSubscriptionId);
  }

  // ======================= trigger related ================================
  @Override
  public TSStatus visitCreateTrigger(
      CreateTriggerStatement statement, TreeAccessCheckContext context) {
    if (TREE_MODEL_AUDIT_DATABASE_PATH.include(statement.getPathPattern())) {
      recordObjectAuthenticationAuditLog(
          context
              .setAuditLogOperation(AuditLogOperation.DDL)
              .setPrivilegeType(PrivilegeType.USE_TRIGGER)
              .setResult(false),
          () -> statement.getPaths().stream().distinct().collect(Collectors.toList()).toString());
      return new TSStatus(TSStatusCode.NO_PERMISSION.getStatusCode())
          .setMessage(String.format(READ_ONLY_DB_ERROR_MSG, TREE_MODEL_AUDIT_DATABASE));
    }
    return checkTriggerManagement(
        context.setAuditLogOperation(AuditLogOperation.DDL),
        () -> statement.getPaths().stream().distinct().collect(Collectors.toList()).toString());
  }

  @Override
  public TSStatus visitDropTrigger(DropTriggerStatement statement, TreeAccessCheckContext context) {
    return checkTriggerManagement(
        context.setAuditLogOperation(AuditLogOperation.DDL), statement::getTriggerName);
  }

  @Override
  public TSStatus visitShowTriggers(
      ShowTriggersStatement statement, TreeAccessCheckContext context) {
    return checkTriggerManagement(context.setAuditLogOperation(AuditLogOperation.QUERY), () -> "");
  }

  private TSStatus checkTriggerManagement(IAuditEntity auditEntity, Supplier<String> auditObject) {
    if (AuthorityChecker.SUPER_USER.equals(auditEntity.getUsername())) {
      recordObjectAuthenticationAuditLog(
          auditEntity.setPrivilegeType(PrivilegeType.USE_TRIGGER).setResult(true), auditObject);
      return SUCCEED;
    }
    return checkGlobalAuth(auditEntity, PrivilegeType.USE_TRIGGER, auditObject);
  }

  // ============================== database related ===========================
  @Override
  public TSStatus visitSetDatabase(
      DatabaseSchemaStatement statement, TreeAccessCheckContext context) {
    return checkCreateOrAlterDatabasePermission(
        context.setAuditLogOperation(AuditLogOperation.DDL), statement.getDatabasePath());
  }

  @Override
  public TSStatus visitAlterDatabase(
      DatabaseSchemaStatement databaseSchemaStatement, TreeAccessCheckContext context) {
    return checkCreateOrAlterDatabasePermission(
        context.setAuditLogOperation(AuditLogOperation.DDL),
        databaseSchemaStatement.getDatabasePath());
  }

  @Override
  public TSStatus visitShowStorageGroup(
      ShowDatabaseStatement showDatabaseStatement, TreeAccessCheckContext context) {
    context
        .setAuditLogOperation(AuditLogOperation.QUERY)
        .setDatabase(
            showDatabaseStatement.getPaths().stream()
                .distinct()
                .collect(Collectors.toList())
                .toString())
        .setPrivilegeType(PrivilegeType.MANAGE_DATABASE);
    if (AuthorityChecker.SUPER_USER.equals(context.getUsername())) {
      recordObjectAuthenticationAuditLog(
          context.setResult(true), () -> showDatabaseStatement.getPathPattern().toString());
      return SUCCEED;
    }
    setCanSeeAuditDB(showDatabaseStatement, context);
    return checkShowOrCountDatabasePermission(showDatabaseStatement, context);
  }

  @Override
  public TSStatus visitCountStorageGroup(
      CountDatabaseStatement countDatabaseStatement, TreeAccessCheckContext context) {
    if (AuthorityChecker.SUPER_USER.equals(context.getUsername())) {
      return SUCCEED;
    }
    setCanSeeAuditDB(countDatabaseStatement, context);
    return checkShowOrCountDatabasePermission(countDatabaseStatement, context);
  }

  @Override
  public TSStatus visitDeleteStorageGroup(
      DeleteDatabaseStatement statement, TreeAccessCheckContext context) {
    context
        .setAuditLogOperation(AuditLogOperation.DDL)
        .setDatabase(statement.getPrefixPath().toString());
    for (String prefixPath : statement.getPrefixPath()) {
      // root.__audit can never be deleted
      if (TREE_MODEL_AUDIT_DATABASE.equals(prefixPath)) {
        recordObjectAuthenticationAuditLog(
            context.setPrivilegeType(PrivilegeType.MANAGE_DATABASE).setResult(false),
            () -> prefixPath);
        return new TSStatus(TSStatusCode.NO_PERMISSION.getStatusCode())
            .setMessage(String.format(READ_ONLY_DB_ERROR_MSG, TREE_MODEL_AUDIT_DATABASE));
      }
    }
    if (AuthorityChecker.SUPER_USER.equals(context.getUsername())) {
      recordObjectAuthenticationAuditLog(
          context.setPrivilegeType(PrivilegeType.MANAGE_DATABASE).setResult(true),
          () -> statement.getPrefixPath().toString());
      return SUCCEED;
    }
    return checkGlobalAuth(
        context, PrivilegeType.MANAGE_DATABASE, () -> statement.getPrefixPath().toString());
  }

  protected TSStatus checkCreateOrAlterDatabasePermission(
      IAuditEntity auditEntity, PartialPath databaseName) {
    auditEntity
        .setDatabase(databaseName.getFullPath())
        .setPrivilegeType(PrivilegeType.MANAGE_DATABASE)
        .setAuditLogOperation(AuditLogOperation.DDL);
    if (TREE_MODEL_AUDIT_DATABASE_PATH.equals(databaseName)) {
      if (AuthorityChecker.INTERNAL_AUDIT_USER.equals(auditEntity.getUsername())) {
        // root.__audit can never be created or alter by other users
        return SUCCEED;
      }
      recordObjectAuthenticationAuditLog(auditEntity.setResult(false), databaseName::getFullPath);
      return new TSStatus(TSStatusCode.NO_PERMISSION.getStatusCode())
          .setMessage(String.format(READ_ONLY_DB_ERROR_MSG, TREE_MODEL_AUDIT_DATABASE));
    }

    if (AuthorityChecker.SUPER_USER.equals(auditEntity.getUsername())) {
      recordObjectAuthenticationAuditLog(auditEntity.setResult(true), databaseName::getFullPath);
      return SUCCEED;
    }

    return checkGlobalAuth(auditEntity, PrivilegeType.MANAGE_DATABASE, databaseName::getFullPath);
  }

  private TSStatus checkShowOrCountDatabasePermission(
      AuthorityInformationStatement statement, TreeAccessCheckContext context) {
    // own SYSTEM/MAINTAIN can see all except for root.__audit, otherwise can only see PATHS that
    // user has READ_SCHEMA auth
    if (!checkHasGlobalAuth(
        context.setAuditLogOperation(AuditLogOperation.QUERY),
        PrivilegeType.MANAGE_DATABASE,
        () -> statement.getPaths().stream().distinct().collect(Collectors.toList()).toString())) {
      return visitAuthorityInformation(statement, context);
    } else {
      recordObjectAuthenticationAuditLog(
          context
              .setAuditLogOperation(AuditLogOperation.QUERY)
              .setPrivilegeType(PrivilegeType.MANAGE_DATABASE)
              .setResult(true),
          () -> statement.getPaths().stream().distinct().collect(Collectors.toList()).toString());
      return SUCCEED;
    }
  }

  // ==================================== data related ========================================
  @Override
  public TSStatus visitInsertBase(InsertBaseStatement statement, TreeAccessCheckContext context) {
    context.setAuditLogOperation(AuditLogOperation.DML).setPrivilegeType(PrivilegeType.WRITE_DATA);
    for (PartialPath path : statement.getDevicePaths()) {
      // audit db is read-only
      if (includeByAuditTreeDB(path)
          && !context.getUsername().equals(AuthorityChecker.INTERNAL_AUDIT_USER)) {
        recordObjectAuthenticationAuditLog(context.setResult(false), path::toString);
        return new TSStatus(TSStatusCode.NO_PERMISSION.getStatusCode())
            .setMessage(String.format(READ_ONLY_DB_ERROR_MSG, TREE_MODEL_AUDIT_DATABASE));
      }
    }

    if (AuthorityChecker.SUPER_USER.equals(context.getUsername())) {
      recordObjectAuthenticationAuditLog(
          context.setResult(true),
          () -> statement.getPaths().stream().distinct().collect(Collectors.toList()).toString());
      return SUCCEED;
    }
    return checkTimeSeriesPermission(
        context,
        () -> statement.getPaths().stream().distinct().collect(Collectors.toList()),
        PrivilegeType.WRITE_DATA);
  }

  @Override
  public TSStatus visitInsert(InsertStatement statement, TreeAccessCheckContext context) {
    context.setAuditLogOperation(AuditLogOperation.DML).setPrivilegeType(PrivilegeType.WRITE_DATA);
    // audit db is read-only
    if (includeByAuditTreeDB(statement.getDevice())
        && !context.getUsername().equals(AuthorityChecker.INTERNAL_AUDIT_USER)) {
      recordObjectAuthenticationAuditLog(
          context.setResult(false), () -> statement.getDevice().toString());
      return new TSStatus(TSStatusCode.NO_PERMISSION.getStatusCode())
          .setMessage(String.format(READ_ONLY_DB_ERROR_MSG, TREE_MODEL_AUDIT_DATABASE));
    }
    return checkTimeSeriesPermission(context, statement::getPaths, PrivilegeType.WRITE_DATA);
  }

  @Override
  public TSStatus visitLoadFile(LoadTsFileStatement statement, TreeAccessCheckContext context) {
    // no need to check here, it will be checked in process phase
    return new TSStatus(TSStatusCode.SUCCESS_STATUS.getStatusCode());
  }

  @Override
  public TSStatus visitDeleteData(DeleteDataStatement statement, TreeAccessCheckContext context) {
    context.setAuditLogOperation(AuditLogOperation.DML).setPrivilegeType(PrivilegeType.WRITE_DATA);
    for (PartialPath path : statement.getPaths()) {
      // audit db is read-only
      if (includeByAuditTreeDB(path)
          && !context.getUsername().equals(AuthorityChecker.INTERNAL_AUDIT_USER)) {
        recordObjectAuthenticationAuditLog(context.setResult(false), path::toString);
        return new TSStatus(TSStatusCode.NO_PERMISSION.getStatusCode())
            .setMessage(String.format(READ_ONLY_DB_ERROR_MSG, TREE_MODEL_AUDIT_DATABASE));
      }
    }
    return checkTimeSeriesPermission(context, statement::getPaths, PrivilegeType.WRITE_DATA);
  }

  @Override
  public TSStatus visitQuery(QueryStatement statement, TreeAccessCheckContext context) {
    context.setAuditLogOperation(AuditLogOperation.QUERY).setPrivilegeType(PrivilegeType.READ_DATA);
    if (AuthorityChecker.SUPER_USER.equals(context.getUsername())) {
      statement.setCanSeeAuditDB(true);
      recordObjectAuthenticationAuditLog(
          context.setResult(true),
          () -> statement.getPaths().stream().distinct().collect(Collectors.toList()).toString());
      return SUCCEED;
    }
    setCanSeeAuditDB(statement, context);
    try {
      statement.setAuthorityScope(
          AuthorityChecker.getAuthorizedPathTree(context.getUsername(), PrivilegeType.READ_DATA));
    } catch (AuthException e) {
      recordObjectAuthenticationAuditLog(
          context.setResult(false),
          () -> statement.getPaths().stream().distinct().collect(Collectors.toList()).toString());
      return new TSStatus(e.getCode().getStatusCode());
    }
    recordObjectAuthenticationAuditLog(
        context.setResult(true),
        () -> statement.getPaths().stream().distinct().collect(Collectors.toList()).toString());
    return new TSStatus(TSStatusCode.SUCCESS_STATUS.getStatusCode());
  }

  @Override
  public TSStatus visitExplainAnalyze(
      ExplainAnalyzeStatement statement, TreeAccessCheckContext context) {
    return statement.getQueryStatement().accept(this, context);
  }

  @Override
  public TSStatus visitExplain(ExplainStatement explainStatement, TreeAccessCheckContext context) {
    return explainStatement.getQueryStatement().accept(this, context);
  }

  // ============================= timeseries related =================================
  public static TSStatus checkTimeSeriesPermission(
      IAuditEntity context,
      Supplier<List<? extends PartialPath>> checkedPathsSupplier,
      PrivilegeType permission) {
    context.setPrivilegeType(permission);
    if (AuthorityChecker.SUPER_USER.equals(context.getUsername())) {
      recordObjectAuthenticationAuditLog(
          context.setResult(true), () -> checkedPathsSupplier.get().toString());
      return SUCCEED;
    }
    List<? extends PartialPath> checkedPaths = checkedPathsSupplier.get();
    TSStatus result =
        AuthorityChecker.getTSStatus(
            AuthorityChecker.checkFullPathOrPatternListPermission(
                context.getUsername(), checkedPaths, permission),
            checkedPaths,
            permission);
    if (!AuthorityChecker.INTERNAL_AUDIT_USER.equals(context.getUsername())) {
      // Skip internal auditor
      recordObjectAuthenticationAuditLog(context.setResult(true), checkedPaths::toString);
    }
    return result;
  }

  @Override
  public TSStatus visitCreateTimeseries(
      CreateTimeSeriesStatement statement, TreeAccessCheckContext context) {
    context
        .setPrivilegeType(PrivilegeType.WRITE_SCHEMA)
        .setAuditLogOperation(AuditLogOperation.DDL);
    // audit db is read-only
    if (includeByAuditTreeDB(statement.getPath())
        && !context.getUsername().equals(AuthorityChecker.INTERNAL_AUDIT_USER)) {
      recordObjectAuthenticationAuditLog(
          context.setResult(false),
          () -> statement.getPaths().stream().distinct().collect(Collectors.toList()).toString());
      return new TSStatus(TSStatusCode.NO_PERMISSION.getStatusCode())
          .setMessage(String.format(READ_ONLY_DB_ERROR_MSG, TREE_MODEL_AUDIT_DATABASE));
    }
    return checkTimeSeriesPermission(context, statement::getPaths, PrivilegeType.WRITE_SCHEMA);
  }

  @Override
  public TSStatus visitCreateAlignedTimeseries(
      CreateAlignedTimeSeriesStatement statement, TreeAccessCheckContext context) {
    context
        .setPrivilegeType(PrivilegeType.WRITE_SCHEMA)
        .setAuditLogOperation(AuditLogOperation.DDL);
    // audit db is read-only
    if (includeByAuditTreeDB(statement.getDevicePath())
        && !context.getUsername().equals(AuthorityChecker.INTERNAL_AUDIT_USER)) {
      recordObjectAuthenticationAuditLog(
          context.setResult(false),
          () -> statement.getPaths().stream().distinct().collect(Collectors.toList()).toString());
      return new TSStatus(TSStatusCode.NO_PERMISSION.getStatusCode())
          .setMessage(String.format(READ_ONLY_DB_ERROR_MSG, TREE_MODEL_AUDIT_DATABASE));
    }
    return checkTimeSeriesPermission(context, statement::getPaths, PrivilegeType.WRITE_SCHEMA);
  }

  @Override
  public TSStatus visitCreateMultiTimeSeries(
      CreateMultiTimeSeriesStatement statement, TreeAccessCheckContext context) {
    context
        .setPrivilegeType(PrivilegeType.WRITE_SCHEMA)
        .setAuditLogOperation(AuditLogOperation.DDL);
    // audit db is read-only
    for (PartialPath path : statement.getPaths()) {
      if (includeByAuditTreeDB(path)
          && !context.getUsername().equals(AuthorityChecker.INTERNAL_AUDIT_USER)) {
        return new TSStatus(TSStatusCode.NO_PERMISSION.getStatusCode())
            .setMessage(String.format(READ_ONLY_DB_ERROR_MSG, TREE_MODEL_AUDIT_DATABASE));
      }
    }

    return checkTimeSeriesPermission(context, statement::getPaths, PrivilegeType.WRITE_SCHEMA);
  }

  @Override
  public TSStatus visitInternalCreateMultiTimeSeries(
      InternalCreateMultiTimeSeriesStatement statement, TreeAccessCheckContext context) {
    context
        .setPrivilegeType(PrivilegeType.WRITE_SCHEMA)
        .setAuditLogOperation(AuditLogOperation.DDL);
    // audit db is read-only
    for (PartialPath path : statement.getDeviceMap().keySet()) {
      if (includeByAuditTreeDB(path)
          && !context.getUsername().equals(AuthorityChecker.INTERNAL_AUDIT_USER)) {
        recordObjectAuthenticationAuditLog(context.setResult(false), path::toString);
        return new TSStatus(TSStatusCode.NO_PERMISSION.getStatusCode())
            .setMessage(String.format(READ_ONLY_DB_ERROR_MSG, TREE_MODEL_AUDIT_DATABASE));
      }
    }
    return checkTimeSeriesPermission(context, statement::getPaths, PrivilegeType.WRITE_SCHEMA);
  }

  @Override
  public TSStatus visitInternalCreateTimeseries(
      InternalCreateTimeSeriesStatement statement, TreeAccessCheckContext context) {
    context.setAuditLogOperation(AuditLogOperation.DDL);
    // audit db is read-only
    if (includeByAuditTreeDB(statement.getDevicePath())
        && !context.getUsername().equals(AuthorityChecker.INTERNAL_AUDIT_USER)) {
      recordObjectAuthenticationAuditLog(
          context.setResult(false),
          () -> statement.getPaths().stream().distinct().collect(Collectors.toList()).toString());
      return new TSStatus(TSStatusCode.NO_PERMISSION.getStatusCode())
          .setMessage(String.format(READ_ONLY_DB_ERROR_MSG, TREE_MODEL_AUDIT_DATABASE));
    }
    return checkTimeSeriesPermission(context, statement::getPaths, PrivilegeType.WRITE_SCHEMA);
  }

  @Override
  public TSStatus visitShowTimeSeries(
      ShowTimeSeriesStatement statement, TreeAccessCheckContext context) {
    context
        .setAuditLogOperation(AuditLogOperation.QUERY)
        .setPrivilegeTypes(Arrays.asList(PrivilegeType.READ_DATA, PrivilegeType.READ_SCHEMA));
    if (AuthorityChecker.SUPER_USER.equals(context.getUsername())) {
      statement.setCanSeeAuditDB(true);
      recordObjectAuthenticationAuditLog(
          context.setResult(true),
          () -> statement.getPaths().stream().distinct().collect(Collectors.toList()).toString());
      return SUCCEED;
    }
    setCanSeeAuditDB(statement, context);
    if (statement.hasTimeCondition()) {
      try {
        statement.setAuthorityScope(
            PathPatternTreeUtils.intersectWithFullPathPrefixTree(
                AuthorityChecker.getAuthorizedPathTree(
                    context.getUsername(), PrivilegeType.READ_SCHEMA),
                AuthorityChecker.getAuthorizedPathTree(
                    context.getUsername(), PrivilegeType.READ_DATA)));
      } catch (AuthException e) {
        return new TSStatus(e.getCode().getStatusCode());
      }
      recordObjectAuthenticationAuditLog(
          context.setResult(true),
          () -> statement.getPaths().stream().distinct().collect(Collectors.toList()).toString());
      return new TSStatus(TSStatusCode.SUCCESS_STATUS.getStatusCode());
    } else {
      return visitAuthorityInformation(statement, context);
    }
  }

  @Override
  public TSStatus visitCountTimeSeries(
      CountTimeSeriesStatement statement, TreeAccessCheckContext context) {
    context
        .setAuditLogOperation(AuditLogOperation.QUERY)
        .setPrivilegeType(PrivilegeType.READ_SCHEMA);
    if (AuthorityChecker.SUPER_USER.equals(context.getUsername())) {
      statement.setCanSeeAuditDB(true);
      recordObjectAuthenticationAuditLog(
          context.setResult(true),
          () -> statement.getPaths().stream().distinct().collect(Collectors.toList()).toString());
      return SUCCEED;
    }
    setCanSeeAuditDB(statement, context);
    if (statement.hasTimeCondition()) {
      try {
        statement.setAuthorityScope(
            PathPatternTreeUtils.intersectWithFullPathPrefixTree(
                AuthorityChecker.getAuthorizedPathTree(
                    context.getUsername(), PrivilegeType.READ_SCHEMA),
                AuthorityChecker.getAuthorizedPathTree(
                    context.getUsername(), PrivilegeType.READ_DATA)));
      } catch (AuthException e) {
        recordObjectAuthenticationAuditLog(
            context.setResult(false),
            () -> statement.getPaths().stream().distinct().collect(Collectors.toList()).toString());
        return new TSStatus(e.getCode().getStatusCode());
      }
      recordObjectAuthenticationAuditLog(
          context.setResult(true),
          () -> statement.getPaths().stream().distinct().collect(Collectors.toList()).toString());
      return new TSStatus(TSStatusCode.SUCCESS_STATUS.getStatusCode());
    } else {
      return visitAuthorityInformation(statement, context);
    }
  }

  @Override
  public TSStatus visitCountLevelTimeSeries(
      CountLevelTimeSeriesStatement countStatement, TreeAccessCheckContext context) {
    if (AuthorityChecker.SUPER_USER.equals(context.getUsername())) {
      countStatement.setCanSeeAuditDB(true);
      recordObjectAuthenticationAuditLog(
          context.setResult(true),
          () ->
              countStatement.getPaths().stream()
                  .distinct()
                  .collect(Collectors.toList())
                  .toString());
      return SUCCEED;
    }
    setCanSeeAuditDB(countStatement, context);
    return visitAuthorityInformation(countStatement, context);
  }

  @Override
  public TSStatus visitCountNodes(
      CountNodesStatement countStatement, TreeAccessCheckContext context) {
    if (AuthorityChecker.SUPER_USER.equals(context.getUsername())) {
      countStatement.setCanSeeAuditDB(true);
      recordObjectAuthenticationAuditLog(
          context.setResult(true),
          () ->
              countStatement.getPaths().stream()
                  .distinct()
                  .collect(Collectors.toList())
                  .toString());
      return SUCCEED;
    }
    setCanSeeAuditDB(countStatement, context);
    return visitAuthorityInformation(countStatement, context);
  }

  @Override
  public TSStatus visitShowChildNodes(
      ShowChildNodesStatement showChildNodesStatement, TreeAccessCheckContext context) {
    if (AuthorityChecker.SUPER_USER.equals(context.getUsername())) {
      showChildNodesStatement.setCanSeeAuditDB(true);
      recordObjectAuthenticationAuditLog(
          context.setResult(true),
          () ->
              showChildNodesStatement.getPaths().stream()
                  .distinct()
                  .collect(Collectors.toList())
                  .toString());
      return SUCCEED;
    }
    setCanSeeAuditDB(showChildNodesStatement, context);
    return visitAuthorityInformation(showChildNodesStatement, context);
  }

  @Override
  public TSStatus visitShowChildPaths(
      ShowChildPathsStatement showChildPathsStatement, TreeAccessCheckContext context) {
    if (AuthorityChecker.SUPER_USER.equals(context.getUsername())) {
      showChildPathsStatement.setCanSeeAuditDB(true);
      recordObjectAuthenticationAuditLog(
          context.setResult(true),
          () ->
              showChildPathsStatement.getPaths().stream()
                  .distinct()
                  .collect(Collectors.toList())
                  .toString());
      return SUCCEED;
    }
    setCanSeeAuditDB(showChildPathsStatement, context);
    return visitAuthorityInformation(showChildPathsStatement, context);
  }

  @Override
  public TSStatus visitAlterTimeSeries(
      AlterTimeSeriesStatement statement, TreeAccessCheckContext context) {
    context.setAuditLogOperation(AuditLogOperation.DDL);
    // audit db is read-only
    if (includeByAuditTreeDB(statement.getPath())
        && !context.getUsername().equals(AuthorityChecker.INTERNAL_AUDIT_USER)) {
      recordObjectAuthenticationAuditLog(
          context.setResult(false),
          () -> statement.getPaths().stream().distinct().collect(Collectors.toList()).toString());
      return new TSStatus(TSStatusCode.NO_PERMISSION.getStatusCode())
          .setMessage(String.format(READ_ONLY_DB_ERROR_MSG, TREE_MODEL_AUDIT_DATABASE));
    }
    return checkTimeSeriesPermission(context, statement::getPaths, PrivilegeType.WRITE_SCHEMA);
  }

  @Override
  public TSStatus visitDeleteTimeSeries(
      DeleteTimeSeriesStatement statement, TreeAccessCheckContext context) {
    context.setAuditLogOperation(AuditLogOperation.DDL);
    // audit db is read-only
    for (PartialPath path : statement.getPathPatternList()) {
      if (includeByAuditTreeDB(path)
          && !context.getUsername().equals(AuthorityChecker.INTERNAL_AUDIT_USER)) {
        recordObjectAuthenticationAuditLog(
            context.setResult(false),
            () -> statement.getPaths().stream().distinct().collect(Collectors.toList()).toString());
        return new TSStatus(TSStatusCode.NO_PERMISSION.getStatusCode())
            .setMessage(String.format(READ_ONLY_DB_ERROR_MSG, TREE_MODEL_AUDIT_DATABASE));
      }
    }
    return checkTimeSeriesPermission(context, statement::getPaths, PrivilegeType.WRITE_SCHEMA);
  }

  // ================================== maintain related =============================
  @Override
  public TSStatus visitExtendRegion(
      ExtendRegionStatement statement, TreeAccessCheckContext context) {
    return checkGlobalAuth(
        context.setAuditLogOperation(AuditLogOperation.DDL),
        PrivilegeType.MAINTAIN,
        () -> statement.getRegionIds().toString());
  }

  @Override
  public TSStatus visitGetRegionId(GetRegionIdStatement statement, TreeAccessCheckContext context) {
    return checkGlobalAuth(
        context.setAuditLogOperation(AuditLogOperation.QUERY).setDatabase(statement.getDatabase()),
        PrivilegeType.MAINTAIN,
        statement::getDatabase);
  }

  @Override
  public TSStatus visitGetSeriesSlotList(
      GetSeriesSlotListStatement statement, TreeAccessCheckContext context) {
    return checkGlobalAuth(
        context.setAuditLogOperation(AuditLogOperation.QUERY).setDatabase(statement.getDatabase()),
        PrivilegeType.MAINTAIN,
        statement::getDatabase);
  }

  @Override
  public TSStatus visitGetTimeSlotList(
      GetTimeSlotListStatement statement, TreeAccessCheckContext context) {
    return checkGlobalAuth(
        context.setAuditLogOperation(AuditLogOperation.QUERY).setDatabase(statement.getDatabase()),
        PrivilegeType.MAINTAIN,
        statement::getDatabase);
  }

  @Override
  public TSStatus visitCountTimeSlotList(
      CountTimeSlotListStatement statement, TreeAccessCheckContext context) {
    return checkGlobalAuth(
        context.setAuditLogOperation(AuditLogOperation.QUERY).setDatabase(statement.getDatabase()),
        PrivilegeType.MAINTAIN,
        statement::getDatabase);
  }

  @Override
  public TSStatus visitKillQuery(KillQueryStatement statement, TreeAccessCheckContext context) {
    if (checkHasGlobalAuth(
        context.setAuditLogOperation(AuditLogOperation.CONTROL),
        PrivilegeType.MAINTAIN,
        () -> "")) {
      statement.setAllowedUsername(context.getUsername());
    }
    return SUCCEED;
  }

  @Override
  public TSStatus visitFlush(FlushStatement flushStatement, TreeAccessCheckContext context) {
    return checkGlobalAuth(
        context.setAuditLogOperation(AuditLogOperation.CONTROL),
        PrivilegeType.SYSTEM,
        () ->
            flushStatement.getPaths().stream().distinct().collect(Collectors.toList()).toString());
  }

  @Override
  public TSStatus visitSetConfiguration(
      SetConfigurationStatement setConfigurationStatement, TreeAccessCheckContext context) {
    List<PrivilegeType> relatedPrivileges;
    try {
      relatedPrivileges = new ArrayList<>(setConfigurationStatement.getNeededPrivileges());
      TSStatus result =
          AuthorityChecker.getTSStatus(
              AuthorityChecker.checkUserMissingSystemPermissions(
                  context.getUsername(), relatedPrivileges));
      recordObjectAuthenticationAuditLog(
          context
              .setResult(result.getCode() == TSStatusCode.SUCCESS_STATUS.getStatusCode())
              .setAuditLogOperation(AuditLogOperation.CONTROL)
              .setPrivilegeTypes(relatedPrivileges),
          () -> "");
      return result;
    } catch (IOException e) {
      recordObjectAuthenticationAuditLog(
          context.setResult(false).setAuditLogOperation(AuditLogOperation.CONTROL), () -> "");
      return AuthorityChecker.getTSStatus(false, "Failed to check config item permission");
    }
  }

  @Override
  public TSStatus visitSetSystemStatus(
      SetSystemStatusStatement setSystemStatusStatement, TreeAccessCheckContext context) {
    return checkGlobalAuth(
        context.setAuditLogOperation(AuditLogOperation.CONTROL), PrivilegeType.SYSTEM, () -> "");
  }

  @Override
  public TSStatus visitStartRepairData(
      StartRepairDataStatement startRepairDataStatement, TreeAccessCheckContext context) {
    return checkGlobalAuth(
        context.setAuditLogOperation(AuditLogOperation.CONTROL), PrivilegeType.SYSTEM, () -> "");
  }

  @Override
  public TSStatus visitStopRepairData(
      StopRepairDataStatement stopRepairDataStatement, TreeAccessCheckContext context) {
    return checkGlobalAuth(context, PrivilegeType.MAINTAIN, () -> "");
  }

  @Override
  public TSStatus visitClearCache(
      ClearCacheStatement clearCacheStatement, TreeAccessCheckContext context) {
    return checkGlobalAuth(context, PrivilegeType.MAINTAIN, () -> "");
  }

  @Override
  public TSStatus visitMigrateRegion(
      MigrateRegionStatement statement, TreeAccessCheckContext context) {
    return checkGlobalAuth(context, PrivilegeType.MAINTAIN, () -> "");
  }

  @Override
  public TSStatus visitReconstructRegion(
      ReconstructRegionStatement statement, TreeAccessCheckContext context) {
    return checkGlobalAuth(context, PrivilegeType.MAINTAIN, () -> "");
  }

  @Override
  public TSStatus visitRemoveAINode(
      RemoveAINodeStatement statement, TreeAccessCheckContext context) {
    return checkGlobalAuth(context, PrivilegeType.MAINTAIN, () -> "");
  }

  @Override
  public TSStatus visitRemoveConfigNode(
      RemoveConfigNodeStatement statement, TreeAccessCheckContext context) {
    return checkGlobalAuth(context, PrivilegeType.MAINTAIN, () -> "");
  }

  @Override
  public TSStatus visitRemoveDataNode(
      RemoveDataNodeStatement statement, TreeAccessCheckContext context) {
    return checkGlobalAuth(context, PrivilegeType.MAINTAIN, () -> "");
  }

  @Override
  public TSStatus visitRemoveRegion(
      RemoveRegionStatement statement, TreeAccessCheckContext context) {
    return checkGlobalAuth(context, PrivilegeType.MAINTAIN, () -> "");
  }

  @Override
  public TSStatus visitSetSqlDialect(
      SetSqlDialectStatement statement, TreeAccessCheckContext context) {
    return SUCCEED;
  }

  @Override
  public TSStatus visitShowAINodes(ShowAINodesStatement statement, TreeAccessCheckContext context) {
    return checkGlobalAuth(context, PrivilegeType.MAINTAIN, () -> "");
  }

  @Override
  public TSStatus visitShowClusterId(
      ShowClusterIdStatement statement, TreeAccessCheckContext context) {
    return checkGlobalAuth(context, PrivilegeType.MAINTAIN, () -> "");
  }

  @Override
  public TSStatus visitShowCluster(ShowClusterStatement statement, TreeAccessCheckContext context) {
    return checkGlobalAuth(context, PrivilegeType.MAINTAIN, () -> "");
  }

  @Override
  public TSStatus visitShowConfigNodes(
      ShowConfigNodesStatement statement, TreeAccessCheckContext context) {
    return checkGlobalAuth(context, PrivilegeType.MAINTAIN, () -> "");
  }

  @Override
  public TSStatus visitShowCurrentSqlDialect(
      ShowCurrentSqlDialectStatement statement, TreeAccessCheckContext context) {
    return SUCCEED;
  }

  @Override
  public TSStatus visitShowCurrentUser(
      ShowCurrentUserStatement statement, TreeAccessCheckContext context) {
    return SUCCEED;
  }

  @Override
  public TSStatus visitShowDataNodes(
      ShowDataNodesStatement statement, TreeAccessCheckContext context) {
    return checkGlobalAuth(context, PrivilegeType.MAINTAIN, () -> "");
  }

  @Override
  public TSStatus visitShowQueries(ShowQueriesStatement statement, TreeAccessCheckContext context) {
    if (checkHasGlobalAuth(context, PrivilegeType.MAINTAIN, () -> "")) {
      statement.setAllowedUsername(context.getUsername());
    }
    return SUCCEED;
  }

  @Override
  public TSStatus visitShowRegion(ShowRegionStatement statement, TreeAccessCheckContext context) {
    return checkGlobalAuth(context, PrivilegeType.MAINTAIN, () -> "");
  }

  @Override
  public TSStatus visitSetSpaceQuota(
      SetSpaceQuotaStatement setSpaceQuotaStatement, TreeAccessCheckContext context) {
    return checkGlobalAuth(context, PrivilegeType.MAINTAIN, () -> "");
  }

  @Override
  public TSStatus visitSetThrottleQuota(
      SetThrottleQuotaStatement setThrottleQuotaStatement, TreeAccessCheckContext context) {
    return checkGlobalAuth(context, PrivilegeType.MAINTAIN, () -> "");
  }

  @Override
  public TSStatus visitShowThrottleQuota(
      ShowThrottleQuotaStatement showThrottleQuotaStatement, TreeAccessCheckContext context) {
    return checkGlobalAuth(context, PrivilegeType.MAINTAIN, () -> "");
  }

  @Override
  public TSStatus visitShowSpaceQuota(
      ShowSpaceQuotaStatement showSpaceQuotaStatement, TreeAccessCheckContext context) {
    return checkGlobalAuth(context, PrivilegeType.MAINTAIN, () -> "");
  }

  @Override
  public TSStatus visitShowVariables(
      ShowVariablesStatement statement, TreeAccessCheckContext context) {
    return checkGlobalAuth(context, PrivilegeType.MAINTAIN, () -> "");
  }

  @Override
  public TSStatus visitShowVersion(ShowVersionStatement statement, TreeAccessCheckContext context) {
    return checkGlobalAuth(context, PrivilegeType.MAINTAIN, () -> "");
  }

  @Override
  public TSStatus visitTestConnection(
      TestConnectionStatement statement, TreeAccessCheckContext context) {
    return checkGlobalAuth(context, PrivilegeType.MAINTAIN, () -> "");
  }

  @Override
  public TSStatus visitShowCurrentTimestamp(
      ShowCurrentTimestampStatement showCurrentTimestampStatement, TreeAccessCheckContext context) {
    return SUCCEED;
  }

  @Override
  public TSStatus visitLoadConfiguration(
      LoadConfigurationStatement loadConfigurationStatement, TreeAccessCheckContext context) {
    return checkOnlySuperUser(context, null, () -> "");
  }

  // ======================== TTL related ===========================
  @Override
  public TSStatus visitSetTTL(SetTTLStatement statement, TreeAccessCheckContext context) {
    context.setPrivilegeType(PrivilegeType.SYSTEM).setAuditLogOperation(AuditLogOperation.DDL);
    List<PartialPath> checkedPaths = statement.getPaths();
    boolean[] pathsNotEndWithMultiLevelWildcard = null;
    for (int i = 0; i < checkedPaths.size(); i++) {
      PartialPath checkedPath = checkedPaths.get(i);
      TSStatus status = checkWriteOnReadOnlyPath(context, checkedPath);
      if (status.getCode() != TSStatusCode.SUCCESS_STATUS.getStatusCode()) {
        return status;
      }
      if (!checkedPath.endWithMultiLevelWildcard()) {
        pathsNotEndWithMultiLevelWildcard =
            pathsNotEndWithMultiLevelWildcard == null
                ? new boolean[checkedPaths.size()]
                : pathsNotEndWithMultiLevelWildcard;
        pathsNotEndWithMultiLevelWildcard[i] = true;
      }
    }
    if (checkHasGlobalAuth(context, PrivilegeType.SYSTEM, checkedPaths::toString)) {
      return SUCCEED;
    }

    // Using paths end with '**' to check permission
    List<PartialPath> pathsForCheckingPermissions = checkedPaths;
    if (pathsNotEndWithMultiLevelWildcard != null) {
      pathsForCheckingPermissions = new ArrayList<>(checkedPaths.size());
      for (int i = 0; i < checkedPaths.size(); i++) {
        if (pathsNotEndWithMultiLevelWildcard[i]) {
          pathsForCheckingPermissions.add(
              checkedPaths.get(i).concatNode(IoTDBConstant.MULTI_LEVEL_PATH_WILDCARD));
          continue;
        }
        pathsForCheckingPermissions.add(checkedPaths.get(i));
      }
    }
    TSStatus result =
        AuthorityChecker.getTSStatus(
            AuthorityChecker.checkFullPathOrPatternListPermission(
                context.getUsername(), pathsForCheckingPermissions, PrivilegeType.WRITE_SCHEMA),
            pathsForCheckingPermissions,
            PrivilegeType.WRITE_SCHEMA);
    recordObjectAuthenticationAuditLog(
        context
            .setPrivilegeType(PrivilegeType.WRITE_SCHEMA)
            .setResult(result.getCode() == TSStatusCode.SUCCESS_STATUS.getStatusCode()),
        pathsForCheckingPermissions::toString);
    return result;
  }

  @Override
  public TSStatus visitShowTTL(ShowTTLStatement showTTLStatement, TreeAccessCheckContext context) {
    context
        .setAuditLogOperation(AuditLogOperation.QUERY)
        .setPrivilegeType(PrivilegeType.READ_SCHEMA);
    if (checkHasGlobalAuth(
        context,
        PrivilegeType.SYSTEM,
        () ->
            showTTLStatement.getPaths().stream()
                .distinct()
                .collect(Collectors.toList())
                .toString())) {
      return SUCCEED;
    }
    for (PartialPath path : showTTLStatement.getPaths()) {
      if (path.endWithMultiLevelWildcard()) {
        continue;
      }
      if (!AuthorityChecker.checkFullPathOrPatternPermission(
          context.getUsername(),
          path.concatNode(IoTDBConstant.MULTI_LEVEL_PATH_WILDCARD),
          PrivilegeType.READ_SCHEMA)) {
        recordObjectAuthenticationAuditLog(context.setResult(false), path::getFullPath);
        return AuthorityChecker.getTSStatus(false, path, PrivilegeType.READ_SCHEMA);
      }
    }
    return visitAuthorityInformation(showTTLStatement, context);
  }

  @Override
  public TSStatus visitUnSetTTL(
      UnSetTTLStatement unSetTTLStatement, TreeAccessCheckContext context) {
    return visitSetTTL(unSetTTLStatement, context);
  }

  // ================================= device related =============================
  @Override
  public TSStatus visitShowDevices(ShowDevicesStatement statement, TreeAccessCheckContext context) {
    context
        .setAuditLogOperation(AuditLogOperation.QUERY)
        .setPrivilegeTypes(Arrays.asList(PrivilegeType.READ_DATA, PrivilegeType.READ_SCHEMA));
    if (AuthorityChecker.SUPER_USER.equals(context.getUsername())) {
      statement.setCanSeeAuditDB(true);
      recordObjectAuthenticationAuditLog(
          context.setResult(true),
          () -> statement.getPaths().stream().distinct().collect(Collectors.toList()).toString());
      return SUCCEED;
    }
    setCanSeeAuditDB(statement, context);
    if (statement.hasTimeCondition()) {
      try {
        statement.setAuthorityScope(
            PathPatternTreeUtils.intersectWithFullPathPrefixTree(
                AuthorityChecker.getAuthorizedPathTree(
                    context.getUsername(), PrivilegeType.READ_SCHEMA),
                AuthorityChecker.getAuthorizedPathTree(
                    context.getUsername(), PrivilegeType.READ_DATA)));
      } catch (AuthException e) {
        recordObjectAuthenticationAuditLog(
            context.setResult(false),
            () -> statement.getPaths().stream().distinct().collect(Collectors.toList()).toString());
        return new TSStatus(e.getCode().getStatusCode());
      }
      recordObjectAuthenticationAuditLog(
          context.setResult(true),
          () -> statement.getPaths().stream().distinct().collect(Collectors.toList()).toString());
      return new TSStatus(TSStatusCode.SUCCESS_STATUS.getStatusCode());
    } else {
      return visitAuthorityInformation(statement, context);
    }
  }

  @Override
  public TSStatus visitCountDevices(
      CountDevicesStatement statement, TreeAccessCheckContext context) {
    context
        .setPrivilegeTypes(Arrays.asList(PrivilegeType.READ_DATA, PrivilegeType.READ_SCHEMA))
        .setAuditLogOperation(AuditLogOperation.QUERY);
    if (AuthorityChecker.SUPER_USER.equals(context.getUsername())) {
      recordObjectAuthenticationAuditLog(
          context.setResult(true),
          () -> statement.getPaths().stream().distinct().collect(Collectors.toList()).toString());
      return SUCCEED;
    }
    setCanSeeAuditDB(statement, context);
    if (statement.hasTimeCondition()) {
      try {
        statement.setAuthorityScope(
            PathPatternTreeUtils.intersectWithFullPathPrefixTree(
                AuthorityChecker.getAuthorizedPathTree(
                    context.getUsername(), PrivilegeType.READ_SCHEMA),
                AuthorityChecker.getAuthorizedPathTree(
                    context.getUsername(), PrivilegeType.READ_DATA)));
      } catch (AuthException e) {
        return new TSStatus(e.getCode().getStatusCode());
      }
      return new TSStatus(TSStatusCode.SUCCESS_STATUS.getStatusCode());
    } else {
      return visitAuthorityInformation(statement, context);
    }
  }

  protected TSStatus checkSystemAuth(IAuditEntity context, Supplier<String> auditObject) {
    return checkGlobalAuth(context, PrivilegeType.SYSTEM, auditObject);
  }

  protected TSStatus checkGlobalAuth(
      IAuditEntity context, PrivilegeType requiredPrivilege, Supplier<String> auditObject) {
    if (checkHasGlobalAuth(context, requiredPrivilege, auditObject)) {
      return SUCCEED;
    }
    TSStatus result = AuthorityChecker.getTSStatus(false, requiredPrivilege);
    recordObjectAuthenticationAuditLog(
        context.setResult(result.getCode() == TSStatusCode.SUCCESS_STATUS.getStatusCode()),
        auditObject);
    return result;
  }

  protected boolean checkHasGlobalAuth(
      IAuditEntity context, PrivilegeType requiredPrivilege, Supplier<String> auditObject) {
    if (AuthorityChecker.SUPER_USER.equals(context.getUsername())) {
      recordObjectAuthenticationAuditLog(
          context.setPrivilegeType(requiredPrivilege).setResult(true), auditObject);
      return true;
    }
    boolean result =
        AuthorityChecker.checkSystemPermission(context.getUsername(), requiredPrivilege);
    recordObjectAuthenticationAuditLog(
        context.setPrivilegeType(requiredPrivilege).setResult(result), auditObject);
    return result;
  }

  protected TSStatus checkWriteOnReadOnlyPath(IAuditEntity auditEntity, PartialPath path) {
    if (includeByAuditTreeDB(path)
        && !AuthorityChecker.INTERNAL_AUDIT_USER.equals(path.getFullPath())) {
      recordObjectAuthenticationAuditLog(auditEntity, path::getFullPath);
      return new TSStatus(TSStatusCode.NO_PERMISSION.getStatusCode())
          .setMessage(String.format(READ_ONLY_DB_ERROR_MSG, TREE_MODEL_AUDIT_DATABASE));
    }
    return SUCCEED;
  }

  protected void setCanSeeAuditDB(
      AuthorityInformationStatement statement, IAuditEntity auditEntity) {
    if (!checkHasGlobalAuth(auditEntity, PrivilegeType.AUDIT, () -> TREE_MODEL_AUDIT_DATABASE)) {
      statement.setCanSeeAuditDB(false);
    }
  }

  private TSStatus checkOnlySuperUser(
      IAuditEntity auditEntity, PrivilegeType privilegeType, Supplier<String> auditObject) {
    auditEntity.setPrivilegeType(privilegeType);
    if (AuthorityChecker.SUPER_USER.equals(auditEntity.getUsername())) {
      recordObjectAuthenticationAuditLog(auditEntity.setResult(true), auditObject);
      return SUCCEED;
    }
    recordObjectAuthenticationAuditLog(auditEntity.setResult(false), auditObject);
    return AuthorityChecker.getTSStatus(false, "Only the admin user can perform this operation");
  }

  private static void recordObjectAuthenticationAuditLog(
      IAuditEntity auditEntity, Supplier<String> auditObject) {
    AUDIT_LOGGER.log(
        auditEntity.setAuditEventType(AuditEventType.OBJECT_AUTHENTICATION),
        () ->
            String.format(
                OBJECT_AUTHENTICATION_AUDIT_STR,
                auditEntity.getUsername(),
                auditEntity.getUserId(),
                auditObject.get(),
                true));
  }
}<|MERGE_RESOLUTION|>--- conflicted
+++ resolved
@@ -605,10 +605,6 @@
       case GRANT_USER:
       case GRANT_ROLE:
       case REVOKE_ROLE:
-<<<<<<< HEAD
-      case ACCOUNT_UNLOCK:
-        if (checkHasGlobalAuth(context.getUsername(), PrivilegeType.SECURITY)) {
-=======
         context
             .setAuditLogOperation(AuditLogOperation.DDL)
             .setPrivilegeType(PrivilegeType.SECURITY);
@@ -622,7 +618,6 @@
             context.setAuditLogOperation(AuditLogOperation.DDL),
             PrivilegeType.SECURITY,
             auditObject)) {
->>>>>>> e03560fa
           return RpcUtils.SUCCESS_STATUS;
         }
         for (String s : statement.getPrivilegeList()) {
