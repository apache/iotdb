--- conflicted
+++ resolved
@@ -20,11 +20,8 @@
 package org.apache.iotdb.db.queryengine.plan.relational.security;
 
 import org.apache.iotdb.common.rpc.thrift.TSStatus;
-<<<<<<< HEAD
 import org.apache.iotdb.commons.audit.AuditEventType;
 import org.apache.iotdb.commons.audit.AuditLogOperation;
-=======
->>>>>>> 5be7be25
 import org.apache.iotdb.commons.audit.IAuditEntity;
 import org.apache.iotdb.commons.auth.AuthException;
 import org.apache.iotdb.commons.auth.entity.PrivilegeType;
@@ -372,30 +369,23 @@
   @Override
   public TSStatus visitAlterSchemaTemplate(
       AlterSchemaTemplateStatement alterSchemaTemplateStatement, TreeAccessCheckContext context) {
-<<<<<<< HEAD
-    if (AuthorityChecker.SUPER_USER.equals(context.getUsername())) {
-      recordObjectAuthenticationAuditLog(
-          context
-              .setAuditLogOperation(AuditLogOperation.DDL)
-              .setPrivilegeType(PrivilegeType.EXTEND_TEMPLATE)
-              .setResult(true),
-          () -> alterSchemaTemplateStatement.getPaths().toString());
-      return SUCCEED;
-    }
-    return checkGlobalAuth(
-        context.setAuditLogOperation(AuditLogOperation.DDL),
-        PrivilegeType.EXTEND_TEMPLATE,
-        () -> alterSchemaTemplateStatement.getPaths().toString());
-=======
-    return checkCanAlterTemplate(context.getUserEntity());
-  }
-
-  public TSStatus checkCanAlterTemplate(IAuditEntity entity) {
+    if (AuthorityChecker.SUPER_USER.equals(context.getUsername())) {
+      return SUCCEED;
+    }
+    return checkCanAlterTemplate(context, () -> alterSchemaTemplateStatement.getPaths().toString());
+  }
+
+  public TSStatus checkCanAlterTemplate(IAuditEntity entity, Supplier<String> auditObject) {
     if (AuthorityChecker.SUPER_USER.equals(entity.getUsername())) {
-      return SUCCEED;
-    }
-    return checkGlobalAuth(entity.getUsername(), PrivilegeType.EXTEND_TEMPLATE);
->>>>>>> 5be7be25
+      recordObjectAuthenticationAuditLog(
+        entity
+          .setAuditLogOperation(AuditLogOperation.DDL)
+          .setPrivilegeType(PrivilegeType.EXTEND_TEMPLATE)
+          .setResult(true), auditObject
+        );
+      return SUCCEED;
+    }
+    return checkGlobalAuth(entity, PrivilegeType.EXTEND_TEMPLATE, auditObject);
   }
 
   // ============================= timeseries view related ===============
@@ -980,14 +970,9 @@
         context, PrivilegeType.MANAGE_DATABASE, () -> statement.getPrefixPath().toString());
   }
 
-<<<<<<< HEAD
-  private TSStatus checkCreateOrAlterDatabasePermission(
+  protected TSStatus checkCreateOrAlterDatabasePermission(
       IAuditEntity auditEntity, PartialPath databaseName) {
     auditEntity.setDatabase(databaseName.getFullPath()).setAuditLogOperation(AuditLogOperation.DDL);
-=======
-  protected TSStatus checkCreateOrAlterDatabasePermission(
-      String userName, PartialPath databaseName) {
->>>>>>> 5be7be25
     // root.__audit can never be created or alter
     if (TREE_MODEL_AUDIT_DATABASE_PATH.equals(databaseName)) {
       recordObjectAuthenticationAuditLog(auditEntity.setResult(false), databaseName::getFullPath);
