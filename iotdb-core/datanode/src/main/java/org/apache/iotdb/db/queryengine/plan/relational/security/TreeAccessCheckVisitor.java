/*
 * Licensed to the Apache Software Foundation (ASF) under one
 * or more contributor license agreements.  See the NOTICE file
 * distributed with this work for additional information
 * regarding copyright ownership.  The ASF licenses this file
 * to you under the Apache License, Version 2.0 (the
 * "License"); you may not use this file except in compliance
 * with the License.  You may obtain a copy of the License at
 *
 *     http://www.apache.org/licenses/LICENSE-2.0
 *
 * Unless required by applicable law or agreed to in writing,
 * software distributed under the License is distributed on an
 * "AS IS" BASIS, WITHOUT WARRANTIES OR CONDITIONS OF ANY
 * KIND, either express or implied.  See the License for the
 * specific language governing permissions and limitations
 * under the License.
 */

package org.apache.iotdb.db.queryengine.plan.relational.security;

import org.apache.iotdb.common.rpc.thrift.TSStatus;
import org.apache.iotdb.commons.audit.AuditEventType;
import org.apache.iotdb.commons.audit.AuditLogOperation;
import org.apache.iotdb.commons.audit.IAuditEntity;
import org.apache.iotdb.commons.auth.AuthException;
import org.apache.iotdb.commons.auth.entity.PrivilegeType;
import org.apache.iotdb.commons.conf.IoTDBConstant;
import org.apache.iotdb.commons.path.MeasurementPath;
import org.apache.iotdb.commons.path.PartialPath;
import org.apache.iotdb.commons.path.PathPatternTree;
import org.apache.iotdb.commons.path.PathPatternTreeUtils;
import org.apache.iotdb.db.audit.DNAuditLogger;
import org.apache.iotdb.db.auth.AuthorityChecker;
import org.apache.iotdb.db.queryengine.plan.statement.AuthorType;
import org.apache.iotdb.db.queryengine.plan.statement.AuthorityInformationStatement;
import org.apache.iotdb.db.queryengine.plan.statement.StatementNode;
import org.apache.iotdb.db.queryengine.plan.statement.StatementVisitor;
import org.apache.iotdb.db.queryengine.plan.statement.crud.DeleteDataStatement;
import org.apache.iotdb.db.queryengine.plan.statement.crud.InsertBaseStatement;
import org.apache.iotdb.db.queryengine.plan.statement.crud.InsertStatement;
import org.apache.iotdb.db.queryengine.plan.statement.crud.LoadTsFileStatement;
import org.apache.iotdb.db.queryengine.plan.statement.crud.QueryStatement;
import org.apache.iotdb.db.queryengine.plan.statement.internal.InternalBatchActivateTemplateStatement;
import org.apache.iotdb.db.queryengine.plan.statement.internal.InternalCreateMultiTimeSeriesStatement;
import org.apache.iotdb.db.queryengine.plan.statement.internal.InternalCreateTimeSeriesStatement;
import org.apache.iotdb.db.queryengine.plan.statement.metadata.AlterTimeSeriesStatement;
import org.apache.iotdb.db.queryengine.plan.statement.metadata.CountDatabaseStatement;
import org.apache.iotdb.db.queryengine.plan.statement.metadata.CountDevicesStatement;
import org.apache.iotdb.db.queryengine.plan.statement.metadata.CountLevelTimeSeriesStatement;
import org.apache.iotdb.db.queryengine.plan.statement.metadata.CountNodesStatement;
import org.apache.iotdb.db.queryengine.plan.statement.metadata.CountTimeSeriesStatement;
import org.apache.iotdb.db.queryengine.plan.statement.metadata.CountTimeSlotListStatement;
import org.apache.iotdb.db.queryengine.plan.statement.metadata.CreateAlignedTimeSeriesStatement;
import org.apache.iotdb.db.queryengine.plan.statement.metadata.CreateContinuousQueryStatement;
import org.apache.iotdb.db.queryengine.plan.statement.metadata.CreateFunctionStatement;
import org.apache.iotdb.db.queryengine.plan.statement.metadata.CreateMultiTimeSeriesStatement;
import org.apache.iotdb.db.queryengine.plan.statement.metadata.CreateTimeSeriesStatement;
import org.apache.iotdb.db.queryengine.plan.statement.metadata.CreateTriggerStatement;
import org.apache.iotdb.db.queryengine.plan.statement.metadata.DatabaseSchemaStatement;
import org.apache.iotdb.db.queryengine.plan.statement.metadata.DeleteDatabaseStatement;
import org.apache.iotdb.db.queryengine.plan.statement.metadata.DeleteTimeSeriesStatement;
import org.apache.iotdb.db.queryengine.plan.statement.metadata.DropContinuousQueryStatement;
import org.apache.iotdb.db.queryengine.plan.statement.metadata.DropFunctionStatement;
import org.apache.iotdb.db.queryengine.plan.statement.metadata.DropTriggerStatement;
import org.apache.iotdb.db.queryengine.plan.statement.metadata.GetRegionIdStatement;
import org.apache.iotdb.db.queryengine.plan.statement.metadata.GetSeriesSlotListStatement;
import org.apache.iotdb.db.queryengine.plan.statement.metadata.GetTimeSlotListStatement;
import org.apache.iotdb.db.queryengine.plan.statement.metadata.RemoveAINodeStatement;
import org.apache.iotdb.db.queryengine.plan.statement.metadata.RemoveConfigNodeStatement;
import org.apache.iotdb.db.queryengine.plan.statement.metadata.RemoveDataNodeStatement;
import org.apache.iotdb.db.queryengine.plan.statement.metadata.SetTTLStatement;
import org.apache.iotdb.db.queryengine.plan.statement.metadata.ShowChildNodesStatement;
import org.apache.iotdb.db.queryengine.plan.statement.metadata.ShowChildPathsStatement;
import org.apache.iotdb.db.queryengine.plan.statement.metadata.ShowClusterIdStatement;
import org.apache.iotdb.db.queryengine.plan.statement.metadata.ShowClusterStatement;
import org.apache.iotdb.db.queryengine.plan.statement.metadata.ShowConfigNodesStatement;
import org.apache.iotdb.db.queryengine.plan.statement.metadata.ShowContinuousQueriesStatement;
import org.apache.iotdb.db.queryengine.plan.statement.metadata.ShowCurrentTimestampStatement;
import org.apache.iotdb.db.queryengine.plan.statement.metadata.ShowDataNodesStatement;
import org.apache.iotdb.db.queryengine.plan.statement.metadata.ShowDatabaseStatement;
import org.apache.iotdb.db.queryengine.plan.statement.metadata.ShowDevicesStatement;
import org.apache.iotdb.db.queryengine.plan.statement.metadata.ShowFunctionsStatement;
import org.apache.iotdb.db.queryengine.plan.statement.metadata.ShowRegionStatement;
import org.apache.iotdb.db.queryengine.plan.statement.metadata.ShowTTLStatement;
import org.apache.iotdb.db.queryengine.plan.statement.metadata.ShowTimeSeriesStatement;
import org.apache.iotdb.db.queryengine.plan.statement.metadata.ShowTriggersStatement;
import org.apache.iotdb.db.queryengine.plan.statement.metadata.ShowVariablesStatement;
import org.apache.iotdb.db.queryengine.plan.statement.metadata.UnSetTTLStatement;
import org.apache.iotdb.db.queryengine.plan.statement.metadata.model.CreateModelStatement;
import org.apache.iotdb.db.queryengine.plan.statement.metadata.model.CreateTrainingStatement;
import org.apache.iotdb.db.queryengine.plan.statement.metadata.model.DropModelStatement;
import org.apache.iotdb.db.queryengine.plan.statement.metadata.model.LoadModelStatement;
import org.apache.iotdb.db.queryengine.plan.statement.metadata.model.ShowAIDevicesStatement;
import org.apache.iotdb.db.queryengine.plan.statement.metadata.model.ShowAINodesStatement;
import org.apache.iotdb.db.queryengine.plan.statement.metadata.model.ShowLoadedModelsStatement;
import org.apache.iotdb.db.queryengine.plan.statement.metadata.model.ShowModelsStatement;
import org.apache.iotdb.db.queryengine.plan.statement.metadata.model.UnloadModelStatement;
import org.apache.iotdb.db.queryengine.plan.statement.metadata.pipe.AlterPipeStatement;
import org.apache.iotdb.db.queryengine.plan.statement.metadata.pipe.CreatePipePluginStatement;
import org.apache.iotdb.db.queryengine.plan.statement.metadata.pipe.CreatePipeStatement;
import org.apache.iotdb.db.queryengine.plan.statement.metadata.pipe.DropPipePluginStatement;
import org.apache.iotdb.db.queryengine.plan.statement.metadata.pipe.DropPipeStatement;
import org.apache.iotdb.db.queryengine.plan.statement.metadata.pipe.ShowPipePluginsStatement;
import org.apache.iotdb.db.queryengine.plan.statement.metadata.pipe.ShowPipesStatement;
import org.apache.iotdb.db.queryengine.plan.statement.metadata.pipe.StartPipeStatement;
import org.apache.iotdb.db.queryengine.plan.statement.metadata.pipe.StopPipeStatement;
import org.apache.iotdb.db.queryengine.plan.statement.metadata.region.ExtendRegionStatement;
import org.apache.iotdb.db.queryengine.plan.statement.metadata.region.MigrateRegionStatement;
import org.apache.iotdb.db.queryengine.plan.statement.metadata.region.ReconstructRegionStatement;
import org.apache.iotdb.db.queryengine.plan.statement.metadata.region.RemoveRegionStatement;
import org.apache.iotdb.db.queryengine.plan.statement.metadata.subscription.CreateTopicStatement;
import org.apache.iotdb.db.queryengine.plan.statement.metadata.subscription.DropSubscriptionStatement;
import org.apache.iotdb.db.queryengine.plan.statement.metadata.subscription.DropTopicStatement;
import org.apache.iotdb.db.queryengine.plan.statement.metadata.subscription.ShowSubscriptionsStatement;
import org.apache.iotdb.db.queryengine.plan.statement.metadata.subscription.ShowTopicsStatement;
import org.apache.iotdb.db.queryengine.plan.statement.metadata.template.ActivateTemplateStatement;
import org.apache.iotdb.db.queryengine.plan.statement.metadata.template.AlterSchemaTemplateStatement;
import org.apache.iotdb.db.queryengine.plan.statement.metadata.template.BatchActivateTemplateStatement;
import org.apache.iotdb.db.queryengine.plan.statement.metadata.template.CreateSchemaTemplateStatement;
import org.apache.iotdb.db.queryengine.plan.statement.metadata.template.DeactivateTemplateStatement;
import org.apache.iotdb.db.queryengine.plan.statement.metadata.template.DropSchemaTemplateStatement;
import org.apache.iotdb.db.queryengine.plan.statement.metadata.template.SetSchemaTemplateStatement;
import org.apache.iotdb.db.queryengine.plan.statement.metadata.template.ShowNodesInSchemaTemplateStatement;
import org.apache.iotdb.db.queryengine.plan.statement.metadata.template.ShowPathSetTemplateStatement;
import org.apache.iotdb.db.queryengine.plan.statement.metadata.template.ShowPathsUsingTemplateStatement;
import org.apache.iotdb.db.queryengine.plan.statement.metadata.template.ShowSchemaTemplateStatement;
import org.apache.iotdb.db.queryengine.plan.statement.metadata.template.UnsetSchemaTemplateStatement;
import org.apache.iotdb.db.queryengine.plan.statement.metadata.view.AlterLogicalViewStatement;
import org.apache.iotdb.db.queryengine.plan.statement.metadata.view.CreateLogicalViewStatement;
import org.apache.iotdb.db.queryengine.plan.statement.metadata.view.DeleteLogicalViewStatement;
import org.apache.iotdb.db.queryengine.plan.statement.metadata.view.RenameLogicalViewStatement;
import org.apache.iotdb.db.queryengine.plan.statement.metadata.view.ShowLogicalViewStatement;
import org.apache.iotdb.db.queryengine.plan.statement.sys.AuthorStatement;
import org.apache.iotdb.db.queryengine.plan.statement.sys.ClearCacheStatement;
import org.apache.iotdb.db.queryengine.plan.statement.sys.ExplainAnalyzeStatement;
import org.apache.iotdb.db.queryengine.plan.statement.sys.ExplainStatement;
import org.apache.iotdb.db.queryengine.plan.statement.sys.FlushStatement;
import org.apache.iotdb.db.queryengine.plan.statement.sys.KillQueryStatement;
import org.apache.iotdb.db.queryengine.plan.statement.sys.LoadConfigurationStatement;
import org.apache.iotdb.db.queryengine.plan.statement.sys.SetConfigurationStatement;
import org.apache.iotdb.db.queryengine.plan.statement.sys.SetSqlDialectStatement;
import org.apache.iotdb.db.queryengine.plan.statement.sys.SetSystemStatusStatement;
import org.apache.iotdb.db.queryengine.plan.statement.sys.ShowCurrentSqlDialectStatement;
import org.apache.iotdb.db.queryengine.plan.statement.sys.ShowCurrentUserStatement;
import org.apache.iotdb.db.queryengine.plan.statement.sys.ShowQueriesStatement;
import org.apache.iotdb.db.queryengine.plan.statement.sys.ShowVersionStatement;
import org.apache.iotdb.db.queryengine.plan.statement.sys.StartRepairDataStatement;
import org.apache.iotdb.db.queryengine.plan.statement.sys.StopRepairDataStatement;
import org.apache.iotdb.db.queryengine.plan.statement.sys.TestConnectionStatement;
import org.apache.iotdb.db.queryengine.plan.statement.sys.quota.SetSpaceQuotaStatement;
import org.apache.iotdb.db.queryengine.plan.statement.sys.quota.SetThrottleQuotaStatement;
import org.apache.iotdb.db.queryengine.plan.statement.sys.quota.ShowSpaceQuotaStatement;
import org.apache.iotdb.db.queryengine.plan.statement.sys.quota.ShowThrottleQuotaStatement;
import org.apache.iotdb.rpc.RpcUtils;
import org.apache.iotdb.rpc.TSStatusCode;

import com.google.common.collect.ImmutableList;

import java.io.IOException;
import java.util.ArrayList;
import java.util.Arrays;
import java.util.Collections;
import java.util.List;
import java.util.Objects;
import java.util.function.Supplier;
import java.util.stream.Collectors;

import static org.apache.iotdb.commons.schema.table.Audit.TREE_MODEL_AUDIT_DATABASE;
import static org.apache.iotdb.commons.schema.table.Audit.TREE_MODEL_AUDIT_DATABASE_PATH;
import static org.apache.iotdb.commons.schema.table.Audit.includeByAuditTreeDB;
import static org.apache.iotdb.db.auth.AuthorityChecker.SUCCEED;
import static org.apache.iotdb.db.queryengine.plan.relational.security.AccessControlImpl.READ_ONLY_DB_ERROR_MSG;

public class TreeAccessCheckVisitor extends StatementVisitor<TSStatus, TreeAccessCheckContext> {

  private static final DNAuditLogger AUDIT_LOGGER = DNAuditLogger.getInstance();

  private static final String OBJECT_AUTHENTICATION_AUDIT_STR =
      "User %s (ID=%d) requests authority on object %s with result %s";

  @Override
  public TSStatus visitNode(StatementNode node, TreeAccessCheckContext context) {
    throw new IllegalStateException("Each operation should have permission check.");
  }

  @Override
  public TSStatus visitAuthorityInformation(
      AuthorityInformationStatement statement, TreeAccessCheckContext context) {
    context
        .setAuditLogOperation(AuditLogOperation.QUERY)
        .setPrivilegeType(PrivilegeType.READ_SCHEMA);
    if (AuthorityChecker.SUPER_USER.equals(context.getUsername())) {
      recordObjectAuthenticationAuditLog(
          context.setResult(true),
          () -> statement.getPaths().stream().distinct().collect(Collectors.toList()).toString());
      return SUCCEED;
    }
    try {
      statement.setAuthorityScope(
          AuthorityChecker.getAuthorizedPathTree(context.getUsername(), PrivilegeType.READ_SCHEMA));
    } catch (AuthException e) {
      recordObjectAuthenticationAuditLog(
          context.setResult(false),
          () -> statement.getPaths().stream().distinct().collect(Collectors.toList()).toString());
      return new TSStatus(e.getCode().getStatusCode());
    }
    recordObjectAuthenticationAuditLog(
        context.setResult(true),
        () -> statement.getPaths().stream().distinct().collect(Collectors.toList()).toString());
    return new TSStatus(TSStatusCode.SUCCESS_STATUS.getStatusCode());
  }

  public static List<MeasurementPath> getIntersectedPaths4Pipe(
      final List<MeasurementPath> paths, final TreeAccessCheckContext context) {
    context.setAuditLogOperation(AuditLogOperation.QUERY).setPrivilegeType(PrivilegeType.READ_DATA);
    if (AuthorityChecker.SUPER_USER.equals(context.getUsername())) {
      recordObjectAuthenticationAuditLog(
          context.setResult(true),
          () -> paths.stream().distinct().collect(Collectors.toList()).toString());
      return paths;
    }
    try {
      final PathPatternTree originalTree = new PathPatternTree();
      paths.forEach(originalTree::appendPathPattern);
      originalTree.constructTree();
      final PathPatternTree tree =
          AuthorityChecker.getAuthorizedPathTree(context.getUsername(), PrivilegeType.READ_DATA);
      recordObjectAuthenticationAuditLog(
          context.setResult(true),
          () -> paths.stream().distinct().collect(Collectors.toList()).toString());
      return originalTree.intersectWithFullPathPrefixTree(tree).getAllPathPatterns(true);
    } catch (AuthException e) {
      recordObjectAuthenticationAuditLog(
          context.setResult(false),
          () -> paths.stream().distinct().collect(Collectors.toList()).toString());
      return Collections.emptyList();
    }
  }

  // ====================== template related =================================

  @Override
  public TSStatus visitCreateSchemaTemplate(
      CreateSchemaTemplateStatement createTemplateStatement, TreeAccessCheckContext context) {
    return checkSystemAuth(
        context.setAuditLogOperation(AuditLogOperation.DDL),
        () -> createTemplateStatement.getMeasurements().toString());
  }

  @Override
  public TSStatus visitSetSchemaTemplate(
      SetSchemaTemplateStatement setSchemaTemplateStatement, TreeAccessCheckContext context) {
    context.setAuditLogOperation(AuditLogOperation.DDL);
    // root.__audit can never be set template
    TSStatus status =
        checkWriteOnReadOnlyPath(
            context.setPrivilegeType(PrivilegeType.WRITE_DATA),
            setSchemaTemplateStatement.getPath());
    if (status.getCode() != TSStatusCode.SUCCESS_STATUS.getStatusCode()) {
      return status;
    }
    return checkSystemAuth(context, () -> setSchemaTemplateStatement.getPath().toString());
  }

  @Override
  public TSStatus visitActivateTemplate(
      ActivateTemplateStatement statement, TreeAccessCheckContext context) {
    return checkTimeSeriesPermission(
        context.setAuditLogOperation(AuditLogOperation.DDL),
<<<<<<< HEAD
        statement.getPaths(),
=======
        statement::getPaths,
>>>>>>> 764cedcb
        PrivilegeType.WRITE_SCHEMA);
  }

  @Override
  public TSStatus visitBatchActivateTemplate(
      BatchActivateTemplateStatement statement, TreeAccessCheckContext context) {
    return checkTimeSeriesPermission(
        context.setAuditLogOperation(AuditLogOperation.DDL),
<<<<<<< HEAD
        statement.getPaths(),
=======
        statement::getPaths,
>>>>>>> 764cedcb
        PrivilegeType.WRITE_SCHEMA);
  }

  @Override
  public TSStatus visitInternalBatchActivateTemplate(
      InternalBatchActivateTemplateStatement statement, TreeAccessCheckContext context) {
    return checkTimeSeriesPermission(
        context.setAuditLogOperation(AuditLogOperation.DDL),
<<<<<<< HEAD
        statement.getPaths(),
=======
        statement::getPaths,
>>>>>>> 764cedcb
        PrivilegeType.WRITE_SCHEMA);
  }

  private TSStatus checkTemplateShowRelated(
      ShowSchemaTemplateStatement statement, TreeAccessCheckContext context) {
    if (AuthorityChecker.SUPER_USER.equals(context.getUsername())) {
      statement.setCanSeeAll(true);
      recordObjectAuthenticationAuditLog(
          context
              .setAuditLogOperation(AuditLogOperation.QUERY)
              .setPrivilegeType(PrivilegeType.SYSTEM)
              .setResult(true),
          () -> statement.getPaths().toString());
      return SUCCEED;
    }
    // own SYSTEM can see all, otherwise can only see PATHS that user has READ_SCHEMA auth
    if (!checkHasGlobalAuth(
        context.setAuditLogOperation(AuditLogOperation.QUERY),
        PrivilegeType.SYSTEM,
        () -> statement.getPaths().toString())) {
      statement.setCanSeeAll(false);
      return visitAuthorityInformation(statement, context);
    } else {
      statement.setCanSeeAll(true);
      return SUCCEED;
    }
  }

  @Override
  public TSStatus visitShowSchemaTemplate(
      ShowSchemaTemplateStatement showSchemaTemplateStatement, TreeAccessCheckContext context) {
    return checkTemplateShowRelated(showSchemaTemplateStatement, context);
  }

  @Override
  public TSStatus visitShowNodesInSchemaTemplate(
      ShowNodesInSchemaTemplateStatement showNodesInSchemaTemplateStatement,
      TreeAccessCheckContext context) {
    return checkTemplateShowRelated(showNodesInSchemaTemplateStatement, context);
  }

  @Override
  public TSStatus visitShowPathSetTemplate(
      ShowPathSetTemplateStatement showPathSetTemplateStatement, TreeAccessCheckContext context) {
    return checkTemplateShowRelated(showPathSetTemplateStatement, context);
  }

  @Override
  public TSStatus visitShowPathsUsingTemplate(
      ShowPathsUsingTemplateStatement showPathsUsingTemplateStatement,
      TreeAccessCheckContext context) {
    return visitAuthorityInformation(showPathsUsingTemplateStatement, context);
  }

  @Override
  public TSStatus visitDeactivateTemplate(
      DeactivateTemplateStatement statement, TreeAccessCheckContext context) {
    return checkTimeSeriesPermission(
        context.setAuditLogOperation(AuditLogOperation.DDL),
<<<<<<< HEAD
        statement.getPaths(),
=======
        statement::getPaths,
>>>>>>> 764cedcb
        PrivilegeType.WRITE_SCHEMA);
  }

  @Override
  public TSStatus visitUnsetSchemaTemplate(
      UnsetSchemaTemplateStatement unsetSchemaTemplateStatement, TreeAccessCheckContext context) {
    return checkSystemAuth(
        context.setAuditLogOperation(AuditLogOperation.DDL),
        () -> unsetSchemaTemplateStatement.getPaths().toString());
  }

  @Override
  public TSStatus visitDropSchemaTemplate(
      DropSchemaTemplateStatement dropSchemaTemplateStatement, TreeAccessCheckContext context) {
    return checkSystemAuth(
        context.setAuditLogOperation(AuditLogOperation.DDL),
        () -> dropSchemaTemplateStatement.getPaths().toString());
  }

  @Override
  public TSStatus visitAlterSchemaTemplate(
      AlterSchemaTemplateStatement alterSchemaTemplateStatement, TreeAccessCheckContext context) {
<<<<<<< HEAD
    if (AuthorityChecker.SUPER_USER.equals(context.getUsername())) {
      return SUCCEED;
    }
=======
>>>>>>> 764cedcb
    return checkCanAlterTemplate(context, () -> alterSchemaTemplateStatement.getPaths().toString());
  }

  public TSStatus checkCanAlterTemplate(IAuditEntity entity, Supplier<String> auditObject) {
    if (AuthorityChecker.SUPER_USER.equals(entity.getUsername())) {
      recordObjectAuthenticationAuditLog(
          entity
              .setAuditLogOperation(AuditLogOperation.DDL)
              .setPrivilegeType(PrivilegeType.EXTEND_TEMPLATE)
              .setResult(true),
          auditObject);
      return SUCCEED;
    }
<<<<<<< HEAD
    return checkGlobalAuth(entity, PrivilegeType.EXTEND_TEMPLATE, auditObject);
=======
    return checkGlobalAuth(
        entity.setAuditLogOperation(AuditLogOperation.DDL),
        PrivilegeType.EXTEND_TEMPLATE,
        auditObject);
>>>>>>> 764cedcb
  }

  // ============================= timeseries view related ===============
  @Override
  public TSStatus visitCreateLogicalView(
      CreateLogicalViewStatement statement, TreeAccessCheckContext context) {
    context.setAuditLogOperation(AuditLogOperation.DDL);
    final List<PartialPath> paths =
        Objects.nonNull(statement.getTargetPathList())
            ? statement.getTargetPathList()
            : Collections.singletonList(
                statement
                    .getBatchGenerationItem()
                    .getIntoDevice()
                    .concatNode(IoTDBConstant.ONE_LEVEL_PATH_WILDCARD));
    for (PartialPath path : paths) {
      // audit db is read-only
      if (includeByAuditTreeDB(path)
          && !context.getUsername().equals(AuthorityChecker.INTERNAL_AUDIT_USER)) {
        recordObjectAuthenticationAuditLog(
            context.setPrivilegeType(PrivilegeType.AUDIT).setResult(false), path::toString);
        return new TSStatus(TSStatusCode.NO_PERMISSION.getStatusCode())
            .setMessage(String.format(READ_ONLY_DB_ERROR_MSG, TREE_MODEL_AUDIT_DATABASE));
      }
    }

    if (AuthorityChecker.SUPER_USER.equals(context.getUsername())) {
      statement.setCanSeeAuditDB(true);
      if (statement.getQueryStatement() != null) {
        statement.getQueryStatement().setCanSeeAuditDB(true);
      }
      recordObjectAuthenticationAuditLog(
          context
              .setPrivilegeTypes(
                  Arrays.asList(PrivilegeType.WRITE_SCHEMA, PrivilegeType.READ_SCHEMA))
              .setResult(true),
          paths::toString);
      return SUCCEED;
    }
    if (!checkHasGlobalAuth(context, PrivilegeType.AUDIT, paths::toString)) {
      statement.setCanSeeAuditDB(false);
      if (statement.getQueryStatement() != null) {
        statement.getQueryStatement().setCanSeeAuditDB(false);
      }
    }

    TSStatus status = new TSStatus(TSStatusCode.SUCCESS_STATUS.getStatusCode());
    List<PartialPath> sourcePathList = statement.getSourcePaths().fullPathList;
    if (sourcePathList != null) {
<<<<<<< HEAD
      status = checkTimeSeriesPermission(context, sourcePathList, PrivilegeType.READ_SCHEMA);
    }
    QueryStatement queryStatement = statement.getQueryStatement();
    if (queryStatement != null && status.getCode() == TSStatusCode.SUCCESS_STATUS.getStatusCode()) {
      sourcePathList = queryStatement.getPaths();
      status = checkTimeSeriesPermission(context, sourcePathList, PrivilegeType.READ_SCHEMA);
    }

    if (status.getCode() == TSStatusCode.SUCCESS_STATUS.getStatusCode()) {
      return checkTimeSeriesPermission(context, paths, PrivilegeType.WRITE_SCHEMA);
=======
      status =
          checkTimeSeriesPermission(
              context, () -> statement.getSourcePaths().fullPathList, PrivilegeType.READ_SCHEMA);
    }
    QueryStatement queryStatement = statement.getQueryStatement();
    if (queryStatement != null && status.getCode() == TSStatusCode.SUCCESS_STATUS.getStatusCode()) {
      status =
          checkTimeSeriesPermission(context, queryStatement::getPaths, PrivilegeType.READ_SCHEMA);
    }

    if (status.getCode() == TSStatusCode.SUCCESS_STATUS.getStatusCode()) {
      return checkTimeSeriesPermission(context, () -> paths, PrivilegeType.WRITE_SCHEMA);
>>>>>>> 764cedcb
    }
    return status;
  }

  @Override
  public TSStatus visitDeleteLogicalView(
      DeleteLogicalViewStatement statement, TreeAccessCheckContext context) {
    return checkTimeSeriesPermission(
        context.setAuditLogOperation(AuditLogOperation.DDL),
<<<<<<< HEAD
        statement.getPaths(),
=======
        statement::getPaths,
>>>>>>> 764cedcb
        PrivilegeType.WRITE_SCHEMA);
  }

  @Override
  public TSStatus visitShowLogicalView(
      ShowLogicalViewStatement showLogicalViewStatement, TreeAccessCheckContext context) {
    return visitAuthorityInformation(showLogicalViewStatement, context);
  }

  @Override
  public TSStatus visitAlterLogicalView(
      AlterLogicalViewStatement statement, TreeAccessCheckContext context) {
    context.setAuditLogOperation(AuditLogOperation.DDL);
    if (AuthorityChecker.SUPER_USER.equals(context.getUsername())) {
      statement.setCanSeeAuditDB(true);
      if (statement.getQueryStatement() != null) {
        statement.getQueryStatement().setCanSeeAuditDB(true);
      }
      recordObjectAuthenticationAuditLog(
          context
              .setPrivilegeTypes(
                  Arrays.asList(PrivilegeType.READ_SCHEMA, PrivilegeType.WRITE_SCHEMA))
              .setResult(true),
          () -> statement.getSourcePaths().fullPathList.toString());
      return SUCCEED;
    }
    if (!checkHasGlobalAuth(
        context, PrivilegeType.AUDIT, (() -> statement.getSourcePaths().fullPathList.toString()))) {
      statement.setCanSeeAuditDB(false);
      if (statement.getQueryStatement() != null) {
        statement.getQueryStatement().setCanSeeAuditDB(false);
      }
    }

    TSStatus status = new TSStatus(TSStatusCode.SUCCESS_STATUS.getStatusCode());
    List<PartialPath> sourcePathList = statement.getSourcePaths().fullPathList;
    if (sourcePathList != null) {
<<<<<<< HEAD
      status = checkTimeSeriesPermission(context, sourcePathList, PrivilegeType.READ_SCHEMA);
    }
    QueryStatement queryStatement = statement.getQueryStatement();
    if (queryStatement != null && status.getCode() == TSStatusCode.SUCCESS_STATUS.getStatusCode()) {
      sourcePathList = queryStatement.getPaths();
      status = checkTimeSeriesPermission(context, sourcePathList, PrivilegeType.READ_SCHEMA);
=======
      status =
          checkTimeSeriesPermission(
              context, () -> statement.getSourcePaths().fullPathList, PrivilegeType.READ_SCHEMA);
    }
    QueryStatement queryStatement = statement.getQueryStatement();
    if (queryStatement != null && status.getCode() == TSStatusCode.SUCCESS_STATUS.getStatusCode()) {
      status =
          checkTimeSeriesPermission(context, queryStatement::getPaths, PrivilegeType.READ_SCHEMA);
>>>>>>> 764cedcb
    }

    if (status.getCode() == TSStatusCode.SUCCESS_STATUS.getStatusCode()) {
      return checkTimeSeriesPermission(
<<<<<<< HEAD
          context, statement.getTargetPathList(), PrivilegeType.WRITE_SCHEMA);
=======
          context, statement::getTargetPathList, PrivilegeType.WRITE_SCHEMA);
>>>>>>> 764cedcb
    }
    return status;
  }

  @Override
  public TSStatus visitRenameLogicalView(
      RenameLogicalViewStatement statement, TreeAccessCheckContext context) {
    context.setAuditLogOperation(AuditLogOperation.DDL);
    // audit db is read-only
    if (includeByAuditTreeDB(statement.getNewName())
        && !context.getUsername().equals(AuthorityChecker.INTERNAL_AUDIT_USER)) {
      recordObjectAuthenticationAuditLog(
          context.setPrivilegeType(PrivilegeType.WRITE_SCHEMA).setResult(false),
          () -> statement.getOldName().toString());
      return new TSStatus(TSStatusCode.NO_PERMISSION.getStatusCode())
          .setMessage(String.format(READ_ONLY_DB_ERROR_MSG, TREE_MODEL_AUDIT_DATABASE));
    }
    return checkTimeSeriesPermission(
        context,
<<<<<<< HEAD
        ImmutableList.of(statement.getOldName(), statement.getNewName()),
=======
        () -> ImmutableList.of(statement.getOldName(), statement.getNewName()),
>>>>>>> 764cedcb
        PrivilegeType.WRITE_SCHEMA);
  }

  // ===================================== security related ===============================
  @Override
  public TSStatus visitAuthor(AuthorStatement statement, TreeAccessCheckContext context) {
    AuthorType authorType = statement.getAuthorType();
    Supplier<String> auditObject;
    switch (authorType) {
      case CREATE_USER:
      case DROP_USER:
        context
            .setAuditLogOperation(AuditLogOperation.DDL)
            .setPrivilegeType(PrivilegeType.SECURITY);
        return checkGlobalAuth(
            context.setAuditLogOperation(AuditLogOperation.DDL),
            PrivilegeType.MANAGE_USER,
            statement::getUserName);
      case UPDATE_USER:
      case RENAME_USER:
        context.setAuditLogOperation(AuditLogOperation.DDL);
        // users can change the username and password of themselves
        if (statement.getUserName().equals(context.getUsername())) {
          recordObjectAuthenticationAuditLog(context.setResult(true), context::getUsername);
          return RpcUtils.SUCCESS_STATUS;
        }
<<<<<<< HEAD
        context
            .setAuditLogOperation(AuditLogOperation.DDL)
            .setPrivilegeType(PrivilegeType.SECURITY);
=======
        context.setPrivilegeType(PrivilegeType.SECURITY);
>>>>>>> 764cedcb
        return checkGlobalAuth(
            context.setAuditLogOperation(AuditLogOperation.DDL),
            PrivilegeType.MANAGE_USER,
            statement::getUserName);
<<<<<<< HEAD

=======
>>>>>>> 764cedcb
      case LIST_USER:
        context
            .setAuditLogOperation(AuditLogOperation.QUERY)
            .setPrivilegeType(PrivilegeType.SECURITY);
        if (checkHasGlobalAuth(
            context.setAuditLogOperation(AuditLogOperation.QUERY),
            PrivilegeType.MANAGE_USER,
            statement::getUserName)) {
          return RpcUtils.SUCCESS_STATUS;
        }
        statement.setUserName(context.getUsername());
        return RpcUtils.SUCCESS_STATUS;

      case LIST_USER_PRIVILEGE:
        context
            .setAuditLogOperation(AuditLogOperation.QUERY)
            .setPrivilegeType(PrivilegeType.SECURITY);
        if (context.getUsername().equals(statement.getUserName())) {
          return RpcUtils.SUCCESS_STATUS;
        }
        return checkGlobalAuth(
            context.setAuditLogOperation(AuditLogOperation.QUERY),
            PrivilegeType.MANAGE_USER,
            statement::getUserName);

      case LIST_ROLE_PRIVILEGE:
        context
            .setAuditLogOperation(AuditLogOperation.QUERY)
            .setPrivilegeType(PrivilegeType.SECURITY);
        if (!AuthorityChecker.checkRole(context.getUsername(), statement.getRoleName())) {
          return checkGlobalAuth(
              context.setAuditLogOperation(AuditLogOperation.QUERY),
              PrivilegeType.MANAGE_ROLE,
              statement::getRoleName);
        } else {
          return SUCCEED;
        }

      case LIST_ROLE:
        context
            .setAuditLogOperation(AuditLogOperation.QUERY)
            .setPrivilegeType(PrivilegeType.SECURITY);
        if (checkHasGlobalAuth(
            context.setAuditLogOperation(AuditLogOperation.QUERY),
            PrivilegeType.MANAGE_ROLE,
            statement::getRoleName)) {
          return SUCCEED;
        }
        // list roles of other user is not allowed
        if (statement.getUserName() != null
            && !statement.getUserName().equals(context.getUsername())) {
          return AuthorityChecker.getTSStatus(false, PrivilegeType.MANAGE_ROLE);
        }
        statement.setUserName(context.getUsername());
        return RpcUtils.SUCCESS_STATUS;

      case CREATE_ROLE:
      case DROP_ROLE:
      case GRANT_USER_ROLE:
      case REVOKE_USER_ROLE:
        context
            .setAuditLogOperation(AuditLogOperation.DDL)
            .setPrivilegeType(PrivilegeType.SECURITY);
        auditObject =
            authorType == AuthorType.CREATE_ROLE || authorType == AuthorType.DROP_ROLE
                ? statement::getRoleName
                : () -> "user: " + statement.getUserName() + ", role: " + statement.getRoleName();
        return checkGlobalAuth(
            context.setAuditLogOperation(AuditLogOperation.DDL),
            PrivilegeType.MANAGE_ROLE,
            auditObject);

      case REVOKE_USER:
      case GRANT_USER:
      case GRANT_ROLE:
      case REVOKE_ROLE:
        context
            .setAuditLogOperation(AuditLogOperation.DDL)
            .setPrivilegeType(PrivilegeType.SECURITY);
        context.setAuditLogOperation(AuditLogOperation.DDL);
        auditObject =
            () ->
                authorType == AuthorType.REVOKE_USER || authorType == AuthorType.GRANT_USER
                    ? statement.getUserName()
                    : statement.getRoleName();
        if (checkHasGlobalAuth(
            context.setAuditLogOperation(AuditLogOperation.DDL),
            PrivilegeType.SECURITY,
            auditObject)) {
          return RpcUtils.SUCCESS_STATUS;
        }
        for (String s : statement.getPrivilegeList()) {
          PrivilegeType privilegeType = PrivilegeType.valueOf(s.toUpperCase());
          if (privilegeType.isSystemPrivilege()) {
            if (!checkHasGlobalAuth(context, privilegeType, auditObject)) {
              return AuthorityChecker.getTSStatus(
                  false,
                  "Has no permission to execute "
                      + authorType
                      + ", please ensure you have these privileges and the grant option is TRUE when granted)");
            }
          } else if (privilegeType.isPathPrivilege()) {
            if (!AuthorityChecker.checkPathPermissionGrantOption(
                context.getUsername(), privilegeType, statement.getNodeNameList())) {
              return AuthorityChecker.getTSStatus(
                  false,
                  "Has no permission to execute "
                      + authorType
                      + ", please ensure you have these privileges and the grant option is TRUE when granted)");
            }
          } else {
            return AuthorityChecker.getTSStatus(
                false, "Not support Relation statement in tree sql_dialect");
          }
        }
        return RpcUtils.SUCCESS_STATUS;
      default:
        throw new IllegalArgumentException("Unknown authorType: " + authorType);
    }
  }

  // =================================== CQ related ====================================
  @Override
  public TSStatus visitCreateContinuousQuery(
      CreateContinuousQueryStatement statement, TreeAccessCheckContext context) {
    return checkCQManagement(
        context.setAuditLogOperation(AuditLogOperation.DDL), () -> statement.getPaths().toString());
  }

  @Override
  public TSStatus visitDropContinuousQuery(
      DropContinuousQueryStatement statement, TreeAccessCheckContext context) {
    return checkCQManagement(
        context.setAuditLogOperation(AuditLogOperation.DDL), () -> statement.getPaths().toString());
  }

  @Override
  public TSStatus visitShowContinuousQueries(
      ShowContinuousQueriesStatement statement, TreeAccessCheckContext context) {
    return checkCQManagement(
        context.setAuditLogOperation(AuditLogOperation.QUERY),
        () -> statement.getPaths().toString());
  }

  private TSStatus checkCQManagement(IAuditEntity auditEntity, Supplier<String> auditObject) {
    if (AuthorityChecker.SUPER_USER.equals(auditEntity.getUsername())) {
      recordObjectAuthenticationAuditLog(
          auditEntity.setPrivilegeType(PrivilegeType.USE_CQ).setResult(true), auditObject);
      return SUCCEED;
    }
    return checkGlobalAuth(auditEntity, PrivilegeType.USE_CQ, auditObject);
  }

  // =================================== UDF related ====================================
  @Override
  public TSStatus visitCreateFunction(
      CreateFunctionStatement statement, TreeAccessCheckContext context) {
    return checkUDFManagement(
        context.setAuditLogOperation(AuditLogOperation.DDL), statement::getUdfName);
  }

  @Override
  public TSStatus visitDropFunction(
      DropFunctionStatement statement, TreeAccessCheckContext context) {
    return checkUDFManagement(
        context.setAuditLogOperation(AuditLogOperation.DDL), statement::getUdfName);
  }

  @Override
  public TSStatus visitShowFunctions(
      ShowFunctionsStatement statement, TreeAccessCheckContext context) {
    // anyone can show functions
    recordObjectAuthenticationAuditLog(
        context.setAuditLogOperation(AuditLogOperation.QUERY).setResult(true), null);
    return SUCCEED;
  }

  private TSStatus checkUDFManagement(IAuditEntity auditEntity, Supplier<String> auditObject) {
    return checkGlobalAuth(auditEntity, PrivilegeType.USE_UDF, auditObject);
  }

  // =================================== model related ====================================
  @Override
  public TSStatus visitCreateModel(CreateModelStatement statement, TreeAccessCheckContext context) {
    return checkModelManagement(
        context.setAuditLogOperation(AuditLogOperation.DDL), statement::getModelId);
  }

  @Override
  public TSStatus visitDropModel(DropModelStatement statement, TreeAccessCheckContext context) {
    return checkModelManagement(
        context.setAuditLogOperation(AuditLogOperation.DDL), statement::getModelId);
  }

  @Override
  public TSStatus visitCreateTraining(
      CreateTrainingStatement createTrainingStatement, TreeAccessCheckContext context) {
    return checkModelManagement(
        context.setAuditLogOperation(AuditLogOperation.DDL),
        createTrainingStatement::getExistingModelId);
  }

  @Override
  public TSStatus visitUnloadModel(
      UnloadModelStatement unloadModelStatement, TreeAccessCheckContext context) {
    return checkModelManagement(
        context.setAuditLogOperation(AuditLogOperation.DDL), unloadModelStatement::getModelId);
  }

  @Override
  public TSStatus visitLoadModel(
      LoadModelStatement loadModelStatement, TreeAccessCheckContext context) {
    return checkModelManagement(
        context.setAuditLogOperation(AuditLogOperation.DDL), loadModelStatement::getModelId);
  }

  @Override
  public TSStatus visitShowAIDevices(
      ShowAIDevicesStatement showAIDevicesStatement, TreeAccessCheckContext context) {
    return checkModelManagement(context.setAuditLogOperation(AuditLogOperation.DDL), () -> "");
  }

  @Override
  public TSStatus visitShowLoadedModels(
      ShowLoadedModelsStatement showLoadedModelsStatement, TreeAccessCheckContext context) {
    return checkModelManagement(context.setAuditLogOperation(AuditLogOperation.DDL), () -> "");
  }

  @Override
  public TSStatus visitShowModels(ShowModelsStatement statement, TreeAccessCheckContext context) {
    return checkModelManagement(context.setAuditLogOperation(AuditLogOperation.DDL), () -> "");
  }

  private TSStatus checkModelManagement(IAuditEntity auditEntity, Supplier<String> auditObject) {
    return checkGlobalAuth(auditEntity, PrivilegeType.USE_MODEL, auditObject);
  }

  // ================================ pipe plugin related ==================================
  @Override
  public TSStatus visitCreatePipePlugin(
      CreatePipePluginStatement statement, TreeAccessCheckContext context) {
    return checkPipeManagement(
        context.setAuditLogOperation(AuditLogOperation.DDL), () -> statement.getPaths().toString());
  }

  @Override
  public TSStatus visitDropPipePlugin(
      DropPipePluginStatement statement, TreeAccessCheckContext context) {
    return checkPipeManagement(
        context.setAuditLogOperation(AuditLogOperation.DDL), () -> statement.getPaths().toString());
  }

  @Override
  public TSStatus visitShowPipePlugins(
      ShowPipePluginsStatement statement, TreeAccessCheckContext context) {
    return checkPipeManagement(
        context.setAuditLogOperation(AuditLogOperation.DDL), () -> statement.getPaths().toString());
  }

  // =============================== pipe related ========================================

  @Override
  public TSStatus visitCreatePipe(CreatePipeStatement statement, TreeAccessCheckContext context) {
    return checkPipeManagement(
        context.setAuditLogOperation(AuditLogOperation.DDL), statement::getPipeName);
  }

  @Override
  public TSStatus visitShowPipes(ShowPipesStatement statement, TreeAccessCheckContext context) {
    return checkPipeManagement(
        context.setAuditLogOperation(AuditLogOperation.DDL), statement::getPipeName);
  }

  @Override
  public TSStatus visitDropPipe(DropPipeStatement statement, TreeAccessCheckContext context) {
    return checkPipeManagement(
        context.setAuditLogOperation(AuditLogOperation.DDL), statement::getPipeName);
  }

  @Override
  public TSStatus visitAlterPipe(AlterPipeStatement statement, TreeAccessCheckContext context) {
    return checkPipeManagement(
        context.setAuditLogOperation(AuditLogOperation.DDL), statement::getPipeName);
  }

  @Override
  public TSStatus visitStartPipe(StartPipeStatement statement, TreeAccessCheckContext context) {
    return checkPipeManagement(
        context.setAuditLogOperation(AuditLogOperation.DDL), statement::getPipeName);
  }

  @Override
  public TSStatus visitStopPipe(StopPipeStatement statement, TreeAccessCheckContext context) {
    return checkPipeManagement(
        context.setAuditLogOperation(AuditLogOperation.DDL), statement::getPipeName);
  }

  private TSStatus checkPipeManagement(IAuditEntity auditEntity, Supplier<String> auditObject) {
    return checkGlobalAuth(auditEntity, PrivilegeType.USE_PIPE, auditObject);
  }

  // =============================== subscription related ========================================

  @Override
  public TSStatus visitCreateTopic(CreateTopicStatement statement, TreeAccessCheckContext context) {
    return checkPipeManagement(
        context.setAuditLogOperation(AuditLogOperation.DDL), statement::getTopicName);
  }

  @Override
  public TSStatus visitShowTopics(ShowTopicsStatement statement, TreeAccessCheckContext context) {
    return checkPipeManagement(
        context.setAuditLogOperation(AuditLogOperation.DDL), statement::getTopicName);
  }

  @Override
  public TSStatus visitDropTopic(DropTopicStatement statement, TreeAccessCheckContext context) {
    return checkPipeManagement(
        context.setAuditLogOperation(AuditLogOperation.DDL), statement::getTopicName);
  }

  @Override
  public TSStatus visitShowSubscriptions(
      ShowSubscriptionsStatement statement, TreeAccessCheckContext context) {
    return checkPipeManagement(
        context.setAuditLogOperation(AuditLogOperation.DDL), statement::getTopicName);
  }

  @Override
  public TSStatus visitDropSubscription(
      DropSubscriptionStatement statement, TreeAccessCheckContext context) {
    return checkPipeManagement(
        context.setAuditLogOperation(AuditLogOperation.DDL), statement::getSubscriptionId);
  }

  // ======================= trigger related ================================
  @Override
  public TSStatus visitCreateTrigger(
      CreateTriggerStatement statement, TreeAccessCheckContext context) {
    if (TREE_MODEL_AUDIT_DATABASE_PATH.include(statement.getPathPattern())) {
      recordObjectAuthenticationAuditLog(
          context
              .setAuditLogOperation(AuditLogOperation.DDL)
              .setPrivilegeType(PrivilegeType.USE_TRIGGER)
              .setResult(false),
          () -> statement.getPaths().stream().distinct().collect(Collectors.toList()).toString());
      return new TSStatus(TSStatusCode.NO_PERMISSION.getStatusCode())
          .setMessage(String.format(READ_ONLY_DB_ERROR_MSG, TREE_MODEL_AUDIT_DATABASE));
    }
    return checkTriggerManagement(
        context.setAuditLogOperation(AuditLogOperation.DDL),
        () -> statement.getPaths().stream().distinct().collect(Collectors.toList()).toString());
  }

  @Override
  public TSStatus visitDropTrigger(DropTriggerStatement statement, TreeAccessCheckContext context) {
    return checkTriggerManagement(
        context.setAuditLogOperation(AuditLogOperation.DDL), statement::getTriggerName);
  }

  @Override
  public TSStatus visitShowTriggers(
      ShowTriggersStatement statement, TreeAccessCheckContext context) {
    return checkTriggerManagement(context.setAuditLogOperation(AuditLogOperation.QUERY), () -> "");
  }

  private TSStatus checkTriggerManagement(IAuditEntity auditEntity, Supplier<String> auditObject) {
    if (AuthorityChecker.SUPER_USER.equals(auditEntity.getUsername())) {
      recordObjectAuthenticationAuditLog(
          auditEntity.setPrivilegeType(PrivilegeType.USE_TRIGGER).setResult(true), auditObject);
      return SUCCEED;
    }
    return checkGlobalAuth(auditEntity, PrivilegeType.USE_TRIGGER, auditObject);
  }

  // ============================== database related ===========================
  @Override
  public TSStatus visitSetDatabase(
      DatabaseSchemaStatement statement, TreeAccessCheckContext context) {
    return checkCreateOrAlterDatabasePermission(
        context.setAuditLogOperation(AuditLogOperation.DDL), statement.getDatabasePath());
  }

  @Override
  public TSStatus visitAlterDatabase(
      DatabaseSchemaStatement databaseSchemaStatement, TreeAccessCheckContext context) {
    return checkCreateOrAlterDatabasePermission(
        context.setAuditLogOperation(AuditLogOperation.DDL),
        databaseSchemaStatement.getDatabasePath());
  }

  @Override
  public TSStatus visitShowDatabase(
      ShowDatabaseStatement showDatabaseStatement, TreeAccessCheckContext context) {
    context
        .setAuditLogOperation(AuditLogOperation.QUERY)
        .setDatabase(
            showDatabaseStatement.getPaths().stream()
                .distinct()
                .collect(Collectors.toList())
                .toString())
        .setPrivilegeType(PrivilegeType.MANAGE_DATABASE);
    if (AuthorityChecker.SUPER_USER.equals(context.getUsername())) {
      recordObjectAuthenticationAuditLog(
          context.setResult(true), () -> showDatabaseStatement.getPathPattern().toString());
      return SUCCEED;
    }
    setCanSeeAuditDB(showDatabaseStatement, context);
    return checkShowOrCountDatabasePermission(showDatabaseStatement, context);
  }

  @Override
  public TSStatus visitCountDatabase(
      CountDatabaseStatement countDatabaseStatement, TreeAccessCheckContext context) {
    if (AuthorityChecker.SUPER_USER.equals(context.getUsername())) {
      return SUCCEED;
    }
    setCanSeeAuditDB(countDatabaseStatement, context);
    return checkShowOrCountDatabasePermission(countDatabaseStatement, context);
  }

  @Override
  public TSStatus visitDeleteDatabase(
      DeleteDatabaseStatement statement, TreeAccessCheckContext context) {
    context
        .setAuditLogOperation(AuditLogOperation.DDL)
        .setDatabase(statement.getPrefixPath().toString());
    for (String prefixPath : statement.getPrefixPath()) {
      // root.__audit can never be deleted
      if (TREE_MODEL_AUDIT_DATABASE.equals(prefixPath)) {
        recordObjectAuthenticationAuditLog(
            context.setPrivilegeType(PrivilegeType.MANAGE_DATABASE).setResult(false),
            () -> prefixPath);
        return new TSStatus(TSStatusCode.NO_PERMISSION.getStatusCode())
            .setMessage(String.format(READ_ONLY_DB_ERROR_MSG, TREE_MODEL_AUDIT_DATABASE));
      }
    }
    if (AuthorityChecker.SUPER_USER.equals(context.getUsername())) {
      recordObjectAuthenticationAuditLog(
          context.setPrivilegeType(PrivilegeType.MANAGE_DATABASE).setResult(true),
          () -> statement.getPrefixPath().toString());
      return SUCCEED;
    }
    return checkGlobalAuth(
        context, PrivilegeType.MANAGE_DATABASE, () -> statement.getPrefixPath().toString());
  }

  protected TSStatus checkCreateOrAlterDatabasePermission(
      IAuditEntity auditEntity, PartialPath databaseName) {
    auditEntity
        .setDatabase(databaseName.getFullPath())
        .setPrivilegeType(PrivilegeType.MANAGE_DATABASE)
        .setAuditLogOperation(AuditLogOperation.DDL);
    if (TREE_MODEL_AUDIT_DATABASE_PATH.equals(databaseName)) {
      if (AuthorityChecker.INTERNAL_AUDIT_USER.equals(auditEntity.getUsername())) {
        // root.__audit can never be created or alter by other users
        return SUCCEED;
      }
      recordObjectAuthenticationAuditLog(auditEntity.setResult(false), databaseName::getFullPath);
      return new TSStatus(TSStatusCode.NO_PERMISSION.getStatusCode())
          .setMessage(String.format(READ_ONLY_DB_ERROR_MSG, TREE_MODEL_AUDIT_DATABASE));
    }

    if (AuthorityChecker.SUPER_USER.equals(auditEntity.getUsername())) {
      recordObjectAuthenticationAuditLog(auditEntity.setResult(true), databaseName::getFullPath);
      return SUCCEED;
    }

    return checkGlobalAuth(auditEntity, PrivilegeType.MANAGE_DATABASE, databaseName::getFullPath);
  }

  private TSStatus checkShowOrCountDatabasePermission(
      AuthorityInformationStatement statement, TreeAccessCheckContext context) {
    // own SYSTEM/MAINTAIN can see all except for root.__audit, otherwise can only see PATHS that
    // user has READ_SCHEMA auth
    if (!checkHasGlobalAuth(
        context.setAuditLogOperation(AuditLogOperation.QUERY),
        PrivilegeType.MANAGE_DATABASE,
        () -> statement.getPaths().stream().distinct().collect(Collectors.toList()).toString())) {
      return visitAuthorityInformation(statement, context);
    } else {
      recordObjectAuthenticationAuditLog(
          context
              .setAuditLogOperation(AuditLogOperation.QUERY)
              .setPrivilegeType(PrivilegeType.MANAGE_DATABASE)
              .setResult(true),
          () -> statement.getPaths().stream().distinct().collect(Collectors.toList()).toString());
      return SUCCEED;
    }
  }

  // ==================================== data related ========================================
  @Override
  public TSStatus visitInsertBase(InsertBaseStatement statement, TreeAccessCheckContext context) {
    context.setAuditLogOperation(AuditLogOperation.DML).setPrivilegeType(PrivilegeType.WRITE_DATA);
    for (PartialPath path : statement.getDevicePaths()) {
      // audit db is read-only
      if (includeByAuditTreeDB(path)
          && !context.getUsername().equals(AuthorityChecker.INTERNAL_AUDIT_USER)) {
        recordObjectAuthenticationAuditLog(context.setResult(false), path::toString);
        return new TSStatus(TSStatusCode.NO_PERMISSION.getStatusCode())
            .setMessage(String.format(READ_ONLY_DB_ERROR_MSG, TREE_MODEL_AUDIT_DATABASE));
      }
    }

    if (AuthorityChecker.SUPER_USER.equals(context.getUsername())) {
      recordObjectAuthenticationAuditLog(
          context.setResult(true),
          () -> statement.getPaths().stream().distinct().collect(Collectors.toList()).toString());
      return SUCCEED;
    }
    return checkTimeSeriesPermission(
        context,
<<<<<<< HEAD
        statement.getPaths().stream().distinct().collect(Collectors.toList()),
=======
        () -> statement.getPaths().stream().distinct().collect(Collectors.toList()),
>>>>>>> 764cedcb
        PrivilegeType.WRITE_DATA);
  }

  @Override
  public TSStatus visitInsert(InsertStatement statement, TreeAccessCheckContext context) {
    context.setAuditLogOperation(AuditLogOperation.DML).setPrivilegeType(PrivilegeType.WRITE_DATA);
    // audit db is read-only
    if (includeByAuditTreeDB(statement.getDevice())
        && !context.getUsername().equals(AuthorityChecker.INTERNAL_AUDIT_USER)) {
      recordObjectAuthenticationAuditLog(
          context.setResult(false), () -> statement.getDevice().toString());
      return new TSStatus(TSStatusCode.NO_PERMISSION.getStatusCode())
          .setMessage(String.format(READ_ONLY_DB_ERROR_MSG, TREE_MODEL_AUDIT_DATABASE));
    }
<<<<<<< HEAD
    return checkTimeSeriesPermission(context, statement.getPaths(), PrivilegeType.WRITE_DATA);
=======
    return checkTimeSeriesPermission(context, statement::getPaths, PrivilegeType.WRITE_DATA);
>>>>>>> 764cedcb
  }

  @Override
  public TSStatus visitLoadFile(LoadTsFileStatement statement, TreeAccessCheckContext context) {
    // no need to check here, it will be checked in process phase
    return new TSStatus(TSStatusCode.SUCCESS_STATUS.getStatusCode());
  }

  @Override
  public TSStatus visitDeleteData(DeleteDataStatement statement, TreeAccessCheckContext context) {
    context.setAuditLogOperation(AuditLogOperation.DML).setPrivilegeType(PrivilegeType.WRITE_DATA);
    for (PartialPath path : statement.getPaths()) {
      // audit db is read-only
      if (includeByAuditTreeDB(path)
          && !context.getUsername().equals(AuthorityChecker.INTERNAL_AUDIT_USER)) {
        recordObjectAuthenticationAuditLog(context.setResult(false), path::toString);
        return new TSStatus(TSStatusCode.NO_PERMISSION.getStatusCode())
            .setMessage(String.format(READ_ONLY_DB_ERROR_MSG, TREE_MODEL_AUDIT_DATABASE));
      }
    }
<<<<<<< HEAD
    return checkTimeSeriesPermission(context, statement.getPaths(), PrivilegeType.WRITE_DATA);
=======
    return checkTimeSeriesPermission(context, statement::getPaths, PrivilegeType.WRITE_DATA);
>>>>>>> 764cedcb
  }

  @Override
  public TSStatus visitQuery(QueryStatement statement, TreeAccessCheckContext context) {
    context.setAuditLogOperation(AuditLogOperation.QUERY).setPrivilegeType(PrivilegeType.READ_DATA);
    if (AuthorityChecker.SUPER_USER.equals(context.getUsername())) {
      statement.setCanSeeAuditDB(true);
      recordObjectAuthenticationAuditLog(
          context.setResult(true),
          () -> statement.getPaths().stream().distinct().collect(Collectors.toList()).toString());
      return SUCCEED;
    }
    setCanSeeAuditDB(statement, context);
    try {
      statement.setAuthorityScope(
          AuthorityChecker.getAuthorizedPathTree(context.getUsername(), PrivilegeType.READ_DATA));
    } catch (AuthException e) {
      recordObjectAuthenticationAuditLog(
          context.setResult(false),
          () -> statement.getPaths().stream().distinct().collect(Collectors.toList()).toString());
      return new TSStatus(e.getCode().getStatusCode());
    }
    recordObjectAuthenticationAuditLog(
        context.setResult(true),
        () -> statement.getPaths().stream().distinct().collect(Collectors.toList()).toString());
    return new TSStatus(TSStatusCode.SUCCESS_STATUS.getStatusCode());
  }

  @Override
  public TSStatus visitExplainAnalyze(
      ExplainAnalyzeStatement statement, TreeAccessCheckContext context) {
    return statement.getQueryStatement().accept(this, context);
  }

  @Override
  public TSStatus visitExplain(ExplainStatement explainStatement, TreeAccessCheckContext context) {
    return explainStatement.getQueryStatement().accept(this, context);
  }

  // ============================= timeseries related =================================
  public static TSStatus checkTimeSeriesPermission(
<<<<<<< HEAD
      IAuditEntity context, List<? extends PartialPath> checkedPaths, PrivilegeType permission) {
    context.setPrivilegeType(permission);
    if (AuthorityChecker.SUPER_USER.equals(context.getUsername())) {
      recordObjectAuthenticationAuditLog(context.setResult(true), checkedPaths::toString);
      return SUCCEED;
    }
=======
      IAuditEntity context,
      Supplier<List<? extends PartialPath>> checkedPathsSupplier,
      PrivilegeType permission) {
    context.setPrivilegeType(permission);
    if (AuthorityChecker.SUPER_USER.equals(context.getUsername())) {
      recordObjectAuthenticationAuditLog(
          context.setResult(true), () -> checkedPathsSupplier.get().toString());
      return SUCCEED;
    }
    List<? extends PartialPath> checkedPaths = checkedPathsSupplier.get();
>>>>>>> 764cedcb
    TSStatus result =
        AuthorityChecker.getTSStatus(
            AuthorityChecker.checkFullPathOrPatternListPermission(
                context.getUsername(), checkedPaths, permission),
            checkedPaths,
            permission);
    if (!AuthorityChecker.INTERNAL_AUDIT_USER.equals(context.getUsername())) {
      // Skip internal auditor
      recordObjectAuthenticationAuditLog(context.setResult(true), checkedPaths::toString);
    }
    return result;
<<<<<<< HEAD
  }

  public static List<Integer> checkTimeSeriesPermission4Pipe(
      IAuditEntity context, List<? extends PartialPath> checkedPaths, PrivilegeType permission) {
    context.setPrivilegeType(permission);
    if (AuthorityChecker.SUPER_USER.equals(context.getUsername())) {
      recordObjectAuthenticationAuditLog(context.setResult(true), checkedPaths::toString);
      return Collections.emptyList();
    }
    final List<Integer> results =
        AuthorityChecker.checkFullPathOrPatternListPermission(
            context.getUsername(), checkedPaths, permission);
    recordObjectAuthenticationAuditLog(context.setResult(true), checkedPaths::toString);
    return results;
=======
>>>>>>> 764cedcb
  }

  @Override
  public TSStatus visitCreateTimeseries(
      CreateTimeSeriesStatement statement, TreeAccessCheckContext context) {
    context
        .setPrivilegeType(PrivilegeType.WRITE_SCHEMA)
        .setAuditLogOperation(AuditLogOperation.DDL);
    // audit db is read-only
    if (includeByAuditTreeDB(statement.getPath())
        && !context.getUsername().equals(AuthorityChecker.INTERNAL_AUDIT_USER)) {
      recordObjectAuthenticationAuditLog(
          context.setResult(false),
          () -> statement.getPaths().stream().distinct().collect(Collectors.toList()).toString());
      return new TSStatus(TSStatusCode.NO_PERMISSION.getStatusCode())
          .setMessage(String.format(READ_ONLY_DB_ERROR_MSG, TREE_MODEL_AUDIT_DATABASE));
    }
<<<<<<< HEAD
    return checkTimeSeriesPermission(context, statement.getPaths(), PrivilegeType.WRITE_SCHEMA);
=======
    return checkTimeSeriesPermission(context, statement::getPaths, PrivilegeType.WRITE_SCHEMA);
>>>>>>> 764cedcb
  }

  @Override
  public TSStatus visitCreateAlignedTimeseries(
      CreateAlignedTimeSeriesStatement statement, TreeAccessCheckContext context) {
    context
        .setPrivilegeType(PrivilegeType.WRITE_SCHEMA)
        .setAuditLogOperation(AuditLogOperation.DDL);
    // audit db is read-only
    if (includeByAuditTreeDB(statement.getDevicePath())
        && !context.getUsername().equals(AuthorityChecker.INTERNAL_AUDIT_USER)) {
      recordObjectAuthenticationAuditLog(
          context.setResult(false),
          () -> statement.getPaths().stream().distinct().collect(Collectors.toList()).toString());
      return new TSStatus(TSStatusCode.NO_PERMISSION.getStatusCode())
          .setMessage(String.format(READ_ONLY_DB_ERROR_MSG, TREE_MODEL_AUDIT_DATABASE));
    }
<<<<<<< HEAD
    return checkTimeSeriesPermission(context, statement.getPaths(), PrivilegeType.WRITE_SCHEMA);
=======
    return checkTimeSeriesPermission(context, statement::getPaths, PrivilegeType.WRITE_SCHEMA);
>>>>>>> 764cedcb
  }

  @Override
  public TSStatus visitCreateMultiTimeSeries(
      CreateMultiTimeSeriesStatement statement, TreeAccessCheckContext context) {
    context
        .setPrivilegeType(PrivilegeType.WRITE_SCHEMA)
        .setAuditLogOperation(AuditLogOperation.DDL);
    // audit db is read-only
    for (PartialPath path : statement.getPaths()) {
      if (includeByAuditTreeDB(path)
          && !context.getUsername().equals(AuthorityChecker.INTERNAL_AUDIT_USER)) {
        return new TSStatus(TSStatusCode.NO_PERMISSION.getStatusCode())
            .setMessage(String.format(READ_ONLY_DB_ERROR_MSG, TREE_MODEL_AUDIT_DATABASE));
      }
    }

<<<<<<< HEAD
    return checkTimeSeriesPermission(context, statement.getPaths(), PrivilegeType.WRITE_SCHEMA);
=======
    return checkTimeSeriesPermission(context, statement::getPaths, PrivilegeType.WRITE_SCHEMA);
>>>>>>> 764cedcb
  }

  @Override
  public TSStatus visitInternalCreateMultiTimeSeries(
      InternalCreateMultiTimeSeriesStatement statement, TreeAccessCheckContext context) {
    context
        .setPrivilegeType(PrivilegeType.WRITE_SCHEMA)
        .setAuditLogOperation(AuditLogOperation.DDL);
    // audit db is read-only
    for (PartialPath path : statement.getDeviceMap().keySet()) {
      if (includeByAuditTreeDB(path)
          && !context.getUsername().equals(AuthorityChecker.INTERNAL_AUDIT_USER)) {
        recordObjectAuthenticationAuditLog(context.setResult(false), path::toString);
        return new TSStatus(TSStatusCode.NO_PERMISSION.getStatusCode())
            .setMessage(String.format(READ_ONLY_DB_ERROR_MSG, TREE_MODEL_AUDIT_DATABASE));
      }
    }
<<<<<<< HEAD
    return checkTimeSeriesPermission(context, statement.getPaths(), PrivilegeType.WRITE_SCHEMA);
=======
    return checkTimeSeriesPermission(context, statement::getPaths, PrivilegeType.WRITE_SCHEMA);
>>>>>>> 764cedcb
  }

  @Override
  public TSStatus visitInternalCreateTimeseries(
      InternalCreateTimeSeriesStatement statement, TreeAccessCheckContext context) {
    context.setAuditLogOperation(AuditLogOperation.DDL);
    // audit db is read-only
    if (includeByAuditTreeDB(statement.getDevicePath())
        && !context.getUsername().equals(AuthorityChecker.INTERNAL_AUDIT_USER)) {
      recordObjectAuthenticationAuditLog(
          context.setResult(false),
          () -> statement.getPaths().stream().distinct().collect(Collectors.toList()).toString());
      return new TSStatus(TSStatusCode.NO_PERMISSION.getStatusCode())
          .setMessage(String.format(READ_ONLY_DB_ERROR_MSG, TREE_MODEL_AUDIT_DATABASE));
    }
<<<<<<< HEAD
    return checkTimeSeriesPermission(context, statement.getPaths(), PrivilegeType.WRITE_SCHEMA);
=======
    return checkTimeSeriesPermission(context, statement::getPaths, PrivilegeType.WRITE_SCHEMA);
>>>>>>> 764cedcb
  }

  @Override
  public TSStatus visitShowTimeSeries(
      ShowTimeSeriesStatement statement, TreeAccessCheckContext context) {
    context
        .setAuditLogOperation(AuditLogOperation.QUERY)
        .setPrivilegeTypes(Arrays.asList(PrivilegeType.READ_DATA, PrivilegeType.READ_SCHEMA));
    if (AuthorityChecker.SUPER_USER.equals(context.getUsername())) {
      statement.setCanSeeAuditDB(true);
      recordObjectAuthenticationAuditLog(
          context.setResult(true),
          () -> statement.getPaths().stream().distinct().collect(Collectors.toList()).toString());
      return SUCCEED;
    }
    setCanSeeAuditDB(statement, context);
    if (statement.hasTimeCondition()) {
      try {
        statement.setAuthorityScope(
            PathPatternTreeUtils.intersectWithFullPathPrefixTree(
                AuthorityChecker.getAuthorizedPathTree(
                    context.getUsername(), PrivilegeType.READ_SCHEMA),
                AuthorityChecker.getAuthorizedPathTree(
                    context.getUsername(), PrivilegeType.READ_DATA)));
      } catch (AuthException e) {
        return new TSStatus(e.getCode().getStatusCode());
      }
      recordObjectAuthenticationAuditLog(
          context.setResult(true),
          () -> statement.getPaths().stream().distinct().collect(Collectors.toList()).toString());
      return new TSStatus(TSStatusCode.SUCCESS_STATUS.getStatusCode());
    } else {
      return visitAuthorityInformation(statement, context);
    }
  }

  @Override
  public TSStatus visitCountTimeSeries(
      CountTimeSeriesStatement statement, TreeAccessCheckContext context) {
    context
        .setAuditLogOperation(AuditLogOperation.QUERY)
        .setPrivilegeType(PrivilegeType.READ_SCHEMA);
    if (AuthorityChecker.SUPER_USER.equals(context.getUsername())) {
      statement.setCanSeeAuditDB(true);
      recordObjectAuthenticationAuditLog(
          context.setResult(true),
          () -> statement.getPaths().stream().distinct().collect(Collectors.toList()).toString());
      return SUCCEED;
    }
    setCanSeeAuditDB(statement, context);
    if (statement.hasTimeCondition()) {
      try {
        statement.setAuthorityScope(
            PathPatternTreeUtils.intersectWithFullPathPrefixTree(
                AuthorityChecker.getAuthorizedPathTree(
                    context.getUsername(), PrivilegeType.READ_SCHEMA),
                AuthorityChecker.getAuthorizedPathTree(
                    context.getUsername(), PrivilegeType.READ_DATA)));
      } catch (AuthException e) {
        recordObjectAuthenticationAuditLog(
            context.setResult(false),
            () -> statement.getPaths().stream().distinct().collect(Collectors.toList()).toString());
        return new TSStatus(e.getCode().getStatusCode());
      }
      recordObjectAuthenticationAuditLog(
          context.setResult(true),
          () -> statement.getPaths().stream().distinct().collect(Collectors.toList()).toString());
      return new TSStatus(TSStatusCode.SUCCESS_STATUS.getStatusCode());
    } else {
      return visitAuthorityInformation(statement, context);
    }
  }

  @Override
  public TSStatus visitCountLevelTimeSeries(
      CountLevelTimeSeriesStatement countStatement, TreeAccessCheckContext context) {
    if (AuthorityChecker.SUPER_USER.equals(context.getUsername())) {
      countStatement.setCanSeeAuditDB(true);
      recordObjectAuthenticationAuditLog(
          context.setResult(true),
          () ->
              countStatement.getPaths().stream()
                  .distinct()
                  .collect(Collectors.toList())
                  .toString());
      return SUCCEED;
    }
    setCanSeeAuditDB(countStatement, context);
    return visitAuthorityInformation(countStatement, context);
  }

  @Override
  public TSStatus visitCountNodes(
      CountNodesStatement countStatement, TreeAccessCheckContext context) {
    if (AuthorityChecker.SUPER_USER.equals(context.getUsername())) {
      countStatement.setCanSeeAuditDB(true);
      recordObjectAuthenticationAuditLog(
          context.setResult(true),
          () ->
              countStatement.getPaths().stream()
                  .distinct()
                  .collect(Collectors.toList())
                  .toString());
      return SUCCEED;
    }
    setCanSeeAuditDB(countStatement, context);
    return visitAuthorityInformation(countStatement, context);
  }

  @Override
  public TSStatus visitShowChildNodes(
      ShowChildNodesStatement showChildNodesStatement, TreeAccessCheckContext context) {
    if (AuthorityChecker.SUPER_USER.equals(context.getUsername())) {
      showChildNodesStatement.setCanSeeAuditDB(true);
      recordObjectAuthenticationAuditLog(
          context.setResult(true),
          () ->
              showChildNodesStatement.getPaths().stream()
                  .distinct()
                  .collect(Collectors.toList())
                  .toString());
      return SUCCEED;
    }
    setCanSeeAuditDB(showChildNodesStatement, context);
    return visitAuthorityInformation(showChildNodesStatement, context);
  }

  @Override
  public TSStatus visitShowChildPaths(
      ShowChildPathsStatement showChildPathsStatement, TreeAccessCheckContext context) {
    if (AuthorityChecker.SUPER_USER.equals(context.getUsername())) {
      showChildPathsStatement.setCanSeeAuditDB(true);
      recordObjectAuthenticationAuditLog(
          context.setResult(true),
          () ->
              showChildPathsStatement.getPaths().stream()
                  .distinct()
                  .collect(Collectors.toList())
                  .toString());
      return SUCCEED;
    }
    setCanSeeAuditDB(showChildPathsStatement, context);
    return visitAuthorityInformation(showChildPathsStatement, context);
  }

  @Override
  public TSStatus visitAlterTimeSeries(
      AlterTimeSeriesStatement statement, TreeAccessCheckContext context) {
    context.setAuditLogOperation(AuditLogOperation.DDL);
    // audit db is read-only
    if (includeByAuditTreeDB(statement.getPath())
        && !context.getUsername().equals(AuthorityChecker.INTERNAL_AUDIT_USER)) {
      recordObjectAuthenticationAuditLog(
          context.setResult(false),
          () -> statement.getPaths().stream().distinct().collect(Collectors.toList()).toString());
      return new TSStatus(TSStatusCode.NO_PERMISSION.getStatusCode())
          .setMessage(String.format(READ_ONLY_DB_ERROR_MSG, TREE_MODEL_AUDIT_DATABASE));
    }
<<<<<<< HEAD
    return checkTimeSeriesPermission(context, statement.getPaths(), PrivilegeType.WRITE_SCHEMA);
=======
    return checkTimeSeriesPermission(context, statement::getPaths, PrivilegeType.WRITE_SCHEMA);
>>>>>>> 764cedcb
  }

  @Override
  public TSStatus visitDeleteTimeSeries(
      DeleteTimeSeriesStatement statement, TreeAccessCheckContext context) {
    context.setAuditLogOperation(AuditLogOperation.DDL);
    // audit db is read-only
    for (PartialPath path : statement.getPathPatternList()) {
      if (includeByAuditTreeDB(path)
          && !context.getUsername().equals(AuthorityChecker.INTERNAL_AUDIT_USER)) {
        recordObjectAuthenticationAuditLog(
            context.setResult(false),
            () -> statement.getPaths().stream().distinct().collect(Collectors.toList()).toString());
        return new TSStatus(TSStatusCode.NO_PERMISSION.getStatusCode())
            .setMessage(String.format(READ_ONLY_DB_ERROR_MSG, TREE_MODEL_AUDIT_DATABASE));
      }
    }
<<<<<<< HEAD
    return checkTimeSeriesPermission(context, statement.getPaths(), PrivilegeType.WRITE_SCHEMA);
=======
    return checkTimeSeriesPermission(context, statement::getPaths, PrivilegeType.WRITE_SCHEMA);
>>>>>>> 764cedcb
  }

  // ================================== maintain related =============================
  @Override
  public TSStatus visitExtendRegion(
      ExtendRegionStatement statement, TreeAccessCheckContext context) {
    return checkGlobalAuth(
        context.setAuditLogOperation(AuditLogOperation.DDL),
        PrivilegeType.MAINTAIN,
        () -> statement.getRegionIds().toString());
  }

  @Override
  public TSStatus visitGetRegionId(GetRegionIdStatement statement, TreeAccessCheckContext context) {
    return checkGlobalAuth(
        context.setAuditLogOperation(AuditLogOperation.QUERY).setDatabase(statement.getDatabase()),
        PrivilegeType.MAINTAIN,
        statement::getDatabase);
  }

  @Override
  public TSStatus visitGetSeriesSlotList(
      GetSeriesSlotListStatement statement, TreeAccessCheckContext context) {
    return checkGlobalAuth(
        context.setAuditLogOperation(AuditLogOperation.QUERY).setDatabase(statement.getDatabase()),
        PrivilegeType.MAINTAIN,
        statement::getDatabase);
  }

  @Override
  public TSStatus visitGetTimeSlotList(
      GetTimeSlotListStatement statement, TreeAccessCheckContext context) {
    return checkGlobalAuth(
        context.setAuditLogOperation(AuditLogOperation.QUERY).setDatabase(statement.getDatabase()),
        PrivilegeType.MAINTAIN,
        statement::getDatabase);
  }

  @Override
  public TSStatus visitCountTimeSlotList(
      CountTimeSlotListStatement statement, TreeAccessCheckContext context) {
    return checkGlobalAuth(
        context.setAuditLogOperation(AuditLogOperation.QUERY).setDatabase(statement.getDatabase()),
        PrivilegeType.MAINTAIN,
        statement::getDatabase);
  }

  @Override
  public TSStatus visitKillQuery(KillQueryStatement statement, TreeAccessCheckContext context) {
    if (checkHasGlobalAuth(
        context.setAuditLogOperation(AuditLogOperation.CONTROL),
        PrivilegeType.MAINTAIN,
        () -> "")) {
      statement.setAllowedUsername(context.getUsername());
    }
    return SUCCEED;
  }

  @Override
  public TSStatus visitFlush(FlushStatement flushStatement, TreeAccessCheckContext context) {
    return checkGlobalAuth(
        context.setAuditLogOperation(AuditLogOperation.CONTROL),
        PrivilegeType.SYSTEM,
        () ->
            flushStatement.getPaths().stream().distinct().collect(Collectors.toList()).toString());
  }

  @Override
  public TSStatus visitSetConfiguration(
      SetConfigurationStatement setConfigurationStatement, TreeAccessCheckContext context) {
    List<PrivilegeType> relatedPrivileges;
    try {
      relatedPrivileges = new ArrayList<>(setConfigurationStatement.getNeededPrivileges());
      TSStatus result =
          AuthorityChecker.getTSStatus(
              AuthorityChecker.checkUserMissingSystemPermissions(
                  context.getUsername(), relatedPrivileges));
      recordObjectAuthenticationAuditLog(
          context
              .setResult(result.getCode() == TSStatusCode.SUCCESS_STATUS.getStatusCode())
              .setAuditLogOperation(AuditLogOperation.CONTROL)
              .setPrivilegeTypes(relatedPrivileges),
          () -> "");
      return result;
    } catch (IOException e) {
      recordObjectAuthenticationAuditLog(
          context.setResult(false).setAuditLogOperation(AuditLogOperation.CONTROL), () -> "");
      return AuthorityChecker.getTSStatus(false, "Failed to check config item permission");
    }
  }

  @Override
  public TSStatus visitSetSystemStatus(
      SetSystemStatusStatement setSystemStatusStatement, TreeAccessCheckContext context) {
    return checkGlobalAuth(
        context.setAuditLogOperation(AuditLogOperation.CONTROL), PrivilegeType.SYSTEM, () -> "");
  }

  @Override
  public TSStatus visitStartRepairData(
      StartRepairDataStatement startRepairDataStatement, TreeAccessCheckContext context) {
    return checkGlobalAuth(
        context.setAuditLogOperation(AuditLogOperation.CONTROL), PrivilegeType.SYSTEM, () -> "");
  }

  @Override
  public TSStatus visitStopRepairData(
      StopRepairDataStatement stopRepairDataStatement, TreeAccessCheckContext context) {
    return checkGlobalAuth(context, PrivilegeType.MAINTAIN, () -> "");
  }

  @Override
  public TSStatus visitClearCache(
      ClearCacheStatement clearCacheStatement, TreeAccessCheckContext context) {
    return checkGlobalAuth(context, PrivilegeType.MAINTAIN, () -> "");
  }

  @Override
  public TSStatus visitMigrateRegion(
      MigrateRegionStatement statement, TreeAccessCheckContext context) {
    return checkGlobalAuth(context, PrivilegeType.MAINTAIN, () -> "");
  }

  @Override
  public TSStatus visitReconstructRegion(
      ReconstructRegionStatement statement, TreeAccessCheckContext context) {
    return checkGlobalAuth(context, PrivilegeType.MAINTAIN, () -> "");
  }

  @Override
  public TSStatus visitRemoveAINode(
      RemoveAINodeStatement statement, TreeAccessCheckContext context) {
    return checkGlobalAuth(context, PrivilegeType.MAINTAIN, () -> "");
  }

  @Override
  public TSStatus visitRemoveConfigNode(
      RemoveConfigNodeStatement statement, TreeAccessCheckContext context) {
    return checkGlobalAuth(context, PrivilegeType.MAINTAIN, () -> "");
  }

  @Override
  public TSStatus visitRemoveDataNode(
      RemoveDataNodeStatement statement, TreeAccessCheckContext context) {
    return checkGlobalAuth(context, PrivilegeType.MAINTAIN, () -> "");
  }

  @Override
  public TSStatus visitRemoveRegion(
      RemoveRegionStatement statement, TreeAccessCheckContext context) {
    return checkGlobalAuth(context, PrivilegeType.MAINTAIN, () -> "");
  }

  @Override
  public TSStatus visitSetSqlDialect(
      SetSqlDialectStatement statement, TreeAccessCheckContext context) {
    return SUCCEED;
  }

  @Override
  public TSStatus visitShowAINodes(ShowAINodesStatement statement, TreeAccessCheckContext context) {
    return checkGlobalAuth(context, PrivilegeType.MAINTAIN, () -> "");
  }

  @Override
  public TSStatus visitShowClusterId(
      ShowClusterIdStatement statement, TreeAccessCheckContext context) {
    return checkGlobalAuth(context, PrivilegeType.MAINTAIN, () -> "");
  }

  @Override
  public TSStatus visitShowCluster(ShowClusterStatement statement, TreeAccessCheckContext context) {
    return checkGlobalAuth(context, PrivilegeType.MAINTAIN, () -> "");
  }

  @Override
  public TSStatus visitShowConfigNodes(
      ShowConfigNodesStatement statement, TreeAccessCheckContext context) {
    return checkGlobalAuth(context, PrivilegeType.MAINTAIN, () -> "");
  }

  @Override
  public TSStatus visitShowCurrentSqlDialect(
      ShowCurrentSqlDialectStatement statement, TreeAccessCheckContext context) {
    return SUCCEED;
  }

  @Override
  public TSStatus visitShowCurrentUser(
      ShowCurrentUserStatement statement, TreeAccessCheckContext context) {
    return SUCCEED;
  }

  @Override
  public TSStatus visitShowDataNodes(
      ShowDataNodesStatement statement, TreeAccessCheckContext context) {
    return checkGlobalAuth(context, PrivilegeType.MAINTAIN, () -> "");
  }

  @Override
  public TSStatus visitShowQueries(ShowQueriesStatement statement, TreeAccessCheckContext context) {
    if (checkHasGlobalAuth(context, PrivilegeType.MAINTAIN, () -> "")) {
      statement.setAllowedUsername(context.getUsername());
    }
    return SUCCEED;
  }

  @Override
  public TSStatus visitShowRegion(ShowRegionStatement statement, TreeAccessCheckContext context) {
    return checkGlobalAuth(context, PrivilegeType.MAINTAIN, () -> "");
  }

  @Override
  public TSStatus visitSetSpaceQuota(
      SetSpaceQuotaStatement setSpaceQuotaStatement, TreeAccessCheckContext context) {
    return checkGlobalAuth(context, PrivilegeType.MAINTAIN, () -> "");
  }

  @Override
  public TSStatus visitSetThrottleQuota(
      SetThrottleQuotaStatement setThrottleQuotaStatement, TreeAccessCheckContext context) {
    return checkGlobalAuth(context, PrivilegeType.MAINTAIN, () -> "");
  }

  @Override
  public TSStatus visitShowThrottleQuota(
      ShowThrottleQuotaStatement showThrottleQuotaStatement, TreeAccessCheckContext context) {
    return checkGlobalAuth(context, PrivilegeType.MAINTAIN, () -> "");
  }

  @Override
  public TSStatus visitShowSpaceQuota(
      ShowSpaceQuotaStatement showSpaceQuotaStatement, TreeAccessCheckContext context) {
    return checkGlobalAuth(context, PrivilegeType.MAINTAIN, () -> "");
  }

  @Override
  public TSStatus visitShowVariables(
      ShowVariablesStatement statement, TreeAccessCheckContext context) {
    return checkGlobalAuth(context, PrivilegeType.MAINTAIN, () -> "");
  }

  @Override
  public TSStatus visitShowVersion(ShowVersionStatement statement, TreeAccessCheckContext context) {
    return checkGlobalAuth(context, PrivilegeType.MAINTAIN, () -> "");
  }

  @Override
  public TSStatus visitTestConnection(
      TestConnectionStatement statement, TreeAccessCheckContext context) {
    return checkGlobalAuth(context, PrivilegeType.MAINTAIN, () -> "");
  }

  @Override
  public TSStatus visitShowCurrentTimestamp(
      ShowCurrentTimestampStatement showCurrentTimestampStatement, TreeAccessCheckContext context) {
    return SUCCEED;
  }

  @Override
  public TSStatus visitLoadConfiguration(
      LoadConfigurationStatement loadConfigurationStatement, TreeAccessCheckContext context) {
    return checkOnlySuperUser(context, null, () -> "");
  }

  // ======================== TTL related ===========================
  @Override
  public TSStatus visitSetTTL(SetTTLStatement statement, TreeAccessCheckContext context) {
    context.setPrivilegeType(PrivilegeType.SYSTEM).setAuditLogOperation(AuditLogOperation.DDL);
    List<PartialPath> checkedPaths = statement.getPaths();
    boolean[] pathsNotEndWithMultiLevelWildcard = null;
    for (int i = 0; i < checkedPaths.size(); i++) {
      PartialPath checkedPath = checkedPaths.get(i);
      TSStatus status = checkWriteOnReadOnlyPath(context, checkedPath);
      if (status.getCode() != TSStatusCode.SUCCESS_STATUS.getStatusCode()) {
        return status;
      }
      if (!checkedPath.endWithMultiLevelWildcard()) {
        pathsNotEndWithMultiLevelWildcard =
            pathsNotEndWithMultiLevelWildcard == null
                ? new boolean[checkedPaths.size()]
                : pathsNotEndWithMultiLevelWildcard;
        pathsNotEndWithMultiLevelWildcard[i] = true;
      }
    }
    if (checkHasGlobalAuth(context, PrivilegeType.SYSTEM, checkedPaths::toString)) {
      return SUCCEED;
    }

    // Using paths end with '**' to check permission
    List<PartialPath> pathsForCheckingPermissions = checkedPaths;
    if (pathsNotEndWithMultiLevelWildcard != null) {
      pathsForCheckingPermissions = new ArrayList<>(checkedPaths.size());
      for (int i = 0; i < checkedPaths.size(); i++) {
        if (pathsNotEndWithMultiLevelWildcard[i]) {
          pathsForCheckingPermissions.add(
              checkedPaths.get(i).concatNode(IoTDBConstant.MULTI_LEVEL_PATH_WILDCARD));
          continue;
        }
        pathsForCheckingPermissions.add(checkedPaths.get(i));
      }
    }
    TSStatus result =
        AuthorityChecker.getTSStatus(
            AuthorityChecker.checkFullPathOrPatternListPermission(
                context.getUsername(), pathsForCheckingPermissions, PrivilegeType.WRITE_SCHEMA),
            pathsForCheckingPermissions,
            PrivilegeType.WRITE_SCHEMA);
    recordObjectAuthenticationAuditLog(
        context
            .setPrivilegeType(PrivilegeType.WRITE_SCHEMA)
            .setResult(result.getCode() == TSStatusCode.SUCCESS_STATUS.getStatusCode()),
        pathsForCheckingPermissions::toString);
    return result;
  }

  @Override
  public TSStatus visitShowTTL(ShowTTLStatement showTTLStatement, TreeAccessCheckContext context) {
    context
        .setAuditLogOperation(AuditLogOperation.QUERY)
        .setPrivilegeType(PrivilegeType.READ_SCHEMA);
    if (checkHasGlobalAuth(
        context,
        PrivilegeType.SYSTEM,
        () ->
            showTTLStatement.getPaths().stream()
                .distinct()
                .collect(Collectors.toList())
                .toString())) {
      return SUCCEED;
    }
    for (PartialPath path : showTTLStatement.getPaths()) {
      if (path.endWithMultiLevelWildcard()) {
        continue;
      }
      if (!AuthorityChecker.checkFullPathOrPatternPermission(
          context.getUsername(),
          path.concatNode(IoTDBConstant.MULTI_LEVEL_PATH_WILDCARD),
          PrivilegeType.READ_SCHEMA)) {
        recordObjectAuthenticationAuditLog(context.setResult(false), path::getFullPath);
        return AuthorityChecker.getTSStatus(false, path, PrivilegeType.READ_SCHEMA);
      }
    }
    return visitAuthorityInformation(showTTLStatement, context);
  }

  @Override
  public TSStatus visitUnSetTTL(
      UnSetTTLStatement unSetTTLStatement, TreeAccessCheckContext context) {
    return visitSetTTL(unSetTTLStatement, context);
  }

  // ================================= device related =============================
  @Override
  public TSStatus visitShowDevices(ShowDevicesStatement statement, TreeAccessCheckContext context) {
    context
        .setAuditLogOperation(AuditLogOperation.QUERY)
        .setPrivilegeTypes(Arrays.asList(PrivilegeType.READ_DATA, PrivilegeType.READ_SCHEMA));
    if (AuthorityChecker.SUPER_USER.equals(context.getUsername())) {
      statement.setCanSeeAuditDB(true);
      recordObjectAuthenticationAuditLog(
          context.setResult(true),
          () -> statement.getPaths().stream().distinct().collect(Collectors.toList()).toString());
      return SUCCEED;
    }
    setCanSeeAuditDB(statement, context);
    if (statement.hasTimeCondition()) {
      try {
        statement.setAuthorityScope(
            PathPatternTreeUtils.intersectWithFullPathPrefixTree(
                AuthorityChecker.getAuthorizedPathTree(
                    context.getUsername(), PrivilegeType.READ_SCHEMA),
                AuthorityChecker.getAuthorizedPathTree(
                    context.getUsername(), PrivilegeType.READ_DATA)));
      } catch (AuthException e) {
        recordObjectAuthenticationAuditLog(
            context.setResult(false),
            () -> statement.getPaths().stream().distinct().collect(Collectors.toList()).toString());
        return new TSStatus(e.getCode().getStatusCode());
      }
      recordObjectAuthenticationAuditLog(
          context.setResult(true),
          () -> statement.getPaths().stream().distinct().collect(Collectors.toList()).toString());
      return new TSStatus(TSStatusCode.SUCCESS_STATUS.getStatusCode());
    } else {
      return visitAuthorityInformation(statement, context);
    }
  }

  @Override
  public TSStatus visitCountDevices(
      CountDevicesStatement statement, TreeAccessCheckContext context) {
    context
        .setPrivilegeTypes(Arrays.asList(PrivilegeType.READ_DATA, PrivilegeType.READ_SCHEMA))
        .setAuditLogOperation(AuditLogOperation.QUERY);
    if (AuthorityChecker.SUPER_USER.equals(context.getUsername())) {
      recordObjectAuthenticationAuditLog(
          context.setResult(true),
          () -> statement.getPaths().stream().distinct().collect(Collectors.toList()).toString());
      return SUCCEED;
    }
    setCanSeeAuditDB(statement, context);
    if (statement.hasTimeCondition()) {
      try {
        statement.setAuthorityScope(
            PathPatternTreeUtils.intersectWithFullPathPrefixTree(
                AuthorityChecker.getAuthorizedPathTree(
                    context.getUsername(), PrivilegeType.READ_SCHEMA),
                AuthorityChecker.getAuthorizedPathTree(
                    context.getUsername(), PrivilegeType.READ_DATA)));
      } catch (AuthException e) {
        return new TSStatus(e.getCode().getStatusCode());
      }
      return new TSStatus(TSStatusCode.SUCCESS_STATUS.getStatusCode());
    } else {
      return visitAuthorityInformation(statement, context);
    }
  }

  protected TSStatus checkSystemAuth(IAuditEntity context, Supplier<String> auditObject) {
    return checkGlobalAuth(context, PrivilegeType.SYSTEM, auditObject);
  }

  protected TSStatus checkGlobalAuth(
      IAuditEntity context, PrivilegeType requiredPrivilege, Supplier<String> auditObject) {
    if (checkHasGlobalAuth(context, requiredPrivilege, auditObject)) {
      return SUCCEED;
    }
    TSStatus result = AuthorityChecker.getTSStatus(false, requiredPrivilege);
    recordObjectAuthenticationAuditLog(
        context.setResult(result.getCode() == TSStatusCode.SUCCESS_STATUS.getStatusCode()),
        auditObject);
    return result;
  }

  protected boolean checkHasGlobalAuth(
      IAuditEntity context, PrivilegeType requiredPrivilege, Supplier<String> auditObject) {
    if (AuthorityChecker.SUPER_USER.equals(context.getUsername())) {
      recordObjectAuthenticationAuditLog(
          context.setPrivilegeType(requiredPrivilege).setResult(true), auditObject);
      return true;
    }
    boolean result =
        AuthorityChecker.checkSystemPermission(context.getUsername(), requiredPrivilege);
    recordObjectAuthenticationAuditLog(
        context.setPrivilegeType(requiredPrivilege).setResult(result), auditObject);
    return result;
  }

  protected TSStatus checkWriteOnReadOnlyPath(IAuditEntity auditEntity, PartialPath path) {
    if (includeByAuditTreeDB(path)
        && !AuthorityChecker.INTERNAL_AUDIT_USER.equals(path.getFullPath())) {
      recordObjectAuthenticationAuditLog(auditEntity, path::getFullPath);
      return new TSStatus(TSStatusCode.NO_PERMISSION.getStatusCode())
          .setMessage(String.format(READ_ONLY_DB_ERROR_MSG, TREE_MODEL_AUDIT_DATABASE));
    }
    return SUCCEED;
  }

  protected void setCanSeeAuditDB(
      AuthorityInformationStatement statement, IAuditEntity auditEntity) {
    if (!checkHasGlobalAuth(auditEntity, PrivilegeType.AUDIT, () -> TREE_MODEL_AUDIT_DATABASE)) {
      statement.setCanSeeAuditDB(false);
    }
  }

  private TSStatus checkOnlySuperUser(
      IAuditEntity auditEntity, PrivilegeType privilegeType, Supplier<String> auditObject) {
    auditEntity.setPrivilegeType(privilegeType);
    if (AuthorityChecker.SUPER_USER.equals(auditEntity.getUsername())) {
      recordObjectAuthenticationAuditLog(auditEntity.setResult(true), auditObject);
      return SUCCEED;
    }
    recordObjectAuthenticationAuditLog(auditEntity.setResult(false), auditObject);
    return AuthorityChecker.getTSStatus(false, "Only the admin user can perform this operation");
  }

  private static void recordObjectAuthenticationAuditLog(
      IAuditEntity auditEntity, Supplier<String> auditObject) {
    AUDIT_LOGGER.log(
        auditEntity.setAuditEventType(AuditEventType.OBJECT_AUTHENTICATION),
        () ->
            String.format(
                OBJECT_AUTHENTICATION_AUDIT_STR,
                auditEntity.getUsername(),
                auditEntity.getUserId(),
                auditObject.get(),
                true));
  }
}<|MERGE_RESOLUTION|>--- conflicted
+++ resolved
@@ -268,11 +268,7 @@
       ActivateTemplateStatement statement, TreeAccessCheckContext context) {
     return checkTimeSeriesPermission(
         context.setAuditLogOperation(AuditLogOperation.DDL),
-<<<<<<< HEAD
-        statement.getPaths(),
-=======
         statement::getPaths,
->>>>>>> 764cedcb
         PrivilegeType.WRITE_SCHEMA);
   }
 
@@ -281,11 +277,7 @@
       BatchActivateTemplateStatement statement, TreeAccessCheckContext context) {
     return checkTimeSeriesPermission(
         context.setAuditLogOperation(AuditLogOperation.DDL),
-<<<<<<< HEAD
-        statement.getPaths(),
-=======
         statement::getPaths,
->>>>>>> 764cedcb
         PrivilegeType.WRITE_SCHEMA);
   }
 
@@ -294,11 +286,7 @@
       InternalBatchActivateTemplateStatement statement, TreeAccessCheckContext context) {
     return checkTimeSeriesPermission(
         context.setAuditLogOperation(AuditLogOperation.DDL),
-<<<<<<< HEAD
-        statement.getPaths(),
-=======
         statement::getPaths,
->>>>>>> 764cedcb
         PrivilegeType.WRITE_SCHEMA);
   }
 
@@ -358,11 +346,7 @@
       DeactivateTemplateStatement statement, TreeAccessCheckContext context) {
     return checkTimeSeriesPermission(
         context.setAuditLogOperation(AuditLogOperation.DDL),
-<<<<<<< HEAD
-        statement.getPaths(),
-=======
         statement::getPaths,
->>>>>>> 764cedcb
         PrivilegeType.WRITE_SCHEMA);
   }
 
@@ -385,12 +369,6 @@
   @Override
   public TSStatus visitAlterSchemaTemplate(
       AlterSchemaTemplateStatement alterSchemaTemplateStatement, TreeAccessCheckContext context) {
-<<<<<<< HEAD
-    if (AuthorityChecker.SUPER_USER.equals(context.getUsername())) {
-      return SUCCEED;
-    }
-=======
->>>>>>> 764cedcb
     return checkCanAlterTemplate(context, () -> alterSchemaTemplateStatement.getPaths().toString());
   }
 
@@ -404,14 +382,10 @@
           auditObject);
       return SUCCEED;
     }
-<<<<<<< HEAD
-    return checkGlobalAuth(entity, PrivilegeType.EXTEND_TEMPLATE, auditObject);
-=======
     return checkGlobalAuth(
         entity.setAuditLogOperation(AuditLogOperation.DDL),
         PrivilegeType.EXTEND_TEMPLATE,
         auditObject);
->>>>>>> 764cedcb
   }
 
   // ============================= timeseries view related ===============
@@ -461,18 +435,6 @@
     TSStatus status = new TSStatus(TSStatusCode.SUCCESS_STATUS.getStatusCode());
     List<PartialPath> sourcePathList = statement.getSourcePaths().fullPathList;
     if (sourcePathList != null) {
-<<<<<<< HEAD
-      status = checkTimeSeriesPermission(context, sourcePathList, PrivilegeType.READ_SCHEMA);
-    }
-    QueryStatement queryStatement = statement.getQueryStatement();
-    if (queryStatement != null && status.getCode() == TSStatusCode.SUCCESS_STATUS.getStatusCode()) {
-      sourcePathList = queryStatement.getPaths();
-      status = checkTimeSeriesPermission(context, sourcePathList, PrivilegeType.READ_SCHEMA);
-    }
-
-    if (status.getCode() == TSStatusCode.SUCCESS_STATUS.getStatusCode()) {
-      return checkTimeSeriesPermission(context, paths, PrivilegeType.WRITE_SCHEMA);
-=======
       status =
           checkTimeSeriesPermission(
               context, () -> statement.getSourcePaths().fullPathList, PrivilegeType.READ_SCHEMA);
@@ -485,7 +447,6 @@
 
     if (status.getCode() == TSStatusCode.SUCCESS_STATUS.getStatusCode()) {
       return checkTimeSeriesPermission(context, () -> paths, PrivilegeType.WRITE_SCHEMA);
->>>>>>> 764cedcb
     }
     return status;
   }
@@ -495,11 +456,7 @@
       DeleteLogicalViewStatement statement, TreeAccessCheckContext context) {
     return checkTimeSeriesPermission(
         context.setAuditLogOperation(AuditLogOperation.DDL),
-<<<<<<< HEAD
-        statement.getPaths(),
-=======
         statement::getPaths,
->>>>>>> 764cedcb
         PrivilegeType.WRITE_SCHEMA);
   }
 
@@ -537,14 +494,6 @@
     TSStatus status = new TSStatus(TSStatusCode.SUCCESS_STATUS.getStatusCode());
     List<PartialPath> sourcePathList = statement.getSourcePaths().fullPathList;
     if (sourcePathList != null) {
-<<<<<<< HEAD
-      status = checkTimeSeriesPermission(context, sourcePathList, PrivilegeType.READ_SCHEMA);
-    }
-    QueryStatement queryStatement = statement.getQueryStatement();
-    if (queryStatement != null && status.getCode() == TSStatusCode.SUCCESS_STATUS.getStatusCode()) {
-      sourcePathList = queryStatement.getPaths();
-      status = checkTimeSeriesPermission(context, sourcePathList, PrivilegeType.READ_SCHEMA);
-=======
       status =
           checkTimeSeriesPermission(
               context, () -> statement.getSourcePaths().fullPathList, PrivilegeType.READ_SCHEMA);
@@ -553,16 +502,11 @@
     if (queryStatement != null && status.getCode() == TSStatusCode.SUCCESS_STATUS.getStatusCode()) {
       status =
           checkTimeSeriesPermission(context, queryStatement::getPaths, PrivilegeType.READ_SCHEMA);
->>>>>>> 764cedcb
     }
 
     if (status.getCode() == TSStatusCode.SUCCESS_STATUS.getStatusCode()) {
       return checkTimeSeriesPermission(
-<<<<<<< HEAD
-          context, statement.getTargetPathList(), PrivilegeType.WRITE_SCHEMA);
-=======
           context, statement::getTargetPathList, PrivilegeType.WRITE_SCHEMA);
->>>>>>> 764cedcb
     }
     return status;
   }
@@ -582,11 +526,7 @@
     }
     return checkTimeSeriesPermission(
         context,
-<<<<<<< HEAD
-        ImmutableList.of(statement.getOldName(), statement.getNewName()),
-=======
         () -> ImmutableList.of(statement.getOldName(), statement.getNewName()),
->>>>>>> 764cedcb
         PrivilegeType.WRITE_SCHEMA);
   }
 
@@ -613,21 +553,11 @@
           recordObjectAuthenticationAuditLog(context.setResult(true), context::getUsername);
           return RpcUtils.SUCCESS_STATUS;
         }
-<<<<<<< HEAD
-        context
-            .setAuditLogOperation(AuditLogOperation.DDL)
-            .setPrivilegeType(PrivilegeType.SECURITY);
-=======
         context.setPrivilegeType(PrivilegeType.SECURITY);
->>>>>>> 764cedcb
         return checkGlobalAuth(
             context.setAuditLogOperation(AuditLogOperation.DDL),
             PrivilegeType.MANAGE_USER,
             statement::getUserName);
-<<<<<<< HEAD
-
-=======
->>>>>>> 764cedcb
       case LIST_USER:
         context
             .setAuditLogOperation(AuditLogOperation.QUERY)
@@ -1141,11 +1071,7 @@
     }
     return checkTimeSeriesPermission(
         context,
-<<<<<<< HEAD
-        statement.getPaths().stream().distinct().collect(Collectors.toList()),
-=======
         () -> statement.getPaths().stream().distinct().collect(Collectors.toList()),
->>>>>>> 764cedcb
         PrivilegeType.WRITE_DATA);
   }
 
@@ -1160,11 +1086,7 @@
       return new TSStatus(TSStatusCode.NO_PERMISSION.getStatusCode())
           .setMessage(String.format(READ_ONLY_DB_ERROR_MSG, TREE_MODEL_AUDIT_DATABASE));
     }
-<<<<<<< HEAD
-    return checkTimeSeriesPermission(context, statement.getPaths(), PrivilegeType.WRITE_DATA);
-=======
     return checkTimeSeriesPermission(context, statement::getPaths, PrivilegeType.WRITE_DATA);
->>>>>>> 764cedcb
   }
 
   @Override
@@ -1185,11 +1107,7 @@
             .setMessage(String.format(READ_ONLY_DB_ERROR_MSG, TREE_MODEL_AUDIT_DATABASE));
       }
     }
-<<<<<<< HEAD
-    return checkTimeSeriesPermission(context, statement.getPaths(), PrivilegeType.WRITE_DATA);
-=======
     return checkTimeSeriesPermission(context, statement::getPaths, PrivilegeType.WRITE_DATA);
->>>>>>> 764cedcb
   }
 
   @Override
@@ -1231,14 +1149,6 @@
 
   // ============================= timeseries related =================================
   public static TSStatus checkTimeSeriesPermission(
-<<<<<<< HEAD
-      IAuditEntity context, List<? extends PartialPath> checkedPaths, PrivilegeType permission) {
-    context.setPrivilegeType(permission);
-    if (AuthorityChecker.SUPER_USER.equals(context.getUsername())) {
-      recordObjectAuthenticationAuditLog(context.setResult(true), checkedPaths::toString);
-      return SUCCEED;
-    }
-=======
       IAuditEntity context,
       Supplier<List<? extends PartialPath>> checkedPathsSupplier,
       PrivilegeType permission) {
@@ -1249,7 +1159,6 @@
       return SUCCEED;
     }
     List<? extends PartialPath> checkedPaths = checkedPathsSupplier.get();
->>>>>>> 764cedcb
     TSStatus result =
         AuthorityChecker.getTSStatus(
             AuthorityChecker.checkFullPathOrPatternListPermission(
@@ -1261,7 +1170,6 @@
       recordObjectAuthenticationAuditLog(context.setResult(true), checkedPaths::toString);
     }
     return result;
-<<<<<<< HEAD
   }
 
   public static List<Integer> checkTimeSeriesPermission4Pipe(
@@ -1276,8 +1184,6 @@
             context.getUsername(), checkedPaths, permission);
     recordObjectAuthenticationAuditLog(context.setResult(true), checkedPaths::toString);
     return results;
-=======
->>>>>>> 764cedcb
   }
 
   @Override
@@ -1295,11 +1201,7 @@
       return new TSStatus(TSStatusCode.NO_PERMISSION.getStatusCode())
           .setMessage(String.format(READ_ONLY_DB_ERROR_MSG, TREE_MODEL_AUDIT_DATABASE));
     }
-<<<<<<< HEAD
-    return checkTimeSeriesPermission(context, statement.getPaths(), PrivilegeType.WRITE_SCHEMA);
-=======
     return checkTimeSeriesPermission(context, statement::getPaths, PrivilegeType.WRITE_SCHEMA);
->>>>>>> 764cedcb
   }
 
   @Override
@@ -1317,11 +1219,7 @@
       return new TSStatus(TSStatusCode.NO_PERMISSION.getStatusCode())
           .setMessage(String.format(READ_ONLY_DB_ERROR_MSG, TREE_MODEL_AUDIT_DATABASE));
     }
-<<<<<<< HEAD
-    return checkTimeSeriesPermission(context, statement.getPaths(), PrivilegeType.WRITE_SCHEMA);
-=======
     return checkTimeSeriesPermission(context, statement::getPaths, PrivilegeType.WRITE_SCHEMA);
->>>>>>> 764cedcb
   }
 
   @Override
@@ -1339,11 +1237,7 @@
       }
     }
 
-<<<<<<< HEAD
-    return checkTimeSeriesPermission(context, statement.getPaths(), PrivilegeType.WRITE_SCHEMA);
-=======
     return checkTimeSeriesPermission(context, statement::getPaths, PrivilegeType.WRITE_SCHEMA);
->>>>>>> 764cedcb
   }
 
   @Override
@@ -1361,11 +1255,7 @@
             .setMessage(String.format(READ_ONLY_DB_ERROR_MSG, TREE_MODEL_AUDIT_DATABASE));
       }
     }
-<<<<<<< HEAD
-    return checkTimeSeriesPermission(context, statement.getPaths(), PrivilegeType.WRITE_SCHEMA);
-=======
     return checkTimeSeriesPermission(context, statement::getPaths, PrivilegeType.WRITE_SCHEMA);
->>>>>>> 764cedcb
   }
 
   @Override
@@ -1381,11 +1271,7 @@
       return new TSStatus(TSStatusCode.NO_PERMISSION.getStatusCode())
           .setMessage(String.format(READ_ONLY_DB_ERROR_MSG, TREE_MODEL_AUDIT_DATABASE));
     }
-<<<<<<< HEAD
-    return checkTimeSeriesPermission(context, statement.getPaths(), PrivilegeType.WRITE_SCHEMA);
-=======
     return checkTimeSeriesPermission(context, statement::getPaths, PrivilegeType.WRITE_SCHEMA);
->>>>>>> 764cedcb
   }
 
   @Override
@@ -1544,11 +1430,7 @@
       return new TSStatus(TSStatusCode.NO_PERMISSION.getStatusCode())
           .setMessage(String.format(READ_ONLY_DB_ERROR_MSG, TREE_MODEL_AUDIT_DATABASE));
     }
-<<<<<<< HEAD
-    return checkTimeSeriesPermission(context, statement.getPaths(), PrivilegeType.WRITE_SCHEMA);
-=======
     return checkTimeSeriesPermission(context, statement::getPaths, PrivilegeType.WRITE_SCHEMA);
->>>>>>> 764cedcb
   }
 
   @Override
@@ -1566,11 +1448,7 @@
             .setMessage(String.format(READ_ONLY_DB_ERROR_MSG, TREE_MODEL_AUDIT_DATABASE));
       }
     }
-<<<<<<< HEAD
-    return checkTimeSeriesPermission(context, statement.getPaths(), PrivilegeType.WRITE_SCHEMA);
-=======
     return checkTimeSeriesPermission(context, statement::getPaths, PrivilegeType.WRITE_SCHEMA);
->>>>>>> 764cedcb
   }
 
   // ================================== maintain related =============================
