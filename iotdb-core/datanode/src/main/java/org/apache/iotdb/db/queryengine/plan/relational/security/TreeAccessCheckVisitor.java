/*
 * Licensed to the Apache Software Foundation (ASF) under one
 * or more contributor license agreements.  See the NOTICE file
 * distributed with this work for additional information
 * regarding copyright ownership.  The ASF licenses this file
 * to you under the Apache License, Version 2.0 (the
 * "License"); you may not use this file except in compliance
 * with the License.  You may obtain a copy of the License at
 *
 *     http://www.apache.org/licenses/LICENSE-2.0
 *
 * Unless required by applicable law or agreed to in writing,
 * software distributed under the License is distributed on an
 * "AS IS" BASIS, WITHOUT WARRANTIES OR CONDITIONS OF ANY
 * KIND, either express or implied.  See the License for the
 * specific language governing permissions and limitations
 * under the License.
 */

package org.apache.iotdb.db.queryengine.plan.relational.security;

import org.apache.iotdb.common.rpc.thrift.TSStatus;
import org.apache.iotdb.commons.audit.IAuditEntity;
import org.apache.iotdb.commons.auth.AuthException;
import org.apache.iotdb.commons.auth.entity.PrivilegeType;
import org.apache.iotdb.commons.conf.IoTDBConstant;
import org.apache.iotdb.commons.path.PartialPath;
import org.apache.iotdb.commons.path.PathPatternTreeUtils;
import org.apache.iotdb.db.auth.AuthorityChecker;
import org.apache.iotdb.db.queryengine.plan.statement.AuthorType;
import org.apache.iotdb.db.queryengine.plan.statement.AuthorityInformationStatement;
import org.apache.iotdb.db.queryengine.plan.statement.StatementNode;
import org.apache.iotdb.db.queryengine.plan.statement.StatementVisitor;
import org.apache.iotdb.db.queryengine.plan.statement.crud.DeleteDataStatement;
import org.apache.iotdb.db.queryengine.plan.statement.crud.InsertBaseStatement;
import org.apache.iotdb.db.queryengine.plan.statement.crud.InsertStatement;
import org.apache.iotdb.db.queryengine.plan.statement.crud.LoadTsFileStatement;
import org.apache.iotdb.db.queryengine.plan.statement.crud.QueryStatement;
import org.apache.iotdb.db.queryengine.plan.statement.internal.InternalBatchActivateTemplateStatement;
import org.apache.iotdb.db.queryengine.plan.statement.internal.InternalCreateMultiTimeSeriesStatement;
import org.apache.iotdb.db.queryengine.plan.statement.internal.InternalCreateTimeSeriesStatement;
import org.apache.iotdb.db.queryengine.plan.statement.metadata.AlterTimeSeriesStatement;
import org.apache.iotdb.db.queryengine.plan.statement.metadata.CountDatabaseStatement;
import org.apache.iotdb.db.queryengine.plan.statement.metadata.CountDevicesStatement;
import org.apache.iotdb.db.queryengine.plan.statement.metadata.CountLevelTimeSeriesStatement;
import org.apache.iotdb.db.queryengine.plan.statement.metadata.CountNodesStatement;
import org.apache.iotdb.db.queryengine.plan.statement.metadata.CountTimeSeriesStatement;
import org.apache.iotdb.db.queryengine.plan.statement.metadata.CountTimeSlotListStatement;
import org.apache.iotdb.db.queryengine.plan.statement.metadata.CreateAlignedTimeSeriesStatement;
import org.apache.iotdb.db.queryengine.plan.statement.metadata.CreateContinuousQueryStatement;
import org.apache.iotdb.db.queryengine.plan.statement.metadata.CreateFunctionStatement;
import org.apache.iotdb.db.queryengine.plan.statement.metadata.CreateMultiTimeSeriesStatement;
import org.apache.iotdb.db.queryengine.plan.statement.metadata.CreateTimeSeriesStatement;
import org.apache.iotdb.db.queryengine.plan.statement.metadata.CreateTriggerStatement;
import org.apache.iotdb.db.queryengine.plan.statement.metadata.DatabaseSchemaStatement;
import org.apache.iotdb.db.queryengine.plan.statement.metadata.DeleteDatabaseStatement;
import org.apache.iotdb.db.queryengine.plan.statement.metadata.DeleteTimeSeriesStatement;
import org.apache.iotdb.db.queryengine.plan.statement.metadata.DropContinuousQueryStatement;
import org.apache.iotdb.db.queryengine.plan.statement.metadata.DropFunctionStatement;
import org.apache.iotdb.db.queryengine.plan.statement.metadata.DropTriggerStatement;
import org.apache.iotdb.db.queryengine.plan.statement.metadata.GetRegionIdStatement;
import org.apache.iotdb.db.queryengine.plan.statement.metadata.GetSeriesSlotListStatement;
import org.apache.iotdb.db.queryengine.plan.statement.metadata.GetTimeSlotListStatement;
import org.apache.iotdb.db.queryengine.plan.statement.metadata.RemoveAINodeStatement;
import org.apache.iotdb.db.queryengine.plan.statement.metadata.RemoveConfigNodeStatement;
import org.apache.iotdb.db.queryengine.plan.statement.metadata.RemoveDataNodeStatement;
import org.apache.iotdb.db.queryengine.plan.statement.metadata.SetTTLStatement;
import org.apache.iotdb.db.queryengine.plan.statement.metadata.ShowChildNodesStatement;
import org.apache.iotdb.db.queryengine.plan.statement.metadata.ShowChildPathsStatement;
import org.apache.iotdb.db.queryengine.plan.statement.metadata.ShowClusterIdStatement;
import org.apache.iotdb.db.queryengine.plan.statement.metadata.ShowClusterStatement;
import org.apache.iotdb.db.queryengine.plan.statement.metadata.ShowConfigNodesStatement;
import org.apache.iotdb.db.queryengine.plan.statement.metadata.ShowContinuousQueriesStatement;
import org.apache.iotdb.db.queryengine.plan.statement.metadata.ShowCurrentTimestampStatement;
import org.apache.iotdb.db.queryengine.plan.statement.metadata.ShowDataNodesStatement;
import org.apache.iotdb.db.queryengine.plan.statement.metadata.ShowDatabaseStatement;
import org.apache.iotdb.db.queryengine.plan.statement.metadata.ShowDevicesStatement;
import org.apache.iotdb.db.queryengine.plan.statement.metadata.ShowFunctionsStatement;
import org.apache.iotdb.db.queryengine.plan.statement.metadata.ShowRegionStatement;
import org.apache.iotdb.db.queryengine.plan.statement.metadata.ShowTTLStatement;
import org.apache.iotdb.db.queryengine.plan.statement.metadata.ShowTimeSeriesStatement;
import org.apache.iotdb.db.queryengine.plan.statement.metadata.ShowTriggersStatement;
import org.apache.iotdb.db.queryengine.plan.statement.metadata.ShowVariablesStatement;
import org.apache.iotdb.db.queryengine.plan.statement.metadata.UnSetTTLStatement;
import org.apache.iotdb.db.queryengine.plan.statement.metadata.model.CreateModelStatement;
import org.apache.iotdb.db.queryengine.plan.statement.metadata.model.CreateTrainingStatement;
import org.apache.iotdb.db.queryengine.plan.statement.metadata.model.DropModelStatement;
import org.apache.iotdb.db.queryengine.plan.statement.metadata.model.LoadModelStatement;
import org.apache.iotdb.db.queryengine.plan.statement.metadata.model.ShowAIDevicesStatement;
import org.apache.iotdb.db.queryengine.plan.statement.metadata.model.ShowAINodesStatement;
import org.apache.iotdb.db.queryengine.plan.statement.metadata.model.ShowLoadedModelsStatement;
import org.apache.iotdb.db.queryengine.plan.statement.metadata.model.ShowModelsStatement;
import org.apache.iotdb.db.queryengine.plan.statement.metadata.model.UnloadModelStatement;
import org.apache.iotdb.db.queryengine.plan.statement.metadata.pipe.AlterPipeStatement;
import org.apache.iotdb.db.queryengine.plan.statement.metadata.pipe.CreatePipePluginStatement;
import org.apache.iotdb.db.queryengine.plan.statement.metadata.pipe.CreatePipeStatement;
import org.apache.iotdb.db.queryengine.plan.statement.metadata.pipe.DropPipePluginStatement;
import org.apache.iotdb.db.queryengine.plan.statement.metadata.pipe.DropPipeStatement;
import org.apache.iotdb.db.queryengine.plan.statement.metadata.pipe.ShowPipePluginsStatement;
import org.apache.iotdb.db.queryengine.plan.statement.metadata.pipe.ShowPipesStatement;
import org.apache.iotdb.db.queryengine.plan.statement.metadata.pipe.StartPipeStatement;
import org.apache.iotdb.db.queryengine.plan.statement.metadata.pipe.StopPipeStatement;
import org.apache.iotdb.db.queryengine.plan.statement.metadata.region.ExtendRegionStatement;
import org.apache.iotdb.db.queryengine.plan.statement.metadata.region.MigrateRegionStatement;
import org.apache.iotdb.db.queryengine.plan.statement.metadata.region.ReconstructRegionStatement;
import org.apache.iotdb.db.queryengine.plan.statement.metadata.region.RemoveRegionStatement;
import org.apache.iotdb.db.queryengine.plan.statement.metadata.subscription.CreateTopicStatement;
import org.apache.iotdb.db.queryengine.plan.statement.metadata.subscription.DropSubscriptionStatement;
import org.apache.iotdb.db.queryengine.plan.statement.metadata.subscription.DropTopicStatement;
import org.apache.iotdb.db.queryengine.plan.statement.metadata.subscription.ShowSubscriptionsStatement;
import org.apache.iotdb.db.queryengine.plan.statement.metadata.subscription.ShowTopicsStatement;
import org.apache.iotdb.db.queryengine.plan.statement.metadata.template.ActivateTemplateStatement;
import org.apache.iotdb.db.queryengine.plan.statement.metadata.template.AlterSchemaTemplateStatement;
import org.apache.iotdb.db.queryengine.plan.statement.metadata.template.BatchActivateTemplateStatement;
import org.apache.iotdb.db.queryengine.plan.statement.metadata.template.CreateSchemaTemplateStatement;
import org.apache.iotdb.db.queryengine.plan.statement.metadata.template.DeactivateTemplateStatement;
import org.apache.iotdb.db.queryengine.plan.statement.metadata.template.DropSchemaTemplateStatement;
import org.apache.iotdb.db.queryengine.plan.statement.metadata.template.SetSchemaTemplateStatement;
import org.apache.iotdb.db.queryengine.plan.statement.metadata.template.ShowNodesInSchemaTemplateStatement;
import org.apache.iotdb.db.queryengine.plan.statement.metadata.template.ShowPathSetTemplateStatement;
import org.apache.iotdb.db.queryengine.plan.statement.metadata.template.ShowPathsUsingTemplateStatement;
import org.apache.iotdb.db.queryengine.plan.statement.metadata.template.ShowSchemaTemplateStatement;
import org.apache.iotdb.db.queryengine.plan.statement.metadata.template.UnsetSchemaTemplateStatement;
import org.apache.iotdb.db.queryengine.plan.statement.metadata.view.AlterLogicalViewStatement;
import org.apache.iotdb.db.queryengine.plan.statement.metadata.view.CreateLogicalViewStatement;
import org.apache.iotdb.db.queryengine.plan.statement.metadata.view.DeleteLogicalViewStatement;
import org.apache.iotdb.db.queryengine.plan.statement.metadata.view.RenameLogicalViewStatement;
import org.apache.iotdb.db.queryengine.plan.statement.metadata.view.ShowLogicalViewStatement;
import org.apache.iotdb.db.queryengine.plan.statement.sys.AuthorStatement;
import org.apache.iotdb.db.queryengine.plan.statement.sys.ClearCacheStatement;
import org.apache.iotdb.db.queryengine.plan.statement.sys.ExplainAnalyzeStatement;
import org.apache.iotdb.db.queryengine.plan.statement.sys.ExplainStatement;
import org.apache.iotdb.db.queryengine.plan.statement.sys.FlushStatement;
import org.apache.iotdb.db.queryengine.plan.statement.sys.KillQueryStatement;
import org.apache.iotdb.db.queryengine.plan.statement.sys.LoadConfigurationStatement;
import org.apache.iotdb.db.queryengine.plan.statement.sys.SetConfigurationStatement;
import org.apache.iotdb.db.queryengine.plan.statement.sys.SetSqlDialectStatement;
import org.apache.iotdb.db.queryengine.plan.statement.sys.SetSystemStatusStatement;
import org.apache.iotdb.db.queryengine.plan.statement.sys.ShowCurrentSqlDialectStatement;
import org.apache.iotdb.db.queryengine.plan.statement.sys.ShowCurrentUserStatement;
import org.apache.iotdb.db.queryengine.plan.statement.sys.ShowQueriesStatement;
import org.apache.iotdb.db.queryengine.plan.statement.sys.ShowVersionStatement;
import org.apache.iotdb.db.queryengine.plan.statement.sys.StartRepairDataStatement;
import org.apache.iotdb.db.queryengine.plan.statement.sys.StopRepairDataStatement;
import org.apache.iotdb.db.queryengine.plan.statement.sys.TestConnectionStatement;
import org.apache.iotdb.db.queryengine.plan.statement.sys.quota.SetSpaceQuotaStatement;
import org.apache.iotdb.db.queryengine.plan.statement.sys.quota.SetThrottleQuotaStatement;
import org.apache.iotdb.db.queryengine.plan.statement.sys.quota.ShowSpaceQuotaStatement;
import org.apache.iotdb.db.queryengine.plan.statement.sys.quota.ShowThrottleQuotaStatement;
import org.apache.iotdb.rpc.RpcUtils;
import org.apache.iotdb.rpc.TSStatusCode;

import com.google.common.collect.ImmutableList;

import java.io.IOException;
import java.util.ArrayList;
import java.util.Collections;
import java.util.List;
import java.util.Objects;
import java.util.stream.Collectors;

import static org.apache.iotdb.commons.schema.table.Audit.TREE_MODEL_AUDIT_DATABASE;
import static org.apache.iotdb.commons.schema.table.Audit.TREE_MODEL_AUDIT_DATABASE_PATH;
import static org.apache.iotdb.commons.schema.table.Audit.includeByAuditTreeDB;
import static org.apache.iotdb.db.auth.AuthorityChecker.SUCCEED;
import static org.apache.iotdb.db.queryengine.plan.relational.security.AccessControlImpl.READ_ONLY_DB_ERROR_MSG;

public class TreeAccessCheckVisitor extends StatementVisitor<TSStatus, TreeAccessCheckContext> {

  @Override
  public TSStatus visitNode(StatementNode node, TreeAccessCheckContext context) {
    throw new IllegalStateException("Each operation should have permission check.");
  }

  @Override
  public TSStatus visitAuthorityInformation(
      AuthorityInformationStatement statement, TreeAccessCheckContext context) {
    if (AuthorityChecker.SUPER_USER.equals(context.getUsername())) {
      return SUCCEED;
    }
    try {
      statement.setAuthorityScope(
          AuthorityChecker.getAuthorizedPathTree(context.getUsername(), PrivilegeType.READ_SCHEMA));
    } catch (AuthException e) {
      return new TSStatus(e.getCode().getStatusCode());
    }
    return new TSStatus(TSStatusCode.SUCCESS_STATUS.getStatusCode());
  }

  // ====================== template related =================================

  @Override
  public TSStatus visitCreateSchemaTemplate(
      CreateSchemaTemplateStatement createTemplateStatement, TreeAccessCheckContext context) {
    return checkSystemAuth(context.getUsername());
  }

  @Override
  public TSStatus visitSetSchemaTemplate(
      SetSchemaTemplateStatement setSchemaTemplateStatement, TreeAccessCheckContext context) {
    // root.__audit can never be set template
    TSStatus status = checkWriteOnReadOnlyPath(setSchemaTemplateStatement.getPath());
    if (status.getCode() != TSStatusCode.SUCCESS_STATUS.getStatusCode()) {
      return status;
    }
    return checkSystemAuth(context.getUsername());
  }

  @Override
  public TSStatus visitActivateTemplate(
      ActivateTemplateStatement statement, TreeAccessCheckContext context) {
    return checkTimeSeriesPermission(
        context.getUsername(), statement.getPaths(), PrivilegeType.WRITE_SCHEMA);
  }

  @Override
  public TSStatus visitBatchActivateTemplate(
      BatchActivateTemplateStatement statement, TreeAccessCheckContext context) {
    return checkTimeSeriesPermission(
        context.getUsername(), statement.getPaths(), PrivilegeType.WRITE_SCHEMA);
  }

  @Override
  public TSStatus visitInternalBatchActivateTemplate(
      InternalBatchActivateTemplateStatement statement, TreeAccessCheckContext context) {
    return checkTimeSeriesPermission(
        context.getUsername(), statement.getPaths(), PrivilegeType.WRITE_SCHEMA);
  }

  private TSStatus checkTemplateShowRelated(
      ShowSchemaTemplateStatement statement, TreeAccessCheckContext context) {
    if (AuthorityChecker.SUPER_USER.equals(context.getUsername())) {
      statement.setCanSeeAll(true);
      return SUCCEED;
    }
    // own SYSTEM can see all, otherwise can only see PATHS that user has READ_SCHEMA auth
    if (!checkHasGlobalAuth(context.getUsername(), PrivilegeType.SYSTEM)) {
      statement.setCanSeeAll(false);
      return visitAuthorityInformation(statement, context);
    } else {
      statement.setCanSeeAll(true);
      return SUCCEED;
    }
  }

  @Override
  public TSStatus visitShowSchemaTemplate(
      ShowSchemaTemplateStatement showSchemaTemplateStatement, TreeAccessCheckContext context) {
    return checkTemplateShowRelated(showSchemaTemplateStatement, context);
  }

  @Override
  public TSStatus visitShowNodesInSchemaTemplate(
      ShowNodesInSchemaTemplateStatement showNodesInSchemaTemplateStatement,
      TreeAccessCheckContext context) {
    return checkTemplateShowRelated(showNodesInSchemaTemplateStatement, context);
  }

  @Override
  public TSStatus visitShowPathSetTemplate(
      ShowPathSetTemplateStatement showPathSetTemplateStatement, TreeAccessCheckContext context) {
    return checkTemplateShowRelated(showPathSetTemplateStatement, context);
  }

  @Override
  public TSStatus visitShowPathsUsingTemplate(
      ShowPathsUsingTemplateStatement showPathsUsingTemplateStatement,
      TreeAccessCheckContext context) {
    return visitAuthorityInformation(showPathsUsingTemplateStatement, context);
  }

  @Override
  public TSStatus visitDeactivateTemplate(
      DeactivateTemplateStatement statement, TreeAccessCheckContext context) {
    return checkTimeSeriesPermission(
        context.getUsername(), statement.getPaths(), PrivilegeType.WRITE_SCHEMA);
  }

  @Override
  public TSStatus visitUnsetSchemaTemplate(
      UnsetSchemaTemplateStatement unsetSchemaTemplateStatement, TreeAccessCheckContext context) {
    return checkSystemAuth(context.getUsername());
  }

  @Override
  public TSStatus visitDropSchemaTemplate(
      DropSchemaTemplateStatement dropSchemaTemplateStatement, TreeAccessCheckContext context) {
    return checkSystemAuth(context.getUsername());
  }

  @Override
  public TSStatus visitAlterSchemaTemplate(
      AlterSchemaTemplateStatement alterSchemaTemplateStatement, TreeAccessCheckContext context) {
    return checkCanAlterTemplate(context.getUserEntity());
  }

  public TSStatus checkCanAlterTemplate(IAuditEntity entity) {
    if (AuthorityChecker.SUPER_USER.equals(entity.getUsername())) {
      return SUCCEED;
    }
    return checkGlobalAuth(entity.getUsername(), PrivilegeType.EXTEND_TEMPLATE);
  }

  // ============================= timeseries view related ===============
  @Override
  public TSStatus visitCreateLogicalView(
      CreateLogicalViewStatement statement, TreeAccessCheckContext context) {
    final List<PartialPath> paths =
        Objects.nonNull(statement.getTargetPathList())
            ? statement.getTargetPathList()
            : Collections.singletonList(
                statement
                    .getBatchGenerationItem()
                    .getIntoDevice()
                    .concatNode(IoTDBConstant.ONE_LEVEL_PATH_WILDCARD));
    for (PartialPath path : paths) {
      // audit db is read-only
      if (includeByAuditTreeDB(path)
          && !context.getUsername().equals(AuthorityChecker.INTERNAL_AUDIT_USER)) {
        return new TSStatus(TSStatusCode.NO_PERMISSION.getStatusCode())
            .setMessage(String.format(READ_ONLY_DB_ERROR_MSG, TREE_MODEL_AUDIT_DATABASE));
      }
    }

    if (AuthorityChecker.SUPER_USER.equals(context.getUsername())) {
      statement.setCanSeeAuditDB(true);
      if (statement.getQueryStatement() != null) {
        statement.getQueryStatement().setCanSeeAuditDB(true);
      }
      return SUCCEED;
    }
    if (!checkHasGlobalAuth(context.getUsername(), PrivilegeType.AUDIT)) {
      statement.setCanSeeAuditDB(false);
      if (statement.getQueryStatement() != null) {
        statement.getQueryStatement().setCanSeeAuditDB(false);
      }
    }

    TSStatus status = new TSStatus(TSStatusCode.SUCCESS_STATUS.getStatusCode());
    List<PartialPath> sourcePathList = statement.getSourcePaths().fullPathList;
    if (sourcePathList != null) {
      status =
          checkTimeSeriesPermission(
              context.getUsername(), sourcePathList, PrivilegeType.READ_SCHEMA);
    }
    QueryStatement queryStatement = statement.getQueryStatement();
    if (queryStatement != null && status.getCode() == TSStatusCode.SUCCESS_STATUS.getStatusCode()) {
      sourcePathList = queryStatement.getPaths();
      status =
          checkTimeSeriesPermission(
              context.getUsername(), sourcePathList, PrivilegeType.READ_SCHEMA);
    }

    if (status.getCode() == TSStatusCode.SUCCESS_STATUS.getStatusCode()) {
      return checkTimeSeriesPermission(context.getUsername(), paths, PrivilegeType.WRITE_SCHEMA);
    }
    return status;
  }

  @Override
  public TSStatus visitDeleteLogicalView(
      DeleteLogicalViewStatement statement, TreeAccessCheckContext context) {
    return checkTimeSeriesPermission(
        context.getUsername(), statement.getPaths(), PrivilegeType.WRITE_SCHEMA);
  }

  @Override
  public TSStatus visitShowLogicalView(
      ShowLogicalViewStatement showLogicalViewStatement, TreeAccessCheckContext context) {
    return visitAuthorityInformation(showLogicalViewStatement, context);
  }

  @Override
  public TSStatus visitAlterLogicalView(
      AlterLogicalViewStatement statement, TreeAccessCheckContext context) {
    if (AuthorityChecker.SUPER_USER.equals(context.getUsername())) {
      statement.setCanSeeAuditDB(true);
      if (statement.getQueryStatement() != null) {
        statement.getQueryStatement().setCanSeeAuditDB(true);
      }
      return SUCCEED;
    }
    if (!checkHasGlobalAuth(context.getUsername(), PrivilegeType.AUDIT)) {
      statement.setCanSeeAuditDB(false);
      if (statement.getQueryStatement() != null) {
        statement.getQueryStatement().setCanSeeAuditDB(false);
      }
    }

    TSStatus status = new TSStatus(TSStatusCode.SUCCESS_STATUS.getStatusCode());
    List<PartialPath> sourcePathList = statement.getSourcePaths().fullPathList;
    if (sourcePathList != null) {
      status =
          checkTimeSeriesPermission(
              context.getUsername(), sourcePathList, PrivilegeType.READ_SCHEMA);
    }
    QueryStatement queryStatement = statement.getQueryStatement();
    if (queryStatement != null && status.getCode() == TSStatusCode.SUCCESS_STATUS.getStatusCode()) {
      sourcePathList = queryStatement.getPaths();
      status =
          checkTimeSeriesPermission(
              context.getUsername(), sourcePathList, PrivilegeType.READ_SCHEMA);
    }

    if (status.getCode() == TSStatusCode.SUCCESS_STATUS.getStatusCode()) {
      return checkTimeSeriesPermission(
          context.getUsername(), statement.getTargetPathList(), PrivilegeType.WRITE_SCHEMA);
    }
    return status;
  }

  @Override
  public TSStatus visitRenameLogicalView(
      RenameLogicalViewStatement statement, TreeAccessCheckContext context) {
    // audit db is read-only
    if (includeByAuditTreeDB(statement.getNewName())
        && !context.getUsername().equals(AuthorityChecker.INTERNAL_AUDIT_USER)) {
      return new TSStatus(TSStatusCode.NO_PERMISSION.getStatusCode())
          .setMessage(String.format(READ_ONLY_DB_ERROR_MSG, TREE_MODEL_AUDIT_DATABASE));
    }
    return checkTimeSeriesPermission(
        context.getUsername(),
        ImmutableList.of(statement.getOldName(), statement.getNewName()),
        PrivilegeType.WRITE_SCHEMA);
  }

  // ===================================== security related ===============================
  @Override
  public TSStatus visitAuthor(AuthorStatement statement, TreeAccessCheckContext context) {
    AuthorType authorType = statement.getAuthorType();
    switch (authorType) {
      case CREATE_USER:
      case DROP_USER:
        return checkGlobalAuth(context.getUsername(), PrivilegeType.MANAGE_USER);
      case UPDATE_USER:
        // users can change passwords of themselves
        if (statement.getUserName().equals(context.getUsername())) {
          return RpcUtils.SUCCESS_STATUS;
        }
        return checkGlobalAuth(context.getUsername(), PrivilegeType.MANAGE_USER);

      case LIST_USER:
        if (checkHasGlobalAuth(context.getUsername(), PrivilegeType.MANAGE_USER)) {
          return RpcUtils.SUCCESS_STATUS;
        }
        statement.setUserName(context.getUsername());
        return RpcUtils.SUCCESS_STATUS;

      case LIST_USER_PRIVILEGE:
        if (context.getUsername().equals(statement.getUserName())) {
          return RpcUtils.SUCCESS_STATUS;
        }
        return checkGlobalAuth(context.getUsername(), PrivilegeType.MANAGE_USER);

      case LIST_ROLE_PRIVILEGE:
        if (!AuthorityChecker.checkRole(context.getUsername(), statement.getRoleName())) {
          return checkGlobalAuth(context.getUsername(), PrivilegeType.MANAGE_ROLE);
        } else {
          return SUCCEED;
        }

      case LIST_ROLE:
        if (checkHasGlobalAuth(context.getUsername(), PrivilegeType.MANAGE_ROLE)) {
          return SUCCEED;
        }
        // list roles of other user is not allowed
        if (statement.getUserName() != null
            && !statement.getUserName().equals(context.getUsername())) {
          return AuthorityChecker.getTSStatus(false, PrivilegeType.MANAGE_ROLE);
        }
        statement.setUserName(context.getUsername());
        return RpcUtils.SUCCESS_STATUS;

      case CREATE_ROLE:
      case DROP_ROLE:
      case GRANT_USER_ROLE:
      case REVOKE_USER_ROLE:
        return checkGlobalAuth(context.getUsername(), PrivilegeType.MANAGE_ROLE);

      case REVOKE_USER:
      case GRANT_USER:
      case GRANT_ROLE:
      case REVOKE_ROLE:
<<<<<<< HEAD
      case ACCOUNT_UNLOCK:
        if (checkHasGlobalAuth(context.userName, PrivilegeType.SECURITY)) {
=======
        if (checkHasGlobalAuth(context.getUsername(), PrivilegeType.SECURITY)) {
>>>>>>> c73e0c0d
          return RpcUtils.SUCCESS_STATUS;
        }

        for (String s : statement.getPrivilegeList()) {
          PrivilegeType privilegeType = PrivilegeType.valueOf(s.toUpperCase());
          if (privilegeType.isSystemPrivilege()) {
            if (!checkHasGlobalAuth(context.getUsername(), privilegeType)) {
              return AuthorityChecker.getTSStatus(
                  false,
                  "Has no permission to execute "
                      + authorType
                      + ", please ensure you have these privileges and the grant option is TRUE when granted)");
            }
          } else if (privilegeType.isPathPrivilege()) {
            if (!AuthorityChecker.checkPathPermissionGrantOption(
                context.getUsername(), privilegeType, statement.getNodeNameList())) {
              return AuthorityChecker.getTSStatus(
                  false,
                  "Has no permission to execute "
                      + authorType
                      + ", please ensure you have these privileges and the grant option is TRUE when granted)");
            }
          } else {
            return AuthorityChecker.getTSStatus(
                false, "Not support Relation statement in tree sql_dialect");
          }
        }
        return RpcUtils.SUCCESS_STATUS;
      default:
        throw new IllegalArgumentException("Unknown authorType: " + authorType);
    }
  }

  // =================================== CQ related ====================================
  @Override
  public TSStatus visitCreateContinuousQuery(
      CreateContinuousQueryStatement statement, TreeAccessCheckContext context) {
    return checkCQManagement(context.getUsername());
  }

  @Override
  public TSStatus visitDropContinuousQuery(
      DropContinuousQueryStatement statement, TreeAccessCheckContext context) {
    return checkCQManagement(context.getUsername());
  }

  @Override
  public TSStatus visitShowContinuousQueries(
      ShowContinuousQueriesStatement statement, TreeAccessCheckContext context) {
    return checkCQManagement(context.getUsername());
  }

  private TSStatus checkCQManagement(String userName) {
    if (AuthorityChecker.SUPER_USER.equals(userName)) {
      return SUCCEED;
    }
    return checkGlobalAuth(userName, PrivilegeType.USE_CQ);
  }

  // =================================== UDF related ====================================
  @Override
  public TSStatus visitCreateFunction(
      CreateFunctionStatement statement, TreeAccessCheckContext context) {
    return checkUDFManagement(context.getUsername());
  }

  @Override
  public TSStatus visitDropFunction(
      DropFunctionStatement statement, TreeAccessCheckContext context) {
    return checkUDFManagement(context.getUsername());
  }

  @Override
  public TSStatus visitShowFunctions(
      ShowFunctionsStatement statement, TreeAccessCheckContext context) {
    // anyone can show functions
    return SUCCEED;
  }

  private TSStatus checkUDFManagement(String userName) {
    return checkGlobalAuth(userName, PrivilegeType.USE_UDF);
  }

  // =================================== model related ====================================
  @Override
  public TSStatus visitCreateModel(CreateModelStatement statement, TreeAccessCheckContext context) {
    return checkModelManagement(context.getUsername());
  }

  @Override
  public TSStatus visitDropModel(DropModelStatement statement, TreeAccessCheckContext context) {
    return checkModelManagement(context.getUsername());
  }

  @Override
  public TSStatus visitCreateTraining(
      CreateTrainingStatement createTrainingStatement, TreeAccessCheckContext context) {
    return checkModelManagement(context.getUsername());
  }

  @Override
  public TSStatus visitUnloadModel(
      UnloadModelStatement unloadModelStatement, TreeAccessCheckContext context) {
    return checkModelManagement(context.getUsername());
  }

  @Override
  public TSStatus visitLoadModel(
      LoadModelStatement loadModelStatement, TreeAccessCheckContext context) {
    return checkModelManagement(context.getUsername());
  }

  @Override
  public TSStatus visitShowAIDevices(
      ShowAIDevicesStatement showAIDevicesStatement, TreeAccessCheckContext context) {
    return checkModelManagement(context.getUsername());
  }

  @Override
  public TSStatus visitShowLoadedModels(
      ShowLoadedModelsStatement showLoadedModelsStatement, TreeAccessCheckContext context) {
    return SUCCEED;
  }

  @Override
  public TSStatus visitShowModels(ShowModelsStatement statement, TreeAccessCheckContext context) {
    return SUCCEED;
  }

  private TSStatus checkModelManagement(String userName) {
    return checkGlobalAuth(userName, PrivilegeType.USE_MODEL);
  }

  // ================================ pipe plugin related ==================================
  @Override
  public TSStatus visitCreatePipePlugin(
      CreatePipePluginStatement statement, TreeAccessCheckContext context) {
    return checkPipeManagement(context.getUsername());
  }

  @Override
  public TSStatus visitDropPipePlugin(
      DropPipePluginStatement statement, TreeAccessCheckContext context) {
    return checkPipeManagement(context.getUsername());
  }

  @Override
  public TSStatus visitShowPipePlugins(
      ShowPipePluginsStatement statement, TreeAccessCheckContext context) {
    return checkPipeManagement(context.getUsername());
  }

  // =============================== pipe related ========================================

  @Override
  public TSStatus visitCreatePipe(CreatePipeStatement statement, TreeAccessCheckContext context) {
    return checkPipeManagement(context.getUsername());
  }

  @Override
  public TSStatus visitShowPipes(ShowPipesStatement statement, TreeAccessCheckContext context) {
    return checkPipeManagement(context.getUsername());
  }

  @Override
  public TSStatus visitDropPipe(DropPipeStatement statement, TreeAccessCheckContext context) {
    return checkPipeManagement(context.getUsername());
  }

  @Override
  public TSStatus visitAlterPipe(AlterPipeStatement statement, TreeAccessCheckContext context) {
    return checkPipeManagement(context.getUsername());
  }

  @Override
  public TSStatus visitStartPipe(StartPipeStatement statement, TreeAccessCheckContext context) {
    return checkPipeManagement(context.getUsername());
  }

  @Override
  public TSStatus visitStopPipe(StopPipeStatement statement, TreeAccessCheckContext context) {
    return checkPipeManagement(context.getUsername());
  }

  private TSStatus checkPipeManagement(String userName) {
    return checkGlobalAuth(userName, PrivilegeType.USE_PIPE);
  }

  // =============================== subscription related ========================================

  @Override
  public TSStatus visitCreateTopic(CreateTopicStatement statement, TreeAccessCheckContext context) {
    return checkPipeManagement(context.getUsername());
  }

  @Override
  public TSStatus visitShowTopics(ShowTopicsStatement statement, TreeAccessCheckContext context) {
    return checkPipeManagement(context.getUsername());
  }

  @Override
  public TSStatus visitDropTopic(DropTopicStatement statement, TreeAccessCheckContext context) {
    return checkPipeManagement(context.getUsername());
  }

  @Override
  public TSStatus visitShowSubscriptions(
      ShowSubscriptionsStatement statement, TreeAccessCheckContext context) {
    return checkPipeManagement(context.getUsername());
  }

  @Override
  public TSStatus visitDropSubscription(
      DropSubscriptionStatement statement, TreeAccessCheckContext context) {
    return checkPipeManagement(context.getUsername());
  }

  // ======================= trigger related ================================
  @Override
  public TSStatus visitCreateTrigger(
      CreateTriggerStatement statement, TreeAccessCheckContext context) {
    if (TREE_MODEL_AUDIT_DATABASE_PATH.include(statement.getPathPattern())) {
      return new TSStatus(TSStatusCode.NO_PERMISSION.getStatusCode())
          .setMessage(String.format(READ_ONLY_DB_ERROR_MSG, TREE_MODEL_AUDIT_DATABASE));
    }
    return checkTriggerManagement(context.getUsername());
  }

  @Override
  public TSStatus visitDropTrigger(DropTriggerStatement statement, TreeAccessCheckContext context) {
    return checkTriggerManagement(context.getUsername());
  }

  @Override
  public TSStatus visitShowTriggers(
      ShowTriggersStatement statement, TreeAccessCheckContext context) {
    return checkTriggerManagement(context.getUsername());
  }

  private TSStatus checkTriggerManagement(String userName) {
    if (AuthorityChecker.SUPER_USER.equals(userName)) {
      return SUCCEED;
    }
    return checkGlobalAuth(userName, PrivilegeType.USE_TRIGGER);
  }

  // ============================== database related ===========================
  @Override
  public TSStatus visitSetDatabase(
      DatabaseSchemaStatement statement, TreeAccessCheckContext context) {
    return checkCreateOrAlterDatabasePermission(context.getUsername(), statement.getDatabasePath());
  }

  @Override
  public TSStatus visitAlterDatabase(
      DatabaseSchemaStatement databaseSchemaStatement, TreeAccessCheckContext context) {
    return checkCreateOrAlterDatabasePermission(
        context.getUsername(), databaseSchemaStatement.getDatabasePath());
  }

  @Override
  public TSStatus visitShowStorageGroup(
      ShowDatabaseStatement showDatabaseStatement, TreeAccessCheckContext context) {
    if (AuthorityChecker.SUPER_USER.equals(context.getUsername())) {
      return SUCCEED;
    }
    setCanSeeAuditDB(showDatabaseStatement, context.getUsername());
    return checkShowOrCountDatabasePermission(showDatabaseStatement, context);
  }

  @Override
  public TSStatus visitCountStorageGroup(
      CountDatabaseStatement countDatabaseStatement, TreeAccessCheckContext context) {
    if (AuthorityChecker.SUPER_USER.equals(context.getUsername())) {
      return SUCCEED;
    }
    setCanSeeAuditDB(countDatabaseStatement, context.getUsername());
    return checkShowOrCountDatabasePermission(countDatabaseStatement, context);
  }

  @Override
  public TSStatus visitDeleteStorageGroup(
      DeleteDatabaseStatement statement, TreeAccessCheckContext context) {
    for (String prefixPath : statement.getPrefixPath()) {
      // root.__audit can never be deleted
      if (TREE_MODEL_AUDIT_DATABASE.equals(prefixPath)) {
        return new TSStatus(TSStatusCode.NO_PERMISSION.getStatusCode())
            .setMessage(String.format(READ_ONLY_DB_ERROR_MSG, TREE_MODEL_AUDIT_DATABASE));
      }
    }
    if (AuthorityChecker.SUPER_USER.equals(context.getUsername())) {
      return SUCCEED;
    }
    return checkGlobalAuth(context.getUsername(), PrivilegeType.MANAGE_DATABASE);
  }

  protected TSStatus checkCreateOrAlterDatabasePermission(
      String userName, PartialPath databaseName) {
    // root.__audit can never be created or alter
    if (TREE_MODEL_AUDIT_DATABASE_PATH.equals(databaseName)) {
      return new TSStatus(TSStatusCode.NO_PERMISSION.getStatusCode())
          .setMessage(String.format(READ_ONLY_DB_ERROR_MSG, TREE_MODEL_AUDIT_DATABASE));
    }

    if (AuthorityChecker.SUPER_USER.equals(userName)) {
      return SUCCEED;
    }

    return checkGlobalAuth(userName, PrivilegeType.MANAGE_DATABASE);
  }

  private TSStatus checkShowOrCountDatabasePermission(
      AuthorityInformationStatement statement, TreeAccessCheckContext context) {
    // own SYSTEM/MAINTAIN can see all except for root.__audit, otherwise can only see PATHS that
    // user has READ_SCHEMA auth
    if (!checkHasGlobalAuth(context.getUsername(), PrivilegeType.MANAGE_DATABASE)) {
      return visitAuthorityInformation(statement, context);
    } else {
      return SUCCEED;
    }
  }

  // ==================================== data related ========================================
  @Override
  public TSStatus visitInsertBase(InsertBaseStatement statement, TreeAccessCheckContext context) {

    for (PartialPath path : statement.getDevicePaths()) {
      // audit db is read-only
      if (includeByAuditTreeDB(path)
          && !context.getUsername().equals(AuthorityChecker.INTERNAL_AUDIT_USER)) {
        return new TSStatus(TSStatusCode.NO_PERMISSION.getStatusCode())
            .setMessage(String.format(READ_ONLY_DB_ERROR_MSG, TREE_MODEL_AUDIT_DATABASE));
      }
    }

    if (AuthorityChecker.SUPER_USER.equals(context.getUsername())) {
      return SUCCEED;
    }
    return checkTimeSeriesPermission(
        context.getUsername(),
        statement.getPaths().stream().distinct().collect(Collectors.toList()),
        PrivilegeType.WRITE_DATA);
  }

  @Override
  public TSStatus visitInsert(InsertStatement statement, TreeAccessCheckContext context) {
    // audit db is read-only
    if (includeByAuditTreeDB(statement.getDevice())
        && !context.getUsername().equals(AuthorityChecker.INTERNAL_AUDIT_USER)) {
      return new TSStatus(TSStatusCode.NO_PERMISSION.getStatusCode())
          .setMessage(String.format(READ_ONLY_DB_ERROR_MSG, TREE_MODEL_AUDIT_DATABASE));
    }
    return checkTimeSeriesPermission(
        context.getUsername(), statement.getPaths(), PrivilegeType.WRITE_DATA);
  }

  @Override
  public TSStatus visitLoadFile(LoadTsFileStatement statement, TreeAccessCheckContext context) {
    // no need to check here, it will be checked in process phase
    return new TSStatus(TSStatusCode.SUCCESS_STATUS.getStatusCode());
  }

  @Override
  public TSStatus visitDeleteData(DeleteDataStatement statement, TreeAccessCheckContext context) {
    for (PartialPath path : statement.getPaths()) {
      // audit db is read-only
      if (includeByAuditTreeDB(path)
          && !context.getUsername().equals(AuthorityChecker.INTERNAL_AUDIT_USER)) {
        return new TSStatus(TSStatusCode.NO_PERMISSION.getStatusCode())
            .setMessage(String.format(READ_ONLY_DB_ERROR_MSG, TREE_MODEL_AUDIT_DATABASE));
      }
    }
    return checkTimeSeriesPermission(
        context.getUsername(), statement.getPaths(), PrivilegeType.WRITE_DATA);
  }

  @Override
  public TSStatus visitQuery(QueryStatement statement, TreeAccessCheckContext context) {
    if (AuthorityChecker.SUPER_USER.equals(context.getUsername())) {
      statement.setCanSeeAuditDB(true);
      return SUCCEED;
    }
    setCanSeeAuditDB(statement, context.getUsername());
    try {
      statement.setAuthorityScope(
          AuthorityChecker.getAuthorizedPathTree(context.getUsername(), PrivilegeType.READ_DATA));
    } catch (AuthException e) {
      return new TSStatus(e.getCode().getStatusCode());
    }
    return new TSStatus(TSStatusCode.SUCCESS_STATUS.getStatusCode());
  }

  @Override
  public TSStatus visitExplainAnalyze(
      ExplainAnalyzeStatement statement, TreeAccessCheckContext context) {
    return statement.getQueryStatement().accept(this, context);
  }

  @Override
  public TSStatus visitExplain(ExplainStatement explainStatement, TreeAccessCheckContext context) {
    return explainStatement.getQueryStatement().accept(this, context);
  }

  // ============================= timeseries related =================================
  public static TSStatus checkTimeSeriesPermission(
      String userName, List<? extends PartialPath> checkedPaths, PrivilegeType permission) {
    if (AuthorityChecker.SUPER_USER.equals(userName)) {
      return SUCCEED;
    }
    return AuthorityChecker.getTSStatus(
        AuthorityChecker.checkFullPathOrPatternListPermission(userName, checkedPaths, permission),
        checkedPaths,
        permission);
  }

  @Override
  public TSStatus visitCreateTimeseries(
      CreateTimeSeriesStatement statement, TreeAccessCheckContext context) {
    // audit db is read-only
    if (includeByAuditTreeDB(statement.getPath())
        && !context.getUsername().equals(AuthorityChecker.INTERNAL_AUDIT_USER)) {
      return new TSStatus(TSStatusCode.NO_PERMISSION.getStatusCode())
          .setMessage(String.format(READ_ONLY_DB_ERROR_MSG, TREE_MODEL_AUDIT_DATABASE));
    }
    return checkTimeSeriesPermission(
        context.getUsername(), statement.getPaths(), PrivilegeType.WRITE_SCHEMA);
  }

  @Override
  public TSStatus visitCreateAlignedTimeseries(
      CreateAlignedTimeSeriesStatement statement, TreeAccessCheckContext context) {
    // audit db is read-only
    if (includeByAuditTreeDB(statement.getDevicePath())
        && !context.getUsername().equals(AuthorityChecker.INTERNAL_AUDIT_USER)) {
      return new TSStatus(TSStatusCode.NO_PERMISSION.getStatusCode())
          .setMessage(String.format(READ_ONLY_DB_ERROR_MSG, TREE_MODEL_AUDIT_DATABASE));
    }
    return checkTimeSeriesPermission(
        context.getUsername(), statement.getPaths(), PrivilegeType.WRITE_SCHEMA);
  }

  @Override
  public TSStatus visitCreateMultiTimeSeries(
      CreateMultiTimeSeriesStatement statement, TreeAccessCheckContext context) {
    // audit db is read-only
    for (PartialPath path : statement.getPaths()) {
      if (includeByAuditTreeDB(path)
          && !context.getUsername().equals(AuthorityChecker.INTERNAL_AUDIT_USER)) {
        return new TSStatus(TSStatusCode.NO_PERMISSION.getStatusCode())
            .setMessage(String.format(READ_ONLY_DB_ERROR_MSG, TREE_MODEL_AUDIT_DATABASE));
      }
    }

    return checkTimeSeriesPermission(
        context.getUsername(), statement.getPaths(), PrivilegeType.WRITE_SCHEMA);
  }

  @Override
  public TSStatus visitInternalCreateMultiTimeSeries(
      InternalCreateMultiTimeSeriesStatement statement, TreeAccessCheckContext context) {
    // audit db is read-only
    for (PartialPath path : statement.getDeviceMap().keySet()) {
      if (includeByAuditTreeDB(path)
          && !context.getUsername().equals(AuthorityChecker.INTERNAL_AUDIT_USER)) {
        return new TSStatus(TSStatusCode.NO_PERMISSION.getStatusCode())
            .setMessage(String.format(READ_ONLY_DB_ERROR_MSG, TREE_MODEL_AUDIT_DATABASE));
      }
    }
    return checkTimeSeriesPermission(
        context.getUsername(), statement.getPaths(), PrivilegeType.WRITE_SCHEMA);
  }

  @Override
  public TSStatus visitInternalCreateTimeseries(
      InternalCreateTimeSeriesStatement statement, TreeAccessCheckContext context) {
    // audit db is read-only
    if (includeByAuditTreeDB(statement.getDevicePath())
        && !context.getUsername().equals(AuthorityChecker.INTERNAL_AUDIT_USER)) {
      return new TSStatus(TSStatusCode.NO_PERMISSION.getStatusCode())
          .setMessage(String.format(READ_ONLY_DB_ERROR_MSG, TREE_MODEL_AUDIT_DATABASE));
    }
    return checkTimeSeriesPermission(
        context.getUsername(), statement.getPaths(), PrivilegeType.WRITE_SCHEMA);
  }

  @Override
  public TSStatus visitShowTimeSeries(
      ShowTimeSeriesStatement statement, TreeAccessCheckContext context) {
    if (AuthorityChecker.SUPER_USER.equals(context.getUsername())) {
      statement.setCanSeeAuditDB(true);
      return SUCCEED;
    }
    setCanSeeAuditDB(statement, context.getUsername());
    if (statement.hasTimeCondition()) {
      try {
        statement.setAuthorityScope(
            PathPatternTreeUtils.intersectWithFullPathPrefixTree(
                AuthorityChecker.getAuthorizedPathTree(
                    context.getUsername(), PrivilegeType.READ_SCHEMA),
                AuthorityChecker.getAuthorizedPathTree(
                    context.getUsername(), PrivilegeType.READ_DATA)));
      } catch (AuthException e) {
        return new TSStatus(e.getCode().getStatusCode());
      }
      return new TSStatus(TSStatusCode.SUCCESS_STATUS.getStatusCode());
    } else {
      return visitAuthorityInformation(statement, context);
    }
  }

  @Override
  public TSStatus visitCountTimeSeries(
      CountTimeSeriesStatement statement, TreeAccessCheckContext context) {
    if (AuthorityChecker.SUPER_USER.equals(context.getUsername())) {
      statement.setCanSeeAuditDB(true);
      return SUCCEED;
    }
    setCanSeeAuditDB(statement, context.getUsername());
    if (statement.hasTimeCondition()) {
      try {
        statement.setAuthorityScope(
            PathPatternTreeUtils.intersectWithFullPathPrefixTree(
                AuthorityChecker.getAuthorizedPathTree(
                    context.getUsername(), PrivilegeType.READ_SCHEMA),
                AuthorityChecker.getAuthorizedPathTree(
                    context.getUsername(), PrivilegeType.READ_DATA)));
      } catch (AuthException e) {
        return new TSStatus(e.getCode().getStatusCode());
      }
      return new TSStatus(TSStatusCode.SUCCESS_STATUS.getStatusCode());
    } else {
      return visitAuthorityInformation(statement, context);
    }
  }

  @Override
  public TSStatus visitCountLevelTimeSeries(
      CountLevelTimeSeriesStatement countStatement, TreeAccessCheckContext context) {
    if (AuthorityChecker.SUPER_USER.equals(context.getUsername())) {
      countStatement.setCanSeeAuditDB(true);
      return SUCCEED;
    }
    setCanSeeAuditDB(countStatement, context.getUsername());
    return visitAuthorityInformation(countStatement, context);
  }

  @Override
  public TSStatus visitCountNodes(
      CountNodesStatement countStatement, TreeAccessCheckContext context) {
    if (AuthorityChecker.SUPER_USER.equals(context.getUsername())) {
      countStatement.setCanSeeAuditDB(true);
      return SUCCEED;
    }
    setCanSeeAuditDB(countStatement, context.getUsername());
    return visitAuthorityInformation(countStatement, context);
  }

  @Override
  public TSStatus visitShowChildNodes(
      ShowChildNodesStatement showChildNodesStatement, TreeAccessCheckContext context) {
    if (AuthorityChecker.SUPER_USER.equals(context.getUsername())) {
      showChildNodesStatement.setCanSeeAuditDB(true);
      return SUCCEED;
    }
    setCanSeeAuditDB(showChildNodesStatement, context.getUsername());
    return visitAuthorityInformation(showChildNodesStatement, context);
  }

  @Override
  public TSStatus visitShowChildPaths(
      ShowChildPathsStatement showChildPathsStatement, TreeAccessCheckContext context) {
    if (AuthorityChecker.SUPER_USER.equals(context.getUsername())) {
      showChildPathsStatement.setCanSeeAuditDB(true);
      return SUCCEED;
    }
    setCanSeeAuditDB(showChildPathsStatement, context.getUsername());
    return visitAuthorityInformation(showChildPathsStatement, context);
  }

  @Override
  public TSStatus visitAlterTimeSeries(
      AlterTimeSeriesStatement statement, TreeAccessCheckContext context) {
    // audit db is read-only
    if (includeByAuditTreeDB(statement.getPath())
        && !context.getUsername().equals(AuthorityChecker.INTERNAL_AUDIT_USER)) {
      return new TSStatus(TSStatusCode.NO_PERMISSION.getStatusCode())
          .setMessage(String.format(READ_ONLY_DB_ERROR_MSG, TREE_MODEL_AUDIT_DATABASE));
    }
    return checkTimeSeriesPermission(
        context.getUsername(), statement.getPaths(), PrivilegeType.WRITE_SCHEMA);
  }

  @Override
  public TSStatus visitDeleteTimeSeries(
      DeleteTimeSeriesStatement statement, TreeAccessCheckContext context) {
    // audit db is read-only
    for (PartialPath path : statement.getPathPatternList()) {
      if (includeByAuditTreeDB(path)
          && !context.getUsername().equals(AuthorityChecker.INTERNAL_AUDIT_USER)) {
        return new TSStatus(TSStatusCode.NO_PERMISSION.getStatusCode())
            .setMessage(String.format(READ_ONLY_DB_ERROR_MSG, TREE_MODEL_AUDIT_DATABASE));
      }
    }
    return checkTimeSeriesPermission(
        context.getUsername(), statement.getPaths(), PrivilegeType.WRITE_SCHEMA);
  }

  // ================================== maintain related =============================
  @Override
  public TSStatus visitExtendRegion(
      ExtendRegionStatement statement, TreeAccessCheckContext context) {
    return checkGlobalAuth(context.getUsername(), PrivilegeType.MAINTAIN);
  }

  @Override
  public TSStatus visitGetRegionId(GetRegionIdStatement statement, TreeAccessCheckContext context) {
    return checkGlobalAuth(context.getUsername(), PrivilegeType.MAINTAIN);
  }

  @Override
  public TSStatus visitGetSeriesSlotList(
      GetSeriesSlotListStatement statement, TreeAccessCheckContext context) {
    return checkGlobalAuth(context.getUsername(), PrivilegeType.MAINTAIN);
  }

  @Override
  public TSStatus visitGetTimeSlotList(
      GetTimeSlotListStatement statement, TreeAccessCheckContext context) {
    return checkGlobalAuth(context.getUsername(), PrivilegeType.MAINTAIN);
  }

  @Override
  public TSStatus visitCountTimeSlotList(
      CountTimeSlotListStatement statement, TreeAccessCheckContext context) {
    return checkGlobalAuth(context.getUsername(), PrivilegeType.MAINTAIN);
  }

  @Override
  public TSStatus visitKillQuery(KillQueryStatement statement, TreeAccessCheckContext context) {
    if (checkHasGlobalAuth(context.getUsername(), PrivilegeType.MAINTAIN)) {
      statement.setAllowedUsername(context.getUsername());
    }
    return SUCCEED;
  }

  @Override
  public TSStatus visitFlush(FlushStatement flushStatement, TreeAccessCheckContext context) {
    return checkGlobalAuth(context.getUsername(), PrivilegeType.SYSTEM);
  }

  @Override
  public TSStatus visitSetConfiguration(
      SetConfigurationStatement setConfigurationStatement, TreeAccessCheckContext context) {
    try {
      return AuthorityChecker.getTSStatus(
          AuthorityChecker.checkUserMissingSystemPermissions(
              context.getUsername(), setConfigurationStatement.getNeededPrivileges()));
    } catch (IOException e) {
      return AuthorityChecker.getTSStatus(false, "Failed to check config item permission");
    }
  }

  @Override
  public TSStatus visitSetSystemStatus(
      SetSystemStatusStatement setSystemStatusStatement, TreeAccessCheckContext context) {
    return checkGlobalAuth(context.getUsername(), PrivilegeType.SYSTEM);
  }

  @Override
  public TSStatus visitStartRepairData(
      StartRepairDataStatement startRepairDataStatement, TreeAccessCheckContext context) {
    return checkGlobalAuth(context.getUsername(), PrivilegeType.SYSTEM);
  }

  @Override
  public TSStatus visitStopRepairData(
      StopRepairDataStatement stopRepairDataStatement, TreeAccessCheckContext context) {
    return checkGlobalAuth(context.getUsername(), PrivilegeType.SYSTEM);
  }

  @Override
  public TSStatus visitClearCache(
      ClearCacheStatement clearCacheStatement, TreeAccessCheckContext context) {
    return checkGlobalAuth(context.getUsername(), PrivilegeType.SYSTEM);
  }

  @Override
  public TSStatus visitMigrateRegion(
      MigrateRegionStatement statement, TreeAccessCheckContext context) {
    return checkGlobalAuth(context.getUsername(), PrivilegeType.MAINTAIN);
  }

  @Override
  public TSStatus visitReconstructRegion(
      ReconstructRegionStatement statement, TreeAccessCheckContext context) {
    return checkGlobalAuth(context.getUsername(), PrivilegeType.MAINTAIN);
  }

  @Override
  public TSStatus visitRemoveAINode(
      RemoveAINodeStatement statement, TreeAccessCheckContext context) {
    return checkGlobalAuth(context.getUsername(), PrivilegeType.MAINTAIN);
  }

  @Override
  public TSStatus visitRemoveConfigNode(
      RemoveConfigNodeStatement statement, TreeAccessCheckContext context) {
    return checkGlobalAuth(context.getUsername(), PrivilegeType.MAINTAIN);
  }

  @Override
  public TSStatus visitRemoveDataNode(
      RemoveDataNodeStatement statement, TreeAccessCheckContext context) {
    return checkGlobalAuth(context.getUsername(), PrivilegeType.MAINTAIN);
  }

  @Override
  public TSStatus visitRemoveRegion(
      RemoveRegionStatement statement, TreeAccessCheckContext context) {
    return checkGlobalAuth(context.getUsername(), PrivilegeType.MAINTAIN);
  }

  @Override
  public TSStatus visitSetSqlDialect(
      SetSqlDialectStatement statement, TreeAccessCheckContext context) {
    return SUCCEED;
  }

  @Override
  public TSStatus visitShowAINodes(ShowAINodesStatement statement, TreeAccessCheckContext context) {
    return checkGlobalAuth(context.getUsername(), PrivilegeType.MAINTAIN);
  }

  @Override
  public TSStatus visitShowClusterId(
      ShowClusterIdStatement statement, TreeAccessCheckContext context) {
    return checkGlobalAuth(context.getUsername(), PrivilegeType.MAINTAIN);
  }

  @Override
  public TSStatus visitShowCluster(ShowClusterStatement statement, TreeAccessCheckContext context) {
    return checkGlobalAuth(context.getUsername(), PrivilegeType.MAINTAIN);
  }

  @Override
  public TSStatus visitShowConfigNodes(
      ShowConfigNodesStatement statement, TreeAccessCheckContext context) {
    return checkGlobalAuth(context.getUsername(), PrivilegeType.MAINTAIN);
  }

  @Override
  public TSStatus visitShowCurrentSqlDialect(
      ShowCurrentSqlDialectStatement statement, TreeAccessCheckContext context) {
    return SUCCEED;
  }

  @Override
  public TSStatus visitShowCurrentUser(
      ShowCurrentUserStatement statement, TreeAccessCheckContext context) {
    return SUCCEED;
  }

  @Override
  public TSStatus visitShowDataNodes(
      ShowDataNodesStatement statement, TreeAccessCheckContext context) {
    return checkGlobalAuth(context.getUsername(), PrivilegeType.MAINTAIN);
  }

  @Override
  public TSStatus visitShowQueries(ShowQueriesStatement statement, TreeAccessCheckContext context) {
    if (checkHasGlobalAuth(context.getUsername(), PrivilegeType.MAINTAIN)) {
      statement.setAllowedUsername(context.getUsername());
    }
    return SUCCEED;
  }

  @Override
  public TSStatus visitShowRegion(ShowRegionStatement statement, TreeAccessCheckContext context) {
    return checkGlobalAuth(context.getUsername(), PrivilegeType.MAINTAIN);
  }

  @Override
  public TSStatus visitSetSpaceQuota(
      SetSpaceQuotaStatement setSpaceQuotaStatement, TreeAccessCheckContext context) {
    return checkGlobalAuth(context.getUsername(), PrivilegeType.SYSTEM);
  }

  @Override
  public TSStatus visitSetThrottleQuota(
      SetThrottleQuotaStatement setThrottleQuotaStatement, TreeAccessCheckContext context) {
    return checkGlobalAuth(context.getUsername(), PrivilegeType.SYSTEM);
  }

  @Override
  public TSStatus visitShowThrottleQuota(
      ShowThrottleQuotaStatement showThrottleQuotaStatement, TreeAccessCheckContext context) {
    return checkGlobalAuth(context.getUsername(), PrivilegeType.SYSTEM);
  }

  @Override
  public TSStatus visitShowSpaceQuota(
      ShowSpaceQuotaStatement showSpaceQuotaStatement, TreeAccessCheckContext context) {
    return checkGlobalAuth(context.getUsername(), PrivilegeType.SYSTEM);
  }

  @Override
  public TSStatus visitShowVariables(
      ShowVariablesStatement statement, TreeAccessCheckContext context) {
    return checkGlobalAuth(context.getUsername(), PrivilegeType.MAINTAIN);
  }

  @Override
  public TSStatus visitShowVersion(ShowVersionStatement statement, TreeAccessCheckContext context) {
    return checkGlobalAuth(context.getUsername(), PrivilegeType.MAINTAIN);
  }

  @Override
  public TSStatus visitTestConnection(
      TestConnectionStatement statement, TreeAccessCheckContext context) {
    return checkGlobalAuth(context.getUsername(), PrivilegeType.MAINTAIN);
  }

  @Override
  public TSStatus visitShowCurrentTimestamp(
      ShowCurrentTimestampStatement showCurrentTimestampStatement, TreeAccessCheckContext context) {
    return SUCCEED;
  }

  @Override
  public TSStatus visitLoadConfiguration(
      LoadConfigurationStatement loadConfigurationStatement, TreeAccessCheckContext context) {
    return checkOnlySuperUser(context.getUsername());
  }

  // ======================== TTL related ===========================
  @Override
  public TSStatus visitSetTTL(SetTTLStatement statement, TreeAccessCheckContext context) {
    List<PartialPath> checkedPaths = statement.getPaths();
    boolean[] pathsNotEndWithMultiLevelWildcard = null;
    for (int i = 0; i < checkedPaths.size(); i++) {
      PartialPath checkedPath = checkedPaths.get(i);
      TSStatus status = checkWriteOnReadOnlyPath(checkedPath);
      if (status.getCode() != TSStatusCode.SUCCESS_STATUS.getStatusCode()) {
        return status;
      }
      if (!checkedPath.endWithMultiLevelWildcard()) {
        pathsNotEndWithMultiLevelWildcard =
            pathsNotEndWithMultiLevelWildcard == null
                ? new boolean[checkedPaths.size()]
                : pathsNotEndWithMultiLevelWildcard;
        pathsNotEndWithMultiLevelWildcard[i] = true;
      }
    }
    if (checkHasGlobalAuth(context.getUsername(), PrivilegeType.SYSTEM)) {
      return SUCCEED;
    }

    // Using paths end with '**' to check permission
    List<PartialPath> pathsForCheckingPermissions = checkedPaths;
    if (pathsNotEndWithMultiLevelWildcard != null) {
      pathsForCheckingPermissions = new ArrayList<>(checkedPaths.size());
      for (int i = 0; i < checkedPaths.size(); i++) {
        if (pathsNotEndWithMultiLevelWildcard[i]) {
          pathsForCheckingPermissions.add(
              checkedPaths.get(i).concatNode(IoTDBConstant.MULTI_LEVEL_PATH_WILDCARD));
          continue;
        }
        pathsForCheckingPermissions.add(checkedPaths.get(i));
      }
    }
    return AuthorityChecker.getTSStatus(
        AuthorityChecker.checkFullPathOrPatternListPermission(
            context.getUsername(), pathsForCheckingPermissions, PrivilegeType.WRITE_SCHEMA),
        pathsForCheckingPermissions,
        PrivilegeType.WRITE_SCHEMA);
  }

  @Override
  public TSStatus visitShowTTL(ShowTTLStatement showTTLStatement, TreeAccessCheckContext context) {
    if (checkHasGlobalAuth(context.getUsername(), PrivilegeType.SYSTEM)) {
      return SUCCEED;
    }
    for (PartialPath path : showTTLStatement.getPaths()) {
      if (path.endWithMultiLevelWildcard()) {
        continue;
      }
      if (!AuthorityChecker.checkFullPathOrPatternPermission(
          context.getUsername(),
          path.concatNode(IoTDBConstant.MULTI_LEVEL_PATH_WILDCARD),
          PrivilegeType.READ_SCHEMA)) {
        return AuthorityChecker.getTSStatus(false, path, PrivilegeType.READ_SCHEMA);
      }
    }
    return visitAuthorityInformation(showTTLStatement, context);
  }

  @Override
  public TSStatus visitUnSetTTL(
      UnSetTTLStatement unSetTTLStatement, TreeAccessCheckContext context) {
    return visitSetTTL(unSetTTLStatement, context);
  }

  // ================================= device related =============================
  @Override
  public TSStatus visitShowDevices(ShowDevicesStatement statement, TreeAccessCheckContext context) {
    if (AuthorityChecker.SUPER_USER.equals(context.getUsername())) {
      statement.setCanSeeAuditDB(true);
      return SUCCEED;
    }
    setCanSeeAuditDB(statement, context.getUsername());
    if (statement.hasTimeCondition()) {
      try {
        statement.setAuthorityScope(
            PathPatternTreeUtils.intersectWithFullPathPrefixTree(
                AuthorityChecker.getAuthorizedPathTree(
                    context.getUsername(), PrivilegeType.READ_SCHEMA),
                AuthorityChecker.getAuthorizedPathTree(
                    context.getUsername(), PrivilegeType.READ_DATA)));
      } catch (AuthException e) {
        return new TSStatus(e.getCode().getStatusCode());
      }
      return new TSStatus(TSStatusCode.SUCCESS_STATUS.getStatusCode());
    } else {
      return visitAuthorityInformation(statement, context);
    }
  }

  @Override
  public TSStatus visitCountDevices(
      CountDevicesStatement statement, TreeAccessCheckContext context) {
    if (AuthorityChecker.SUPER_USER.equals(context.getUsername())) {
      return SUCCEED;
    }
    setCanSeeAuditDB(statement, context.getUsername());
    if (statement.hasTimeCondition()) {
      try {
        statement.setAuthorityScope(
            PathPatternTreeUtils.intersectWithFullPathPrefixTree(
                AuthorityChecker.getAuthorizedPathTree(
                    context.getUsername(), PrivilegeType.READ_SCHEMA),
                AuthorityChecker.getAuthorizedPathTree(
                    context.getUsername(), PrivilegeType.READ_DATA)));
      } catch (AuthException e) {
        return new TSStatus(e.getCode().getStatusCode());
      }
      return new TSStatus(TSStatusCode.SUCCESS_STATUS.getStatusCode());
    } else {
      return visitAuthorityInformation(statement, context);
    }
  }

  protected TSStatus checkSystemAuth(String userName) {
    return checkGlobalAuth(userName, PrivilegeType.SYSTEM);
  }

  protected TSStatus checkGlobalAuth(String userName, PrivilegeType requiredPrivilege) {
    if (checkHasGlobalAuth(userName, requiredPrivilege)) {
      return SUCCEED;
    }
    return AuthorityChecker.getTSStatus(false, requiredPrivilege);
  }

  protected boolean checkHasGlobalAuth(String userName, PrivilegeType requiredPrivilege) {
    if (AuthorityChecker.SUPER_USER.equals(userName)) {
      return true;
    }
    return AuthorityChecker.checkSystemPermission(userName, requiredPrivilege);
  }

  protected TSStatus checkWriteOnReadOnlyPath(PartialPath path) {
    if (includeByAuditTreeDB(path)
        && !AuthorityChecker.INTERNAL_AUDIT_USER.equals(path.getFullPath())) {
      return new TSStatus(TSStatusCode.NO_PERMISSION.getStatusCode())
          .setMessage(String.format(READ_ONLY_DB_ERROR_MSG, TREE_MODEL_AUDIT_DATABASE));
    }
    return SUCCEED;
  }

  protected void setCanSeeAuditDB(AuthorityInformationStatement statement, String userName) {
    if (!checkHasGlobalAuth(userName, PrivilegeType.AUDIT)) {
      statement.setCanSeeAuditDB(false);
    }
  }

  private TSStatus checkOnlySuperUser(String userName) {
    if (AuthorityChecker.SUPER_USER.equals(userName)) {
      return SUCCEED;
    }
    return AuthorityChecker.getTSStatus(false, "Only the admin user can perform this operation");
  }
}<|MERGE_RESOLUTION|>--- conflicted
+++ resolved
@@ -481,12 +481,7 @@
       case GRANT_USER:
       case GRANT_ROLE:
       case REVOKE_ROLE:
-<<<<<<< HEAD
-      case ACCOUNT_UNLOCK:
-        if (checkHasGlobalAuth(context.userName, PrivilegeType.SECURITY)) {
-=======
         if (checkHasGlobalAuth(context.getUsername(), PrivilegeType.SECURITY)) {
->>>>>>> c73e0c0d
           return RpcUtils.SUCCESS_STATUS;
         }
 
