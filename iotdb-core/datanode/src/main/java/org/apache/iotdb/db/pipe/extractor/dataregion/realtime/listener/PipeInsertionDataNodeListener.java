--- conflicted
+++ resolved
@@ -115,11 +115,8 @@
 
     assigner.publishToAssign(
         PipeRealtimeEventFactory.createRealtimeEvent(
-<<<<<<< HEAD
-            dataRegionId, databaseName, tsFileResource, isLoaded, isGeneratedByPipe));
-=======
-            assigner.isTableModel(), databaseName, tsFileResource, isLoaded, isGeneratedByPipe));
->>>>>>> 85f85cec
+                dataRegionId, assigner.isTableModel(), databaseName, tsFileResource, isLoaded, isGeneratedByPipe));
+
   }
 
   public void listenToInsertNode(
@@ -141,11 +138,7 @@
 
     assigner.publishToAssign(
         PipeRealtimeEventFactory.createRealtimeEvent(
-<<<<<<< HEAD
-            dataRegionId, databaseName, walEntryHandler, insertNode, tsFileResource));
-=======
-            assigner.isTableModel(), databaseName, walEntryHandler, insertNode, tsFileResource));
->>>>>>> 85f85cec
+                dataRegionId,assigner.isTableModel(), databaseName, walEntryHandler, insertNode, tsFileResource));
   }
 
   public DeletionResource listenToDeleteData(
