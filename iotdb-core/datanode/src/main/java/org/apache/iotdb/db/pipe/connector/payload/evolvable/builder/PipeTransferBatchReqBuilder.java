--- conflicted
+++ resolved
@@ -165,35 +165,14 @@
     return binaryBuffers.isEmpty() && insertNodeBuffers.isEmpty() && tabletBuffers.isEmpty();
   }
 
-<<<<<<< HEAD
-  protected TPipeTransferReq buildTabletInsertionReq(TabletInsertionEvent event)
-      throws WALPipeException, IOException {
-    final TPipeTransferReq req;
-=======
   protected int buildTabletInsertionBuffer(TabletInsertionEvent event)
       throws IOException, WALPipeException {
     final ByteBuffer buffer;
->>>>>>> 4f8e8cfa
     if (event instanceof PipeInsertNodeTabletInsertionEvent) {
       final PipeInsertNodeTabletInsertionEvent pipeInsertNodeTabletInsertionEvent =
           (PipeInsertNodeTabletInsertionEvent) event;
       // Read the bytebuffer from the wal file and transfer it directly without serializing or
       // deserializing if possible
-<<<<<<< HEAD
-      req =
-          pipeInsertNodeTabletInsertionEvent.getInsertNodeViaCacheIfPossible() == null
-              ? PipeTransferTabletBinaryReq.toTPipeTransferReq(
-                  pipeInsertNodeTabletInsertionEvent.getByteBuffer())
-              : PipeTransferTabletInsertNodeReq.toTPipeTransferReq(
-                  pipeInsertNodeTabletInsertionEvent.getInsertNode());
-    } else {
-      final PipeRawTabletInsertionEvent pipeRawTabletInsertionEvent =
-          (PipeRawTabletInsertionEvent) event;
-      req =
-          PipeTransferTabletRawReq.toTPipeTransferReq(
-              pipeRawTabletInsertionEvent.convertToTablet(),
-              pipeRawTabletInsertionEvent.isAligned());
-=======
       final InsertNode insertNode =
           pipeInsertNodeTabletInsertionEvent.getInsertNodeViaCacheIfPossible();
       if (Objects.isNull(insertNode)) {
@@ -213,7 +192,6 @@
         buffer = ByteBuffer.wrap(byteArrayOutputStream.getBuf(), 0, byteArrayOutputStream.size());
       }
       tabletBuffers.add(buffer);
->>>>>>> 4f8e8cfa
     }
     return buffer.limit();
   }
