/*
 * Licensed to the Apache Software Foundation (ASF) under one
 * or more contributor license agreements.  See the NOTICE file
 * distributed with this work for additional information
 * regarding copyright ownership.  The ASF licenses this file
 * to you under the Apache License, Version 2.0 (the
 * "License"); you may not use this file except in compliance
 * with the License.  You may obtain a copy of the License at
 *
 *     http://www.apache.org/licenses/LICENSE-2.0
 *
 * Unless required by applicable law or agreed to in writing,
 * software distributed under the License is distributed on an
 * "AS IS" BASIS, WITHOUT WARRANTIES OR CONDITIONS OF ANY
 * KIND, either express or implied.  See the License for the
 * specific language governing permissions and limitations
 * under the License.
 */

package org.apache.iotdb.db.pipe.connector.payload.evolvable.builder;

<<<<<<< HEAD
import org.apache.iotdb.commons.pipe.event.EnrichedEvent;
import org.apache.iotdb.db.pipe.connector.payload.evolvable.request.PipeTransferTabletBinaryReq;
import org.apache.iotdb.db.pipe.connector.payload.evolvable.request.PipeTransferTabletInsertNodeReq;
import org.apache.iotdb.db.pipe.connector.payload.evolvable.request.PipeTransferTabletRawReq;
=======
import org.apache.iotdb.db.pipe.connector.payload.evolvable.request.PipeTransferTabletBatchReq;
import org.apache.iotdb.db.pipe.event.EnrichedEvent;
>>>>>>> 18173c0b
import org.apache.iotdb.db.pipe.event.common.tablet.PipeInsertNodeTabletInsertionEvent;
import org.apache.iotdb.db.pipe.event.common.tablet.PipeRawTabletInsertionEvent;
import org.apache.iotdb.db.pipe.resource.PipeResourceManager;
import org.apache.iotdb.db.pipe.resource.memory.PipeMemoryBlock;
import org.apache.iotdb.db.queryengine.plan.planner.plan.node.write.InsertNode;
import org.apache.iotdb.db.storageengine.dataregion.wal.exception.WALPipeException;
import org.apache.iotdb.pipe.api.customizer.parameter.PipeParameters;
import org.apache.iotdb.pipe.api.event.Event;
import org.apache.iotdb.pipe.api.event.dml.insertion.TabletInsertionEvent;
import org.apache.iotdb.tsfile.utils.PublicBAOS;
import org.apache.iotdb.tsfile.utils.ReadWriteIOUtils;

import org.slf4j.Logger;
import org.slf4j.LoggerFactory;

import java.io.DataOutputStream;
import java.io.IOException;
import java.nio.ByteBuffer;
import java.util.ArrayList;
import java.util.Arrays;
import java.util.List;
import java.util.Objects;

import static org.apache.iotdb.commons.pipe.config.constant.PipeConnectorConstant.CONNECTOR_IOTDB_BATCH_DELAY_DEFAULT_VALUE;
import static org.apache.iotdb.commons.pipe.config.constant.PipeConnectorConstant.CONNECTOR_IOTDB_BATCH_DELAY_KEY;
import static org.apache.iotdb.commons.pipe.config.constant.PipeConnectorConstant.CONNECTOR_IOTDB_BATCH_SIZE_DEFAULT_VALUE;
import static org.apache.iotdb.commons.pipe.config.constant.PipeConnectorConstant.CONNECTOR_IOTDB_BATCH_SIZE_KEY;
import static org.apache.iotdb.commons.pipe.config.constant.PipeConnectorConstant.SINK_IOTDB_BATCH_DELAY_KEY;
import static org.apache.iotdb.commons.pipe.config.constant.PipeConnectorConstant.SINK_IOTDB_BATCH_SIZE_KEY;

public abstract class PipeTransferBatchReqBuilder implements AutoCloseable {

  private static final Logger LOGGER = LoggerFactory.getLogger(PipeTransferBatchReqBuilder.class);

  protected final List<Event> events = new ArrayList<>();
  protected final List<Long> requestCommitIds = new ArrayList<>();

  protected final List<ByteBuffer> binaryBuffers = new ArrayList<>();
  protected final List<ByteBuffer> insertNodeBuffers = new ArrayList<>();
  protected final List<ByteBuffer> tabletBuffers = new ArrayList<>();

  // limit in delayed time
  protected final int maxDelayInMs;
  protected long firstEventProcessingTime = Long.MIN_VALUE;

  // limit in buffer size
  protected final PipeMemoryBlock allocatedMemoryBlock;
  protected long totalBufferSize = 0;

  protected PipeTransferBatchReqBuilder(PipeParameters parameters) {
    maxDelayInMs =
        parameters.getIntOrDefault(
                Arrays.asList(CONNECTOR_IOTDB_BATCH_DELAY_KEY, SINK_IOTDB_BATCH_DELAY_KEY),
                CONNECTOR_IOTDB_BATCH_DELAY_DEFAULT_VALUE)
            * 1000;

    final long requestMaxBatchSizeInBytes =
        parameters.getLongOrDefault(
            Arrays.asList(CONNECTOR_IOTDB_BATCH_SIZE_KEY, SINK_IOTDB_BATCH_SIZE_KEY),
            CONNECTOR_IOTDB_BATCH_SIZE_DEFAULT_VALUE);

    allocatedMemoryBlock =
        PipeResourceManager.memory()
            .tryAllocate(requestMaxBatchSizeInBytes)
            .setShrinkMethod(oldMemory -> Math.max(oldMemory / 2, 0))
            .setShrinkCallback(
                (oldMemory, newMemory) ->
                    LOGGER.info(
                        "The batch size limit has shrunk from {} to {}.", oldMemory, newMemory))
            .setExpandMethod(
                oldMemory -> Math.min(Math.max(oldMemory, 1) * 2, requestMaxBatchSizeInBytes))
            .setExpandCallback(
                (oldMemory, newMemory) ->
                    LOGGER.info(
                        "The batch size limit has expanded from {} to {}.", oldMemory, newMemory));

    if (getMaxBatchSizeInBytes() != requestMaxBatchSizeInBytes) {
      LOGGER.info(
          "PipeTransferBatchReqBuilder: the max batch size is adjusted from {} to {} due to the "
              + "memory restriction",
          requestMaxBatchSizeInBytes,
          getMaxBatchSizeInBytes());
    }
  }

  /**
   * Try offer event into cache if the given event is not duplicated.
   *
   * @param event the given event
   * @return true if the batch can be transferred
   */
  public boolean onEvent(TabletInsertionEvent event) throws IOException, WALPipeException {
    if (!(event instanceof EnrichedEvent)) {
      return false;
    }

    final long requestCommitId = ((EnrichedEvent) event).getCommitId();

    // The deduplication logic here is to avoid the accumulation of the same event in a batch when
    // retrying.
    if ((events.isEmpty() || !events.get(events.size() - 1).equals(event))) {
      events.add(event);
      requestCommitIds.add(requestCommitId);
      final int bufferSize = buildTabletInsertionBuffer(event);

      ((EnrichedEvent) event).increaseReferenceCount(PipeTransferBatchReqBuilder.class.getName());

      if (firstEventProcessingTime == Long.MIN_VALUE) {
        firstEventProcessingTime = System.currentTimeMillis();
      }

      totalBufferSize += bufferSize;
    }

    return totalBufferSize >= getMaxBatchSizeInBytes()
        || System.currentTimeMillis() - firstEventProcessingTime >= maxDelayInMs;
  }

  public void onSuccess() {
    binaryBuffers.clear();
    insertNodeBuffers.clear();
    tabletBuffers.clear();

    events.clear();
    requestCommitIds.clear();

    firstEventProcessingTime = Long.MIN_VALUE;

    totalBufferSize = 0;
  }

  public PipeTransferTabletBatchReq toTPipeTransferReq() throws IOException {
    return PipeTransferTabletBatchReq.toTPipeTransferReq(
        binaryBuffers, insertNodeBuffers, tabletBuffers);
  }

  protected long getMaxBatchSizeInBytes() {
    return allocatedMemoryBlock.getMemoryUsageInBytes();
  }

  public boolean isEmpty() {
    return binaryBuffers.isEmpty() && insertNodeBuffers.isEmpty() && tabletBuffers.isEmpty();
  }

<<<<<<< HEAD
  protected TPipeTransferReq buildTabletInsertionReq(TabletInsertionEvent event)
      throws WALPipeException {
    final TPipeTransferReq req;
=======
  protected int buildTabletInsertionBuffer(TabletInsertionEvent event)
      throws IOException, WALPipeException {
    final ByteBuffer buffer;
>>>>>>> 18173c0b
    if (event instanceof PipeInsertNodeTabletInsertionEvent) {
      final PipeInsertNodeTabletInsertionEvent pipeInsertNodeTabletInsertionEvent =
          (PipeInsertNodeTabletInsertionEvent) event;
      // Read the bytebuffer from the wal file and transfer it directly without serializing or
      // deserializing if possible
<<<<<<< HEAD
      req =
          pipeInsertNodeTabletInsertionEvent.getInsertNodeViaCacheIfPossible() == null
              ? PipeTransferTabletBinaryReq.toTPipeTransferReq(
                  pipeInsertNodeTabletInsertionEvent.getByteBuffer())
              : PipeTransferTabletInsertNodeReq.toTPipeTransferRawReq(
                  pipeInsertNodeTabletInsertionEvent.getInsertNode());
    } else {
      final PipeRawTabletInsertionEvent pipeRawTabletInsertionEvent =
          (PipeRawTabletInsertionEvent) event;
      req =
          PipeTransferTabletRawReq.toTPipeTransferRawReq(
              pipeRawTabletInsertionEvent.convertToTablet(),
              pipeRawTabletInsertionEvent.isAligned());
=======
      final InsertNode insertNode =
          pipeInsertNodeTabletInsertionEvent.getInsertNodeViaCacheIfPossible();
      if (Objects.isNull(insertNode)) {
        buffer = pipeInsertNodeTabletInsertionEvent.getByteBuffer();
        binaryBuffers.add(buffer);
      } else {
        buffer = insertNode.serializeToByteBuffer();
        insertNodeBuffers.add(buffer);
      }
    } else {
      final PipeRawTabletInsertionEvent pipeRawTabletInsertionEvent =
          (PipeRawTabletInsertionEvent) event;
      try (final PublicBAOS byteArrayOutputStream = new PublicBAOS();
          final DataOutputStream outputStream = new DataOutputStream(byteArrayOutputStream)) {
        pipeRawTabletInsertionEvent.convertToTablet().serialize(outputStream);
        ReadWriteIOUtils.write(pipeRawTabletInsertionEvent.isAligned(), outputStream);
        buffer = ByteBuffer.wrap(byteArrayOutputStream.getBuf(), 0, byteArrayOutputStream.size());
      }
      tabletBuffers.add(buffer);
>>>>>>> 18173c0b
    }
    return buffer.limit();
  }

  @Override
  public void close() {
    allocatedMemoryBlock.close();
  }
}<|MERGE_RESOLUTION|>--- conflicted
+++ resolved
@@ -19,15 +19,8 @@
 
 package org.apache.iotdb.db.pipe.connector.payload.evolvable.builder;
 
-<<<<<<< HEAD
 import org.apache.iotdb.commons.pipe.event.EnrichedEvent;
-import org.apache.iotdb.db.pipe.connector.payload.evolvable.request.PipeTransferTabletBinaryReq;
-import org.apache.iotdb.db.pipe.connector.payload.evolvable.request.PipeTransferTabletInsertNodeReq;
-import org.apache.iotdb.db.pipe.connector.payload.evolvable.request.PipeTransferTabletRawReq;
-=======
 import org.apache.iotdb.db.pipe.connector.payload.evolvable.request.PipeTransferTabletBatchReq;
-import org.apache.iotdb.db.pipe.event.EnrichedEvent;
->>>>>>> 18173c0b
 import org.apache.iotdb.db.pipe.event.common.tablet.PipeInsertNodeTabletInsertionEvent;
 import org.apache.iotdb.db.pipe.event.common.tablet.PipeRawTabletInsertionEvent;
 import org.apache.iotdb.db.pipe.resource.PipeResourceManager;
@@ -172,35 +165,14 @@
     return binaryBuffers.isEmpty() && insertNodeBuffers.isEmpty() && tabletBuffers.isEmpty();
   }
 
-<<<<<<< HEAD
-  protected TPipeTransferReq buildTabletInsertionReq(TabletInsertionEvent event)
-      throws WALPipeException {
-    final TPipeTransferReq req;
-=======
   protected int buildTabletInsertionBuffer(TabletInsertionEvent event)
       throws IOException, WALPipeException {
     final ByteBuffer buffer;
->>>>>>> 18173c0b
     if (event instanceof PipeInsertNodeTabletInsertionEvent) {
       final PipeInsertNodeTabletInsertionEvent pipeInsertNodeTabletInsertionEvent =
           (PipeInsertNodeTabletInsertionEvent) event;
       // Read the bytebuffer from the wal file and transfer it directly without serializing or
       // deserializing if possible
-<<<<<<< HEAD
-      req =
-          pipeInsertNodeTabletInsertionEvent.getInsertNodeViaCacheIfPossible() == null
-              ? PipeTransferTabletBinaryReq.toTPipeTransferReq(
-                  pipeInsertNodeTabletInsertionEvent.getByteBuffer())
-              : PipeTransferTabletInsertNodeReq.toTPipeTransferRawReq(
-                  pipeInsertNodeTabletInsertionEvent.getInsertNode());
-    } else {
-      final PipeRawTabletInsertionEvent pipeRawTabletInsertionEvent =
-          (PipeRawTabletInsertionEvent) event;
-      req =
-          PipeTransferTabletRawReq.toTPipeTransferRawReq(
-              pipeRawTabletInsertionEvent.convertToTablet(),
-              pipeRawTabletInsertionEvent.isAligned());
-=======
       final InsertNode insertNode =
           pipeInsertNodeTabletInsertionEvent.getInsertNodeViaCacheIfPossible();
       if (Objects.isNull(insertNode)) {
@@ -220,7 +192,6 @@
         buffer = ByteBuffer.wrap(byteArrayOutputStream.getBuf(), 0, byteArrayOutputStream.size());
       }
       tabletBuffers.add(buffer);
->>>>>>> 18173c0b
     }
     return buffer.limit();
   }
