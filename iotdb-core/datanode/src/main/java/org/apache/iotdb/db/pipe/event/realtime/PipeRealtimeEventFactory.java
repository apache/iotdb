/*
 * Licensed to the Apache Software Foundation (ASF) under one
 * or more contributor license agreements.  See the NOTICE file
 * distributed with this work for additional information
 * regarding copyright ownership.  The ASF licenses this file
 * to you under the Apache License, Version 2.0 (the
 * "License"); you may not use this file except in compliance
 * with the License.  You may obtain a copy of the License at
 *
 *     http://www.apache.org/licenses/LICENSE-2.0
 *
 * Unless required by applicable law or agreed to in writing,
 * software distributed under the License is distributed on an
 * "AS IS" BASIS, WITHOUT WARRANTIES OR CONDITIONS OF ANY
 * KIND, either express or implied.  See the License for the
 * specific language governing permissions and limitations
 * under the License.
 */

package org.apache.iotdb.db.pipe.event.realtime;

import org.apache.iotdb.commons.pipe.event.ProgressReportEvent;
import org.apache.iotdb.consensus.pipe.PipeConsensus;
import org.apache.iotdb.db.consensus.DataRegionConsensusImpl;
import org.apache.iotdb.db.pipe.consensus.ReplicateProgressDataNodeManager;
import org.apache.iotdb.db.pipe.event.common.deletion.PipeDeleteDataNodeEvent;
import org.apache.iotdb.db.pipe.event.common.heartbeat.PipeHeartbeatEvent;
import org.apache.iotdb.db.pipe.event.common.tablet.PipeInsertNodeTabletInsertionEvent;
import org.apache.iotdb.db.pipe.event.common.tsfile.PipeTsFileInsertionEvent;
import org.apache.iotdb.db.pipe.extractor.dataregion.realtime.epoch.TsFileEpochManager;
import org.apache.iotdb.db.pipe.processor.pipeconsensus.PipeConsensusProcessor;
import org.apache.iotdb.db.queryengine.plan.planner.plan.node.write.AbstractDeleteDataNode;
import org.apache.iotdb.db.queryengine.plan.planner.plan.node.write.InsertNode;
import org.apache.iotdb.db.storageengine.dataregion.tsfile.TsFileResource;
import org.apache.iotdb.db.storageengine.dataregion.wal.utils.WALEntryHandler;

public class PipeRealtimeEventFactory {

  private static final TsFileEpochManager TS_FILE_EPOCH_MANAGER = new TsFileEpochManager();

  public static PipeRealtimeEvent createRealtimeEvent(
<<<<<<< HEAD
      final String dataRegionId,
      final String databaseName,
      final TsFileResource resource,
      final boolean isLoaded,
      final boolean isGeneratedByPipe) {
    PipeTsFileInsertionEvent tsFileEvent =
        new PipeTsFileInsertionEvent(databaseName, resource, isLoaded, isGeneratedByPipe, false);

    // if using IoTV2, assign a replicateIndex for this event
    if (DataRegionConsensusImpl.getInstance() instanceof PipeConsensus
        && PipeConsensusProcessor.isShouldReplicate(tsFileEvent)) {
      tsFileEvent.setReplicateIndexForIoTV2(
          ReplicateProgressDataNodeManager.assignReplicateIndexForIoTV2(dataRegionId));
    }

    return TS_FILE_EPOCH_MANAGER.bindPipeTsFileInsertionEvent(tsFileEvent, resource);
  }

  public static PipeRealtimeEvent createRealtimeEvent(
      final String dataRegionId,
      final String databaseName,
=======
      final Boolean isTableModel,
      final String databaseNameFromDataRegion,
      final TsFileResource resource,
      final boolean isLoaded,
      final boolean isGeneratedByPipe) {
    return TS_FILE_EPOCH_MANAGER.bindPipeTsFileInsertionEvent(
        new PipeTsFileInsertionEvent(
            isTableModel, databaseNameFromDataRegion, resource, isLoaded, isGeneratedByPipe, false),
        resource);
  }

  public static PipeRealtimeEvent createRealtimeEvent(
      final Boolean isTableModel,
      final String databaseNameFromDataRegion,
>>>>>>> 85f85cec
      final WALEntryHandler walEntryHandler,
      final InsertNode insertNode,
      final TsFileResource resource) {
    PipeInsertNodeTabletInsertionEvent insertionEvent =
        new PipeInsertNodeTabletInsertionEvent(
            isTableModel,
            databaseNameFromDataRegion,
            walEntryHandler,
            insertNode.getTargetPath(),
            insertNode.getProgressIndex(),
            insertNode.isAligned(),
            insertNode.isGeneratedByPipe());

    // if using IoTV2, assign a replicateIndex for this event
    if (DataRegionConsensusImpl.getInstance() instanceof PipeConsensus
        && PipeConsensusProcessor.isShouldReplicate(insertionEvent)) {
      insertionEvent.setReplicateIndexForIoTV2(
          ReplicateProgressDataNodeManager.assignReplicateIndexForIoTV2(dataRegionId));
    }

    return TS_FILE_EPOCH_MANAGER.bindPipeInsertNodeTabletInsertionEvent(
        insertionEvent, insertNode, resource);
  }

  public static PipeRealtimeEvent createRealtimeEvent(
      final String dataRegionId, final boolean shouldPrintMessage) {
    return new PipeRealtimeEvent(
        new PipeHeartbeatEvent(dataRegionId, shouldPrintMessage), null, null, null, null);
  }

  public static PipeRealtimeEvent createRealtimeEvent(
      final String dataRegionId, final AbstractDeleteDataNode node) {
    PipeDeleteDataNodeEvent deleteDataNodeEvent =
        new PipeDeleteDataNodeEvent(node, node.isGeneratedByPipe());

    // if using IoTV2, assign a replicateIndex for this event
    if (DataRegionConsensusImpl.getInstance() instanceof PipeConsensus
        && PipeConsensusProcessor.isShouldReplicate(deleteDataNodeEvent)) {
      deleteDataNodeEvent.setReplicateIndexForIoTV2(
          ReplicateProgressDataNodeManager.assignReplicateIndexForIoTV2(dataRegionId));
    }

    return new PipeRealtimeEvent(deleteDataNodeEvent, null, null, null, null);
  }

  public static PipeRealtimeEvent createRealtimeEvent(final ProgressReportEvent event) {
    return new PipeRealtimeEvent(event, null, null, null, null);
  }

  private PipeRealtimeEventFactory() {
    // factory class, do not instantiate
  }
}<|MERGE_RESOLUTION|>--- conflicted
+++ resolved
@@ -39,14 +39,14 @@
   private static final TsFileEpochManager TS_FILE_EPOCH_MANAGER = new TsFileEpochManager();
 
   public static PipeRealtimeEvent createRealtimeEvent(
-<<<<<<< HEAD
-      final String dataRegionId,
-      final String databaseName,
+          final String dataRegionId,
+      final Boolean isTableModel,
+      final String databaseNameFromDataRegion,
       final TsFileResource resource,
       final boolean isLoaded,
       final boolean isGeneratedByPipe) {
     PipeTsFileInsertionEvent tsFileEvent =
-        new PipeTsFileInsertionEvent(databaseName, resource, isLoaded, isGeneratedByPipe, false);
+        new PipeTsFileInsertionEvent(isTableModel, databaseNameFromDataRegion, resource, isLoaded, isGeneratedByPipe, false);
 
     // if using IoTV2, assign a replicateIndex for this event
     if (DataRegionConsensusImpl.getInstance() instanceof PipeConsensus
@@ -59,24 +59,9 @@
   }
 
   public static PipeRealtimeEvent createRealtimeEvent(
-      final String dataRegionId,
-      final String databaseName,
-=======
+          final String dataRegionId,
       final Boolean isTableModel,
       final String databaseNameFromDataRegion,
-      final TsFileResource resource,
-      final boolean isLoaded,
-      final boolean isGeneratedByPipe) {
-    return TS_FILE_EPOCH_MANAGER.bindPipeTsFileInsertionEvent(
-        new PipeTsFileInsertionEvent(
-            isTableModel, databaseNameFromDataRegion, resource, isLoaded, isGeneratedByPipe, false),
-        resource);
-  }
-
-  public static PipeRealtimeEvent createRealtimeEvent(
-      final Boolean isTableModel,
-      final String databaseNameFromDataRegion,
->>>>>>> 85f85cec
       final WALEntryHandler walEntryHandler,
       final InsertNode insertNode,
       final TsFileResource resource) {
