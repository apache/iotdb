--- conflicted
+++ resolved
@@ -47,18 +47,10 @@
       final Boolean isTableModel,
       final String databaseNameFromDataRegion,
       final TsFileResource resource,
-<<<<<<< HEAD
       final boolean isLoaded) {
     return TS_FILE_EPOCH_MANAGER.bindPipeTsFileInsertionEvent(
         new PipeTsFileInsertionEvent(
-            isTableModel, databaseNameFromDataRegion, resource, isLoaded, false),
-        resource);
-=======
-      final boolean isLoaded,
-      final boolean isGeneratedByPipe) {
-    PipeTsFileInsertionEvent tsFileInsertionEvent =
-        new PipeTsFileInsertionEvent(
-            isTableModel, databaseNameFromDataRegion, resource, isLoaded, isGeneratedByPipe, false);
+            isTableModel, databaseNameFromDataRegion, resource, isLoaded,  false);
 
     // if using IoTV2, assign a replicateIndex for this event
     if (DataRegionConsensusImpl.getInstance() instanceof PipeConsensus
@@ -73,7 +65,6 @@
     }
 
     return TS_FILE_EPOCH_MANAGER.bindPipeTsFileInsertionEvent(tsFileInsertionEvent, resource);
->>>>>>> e8d07c15
   }
 
   public static PipeRealtimeEvent createRealtimeEvent(
