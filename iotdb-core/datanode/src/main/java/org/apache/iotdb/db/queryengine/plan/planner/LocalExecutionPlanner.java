/*
 * Licensed to the Apache Software Foundation (ASF) under one
 * or more contributor license agreements.  See the NOTICE file
 * distributed with this work for additional information
 * regarding copyright ownership.  The ASF licenses this file
 * to you under the Apache License, Version 2.0 (the
 * "License"); you may not use this file except in compliance
 * with the License.  You may obtain a copy of the License at
 *
 *      http://www.apache.org/licenses/LICENSE-2.0
 *
 * Unless required by applicable law or agreed to in writing,
 * software distributed under the License is distributed on an
 * "AS IS" BASIS, WITHOUT WARRANTIES OR CONDITIONS OF ANY
 * KIND, either express or implied.  See the License for the
 * specific language governing permissions and limitations
 * under the License.
 */
package org.apache.iotdb.db.queryengine.plan.planner;

import org.apache.iotdb.commons.path.IFullPath;
import org.apache.iotdb.db.conf.IoTDBConfig;
import org.apache.iotdb.db.conf.IoTDBDescriptor;
import org.apache.iotdb.db.protocol.session.IClientSession;
import org.apache.iotdb.db.queryengine.exception.MemoryNotEnoughException;
import org.apache.iotdb.db.queryengine.execution.driver.DataDriverContext;
import org.apache.iotdb.db.queryengine.execution.fragment.DataNodeQueryContext;
import org.apache.iotdb.db.queryengine.execution.fragment.FragmentInstanceContext;
import org.apache.iotdb.db.queryengine.execution.fragment.FragmentInstanceStateMachine;
import org.apache.iotdb.db.queryengine.execution.operator.Operator;
import org.apache.iotdb.db.queryengine.metric.QueryRelatedResourceMetricSet;
import org.apache.iotdb.db.queryengine.plan.analyze.TypeProvider;
import org.apache.iotdb.db.queryengine.plan.planner.memory.PipelineMemoryEstimator;
import org.apache.iotdb.db.queryengine.plan.planner.plan.node.PlanNode;
import org.apache.iotdb.db.queryengine.plan.relational.metadata.Metadata;
import org.apache.iotdb.db.queryengine.plan.relational.metadata.TableMetadataImpl;
import org.apache.iotdb.db.schemaengine.schemaregion.ISchemaRegion;
import org.apache.iotdb.db.storageengine.dataregion.read.QueryDataSourceType;
import org.apache.iotdb.db.utils.SetThreadName;

import org.apache.tsfile.file.metadata.IDeviceID;
import org.slf4j.Logger;
import org.slf4j.LoggerFactory;

import java.util.ArrayList;
import java.util.List;
import java.util.Map;

/**
 * Used to plan a fragment instance. One fragment instance could be split into multiple pipelines so
 * that a fragment instance could be run in parallel, and thus we can take full advantages of
 * multi-cores.
 */
public class LocalExecutionPlanner {

  private static final Logger LOGGER = LoggerFactory.getLogger(LocalExecutionPlanner.class);
  private static final long ALLOCATE_MEMORY_FOR_OPERATORS;
  private static final long MAX_REST_MEMORY_FOR_LOAD;

  public final Metadata metadata = new TableMetadataImpl();

  static {
    IoTDBConfig CONFIG = IoTDBDescriptor.getInstance().getConfig();
    ALLOCATE_MEMORY_FOR_OPERATORS = CONFIG.getAllocateMemoryForOperators();
    MAX_REST_MEMORY_FOR_LOAD =
        (long)
            ((ALLOCATE_MEMORY_FOR_OPERATORS) * (1.0 - CONFIG.getMaxAllocateMemoryRatioForLoad()));
  }

  /** allocated memory for operator execution */
  private long freeMemoryForOperators = ALLOCATE_MEMORY_FOR_OPERATORS;

  public long getFreeMemoryForOperators() {
    return freeMemoryForOperators;
  }

  public static LocalExecutionPlanner getInstance() {
    return InstanceHolder.INSTANCE;
  }

  public List<PipelineDriverFactory> plan(
      PlanNode plan,
      TypeProvider types,
      FragmentInstanceContext instanceContext,
      DataNodeQueryContext dataNodeQueryContext)
      throws MemoryNotEnoughException {
    LocalExecutionPlanContext context =
        new LocalExecutionPlanContext(types, instanceContext, dataNodeQueryContext);

    // Generate pipelines, return the last pipeline data structure
    // TODO Replace operator with operatorFactory to build multiple driver for one pipeline
    Operator root;
    IClientSession.SqlDialect sqlDialect = instanceContext.getSessionInfo().getSqlDialect();
    switch (sqlDialect) {
      case TREE:
        root = plan.accept(new OperatorTreeGenerator(), context);
        break;
      case TABLE:
        root = plan.accept(new TableOperatorGenerator(metadata), context);
        break;
      default:
        throw new IllegalArgumentException(String.format("Unknown sql dialect: %s", sqlDialect));
    }

    PipelineMemoryEstimator memoryEstimator =
        context.constructPipelineMemoryEstimator(root, null, plan, -1);
    // set the map to null for gc
    context.invalidateParentPlanNodeIdToMemoryEstimator();

    // check whether current free memory is enough to execute current query
    long estimatedMemorySize = checkMemory(memoryEstimator, instanceContext.getStateMachine());

    context.addPipelineDriverFactory(root, context.getDriverContext(), estimatedMemorySize);

    instanceContext.setSourcePaths(collectSourcePaths(context));
    instanceContext.setDevicePathsToAligned(collectDevicePathsToAligned(context));
    instanceContext.setQueryDataSourceType(
        getQueryDataSourceType((DataDriverContext) context.getDriverContext()));

    context.getTimePartitions().ifPresent(instanceContext::setTimePartitions);

    // set maxBytes one SourceHandle can reserve after visiting the whole tree
    context.setMaxBytesOneHandleCanReserve();

    return context.getPipelineDriverFactories();
  }

  public List<PipelineDriverFactory> plan(
      PlanNode plan, FragmentInstanceContext instanceContext, ISchemaRegion schemaRegion)
      throws MemoryNotEnoughException {
    LocalExecutionPlanContext context =
        new LocalExecutionPlanContext(instanceContext, schemaRegion);

    Operator root = plan.accept(new OperatorTreeGenerator(), context);

    PipelineMemoryEstimator memoryEstimator =
        context.constructPipelineMemoryEstimator(root, null, plan, -1);
    // set the map to null for gc
    context.invalidateParentPlanNodeIdToMemoryEstimator();

    // check whether current free memory is enough to execute current query
    checkMemory(memoryEstimator, instanceContext.getStateMachine());

    context.addPipelineDriverFactory(root, context.getDriverContext(), 0);

    // set maxBytes one SourceHandle can reserve after visiting the whole tree
    context.setMaxBytesOneHandleCanReserve();

    return context.getPipelineDriverFactories();
  }

  private long checkMemory(
      final PipelineMemoryEstimator memoryEstimator, FragmentInstanceStateMachine stateMachine)
      throws MemoryNotEnoughException {

    // if it is disabled, just return
    if (!IoTDBDescriptor.getInstance().getConfig().isEnableQueryMemoryEstimation()
        && !IoTDBDescriptor.getInstance().getConfig().isQuotaEnable()) {
      return 0;
    }

    long estimatedMemorySize = memoryEstimator.getEstimatedMemoryUsageInBytes();

    QueryRelatedResourceMetricSet.getInstance().updateEstimatedMemory(estimatedMemorySize);

    synchronized (this) {
      if (estimatedMemorySize > freeMemoryForOperators) {
        throw new MemoryNotEnoughException(
            String.format(
                "There is not enough memory to execute current fragment instance, "
                    + "current remaining free memory is %dB, "
                    + "estimated memory usage for current fragment instance is %dB",
                freeMemoryForOperators, estimatedMemorySize));
      } else {
        freeMemoryForOperators -= estimatedMemorySize;
        if (LOGGER.isDebugEnabled()) {
          LOGGER.debug(
              "[ConsumeMemory] consume: {}, current remaining memory: {}",
              estimatedMemorySize,
              freeMemoryForOperators);
        }
      }
    }

    stateMachine.addStateChangeListener(
        newState -> {
          if (newState.isDone()) {
            try (SetThreadName fragmentInstanceName =
                new SetThreadName(stateMachine.getFragmentInstanceId().getFullId())) {
              synchronized (this) {
                this.freeMemoryForOperators += estimatedMemorySize;
                if (LOGGER.isDebugEnabled()) {
                  LOGGER.debug(
                      "[ReleaseMemory] release: {}, current remaining memory: {}",
                      estimatedMemorySize,
                      freeMemoryForOperators);
                }
              }
            }
          }
        });
    return estimatedMemorySize;
  }

<<<<<<< HEAD
  private List<IFullPath> collectSourcePaths(LocalExecutionPlanContext context) {
    List<IFullPath> sourcePaths = new ArrayList<>();
=======
  private QueryDataSourceType getQueryDataSourceType(DataDriverContext dataDriverContext) {
    return dataDriverContext.getQueryDataSourceType().orElse(QueryDataSourceType.SERIES_SCAN);
  }

  private Map<IDeviceID, Boolean> collectDevicePathsToAligned(LocalExecutionPlanContext context) {
    DataDriverContext dataDriverContext = (DataDriverContext) context.getDriverContext();
    Map<IDeviceID, Boolean> deviceToAlignedMap = dataDriverContext.getDeviceIDToAligned();
    dataDriverContext.clearDeviceIDToAligned();
    return deviceToAlignedMap;
  }

  private List<PartialPath> collectSourcePaths(LocalExecutionPlanContext context) {
    List<PartialPath> sourcePaths = new ArrayList<>();
>>>>>>> 28cd29c9
    context
        .getPipelineDriverFactories()
        .forEach(
            pipeline -> {
              DataDriverContext dataDriverContext = (DataDriverContext) pipeline.getDriverContext();
              sourcePaths.addAll(dataDriverContext.getPaths());
              dataDriverContext.clearPaths();
            });
    return sourcePaths;
  }

  public synchronized boolean forceAllocateFreeMemoryForOperators(long memoryInBytes) {
    if (freeMemoryForOperators - memoryInBytes <= MAX_REST_MEMORY_FOR_LOAD) {
      return false;
    } else {
      freeMemoryForOperators -= memoryInBytes;
      return true;
    }
  }

  public synchronized long tryAllocateFreeMemoryForOperators(long memoryInBytes) {
    if (freeMemoryForOperators - memoryInBytes <= MAX_REST_MEMORY_FOR_LOAD) {
      long result = freeMemoryForOperators - MAX_REST_MEMORY_FOR_LOAD;
      freeMemoryForOperators = MAX_REST_MEMORY_FOR_LOAD;
      return result;
    } else {
      freeMemoryForOperators -= memoryInBytes;
      return memoryInBytes;
    }
  }

  public synchronized void reserveMemoryForQueryFrontEnd(
      final long memoryInBytes, final long reservedBytes, final String queryId) {
    if (memoryInBytes > freeMemoryForOperators) {
      throw new MemoryNotEnoughException(
          String.format(
              "There is not enough memory for planning-stage of Query %s, "
                  + "current remaining free memory is %dB, "
                  + "estimated memory usage is %dB, reserved memory for FE of this query in total is %dB",
              queryId, freeMemoryForOperators, memoryInBytes, reservedBytes));
    } else {
      freeMemoryForOperators -= memoryInBytes;
      if (LOGGER.isDebugEnabled()) {
        LOGGER.debug(
            "[ConsumeMemory] consume: {}, current remaining memory: {}",
            memoryInBytes,
            freeMemoryForOperators);
      }
    }
  }

  public synchronized void releaseToFreeMemoryForOperators(final long memoryInBytes) {
    freeMemoryForOperators += memoryInBytes;
  }

  public long getAllocateMemoryForOperators() {
    return ALLOCATE_MEMORY_FOR_OPERATORS;
  }

  private static class InstanceHolder {

    private InstanceHolder() {}

    private static final LocalExecutionPlanner INSTANCE = new LocalExecutionPlanner();
  }
}<|MERGE_RESOLUTION|>--- conflicted
+++ resolved
@@ -202,10 +202,6 @@
     return estimatedMemorySize;
   }
 
-<<<<<<< HEAD
-  private List<IFullPath> collectSourcePaths(LocalExecutionPlanContext context) {
-    List<IFullPath> sourcePaths = new ArrayList<>();
-=======
   private QueryDataSourceType getQueryDataSourceType(DataDriverContext dataDriverContext) {
     return dataDriverContext.getQueryDataSourceType().orElse(QueryDataSourceType.SERIES_SCAN);
   }
@@ -217,9 +213,8 @@
     return deviceToAlignedMap;
   }
 
-  private List<PartialPath> collectSourcePaths(LocalExecutionPlanContext context) {
-    List<PartialPath> sourcePaths = new ArrayList<>();
->>>>>>> 28cd29c9
+  private List<IFullPath> collectSourcePaths(LocalExecutionPlanContext context) {
+    List<IFullPath> sourcePaths = new ArrayList<>();
     context
         .getPipelineDriverFactories()
         .forEach(
