/*
 * Licensed to the Apache Software Foundation (ASF) under one
 * or more contributor license agreements.  See the NOTICE file
 * distributed with this work for additional information
 * regarding copyright ownership.  The ASF licenses this file
 * to you under the Apache License, Version 2.0 (the
 * "License"); you may not use this file except in compliance
 * with the License.  You may obtain a copy of the License at
 *
 *      http://www.apache.org/licenses/LICENSE-2.0
 *
 * Unless required by applicable law or agreed to in writing,
 * software distributed under the License is distributed on an
 * "AS IS" BASIS, WITHOUT WARRANTIES OR CONDITIONS OF ANY
 * KIND, either express or implied.  See the License for the
 * specific language governing permissions and limitations
 * under the License.
 */
package org.apache.iotdb.db.queryengine.plan.planner;

import org.apache.iotdb.commons.path.IFullPath;
import org.apache.iotdb.db.conf.IoTDBConfig;
import org.apache.iotdb.db.conf.IoTDBDescriptor;
import org.apache.iotdb.db.protocol.session.IClientSession;
import org.apache.iotdb.db.queryengine.common.DeviceContext;
import org.apache.iotdb.db.queryengine.exception.MemoryNotEnoughException;
import org.apache.iotdb.db.queryengine.execution.driver.DataDriverContext;
import org.apache.iotdb.db.queryengine.execution.fragment.DataNodeQueryContext;
import org.apache.iotdb.db.queryengine.execution.fragment.FragmentInstanceContext;
import org.apache.iotdb.db.queryengine.execution.fragment.FragmentInstanceStateMachine;
import org.apache.iotdb.db.queryengine.execution.operator.Operator;
import org.apache.iotdb.db.queryengine.metric.QueryRelatedResourceMetricSet;
import org.apache.iotdb.db.queryengine.plan.analyze.TypeProvider;
import org.apache.iotdb.db.queryengine.plan.planner.memory.PipelineMemoryEstimator;
import org.apache.iotdb.db.queryengine.plan.planner.plan.node.PlanNode;
import org.apache.iotdb.db.queryengine.plan.relational.metadata.Metadata;
import org.apache.iotdb.db.queryengine.plan.relational.metadata.TableMetadataImpl;
import org.apache.iotdb.db.schemaengine.schemaregion.ISchemaRegion;
import org.apache.iotdb.db.storageengine.dataregion.read.QueryDataSourceType;
import org.apache.iotdb.db.utils.SetThreadName;

import org.apache.tsfile.file.metadata.IDeviceID;
import org.slf4j.Logger;
import org.slf4j.LoggerFactory;

import java.util.ArrayList;
import java.util.List;
import java.util.Map;

/**
 * Used to plan a fragment instance. One fragment instance could be split into multiple pipelines so
 * that a fragment instance could be run in parallel, and thus we can take full advantages of
 * multi-cores.
 */
public class LocalExecutionPlanner {

  private static final Logger LOGGER = LoggerFactory.getLogger(LocalExecutionPlanner.class);
  private static final long ALLOCATE_MEMORY_FOR_OPERATORS;
  private static final long MIN_REST_MEMORY_FOR_QUERY_AFTER_LOAD;

  public final Metadata metadata = new TableMetadataImpl();

  static {
    IoTDBConfig CONFIG = IoTDBDescriptor.getInstance().getConfig();
    ALLOCATE_MEMORY_FOR_OPERATORS = CONFIG.getAllocateMemoryForOperators();
    MIN_REST_MEMORY_FOR_QUERY_AFTER_LOAD =
        (long)
            ((ALLOCATE_MEMORY_FOR_OPERATORS) * (1.0 - CONFIG.getMaxAllocateMemoryRatioForLoad()));
  }

  /** allocated memory for operator execution */
  private long freeMemoryForOperators = ALLOCATE_MEMORY_FOR_OPERATORS;

  public long getFreeMemoryForOperators() {
    return freeMemoryForOperators;
  }

  public long getFreeMemoryForLoadTsFile() {
    return freeMemoryForOperators - MIN_REST_MEMORY_FOR_QUERY_AFTER_LOAD;
  }

  public static LocalExecutionPlanner getInstance() {
    return InstanceHolder.INSTANCE;
  }

  public List<PipelineDriverFactory> plan(
      PlanNode plan,
      TypeProvider types,
      FragmentInstanceContext instanceContext,
      DataNodeQueryContext dataNodeQueryContext)
      throws MemoryNotEnoughException {
    LocalExecutionPlanContext context =
        new LocalExecutionPlanContext(types, instanceContext, dataNodeQueryContext);

    Operator root = generateOperator(instanceContext, context, plan);

    PipelineMemoryEstimator memoryEstimator =
        context.constructPipelineMemoryEstimator(root, null, plan, -1);
    // set the map to null for gc
    context.invalidateParentPlanNodeIdToMemoryEstimator();

    // check whether current free memory is enough to execute current query
    long estimatedMemorySize = checkMemory(memoryEstimator, instanceContext.getStateMachine());

    context.addPipelineDriverFactory(root, context.getDriverContext(), estimatedMemorySize);

    instanceContext.setSourcePaths(collectSourcePaths(context));
    instanceContext.setDevicePathsToContext(collectDevicePathsToContext(context));
    instanceContext.setQueryDataSourceType(
        getQueryDataSourceType((DataDriverContext) context.getDriverContext()));

    context.getTimePartitions().ifPresent(instanceContext::setTimePartitions);

    // set maxBytes one SourceHandle can reserve after visiting the whole tree
    context.setMaxBytesOneHandleCanReserve();

    return context.getPipelineDriverFactories();
  }

  public List<PipelineDriverFactory> plan(
      PlanNode plan, FragmentInstanceContext instanceContext, ISchemaRegion schemaRegion)
      throws MemoryNotEnoughException {
    LocalExecutionPlanContext context =
        new LocalExecutionPlanContext(instanceContext, schemaRegion);

<<<<<<< HEAD
    Operator root;
    IClientSession.SqlDialect sqlDialect = instanceContext.getSessionInfo().getSqlDialect();
    switch (sqlDialect) {
      case TREE:
        root = plan.accept(new OperatorTreeGenerator(), context);
        break;
      case TABLE:
        root = plan.accept(new TableOperatorGenerator(metadata), context);
        break;
      default:
        throw new IllegalArgumentException(String.format("Unknown sql dialect: %s", sqlDialect));
    }
=======
    Operator root = generateOperator(instanceContext, context, plan);
>>>>>>> ce6c81af

    PipelineMemoryEstimator memoryEstimator =
        context.constructPipelineMemoryEstimator(root, null, plan, -1);
    // set the map to null for gc
    context.invalidateParentPlanNodeIdToMemoryEstimator();

    // check whether current free memory is enough to execute current query
    checkMemory(memoryEstimator, instanceContext.getStateMachine());

    context.addPipelineDriverFactory(root, context.getDriverContext(), 0);

    // set maxBytes one SourceHandle can reserve after visiting the whole tree
    context.setMaxBytesOneHandleCanReserve();

    return context.getPipelineDriverFactories();
  }

  private Operator generateOperator(
      FragmentInstanceContext instanceContext, LocalExecutionPlanContext context, PlanNode node) {
    // Generate pipelines, return the last pipeline data structure
    // TODO Replace operator with operatorFactory to build multiple driver for one pipeline
    Operator root;
    IClientSession.SqlDialect sqlDialect = instanceContext.getSessionInfo().getSqlDialect();
    switch (sqlDialect) {
      case TREE:
        root = node.accept(new OperatorTreeGenerator(), context);
        break;
      case TABLE:
        root = node.accept(new TableOperatorGenerator(metadata), context);
        break;
      default:
        throw new IllegalArgumentException(String.format("Unknown sql dialect: %s", sqlDialect));
    }
    return root;
  }

  private long checkMemory(
      final PipelineMemoryEstimator memoryEstimator, FragmentInstanceStateMachine stateMachine)
      throws MemoryNotEnoughException {

    // if it is disabled, just return
    if (!IoTDBDescriptor.getInstance().getConfig().isEnableQueryMemoryEstimation()
        && !IoTDBDescriptor.getInstance().getConfig().isQuotaEnable()) {
      return 0;
    }

    long estimatedMemorySize = memoryEstimator.getEstimatedMemoryUsageInBytes();

    QueryRelatedResourceMetricSet.getInstance().updateEstimatedMemory(estimatedMemorySize);

    synchronized (this) {
      if (estimatedMemorySize > freeMemoryForOperators) {
        throw new MemoryNotEnoughException(
            String.format(
                "There is not enough memory to execute current fragment instance, "
                    + "current remaining free memory is %dB, "
                    + "estimated memory usage for current fragment instance is %dB",
                freeMemoryForOperators, estimatedMemorySize));
      } else {
        freeMemoryForOperators -= estimatedMemorySize;
        if (LOGGER.isDebugEnabled()) {
          LOGGER.debug(
              "[ConsumeMemory] consume: {}, current remaining memory: {}",
              estimatedMemorySize,
              freeMemoryForOperators);
        }
      }
    }

    stateMachine.addStateChangeListener(
        newState -> {
          if (newState.isDone()) {
            try (SetThreadName fragmentInstanceName =
                new SetThreadName(stateMachine.getFragmentInstanceId().getFullId())) {
              synchronized (this) {
                this.freeMemoryForOperators += estimatedMemorySize;
                if (LOGGER.isDebugEnabled()) {
                  LOGGER.debug(
                      "[ReleaseMemory] release: {}, current remaining memory: {}",
                      estimatedMemorySize,
                      freeMemoryForOperators);
                }
              }
            }
          }
        });
    return estimatedMemorySize;
  }

  private QueryDataSourceType getQueryDataSourceType(DataDriverContext dataDriverContext) {
    return dataDriverContext.getQueryDataSourceType().orElse(QueryDataSourceType.SERIES_SCAN);
  }

  private Map<IDeviceID, DeviceContext> collectDevicePathsToContext(
      LocalExecutionPlanContext context) {
    DataDriverContext dataDriverContext = (DataDriverContext) context.getDriverContext();
    Map<IDeviceID, DeviceContext> deviceContextMap = dataDriverContext.getDeviceIDToContext();
    dataDriverContext.clearDeviceIDToContext();
    return deviceContextMap;
  }

  private List<IFullPath> collectSourcePaths(LocalExecutionPlanContext context) {
    List<IFullPath> sourcePaths = new ArrayList<>();
    context
        .getPipelineDriverFactories()
        .forEach(
            pipeline -> {
              DataDriverContext dataDriverContext = (DataDriverContext) pipeline.getDriverContext();
              sourcePaths.addAll(dataDriverContext.getPaths());
              dataDriverContext.clearPaths();
            });
    return sourcePaths;
  }

  public synchronized boolean forceAllocateFreeMemoryForOperators(long memoryInBytes) {
    if (freeMemoryForOperators - memoryInBytes <= MIN_REST_MEMORY_FOR_QUERY_AFTER_LOAD) {
      return false;
    } else {
      freeMemoryForOperators -= memoryInBytes;
      return true;
    }
  }

  public synchronized long tryAllocateFreeMemoryForOperators(long memoryInBytes) {
    if (freeMemoryForOperators - memoryInBytes <= MIN_REST_MEMORY_FOR_QUERY_AFTER_LOAD) {
      long result = freeMemoryForOperators - MIN_REST_MEMORY_FOR_QUERY_AFTER_LOAD;
      freeMemoryForOperators = MIN_REST_MEMORY_FOR_QUERY_AFTER_LOAD;
      return result;
    } else {
      freeMemoryForOperators -= memoryInBytes;
      return memoryInBytes;
    }
  }

  public synchronized void reserveFromFreeMemoryForOperators(
      final long memoryInBytes,
      final long reservedBytes,
      final String queryId,
      final String contextHolder) {
    if (memoryInBytes > freeMemoryForOperators) {
      throw new MemoryNotEnoughException(
          String.format(
              "There is not enough memory for Query %s, the contextHolder is %s,"
                  + "current remaining free memory is %dB, "
                  + "reserved memory for this context in total is %dB.",
              queryId, contextHolder, freeMemoryForOperators, reservedBytes));
    } else {
      freeMemoryForOperators -= memoryInBytes;
      if (LOGGER.isDebugEnabled()) {
        LOGGER.debug(
            "[ConsumeMemory] consume: {}, current remaining memory: {}",
            memoryInBytes,
            freeMemoryForOperators);
      }
    }
  }

  public synchronized void releaseToFreeMemoryForOperators(final long memoryInBytes) {
    freeMemoryForOperators += memoryInBytes;
  }

  public long getAllocateMemoryForOperators() {
    return ALLOCATE_MEMORY_FOR_OPERATORS;
  }

  private static class InstanceHolder {

    private InstanceHolder() {}

    private static final LocalExecutionPlanner INSTANCE = new LocalExecutionPlanner();
  }
}<|MERGE_RESOLUTION|>--- conflicted
+++ resolved
@@ -123,22 +123,7 @@
     LocalExecutionPlanContext context =
         new LocalExecutionPlanContext(instanceContext, schemaRegion);
 
-<<<<<<< HEAD
-    Operator root;
-    IClientSession.SqlDialect sqlDialect = instanceContext.getSessionInfo().getSqlDialect();
-    switch (sqlDialect) {
-      case TREE:
-        root = plan.accept(new OperatorTreeGenerator(), context);
-        break;
-      case TABLE:
-        root = plan.accept(new TableOperatorGenerator(metadata), context);
-        break;
-      default:
-        throw new IllegalArgumentException(String.format("Unknown sql dialect: %s", sqlDialect));
-    }
-=======
     Operator root = generateOperator(instanceContext, context, plan);
->>>>>>> ce6c81af
 
     PipelineMemoryEstimator memoryEstimator =
         context.constructPipelineMemoryEstimator(root, null, plan, -1);
