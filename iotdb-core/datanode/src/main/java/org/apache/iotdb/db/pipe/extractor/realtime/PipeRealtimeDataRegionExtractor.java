/*
 * Licensed to the Apache Software Foundation (ASF) under one
 * or more contributor license agreements.  See the NOTICE file
 * distributed with this work for additional information
 * regarding copyright ownership.  The ASF licenses this file
 * to you under the Apache License, Version 2.0 (the
 * "License"); you may not use this file except in compliance
 * with the License.  You may obtain a copy of the License at
 *
 *     http://www.apache.org/licenses/LICENSE-2.0
 *
 * Unless required by applicable law or agreed to in writing,
 * software distributed under the License is distributed on an
 * "AS IS" BASIS, WITHOUT WARRANTIES OR CONDITIONS OF ANY
 * KIND, either express or implied.  See the License for the
 * specific language governing permissions and limitations
 * under the License.
 */

package org.apache.iotdb.db.pipe.extractor.realtime;

import org.apache.iotdb.commons.consensus.DataRegionId;
import org.apache.iotdb.commons.pipe.config.constant.PipeExtractorConstant;
import org.apache.iotdb.commons.pipe.config.plugin.env.PipeTaskExtractorRuntimeEnvironment;
import org.apache.iotdb.commons.pipe.task.connection.UnboundedBlockingPendingQueue;
import org.apache.iotdb.commons.pipe.task.meta.PipeTaskMeta;
import org.apache.iotdb.commons.utils.TimePartitionUtils;
import org.apache.iotdb.db.pipe.event.EnrichedEvent;
import org.apache.iotdb.db.pipe.event.realtime.PipeRealtimeEvent;
import org.apache.iotdb.db.pipe.extractor.realtime.listener.PipeInsertionDataNodeListener;
import org.apache.iotdb.db.pipe.extractor.realtime.listener.PipeTimePartitionListener;
import org.apache.iotdb.db.pipe.metric.PipeDataRegionEventCounter;
import org.apache.iotdb.db.storageengine.StorageEngine;
import org.apache.iotdb.db.storageengine.dataregion.DataRegion;
import org.apache.iotdb.db.storageengine.rescon.memory.TimePartitionManager;
import org.apache.iotdb.db.utils.DateTimeUtils;
import org.apache.iotdb.pipe.api.PipeExtractor;
import org.apache.iotdb.pipe.api.customizer.configuration.PipeExtractorRuntimeConfiguration;
import org.apache.iotdb.pipe.api.customizer.parameter.PipeParameterValidator;
import org.apache.iotdb.pipe.api.customizer.parameter.PipeParameters;
import org.apache.iotdb.pipe.api.event.Event;
import org.apache.iotdb.pipe.api.exception.PipeParameterNotValidException;
import org.apache.iotdb.tsfile.utils.Pair;

import org.slf4j.Logger;
import org.slf4j.LoggerFactory;

import java.util.ArrayList;
import java.util.Arrays;
import java.util.List;
import java.util.Objects;
import java.util.concurrent.atomic.AtomicBoolean;
import java.util.concurrent.atomic.AtomicReference;

import static org.apache.iotdb.commons.pipe.config.constant.PipeExtractorConstant.EXTRACTOR_END_TIME_KEY;
import static org.apache.iotdb.commons.pipe.config.constant.PipeExtractorConstant.EXTRACTOR_PATTERN_KEY;
import static org.apache.iotdb.commons.pipe.config.constant.PipeExtractorConstant.EXTRACTOR_START_TIME_KEY;
import static org.apache.iotdb.commons.pipe.config.constant.PipeExtractorConstant.SOURCE_END_TIME_KEY;
import static org.apache.iotdb.commons.pipe.config.constant.PipeExtractorConstant.SOURCE_PATTERN_KEY;
import static org.apache.iotdb.commons.pipe.config.constant.PipeExtractorConstant.SOURCE_START_TIME_KEY;

public abstract class PipeRealtimeDataRegionExtractor implements PipeExtractor {

  private static final Logger LOGGER =
      LoggerFactory.getLogger(PipeRealtimeDataRegionExtractor.class);

  protected String pipeName;
  protected String dataRegionId;
  protected PipeTaskMeta pipeTaskMeta;

  protected String pattern;
  private boolean isDbNameCoveredByPattern = false;

  protected long realtimeDataExtractionStartTime = Long.MIN_VALUE; // Event time
  protected long realtimeDataExtractionEndTime = Long.MAX_VALUE; // Event time

  private final AtomicBoolean enableSkippingTimeParseByTimePartition = new AtomicBoolean(false);
  private boolean disableSkippingTimeParse = false;
  private long startTimePartitionIdLowerBound; // calculated by realtimeDataExtractionStartTime
  private long endTimePartitionIdUpperBound; // calculated by realtimeDataExtractionEndTime

  // This variable is used to record the upper and lower bounds that the time partition ID
  // corresponding to this data region has ever reached. It may be updated by
  // PipeTimePartitionListener.
  private final AtomicReference<Pair<Long, Long>> dataRegionTimePartitionIdBound =
      new AtomicReference<>();

  protected boolean isForwardingPipeRequests;

  // This queue is used to store pending events extracted by the method extract(). The method
  // supply() will poll events from this queue and send them to the next pipe plugin.
  protected final UnboundedBlockingPendingQueue<Event> pendingQueue =
      new UnboundedBlockingPendingQueue<>(new PipeDataRegionEventCounter());

  protected final AtomicBoolean isClosed = new AtomicBoolean(false);

  private String taskID;

  protected PipeRealtimeDataRegionExtractor() {
    // Do nothing
  }

  @Override
  public void validate(PipeParameterValidator validator) throws Exception {
    PipeParameters parameters = validator.getParameters();

    try {
      realtimeDataExtractionStartTime =
<<<<<<< HEAD
          parameters.hasAnyAttributes(SOURCE_START_TIME_KEY, EXTRACTOR_START_TIME_KEY)
              ? DateTimeUtils.convertDatetimeStrToLong(
                  parameters.getStringByKeys(SOURCE_START_TIME_KEY, EXTRACTOR_START_TIME_KEY),
                  ZoneId.systemDefault())
              : Long.MIN_VALUE;
      realtimeDataExtractionEndTime =
          parameters.hasAnyAttributes(SOURCE_END_TIME_KEY, EXTRACTOR_END_TIME_KEY)
              ? DateTimeUtils.convertDatetimeStrToLong(
                  parameters.getStringByKeys(SOURCE_END_TIME_KEY, EXTRACTOR_END_TIME_KEY),
                  ZoneId.systemDefault())
=======
          parameters.hasAnyAttributes(SOURCE_START_TIME_KEY)
              ? DateTimeUtils.convertTimestampOrDatetimeStrToLongWithDefaultZone(
                  parameters.getStringByKeys(SOURCE_START_TIME_KEY))
              : Long.MIN_VALUE;
      realtimeDataExtractionEndTime =
          parameters.hasAnyAttributes(SOURCE_END_TIME_KEY)
              ? DateTimeUtils.convertTimestampOrDatetimeStrToLongWithDefaultZone(
                  parameters.getStringByKeys(SOURCE_END_TIME_KEY))
>>>>>>> 9534fecc
              : Long.MAX_VALUE;
      if (realtimeDataExtractionStartTime > realtimeDataExtractionEndTime) {
        throw new PipeParameterNotValidException(
            String.format(
                "%s or %s should be less than or equal to %s or %s.",
                SOURCE_START_TIME_KEY,
                EXTRACTOR_START_TIME_KEY,
                SOURCE_END_TIME_KEY,
                EXTRACTOR_END_TIME_KEY));
      }
    } catch (Exception e) {
      // compatible with the current validation framework
      throw new PipeParameterNotValidException(e.getMessage());
    }
  }

  @Override
  public void customize(PipeParameters parameters, PipeExtractorRuntimeConfiguration configuration)
      throws Exception {
    final PipeTaskExtractorRuntimeEnvironment environment =
        (PipeTaskExtractorRuntimeEnvironment) configuration.getRuntimeEnvironment();

    pipeName = environment.getPipeName();
    dataRegionId = String.valueOf(environment.getRegionId());
    pipeTaskMeta = environment.getPipeTaskMeta();

    // Metrics related to TsFileEpoch are managed in PipeExtractorMetrics. These metrics are
    // indexed by the taskID of IoTDBDataRegionExtractor. To avoid PipeRealtimeDataRegionExtractor
    // holding a reference to IoTDBDataRegionExtractor, the taskID should be constructed to
    // match that of IoTDBDataRegionExtractor.
    long creationTime = environment.getCreationTime();
    taskID = pipeName + "_" + dataRegionId + "_" + creationTime;

    pattern =
        parameters.getStringOrDefault(
            Arrays.asList(EXTRACTOR_PATTERN_KEY, SOURCE_PATTERN_KEY),
            PipeExtractorConstant.EXTRACTOR_PATTERN_DEFAULT_VALUE);
    final DataRegion dataRegion =
        StorageEngine.getInstance().getDataRegion(new DataRegionId(environment.getRegionId()));
    if (dataRegion != null) {
      final String databaseName = dataRegion.getDatabaseName();
      if (databaseName != null
          && pattern.length() <= databaseName.length()
          && databaseName.startsWith(pattern)) {
        isDbNameCoveredByPattern = true;
      }
    }

    startTimePartitionIdLowerBound =
        (realtimeDataExtractionStartTime % TimePartitionUtils.getTimePartitionInterval() == 0)
            ? TimePartitionUtils.getTimePartitionId(realtimeDataExtractionStartTime)
            : TimePartitionUtils.getTimePartitionId(realtimeDataExtractionStartTime) + 1;
    endTimePartitionIdUpperBound =
        (realtimeDataExtractionEndTime % TimePartitionUtils.getTimePartitionInterval() == 0)
            ? TimePartitionUtils.getTimePartitionId(realtimeDataExtractionEndTime)
            : TimePartitionUtils.getTimePartitionId(realtimeDataExtractionEndTime) - 1;

    final Pair<Long, Long> timePartitionIdBound =
        TimePartitionManager.getInstance()
            .getTimePartitionIdBound(new DataRegionId(Integer.parseInt(dataRegionId)));
    if (Objects.nonNull(timePartitionIdBound)) {
      setDataRegionTimePartitionIdBound(timePartitionIdBound);
    } else {
      LOGGER.warn(
          "Something unexpected happened when PipeRealtimeDataRegionExtractor({}) obtaining time partition id bound on data region {}, set enableTimeParseSkipByTimePartition to false.",
          taskID,
          dataRegionId);
      enableSkippingTimeParseByTimePartition.set(false);
    }

    isForwardingPipeRequests =
        parameters.getBooleanOrDefault(
            Arrays.asList(
                PipeExtractorConstant.EXTRACTOR_FORWARDING_PIPE_REQUESTS_KEY,
                PipeExtractorConstant.SOURCE_FORWARDING_PIPE_REQUESTS_KEY),
            PipeExtractorConstant.EXTRACTOR_FORWARDING_PIPE_REQUESTS_DEFAULT_VALUE);
  }

  @Override
  public void start() throws Exception {
    PipeTimePartitionListener.getInstance().startListen(dataRegionId, this);
    PipeInsertionDataNodeListener.getInstance().startListenAndAssign(dataRegionId, this);
  }

  @Override
  public void close() throws Exception {
    if (Objects.nonNull(dataRegionId)) {
      PipeInsertionDataNodeListener.getInstance().stopListenAndAssign(dataRegionId, this);
      PipeTimePartitionListener.getInstance().stopListen(dataRegionId, this);
    }

    synchronized (isClosed) {
      clearPendingQueue();
      isClosed.set(true);
    }
  }

  private void clearPendingQueue() {
    final List<Event> eventsToDrop = new ArrayList<>(pendingQueue.size());

    // processor stage is closed later than extractor stage, {@link supply()} may be called after
    // processor stage is closed. To avoid concurrent issues, we should clear the pending queue
    // before clearing all the reference count of the events in the pending queue.
    pendingQueue.forEach(eventsToDrop::add);
    pendingQueue.clear();

    eventsToDrop.forEach(
        event -> {
          if (event instanceof EnrichedEvent) {
            ((EnrichedEvent) event)
                .clearReferenceCount(PipeRealtimeDataRegionExtractor.class.getName());
          }
        });
  }

  /** @param event the event from the storage engine */
  public final void extract(PipeRealtimeEvent event) {
    if (isDbNameCoveredByPattern) {
      event.skipParsingPattern();
    }

    if (!disableSkippingTimeParse && enableSkippingTimeParseByTimePartition.get()) {
      if (isDataRegionTimePartitionCoveredByTimeRange()) {
        event.skipParsingTime();
      } else {
        // Since we only record the upper and lower bounds that time partition have ever reached, if
        // the time partition cannot be covered by the time range during query, it will not be
        // possible later.
        disableSkippingTimeParse = true;
      }
    }

    // 1. Check if time parsing is necessary. If not, it means that the timestamps of the data
    // contained in this event are definitely within the time range [start time, end time].
    // Otherwise,
    // 2. Check if the timestamps of the data contained in this event intersect with the time range.
    // If there is no intersection, it indicates that this data will be filtered out by the
    // extractor, and the extract process is skipped.
    if (!event.shouldParseTime() || event.getEvent().isEventTimeOverlappedWithTimeRange()) {
      doExtract(event);
    } else {
      event.decreaseReferenceCount(PipeRealtimeDataRegionExtractor.class.getName(), false);
    }

    synchronized (isClosed) {
      if (isClosed.get()) {
        clearPendingQueue();
      }
    }
  }

  protected abstract void doExtract(PipeRealtimeEvent event);

  public abstract boolean isNeedListenToTsFile();

  public abstract boolean isNeedListenToInsertNode();

  public final String getPattern() {
    return pattern;
  }

  public final long getRealtimeDataExtractionStartTime() {
    return realtimeDataExtractionStartTime;
  }

  public final long getRealtimeDataExtractionEndTime() {
    return realtimeDataExtractionEndTime;
  }

  public void setDataRegionTimePartitionIdBound(Pair<Long, Long> timePartitionIdBound) {
    LOGGER.info(
        "PipeRealtimeDataRegionExtractor({}) observed data region {} time partition growth, recording partition id bound: {}, set enableTimeParseSkipByTimePartition to true.",
        taskID,
        dataRegionId,
        timePartitionIdBound);
    dataRegionTimePartitionIdBound.set(timePartitionIdBound);
    enableSkippingTimeParseByTimePartition.set(true);
  }

  private boolean isDataRegionTimePartitionCoveredByTimeRange() {
    Pair<Long, Long> timePartitionIdBound = dataRegionTimePartitionIdBound.get();
    return Objects.nonNull(timePartitionIdBound)
        && startTimePartitionIdLowerBound <= timePartitionIdBound.left
        && timePartitionIdBound.right <= endTimePartitionIdUpperBound;
  }

  public final boolean isForwardingPipeRequests() {
    return isForwardingPipeRequests;
  }

  public final String getPipeName() {
    return pipeName;
  }

  public final PipeTaskMeta getPipeTaskMeta() {
    return pipeTaskMeta;
  }

  @Override
  public String toString() {
    return "PipeRealtimeDataRegionExtractor{"
        + "pattern='"
        + pattern
        + '\''
        + ", dataRegionId='"
        + dataRegionId
        + '\''
        + '}';
  }

  //////////////////////////// APIs provided for metric framework ////////////////////////////

  public int getTabletInsertionEventCount() {
    return pendingQueue.getTabletInsertionEventCount();
  }

  public int getTsFileInsertionEventCount() {
    return pendingQueue.getTsFileInsertionEventCount();
  }

  public int getPipeHeartbeatEventCount() {
    return pendingQueue.getPipeHeartbeatEventCount();
  }

  public String getTaskID() {
    return taskID;
  }
}<|MERGE_RESOLUTION|>--- conflicted
+++ resolved
@@ -106,27 +106,14 @@
 
     try {
       realtimeDataExtractionStartTime =
-<<<<<<< HEAD
           parameters.hasAnyAttributes(SOURCE_START_TIME_KEY, EXTRACTOR_START_TIME_KEY)
-              ? DateTimeUtils.convertDatetimeStrToLong(
-                  parameters.getStringByKeys(SOURCE_START_TIME_KEY, EXTRACTOR_START_TIME_KEY),
-                  ZoneId.systemDefault())
-              : Long.MIN_VALUE;
-      realtimeDataExtractionEndTime =
-          parameters.hasAnyAttributes(SOURCE_END_TIME_KEY, EXTRACTOR_END_TIME_KEY)
-              ? DateTimeUtils.convertDatetimeStrToLong(
-                  parameters.getStringByKeys(SOURCE_END_TIME_KEY, EXTRACTOR_END_TIME_KEY),
-                  ZoneId.systemDefault())
-=======
-          parameters.hasAnyAttributes(SOURCE_START_TIME_KEY)
               ? DateTimeUtils.convertTimestampOrDatetimeStrToLongWithDefaultZone(
                   parameters.getStringByKeys(SOURCE_START_TIME_KEY))
               : Long.MIN_VALUE;
       realtimeDataExtractionEndTime =
-          parameters.hasAnyAttributes(SOURCE_END_TIME_KEY)
+          parameters.hasAnyAttributes(SOURCE_END_TIME_KEY, EXTRACTOR_END_TIME_KEY)
               ? DateTimeUtils.convertTimestampOrDatetimeStrToLongWithDefaultZone(
                   parameters.getStringByKeys(SOURCE_END_TIME_KEY))
->>>>>>> 9534fecc
               : Long.MAX_VALUE;
       if (realtimeDataExtractionStartTime > realtimeDataExtractionEndTime) {
         throw new PipeParameterNotValidException(
