/*
 * Licensed to the Apache Software Foundation (ASF) under one
 * or more contributor license agreements.  See the NOTICE file
 * distributed with this work for additional information
 * regarding copyright ownership.  The ASF licenses this file
 * to you under the Apache License, Version 2.0 (the
 * "License"); you may not use this file except in compliance
 * with the License.  You may obtain a copy of the License at
 *
 *     http://www.apache.org/licenses/LICENSE-2.0
 *
 * Unless required by applicable law or agreed to in writing,
 * software distributed under the License is distributed on an
 * "AS IS" BASIS, WITHOUT WARRANTIES OR CONDITIONS OF ANY
 * KIND, either express or implied.  See the License for the
 * specific language governing permissions and limitations
 * under the License.
 */

package org.apache.iotdb.db.pipe.extractor.realtime;

import org.apache.iotdb.commons.consensus.DataRegionId;
import org.apache.iotdb.commons.pipe.task.meta.PipeTaskMeta;
import org.apache.iotdb.db.pipe.config.constant.PipeExtractorConstant;
import org.apache.iotdb.db.pipe.config.plugin.env.PipeTaskExtractorRuntimeEnvironment;
import org.apache.iotdb.db.pipe.event.EnrichedEvent;
import org.apache.iotdb.db.pipe.event.realtime.PipeRealtimeEvent;
import org.apache.iotdb.db.pipe.extractor.realtime.listener.PipeInsertionDataNodeListener;
import org.apache.iotdb.db.pipe.task.connection.UnboundedBlockingPendingQueue;
import org.apache.iotdb.db.storageengine.StorageEngine;
import org.apache.iotdb.db.storageengine.dataregion.DataRegion;
import org.apache.iotdb.pipe.api.PipeExtractor;
import org.apache.iotdb.pipe.api.customizer.configuration.PipeExtractorRuntimeConfiguration;
import org.apache.iotdb.pipe.api.customizer.parameter.PipeParameterValidator;
import org.apache.iotdb.pipe.api.customizer.parameter.PipeParameters;
import org.apache.iotdb.pipe.api.event.Event;

import java.util.ArrayList;
import java.util.List;
import java.util.concurrent.atomic.AtomicBoolean;

public abstract class PipeRealtimeDataRegionExtractor implements PipeExtractor {

  protected String pipeName;
  protected String dataRegionId;
  protected PipeTaskMeta pipeTaskMeta;

  protected String pattern;
  private boolean isDbNameCoveredByPattern = false;

  protected boolean isForwardingPipeRequests;

  // This queue is used to store pending events extracted by the method extract(). The method
  // supply() will poll events from this queue and send them to the next pipe plugin.
  protected final UnboundedBlockingPendingQueue<Event> pendingQueue =
      new UnboundedBlockingPendingQueue<>();

  protected final AtomicBoolean isClosed = new AtomicBoolean(false);

  private String taskID;

  protected PipeRealtimeDataRegionExtractor() {
    // Do nothing
  }

  @Override
  public void validate(PipeParameterValidator validator) throws Exception {
    // Do nothing
  }

  @Override
  public void customize(PipeParameters parameters, PipeExtractorRuntimeConfiguration configuration)
      throws Exception {
    final PipeTaskExtractorRuntimeEnvironment environment =
        (PipeTaskExtractorRuntimeEnvironment) configuration.getRuntimeEnvironment();

    pipeName = environment.getPipeName();
    dataRegionId = String.valueOf(environment.getRegionId());
    pipeTaskMeta = environment.getPipeTaskMeta();

    pattern =
        parameters.getStringOrDefault(
            PipeExtractorConstant.EXTRACTOR_PATTERN_KEY,
            PipeExtractorConstant.EXTRACTOR_PATTERN_DEFAULT_VALUE);
    final DataRegion dataRegion =
        StorageEngine.getInstance().getDataRegion(new DataRegionId(environment.getRegionId()));
    if (dataRegion != null) {
      final String databaseName = dataRegion.getDatabaseName();
      if (databaseName != null
          && pattern.length() <= databaseName.length()
          && databaseName.startsWith(pattern)) {
        isDbNameCoveredByPattern = true;
      }
    }

    isForwardingPipeRequests =
        parameters.getBooleanOrDefault(
            PipeExtractorConstant.EXTRACTOR_FORWARDING_PIPE_REQUESTS_KEY,
            PipeExtractorConstant.EXTRACTOR_FORWARDING_PIPE_REQUESTS_DEFAULT_VALUE);
<<<<<<< HEAD

    final PipeTaskExtractorRuntimeEnvironment environment =
        (PipeTaskExtractorRuntimeEnvironment) configuration.getRuntimeEnvironment();
    pipeName = environment.getPipeName();
    dataRegionId = String.valueOf(environment.getRegionId());
    pipeTaskMeta = environment.getPipeTaskMeta();

    // Metrics related to TsFileEpoch are managed in PipeExtractorMetrics. These metrics are
    // indexed by the taskID of IoTDBDataRegionExtractor. To avoid PipeRealtimeDataRegionExtractor
    // holding a reference to IoTDBDataRegionExtractor, the taskID should be constructed to
    // match that of IoTDBDataRegionExtractor.
    long creationTime = configuration.getRuntimeEnvironment().getCreationTime();
    taskID = pipeName + "_" + dataRegionId + "_" + creationTime;
=======
>>>>>>> 7b4fbb1c
  }

  @Override
  public void start() throws Exception {
    PipeInsertionDataNodeListener.getInstance().startListenAndAssign(dataRegionId, this);
  }

  @Override
  public void close() throws Exception {
    PipeInsertionDataNodeListener.getInstance().stopListenAndAssign(dataRegionId, this);

    synchronized (isClosed) {
      clearPendingQueue();
      isClosed.set(true);
    }
  }

  private void clearPendingQueue() {
    final List<Event> eventsToDrop = new ArrayList<>(pendingQueue.size());

    // processor stage is closed later than extractor stage, {@link supply()} may be called after
    // processor stage is closed. To avoid concurrent issues, we should clear the pending queue
    // before clearing all the reference count of the events in the pending queue.
    pendingQueue.forEach(eventsToDrop::add);
    pendingQueue.clear();

    eventsToDrop.forEach(
        event -> {
          if (event instanceof EnrichedEvent) {
            ((EnrichedEvent) event)
                .clearReferenceCount(PipeRealtimeDataRegionExtractor.class.getName());
          }
        });
  }

  /** @param event the event from the storage engine */
  public final void extract(PipeRealtimeEvent event) {
    if (isDbNameCoveredByPattern) {
      event.skipParsingPattern();
    }

    doExtract(event);

    synchronized (isClosed) {
      if (isClosed.get()) {
        clearPendingQueue();
      }
    }
  }

  protected abstract void doExtract(PipeRealtimeEvent event);

  public abstract boolean isNeedListenToTsFile();

  public abstract boolean isNeedListenToInsertNode();

  public final String getPattern() {
    return pattern;
  }

  public final boolean isForwardingPipeRequests() {
    return isForwardingPipeRequests;
  }

  public final String getPipeName() {
    return pipeName;
  }

  public final PipeTaskMeta getPipeTaskMeta() {
    return pipeTaskMeta;
  }

  @Override
  public String toString() {
    return "PipeRealtimeDataRegionExtractor{"
        + "pattern='"
        + pattern
        + '\''
        + ", dataRegionId='"
        + dataRegionId
        + '\''
        + '}';
  }

  public int getTabletInsertionEventCount() {
    return pendingQueue.getTabletInsertionEventCount();
  }

  public int getTsFileInsertionEventCount() {
    return pendingQueue.getTsFileInsertionEventCount();
  }

  public int getPipeHeartbeatEventCount() {
    return pendingQueue.getPipeHeartbeatEventCount();
  }

  public String getTaskID() {
    return taskID;
  }
}<|MERGE_RESOLUTION|>--- conflicted
+++ resolved
@@ -97,13 +97,6 @@
         parameters.getBooleanOrDefault(
             PipeExtractorConstant.EXTRACTOR_FORWARDING_PIPE_REQUESTS_KEY,
             PipeExtractorConstant.EXTRACTOR_FORWARDING_PIPE_REQUESTS_DEFAULT_VALUE);
-<<<<<<< HEAD
-
-    final PipeTaskExtractorRuntimeEnvironment environment =
-        (PipeTaskExtractorRuntimeEnvironment) configuration.getRuntimeEnvironment();
-    pipeName = environment.getPipeName();
-    dataRegionId = String.valueOf(environment.getRegionId());
-    pipeTaskMeta = environment.getPipeTaskMeta();
 
     // Metrics related to TsFileEpoch are managed in PipeExtractorMetrics. These metrics are
     // indexed by the taskID of IoTDBDataRegionExtractor. To avoid PipeRealtimeDataRegionExtractor
@@ -111,8 +104,6 @@
     // match that of IoTDBDataRegionExtractor.
     long creationTime = configuration.getRuntimeEnvironment().getCreationTime();
     taskID = pipeName + "_" + dataRegionId + "_" + creationTime;
-=======
->>>>>>> 7b4fbb1c
   }
 
   @Override
