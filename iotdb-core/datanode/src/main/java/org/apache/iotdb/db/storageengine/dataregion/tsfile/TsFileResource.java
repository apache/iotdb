/*
 * Licensed to the Apache Software Foundation (ASF) under one
 * or more contributor license agreements.  See the NOTICE file
 * distributed with this work for additional information
 * regarding copyright ownership.  The ASF licenses this file
 * to you under the Apache License, Version 2.0 (the
 * "License"); you may not use this file except in compliance
 * with the License.  You may obtain a copy of the License at
 *
 *      http://www.apache.org/licenses/LICENSE-2.0
 *
 * Unless required by applicable law or agreed to in writing,
 * software distributed under the License is distributed on an
 * "AS IS" BASIS, WITHOUT WARRANTIES OR CONDITIONS OF ANY
 * KIND, either express or implied.  See the License for the
 * specific language governing permissions and limitations
 * under the License.
 */

package org.apache.iotdb.db.storageengine.dataregion.tsfile;

import org.apache.iotdb.commons.consensus.index.ProgressIndex;
import org.apache.iotdb.commons.consensus.index.ProgressIndexType;
import org.apache.iotdb.commons.consensus.index.impl.MinimumProgressIndex;
import org.apache.iotdb.commons.path.IFullPath;
import org.apache.iotdb.commons.path.PartialPath;
import org.apache.iotdb.commons.utils.CommonDateTimeUtils;
import org.apache.iotdb.commons.utils.TestOnly;
import org.apache.iotdb.db.conf.IoTDBConfig;
import org.apache.iotdb.db.conf.IoTDBDescriptor;
import org.apache.iotdb.db.exception.PartitionViolationException;
import org.apache.iotdb.db.pipe.extractor.dataregion.realtime.assigner.PipeTimePartitionProgressIndexKeeper;
import org.apache.iotdb.db.schemaengine.schemaregion.utils.ResourceByPathUtils;
import org.apache.iotdb.db.storageengine.dataregion.DataRegion;
import org.apache.iotdb.db.storageengine.dataregion.compaction.selector.utils.InsertionCompactionCandidateStatus;
import org.apache.iotdb.db.storageengine.dataregion.memtable.ReadOnlyMemChunk;
import org.apache.iotdb.db.storageengine.dataregion.memtable.TsFileProcessor;
import org.apache.iotdb.db.storageengine.dataregion.modification.ModificationFile;
import org.apache.iotdb.db.storageengine.dataregion.tsfile.generator.TsFileNameGenerator;
import org.apache.iotdb.db.storageengine.dataregion.tsfile.timeindex.ArrayDeviceTimeIndex;
import org.apache.iotdb.db.storageengine.dataregion.tsfile.timeindex.FileTimeIndex;
import org.apache.iotdb.db.storageengine.dataregion.tsfile.timeindex.ITimeIndex;
import org.apache.iotdb.db.storageengine.dataregion.tsfile.timeindex.PlainDeviceTimeIndex;
import org.apache.iotdb.db.storageengine.dataregion.tsfile.timeindex.TimeIndexLevel;
import org.apache.iotdb.db.storageengine.rescon.disk.TierManager;

import org.apache.tsfile.file.metadata.IChunkMetadata;
import org.apache.tsfile.file.metadata.IDeviceID;
import org.apache.tsfile.file.metadata.ITimeSeriesMetadata;
import org.apache.tsfile.fileSystem.FSFactoryProducer;
import org.apache.tsfile.fileSystem.fsFactory.FSFactory;
import org.apache.tsfile.read.filter.basic.Filter;
import org.apache.tsfile.utils.FilePathUtils;
import org.apache.tsfile.utils.Pair;
import org.apache.tsfile.utils.RamUsageEstimator;
import org.apache.tsfile.utils.ReadWriteIOUtils;
import org.apache.tsfile.write.writer.TsFileIOWriter;
import org.slf4j.Logger;
import org.slf4j.LoggerFactory;

import java.io.BufferedOutputStream;
import java.io.File;
import java.io.FileOutputStream;
import java.io.IOException;
import java.io.InputStream;
import java.nio.ByteBuffer;
import java.util.ArrayList;
import java.util.HashMap;
import java.util.List;
import java.util.Map;
import java.util.Objects;
import java.util.Set;
import java.util.concurrent.atomic.AtomicInteger;
import java.util.concurrent.atomic.AtomicReference;

import static org.apache.iotdb.commons.conf.IoTDBConstant.FILE_NAME_SEPARATOR;
import static org.apache.tsfile.common.constant.TsFileConstant.TSFILE_SUFFIX;

@SuppressWarnings("java:S1135") // ignore todos
public class TsFileResource {

  private static final long INSTANCE_SIZE =
      RamUsageEstimator.shallowSizeOfInstance(TsFileResource.class)
          + RamUsageEstimator.shallowSizeOfInstance(TsFileRepairStatus.class)
          + RamUsageEstimator.shallowSizeOfInstance(TsFileID.class);

  private static final Logger LOGGER = LoggerFactory.getLogger(TsFileResource.class);

  private static final Logger DEBUG_LOGGER = LoggerFactory.getLogger("QUERY_DEBUG");

  private static final IoTDBConfig CONFIG = IoTDBDescriptor.getInstance().getConfig();

  /** this tsfile */
  private File file;

  public static final String RESOURCE_SUFFIX = ".resource";
  public static final String TEMP_SUFFIX = ".temp";
  public static final String BROKEN_SUFFIX = ".broken";

  /** version number */
  public static final byte VERSION_NUMBER = 1;

  /** Used in {@link TsFileResourceList TsFileResourceList} */
  protected TsFileResource prev;

  protected TsFileResource next;

  /** time index */
  private ITimeIndex timeIndex;

  @SuppressWarnings("squid:S3077")
  private volatile ModificationFile modFile;

  @SuppressWarnings("squid:S3077")
  private volatile ModificationFile compactionModFile;

  protected AtomicReference<TsFileResourceStatus> atomicStatus =
      new AtomicReference<>(TsFileResourceStatus.UNCLOSED);

  /** used for check whether this file has internal unsorted data in compaction selection */
  private TsFileRepairStatus tsFileRepairStatus = TsFileRepairStatus.NORMAL;

  private TsFileLock tsFileLock = new TsFileLock();

  private boolean isSeq;

  private FSFactory fsFactory = FSFactoryProducer.getFSFactory();

  private DataRegion.SettleTsFileCallBack settleTsFileCallBack;

  /** Maximum index of plans executed within this TsFile. */
  public long maxPlanIndex = Long.MIN_VALUE;

  /** Minimum index of plans executed within this TsFile. */
  public long minPlanIndex = Long.MAX_VALUE;

  private TsFileID tsFileID;

  private long ramSize;

  private AtomicInteger tierLevel;

  private volatile long tsFileSize = -1L;

  private TsFileProcessor processor;

  /**
   * Chunk metadata list of unsealed tsfile. Only be set in a temporal TsFileResource in a read
   * process.
   */
  private Map<IFullPath, List<IChunkMetadata>> pathToChunkMetadataListMap = new HashMap<>();

  /** Mem chunk data. Only be set in a temporal TsFileResource in a read process. */
  private Map<IFullPath, List<ReadOnlyMemChunk>> pathToReadOnlyMemChunkMap = new HashMap<>();

  /** used for unsealed file to get TimeseriesMetadata */
  private Map<IFullPath, ITimeSeriesMetadata> pathToTimeSeriesMetadataMap = new HashMap<>();

  /**
   * If it is not null, it indicates that the current tsfile resource is a snapshot of the
   * originTsFileResource, and if so, when we want to used the lock, we should try to acquire the
   * lock of originTsFileResource
   */
  private TsFileResource originTsFileResource;

  private ProgressIndex maxProgressIndex;

  /** used to prevent circular replication in PipeConsensus */
  private boolean isGeneratedByPipeConsensus = false;

  private InsertionCompactionCandidateStatus insertionCompactionCandidateStatus =
      InsertionCompactionCandidateStatus.NOT_CHECKED;

  @TestOnly
  public TsFileResource() {
    this.tsFileID = new TsFileID();
  }

  /** for sealed TsFile, call setClosed to close TsFileResource */
  public TsFileResource(File file) {
    this.file = file;
    this.tsFileID = new TsFileID(file.getAbsolutePath());
    this.timeIndex = CONFIG.getTimeIndexLevel().getTimeIndex();
    this.isSeq = FilePathUtils.isSequence(this.file.getAbsolutePath());
    // This method is invoked when DataNode recovers, so the tierLevel should be calculated when
    // restarting
    this.tierLevel = new AtomicInteger(TierManager.getInstance().getFileTierLevel(file));
  }

  /** Used for compaction to create target files. */
  public TsFileResource(File file, TsFileResourceStatus status) {
    this(file);
    this.setAtomicStatus(status);
  }

  /** unsealed TsFile, for writter */
  public TsFileResource(File file, TsFileProcessor processor) {
    this.file = file;
    this.tsFileID = new TsFileID(file.getAbsolutePath());
    this.timeIndex = CONFIG.getTimeIndexLevel().getTimeIndex();
    this.processor = processor;
    this.isSeq = processor.isSequence();
    // this method is invoked when a new TsFile is created and a newly created TsFile's the
    // tierLevel is 0 by default
    this.tierLevel = new AtomicInteger(0);
  }

  /** unsealed TsFile, for read */
  public TsFileResource(
      Map<IFullPath, List<ReadOnlyMemChunk>> pathToReadOnlyMemChunkMap,
      Map<IFullPath, List<IChunkMetadata>> pathToChunkMetadataListMap,
      TsFileResource originTsFileResource)
      throws IOException {
    this.file = originTsFileResource.file;
    this.timeIndex = originTsFileResource.timeIndex;
    this.pathToReadOnlyMemChunkMap = pathToReadOnlyMemChunkMap;
    this.pathToChunkMetadataListMap = pathToChunkMetadataListMap;
    generatePathToTimeSeriesMetadataMap();
    this.originTsFileResource = originTsFileResource;
    this.tsFileID = originTsFileResource.tsFileID;
    this.isSeq = originTsFileResource.isSeq;
    this.tierLevel = originTsFileResource.tierLevel;
  }

  public synchronized void serialize() throws IOException {
    FileOutputStream fileOutputStream = new FileOutputStream(file + RESOURCE_SUFFIX + TEMP_SUFFIX);
    BufferedOutputStream outputStream = new BufferedOutputStream(fileOutputStream);
    try {
      serializeTo(outputStream);
    } finally {
      outputStream.flush();
      fileOutputStream.getFD().sync();
      outputStream.close();
    }
    File src = fsFactory.getFile(file + RESOURCE_SUFFIX + TEMP_SUFFIX);
    File dest = fsFactory.getFile(file + RESOURCE_SUFFIX);
    fsFactory.deleteIfExists(dest);
    fsFactory.moveFile(src, dest);
  }

  private void serializeTo(BufferedOutputStream outputStream) throws IOException {
    ReadWriteIOUtils.write(VERSION_NUMBER, outputStream);
    timeIndex.serialize(outputStream);

    ReadWriteIOUtils.write(maxPlanIndex, outputStream);
    ReadWriteIOUtils.write(minPlanIndex, outputStream);

    if (modFile != null && modFile.exists()) {
      String modFileName = new File(modFile.getFilePath()).getName();
      ReadWriteIOUtils.write(modFileName, outputStream);
    } else {
      // make the first "inputStream.available() > 0" in deserialize() happy.
      //
      // if modFile not exist, write null (-1). the first "inputStream.available() > 0" in
      // deserialize() and deserializeFromOldFile() detect -1 and deserialize modFileName as null
      // and skip the modFile deserialize.
      //
      // this make sure the first and the second "inputStream.available() > 0" in deserialize()
      // will always be called... which is a bit ugly but allows the following variable
      // maxProgressIndex to be deserialized correctly.
      ReadWriteIOUtils.write((String) null, outputStream);
    }

    if (maxProgressIndex != null) {
      TsFileResourceBlockType.PROGRESS_INDEX.serialize(outputStream);
      maxProgressIndex.serialize(outputStream);
    } else {
      TsFileResourceBlockType.EMPTY_BLOCK.serialize(outputStream);
    }
  }

  /** deserialize from disk */
  public void deserialize() throws IOException {
    try (InputStream inputStream = fsFactory.getBufferedInputStream(file + RESOURCE_SUFFIX)) {
      // The first byte is VERSION_NUMBER, second byte is timeIndexType.
      ReadWriteIOUtils.readByte(inputStream);
      timeIndex = ITimeIndex.createTimeIndex(inputStream);
      maxPlanIndex = ReadWriteIOUtils.readLong(inputStream);
      minPlanIndex = ReadWriteIOUtils.readLong(inputStream);

      if (inputStream.available() > 0) {
        String modFileName = ReadWriteIOUtils.readString(inputStream);
        if (modFileName != null) {
          File modF = new File(file.getParentFile(), modFileName);
          modFile = new ModificationFile(modF.getPath());
        }
      }

      while (inputStream.available() > 0) {
        final TsFileResourceBlockType blockType =
            TsFileResourceBlockType.deserialize(ReadWriteIOUtils.readByte(inputStream));
        if (blockType == TsFileResourceBlockType.PROGRESS_INDEX) {
          maxProgressIndex = ProgressIndexType.deserializeFrom(inputStream);
        }
      }
    }
  }

  public static int getFileTimeIndexSerializedSize() {
    // 6 * 8 Byte means 6 long numbers of
    // tsFileID.timePartitionId,
    // tsFileID.timestamp,
    // tsFileID.fileVersion,
    // tsFileID.compactionVersion,
    // timeIndex.getMinStartTime(),
    // timeIndex.getMaxStartTime()
    return 6 * Long.BYTES;
  }

  public void serializeFileTimeIndexToByteBuffer(ByteBuffer buffer) {
    buffer.putLong(tsFileID.timePartitionId);
    buffer.putLong(tsFileID.timestamp);
    buffer.putLong(tsFileID.fileVersion);
    buffer.putLong(tsFileID.compactionVersion);
    buffer.putLong(timeIndex.getMinStartTime());
    buffer.putLong(timeIndex.getMaxEndTime());
  }

  public void updateStartTime(IDeviceID device, long time) {
    timeIndex.updateStartTime(device, time);
  }

  public void updateEndTime(IDeviceID device, long time) {
    timeIndex.updateEndTime(device, time);
  }

  public boolean resourceFileExists() {
    return file != null && fsFactory.getFile(file + RESOURCE_SUFFIX).exists();
  }

  public boolean tsFileExists() {
    return file != null && file.exists();
  }

  public boolean modFileExists() {
    return getModFile().exists();
  }

  public boolean compactionModFileExists() {
    return getCompactionModFile().exists();
  }

  public List<IChunkMetadata> getChunkMetadataList(IFullPath seriesPath) {
    return new ArrayList<>(pathToChunkMetadataListMap.get(seriesPath));
  }

  public List<ReadOnlyMemChunk> getReadOnlyMemChunk(IFullPath seriesPath) {
    return pathToReadOnlyMemChunkMap.get(seriesPath);
  }

  @SuppressWarnings("squid:S2886")
  public ModificationFile getModFile() {
    if (modFile == null) {
      synchronized (this) {
        if (modFile == null) {
          modFile = ModificationFile.getNormalMods(this);
        }
      }
    }
    return modFile;
  }

  public ModificationFile getCompactionModFile() {
    if (compactionModFile == null) {
      synchronized (this) {
        if (compactionModFile == null) {
          compactionModFile = ModificationFile.getCompactionMods(this);
        }
      }
    }
    return compactionModFile;
  }

  public void resetModFile() throws IOException {
    if (modFile != null) {
      synchronized (this) {
        modFile.close();
        modFile = null;
      }
    }
  }

  public void setFile(File file) {
    this.file = file;
    this.tsFileID = new TsFileID(file.getAbsolutePath());
  }

  public File getTsFile() {
    return file;
  }

  public String getTsFilePath() {
    return file.getPath();
  }

  public void increaseTierLevel() {
    this.tierLevel.addAndGet(1);
  }

  public int getTierLevel() {
    return tierLevel.get();
  }

  public long getTsFileSize() {
    if (isClosed()) {
      if (tsFileSize == -1) {
        synchronized (this) {
          if (tsFileSize == -1) {
            tsFileSize = file.length();
          }
        }
      }
      return tsFileSize;
    } else {
      return file.length();
    }
  }

  public long getStartTime(IDeviceID deviceId) {
    try {
      return deviceId == null ? getFileStartTime() : timeIndex.getStartTime(deviceId);
    } catch (Exception e) {
      LOGGER.error(
          "meet error when getStartTime of {} in file {}", deviceId, file.getAbsolutePath(), e);
      if (LOGGER.isDebugEnabled()) {
        LOGGER.debug("TimeIndex = {}", timeIndex);
      }
      throw e;
    }
  }

  /** open file's end time is Long.MIN_VALUE */
  public long getEndTime(IDeviceID deviceId) {
    try {
      return deviceId == null ? getFileEndTime() : timeIndex.getEndTime(deviceId);
    } catch (Exception e) {
      LOGGER.error(
          "meet error when getEndTime of {} in file {}", deviceId, file.getAbsolutePath(), e);
      if (LOGGER.isDebugEnabled()) {
        LOGGER.debug("TimeIndex = {}", timeIndex);
      }
      throw e;
    }
  }

  public long getOrderTime(IDeviceID deviceId, boolean ascending) {
    return ascending ? getStartTime(deviceId) : getEndTime(deviceId);
  }

  public long getFileStartTime() {
    return timeIndex.getMinStartTime();
  }

  /** Open file's end time is Long.MIN_VALUE */
  public long getFileEndTime() {
    return timeIndex.getMaxEndTime();
  }

  public Set<IDeviceID> getDevices() {
    return timeIndex.getDevices(file.getPath(), this);
  }

  public ArrayDeviceTimeIndex buildDeviceTimeIndex() throws IOException {
    readLock();
    try {
      if (!resourceFileExists()) {
        throw new IOException("resource file not found");
      }
      try (InputStream inputStream =
          FSFactoryProducer.getFSFactory()
              .getBufferedInputStream(file.getPath() + RESOURCE_SUFFIX)) {
        ReadWriteIOUtils.readByte(inputStream);
        ITimeIndex timeIndexFromResourceFile = ITimeIndex.createTimeIndex(inputStream);
        if (!(timeIndexFromResourceFile instanceof ArrayDeviceTimeIndex)) {
          throw new IOException("cannot build DeviceTimeIndex from resource " + file.getPath());
        }
        return (ArrayDeviceTimeIndex) timeIndexFromResourceFile;
      } catch (Exception e) {
        throw new IOException(
            "Can't read file " + file.getPath() + RESOURCE_SUFFIX + " from disk", e);
      }
    } finally {
      readUnlock();
    }
  }

  /** Only used for compaction to validate tsfile. */
  public ITimeIndex getTimeIndex() {
    return timeIndex;
  }

  /**
   * Whether this TsFile definitely not contains this device, if ture, it must not contain this
   * device, if false, it may or may not contain this device Notice: using method be CAREFULLY and
   * you really understand the meaning!!!!!
   */
  public boolean definitelyNotContains(IDeviceID device) {
    return timeIndex.definitelyNotContains(device);
  }

  /**
   * Get the min start time and max end time of devices matched by given devicePattern. If there's
   * no device matched by given pattern, return null.
   */
  public Pair<Long, Long> getPossibleStartTimeAndEndTime(
      PartialPath devicePattern, Set<IDeviceID> deviceMatchInfo) {
    return timeIndex.getPossibleStartTimeAndEndTime(devicePattern, deviceMatchInfo);
  }

  public boolean isClosed() {
    return getStatus() != TsFileResourceStatus.UNCLOSED;
  }

  public void close() throws IOException {
    this.setStatus(TsFileResourceStatus.NORMAL);
    closeWithoutSettingStatus();
  }

  /** Used for compaction. */
  public void closeWithoutSettingStatus() throws IOException {
    if (modFile != null) {
      modFile.close();
      modFile = null;
    }
    if (compactionModFile != null) {
      compactionModFile.close();
      compactionModFile = null;
    }
    processor = null;
    pathToChunkMetadataListMap = null;
    pathToReadOnlyMemChunkMap = null;
    pathToTimeSeriesMetadataMap = null;
    timeIndex.close();
  }

  public TsFileProcessor getProcessor() {
    return processor;
  }

  public boolean isGeneratedByPipeConsensus() {
    return isGeneratedByPipeConsensus;
  }

  public void setGeneratedByPipeConsensus(boolean generatedByPipeConsensus) {
    isGeneratedByPipeConsensus = generatedByPipeConsensus;
  }

  public void writeLock() {
    if (originTsFileResource == null) {
      tsFileLock.writeLock();
    } else {
      originTsFileResource.writeLock();
    }
  }

  public void writeUnlock() {
    if (originTsFileResource == null) {
      tsFileLock.writeUnlock();
    } else {
      originTsFileResource.writeUnlock();
    }
  }

  /**
   * If originTsFileResource is not null, we should acquire the read lock of originTsFileResource
   * before construct the current TsFileResource
   */
  public void readLock() {
    if (originTsFileResource == null) {
      tsFileLock.readLock();
    } else {
      originTsFileResource.readLock();
    }
  }

  public void readUnlock() {
    if (originTsFileResource == null) {
      tsFileLock.readUnlock();
    } else {
      originTsFileResource.readUnlock();
    }
  }

  public boolean tryWriteLock() {
    return tsFileLock.tryWriteLock();
  }

  public boolean tryReadLock() {
    return tsFileLock.tryReadLock();
  }

  public void removeModFile() throws IOException {
    getModFile().remove();
    modFile = null;
  }

  /**
   * Remove the data file, its resource file, its chunk metadata temp file, and its modification
   * file physically.
   */
  public boolean remove() {
    forceMarkDeleted();
    try {
      fsFactory.deleteIfExists(file);
      fsFactory.deleteIfExists(
          new File(file.getAbsolutePath() + TsFileIOWriter.CHUNK_METADATA_TEMP_FILE_SUFFIX));
    } catch (IOException e) {
      LOGGER.error("TsFile {} cannot be deleted: {}", file, e.getMessage());
      return false;
    }
    if (!removeResourceFile()) {
      return false;
    }
    try {
      fsFactory.deleteIfExists(fsFactory.getFile(file.getPath() + ModificationFile.FILE_SUFFIX));
      fsFactory.deleteIfExists(
          fsFactory.getFile(file.getPath() + ModificationFile.COMPACTION_FILE_SUFFIX));
    } catch (IOException e) {
      LOGGER.error("ModificationFile {} cannot be deleted: {}", file, e.getMessage());
      return false;
    }
    return true;
  }

  public boolean removeResourceFile() {
    try {
      fsFactory.deleteIfExists(fsFactory.getFile(file.getPath() + RESOURCE_SUFFIX));
      fsFactory.deleteIfExists(fsFactory.getFile(file.getPath() + RESOURCE_SUFFIX + TEMP_SUFFIX));
    } catch (IOException e) {
      LOGGER.error("TsFileResource {} cannot be deleted: {}", file, e.getMessage());
      return false;
    }
    return true;
  }

  public void moveTo(File targetDir) throws IOException {
    fsFactory.moveFile(file, fsFactory.getFile(targetDir, file.getName()));
    fsFactory.moveFile(
        fsFactory.getFile(file.getPath() + RESOURCE_SUFFIX),
        fsFactory.getFile(targetDir, file.getName() + RESOURCE_SUFFIX));
    File originModFile = fsFactory.getFile(file.getPath() + ModificationFile.FILE_SUFFIX);
    if (originModFile.exists()) {
      fsFactory.moveFile(
          originModFile,
          fsFactory.getFile(targetDir, file.getName() + ModificationFile.FILE_SUFFIX));
    }
  }

  @Override
  public String toString() {
    return String.format("file is %s, status: %s", file.toString(), getStatus());
  }

  @Override
  public boolean equals(Object o) {
    if (this == o) {
      return true;
    }
    if (o == null || getClass() != o.getClass()) {
      return false;
    }
    TsFileResource that = (TsFileResource) o;
    return Objects.equals(file, that.file);
  }

  @Override
  public int hashCode() {
    return Objects.hash(file);
  }

  public boolean isDeleted() {
    return getStatus() == TsFileResourceStatus.DELETED;
  }

  public boolean isCompacting() {
    return getStatus() == TsFileResourceStatus.COMPACTING;
  }

  public boolean isCompactionCandidate() {
    return getStatus() == TsFileResourceStatus.COMPACTION_CANDIDATE;
  }

  public boolean onRemote() {
    return !isDeleted() && !file.exists();
  }

  private boolean compareAndSetStatus(
      TsFileResourceStatus expectedValue, TsFileResourceStatus newValue) {
    return atomicStatus.compareAndSet(expectedValue, newValue);
  }

  private void setAtomicStatus(TsFileResourceStatus status) {
    atomicStatus.set(status);
  }

  @TestOnly
  public void setStatusForTest(TsFileResourceStatus status) {
    setAtomicStatus(status);
  }

  public boolean setStatus(TsFileResourceStatus status) {
    if (status == getStatus()) {
      return true;
    }
    return transformStatus(status);
  }

  /** Return false if the status is not changed */
  public boolean transformStatus(TsFileResourceStatus status) {
    switch (status) {
      case NORMAL:
        return compareAndSetStatus(TsFileResourceStatus.UNCLOSED, TsFileResourceStatus.NORMAL)
            || compareAndSetStatus(TsFileResourceStatus.COMPACTING, TsFileResourceStatus.NORMAL)
            || compareAndSetStatus(
                TsFileResourceStatus.COMPACTION_CANDIDATE, TsFileResourceStatus.NORMAL);
      case UNCLOSED:
        // TsFile cannot be set back to UNCLOSED so false is always returned
        return false;
      case DELETED:
        return compareAndSetStatus(TsFileResourceStatus.NORMAL, TsFileResourceStatus.DELETED)
            || compareAndSetStatus(
                TsFileResourceStatus.COMPACTION_CANDIDATE, TsFileResourceStatus.DELETED);
      case COMPACTING:
        return compareAndSetStatus(
            TsFileResourceStatus.COMPACTION_CANDIDATE, TsFileResourceStatus.COMPACTING);
      case COMPACTION_CANDIDATE:
        return compareAndSetStatus(
            TsFileResourceStatus.NORMAL, TsFileResourceStatus.COMPACTION_CANDIDATE);
      default:
        return false;
    }
  }

  public TsFileRepairStatus getTsFileRepairStatus() {
    return this.tsFileRepairStatus;
  }

  public void setTsFileRepairStatus(TsFileRepairStatus fileRepairStatus) {
    this.tsFileRepairStatus = fileRepairStatus;
  }

  public void forceMarkDeleted() {
    atomicStatus.set(TsFileResourceStatus.DELETED);
  }

  public TsFileResourceStatus getStatus() {
    return this.atomicStatus.get();
  }

  /**
   * check if any of the device lives over the given time bound. If the file is not closed, then
   * return true.
   */
  public boolean stillLives(long timeLowerBound) {
    return !isClosed() || timeIndex.stillLives(timeLowerBound);
  }

  public boolean isDeviceIdExist(IDeviceID deviceId) {
    return timeIndex.checkDeviceIdExist(deviceId);
  }

  /**
   * @return true if the device is contained in the TsFile
   */
  public boolean isSatisfied(IDeviceID deviceId, Filter timeFilter, boolean isSeq, boolean debug) {
    if (deviceId != null && definitelyNotContains(deviceId)) {
      if (debug) {
        DEBUG_LOGGER.info(
            "Path: {} file {} is not satisfied because of no device!", deviceId, file);
      }
      return false;
    }

    long startTime = getStartTime(deviceId);
    long endTime = isClosed() || !isSeq ? getEndTime(deviceId) : Long.MAX_VALUE;
    if (startTime > endTime) {
      // startTime > endTime indicates that there is something wrong with this TsFile. Return false
      // directly, or it may lead to infinite loop in GroupByMonthFilter#getTimePointPosition.
      LOGGER.warn(
          "startTime[{}] of TsFileResource[{}] is greater than its endTime[{}]",
          startTime,
          this,
          endTime);
      return false;
    }

    if (timeFilter != null) {
      boolean res = timeFilter.satisfyStartEndTime(startTime, endTime);
      if (debug && !res) {
        DEBUG_LOGGER.info(
            "Path: {} file {} is not satisfied because of time filter!",
            deviceId != null ? deviceId : "",
            fsFactory);
      }
      return res;
    }
    return true;
  }

  /**
   * @return whether the given time falls in ttl
   */
  private boolean isAlive(long time, long dataTTL) {
    return dataTTL == Long.MAX_VALUE || (CommonDateTimeUtils.currentTime() - time) <= dataTTL;
  }

  /**
   * Check whether the given device may still alive or not. Return false if the device does not
   * exist or out of dated.
   */
  public boolean isDeviceAlive(IDeviceID device, long ttl) {
    if (definitelyNotContains(device)) {
      return false;
    }
    return !isClosed() || timeIndex.isDeviceAlive(device, ttl);
  }

  public void setProcessor(TsFileProcessor processor) {
    this.processor = processor;
  }

  /**
   * Get a timeseriesMetadata by path.
   *
   * @return TimeseriesMetadata or the first ValueTimeseriesMetadata in VectorTimeseriesMetadata
   */
  public ITimeSeriesMetadata getTimeSeriesMetadata(IFullPath seriesPath) {
    return pathToTimeSeriesMetadataMap.get(seriesPath);
  }

  public DataRegion.SettleTsFileCallBack getSettleTsFileCallBack() {
    return settleTsFileCallBack;
  }

  public void setSettleTsFileCallBack(DataRegion.SettleTsFileCallBack settleTsFileCallBack) {
    this.settleTsFileCallBack = settleTsFileCallBack;
  }

  /** make sure Either the deviceToIndex is not empty Or the path contains a partition folder */
  public long getTimePartition() {
    return tsFileID.timePartitionId;
  }

  /**
   * Used when load new TsFiles not generated by the server Check and get the time partition
   *
   * @throws PartitionViolationException if the data of the file spans partitions or it is empty
   */
  public long getTimePartitionWithCheck() throws PartitionViolationException {
    return timeIndex.getTimePartitionWithCheck(file.toString());
  }

  /** Check whether the tsFile spans multiple time partitions. */
  public boolean isSpanMultiTimePartitions() {
    return timeIndex.isSpanMultiTimePartitions();
  }

  public void setModFile(ModificationFile modFile) {
    synchronized (this) {
      this.modFile = modFile;
    }
  }

  /**
   * @return resource map size
   */
  public long calculateRamSize() {
    if (ramSize == 0) {
      ramSize = INSTANCE_SIZE + timeIndex.calculateRamSize();
      return ramSize;
    } else {
      return ramSize;
    }
  }

  public long getMaxPlanIndex() {
    return maxPlanIndex;
  }

  public long getMinPlanIndex() {
    return minPlanIndex;
  }

  public void updatePlanIndexes(long planIndex) {
    if (planIndex == Long.MIN_VALUE || planIndex == Long.MAX_VALUE) {
      return;
    }
    if (planIndex < minPlanIndex || planIndex > maxPlanIndex) {
      maxPlanIndex = Math.max(maxPlanIndex, planIndex);
      minPlanIndex = Math.min(minPlanIndex, planIndex);
      if (isClosed()) {
        try {
          serialize();
        } catch (IOException e) {
          LOGGER.error(
              "Cannot serialize TsFileResource {} when updating plan index {}-{}",
              this,
              maxPlanIndex,
              planIndex);
        }
      }
    }
  }

  public static int getInnerCompactionCount(String fileName) throws IOException {
    TsFileNameGenerator.TsFileName tsFileName = TsFileNameGenerator.getTsFileName(fileName);
    return tsFileName.getInnerCompactionCnt();
  }

  /** For merge, the index range of the new file should be the union of all files' in this merge. */
  public void updatePlanIndexes(TsFileResource another) {
    maxPlanIndex = Math.max(maxPlanIndex, another.maxPlanIndex);
    minPlanIndex = Math.min(minPlanIndex, another.minPlanIndex);
  }

  public boolean isPlanIndexOverlap(TsFileResource another) {
    return another.maxPlanIndex > this.minPlanIndex && another.minPlanIndex < this.maxPlanIndex;
  }

  public boolean isPlanRangeCovers(TsFileResource another) {
    return this.minPlanIndex < another.minPlanIndex && another.maxPlanIndex < this.maxPlanIndex;
  }

  public void setMaxPlanIndex(long maxPlanIndex) {
    this.maxPlanIndex = maxPlanIndex;
  }

  public void setMinPlanIndex(long minPlanIndex) {
    this.minPlanIndex = minPlanIndex;
  }

  public void setVersion(long version) {
    this.tsFileID =
        new TsFileID(
            tsFileID.regionId,
            tsFileID.timePartitionId,
            tsFileID.timestamp,
            version,
            tsFileID.compactionVersion);
  }

  public long getVersion() {
    return tsFileID.fileVersion;
  }

  public TsFileID getTsFileID() {
    return tsFileID;
  }

  public void setTimeIndex(ITimeIndex timeIndex) {
    this.timeIndex = timeIndex;
  }

  /**
   * Compare the name of TsFiles corresponding to the two {@link TsFileResource}. Both names should
   * meet the naming specifications.Take the generation time as the first keyword, the version
   * number as the second keyword, the inner merge count as the third keyword, the cross merge as
   * the fourth keyword.
   *
   * @param o1 a {@link TsFileResource}
   * @param o2 a {@link TsFileResource}
   * @return -1, if o1 is smaller than o2, 1 if bigger, 0 means o1 equals to o2
   */
  // ({systemTime}-{versionNum}-{innerMergeNum}-{crossMergeNum}.tsfile)
  public static int compareFileName(TsFileResource o1, TsFileResource o2) {
    String[] items1 =
        o1.getTsFile().getName().replace(TSFILE_SUFFIX, "").split(FILE_NAME_SEPARATOR);
    String[] items2 =
        o2.getTsFile().getName().replace(TSFILE_SUFFIX, "").split(FILE_NAME_SEPARATOR);
    long ver1 = Long.parseLong(items1[0]);
    long ver2 = Long.parseLong(items2[0]);
    int cmp = Long.compare(ver1, ver2);
    if (cmp == 0) {
      int cmpVersion = Long.compare(Long.parseLong(items1[1]), Long.parseLong(items2[1]));
      if (cmpVersion == 0) {
        int cmpInnerCompact = Long.compare(Long.parseLong(items1[2]), Long.parseLong(items2[2]));
        if (cmpInnerCompact == 0) {
          return Long.compare(Long.parseLong(items1[3]), Long.parseLong(items2[3]));
        }
        return cmpInnerCompact;
      }
      return cmpVersion;
    } else {
      return cmp;
    }
  }

  /**
   * Compare two TsFile's name.This method will first check whether the two names meet the standard
   * naming specifications, and then use the generating time as the first keyword, and use the
   * version number as the second keyword to compare the size of the two names. Notice that this
   * method will not compare the merge count.
   *
   * @param fileName1 a name of TsFile
   * @param fileName2 a name of TsFile
   * @return -1, if fileName1 is smaller than fileNam2, 1 if bigger, 0 means fileName1 equals to
   *     fileName2
   * @throws IOException if fileName1 or fileName2 do not meet the standard naming specifications.
   */
  public static int checkAndCompareFileName(String fileName1, String fileName2) throws IOException {
    TsFileNameGenerator.TsFileName tsFileName1 = TsFileNameGenerator.getTsFileName(fileName1);
    TsFileNameGenerator.TsFileName tsFileName2 = TsFileNameGenerator.getTsFileName(fileName2);
    long timeDiff = tsFileName1.getTime() - tsFileName2.getTime();
    if (timeDiff != 0) {
      return timeDiff < 0 ? -1 : 1;
    }
    long versionDiff = tsFileName1.getVersion() - tsFileName2.getVersion();
    if (versionDiff != 0) {
      return versionDiff < 0 ? -1 : 1;
    }
    return 0;
  }

  /**
   * Compare the creation order of the files and sort them according to the version number from
   * largest to smallest.This method will first check whether the two names meet the standard naming
   * specifications, and then compare version of two names. Notice: This method is only used to
   * compare the creation order of files, which is sorted directly according to version. If you want
   * to compare the order of the content of the file, you must first sort by timestamp and then by
   * version.
   *
   * @param o1 a {@link TsFileResource}
   * @param o2 a {@link TsFileResource}
   * @return -1, if o1 is smaller than o2, 1 if bigger, 0 means o1 equals to o2
   */
  public static int compareFileCreationOrderByDesc(TsFileResource o1, TsFileResource o2) {
    try {
      TsFileNameGenerator.TsFileName n1 =
          TsFileNameGenerator.getTsFileName(o1.getTsFile().getName());
      TsFileNameGenerator.TsFileName n2 =
          TsFileNameGenerator.getTsFileName(o2.getTsFile().getName());
      long versionDiff = n2.getVersion() - n1.getVersion();
      if (versionDiff != 0) {
        return versionDiff < 0 ? -1 : 1;
      }
      return 0;
    } catch (IOException e) {
      LOGGER.error("File name may not meet the standard naming specifications.", e);
      throw new RuntimeException(e.getMessage());
    }
  }

  public void setSeq(boolean seq) {
    isSeq = seq;
  }

  public boolean isSeq() {
    return isSeq;
  }

  public int compareIndexDegradePriority(TsFileResource tsFileResource) {
    int cmp = timeIndex.compareDegradePriority(tsFileResource.timeIndex);
    return cmp == 0 ? file.getAbsolutePath().compareTo(tsFileResource.file.getAbsolutePath()) : cmp;
  }

  public byte getTimeIndexType() {
    return timeIndex.getTimeIndexType();
  }

  @TestOnly
  public void setTimeIndexType(byte type) {
    switch (type) {
      case ITimeIndex.ARRAY_DEVICE_TIME_INDEX_TYPE:
        this.timeIndex = new ArrayDeviceTimeIndex();
        break;
      case ITimeIndex.FILE_TIME_INDEX_TYPE:
        this.timeIndex = new FileTimeIndex();
        break;
      case ITimeIndex.PLAIN_DEVICE_TIME_INDEX_TYPE:
        this.timeIndex = new PlainDeviceTimeIndex();
        break;
      default:
        throw new UnsupportedOperationException();
    }
  }

  public long getRamSize() {
    return ramSize;
  }

  /** the DeviceTimeIndex degrade to FileTimeIndex and release memory */
  public long degradeTimeIndex() {
    TimeIndexLevel timeIndexLevel = TimeIndexLevel.valueOf(getTimeIndexType());
    // if current timeIndex is FileTimeIndex, no need to degrade
    if (timeIndexLevel == TimeIndexLevel.FILE_TIME_INDEX) {
      return 0;
    }
    // get the minimum startTime
    long startTime = timeIndex.getMinStartTime();
    // get the maximum endTime
    long endTime = timeIndex.getMaxEndTime();
    // replace the DeviceTimeIndex with FileTimeIndex
    timeIndex = new FileTimeIndex(startTime, endTime);

    long beforeRamSize = ramSize;

    ramSize = INSTANCE_SIZE + timeIndex.calculateRamSize();

    return beforeRamSize - ramSize;
  }

  private void generatePathToTimeSeriesMetadataMap() throws IOException {
    for (IFullPath path : pathToChunkMetadataListMap.keySet()) {
      pathToTimeSeriesMetadataMap.put(
          path,
          ResourceByPathUtils.getResourceInstance(path)
              .generateTimeSeriesMetadata(
                  pathToReadOnlyMemChunkMap.get(path), pathToChunkMetadataListMap.get(path)));
    }
  }

  public void deleteRemovedDeviceAndUpdateEndTime(Map<IDeviceID, Long> lastTimeForEachDevice) {
    ITimeIndex newTimeIndex = CONFIG.getTimeIndexLevel().getTimeIndex();
    for (Map.Entry<IDeviceID, Long> entry : lastTimeForEachDevice.entrySet()) {
      newTimeIndex.updateStartTime(entry.getKey(), timeIndex.getStartTime(entry.getKey()));
      newTimeIndex.updateEndTime(entry.getKey(), entry.getValue());
    }
    timeIndex = newTimeIndex;
  }

  public void updateEndTime(Map<IDeviceID, Long> lastTimeForEachDevice) {
    for (Map.Entry<IDeviceID, Long> entry : lastTimeForEachDevice.entrySet()) {
      timeIndex.updateEndTime(entry.getKey(), entry.getValue());
    }
  }

  /**
   * @return is this tsfile resource in a TsFileResourceList
   */
  public boolean isFileInList() {
    return prev != null || next != null;
  }

  public void updateProgressIndex(ProgressIndex progressIndex) {
    if (progressIndex == null) {
      return;
    }

    maxProgressIndex =
        (maxProgressIndex == null
            ? progressIndex.deepCopy()
            : maxProgressIndex.updateToMinimumEqualOrIsAfterProgressIndex(progressIndex));

    PipeTimePartitionProgressIndexKeeper.getInstance()
        .updateProgressIndex(getDataRegionId(), getTimePartition(), maxProgressIndex);
  }

  public void setProgressIndex(ProgressIndex progressIndex) {
    if (progressIndex == null) {
      return;
    }

<<<<<<< HEAD
    maxProgressIndex = progressIndex;

    PipeTimePartitionProgressIndexKeeper.getInstance()
        .updateProgressIndex(getDataRegionId(), getTimePartition(), maxProgressIndex);
=======
    maxProgressIndex = progressIndex.deepCopy();
>>>>>>> d962d296
  }

  public ProgressIndex getMaxProgressIndexAfterClose() throws IllegalStateException {
    if (getStatus().equals(TsFileResourceStatus.UNCLOSED)) {
      throw new IllegalStateException(
          "Should not get progress index from a unclosing TsFileResource.");
    }
    return getMaxProgressIndex();
  }

  public ProgressIndex getMaxProgressIndex() {
    return maxProgressIndex == null ? MinimumProgressIndex.INSTANCE : maxProgressIndex;
  }

  public boolean isEmpty() {
    return getFileStartTime() == Long.MAX_VALUE && getFileEndTime() == Long.MIN_VALUE;
  }

  public String getDatabaseName() {
    return file.getParentFile().getParentFile().getParentFile().getName();
  }

  public String getDataRegionId() {
    return file.getParentFile().getParentFile().getName();
  }

  public boolean isInsertionCompactionTaskCandidate() {
    return !isSeq
        && insertionCompactionCandidateStatus != InsertionCompactionCandidateStatus.NOT_VALID;
  }

  public InsertionCompactionCandidateStatus getInsertionCompactionCandidateStatus() {
    return insertionCompactionCandidateStatus;
  }

  public void setInsertionCompactionTaskCandidate(InsertionCompactionCandidateStatus status) {
    insertionCompactionCandidateStatus = status;
  }
}<|MERGE_RESOLUTION|>--- conflicted
+++ resolved
@@ -1150,14 +1150,10 @@
       return;
     }
 
-<<<<<<< HEAD
-    maxProgressIndex = progressIndex;
+    maxProgressIndex = progressIndex.deepCopy();
 
     PipeTimePartitionProgressIndexKeeper.getInstance()
         .updateProgressIndex(getDataRegionId(), getTimePartition(), maxProgressIndex);
-=======
-    maxProgressIndex = progressIndex.deepCopy();
->>>>>>> d962d296
   }
 
   public ProgressIndex getMaxProgressIndexAfterClose() throws IllegalStateException {
