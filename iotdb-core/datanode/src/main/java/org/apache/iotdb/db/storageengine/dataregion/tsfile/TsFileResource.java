--- conflicted
+++ resolved
@@ -134,7 +134,7 @@
   private volatile ModificationFile exclusiveModFile;
 
   private volatile ModificationFile sharedModFile;
-  private long shardModFileOffset;
+  private long sharedModFileOffset;
 
   public static final boolean useSharedModFile = true;
 
@@ -279,7 +279,7 @@
     if (sharedModFile != null) {
       String modFilePath = sharedModFile.getFile().getAbsolutePath();
       ReadWriteIOUtils.write(modFilePath, outputStream);
-      ReadWriteIOUtils.write(shardModFileOffset, outputStream);
+      ReadWriteIOUtils.write(sharedModFileOffset, outputStream);
     } else {
       // make the first "inputStream.available() > 0" in deserialize() happy.
       //
@@ -324,12 +324,7 @@
 
       String modFilePath = null;
       if (inputStream.available() > 0) {
-<<<<<<< HEAD
         modFilePath = ReadWriteIOUtils.readString(inputStream);
-        if (modFilePath != null && !modFilePath.isEmpty()) {
-          shardModFileOffset = ReadWriteIOUtils.readLong(inputStream);
-=======
-        String modFilePath = ReadWriteIOUtils.readString(inputStream);
         // ends with ".mods2" means it is a new version resource file
         if (modFilePath != null && modFilePath.endsWith(ModificationFile.FILE_SUFFIX)) {
           sharedModFileOffset = ReadWriteIOUtils.readLong(inputStream);
@@ -338,7 +333,6 @@
           } else {
             sharedModFilePathFuture = CompletableFuture.completedFuture(modFilePath);
           }
->>>>>>> c65b8264
         }
       }
       if (sharedModFilePathFuture != null) {
@@ -469,7 +463,7 @@
 
     sharedModFile = modFile;
     try {
-      shardModFileOffset = modFileOffset < 0 ? sharedModFile.getFileLength() : modFileOffset;
+      sharedModFileOffset = modFileOffset < 0 ? sharedModFile.getFileLength() : modFileOffset;
       if (serializeNow) {
         serializedSharedModFile();
       }
@@ -517,7 +511,7 @@
           if (modFileManagement != null) {
             sharedModFile = modFileManagement.recover(modFilePath, this);
           } else {
-            sharedModFile = new ModificationFile(modFilePath);
+            sharedModFile = new ModificationFile(modFilePath, true);
           }
         }
       } catch (InterruptedException e) {
@@ -529,8 +523,8 @@
     return sharedModFile;
   }
 
-  public long getShardModFileOffset() {
-    return shardModFileOffset;
+  public long getSharedModFileOffset() {
+    return sharedModFileOffset;
   }
 
   @SuppressWarnings("java:S2886")
@@ -1453,7 +1447,7 @@
       Iterator<ModEntry> sharedIterator = null;
       try {
         sharedIterator =
-            getSharedModFile() != null ? sharedModFile.getModIterator(shardModFileOffset) : null;
+            getSharedModFile() != null ? sharedModFile.getModIterator(sharedModFileOffset) : null;
       } catch (IOException e) {
         LOGGER.warn("Failed to read mods from {} for {}", exclusiveModFile, this, e);
       }
