--- conflicted
+++ resolved
@@ -1261,15 +1261,6 @@
     cloned.timeIndex = this.timeIndex;
     cloned.maxPlanIndex = this.maxPlanIndex;
     cloned.minPlanIndex = this.minPlanIndex;
-<<<<<<< HEAD
-    cloned.exclusiveModFileFuture = this.exclusiveModFileFuture;
-    cloned.sharedModFilePathFuture = this.sharedModFilePathFuture;
-    cloned.modFileManagement = this.modFileManagement;
-    cloned.exclusiveModFile = this.exclusiveModFile;
-    cloned.sharedModFile = this.sharedModFile;
-    cloned.sharedModFileOffset = this.sharedModFileOffset;
-=======
->>>>>>> c7ee924b
     cloned.compactionModFile = this.compactionModFile;
     cloned.isSeq = this.isSeq;
     cloned.tsFileRepairStatus = this.tsFileRepairStatus;
