--- conflicted
+++ resolved
@@ -699,88 +699,7 @@
     return timeIndex.checkDeviceIdExist(deviceId);
   }
 
-<<<<<<< HEAD
   /** @return true if the device is contained in the TsFile */
-=======
-  /**
-   * @return true if the device is contained in the TsFile and it lives beyond TTL
-   */
-  public boolean isSatisfied(
-      IDeviceID deviceId, Filter globalTimeFilter, boolean isSeq, long ttl, boolean debug) {
-    if (deviceId == null) {
-      return isSatisfied(globalTimeFilter, isSeq, ttl, debug);
-    }
-
-    long[] startAndEndTime = timeIndex.getStartAndEndTime(deviceId);
-
-    // doesn't contain this device
-    if (startAndEndTime == null) {
-      if (debug) {
-        DEBUG_LOGGER.info(
-            "Path: {} file {} is not satisfied because of no device!", deviceId, file);
-      }
-      return false;
-    }
-
-    long startTime = startAndEndTime[0];
-    long endTime = isClosed() || !isSeq ? startAndEndTime[1] : Long.MAX_VALUE;
-
-    if (!isAlive(endTime, ttl)) {
-      if (debug) {
-        DEBUG_LOGGER.info("file {} is not satisfied because of ttl!", file);
-      }
-      return false;
-    }
-
-    if (globalTimeFilter != null) {
-      boolean res = globalTimeFilter.satisfyStartEndTime(startTime, endTime);
-      if (debug && !res) {
-        DEBUG_LOGGER.info(
-            "Path: {} file {} is not satisfied because of time filter!", deviceId, fsFactory);
-      }
-      return res;
-    }
-    return true;
-  }
-
-  /**
-   * @return true if the TsFile lives beyond TTL
-   */
-  private boolean isSatisfied(Filter timeFilter, boolean isSeq, long ttl, boolean debug) {
-    long startTime = getFileStartTime();
-    long endTime = isClosed() || !isSeq ? getFileEndTime() : Long.MAX_VALUE;
-    if (startTime > endTime) {
-      // startTime > endTime indicates that there is something wrong with this TsFile. Return false
-      // directly, or it may lead to infinite loop in GroupByMonthFilter#getTimePointPosition.
-      LOGGER.warn(
-          "startTime[{}] of TsFileResource[{}] is greater than its endTime[{}]",
-          startTime,
-          this,
-          endTime);
-      return false;
-    }
-
-    if (!isAlive(endTime, ttl)) {
-      if (debug) {
-        DEBUG_LOGGER.info("file {} is not satisfied because of ttl!", file);
-      }
-      return false;
-    }
-
-    if (timeFilter != null) {
-      boolean res = timeFilter.satisfyStartEndTime(startTime, endTime);
-      if (debug && !res) {
-        DEBUG_LOGGER.info("Path: file {} is not satisfied because of time filter!", fsFactory);
-      }
-      return res;
-    }
-    return true;
-  }
-
-  /**
-   * @return true if the device is contained in the TsFile
-   */
->>>>>>> 1a16b6d3
   public boolean isSatisfied(IDeviceID deviceId, Filter timeFilter, boolean isSeq, boolean debug) {
     if (deviceId != null && definitelyNotContains(deviceId)) {
       if (debug) {
