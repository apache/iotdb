--- conflicted
+++ resolved
@@ -1493,21 +1493,6 @@
     private void appendTableFunctionInvocation(TableFunctionInvocation node, Integer indent) {
       builder.append(formatName(node.getName())).append("(\n");
       appendTableFunctionArguments(node.getArguments(), indent + 1);
-<<<<<<< HEAD
-      if (!node.getCopartitioning().isEmpty()) {
-        builder.append("\n");
-        append(indent + 1, "COPARTITION ");
-        builder.append(
-            node.getCopartitioning().stream()
-                .map(
-                    tableList ->
-                        tableList.stream()
-                            .map(SqlFormatter::formatName)
-                            .collect(joining(", ", "(", ")")))
-                .collect(joining(", ")));
-      }
-=======
->>>>>>> a7ebfa82
       builder.append(")");
     }
 
