--- conflicted
+++ resolved
@@ -75,7 +75,6 @@
 
     for (PlanNode child : node.getChildren()) {
       PlanNode rewriteNode = child.accept(this, context);
-<<<<<<< HEAD
       ExchangeNode exchangeNode = new ExchangeNode(queryContext.getQueryId().genPlanNodeId());
       exchangeNode.addChild(rewriteNode);
       exchangeNode.setOutputSymbols(rewriteNode.getOutputSymbols());
@@ -84,21 +83,6 @@
       context.nodeDistributionMap.put(
           exchangeNode.getPlanNodeId(),
           new NodeDistribution(SAME_WITH_SOME_CHILD, context.mostUsedRegion));
-=======
-
-      TRegionReplicaSet region =
-          context.nodeDistributionMap.get(rewriteNode.getPlanNodeId()).getRegion();
-      if (region.equals(DataPartition.NOT_ASSIGNED) || region.equals(context.mostUsedRegion)) {
-        // if region equals NOT_ASSIGNED, it can be executed on any node
-        newNode.addChild(rewriteNode);
-      } else {
-        ExchangeNode exchangeNode = new ExchangeNode(queryContext.getQueryId().genPlanNodeId());
-        exchangeNode.addChild(rewriteNode);
-        exchangeNode.setOutputSymbols(rewriteNode.getOutputSymbols());
-        newNode.addChild(exchangeNode);
-        context.hasExchangeNode = true;
-      }
->>>>>>> a7ebfa82
     }
     context.nodeDistributionMap.put(
         node.getPlanNodeId(), new NodeDistribution(SAME_WITH_SOME_CHILD, context.mostUsedRegion));
