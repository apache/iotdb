--- conflicted
+++ resolved
@@ -101,37 +101,24 @@
 
   @Override
   public PlanNode visitTableDeviceFetch(
-<<<<<<< HEAD
-      final TableDeviceFetchNode node, final DistributedPlanGenerator.PlanContext context) {
+      final TableDeviceFetchNode node, final TableDistributedPlanGenerator.PlanContext context) {
     return processTableDeviceSourceNode(node, context);
   }
 
   @Override
   public PlanNode visitTableDeviceQueryScan(
-      final TableDeviceQueryScanNode node, final DistributedPlanGenerator.PlanContext context) {
-=======
-      TableDeviceFetchNode node, TableDistributedPlanGenerator.PlanContext context) {
->>>>>>> 8323b8ca
+      final TableDeviceQueryScanNode node, final TableDistributedPlanGenerator.PlanContext context) {
     return processTableDeviceSourceNode(node, context);
   }
 
   @Override
-<<<<<<< HEAD
   public PlanNode visitTableDeviceQueryCount(
-      final TableDeviceQueryCountNode node, final DistributedPlanGenerator.PlanContext context) {
-=======
-  public PlanNode visitTableDeviceQuery(
-      TableDeviceQueryNode node, TableDistributedPlanGenerator.PlanContext context) {
->>>>>>> 8323b8ca
+      final TableDeviceQueryCountNode node, final TableDistributedPlanGenerator.PlanContext context) {
     return processTableDeviceSourceNode(node, context);
   }
 
   private PlanNode processTableDeviceSourceNode(
-<<<<<<< HEAD
-      final TableDeviceSourceNode node, final DistributedPlanGenerator.PlanContext context) {
-=======
-      TableDeviceSourceNode node, TableDistributedPlanGenerator.PlanContext context) {
->>>>>>> 8323b8ca
+      final TableDeviceSourceNode node, final TableDistributedPlanGenerator.PlanContext context) {
     context.nodeDistributionMap.put(
         node.getPlanNodeId(),
         new NodeDistribution(SAME_WITH_ALL_CHILDREN, node.getRegionReplicaSet()));
