/*
 * Licensed under the Apache License, Version 2.0 (the "License");
 * you may not use this file except in compliance with the License.
 * You may obtain a copy of the License at
 *
 *     http://www.apache.org/licenses/LICENSE-2.0
 *
 * Unless required by applicable law or agreed to in writing, software
 * distributed under the License is distributed on an "AS IS" BASIS,
 * WITHOUT WARRANTIES OR CONDITIONS OF ANY KIND, either express or implied.
 * See the License for the specific language governing permissions and
 * limitations under the License.
 */

package org.apache.iotdb.db.queryengine.plan.relational.planner;

import org.apache.iotdb.commons.partition.SchemaPartition;
import org.apache.iotdb.commons.utils.TestOnly;
import org.apache.iotdb.db.queryengine.common.MPPQueryContext;
import org.apache.iotdb.db.queryengine.common.QueryId;
import org.apache.iotdb.db.queryengine.common.SessionInfo;
import org.apache.iotdb.db.queryengine.common.header.ColumnHeader;
import org.apache.iotdb.db.queryengine.common.header.ColumnHeaderConstant;
import org.apache.iotdb.db.queryengine.common.header.DatasetHeader;
import org.apache.iotdb.db.queryengine.execution.warnings.WarningCollector;
import org.apache.iotdb.db.queryengine.metric.QueryPlanCostMetricSet;
import org.apache.iotdb.db.queryengine.plan.planner.plan.LogicalQueryPlan;
import org.apache.iotdb.db.queryengine.plan.planner.plan.node.ExplainAnalyzeNode;
import org.apache.iotdb.db.queryengine.plan.planner.plan.node.PlanNode;
import org.apache.iotdb.db.queryengine.plan.planner.plan.node.WritePlanNode;
import org.apache.iotdb.db.queryengine.plan.planner.plan.node.metadata.read.CountSchemaMergeNode;
import org.apache.iotdb.db.queryengine.plan.relational.analyzer.Analysis;
import org.apache.iotdb.db.queryengine.plan.relational.analyzer.Field;
import org.apache.iotdb.db.queryengine.plan.relational.analyzer.RelationType;
import org.apache.iotdb.db.queryengine.plan.relational.execution.querystats.PlanOptimizersStatsCollector;
import org.apache.iotdb.db.queryengine.plan.relational.metadata.Metadata;
import org.apache.iotdb.db.queryengine.plan.relational.planner.node.FilterNode;
import org.apache.iotdb.db.queryengine.plan.relational.planner.node.LimitNode;
import org.apache.iotdb.db.queryengine.plan.relational.planner.node.OffsetNode;
import org.apache.iotdb.db.queryengine.plan.relational.planner.node.OutputNode;
import org.apache.iotdb.db.queryengine.plan.relational.planner.node.schema.CreateOrUpdateTableDeviceNode;
import org.apache.iotdb.db.queryengine.plan.relational.planner.node.schema.TableDeviceAttributeUpdateNode;
import org.apache.iotdb.db.queryengine.plan.relational.planner.node.schema.TableDeviceFetchNode;
import org.apache.iotdb.db.queryengine.plan.relational.planner.node.schema.TableDeviceQueryCountNode;
import org.apache.iotdb.db.queryengine.plan.relational.planner.node.schema.TableDeviceQueryScanNode;
import org.apache.iotdb.db.queryengine.plan.relational.planner.optimizations.LogicalOptimizeFactory;
import org.apache.iotdb.db.queryengine.plan.relational.planner.optimizations.PlanOptimizer;
import org.apache.iotdb.db.queryengine.plan.relational.sql.ast.AbstractQueryDeviceWithCache;
import org.apache.iotdb.db.queryengine.plan.relational.sql.ast.AbstractTraverseDevice;
import org.apache.iotdb.db.queryengine.plan.relational.sql.ast.CountDevice;
import org.apache.iotdb.db.queryengine.plan.relational.sql.ast.CreateOrUpdateDevice;
import org.apache.iotdb.db.queryengine.plan.relational.sql.ast.Delete;
import org.apache.iotdb.db.queryengine.plan.relational.sql.ast.Explain;
import org.apache.iotdb.db.queryengine.plan.relational.sql.ast.ExplainAnalyze;
import org.apache.iotdb.db.queryengine.plan.relational.sql.ast.FetchDevice;
import org.apache.iotdb.db.queryengine.plan.relational.sql.ast.LoadTsFile;
import org.apache.iotdb.db.queryengine.plan.relational.sql.ast.PipeEnriched;
import org.apache.iotdb.db.queryengine.plan.relational.sql.ast.Query;
import org.apache.iotdb.db.queryengine.plan.relational.sql.ast.ShowDevice;
import org.apache.iotdb.db.queryengine.plan.relational.sql.ast.Statement;
import org.apache.iotdb.db.queryengine.plan.relational.sql.ast.Table;
import org.apache.iotdb.db.queryengine.plan.relational.sql.ast.Update;
import org.apache.iotdb.db.queryengine.plan.relational.sql.ast.WrappedStatement;
import org.apache.iotdb.db.queryengine.plan.relational.type.InternalTypeManager;

import com.google.common.collect.ImmutableList;
import com.google.common.collect.ImmutableMap;
<<<<<<< HEAD
import org.apache.tsfile.enums.TSDataType;
import org.slf4j.Logger;
import org.slf4j.LoggerFactory;
=======
import org.apache.tsfile.read.common.type.LongType;
import org.apache.tsfile.read.common.type.TypeFactory;
>>>>>>> 24a00905

import java.util.ArrayList;
import java.util.List;
import java.util.Objects;
import java.util.Optional;

import static java.util.Objects.requireNonNull;
import static org.apache.iotdb.db.queryengine.metric.QueryPlanCostMetricSet.LOGICAL_PLANNER;
import static org.apache.iotdb.db.queryengine.metric.QueryPlanCostMetricSet.LOGICAL_PLAN_OPTIMIZE;
import static org.apache.iotdb.db.queryengine.metric.QueryPlanCostMetricSet.TABLE_TYPE;
import static org.apache.iotdb.db.queryengine.plan.relational.sql.ast.CountDevice.COUNT_DEVICE_HEADER_STRING;
import static org.apache.iotdb.db.queryengine.plan.relational.sql.ast.ShowDevice.getDeviceColumnHeaderList;
import static org.apache.iotdb.db.queryengine.plan.relational.type.InternalTypeManager.getTSDataType;

public class TableLogicalPlanner {
  private final MPPQueryContext queryContext;
  private final SessionInfo sessionInfo;
  private final SymbolAllocator symbolAllocator;
  private final List<PlanOptimizer> planOptimizers;
  private final Metadata metadata;
  private final WarningCollector warningCollector;

  @TestOnly
  public TableLogicalPlanner(
      MPPQueryContext queryContext,
      Metadata metadata,
      SessionInfo sessionInfo,
      SymbolAllocator symbolAllocator,
      WarningCollector warningCollector) {
    this(
        queryContext,
        metadata,
        sessionInfo,
        symbolAllocator,
        warningCollector,
        new LogicalOptimizeFactory(new PlannerContext(metadata, new InternalTypeManager()))
            .getPlanOptimizers());
  }

  public TableLogicalPlanner(
      MPPQueryContext queryContext,
      Metadata metadata,
      SessionInfo sessionInfo,
      SymbolAllocator symbolAllocator,
      WarningCollector warningCollector,
      List<PlanOptimizer> planOptimizers) {
    this.queryContext = queryContext;
    this.metadata = metadata;
    this.sessionInfo = requireNonNull(sessionInfo, "session is null");
    this.symbolAllocator = requireNonNull(symbolAllocator, "symbolAllocator is null");
    this.warningCollector = requireNonNull(warningCollector, "warningCollector is null");
    this.planOptimizers = planOptimizers;
  }

  public LogicalQueryPlan plan(final Analysis analysis) {
    long startTime = System.nanoTime();
    final Statement statement = analysis.getStatement();
    PlanNode planNode = planStatement(analysis, statement);

    if (statement instanceof Query || statement instanceof ExplainAnalyze) {
      QueryPlanCostMetricSet.getInstance()
          .recordPlanCost(TABLE_TYPE, LOGICAL_PLANNER, System.nanoTime() - startTime);
      startTime = System.nanoTime();

      for (PlanOptimizer optimizer : planOptimizers) {
        planNode =
            optimizer.optimize(
                planNode,
                new PlanOptimizer.Context(
                    sessionInfo,
                    analysis,
                    metadata,
                    queryContext,
                    symbolAllocator,
                    queryContext.getQueryId(),
                    warningCollector,
                    PlanOptimizersStatsCollector.createPlanOptimizersStatsCollector()));
      }
      QueryPlanCostMetricSet.getInstance()
          .recordPlanCost(TABLE_TYPE, LOGICAL_PLAN_OPTIMIZE, System.nanoTime() - startTime);
    }

    return new LogicalQueryPlan(queryContext, planNode);
  }

  private PlanNode planStatement(final Analysis analysis, final Statement statement) {
    if (statement instanceof CreateOrUpdateDevice) {
      return planCreateOrUpdateDevice((CreateOrUpdateDevice) statement, analysis);
    }
    if (statement instanceof FetchDevice) {
      return planFetchDevice((FetchDevice) statement, analysis);
    }
    if (statement instanceof ShowDevice) {
      return planShowDevice((ShowDevice) statement, analysis);
    }
    if (statement instanceof CountDevice) {
      return planCountDevice((CountDevice) statement, analysis);
    }
    if (statement instanceof Update) {
      return planUpdate((Update) statement, analysis);
    }
    return createOutputPlan(planStatementWithoutOutput(analysis, statement), analysis);
  }

  private RelationPlan planStatementWithoutOutput(Analysis analysis, Statement statement) {
    if (statement instanceof Query) {
      return createRelationPlan(analysis, (Query) statement);
    }
    if (statement instanceof Explain) {
      return createRelationPlan(analysis, (Query) ((Explain) statement).getStatement());
    }
    if (statement instanceof WrappedStatement) {
      return createRelationPlan(analysis, ((WrappedStatement) statement));
    }
    if (statement instanceof LoadTsFile) {
      return createRelationPlan(analysis, (LoadTsFile) statement);
    }
    if (statement instanceof PipeEnriched) {
      return createRelationPlan(analysis, (PipeEnriched) statement);
    }
<<<<<<< HEAD
    if (statement instanceof ExplainAnalyze) {
      return planExplainAnalyze((ExplainAnalyze) statement, analysis);
=======
    if (statement instanceof Delete) {
      return createRelationPlan(analysis, (Delete) statement);
>>>>>>> 24a00905
    }
    throw new IllegalStateException(
        "Unsupported statement type: " + statement.getClass().getSimpleName());
  }

  private PlanNode createOutputPlan(RelationPlan plan, Analysis analysis) {
    if (plan.getRoot() instanceof WritePlanNode) {
      return plan.getRoot();
    }
    ImmutableList.Builder<Symbol> outputs = ImmutableList.builder();
    ImmutableList.Builder<String> names = ImmutableList.builder();
    List<ColumnHeader> columnHeaders = new ArrayList<>();

    int columnNumber = 0;
    // TODO perfect the logic of outputDescriptor
    if (queryContext.isExplainAnalyze()) {
      outputs.add(new Symbol(ColumnHeaderConstant.EXPLAIN_ANALYZE));
      names.add("Explain Analyze");
      columnHeaders.add(new ColumnHeader("Explain Analyze", TSDataType.TEXT));
    } else {
      RelationType outputDescriptor = analysis.getOutputDescriptor();
      for (Field field : outputDescriptor.getVisibleFields()) {
        String name = field.getName().orElse("_col" + columnNumber);

        names.add(name);
        int fieldIndex = outputDescriptor.indexOf(field);
        Symbol symbol = plan.getSymbol(fieldIndex);
        outputs.add(symbol);

        columnHeaders.add(new ColumnHeader(name, getTSDataType(field.getType())));

        columnNumber++;
      }
    }

    OutputNode outputNode =
        new OutputNode(
            queryContext.getQueryId().genPlanNodeId(),
            plan.getRoot(),
            names.build(),
            outputs.build());

    DatasetHeader respDatasetHeader = new DatasetHeader(columnHeaders, true);
    analysis.setRespDatasetHeader(respDatasetHeader);

    return outputNode;
  }

  private RelationPlan createRelationPlan(Analysis analysis, WrappedStatement statement) {
    return getRelationPlanner(analysis).process(statement, null);
  }

  private RelationPlan createRelationPlan(Analysis analysis, LoadTsFile loadTsFile) {
    return getRelationPlanner(analysis).process(loadTsFile, null);
  }

  private RelationPlan createRelationPlan(Analysis analysis, PipeEnriched pipeEnriched) {
    return getRelationPlanner(analysis).process(pipeEnriched, null);
  }

  private RelationPlan createRelationPlan(Analysis analysis, Query query) {
    return getRelationPlanner(analysis).process(query, null);
  }

  private RelationPlan createRelationPlan(Analysis analysis, Table table) {
    return getRelationPlanner(analysis).process(table, null);
  }

  private RelationPlan createRelationPlan(Analysis analysis, Delete statement) {
    return getRelationPlanner(analysis).process(statement, null);
  }

  private RelationPlanner getRelationPlanner(Analysis analysis) {
    return new RelationPlanner(
        analysis, symbolAllocator, queryContext, Optional.empty(), sessionInfo, ImmutableMap.of());
  }

  private PlanNode planCreateOrUpdateDevice(
      final CreateOrUpdateDevice statement, final Analysis analysis) {
    final CreateOrUpdateTableDeviceNode node =
        new CreateOrUpdateTableDeviceNode(
            queryContext.getQueryId().genPlanNodeId(),
            statement.getDatabase(),
            statement.getTable(),
            statement.getDeviceIdList(),
            statement.getAttributeNameList(),
            statement.getAttributeValueList());

    analysis.setStatement(statement);
    final SchemaPartition partition =
        metadata.getOrCreateSchemaPartition(
            statement.getDatabase(),
            node.getPartitionKeyList(),
            queryContext.getSession().getUserName());
    analysis.setSchemaPartitionInfo(partition);

    return node;
  }

  private PlanNode planFetchDevice(final FetchDevice statement, final Analysis analysis) {
    final List<ColumnHeader> columnHeaderList =
        getDeviceColumnHeaderList(statement.getDatabase(), statement.getTableName());

    analysis.setRespDatasetHeader(new DatasetHeader(columnHeaderList, true));

    final TableDeviceFetchNode fetchNode =
        new TableDeviceFetchNode(
            queryContext.getQueryId().genPlanNodeId(),
            statement.getDatabase(),
            statement.getTableName(),
            statement.getDeviceIdList(),
            statement.getPartitionKeyList(),
            columnHeaderList,
            null);

    final SchemaPartition schemaPartition =
        metadata.getSchemaPartition(statement.getDatabase(), statement.getPartitionKeyList());
    analysis.setSchemaPartitionInfo(schemaPartition);

    if (schemaPartition.isEmpty()) {
      analysis.setFinishQueryAfterAnalyze();
    }

    return fetchNode;
  }

  private PlanNode planShowDevice(final ShowDevice statement, final Analysis analysis) {
    planQueryDevice(statement, analysis);

    final QueryId queryId = queryContext.getQueryId();

    long pushDownLimit =
        Objects.nonNull(statement.getLimit())
            ? analysis.getLimit(statement.getLimit()).orElse(-1)
            : -1;
    if (pushDownLimit > -1 && Objects.nonNull(statement.getOffset())) {
      pushDownLimit += analysis.getOffset(statement.getOffset());
    }

    // Scan
    PlanNode currentNode =
        new TableDeviceQueryScanNode(
            queryId.genPlanNodeId(),
            statement.getDatabase(),
            statement.getTableName(),
            statement.getIdDeterminedFilterList(),
            null,
            statement.getColumnHeaderList(),
            null,
            Objects.isNull(statement.getIdFuzzyPredicate()) ? pushDownLimit : -1);

    // put the column type info into symbolAllocator to generate TypeProvider
    statement
        .getColumnHeaderList()
        .forEach(
            columnHeader ->
                symbolAllocator.newSymbol(
                    columnHeader.getColumnName(),
                    TypeFactory.getType(columnHeader.getColumnType())));

    // Filter
    if (Objects.nonNull(statement.getIdFuzzyPredicate())) {
      currentNode =
          new FilterNode(queryId.genPlanNodeId(), currentNode, statement.getIdFuzzyPredicate());
    }

    // Limit
    if (pushDownLimit > -1) {
      currentNode =
          new LimitNode(queryId.genPlanNodeId(), currentNode, pushDownLimit, Optional.empty());
    }

    // Offset
    return Objects.nonNull(statement.getOffset())
        ? new OffsetNode(
            queryId.genPlanNodeId(), currentNode, analysis.getOffset(statement.getOffset()))
        : currentNode;
  }

  private PlanNode planCountDevice(final CountDevice statement, final Analysis analysis) {
    planQueryDevice(statement, analysis);

    final TableDeviceQueryCountNode node =
        new TableDeviceQueryCountNode(
            queryContext.getQueryId().genPlanNodeId(),
            statement.getDatabase(),
            statement.getTableName(),
            statement.getIdDeterminedFilterList(),
            statement.getIdFuzzyPredicate(),
            statement.getColumnHeaderList());

    // put the column type info into symbolAllocator to generate TypeProvider
    statement
        .getColumnHeaderList()
        .forEach(
            columnHeader ->
                symbolAllocator.newSymbol(
                    columnHeader.getColumnName(),
                    TypeFactory.getType(columnHeader.getColumnType())));
    symbolAllocator.newSymbol(COUNT_DEVICE_HEADER_STRING, LongType.INT64);
    final CountSchemaMergeNode countMergeNode =
        new CountSchemaMergeNode(queryContext.getQueryId().genPlanNodeId());
    countMergeNode.addChild(node);
    return countMergeNode;
  }

  private void planQueryDevice(
      final AbstractQueryDeviceWithCache statement, final Analysis analysis) {
    planTraverseDevice(statement, analysis);

    if (!analysis.isFailed()) {
      analysis.setRespDatasetHeader(statement.getDataSetHeader());
    }
  }

  private PlanNode planUpdate(final Update statement, final Analysis analysis) {
    planTraverseDevice(statement, analysis);

    return new TableDeviceAttributeUpdateNode(
        queryContext.getQueryId().genPlanNodeId(),
        statement.getDatabase(),
        statement.getTableName(),
        statement.getIdDeterminedFilterList(),
        statement.getIdFuzzyPredicate(),
        statement.getColumnHeaderList(),
        null,
        statement.getAssignments(),
        queryContext.getSession());
  }

  private void planTraverseDevice(final AbstractTraverseDevice statement, final Analysis analysis) {
    final String database = statement.getDatabase();

    final SchemaPartition schemaPartition =
        statement.isIdDetermined()
            ? metadata.getSchemaPartition(database, statement.getPartitionKeyList())
            : metadata.getSchemaPartition(database);
    analysis.setSchemaPartitionInfo(schemaPartition);

    if (schemaPartition.isEmpty()) {
      analysis.setFinishQueryAfterAnalyze();
    }
  }

  private RelationPlan planExplainAnalyze(final ExplainAnalyze statement, final Analysis analysis) {
    RelationPlan originalQueryPlan =
        createRelationPlan(analysis, (Query) (statement.getStatement()));
    PlanNode newRoot =
        new ExplainAnalyzeNode(
            queryContext.getQueryId().genPlanNodeId(),
            originalQueryPlan.getRoot(),
            statement.isVerbose(),
            queryContext.getLocalQueryId(),
            queryContext.getTimeOut());
    return new RelationPlan(
        newRoot, originalQueryPlan.getScope(), originalQueryPlan.getFieldMappings());
  }

  private enum Stage {
    CREATED,
    OPTIMIZED,
    OPTIMIZED_AND_VALIDATED
  }
}<|MERGE_RESOLUTION|>--- conflicted
+++ resolved
@@ -65,14 +65,11 @@
 
 import com.google.common.collect.ImmutableList;
 import com.google.common.collect.ImmutableMap;
-<<<<<<< HEAD
+import org.apache.tsfile.read.common.type.LongType;
+import org.apache.tsfile.read.common.type.TypeFactory;
 import org.apache.tsfile.enums.TSDataType;
 import org.slf4j.Logger;
 import org.slf4j.LoggerFactory;
-=======
-import org.apache.tsfile.read.common.type.LongType;
-import org.apache.tsfile.read.common.type.TypeFactory;
->>>>>>> 24a00905
 
 import java.util.ArrayList;
 import java.util.List;
@@ -193,13 +190,11 @@
     if (statement instanceof PipeEnriched) {
       return createRelationPlan(analysis, (PipeEnriched) statement);
     }
-<<<<<<< HEAD
+    if (statement instanceof Delete) {
+      return createRelationPlan(analysis, (Delete) statement);
+    }
     if (statement instanceof ExplainAnalyze) {
       return planExplainAnalyze((ExplainAnalyze) statement, analysis);
-=======
-    if (statement instanceof Delete) {
-      return createRelationPlan(analysis, (Delete) statement);
->>>>>>> 24a00905
     }
     throw new IllegalStateException(
         "Unsupported statement type: " + statement.getClass().getSimpleName());
