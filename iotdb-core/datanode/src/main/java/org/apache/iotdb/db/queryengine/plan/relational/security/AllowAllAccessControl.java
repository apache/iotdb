--- conflicted
+++ resolved
@@ -32,6 +32,7 @@
 
 import java.util.Collection;
 import java.util.List;
+import java.util.function.Supplier;
 
 import static org.apache.iotdb.db.auth.AuthorityChecker.SUCCEED;
 
@@ -121,10 +122,7 @@
 
   @Override
   public TSStatus checkFullPathWriteDataPermission(
-<<<<<<< HEAD
       IAuditEntity auditEntity, IDeviceID device, String measurementId) {
-=======
-      IAuditEntity entity, IDeviceID device, String measurementId) {
     return SUCCEED;
   }
 
@@ -134,14 +132,13 @@
   }
 
   @Override
-  public TSStatus checkCanAlterTemplate(IAuditEntity entity) {
+  public TSStatus checkCanAlterTemplate(IAuditEntity entity, Supplier<String> auditObject) {
     return SUCCEED;
   }
 
   @Override
   public TSStatus checkCanAlterView(
       IAuditEntity entity, List<PartialPath> sourcePaths, List<PartialPath> targetPaths) {
->>>>>>> 5be7be25
     return SUCCEED;
   }
 }