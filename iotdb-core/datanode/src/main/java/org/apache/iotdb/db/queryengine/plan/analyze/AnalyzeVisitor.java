--- conflicted
+++ resolved
@@ -1695,11 +1695,7 @@
           .getModelInferenceDescriptor()
           .setOutputColumnNames(
               columnHeaders.stream().map(ColumnHeader::getColumnName).collect(Collectors.toList()));
-<<<<<<< HEAD
-      boolean isIgnoreTimestamp = modelInformation.isBuiltIn();
-=======
       boolean isIgnoreTimestamp = !queryStatement.isGenerateTime();
->>>>>>> 3f9778a6
       analysis.setRespDatasetHeader(new DatasetHeader(columnHeaders, isIgnoreTimestamp));
       return;
     }
