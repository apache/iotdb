--- conflicted
+++ resolved
@@ -917,8 +917,7 @@
   /**
    * This method is used to analyze GROUP BY TAGS query.
    *
-   * @throws SemanticException if there are value filters
-   *     <p>TODO: support slimit/soffset/value filter
+   * <p>TODO: support slimit/soffset/value filter
    */
   private void analyzeGroupByTag(
       Analysis analysis,
@@ -1399,15 +1398,8 @@
   }
 
   // For last query
-<<<<<<< HEAD
-  private void analyzeOrderBy(Analysis analysis, QueryStatement queryStatement) {
-    if (!queryStatement.hasOrderBy()) {
-      return;
-    }
-=======
   private void analyzeLastOrderBy(Analysis analysis, QueryStatement queryStatement) {
     if (!queryStatement.hasOrderBy()) return;
->>>>>>> a7c738a2
 
     if (queryStatement.onlyOrderByTimeseries()) {
       analysis.setTimeseriesOrderingForLastQuery(
@@ -1772,7 +1764,7 @@
   }
 
   /**
-   * Get TTimePartitionSlot list about this time filter.
+   * get TTimePartitionSlot list about this time filter
    *
    * @return List<TTimePartitionSlot>, if contains (-oo, XXX] time range, res.right.left = true; if
    *     contains [XX, +oo), res.right.right = true
@@ -1981,9 +1973,6 @@
    *
    * <p>an inconsistent example: select s0 from root.sg1.d1, root.sg1.d2 align by device, return
    * false while root.sg1.d1.s0 is INT32 and root.sg1.d2.s0 is FLOAT.
-   *
-   * @throws SemanticException if the data types of the same measurement are not the same across
-   *     devices,
    */
   private void checkDataTypeConsistencyInAlignByDevice(
       Analysis analysis, List<Expression> expressions) {
@@ -2560,7 +2549,7 @@
     }
   }
 
-  /** Get analysis according to statement and params. */
+  /** get analysis according to statement and params */
   private Analysis getAnalysisForWriting(
       Analysis analysis, List<DataPartitionQueryParam> dataPartitionQueryParams) {
 
@@ -3433,8 +3422,6 @@
   }
 
   /**
-   * Find all the views in given paths.
-   *
    * @param pathList the paths you want to check
    * @param schemaTree the given schema tree
    * @return if all paths you give can be found in schema tree, return a pair of view paths and
