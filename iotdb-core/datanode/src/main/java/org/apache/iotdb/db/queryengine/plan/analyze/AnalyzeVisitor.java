--- conflicted
+++ resolved
@@ -3049,11 +3049,7 @@
     DataPartition dataPartition =
         fetchDataPartitionByDevices(
             devicePathsToAlignedStatus.keySet().stream()
-<<<<<<< HEAD
-                .map(p -> p.getIDeviceID().toString())
-=======
                 .map(PartialPath::getFullPath)
->>>>>>> 28cd29c9
                 .collect(Collectors.toSet()),
             schemaTree,
             context);
