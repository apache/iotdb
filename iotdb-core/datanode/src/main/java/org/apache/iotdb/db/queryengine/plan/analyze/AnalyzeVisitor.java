/*
 * Licensed to the Apache Software Foundation (ASF) under one
 * or more contributor license agreements.  See the NOTICE file
 * distributed with this work for additional information
 * regarding copyright ownership.  The ASF licenses this file
 * to you under the Apache License, Version 2.0 (the
 * "License"); you may not use this file except in compliance
 * with the License.  You may obtain a copy of the License at
 *
 *     http://www.apache.org/licenses/LICENSE-2.0
 *
 * Unless required by applicable law or agreed to in writing,
 * software distributed under the License is distributed on an
 * "AS IS" BASIS, WITHOUT WARRANTIES OR CONDITIONS OF ANY
 * KIND, either express or implied.  See the License for the
 * specific language governing permissions and limitations
 * under the License.
 */

package org.apache.iotdb.db.queryengine.plan.analyze;

import org.apache.iotdb.common.rpc.thrift.TDataNodeLocation;
import org.apache.iotdb.common.rpc.thrift.TSStatus;
import org.apache.iotdb.common.rpc.thrift.TTimePartitionSlot;
import org.apache.iotdb.commons.conf.IoTDBConstant;
import org.apache.iotdb.commons.exception.IllegalPathException;
import org.apache.iotdb.commons.exception.MetadataException;
import org.apache.iotdb.commons.model.ModelInformation;
import org.apache.iotdb.commons.partition.DataPartition;
import org.apache.iotdb.commons.partition.DataPartitionQueryParam;
import org.apache.iotdb.commons.partition.SchemaNodeManagementPartition;
import org.apache.iotdb.commons.partition.SchemaPartition;
import org.apache.iotdb.commons.path.AlignedPath;
import org.apache.iotdb.commons.path.MeasurementPath;
import org.apache.iotdb.commons.path.PartialPath;
import org.apache.iotdb.commons.path.PathPatternTree;
import org.apache.iotdb.commons.schema.column.ColumnHeader;
import org.apache.iotdb.commons.schema.column.ColumnHeaderConstant;
import org.apache.iotdb.commons.schema.view.LogicalViewSchema;
import org.apache.iotdb.commons.schema.view.viewExpression.ViewExpression;
import org.apache.iotdb.commons.utils.TimePartitionUtils;
import org.apache.iotdb.db.conf.IoTDBConfig;
import org.apache.iotdb.db.conf.IoTDBDescriptor;
import org.apache.iotdb.db.exception.ainode.GetModelInfoException;
import org.apache.iotdb.db.exception.metadata.template.TemplateIncompatibleException;
import org.apache.iotdb.db.exception.metadata.view.UnsupportedViewException;
import org.apache.iotdb.db.exception.sql.SemanticException;
import org.apache.iotdb.db.exception.sql.StatementAnalyzeException;
import org.apache.iotdb.db.queryengine.common.DeviceContext;
import org.apache.iotdb.db.queryengine.common.MPPQueryContext;
import org.apache.iotdb.db.queryengine.common.TimeseriesContext;
import org.apache.iotdb.db.queryengine.common.header.DatasetHeader;
import org.apache.iotdb.db.queryengine.common.header.DatasetHeaderFactory;
import org.apache.iotdb.db.queryengine.common.schematree.DeviceSchemaInfo;
import org.apache.iotdb.db.queryengine.common.schematree.IMeasurementSchemaInfo;
import org.apache.iotdb.db.queryengine.common.schematree.ISchemaTree;
import org.apache.iotdb.db.queryengine.execution.operator.window.WindowType;
import org.apache.iotdb.db.queryengine.execution.operator.window.ainode.BottomInferenceWindowParameter;
import org.apache.iotdb.db.queryengine.execution.operator.window.ainode.CountInferenceWindow;
import org.apache.iotdb.db.queryengine.execution.operator.window.ainode.CountInferenceWindowParameter;
import org.apache.iotdb.db.queryengine.execution.operator.window.ainode.HeadInferenceWindow;
import org.apache.iotdb.db.queryengine.execution.operator.window.ainode.InferenceWindow;
import org.apache.iotdb.db.queryengine.execution.operator.window.ainode.InferenceWindowParameter;
import org.apache.iotdb.db.queryengine.execution.operator.window.ainode.InferenceWindowType;
import org.apache.iotdb.db.queryengine.execution.operator.window.ainode.TailInferenceWindow;
import org.apache.iotdb.db.queryengine.metric.QueryPlanCostMetricSet;
import org.apache.iotdb.db.queryengine.plan.analyze.load.LoadTsFileAnalyzer;
import org.apache.iotdb.db.queryengine.plan.analyze.load.LoadTsFileToTableModelAnalyzer;
import org.apache.iotdb.db.queryengine.plan.analyze.load.LoadTsFileToTreeModelAnalyzer;
import org.apache.iotdb.db.queryengine.plan.analyze.lock.DataNodeSchemaLockManager;
import org.apache.iotdb.db.queryengine.plan.analyze.lock.SchemaLockType;
import org.apache.iotdb.db.queryengine.plan.analyze.schema.ISchemaFetcher;
import org.apache.iotdb.db.queryengine.plan.analyze.schema.SchemaValidator;
import org.apache.iotdb.db.queryengine.plan.expression.Expression;
import org.apache.iotdb.db.queryengine.plan.expression.ExpressionFactory;
import org.apache.iotdb.db.queryengine.plan.expression.ExpressionType;
import org.apache.iotdb.db.queryengine.plan.expression.binary.CompareBinaryExpression;
import org.apache.iotdb.db.queryengine.plan.expression.leaf.ConstantOperand;
import org.apache.iotdb.db.queryengine.plan.expression.leaf.TimeSeriesOperand;
import org.apache.iotdb.db.queryengine.plan.expression.multi.FunctionExpression;
import org.apache.iotdb.db.queryengine.plan.expression.visitor.ExistUnknownTypeInExpression;
import org.apache.iotdb.db.queryengine.plan.planner.LocalExecutionPlanner;
import org.apache.iotdb.db.queryengine.plan.planner.plan.node.metadata.write.MeasurementGroup;
import org.apache.iotdb.db.queryengine.plan.planner.plan.parameter.DeviceViewIntoPathDescriptor;
import org.apache.iotdb.db.queryengine.plan.planner.plan.parameter.FillDescriptor;
import org.apache.iotdb.db.queryengine.plan.planner.plan.parameter.GroupByConditionParameter;
import org.apache.iotdb.db.queryengine.plan.planner.plan.parameter.GroupByCountParameter;
import org.apache.iotdb.db.queryengine.plan.planner.plan.parameter.GroupByParameter;
import org.apache.iotdb.db.queryengine.plan.planner.plan.parameter.GroupBySessionParameter;
import org.apache.iotdb.db.queryengine.plan.planner.plan.parameter.GroupByTimeParameter;
import org.apache.iotdb.db.queryengine.plan.planner.plan.parameter.GroupByVariationParameter;
import org.apache.iotdb.db.queryengine.plan.planner.plan.parameter.IntoPathDescriptor;
import org.apache.iotdb.db.queryengine.plan.planner.plan.parameter.OrderByParameter;
import org.apache.iotdb.db.queryengine.plan.statement.Statement;
import org.apache.iotdb.db.queryengine.plan.statement.StatementNode;
import org.apache.iotdb.db.queryengine.plan.statement.StatementVisitor;
import org.apache.iotdb.db.queryengine.plan.statement.component.FillComponent;
import org.apache.iotdb.db.queryengine.plan.statement.component.GroupByComponent;
import org.apache.iotdb.db.queryengine.plan.statement.component.GroupByConditionComponent;
import org.apache.iotdb.db.queryengine.plan.statement.component.GroupByCountComponent;
import org.apache.iotdb.db.queryengine.plan.statement.component.GroupBySessionComponent;
import org.apache.iotdb.db.queryengine.plan.statement.component.GroupByTimeComponent;
import org.apache.iotdb.db.queryengine.plan.statement.component.GroupByVariationComponent;
import org.apache.iotdb.db.queryengine.plan.statement.component.IntoComponent;
import org.apache.iotdb.db.queryengine.plan.statement.component.Ordering;
import org.apache.iotdb.db.queryengine.plan.statement.component.ResultColumn;
import org.apache.iotdb.db.queryengine.plan.statement.component.SortItem;
import org.apache.iotdb.db.queryengine.plan.statement.component.WhereCondition;
import org.apache.iotdb.db.queryengine.plan.statement.crud.DeleteDataStatement;
import org.apache.iotdb.db.queryengine.plan.statement.crud.InsertBaseStatement;
import org.apache.iotdb.db.queryengine.plan.statement.crud.InsertMultiTabletsStatement;
import org.apache.iotdb.db.queryengine.plan.statement.crud.InsertRowStatement;
import org.apache.iotdb.db.queryengine.plan.statement.crud.InsertRowsOfOneDeviceStatement;
import org.apache.iotdb.db.queryengine.plan.statement.crud.InsertRowsStatement;
import org.apache.iotdb.db.queryengine.plan.statement.crud.InsertStatement;
import org.apache.iotdb.db.queryengine.plan.statement.crud.InsertTabletStatement;
import org.apache.iotdb.db.queryengine.plan.statement.crud.LoadTsFileStatement;
import org.apache.iotdb.db.queryengine.plan.statement.crud.QueryStatement;
import org.apache.iotdb.db.queryengine.plan.statement.internal.DeviceSchemaFetchStatement;
import org.apache.iotdb.db.queryengine.plan.statement.internal.InternalBatchActivateTemplateStatement;
import org.apache.iotdb.db.queryengine.plan.statement.internal.InternalCreateMultiTimeSeriesStatement;
import org.apache.iotdb.db.queryengine.plan.statement.internal.InternalCreateTimeSeriesStatement;
import org.apache.iotdb.db.queryengine.plan.statement.internal.SeriesSchemaFetchStatement;
import org.apache.iotdb.db.queryengine.plan.statement.metadata.AlterTimeSeriesStatement;
import org.apache.iotdb.db.queryengine.plan.statement.metadata.CountDatabaseStatement;
import org.apache.iotdb.db.queryengine.plan.statement.metadata.CountDevicesStatement;
import org.apache.iotdb.db.queryengine.plan.statement.metadata.CountLevelTimeSeriesStatement;
import org.apache.iotdb.db.queryengine.plan.statement.metadata.CountNodesStatement;
import org.apache.iotdb.db.queryengine.plan.statement.metadata.CountTimeSeriesStatement;
import org.apache.iotdb.db.queryengine.plan.statement.metadata.CreateAlignedTimeSeriesStatement;
import org.apache.iotdb.db.queryengine.plan.statement.metadata.CreateMultiTimeSeriesStatement;
import org.apache.iotdb.db.queryengine.plan.statement.metadata.CreateTimeSeriesStatement;
import org.apache.iotdb.db.queryengine.plan.statement.metadata.ShowChildNodesStatement;
import org.apache.iotdb.db.queryengine.plan.statement.metadata.ShowChildPathsStatement;
import org.apache.iotdb.db.queryengine.plan.statement.metadata.ShowClusterStatement;
import org.apache.iotdb.db.queryengine.plan.statement.metadata.ShowCurrentTimestampStatement;
import org.apache.iotdb.db.queryengine.plan.statement.metadata.ShowDatabaseStatement;
import org.apache.iotdb.db.queryengine.plan.statement.metadata.ShowDevicesStatement;
import org.apache.iotdb.db.queryengine.plan.statement.metadata.ShowTTLStatement;
import org.apache.iotdb.db.queryengine.plan.statement.metadata.ShowTimeSeriesStatement;
import org.apache.iotdb.db.queryengine.plan.statement.metadata.template.ActivateTemplateStatement;
import org.apache.iotdb.db.queryengine.plan.statement.metadata.template.BatchActivateTemplateStatement;
import org.apache.iotdb.db.queryengine.plan.statement.metadata.template.CreateSchemaTemplateStatement;
import org.apache.iotdb.db.queryengine.plan.statement.metadata.template.SetSchemaTemplateStatement;
import org.apache.iotdb.db.queryengine.plan.statement.metadata.template.ShowNodesInSchemaTemplateStatement;
import org.apache.iotdb.db.queryengine.plan.statement.metadata.template.ShowPathSetTemplateStatement;
import org.apache.iotdb.db.queryengine.plan.statement.metadata.template.ShowPathsUsingTemplateStatement;
import org.apache.iotdb.db.queryengine.plan.statement.metadata.template.ShowSchemaTemplateStatement;
import org.apache.iotdb.db.queryengine.plan.statement.metadata.view.CreateLogicalViewStatement;
import org.apache.iotdb.db.queryengine.plan.statement.metadata.view.ShowLogicalViewStatement;
import org.apache.iotdb.db.queryengine.plan.statement.pipe.PipeEnrichedStatement;
import org.apache.iotdb.db.queryengine.plan.statement.sys.ExplainAnalyzeStatement;
import org.apache.iotdb.db.queryengine.plan.statement.sys.ExplainStatement;
import org.apache.iotdb.db.queryengine.plan.statement.sys.ShowQueriesStatement;
import org.apache.iotdb.db.queryengine.plan.statement.sys.ShowVersionStatement;
import org.apache.iotdb.db.schemaengine.template.Template;
import org.apache.iotdb.db.storageengine.load.config.LoadTsFileConfigurator;
import org.apache.iotdb.db.storageengine.load.metrics.LoadTsFileCostMetricsSet;
import org.apache.iotdb.db.utils.constant.SqlConstant;
import org.apache.iotdb.rpc.RpcUtils;
import org.apache.iotdb.rpc.TSStatusCode;

import org.apache.tsfile.enums.TSDataType;
import org.apache.tsfile.file.metadata.IDeviceID;
import org.apache.tsfile.read.common.TimeRange;
import org.apache.tsfile.read.filter.basic.Filter;
import org.apache.tsfile.utils.Pair;
import org.apache.tsfile.utils.RamUsageEstimator;
import org.apache.tsfile.write.schema.IMeasurementSchema;
import org.slf4j.Logger;
import org.slf4j.LoggerFactory;

import java.util.ArrayList;
import java.util.Arrays;
import java.util.Collections;
import java.util.Comparator;
import java.util.HashMap;
import java.util.HashSet;
import java.util.Iterator;
import java.util.LinkedHashMap;
import java.util.LinkedHashSet;
import java.util.List;
import java.util.Locale;
import java.util.Map;
import java.util.Objects;
import java.util.Set;
import java.util.function.UnaryOperator;
import java.util.stream.Collectors;

import static com.google.common.base.Preconditions.checkState;
import static org.apache.iotdb.commons.conf.IoTDBConstant.ALLOWED_SCHEMA_PROPS;
import static org.apache.iotdb.commons.conf.IoTDBConstant.DEADBAND;
import static org.apache.iotdb.commons.conf.IoTDBConstant.LOSS;
import static org.apache.iotdb.commons.conf.IoTDBConstant.ONE_LEVEL_PATH_WILDCARD;
import static org.apache.iotdb.commons.schema.SchemaConstant.ALL_MATCH_PATTERN;
import static org.apache.iotdb.commons.schema.column.ColumnHeaderConstant.DEVICE;
import static org.apache.iotdb.commons.schema.column.ColumnHeaderConstant.ENDTIME;
import static org.apache.iotdb.db.queryengine.metric.QueryPlanCostMetricSet.PARTITION_FETCHER;
import static org.apache.iotdb.db.queryengine.metric.QueryPlanCostMetricSet.SCHEMA_FETCHER;
import static org.apache.iotdb.db.queryengine.metric.QueryPlanCostMetricSet.TREE_TYPE;
import static org.apache.iotdb.db.queryengine.plan.analyze.AnalyzeUtils.removeLogicalView;
import static org.apache.iotdb.db.queryengine.plan.analyze.AnalyzeUtils.validateSchema;
import static org.apache.iotdb.db.queryengine.plan.analyze.ExpressionAnalyzer.bindSchemaForExpression;
import static org.apache.iotdb.db.queryengine.plan.analyze.ExpressionAnalyzer.concatDeviceAndBindSchemaForExpression;
import static org.apache.iotdb.db.queryengine.plan.analyze.ExpressionAnalyzer.concatDeviceAndBindSchemaForHaving;
import static org.apache.iotdb.db.queryengine.plan.analyze.ExpressionAnalyzer.getMeasurementExpression;
import static org.apache.iotdb.db.queryengine.plan.analyze.ExpressionAnalyzer.normalizeExpression;
import static org.apache.iotdb.db.queryengine.plan.analyze.ExpressionAnalyzer.searchAggregationExpressions;
import static org.apache.iotdb.db.queryengine.plan.analyze.ExpressionAnalyzer.searchSourceExpressions;
import static org.apache.iotdb.db.queryengine.plan.analyze.ExpressionAnalyzer.toLowerCaseExpression;
import static org.apache.iotdb.db.queryengine.plan.analyze.ExpressionTypeAnalyzer.analyzeExpression;
import static org.apache.iotdb.db.queryengine.plan.analyze.SelectIntoUtils.constructTargetDevice;
import static org.apache.iotdb.db.queryengine.plan.analyze.SelectIntoUtils.constructTargetMeasurement;
import static org.apache.iotdb.db.queryengine.plan.analyze.SelectIntoUtils.constructTargetPath;
import static org.apache.iotdb.db.queryengine.plan.analyze.SelectIntoUtils.constructTargetPathWithoutPlaceHolder;
import static org.apache.iotdb.db.queryengine.plan.optimization.LimitOffsetPushDown.canPushDownLimitOffsetInGroupByTimeForDevice;
import static org.apache.iotdb.db.queryengine.plan.optimization.LimitOffsetPushDown.pushDownLimitOffsetInGroupByTimeForDevice;
import static org.apache.iotdb.db.queryengine.plan.parser.ASTVisitor.parseNodeString;
import static org.apache.iotdb.db.queryengine.plan.relational.planner.optimizations.DataNodeLocationSupplierFactory.getReadableDataNodeLocations;
import static org.apache.iotdb.db.schemaengine.schemaregion.view.visitor.GetSourcePathsVisitor.getSourcePaths;
import static org.apache.iotdb.db.storageengine.load.metrics.LoadTsFileCostMetricsSet.ANALYSIS;
import static org.apache.iotdb.db.utils.constant.SqlConstant.COUNT_TIME_HEADER;
import static org.apache.iotdb.db.utils.constant.SqlConstant.ROOT_DOT;

/** This visitor is used to analyze each type of Statement and returns the {@link Analysis}. */
public class AnalyzeVisitor extends StatementVisitor<Analysis, MPPQueryContext> {

  private static final Logger logger = LoggerFactory.getLogger(AnalyzeVisitor.class);

  static final IoTDBConfig CONFIG = IoTDBDescriptor.getInstance().getConfig();

  static final Expression DEVICE_EXPRESSION =
      TimeSeriesOperand.constructColumnHeaderExpression(DEVICE, TSDataType.TEXT);

  public static final Expression END_TIME_EXPRESSION =
      TimeSeriesOperand.constructColumnHeaderExpression(ENDTIME, TSDataType.INT64);

  private static final String INFERENCE_COLUMN_NAME = "output";

  private final List<String> lastQueryColumnNames =
      new ArrayList<>(Arrays.asList("TIME", "TIMESERIES", "VALUE", "DATATYPE"));

  private final IPartitionFetcher partitionFetcher;
  private final ISchemaFetcher schemaFetcher;
  private final IModelFetcher modelFetcher;

  public AnalyzeVisitor(IPartitionFetcher partitionFetcher, ISchemaFetcher schemaFetcher) {
    this.partitionFetcher = partitionFetcher;
    this.schemaFetcher = schemaFetcher;
    this.modelFetcher = ModelFetcher.getInstance();
  }

  @Override
  public Analysis visitNode(StatementNode node, MPPQueryContext context) {
    throw new UnsupportedOperationException(
        "Unsupported statement type: " + node.getClass().getName());
  }

  @Override
  public Analysis visitExplain(ExplainStatement explainStatement, MPPQueryContext context) {
    Analysis analysis = visitQuery(explainStatement.getQueryStatement(), context);
    analysis.setRealStatement(explainStatement);
    analysis.setFinishQueryAfterAnalyze(true);
    analysis.setDatabaseName(context.getDatabaseName().orElse(null));
    return analysis;
  }

  @Override
  public Analysis visitExplainAnalyze(
      ExplainAnalyzeStatement explainAnalyzeStatement, MPPQueryContext context) {
    Analysis analysis = visitQuery(explainAnalyzeStatement.getQueryStatement(), context);
    context.setExplainAnalyze(true);
    analysis.setRealStatement(explainAnalyzeStatement);
    analysis.setRespDatasetHeader(
        new DatasetHeader(
            Collections.singletonList(
                new ColumnHeader(ColumnHeaderConstant.EXPLAIN_ANALYZE, TSDataType.TEXT, null)),
            true));
    analysis.setDatabaseName(context.getDatabaseName().orElse(null));
    return analysis;
  }

  @Override
  public Analysis visitQuery(QueryStatement queryStatement, MPPQueryContext context) {
    Analysis analysis = new Analysis();
    analysis.setLastLevelUseWildcard(queryStatement.isLastLevelUseWildcard());

    try {
      // check for semantic errors
      queryStatement.semanticCheck();

      // fetch model inference information and check
      analyzeModelInference(analysis, queryStatement);

      ISchemaTree schemaTree = analyzeSchema(queryStatement, analysis, context);

      // If there is no leaf node in the schema tree, the query should be completed immediately
      if (schemaTree.isEmpty()) {
        return finishQuery(queryStatement, analysis);
      }

      // extract global time filter from query filter and determine if there is a value filter
      analyzeGlobalTimeFilter(analysis, queryStatement);

      if (queryStatement.isLastQuery()) {
        return analyzeLastQuery(queryStatement, analysis, schemaTree, context);
      }

      List<Pair<Expression, String>> outputExpressions;
      if (queryStatement.isAlignByDevice()) {
        List<PartialPath> deviceList = analyzeFrom(queryStatement, schemaTree);

        if (deviceList.size() > 1
            && TemplatedAnalyze.canBuildPlanUseTemplate(
                analysis, queryStatement, partitionFetcher, schemaTree, context, deviceList)) {
          // when device size is less than 1, there is no need to use template optimization, i.e. no
          // need to extract common variables
          return analysis;
        }

        if (canPushDownLimitOffsetInGroupByTimeForDevice(queryStatement)) {
          // remove the device which won't appear in resultSet after limit/offset
          deviceList =
              pushDownLimitOffsetInGroupByTimeForDevice(
                  deviceList, queryStatement, context.getZoneId());
        }

        outputExpressions =
            analyzeSelect(analysis, queryStatement, schemaTree, deviceList, context);
        if (outputExpressions.isEmpty()) {
          return finishQuery(queryStatement, analysis);
        }

        analyzeDeviceToWhere(analysis, queryStatement, schemaTree, deviceList, context);
        if (deviceList.isEmpty()) {
          return finishQuery(queryStatement, analysis, outputExpressions);
        }
        analysis.setDeviceList(deviceList);

        analyzeDeviceToGroupBy(analysis, queryStatement, schemaTree, deviceList, context);
        analyzeDeviceToOrderBy(analysis, queryStatement, schemaTree, deviceList, context);
        analyzeHaving(analysis, queryStatement, schemaTree, deviceList, context);

        analyzeDeviceToAggregation(analysis, queryStatement);
        analyzeDeviceToSourceTransform(analysis, queryStatement);
        analyzeDeviceToSource(analysis, queryStatement);

        analyzeDeviceViewOutput(analysis, queryStatement);
        analyzeDeviceViewInput(analysis, queryStatement);

        analyzeInto(analysis, queryStatement, deviceList, outputExpressions, context);
      } else {
        // analyze output expressions
        if (queryStatement.isGroupByLevel()) {
          GroupByLevelHelper groupByLevelHelper =
              new GroupByLevelHelper(queryStatement.getGroupByLevelComponent().getLevels());

          outputExpressions =
              analyzeGroupByLevelSelect(
                  analysis, queryStatement, schemaTree, groupByLevelHelper, context);
          if (outputExpressions.isEmpty()) {
            return finishQuery(queryStatement, analysis);
          }
          analysis.setOutputExpressions(outputExpressions);
          setSelectExpressions(analysis, queryStatement, outputExpressions);

          analyzeGroupByLevelHaving(
              analysis, queryStatement, schemaTree, groupByLevelHelper, context);

          analyzeGroupByLevelOrderBy(
              analysis, queryStatement, schemaTree, groupByLevelHelper, context);

          checkDataTypeConsistencyInGroupByLevel(
              analysis, groupByLevelHelper.getGroupByLevelExpressions());
          analysis.setCrossGroupByExpressions(groupByLevelHelper.getGroupByLevelExpressions());
        } else {
          outputExpressions = analyzeSelect(analysis, queryStatement, schemaTree, context);

          analyzeGroupByTag(analysis, queryStatement, outputExpressions);

          if (outputExpressions.isEmpty()) {
            return finishQuery(queryStatement, analysis);
          }
          analysis.setOutputExpressions(outputExpressions);
          setSelectExpressions(analysis, queryStatement, outputExpressions);

          analyzeHaving(analysis, queryStatement, schemaTree, context);

          analyzeOrderBy(analysis, queryStatement, schemaTree, context);
        }

        // analyze aggregation
        analyzeAggregation(analysis, queryStatement);

        // analyze aggregation input
        analyzeGroupBy(analysis, queryStatement, schemaTree, context);
        analyzeWhere(analysis, queryStatement, schemaTree, context);
        if (analysis.getWhereExpression() != null
            && analysis.getWhereExpression().equals(ConstantOperand.FALSE)) {
          return finishQuery(queryStatement, analysis, outputExpressions);
        }
        analyzeSourceTransform(analysis, outputExpressions, queryStatement);

        // analyze series scan
        analyzeSource(analysis, queryStatement);

        // analyze into paths
        analyzeInto(analysis, queryStatement, outputExpressions, context);
      }

      analyzeGroupByTime(analysis, queryStatement);
      context.generateGlobalTimeFilter(analysis);

      analyzeFill(analysis, queryStatement);

      // generate result set header according to output expressions
      analyzeOutput(analysis, queryStatement, outputExpressions);

      // fetch partition information
      analyzeDataPartition(analysis, queryStatement, schemaTree, context);

    } catch (StatementAnalyzeException e) {
      throw new StatementAnalyzeException(
          "Meet error when analyzing the query statement: " + e.getMessage());
    }
    return analysis;
  }

  // check if there is proper model to inference for MODEL_NAME, there is no need to do the
  // following analyze if there isn't.
  private void analyzeModelInference(Analysis analysis, QueryStatement queryStatement) {
    if (!queryStatement.hasModelInference()) {
      return;
    }

    // Get model metadata from configNode and do some check
    String modelId = queryStatement.getModelName();
    TSStatus status = modelFetcher.fetchModel(modelId, analysis);
    if (status.getCode() != TSStatusCode.SUCCESS_STATUS.getStatusCode()) {
      throw new GetModelInfoException(status.getMessage());
    }
    ModelInformation modelInformation = analysis.getModelInformation();
    if (modelInformation == null || !modelInformation.available()) {
      throw new SemanticException("Model " + modelId + " is not active");
    }

    // set inference window if there is
    if (queryStatement.isSetInferenceWindow()) {
      InferenceWindow window = queryStatement.getInferenceWindow();
      if (InferenceWindowType.HEAD == window.getType()) {
        long windowSize = ((HeadInferenceWindow) window).getWindowSize();
        checkWindowSize(windowSize, modelInformation);
        if (queryStatement.hasLimit() && queryStatement.getRowLimit() < windowSize) {
          throw new SemanticException(
              "Limit in Sql should be larger than window size in inference");
        }
        // optimize head window by limitNode
        queryStatement.setRowLimit(windowSize);
      } else if (InferenceWindowType.TAIL == window.getType()) {
        long windowSize = ((TailInferenceWindow) window).getWindowSize();
        checkWindowSize(windowSize, modelInformation);
        InferenceWindowParameter inferenceWindowParameter =
            new BottomInferenceWindowParameter(windowSize);
        analysis
            .getModelInferenceDescriptor()
            .setInferenceWindowParameter(inferenceWindowParameter);
      } else if (InferenceWindowType.COUNT == window.getType()) {
        CountInferenceWindow countInferenceWindow = (CountInferenceWindow) window;
        checkWindowSize(countInferenceWindow.getInterval(), modelInformation);
        InferenceWindowParameter inferenceWindowParameter =
            new CountInferenceWindowParameter(
                countInferenceWindow.getInterval(), countInferenceWindow.getStep());
        analysis
            .getModelInferenceDescriptor()
            .setInferenceWindowParameter(inferenceWindowParameter);
      }
    }

    // set inference attributes if there is
    if (queryStatement.hasInferenceAttributes()) {
      analysis
          .getModelInferenceDescriptor()
          .setInferenceAttributes(queryStatement.getInferenceAttributes());
    }
  }

  private void checkWindowSize(long windowSize, ModelInformation modelInformation) {
    if (modelInformation.isBuiltIn()) {
      return;
    }

    if (modelInformation.getInputShape()[0] != windowSize) {
      throw new SemanticException(
          String.format(
              "Window output %d is not equal to input size of model %d",
              windowSize, modelInformation.getInputShape()[0]));
    }
  }

  private ISchemaTree analyzeSchema(
      QueryStatement queryStatement, Analysis analysis, MPPQueryContext context) {
    // concat path and construct path pattern tree
    ConcatPathRewriter concatPathRewriter = new ConcatPathRewriter();
    queryStatement =
        (QueryStatement)
            concatPathRewriter.rewrite(
                queryStatement, new PathPatternTree(queryStatement.useWildcard()), context);
    analysis.setRealStatement(queryStatement);

    // request schema fetch API
    long startTime = System.nanoTime();
    ISchemaTree schemaTree;
    try {
      logger.debug("[StartFetchSchema]");
      PathPatternTree authorizedPatternTree = queryStatement.getAuthorityScope();
      // If the authority scope of query statement contains full path, we should fetch schema
      // without template. Otherwise, the result ISchemaTree may contain template series that is
      // not authorized to access.
      boolean allWildcardLeaf =
          !authorizedPatternTree.isContainFullPath() && authorizedPatternTree.isContainWildcard();
      if (queryStatement.isGroupByTag()) {
        schemaTree =
            schemaFetcher.fetchSchemaWithTags(
                concatPathRewriter.getPatternTree(), allWildcardLeaf, context);
      } else {
        schemaTree =
            schemaFetcher.fetchSchema(
                concatPathRewriter.getPatternTree(), allWildcardLeaf, context);
      }

      // make sure paths in logical view is fetched
      updateSchemaTreeByViews(analysis, schemaTree, context);
    } finally {
      logger.debug("[EndFetchSchema]");
      long schemaFetchCost = System.nanoTime() - startTime;
      context.setFetchSchemaCost(schemaFetchCost);
      QueryPlanCostMetricSet.getInstance()
          .recordPlanCost(TREE_TYPE, SCHEMA_FETCHER, schemaFetchCost);
    }

    analysis.setSchemaTree(schemaTree);
    return schemaTree;
  }

  private Analysis finishQuery(QueryStatement queryStatement, Analysis analysis) {
    if (queryStatement.isSelectInto()) {
      analysis.setRespDatasetHeader(
          DatasetHeaderFactory.getSelectIntoHeader(queryStatement.isAlignByDevice()));
    }
    if (queryStatement.isLastQuery()) {
      analysis.setRespDatasetHeader(DatasetHeaderFactory.getLastQueryHeader());
    }
    analysis.setFinishQueryAfterAnalyze(true);
    return analysis;
  }

  private Analysis finishQuery(
      QueryStatement queryStatement,
      Analysis analysis,
      List<Pair<Expression, String>> outputExpressions) {
    analyzeOutput(analysis, queryStatement, outputExpressions);
    analysis.setFinishQueryAfterAnalyze(true);
    return analysis;
  }

  private void analyzeGlobalTimeFilter(Analysis analysis, QueryStatement queryStatement) {
    Expression globalTimePredicate = null;
    boolean hasValueFilter = false;
    if (queryStatement.getWhereCondition() != null) {
      WhereCondition whereCondition = queryStatement.getWhereCondition();
      Expression predicate = whereCondition.getPredicate();

      Pair<Expression, Boolean> resultPair =
          PredicateUtils.extractGlobalTimePredicate(predicate, true, true);
      globalTimePredicate = resultPair.left;
      if (globalTimePredicate != null) {
        globalTimePredicate = PredicateUtils.predicateRemoveNot(globalTimePredicate);
      }
      hasValueFilter = resultPair.right;

      predicate = PredicateUtils.simplifyPredicate(predicate);

      // set where condition to null if predicate is true or time filter.
      if (!hasValueFilter || predicate.equals(ConstantOperand.TRUE)) {
        queryStatement.setWhereCondition(null);
      } else {
        whereCondition.setPredicate(predicate);
      }
    }
    analysis.setGlobalTimePredicate(globalTimePredicate);
    analysis.setHasValueFilter(hasValueFilter);
  }

  private Analysis analyzeLastQuery(
      QueryStatement queryStatement,
      Analysis analysis,
      ISchemaTree schemaTree,
      MPPQueryContext context) {
    if (analysis.hasValueFilter()) {
      throw new SemanticException("Only time filters are supported in LAST query");
    }
    analyzeLastOrderBy(analysis, queryStatement);

    List<Expression> selectExpressions = new ArrayList<>();
    for (ResultColumn resultColumn : queryStatement.getSelectComponent().getResultColumns()) {
      selectExpressions.add(resultColumn.getExpression());
    }
    analyzeLastSource(analysis, selectExpressions, schemaTree, context);

    analysis.setRespDatasetHeader(DatasetHeaderFactory.getLastQueryHeader());

    // fetch partition information
    analyzeDataPartition(analysis, queryStatement, schemaTree, context);

    return analysis;
  }

  private void analyzeLastSource(
      Analysis analysis,
      List<Expression> selectExpressions,
      ISchemaTree schemaTree,
      MPPQueryContext context) {
    Set<Expression> sourceExpressions = new LinkedHashSet<>();
    Set<Expression> lastQueryBaseExpressions = new LinkedHashSet<>();
    Map<Expression, List<Expression>> lastQueryNonWritableViewSourceExpressionMap = null;

    for (Expression selectExpression : selectExpressions) {
      for (Expression lastQuerySourceExpression :
          bindSchemaForExpression(selectExpression, schemaTree, context)) {
        if (lastQuerySourceExpression instanceof TimeSeriesOperand) {
          lastQueryBaseExpressions.add(lastQuerySourceExpression);
          sourceExpressions.add(lastQuerySourceExpression);
        } else {
          if (lastQueryNonWritableViewSourceExpressionMap == null) {
            lastQueryNonWritableViewSourceExpressionMap = new HashMap<>();
          }
          List<Expression> sourceExpressionsOfNonWritableView =
              searchSourceExpressions(lastQuerySourceExpression);
          lastQueryNonWritableViewSourceExpressionMap.putIfAbsent(
              lastQuerySourceExpression, sourceExpressionsOfNonWritableView);
          sourceExpressions.addAll(sourceExpressionsOfNonWritableView);
        }
      }
    }

    analysis.setSourceExpressions(sourceExpressions);
    analysis.setLastQueryBaseExpressions(lastQueryBaseExpressions);
    analysis.setLastQueryNonWritableViewSourceExpressionMap(
        lastQueryNonWritableViewSourceExpressionMap);
  }

  private void updateSchemaTreeByViews(
      Analysis analysis, ISchemaTree originSchemaTree, MPPQueryContext context) {
    if (!originSchemaTree.hasLogicalViewMeasurement()) {
      return;
    }

    PathPatternTree patternTree = new PathPatternTree();
    boolean needToReFetch = false;
    boolean useLogicalView = false;
    try {
      for (MeasurementPath measurementPath :
          originSchemaTree.searchMeasurementPaths(ALL_MATCH_PATTERN).left) {
        if (measurementPath.getMeasurementSchema().isLogicalView()) {
          useLogicalView = true;
          LogicalViewSchema logicalViewSchema =
              (LogicalViewSchema) measurementPath.getMeasurementSchema();
          ViewExpression viewExpression = logicalViewSchema.getExpression();
          List<PartialPath> pathsNeedToReFetch = getSourcePaths(viewExpression);
          for (PartialPath path : pathsNeedToReFetch) {
            patternTree.appendFullPath(path);
            needToReFetch = true;
          }
        }
      }
    } catch (Exception e) {
      throw new SemanticException(e);
    }
    analysis.setUseLogicalView(useLogicalView);
    if (useLogicalView
        && analysis.getTreeStatement() instanceof QueryStatement
        && (((QueryStatement) analysis.getTreeStatement()).isGroupByTag())) {
      throw new SemanticException("Views cannot be used in GROUP BY TAGS query yet.");
    }

    if (needToReFetch) {
      ISchemaTree viewSchemaTree = this.schemaFetcher.fetchSchema(patternTree, true, context);
      originSchemaTree.mergeSchemaTree(viewSchemaTree);
      Set<String> allDatabases = viewSchemaTree.getDatabases();
      allDatabases.addAll(originSchemaTree.getDatabases());
      originSchemaTree.setDatabases(allDatabases);
    }
  }

  /** process select component for align by time + group by level. */
  private List<Pair<Expression, String>> analyzeGroupByLevelSelect(
      Analysis analysis,
      QueryStatement queryStatement,
      ISchemaTree schemaTree,
      GroupByLevelHelper groupByLevelHelper,
      MPPQueryContext queryContext) {
    Map<Integer, Set<Pair<Expression, String>>> outputExpressionMap = new HashMap<>();
    int columnIndex = 0;

    for (ResultColumn resultColumn : queryStatement.getSelectComponent().getResultColumns()) {
      Set<Pair<Expression, String>> outputExpressionSet = new LinkedHashSet<>();

      List<Expression> resultExpressions =
          bindSchemaForExpression(resultColumn.getExpression(), schemaTree, queryContext);
      boolean isCountStar =
          resultColumn.getExpression().getExpressionType().equals(ExpressionType.FUNCTION)
              && ((FunctionExpression) resultColumn.getExpression()).isCountStar();

      for (Expression resultExpression : resultExpressions) {
        Expression outputExpression =
            groupByLevelHelper.applyLevels(
                isCountStar, resultExpression, resultColumn.getAlias(), analysis);
        Expression normalizedOutputExpression = normalizeExpression(outputExpression);
        analyzeExpressionType(analysis, normalizedOutputExpression);
        outputExpressionSet.add(
            new Pair<>(
                normalizedOutputExpression,
                analyzeAlias(
                    groupByLevelHelper.getAlias(outputExpression.getExpressionString()),
                    outputExpression,
                    normalizedOutputExpression,
                    queryStatement)));
      }

      outputExpressionMap.put(columnIndex++, outputExpressionSet);
    }

    // construct output expressions
    ColumnPaginationController paginationController =
        new ColumnPaginationController(
            queryStatement.getSeriesLimit(), queryStatement.getSeriesOffset());
    List<Pair<Expression, String>> outputExpressions = new ArrayList<>();

    for (Set<Pair<Expression, String>> outputExpressionSet : outputExpressionMap.values()) {
      for (Pair<Expression, String> outputExpression : outputExpressionSet) {
        if (paginationController.hasCurOffset()) {
          paginationController.consumeOffset();
        } else if (paginationController.hasCurLimit()) {
          outputExpressions.add(outputExpression);
          groupByLevelHelper.updateGroupByLevelExpressions(outputExpression.left);
          paginationController.consumeLimit();
        } else {
          break;
        }
      }
    }
    return new ArrayList<>(outputExpressions);
  }

  /** process select component for align by time. */
  private List<Pair<Expression, String>> analyzeSelect(
      Analysis analysis,
      QueryStatement queryStatement,
      ISchemaTree schemaTree,
      MPPQueryContext queryContext) {
    Map<Integer, List<Pair<Expression, String>>> outputExpressionMap = new HashMap<>();

    ColumnPaginationController paginationController =
        new ColumnPaginationController(
            queryStatement.getSeriesLimit(), queryStatement.getSeriesOffset());

    Set<String> aliasSet = new HashSet<>();

    int columnIndex = 0;

    for (ResultColumn resultColumn : queryStatement.getSelectComponent().getResultColumns()) {
      List<Pair<Expression, String>> outputExpressions = new ArrayList<>();
      List<Expression> resultExpressions =
          bindSchemaForExpression(resultColumn.getExpression(), schemaTree, queryContext);

      for (Expression resultExpression : resultExpressions) {
        if (paginationController.hasCurOffset()) {
          paginationController.consumeOffset();
        } else if (paginationController.hasCurLimit()) {
          checkAliasUniqueness(resultColumn.getAlias(), aliasSet);

          Expression normalizedExpression = normalizeExpression(resultExpression);
          analyzeExpressionType(analysis, normalizedExpression);
          outputExpressions.add(
              new Pair<>(
                  normalizedExpression,
                  analyzeAlias(
                      resultColumn.getAlias(),
                      resultExpression,
                      normalizedExpression,
                      queryStatement)));
          paginationController.consumeLimit();
        } else {
          break;
        }
      }

      outputExpressionMap.put(columnIndex++, outputExpressions);
    }

    // construct output expressions
    List<Pair<Expression, String>> outputExpressions = new ArrayList<>();
    outputExpressionMap.values().forEach(outputExpressions::addAll);
    return outputExpressions;
  }

  private List<PartialPath> analyzeFrom(QueryStatement queryStatement, ISchemaTree schemaTree) {
    // device path patterns in FROM clause
    List<PartialPath> devicePatternList = queryStatement.getFromComponent().getPrefixPaths();

    Set<PartialPath> deviceSet = new HashSet<>();
    for (PartialPath devicePattern : devicePatternList) {
      // get all matched devices
      deviceSet.addAll(
          schemaTree.getMatchedDevices(devicePattern).stream()
              .map(DeviceSchemaInfo::getDevicePath)
              .collect(Collectors.toList()));
    }

    return queryStatement.getResultDeviceOrder() == Ordering.ASC
        ? deviceSet.stream().sorted().collect(Collectors.toList())
        : deviceSet.stream().sorted(Comparator.reverseOrder()).collect(Collectors.toList());
  }

  /** process select component for align by device. */
  private List<Pair<Expression, String>> analyzeSelect(
      Analysis analysis,
      QueryStatement queryStatement,
      ISchemaTree schemaTree,
      List<PartialPath> deviceList,
      MPPQueryContext queryContext) {
    List<Pair<Expression, String>> outputExpressions = new ArrayList<>();
    Map<IDeviceID, Set<Expression>> deviceToSelectExpressions = new HashMap<>();
    ColumnPaginationController paginationController =
        new ColumnPaginationController(
            queryStatement.getSeriesLimit(), queryStatement.getSeriesOffset());

    for (ResultColumn resultColumn : queryStatement.getSelectComponent().getResultColumns()) {
      Expression selectExpression = resultColumn.getExpression();

      // select expression after removing wildcard
      // use LinkedHashMap for order-preserving
      Map<Expression, Map<IDeviceID, Expression>> measurementToDeviceSelectExpressions =
          new LinkedHashMap<>();
      for (PartialPath device : deviceList) {
        List<Expression> selectExpressionsOfOneDevice =
            concatDeviceAndBindSchemaForExpression(
                selectExpression, device, schemaTree, queryContext);
        if (selectExpressionsOfOneDevice.isEmpty()) {
          continue;
        }

        updateMeasurementToDeviceSelectExpressions(
            analysis,
            measurementToDeviceSelectExpressions,
            device.getIDeviceIDAsFullDevice(),
            selectExpressionsOfOneDevice);
      }

      checkAliasUniqueness(resultColumn.getAlias(), measurementToDeviceSelectExpressions);

      for (Map.Entry<Expression, Map<IDeviceID, Expression>> entry :
          measurementToDeviceSelectExpressions.entrySet()) {
        Expression measurementExpression = entry.getKey();
        Map<IDeviceID, Expression> deviceToSelectExpressionsOfOneMeasurement = entry.getValue();

        if (paginationController.hasCurOffset()) {
          paginationController.consumeOffset();
        } else if (paginationController.hasCurLimit()) {
          deviceToSelectExpressionsOfOneMeasurement
              .values()
              .forEach(expression -> analyzeExpressionType(analysis, expression));
          // check whether the datatype of paths which has the same measurement name are
          // consistent; if not, throw a SemanticException
          checkDataTypeConsistencyInAlignByDevice(
              analysis, new ArrayList<>(deviceToSelectExpressionsOfOneMeasurement.values()));

          // add outputExpressions
          Expression lowerCaseMeasurementExpression = toLowerCaseExpression(measurementExpression);
          analyzeExpressionType(analysis, lowerCaseMeasurementExpression);

          outputExpressions.add(
              new Pair<>(
                  lowerCaseMeasurementExpression,
                  analyzeAlias(
                      resultColumn.getAlias(),
                      measurementExpression,
                      lowerCaseMeasurementExpression,
                      queryStatement)));

          // add deviceToSelectExpressions
          updateDeviceToSelectExpressions(
              analysis, deviceToSelectExpressions, deviceToSelectExpressionsOfOneMeasurement);

          paginationController.consumeLimit();
        } else {
          break;
        }
      }
    }

    // remove devices without measurements to compute
    Set<PartialPath> noMeasurementDevices = new HashSet<>();
    for (PartialPath device : deviceList) {
      if (!deviceToSelectExpressions.containsKey(device.getIDeviceIDAsFullDevice())) {
        noMeasurementDevices.add(device);
      }
    }
    deviceList.removeAll(noMeasurementDevices);

    // when the select expression of any device is empty,
    // the where expression map also need remove this device
    if (analysis.getDeviceToWhereExpression() != null) {
      noMeasurementDevices.forEach(
          devicePath ->
              analysis.getDeviceToWhereExpression().remove(devicePath.getIDeviceIDAsFullDevice()));
    }

    Set<Expression> selectExpressions = new LinkedHashSet<>();
    selectExpressions.add(DEVICE_EXPRESSION);
    if (queryStatement.isOutputEndTime()) {
      selectExpressions.add(END_TIME_EXPRESSION);
    }
    outputExpressions.forEach(pair -> selectExpressions.add(pair.getLeft()));
    analysis.setSelectExpressions(selectExpressions);

    analysis.setDeviceToSelectExpressions(deviceToSelectExpressions);

    return outputExpressions;
  }

  private void updateMeasurementToDeviceSelectExpressions(
      Analysis analysis,
      Map<Expression, Map<IDeviceID, Expression>> measurementToDeviceSelectExpressions,
      IDeviceID device,
      List<Expression> selectExpressionsOfOneDevice) {
    for (Expression expression : selectExpressionsOfOneDevice) {
      Expression measurementExpression =
          ExpressionAnalyzer.getMeasurementExpression(expression, analysis);
      measurementToDeviceSelectExpressions
          .computeIfAbsent(measurementExpression, key -> new LinkedHashMap<>())
          .put(device, ExpressionAnalyzer.toLowerCaseExpression(expression));
    }
  }

  private void updateDeviceToSelectExpressions(
      Analysis analysis,
      Map<IDeviceID, Set<Expression>> deviceToSelectExpressions,
      Map<IDeviceID, Expression> deviceToSelectExpressionsOfOneMeasurement) {

    for (Map.Entry<IDeviceID, Expression> entry :
        deviceToSelectExpressionsOfOneMeasurement.entrySet()) {
      IDeviceID deviceID = entry.getKey();
      Expression expression = entry.getValue();

      Expression lowerCaseExpression = toLowerCaseExpression(expression);
      analyzeExpressionType(analysis, lowerCaseExpression);
      deviceToSelectExpressions
          .computeIfAbsent(deviceID, key -> new LinkedHashSet<>())
          .add(lowerCaseExpression);
    }
  }

  private String analyzeAlias(
      String resultColumnAlias,
      Expression rawExpression,
      Expression normalizedExpression,
      QueryStatement queryStatement) {
    if (resultColumnAlias != null) {
      // use alias as output symbol
      return resultColumnAlias;
    }

    if (queryStatement.isCountTimeAggregation()) {
      return COUNT_TIME_HEADER;
    }

    if (!Objects.equals(normalizedExpression, rawExpression)) {
      return rawExpression.getOutputSymbol();
    }

    return null;
  }

  private void analyzeHavingBase(
      Analysis analysis,
      QueryStatement queryStatement,
      ISchemaTree schemaTree,
      UnaryOperator<Expression> havingExpressionAnalyzer,
      MPPQueryContext queryContext) {
    // get removeWildcard Expressions in Having
    List<Expression> conJunctions =
        ExpressionAnalyzer.bindSchemaForPredicate(
            queryStatement.getHavingCondition().getPredicate(),
            queryStatement.getFromComponent().getPrefixPaths(),
            schemaTree,
            true,
            queryContext);
    Expression havingExpression =
        PredicateUtils.combineConjuncts(
            conJunctions.stream().distinct().collect(Collectors.toList()));
    havingExpression = havingExpressionAnalyzer.apply(havingExpression);

    TSDataType outputType = analyzeExpressionType(analysis, havingExpression);
    if (outputType != TSDataType.BOOLEAN) {
      throw new SemanticException(
          String.format(
              "The output type of the expression in HAVING clause should be BOOLEAN, actual data type: %s.",
              outputType));
    }

    analysis.setHavingExpression(havingExpression);
  }

  private void analyzeHaving(
      Analysis analysis,
      QueryStatement queryStatement,
      ISchemaTree schemaTree,
      MPPQueryContext queryContext) {
    if (!queryStatement.hasHaving()) {
      return;
    }

    analyzeHavingBase(
        analysis,
        queryStatement,
        schemaTree,
        ExpressionAnalyzer::normalizeExpression,
        queryContext);
  }

  private void analyzeGroupByLevelHaving(
      Analysis analysis,
      QueryStatement queryStatement,
      ISchemaTree schemaTree,
      GroupByLevelHelper groupByLevelHelper,
      MPPQueryContext queryContext) {
    if (!queryStatement.hasHaving()) {
      return;
    }

    analyzeHavingBase(
        analysis,
        queryStatement,
        schemaTree,
        havingExpression ->
            PredicateUtils.removeDuplicateConjunct(
                groupByLevelHelper.applyLevels(havingExpression, analysis)),
        queryContext);
    // update groupByLevelExpressions
    groupByLevelHelper.updateGroupByLevelExpressions(analysis.getHavingExpression());
  }

  private void analyzeHaving(
      Analysis analysis,
      QueryStatement queryStatement,
      ISchemaTree schemaTree,
      List<PartialPath> deviceSet,
      MPPQueryContext queryContext) {
    if (!queryStatement.hasHaving()) {
      return;
    }

    // two maps to be updated
    Map<IDeviceID, Set<Expression>> deviceToAggregationExpressions =
        analysis.getDeviceToAggregationExpressions();
    Map<IDeviceID, Set<Expression>> deviceToOutputExpressions =
        analysis.getDeviceToOutputExpressions();

    Expression havingExpression = queryStatement.getHavingCondition().getPredicate();
    Set<Expression> conJunctions = new HashSet<>();

    for (PartialPath device : deviceSet) {
      List<Expression> expressionsInHaving =
          concatDeviceAndBindSchemaForHaving(havingExpression, device, schemaTree, queryContext);

      conJunctions.addAll(
          expressionsInHaving.stream()
              .map(expression -> getMeasurementExpression(expression, analysis))
              .collect(Collectors.toList()));

      for (Expression expression : expressionsInHaving) {
        Set<Expression> aggregationExpressions = new LinkedHashSet<>();
        Set<Expression> normalizedAggregationExpressions = new LinkedHashSet<>();
        for (Expression aggregationExpression : searchAggregationExpressions(expression)) {
          Expression normalizedAggregationExpression = normalizeExpression(aggregationExpression);

          if (!new ExistUnknownTypeInExpression().process(aggregationExpression, null).isEmpty()) {
            continue;
          }

          analyzeExpressionType(analysis, aggregationExpression);
          analyzeExpressionType(analysis, normalizedAggregationExpression);

          aggregationExpressions.add(aggregationExpression);
          normalizedAggregationExpressions.add(normalizedAggregationExpression);
        }
        deviceToOutputExpressions
            .computeIfAbsent(device.getIDeviceIDAsFullDevice(), key -> new LinkedHashSet<>())
            .addAll(aggregationExpressions);
        deviceToAggregationExpressions
            .computeIfAbsent(device.getIDeviceID(), key -> new LinkedHashSet<>())
            .addAll(normalizedAggregationExpressions);
      }
    }

    havingExpression = PredicateUtils.combineConjuncts(new ArrayList<>(conJunctions));
    TSDataType outputType = analyzeExpressionType(analysis, havingExpression);
    if (outputType != TSDataType.BOOLEAN) {
      throw new SemanticException(
          String.format(
              "The output type of the expression in HAVING clause should be BOOLEAN, actual data type: %s.",
              outputType));
    }
    analysis.setDeviceToAggregationExpressions(deviceToAggregationExpressions);
    analysis.setHavingExpression(havingExpression);
  }

  private void checkDataTypeConsistencyInGroupByLevel(
      Analysis analysis, Map<Expression, Set<Expression>> groupByLevelExpressions) {
    for (Map.Entry<Expression, Set<Expression>> groupedExpressionRawExpressionsEntry :
        groupByLevelExpressions.entrySet()) {
      Expression groupedAggregationExpression = groupedExpressionRawExpressionsEntry.getKey();
      Set<Expression> rawAggregationExpressions = groupedExpressionRawExpressionsEntry.getValue();

      TSDataType checkedDataType = analysis.getType(groupedAggregationExpression);
      for (Expression rawAggregationExpression : rawAggregationExpressions) {
        if (analysis.getType(rawAggregationExpression) != checkedDataType) {
          throw new SemanticException(
              String.format(
                  "GROUP BY LEVEL: the data types of the same output column[%s] should be the same.",
                  groupedAggregationExpression));
        }
      }
    }
  }

  private void setSelectExpressions(
      Analysis analysis,
      QueryStatement queryStatement,
      List<Pair<Expression, String>> outputExpressions) {
    Set<Expression> selectExpressions = new LinkedHashSet<>();
    if (queryStatement.isOutputEndTime()) {
      selectExpressions.add(END_TIME_EXPRESSION);
    }
    for (Pair<Expression, String> outputExpressionAndAlias : outputExpressions) {
      Expression outputExpression = outputExpressionAndAlias.left;
      selectExpressions.add(outputExpression);
    }
    analysis.setSelectExpressions(selectExpressions);
  }

  /**
   * This method is used to analyze GROUP BY TAGS query.
   *
   * <p>TODO: support slimit/soffset/value filter
   */
  private void analyzeGroupByTag(
      Analysis analysis,
      QueryStatement queryStatement,
      List<Pair<Expression, String>> outputExpressions) {
    if (!queryStatement.isGroupByTag()) {
      return;
    }
    if (analysis.hasValueFilter()) {
      throw new SemanticException("Only time filters are supported in GROUP BY TAGS query");
    }

    List<String> tagKeys = queryStatement.getGroupByTagComponent().getTagKeys();
    Map<List<String>, LinkedHashMap<Expression, List<Expression>>>
        tagValuesToGroupedTimeseriesOperands = new HashMap<>();
    LinkedHashMap<Expression, Set<Expression>> outputExpressionToRawExpressionsMap =
        new LinkedHashMap<>();

    for (Pair<Expression, String> outputExpressionAndAlias : outputExpressions) {
      FunctionExpression rawExpression = (FunctionExpression) outputExpressionAndAlias.getLeft();
      FunctionExpression measurementExpression =
          (FunctionExpression) getMeasurementExpression(rawExpression, analysis);
      outputExpressionToRawExpressionsMap
          .computeIfAbsent(measurementExpression, v -> new HashSet<>())
          .add(rawExpression);

      Map<String, String> tagMap =
          ((MeasurementPath) ((TimeSeriesOperand) rawExpression.getExpressions().get(0)).getPath())
              .getTagMap();
      List<String> tagValues = new ArrayList<>();
      for (String tagKey : tagKeys) {
        tagValues.add(tagMap.get(tagKey));
      }
      tagValuesToGroupedTimeseriesOperands
          .computeIfAbsent(tagValues, key -> new LinkedHashMap<>())
          .computeIfAbsent(measurementExpression, key -> new ArrayList<>())
          .add(rawExpression.getExpressions().get(0));
    }

    // update outputExpressions
    outputExpressions.clear();
    for (String tagKey : tagKeys) {
      Expression tagKeyExpression =
          TimeSeriesOperand.constructColumnHeaderExpression(tagKey, TSDataType.TEXT);
      analyzeExpressionType(analysis, tagKeyExpression);
      outputExpressions.add(new Pair<>(tagKeyExpression, null));
    }
    for (Expression outputExpression : outputExpressionToRawExpressionsMap.keySet()) {
      // TODO: support alias
      analyzeExpressionType(analysis, outputExpression);
      outputExpressions.add(new Pair<>(outputExpression, null));
    }
    analysis.setTagKeys(queryStatement.getGroupByTagComponent().getTagKeys());
    analysis.setTagValuesToGroupedTimeseriesOperands(tagValuesToGroupedTimeseriesOperands);
    analysis.setCrossGroupByExpressions(outputExpressionToRawExpressionsMap);
  }

  private void analyzeDeviceToAggregation(Analysis analysis, QueryStatement queryStatement) {
    if (!queryStatement.isAggregationQuery()) {
      return;
    }

    updateDeviceToAggregationAndOutputExpressions(
        analysis, analysis.getDeviceToSelectExpressions());

    if (queryStatement.hasOrderByExpression()) {
      updateDeviceToAggregationAndOutputExpressions(
          analysis, analysis.getDeviceToOrderByExpressions());
    }
  }

  private void updateDeviceToAggregationAndOutputExpressions(
      Analysis analysis, Map<IDeviceID, Set<Expression>> deviceToExpressions) {
    // two maps to be updated
    Map<IDeviceID, Set<Expression>> deviceToAggregationExpressions =
        analysis.getDeviceToAggregationExpressions();
    Map<IDeviceID, Set<Expression>> deviceToOutputExpressions =
        analysis.getDeviceToOutputExpressions();

    for (Map.Entry<IDeviceID, Set<Expression>> deviceExpressionsEntry :
        deviceToExpressions.entrySet()) {
      IDeviceID deviceID = deviceExpressionsEntry.getKey();
      Set<Expression> expressionSet = deviceExpressionsEntry.getValue();

      for (Expression expression : expressionSet) {
        for (Expression aggregationExpression : searchAggregationExpressions(expression)) {
          Expression normalizedAggregationExpression = normalizeExpression(aggregationExpression);

          analyzeExpressionType(analysis, normalizedAggregationExpression);

          deviceToOutputExpressions
              .computeIfAbsent(deviceID, key -> new LinkedHashSet<>())
              .add(aggregationExpression);
          deviceToAggregationExpressions
              .computeIfAbsent(deviceID, key -> new LinkedHashSet<>())
              .add(normalizedAggregationExpression);
        }
      }
    }
  }

  private void analyzeAggregation(Analysis analysis, QueryStatement queryStatement) {
    if (!queryStatement.isAggregationQuery()) {
      return;
    }

    if (queryStatement.isGroupByLevel() || queryStatement.isGroupByTag()) {
      Set<Expression> aggregationExpressions =
          analysis.getCrossGroupByExpressions().values().stream()
              .flatMap(Set::stream)
              .map(
                  expression -> {
                    Expression normalizedExpression = normalizeExpression(expression);
                    analyzeExpressionType(analysis, normalizedExpression);
                    return normalizedExpression;
                  })
              .collect(Collectors.toSet());
      analysis.setAggregationExpressions(aggregationExpressions);
      return;
    }

    Set<Expression> aggregationExpressions = new HashSet<>();
    for (Expression expression : analysis.getSelectExpressions()) {
      aggregationExpressions.addAll(searchAggregationExpressions(expression));
    }
    if (queryStatement.hasHaving()) {
      aggregationExpressions.addAll(searchAggregationExpressions(analysis.getHavingExpression()));
    }
    if (queryStatement.hasOrderByExpression()) {
      for (Expression expression : analysis.getOrderByExpressions()) {
        aggregationExpressions.addAll(searchAggregationExpressions(expression));
      }
    }
    analysis.setAggregationExpressions(aggregationExpressions);
  }

  private void analyzeDeviceToSourceTransform(Analysis analysis, QueryStatement queryStatement) {
    if (queryStatement.isAggregationQuery()) {
      Map<IDeviceID, Set<Expression>> deviceToSourceTransformExpressions =
          analysis.getDeviceToSourceTransformExpressions();
      Map<IDeviceID, Set<Expression>> deviceToAggregationExpressions =
          analysis.getDeviceToAggregationExpressions();

      for (Map.Entry<IDeviceID, Set<Expression>> entry :
          deviceToAggregationExpressions.entrySet()) {
        IDeviceID deviceID = entry.getKey();
        Set<Expression> aggregationExpressions = entry.getValue();

        Set<Expression> sourceTransformExpressions =
            deviceToSourceTransformExpressions.computeIfAbsent(
                deviceID, k -> new LinkedHashSet<>());

        for (Expression expression : aggregationExpressions) {
          // if count_time aggregation exist, it can exist only one count_time(*)
          if (queryStatement.isCountTimeAggregation()) {
            for (Expression countTimeSourceExpression :
                ((FunctionExpression) expression).getCountTimeExpressions()) {

              analyzeExpressionType(analysis, countTimeSourceExpression);
              sourceTransformExpressions.add(countTimeSourceExpression);
            }
          } else {
            // We just process first input Expression of COUNT_IF,
            // keep other input Expressions as origin
            if (SqlConstant.COUNT_IF.equalsIgnoreCase(
                ((FunctionExpression) expression).getFunctionName())) {
              sourceTransformExpressions.add(expression.getExpressions().get(0));
            } else {
              sourceTransformExpressions.addAll(expression.getExpressions());
            }
          }
        }

        if (queryStatement.hasGroupByExpression()) {
          sourceTransformExpressions.add(analysis.getDeviceToGroupByExpression().get(deviceID));
        }
      }
    } else {
      updateDeviceToSourceTransformAndOutputExpressions(
          analysis, analysis.getDeviceToSelectExpressions());
      if (queryStatement.hasOrderByExpression()) {
        updateDeviceToSourceTransformAndOutputExpressions(
            analysis, analysis.getDeviceToOrderByExpressions());
      }
    }
  }

  private void updateDeviceToSourceTransformAndOutputExpressions(
      Analysis analysis, Map<IDeviceID, Set<Expression>> deviceToExpressions) {
    // two maps to be updated
    Map<IDeviceID, Set<Expression>> deviceToSourceTransformExpressions =
        analysis.getDeviceToSourceTransformExpressions();
    Map<IDeviceID, Set<Expression>> deviceToOutputExpressions =
        analysis.getDeviceToOutputExpressions();

    for (Map.Entry<IDeviceID, Set<Expression>> deviceExpressionsEntry :
        deviceToExpressions.entrySet()) {
      IDeviceID deviceID = deviceExpressionsEntry.getKey();
      Set<Expression> expressions = deviceExpressionsEntry.getValue();

      Set<Expression> normalizedExpressions = new LinkedHashSet<>();
      for (Expression expression : expressions) {
        Expression normalizedExpression = normalizeExpression(expression);
        analyzeExpressionType(analysis, normalizedExpression);

        normalizedExpressions.add(normalizedExpression);
      }
      deviceToOutputExpressions
          .computeIfAbsent(deviceID, key -> new LinkedHashSet<>())
          .addAll(expressions);
      deviceToSourceTransformExpressions
          .computeIfAbsent(deviceID, key -> new LinkedHashSet<>())
          .addAll(normalizedExpressions);
    }
  }

  private void analyzeSourceTransform(
      Analysis analysis,
      List<Pair<Expression, String>> outputExpressions,
      QueryStatement queryStatement) {
    Set<Expression> sourceTransformExpressions = analysis.getSourceTransformExpressions();

    if (queryStatement.isAggregationQuery()) {
      if (queryStatement.isCountTimeAggregation()) {

        for (Pair<Expression, String> pair : outputExpressions) {
          FunctionExpression countTimeExpression = (FunctionExpression) pair.left;
          for (Expression countTimeSourceExpression :
              countTimeExpression.getCountTimeExpressions()) {
            analyzeExpressionType(analysis, countTimeSourceExpression);
            sourceTransformExpressions.add(countTimeSourceExpression);
          }
        }

        // count_time only returns one result
        Pair<Expression, String> firstCountTimeExpression = outputExpressions.get(0);
        outputExpressions.clear();
        outputExpressions.add(firstCountTimeExpression);

      } else {
        for (Expression aggExpression : analysis.getAggregationExpressions()) {
          // for COUNT_IF, only the first Expression of input need to transform
          if (SqlConstant.COUNT_IF.equalsIgnoreCase(
              ((FunctionExpression) aggExpression).getFunctionName())) {
            sourceTransformExpressions.add(aggExpression.getExpressions().get(0));
          } else {
            sourceTransformExpressions.addAll(aggExpression.getExpressions());
          }
        }
      }

      if (queryStatement.hasGroupByExpression()) {
        sourceTransformExpressions.add(analysis.getGroupByExpression());
      }
    } else {
      sourceTransformExpressions.addAll(analysis.getSelectExpressions());
      if (queryStatement.hasOrderByExpression()) {
        sourceTransformExpressions.addAll(analysis.getOrderByExpressions());
      }
    }
  }

  private void analyzeDeviceToSource(Analysis analysis, QueryStatement queryStatement) {
    Map<IDeviceID, Set<Expression>> deviceToSourceExpressions = new HashMap<>();
    Map<IDeviceID, Set<Expression>> deviceToSourceTransformExpressions =
        analysis.getDeviceToSourceTransformExpressions();

    for (Map.Entry<IDeviceID, Set<Expression>> entry :
        deviceToSourceTransformExpressions.entrySet()) {
      IDeviceID deviceName = entry.getKey();
      Set<Expression> sourceTransformExpressions = entry.getValue();

      Set<Expression> sourceExpressions = new LinkedHashSet<>();
      sourceTransformExpressions.forEach(
          expression -> sourceExpressions.addAll(searchSourceExpressions(expression)));

      deviceToSourceExpressions.put(deviceName, sourceExpressions);
    }

    if (queryStatement.hasWhere()) {
      Map<IDeviceID, Expression> deviceToWhereExpression = analysis.getDeviceToWhereExpression();
      for (Map.Entry<IDeviceID, Expression> deviceWhereExpressionEntry :
          deviceToWhereExpression.entrySet()) {
        IDeviceID deviceName = deviceWhereExpressionEntry.getKey();
        Expression whereExpression = deviceWhereExpressionEntry.getValue();
        deviceToSourceExpressions
            .computeIfAbsent(deviceName, key -> new LinkedHashSet<>())
            .addAll(searchSourceExpressions(whereExpression));
      }
    }

    Map<IDeviceID, IDeviceID> outputDeviceToQueriedDevicesMap = new LinkedHashMap<>();
    for (Map.Entry<IDeviceID, Set<Expression>> entry : deviceToSourceExpressions.entrySet()) {
      IDeviceID deviceName = entry.getKey();
      Set<Expression> sourceExpressionsUnderDevice = entry.getValue();
      Set<IDeviceID> queriedDevices = new HashSet<>();
      // conversion
      for (Expression expression : sourceExpressionsUnderDevice) {
        queriedDevices.add(ExpressionAnalyzer.getDeviceNameInSourceExpression(expression));
      }
      if (queriedDevices.size() > 1) {
        throw new SemanticException(
            "Cross-device queries are not supported in ALIGN BY DEVICE queries.");
      }
      outputDeviceToQueriedDevicesMap.put(deviceName, queriedDevices.iterator().next());
    }

    analysis.setDeviceToSourceExpressions(deviceToSourceExpressions);
    analysis.setOutputDeviceToQueriedDevicesMap(outputDeviceToQueriedDevicesMap);
  }

  private void analyzeSource(Analysis analysis, QueryStatement queryStatement) {
    Set<Expression> sourceExpressions = analysis.getSourceExpressions();
    if (sourceExpressions == null) {
      sourceExpressions = new HashSet<>();
      analysis.setSourceExpressions(sourceExpressions);
    }

    for (Expression expression : analysis.getSourceTransformExpressions()) {
      sourceExpressions.addAll(searchSourceExpressions(expression));
    }
    Expression whereExpression = analysis.getWhereExpression();
    if (whereExpression != null) {
      sourceExpressions.addAll(searchSourceExpressions(analysis.getWhereExpression()));
    }
  }

  public static final String WHERE_WRONG_TYPE_ERROR_MSG =
      "The output type of the expression in WHERE clause should be BOOLEAN, actual data type: %s.";

  private void analyzeDeviceToWhere(
      Analysis analysis,
      QueryStatement queryStatement,
      ISchemaTree schemaTree,
      List<PartialPath> deviceSet,
      MPPQueryContext queryContext) {
    if (!queryStatement.hasWhere()) {
      return;
    }

    Map<IDeviceID, Expression> deviceToWhereExpression = new HashMap<>();
    Iterator<PartialPath> deviceIterator = deviceSet.iterator();
    boolean hasValueFilter = false;
    while (deviceIterator.hasNext()) {
      PartialPath devicePath = deviceIterator.next();
      Expression whereExpression =
          analyzeWhereSplitByDevice(queryStatement, devicePath, schemaTree, queryContext);
      if (whereExpression.equals(ConstantOperand.FALSE)) {
        deviceIterator.remove();
      } else if (whereExpression.equals(ConstantOperand.TRUE)) {
        deviceToWhereExpression.put(devicePath.getIDeviceIDAsFullDevice(), null);
      } else {
        TSDataType outputType = analyzeExpressionType(analysis, whereExpression);
        if (outputType != TSDataType.BOOLEAN) {
          throw new SemanticException(String.format(WHERE_WRONG_TYPE_ERROR_MSG, outputType));
        }
        deviceToWhereExpression.put(devicePath.getIDeviceIDAsFullDevice(), whereExpression);
        hasValueFilter = true;
      }
    }
    analysis.setDeviceToWhereExpression(deviceToWhereExpression);
    analysis.setHasValueFilter(hasValueFilter);
  }

  private void analyzeWhere(
      Analysis analysis,
      QueryStatement queryStatement,
      ISchemaTree schemaTree,
      MPPQueryContext queryContext) {
    if (!queryStatement.hasWhere()) {
      return;
    }
    List<Expression> conJunctions =
        ExpressionAnalyzer.bindSchemaForPredicate(
            queryStatement.getWhereCondition().getPredicate(),
            queryStatement.getFromComponent().getPrefixPaths(),
            schemaTree,
            true,
            queryContext);
    Expression whereExpression = convertConJunctionsToWhereExpression(conJunctions);
    if (whereExpression.equals(ConstantOperand.TRUE)) {
      analysis.setWhereExpression(null);
      analysis.setHasValueFilter(false);
      return;
    }

    TSDataType outputType = analyzeExpressionType(analysis, whereExpression);
    if (outputType != TSDataType.BOOLEAN) {
      throw new SemanticException(String.format(WHERE_WRONG_TYPE_ERROR_MSG, outputType));
    }
    analysis.setWhereExpression(whereExpression);
  }

  private Expression analyzeWhereSplitByDevice(
      final QueryStatement queryStatement,
      final PartialPath devicePath,
      final ISchemaTree schemaTree,
      final MPPQueryContext queryContext) {
    List<Expression> conJunctions =
        ExpressionAnalyzer.concatDeviceAndBindSchemaForPredicate(
            queryStatement.getWhereCondition().getPredicate(),
            devicePath,
            schemaTree,
            true,
            queryContext);
    return convertConJunctionsToWhereExpression(conJunctions);
  }

  private Expression convertConJunctionsToWhereExpression(List<Expression> conJunctions) {
    Expression predicate =
        PredicateUtils.combineConjuncts(
            conJunctions.stream().distinct().collect(Collectors.toList()));
    predicate = PredicateUtils.simplifyPredicate(predicate);
    predicate = normalizeExpression(predicate);
    return predicate;
  }

  private void analyzeDeviceViewOutput(Analysis analysis, QueryStatement queryStatement) {
    Set<Expression> selectExpressions = analysis.getSelectExpressions();
    Set<Expression> deviceViewOutputExpressions = new LinkedHashSet<>();
    if (queryStatement.isAggregationQuery()) {
      deviceViewOutputExpressions.add(DEVICE_EXPRESSION);
      if (queryStatement.isOutputEndTime()) {
        deviceViewOutputExpressions.add(END_TIME_EXPRESSION);
      }
      for (Expression selectExpression : selectExpressions) {
        deviceViewOutputExpressions.addAll(searchAggregationExpressions(selectExpression));
      }
      if (queryStatement.hasHaving()) {
        deviceViewOutputExpressions.addAll(
            searchAggregationExpressions(analysis.getHavingExpression()));
      }
      if (queryStatement.hasOrderByExpression()) {
        for (Expression orderByExpression : analysis.getOrderByExpressions()) {
          deviceViewOutputExpressions.addAll(searchAggregationExpressions(orderByExpression));
        }
      }
    } else {
      deviceViewOutputExpressions.addAll(selectExpressions);
      if (queryStatement.hasOrderByExpression()) {
        deviceViewOutputExpressions.addAll(analysis.getOrderByExpressions());
      }
    }
    analysis.setDeviceViewOutputExpressions(deviceViewOutputExpressions);
    analysis.setDeviceViewSpecialProcess(
        analyzeDeviceViewSpecialProcess(deviceViewOutputExpressions, queryStatement, analysis));
  }

  static boolean analyzeDeviceViewSpecialProcess(
      Set<Expression> deviceViewOutputExpressions,
      QueryStatement queryStatement,
      Analysis analysis) {
    if (queryStatement.isAggregationQuery()
        || analysis.getWhereExpression() != null
            && ExpressionAnalyzer.isDeviceViewNeedSpecialProcess(
                analysis.getWhereExpression(), analysis)) {
      return true;
    }
    for (Expression expression : deviceViewOutputExpressions) {
      if (ExpressionAnalyzer.isDeviceViewNeedSpecialProcess(expression, analysis)) {
        return true;
      }
    }
    return false;
  }

  private void analyzeDeviceViewInput(Analysis analysis, QueryStatement queryStatement) {
    List<String> deviceViewOutputColumns =
        analysis.getDeviceViewOutputExpressions().stream()
            .map(Expression::getOutputSymbol)
            .collect(Collectors.toList());

    Map<IDeviceID, Set<String>> deviceToOutputColumnsMap = new LinkedHashMap<>();
    Map<IDeviceID, Set<Expression>> deviceToOutputExpressions =
        analysis.getDeviceToOutputExpressions();
    for (Map.Entry<IDeviceID, Set<Expression>> deviceOutputExpressionEntry :
        deviceToOutputExpressions.entrySet()) {
      Set<Expression> outputExpressionsUnderDevice = deviceOutputExpressionEntry.getValue();
      checkDeviceViewInputUniqueness(outputExpressionsUnderDevice);

      Set<String> outputColumns = new LinkedHashSet<>();
      if (queryStatement.isOutputEndTime()) {
        outputColumns.add(ENDTIME);
      }
      for (Expression expression : outputExpressionsUnderDevice) {
        outputColumns.add(getMeasurementExpression(expression, analysis).getOutputSymbol());
      }
      deviceToOutputColumnsMap.put(deviceOutputExpressionEntry.getKey(), outputColumns);
    }

    Map<IDeviceID, List<Integer>> deviceViewInputIndexesMap = new HashMap<>();
    for (Map.Entry<IDeviceID, Set<String>> deviceOutputColumnsEntry :
        deviceToOutputColumnsMap.entrySet()) {
      IDeviceID deviceID = deviceOutputColumnsEntry.getKey();
      List<String> outputsUnderDevice = new ArrayList<>(deviceOutputColumnsEntry.getValue());

      List<Integer> indexes = new ArrayList<>();
      for (String output : outputsUnderDevice) {
        int index = deviceViewOutputColumns.indexOf(output);
        checkState(
            index >= 1, "output column '%s' is not stored in %s", output, deviceViewOutputColumns);
        indexes.add(index);
      }
      deviceViewInputIndexesMap.put(deviceID, indexes);
    }
    analysis.setDeviceViewInputIndexesMap(deviceViewInputIndexesMap);
  }

  private void checkDeviceViewInputUniqueness(Set<Expression> outputExpressionsUnderDevice) {
    Set<Expression> normalizedOutputExpressionsUnderDevice =
        outputExpressionsUnderDevice.stream()
            .map(ExpressionAnalyzer::normalizeExpression)
            .collect(Collectors.toSet());
    if (normalizedOutputExpressionsUnderDevice.size() < outputExpressionsUnderDevice.size()) {
      throw new SemanticException(
          "Views or measurement aliases representing the same data source "
              + "cannot be queried concurrently in ALIGN BY DEVICE queries.");
    }
  }

  static void analyzeOutput(
      Analysis analysis,
      QueryStatement queryStatement,
      List<Pair<Expression, String>> outputExpressions) {
    if (queryStatement.isSelectInto()) {
      analysis.setRespDatasetHeader(
          DatasetHeaderFactory.getSelectIntoHeader(queryStatement.isAlignByDevice()));
      return;
    }

    if (queryStatement.hasModelInference()) {
      ModelInformation modelInformation = analysis.getModelInformation();
      // check input
      checkInputShape(modelInformation, outputExpressions);
      checkInputType(analysis, modelInformation, outputExpressions);

      // set output
      List<ColumnHeader> columnHeaders = new ArrayList<>();
      int[] outputShape = modelInformation.getOutputShape();
      TSDataType[] outputDataType = modelInformation.getOutputDataType();
      for (int i = 0; i < outputShape[1]; i++) {
        columnHeaders.add(new ColumnHeader(INFERENCE_COLUMN_NAME + i, outputDataType[i]));
      }
      analysis
          .getModelInferenceDescriptor()
          .setOutputColumnNames(
              columnHeaders.stream().map(ColumnHeader::getColumnName).collect(Collectors.toList()));
      analysis.setRespDatasetHeader(new DatasetHeader(columnHeaders, true));
      return;
    }

    boolean isIgnoreTimestamp = queryStatement.isAggregationQuery() && !queryStatement.isGroupBy();
    List<ColumnHeader> columnHeaders = new ArrayList<>();
    if (queryStatement.isAlignByDevice()) {
      columnHeaders.add(new ColumnHeader(DEVICE, TSDataType.TEXT, null));
    }
    if (queryStatement.isOutputEndTime()) {
      columnHeaders.add(new ColumnHeader(ENDTIME, TSDataType.INT64, null));
    }
    for (Pair<Expression, String> expressionAliasPair : outputExpressions) {
      columnHeaders.add(
          new ColumnHeader(
              expressionAliasPair.left.getExpressionString(),
              analysis.getType(expressionAliasPair.left),
              expressionAliasPair.right));
    }
    analysis.setRespDatasetHeader(new DatasetHeader(columnHeaders, isIgnoreTimestamp));
  }

  // check if the result of SQL matches the input of model
  private static void checkInputShape(
      ModelInformation modelInformation, List<Pair<Expression, String>> outputExpressions) {
    if (modelInformation.isBuiltIn()) {
      modelInformation.setInputColumnSize(outputExpressions.size());
      return;
    }

    // check inputShape
    int[] inputShape = modelInformation.getInputShape();
    if (inputShape.length != 2) {
      throw new SemanticException(
          String.format(
              "The input shape of model is not correct, the dimension of input shape should be 2, actual dimension is %d",
              inputShape.length));
    }
    int columnNumber = inputShape[1];
    if (columnNumber != outputExpressions.size()) {
      throw new SemanticException(
          String.format(
              "The column number of SQL result does not match the number of model input [%d] for inference",
              columnNumber));
    }
  }

  private static void checkInputType(
      Analysis analysis,
      ModelInformation modelInformation,
      List<Pair<Expression, String>> outputExpressions) {

    if (modelInformation.isBuiltIn()) {
      TSDataType[] inputType = new TSDataType[outputExpressions.size()];
      for (int i = 0; i < outputExpressions.size(); i++) {
        Expression inputExpression = outputExpressions.get(i).left;
        TSDataType inputDataType = analysis.getType(inputExpression);
        if (!inputDataType.isNumeric()) {
          throw new SemanticException(
              String.format(
                  "The type of SQL result column [%s in %d] should be numeric when inference",
                  inputDataType, i));
        }
        inputType[i] = inputDataType;
      }
      modelInformation.setInputDataType(inputType);
      return;
    }

    TSDataType[] inputType = modelInformation.getInputDataType();
    if (inputType.length != modelInformation.getInputShape()[1]) {
      throw new SemanticException(
          String.format(
              "The inputType does not match the input shape [%d] for inference",
              modelInformation.getInputShape()[1]));
    }
    for (int i = 0; i < inputType.length; i++) {
      Expression inputExpression = outputExpressions.get(i).left;
      TSDataType inputDataType = analysis.getType(inputExpression);
      if (inputDataType != inputType[i]) {
        throw new SemanticException(
            String.format(
                "The type of SQL result column [%s in %d] does not match the type of model input [%s] when inference",
                inputDataType, i, inputType[i]));
      }
    }
  }

  // For last query
  private void analyzeLastOrderBy(Analysis analysis, QueryStatement queryStatement) {
    if (!queryStatement.hasOrderBy()) {
      return;
    }

    if (queryStatement.onlyOrderByTimeseries()) {
      analysis.setTimeseriesOrderingForLastQuery(
          queryStatement.getOrderByComponent().getTimeseriesOrder());
    }

    for (SortItem sortItem : queryStatement.getSortItemList()) {
      String sortKey = sortItem.getSortKey();
      if (!lastQueryColumnNames.contains(sortKey.toUpperCase())) {
        throw new SemanticException(
            String.format(
                "%s in order by clause doesn't exist in the result of last query.", sortKey));
      }
    }
  }

  private void analyzeOrderByBase(
      Analysis analysis,
      QueryStatement queryStatement,
      ISchemaTree schemaTree,
      UnaryOperator<List<Expression>> orderByExpressionAnalyzer,
      MPPQueryContext queryContext) {
    Set<Expression> orderByExpressions = new LinkedHashSet<>();
    for (Expression expressionForItem : queryStatement.getExpressionSortItemList()) {
      // Expression in a sortItem only indicates one column
      List<Expression> expressions =
          bindSchemaForExpression(expressionForItem, schemaTree, queryContext);
      if (expressions.isEmpty()) {
        throw new SemanticException(
            String.format(
                "%s in order by clause doesn't exist.", expressionForItem.getExpressionString()));
      }

      expressions = orderByExpressionAnalyzer.apply(expressions);
      if (expressions.size() > 1) {
        throw new SemanticException(
            String.format(
                "%s in order by clause shouldn't refer to more than one timeseries.",
                expressionForItem.getExpressionString()));
      }

      Expression orderByExpression = normalizeExpression(expressions.get(0));
      TSDataType dataType = analyzeExpressionType(analysis, orderByExpression);
      if (!dataType.isComparable()) {
        throw new SemanticException(
            String.format("The data type of %s is not comparable", dataType));
      }
      orderByExpressions.add(orderByExpression);
    }
    analysis.setOrderByExpressions(orderByExpressions);
    queryStatement.updateSortItems(orderByExpressions);
  }

  private void analyzeOrderBy(
      Analysis analysis,
      QueryStatement queryStatement,
      ISchemaTree schemaTree,
      MPPQueryContext queryContext) {
    if (!queryStatement.hasOrderByExpression()) {
      return;
    }

    analyzeOrderByBase(
        analysis, queryStatement, schemaTree, expressions -> expressions, queryContext);
  }

  private void analyzeGroupByLevelOrderBy(
      Analysis analysis,
      QueryStatement queryStatement,
      ISchemaTree schemaTree,
      GroupByLevelHelper groupByLevelHelper,
      MPPQueryContext queryContext) {
    if (!queryStatement.hasOrderByExpression()) {
      return;
    }

    analyzeOrderByBase(
        analysis,
        queryStatement,
        schemaTree,
        expressions -> {
          Set<Expression> groupedExpressions = new HashSet<>();
          for (Expression expression : expressions) {
            groupedExpressions.add(groupByLevelHelper.applyLevels(expression, analysis));
          }
          return new ArrayList<>(groupedExpressions);
        },
        queryContext);
    // update groupByLevelExpressions
    for (Expression orderByExpression : analysis.getOrderByExpressions()) {
      groupByLevelHelper.updateGroupByLevelExpressions(orderByExpression);
    }
  }

  static TSDataType analyzeExpressionType(Analysis analysis, Expression expression) {
    return analyzeExpression(analysis, expression);
  }

  private void analyzeDeviceToGroupBy(
      Analysis analysis,
      QueryStatement queryStatement,
      ISchemaTree schemaTree,
      List<PartialPath> deviceSet,
      MPPQueryContext queryContext) {
    if (queryStatement.getGroupByComponent() == null) {
      return;
    }
    GroupByComponent groupByComponent = queryStatement.getGroupByComponent();
    WindowType windowType = groupByComponent.getWindowType();

    Map<IDeviceID, Expression> deviceToGroupByExpression = new LinkedHashMap<>();
    if (queryStatement.hasGroupByExpression()) {
      Expression expression = groupByComponent.getControlColumnExpression();
      for (PartialPath device : deviceSet) {
        List<Expression> groupByExpressionsOfOneDevice =
            concatDeviceAndBindSchemaForExpression(expression, device, schemaTree, queryContext);

        if (groupByExpressionsOfOneDevice.isEmpty()) {
          throw new SemanticException(
              String.format("%s in group by clause doesn't exist.", expression));
        }
        if (groupByExpressionsOfOneDevice.size() > 1) {
          throw new SemanticException(
              String.format(
                  "%s in group by clause shouldn't refer to more than one timeseries.",
                  expression));
        }
        deviceToGroupByExpression.put(
            device.getIDeviceIDAsFullDevice(),
            normalizeExpression(groupByExpressionsOfOneDevice.get(0)));
      }
    }

    GroupByParameter groupByParameter;
    switch (windowType) {
      case VARIATION_WINDOW:
        double delta = ((GroupByVariationComponent) groupByComponent).getDelta();
        for (Expression expression : deviceToGroupByExpression.values()) {
          checkGroupByVariationExpressionType(analysis, expression, delta);
        }
        groupByParameter = new GroupByVariationParameter(groupByComponent.isIgnoringNull(), delta);
        analysis.setDeviceToGroupByExpression(deviceToGroupByExpression);
        break;
      case CONDITION_WINDOW:
        Expression keepExpression =
            ((GroupByConditionComponent) groupByComponent).getKeepExpression();
        for (Expression expression : deviceToGroupByExpression.values()) {
          checkGroupByConditionExpressionType(analysis, expression, keepExpression);
        }
        groupByParameter =
            new GroupByConditionParameter(groupByComponent.isIgnoringNull(), keepExpression);
        analysis.setDeviceToGroupByExpression(deviceToGroupByExpression);
        break;
      case SESSION_WINDOW:
        groupByParameter =
            new GroupBySessionParameter(
                ((GroupBySessionComponent) groupByComponent).getTimeInterval());
        break;
      case COUNT_WINDOW:
        groupByParameter =
            new GroupByCountParameter(
                ((GroupByCountComponent) groupByComponent).getCountNumber(),
                groupByComponent.isIgnoringNull());
        analysis.setDeviceToGroupByExpression(deviceToGroupByExpression);
        break;
      default:
        throw new UnsupportedOperationException("Unsupported window type");
    }
    analysis.setGroupByParameter(groupByParameter);
  }

  private void analyzeDeviceToOrderBy(
      Analysis analysis,
      QueryStatement queryStatement,
      ISchemaTree schemaTree,
      List<PartialPath> deviceSet,
      MPPQueryContext queryContext) {
    if (!queryStatement.hasOrderByExpression()) {
      return;
    }

    Map<IDeviceID, Set<Expression>> deviceToOrderByExpressions = new LinkedHashMap<>();
    Map<IDeviceID, List<SortItem>> deviceToSortItems = new LinkedHashMap<>();
    // build the device-view outputColumn for the sortNode above the deviceViewNode
    Set<Expression> deviceViewOrderByExpression = new LinkedHashSet<>();
    for (PartialPath device : deviceSet) {
      Set<Expression> orderByExpressionsForOneDevice = new LinkedHashSet<>();
      for (Expression expressionForItem : queryStatement.getExpressionSortItemList()) {
        List<Expression> expressions =
            concatDeviceAndBindSchemaForExpression(
                expressionForItem, device, schemaTree, queryContext);
        if (expressions.isEmpty()) {
          throw new SemanticException(
              String.format(
                  "%s in order by clause doesn't exist.", expressionForItem.getExpressionString()));
        }
        if (expressions.size() > 1) {
          throw new SemanticException(
              String.format(
                  "%s in order by clause shouldn't refer to more than one timeseries.",
                  expressionForItem.getExpressionString()));
        }
        expressionForItem = expressions.get(0);
        TSDataType dataType = analyzeExpressionType(analysis, expressionForItem);
        if (!dataType.isComparable()) {
          throw new SemanticException(
              String.format("The data type of %s is not comparable", dataType));
        }

        Expression deviceViewExpression = getMeasurementExpression(expressionForItem, analysis);
        analyzeExpressionType(analysis, deviceViewExpression);

        deviceViewOrderByExpression.add(deviceViewExpression);
        orderByExpressionsForOneDevice.add(expressionForItem);
      }
      deviceToSortItems.put(
          device.getIDeviceIDAsFullDevice(),
          queryStatement.getUpdatedSortItems(orderByExpressionsForOneDevice));
      deviceToOrderByExpressions.put(
          device.getIDeviceIDAsFullDevice(), orderByExpressionsForOneDevice);
    }

    analysis.setOrderByExpressions(deviceViewOrderByExpression);
    queryStatement.updateSortItems(deviceViewOrderByExpression);
    analysis.setDeviceToSortItems(deviceToSortItems);
    analysis.setDeviceToOrderByExpressions(deviceToOrderByExpressions);
  }

  private void analyzeGroupBy(
      Analysis analysis,
      QueryStatement queryStatement,
      ISchemaTree schemaTree,
      MPPQueryContext queryContext) {

    if (queryStatement.getGroupByComponent() == null) {
      return;
    }
    GroupByComponent groupByComponent = queryStatement.getGroupByComponent();
    WindowType windowType = groupByComponent.getWindowType();

    Expression groupByExpression = null;
    if (queryStatement.hasGroupByExpression()) {
      groupByExpression = groupByComponent.getControlColumnExpression();
      // Expression in group by variation clause only indicates one column
      List<Expression> expressions =
          bindSchemaForExpression(groupByExpression, schemaTree, queryContext);
      if (expressions.isEmpty()) {
        throw new SemanticException(
            String.format(
                "%s in group by clause doesn't exist.", groupByExpression.getExpressionString()));
      }
      if (expressions.size() > 1) {
        throw new SemanticException(
            String.format(
                "%s in group by clause shouldn't refer to more than one timeseries.",
                groupByExpression.getExpressionString()));
      }
      // Aggregation expression shouldn't exist in group by clause.
      List<Expression> aggregationExpression = searchAggregationExpressions(expressions.get(0));
      if (aggregationExpression != null && !aggregationExpression.isEmpty()) {
        throw new SemanticException("Aggregation expression shouldn't exist in group by clause");
      }
      groupByExpression = normalizeExpression(expressions.get(0));
    }

    if (windowType == WindowType.VARIATION_WINDOW) {
      double delta = ((GroupByVariationComponent) groupByComponent).getDelta();
      checkGroupByVariationExpressionType(analysis, groupByExpression, delta);
      GroupByParameter groupByParameter =
          new GroupByVariationParameter(groupByComponent.isIgnoringNull(), delta);
      analysis.setGroupByExpression(groupByExpression);
      analysis.setGroupByParameter(groupByParameter);
    } else if (windowType == WindowType.CONDITION_WINDOW) {
      Expression keepExpression =
          ((GroupByConditionComponent) groupByComponent).getKeepExpression();
      checkGroupByConditionExpressionType(analysis, groupByExpression, keepExpression);
      GroupByParameter groupByParameter =
          new GroupByConditionParameter(groupByComponent.isIgnoringNull(), keepExpression);
      analysis.setGroupByExpression(groupByExpression);
      analysis.setGroupByParameter(groupByParameter);
    } else if (windowType == WindowType.SESSION_WINDOW) {
      long interval = ((GroupBySessionComponent) groupByComponent).getTimeInterval();
      GroupByParameter groupByParameter = new GroupBySessionParameter(interval);
      analysis.setGroupByParameter(groupByParameter);
    } else if (windowType == WindowType.COUNT_WINDOW) {
      GroupByParameter groupByParameter =
          new GroupByCountParameter(
              ((GroupByCountComponent) groupByComponent).getCountNumber(),
              groupByComponent.isIgnoringNull());
      analyzeExpressionType(analysis, groupByExpression);
      analysis.setGroupByExpression(groupByExpression);
      analysis.setGroupByParameter(groupByParameter);
    } else {
      throw new SemanticException("Unsupported window type");
    }
  }

  private void checkGroupByVariationExpressionType(
      Analysis analysis, Expression groupByExpression, double delta) {
    TSDataType type = analyzeExpressionType(analysis, groupByExpression);
    if (delta != 0 && !type.isNumeric()) {
      throw new SemanticException("Only support numeric type when delta != 0");
    }
  }

  private void checkGroupByConditionExpressionType(
      Analysis analysis, Expression groupByExpression, Expression keepExpression) {
    TSDataType type = analyzeExpressionType(analysis, groupByExpression);
    if (type != TSDataType.BOOLEAN) {
      throw new SemanticException("Only support boolean type in predict of group by series");
    }

    // check keep Expression
    if (keepExpression instanceof CompareBinaryExpression) {
      Expression leftExpression = ((CompareBinaryExpression) keepExpression).getLeftExpression();
      Expression rightExpression = ((CompareBinaryExpression) keepExpression).getRightExpression();
      if (!(leftExpression instanceof TimeSeriesOperand
          && leftExpression.getExpressionString().equalsIgnoreCase("keep")
          && rightExpression instanceof ConstantOperand)) {
        throw new SemanticException(
            String.format(
                "Please check the keep condition ([%s]), "
                    + "it need to be a constant or a compare expression constructed by 'keep' and a long number.",
                keepExpression.getExpressionString()));
      }
      return;
    }
    if (!(keepExpression instanceof ConstantOperand)) {
      throw new SemanticException(
          String.format(
              "Please check the keep condition ([%s]), "
                  + "it need to be a constant or a compare expression constructed by 'keep' and a long number.",
              keepExpression.getExpressionString()));
    }
  }

  static void analyzeGroupByTime(Analysis analysis, QueryStatement queryStatement) {
    if (!queryStatement.isGroupByTime()) {
      return;
    }

    if (queryStatement.isResultSetEmpty()) {
      analysis.setFinishQueryAfterAnalyze(true);
    }

    GroupByTimeComponent groupByTimeComponent = queryStatement.getGroupByTimeComponent();
    if ((groupByTimeComponent.getInterval().containsMonth()
            || groupByTimeComponent.getSlidingStep().containsMonth())
        && queryStatement.getResultTimeOrder() == Ordering.DESC) {
      throw new SemanticException("Group by month doesn't support order by time desc now.");
    }
    if (!queryStatement.isCqQueryBody()
        && (groupByTimeComponent.getStartTime() == 0 && groupByTimeComponent.getEndTime() == 0)) {
      throw new SemanticException(
          "The query time range should be specified in the GROUP BY TIME clause.");
    }
    GroupByTimeParameter groupByTimeParameter = new GroupByTimeParameter(groupByTimeComponent);
    analysis.setGroupByTimeParameter(groupByTimeParameter);

    Expression globalTimePredicate = analysis.getGlobalTimePredicate();
    Expression groupByTimePredicate = ExpressionFactory.groupByTime(groupByTimeParameter);
    if (globalTimePredicate == null) {
      globalTimePredicate = groupByTimePredicate;
    } else {
      globalTimePredicate = ExpressionFactory.and(globalTimePredicate, groupByTimePredicate);
    }
    analysis.setGlobalTimePredicate(globalTimePredicate);
  }

  static void analyzeFill(Analysis analysis, QueryStatement queryStatement) {
    if (queryStatement.getFillComponent() == null) {
      return;
    }

    FillComponent fillComponent = queryStatement.getFillComponent();
    analysis.setFillDescriptor(
        new FillDescriptor(
            fillComponent.getFillPolicy(),
            fillComponent.getFillValue(),
            fillComponent.getTimeDurationThreshold()));
  }

  private void analyzeDataPartition(
      Analysis analysis,
      QueryStatement queryStatement,
      ISchemaTree schemaTree,
      MPPQueryContext context) {
    Set<IDeviceID> deviceSet = new HashSet<>();
    if (queryStatement.isAlignByDevice()) {
      // conversion
      deviceSet = new HashSet<>(analysis.getOutputDeviceToQueriedDevicesMap().values());
    } else {
      for (Expression expression : analysis.getSourceExpressions()) {
        deviceSet.add(ExpressionAnalyzer.getDeviceNameInSourceExpression(expression));
      }
    }
    DataPartition dataPartition = fetchDataPartitionByDevices(deviceSet, schemaTree, context);
    analysis.setDataPartitionInfo(dataPartition);
  }

  private DataPartition fetchDataPartitionByDevices(
      Set<IDeviceID> deviceSet, ISchemaTree schemaTree, MPPQueryContext context) {
    long startTime = System.nanoTime();
    try {
      Pair<List<TTimePartitionSlot>, Pair<Boolean, Boolean>> res =
          getTimePartitionSlotList(context.getGlobalTimeFilter(), context);
      // there is no satisfied time range
      if (res.left.isEmpty() && Boolean.FALSE.equals(res.right.left)) {
        return new DataPartition(
            Collections.emptyMap(),
            CONFIG.getSeriesPartitionExecutorClass(),
            CONFIG.getSeriesPartitionSlotNum());
      }
      Map<String, List<DataPartitionQueryParam>> sgNameToQueryParamsMap = new HashMap<>();
      for (IDeviceID deviceID : deviceSet) {
        DataPartitionQueryParam queryParam =
            new DataPartitionQueryParam(deviceID, res.left, res.right.left, res.right.right);
        sgNameToQueryParamsMap
            .computeIfAbsent(schemaTree.getBelongedDatabase(deviceID), key -> new ArrayList<>())
            .add(queryParam);
      }

      if (res.right.left || res.right.right) {
        return partitionFetcher.getDataPartitionWithUnclosedTimeRange(sgNameToQueryParamsMap);
      } else {
        return partitionFetcher.getDataPartition(sgNameToQueryParamsMap);
      }
    } finally {
      long partitionFetchCost = System.nanoTime() - startTime;
      QueryPlanCostMetricSet.getInstance()
          .recordPlanCost(TREE_TYPE, PARTITION_FETCHER, partitionFetchCost);
      context.setFetchPartitionCost(partitionFetchCost);
    }
  }

  /**
   * get TTimePartitionSlot list about this time filter
   *
   * @return List<TTimePartitionSlot>, if contains (-oo, XXX] time range, res.right.left = true; if
   *     contains [XX, +oo), res.right.right = true
   */
  @SuppressWarnings("squid:S3776") // Suppress high Cognitive Complexity warning
  public static Pair<List<TTimePartitionSlot>, Pair<Boolean, Boolean>> getTimePartitionSlotList(
      Filter timeFilter, MPPQueryContext context) {
    if (timeFilter == null) {
      // (-oo, +oo)
      return new Pair<>(Collections.emptyList(), new Pair<>(true, true));
    }
    List<TimeRange> timeRangeList = timeFilter.getTimeRanges();
    if (timeRangeList.isEmpty()) {
      // no satisfied time range
      return new Pair<>(Collections.emptyList(), new Pair<>(false, false));
    } else if (timeRangeList.size() == 1
        && (timeRangeList.get(0).getMin() == Long.MIN_VALUE
            && timeRangeList.get(timeRangeList.size() - 1).getMax() == Long.MAX_VALUE)) {
      // (-oo, +oo)
      return new Pair<>(Collections.emptyList(), new Pair<>(true, true));
    }

    boolean needLeftAll;
    boolean needRightAll;
    long endTime;
    TTimePartitionSlot timePartitionSlot;
    int index = 0;
    int size = timeRangeList.size();

    if (timeRangeList.get(0).getMin() == Long.MIN_VALUE) {
      needLeftAll = true;
      endTime = TimePartitionUtils.getTimePartitionUpperBound(timeRangeList.get(0).getMax());
      timePartitionSlot = TimePartitionUtils.getTimePartitionSlot(timeRangeList.get(0).getMax());
    } else {
      endTime = TimePartitionUtils.getTimePartitionUpperBound(timeRangeList.get(0).getMin());
      timePartitionSlot = TimePartitionUtils.getTimePartitionSlot(timeRangeList.get(0).getMin());
      needLeftAll = false;
    }

    if (timeRangeList.get(size - 1).getMax() == Long.MAX_VALUE) {
      needRightAll = true;
      size--;
    } else {
      needRightAll = false;
    }

    List<TTimePartitionSlot> result = new ArrayList<>();
    TimeRange currentTimeRange = timeRangeList.get(index);
    reserveMemoryForTimePartitionSlot(
        currentTimeRange.getMax(), currentTimeRange.getMin(), context);
    while (index < size) {
      long curLeft = timeRangeList.get(index).getMin();
      long curRight = timeRangeList.get(index).getMax();
      if (curLeft >= endTime) {
        result.add(timePartitionSlot);
        // next init
        endTime = TimePartitionUtils.getTimePartitionUpperBound(curLeft);
        timePartitionSlot = TimePartitionUtils.getTimePartitionSlot(curLeft);
      } else if (curRight >= endTime) {
        result.add(timePartitionSlot);
        // next init
        timePartitionSlot = new TTimePartitionSlot(endTime);
        endTime = endTime + TimePartitionUtils.getTimePartitionInterval();
      } else {
        index++;
        if (index < size) {
          currentTimeRange = timeRangeList.get(index);
          reserveMemoryForTimePartitionSlot(
              currentTimeRange.getMax(), currentTimeRange.getMin(), context);
        }
      }
    }
    result.add(timePartitionSlot);

    if (needRightAll) {
      TTimePartitionSlot lastTimePartitionSlot =
          TimePartitionUtils.getTimePartitionSlot(
              timeRangeList.get(timeRangeList.size() - 1).getMin());
      if (lastTimePartitionSlot.startTime != timePartitionSlot.startTime) {
        result.add(lastTimePartitionSlot);
      }
    }
    return new Pair<>(result, new Pair<>(needLeftAll, needRightAll));
  }

  private static void reserveMemoryForTimePartitionSlot(
      long maxTime, long minTime, MPPQueryContext context) {
    if (maxTime == Long.MAX_VALUE || minTime == Long.MIN_VALUE) {
      return;
    }
    long size = TimePartitionUtils.getEstimateTimePartitionSize(minTime, maxTime);
    context.reserveMemoryForFrontEnd(
        RamUsageEstimator.shallowSizeOfInstance(TTimePartitionSlot.class) * size);
  }

  private void analyzeInto(
      Analysis analysis,
      QueryStatement queryStatement,
      List<PartialPath> deviceSet,
      List<Pair<Expression, String>> outputExpressions,
      MPPQueryContext context) {
    if (!queryStatement.isSelectInto()) {
      return;
    }
    queryStatement.setOrderByComponent(null);

    List<PartialPath> sourceDevices = new ArrayList<>(deviceSet);
    List<Expression> sourceColumns =
        outputExpressions.stream()
            .map(Pair::getLeft)
            .collect(Collectors.toCollection(ArrayList::new));

    IntoComponent intoComponent = queryStatement.getIntoComponent();
    intoComponent.validate(sourceDevices, sourceColumns);

    DeviceViewIntoPathDescriptor deviceViewIntoPathDescriptor = new DeviceViewIntoPathDescriptor();
    PathPatternTree targetPathTree = new PathPatternTree();
    IntoComponent.IntoDeviceMeasurementIterator intoDeviceMeasurementIterator =
        intoComponent.getIntoDeviceMeasurementIterator();
    for (PartialPath sourceDevice : sourceDevices) {
      PartialPath deviceTemplate = intoDeviceMeasurementIterator.getDeviceTemplate();
      boolean isAlignedDevice = intoDeviceMeasurementIterator.isAlignedDevice();
      PartialPath targetDevice = constructTargetDevice(sourceDevice, deviceTemplate);
      deviceViewIntoPathDescriptor.specifyDeviceAlignment(targetDevice.toString(), isAlignedDevice);

      for (Pair<Expression, String> pair : outputExpressions) {
        Expression sourceColumn = pair.left;
        String measurementTemplate = intoDeviceMeasurementIterator.getMeasurementTemplate();
        String targetMeasurement;
        if (sourceColumn instanceof TimeSeriesOperand) {
          targetMeasurement =
              constructTargetMeasurement(
                  sourceDevice.concatAsMeasurementPath(
                      pair.right == null ? sourceColumn.getExpressionString() : pair.right),
                  measurementTemplate);
        } else {
          targetMeasurement = parseNodeString(measurementTemplate);
        }
        deviceViewIntoPathDescriptor.specifyTargetDeviceMeasurement(
            sourceDevice, targetDevice, sourceColumn.getExpressionString(), targetMeasurement);

        targetPathTree.appendFullPath(targetDevice, targetMeasurement);
        deviceViewIntoPathDescriptor.recordSourceColumnDataType(
            sourceColumn.getExpressionString(), analysis.getType(sourceColumn));

        intoDeviceMeasurementIterator.nextMeasurement();
      }

      intoDeviceMeasurementIterator.nextDevice();
    }
    deviceViewIntoPathDescriptor.validate();

    // fetch schema of target paths
    long startTime = System.nanoTime();
    ISchemaTree targetSchemaTree = schemaFetcher.fetchSchema(targetPathTree, true, context);
    QueryPlanCostMetricSet.getInstance()
        .recordPlanCost(TREE_TYPE, SCHEMA_FETCHER, System.nanoTime() - startTime);
    deviceViewIntoPathDescriptor.bindType(targetSchemaTree);

    analysis.setDeviceViewIntoPathDescriptor(deviceViewIntoPathDescriptor);
  }

  private void analyzeInto(
      Analysis analysis,
      QueryStatement queryStatement,
      List<Pair<Expression, String>> outputExpressions,
      MPPQueryContext context) {
    if (!queryStatement.isSelectInto()) {
      return;
    }
    queryStatement.setOrderByComponent(null);

    List<Expression> sourceColumns =
        outputExpressions.stream()
            .map(Pair::getLeft)
            .collect(Collectors.toCollection(ArrayList::new));

    IntoComponent intoComponent = queryStatement.getIntoComponent();
    intoComponent.validate(sourceColumns);

    IntoPathDescriptor intoPathDescriptor = new IntoPathDescriptor();
    PathPatternTree targetPathTree = new PathPatternTree();
    IntoComponent.IntoPathIterator intoPathIterator = intoComponent.getIntoPathIterator();
    for (Pair<Expression, String> pair : outputExpressions) {
      Expression sourceExpression = pair.left;
      // if it's really view path, it should start with root.
      // otherwise it should just be an alias
      String viewPath = pair.right;
      PartialPath deviceTemplate = intoPathIterator.getDeviceTemplate();
      String measurementTemplate = intoPathIterator.getMeasurementTemplate();
      boolean isAlignedDevice = intoPathIterator.isAlignedDevice();

      PartialPath sourcePath;
      String sourceColumn = sourceExpression.getExpressionString();
      PartialPath targetPath;
      if (sourceExpression instanceof TimeSeriesOperand) {
        if (viewPath != null) {
          try {
            // if it's really view path, it should start with root.
            if (viewPath.startsWith(ROOT_DOT)) {
              sourcePath = new MeasurementPath(viewPath);
            } else {
              // otherwise it should just be an alias
              sourcePath = new PartialPath(viewPath);
            }
          } catch (IllegalPathException e) {
            throw new SemanticException(
                String.format(
                    "View path %s of source column %s is illegal path", viewPath, sourceColumn));
          }
        } else {
          sourcePath = ((TimeSeriesOperand) sourceExpression).getPath();
        }
        targetPath = constructTargetPath(sourcePath, deviceTemplate, measurementTemplate);
      } else {
        targetPath = constructTargetPathWithoutPlaceHolder(deviceTemplate, measurementTemplate);
      }
      intoPathDescriptor.specifyTargetPath(sourceColumn, viewPath, targetPath);
      intoPathDescriptor.specifyDeviceAlignment(
          targetPath.getDevicePath().toString(), isAlignedDevice);

      targetPathTree.appendFullPath(targetPath);
      intoPathDescriptor.recordSourceColumnDataType(
          sourceColumn, analysis.getType(sourceExpression));

      intoPathIterator.next();
    }
    intoPathDescriptor.validate();

    // fetch schema of target paths
    long startTime = System.nanoTime();
    ISchemaTree targetSchemaTree = schemaFetcher.fetchSchema(targetPathTree, true, context);
    updateSchemaTreeByViews(analysis, targetSchemaTree, context);
    QueryPlanCostMetricSet.getInstance()
        .recordPlanCost(TREE_TYPE, SCHEMA_FETCHER, System.nanoTime() - startTime);
    intoPathDescriptor.bindType(targetSchemaTree);

    analysis.setIntoPathDescriptor(intoPathDescriptor);
  }

  /**
   * Check datatype consistency in ALIGN BY DEVICE.
   *
   * <p>an inconsistent example: select s0 from root.sg1.d1, root.sg1.d2 align by device, return
   * false while root.sg1.d1.s0 is INT32 and root.sg1.d2.s0 is FLOAT.
   */
  private void checkDataTypeConsistencyInAlignByDevice(
      Analysis analysis, List<Expression> expressions) {
    TSDataType checkedDataType = analysis.getType(expressions.get(0));
    for (Expression expression : expressions) {
      if (analysis.getType(expression) != checkedDataType) {
        throw new SemanticException(
            "ALIGN BY DEVICE: the data types of the same measurement column should be the same across devices.");
      }
    }
  }

  private void checkAliasUniqueness(String alias, Set<String> aliasSet) {
    if (alias != null) {
      if (aliasSet.contains(alias)) {
        throw new SemanticException(
            String.format("alias '%s' can only be matched with one time series", alias));
      }
      aliasSet.add(alias);
    }
  }

  private void checkAliasUniqueness(
      String alias,
      Map<Expression, Map<IDeviceID, Expression>> measurementToDeviceSelectExpressions) {
    if (alias != null && measurementToDeviceSelectExpressions.keySet().size() > 1) {
      throw new SemanticException(
          String.format("alias '%s' can only be matched with one time series", alias));
    }
  }

  @Override
  public Analysis visitInsert(InsertStatement insertStatement, MPPQueryContext context) {
    context.setQueryType(QueryType.WRITE);
    long[] timeArray = insertStatement.getTimes();
    PartialPath devicePath = insertStatement.getDevice();
    String[] measurementList = insertStatement.getMeasurementList();
    if (timeArray.length == 1) {
      // construct insert row statement
      InsertRowStatement insertRowStatement = new InsertRowStatement();
      insertRowStatement.setDevicePath(devicePath);
      insertRowStatement.setTime(timeArray[0]);
      insertRowStatement.setMeasurements(measurementList);
      insertRowStatement.setDataTypes(new TSDataType[measurementList.length]);
      insertRowStatement.setValues(insertStatement.getValuesList().get(0));
      insertRowStatement.setNeedInferType(true);
      insertRowStatement.setAligned(insertStatement.isAligned());
      return insertRowStatement.accept(this, context);
    } else {
      // construct insert rows statement
      // construct insert statement
      InsertRowsOfOneDeviceStatement insertRowsOfOneDeviceStatement =
          new InsertRowsOfOneDeviceStatement();
      if (!checkSorted(timeArray)) {
        Integer[] index = new Integer[timeArray.length];
        for (int i = 0; i < index.length; i++) {
          index[i] = i;
        }
        Arrays.sort(index, Comparator.comparingLong(o -> timeArray[o]));
        Arrays.sort(timeArray, 0, timeArray.length);
        insertStatement.setValuesList(
            Arrays.stream(index)
                .map(insertStatement.getValuesList()::get)
                .collect(Collectors.toList()));
      }
      List<InsertRowStatement> insertRowStatementList = new ArrayList<>();

      for (int i = 0; i < timeArray.length; i++) {
        InsertRowStatement statement = new InsertRowStatement();
        statement.setDevicePath(devicePath);
        String[] measurements = new String[measurementList.length];
        System.arraycopy(measurementList, 0, measurements, 0, measurements.length);
        statement.setMeasurements(measurements);
        statement.setTime(timeArray[i]);
        TSDataType[] dataTypes = new TSDataType[measurementList.length];
        statement.setDataTypes(dataTypes);
        statement.setValues(insertStatement.getValuesList().get(i));
        statement.setAligned(insertStatement.isAligned());
        statement.setNeedInferType(true);
        insertRowStatementList.add(statement);
      }
      insertRowsOfOneDeviceStatement.setInsertRowStatementList(insertRowStatementList);
      return insertRowsOfOneDeviceStatement.accept(this, context);
    }
  }

  private boolean checkSorted(long[] times) {
    for (int i = 1; i < times.length; i++) {
      if (times[i] < times[i - 1]) {
        return false;
      }
    }
    return true;
  }

  @Override
  public Analysis visitCreateTimeseries(
      CreateTimeSeriesStatement createTimeSeriesStatement, MPPQueryContext context) {
    context.setQueryType(QueryType.WRITE);
    if (createTimeSeriesStatement.getPath().getNodeLength() < 3) {
      throw new SemanticException(
          new IllegalPathException(createTimeSeriesStatement.getPath().getFullPath()));
    }
    analyzeSchemaProps(createTimeSeriesStatement.getProps());
    if (createTimeSeriesStatement.getTags() != null
        && !createTimeSeriesStatement.getTags().isEmpty()
        && createTimeSeriesStatement.getAttributes() != null
        && !createTimeSeriesStatement.getAttributes().isEmpty()) {
      for (String tagKey : createTimeSeriesStatement.getTags().keySet()) {
        if (createTimeSeriesStatement.getAttributes().containsKey(tagKey)) {
          throw new SemanticException(
              String.format("Tag and attribute shouldn't have the same property key [%s]", tagKey));
        }
      }
    }

    Analysis analysis = new Analysis();
    analysis.setRealStatement(createTimeSeriesStatement);

    checkIsTemplateCompatible(
        createTimeSeriesStatement.getPath(), createTimeSeriesStatement.getAlias(), context, true);

    PathPatternTree patternTree = new PathPatternTree();
    patternTree.appendFullPath(createTimeSeriesStatement.getPath());
    SchemaPartition schemaPartitionInfo =
        partitionFetcher.getOrCreateSchemaPartition(
            patternTree, context.getSession().getUserName());
    analysis.setSchemaPartitionInfo(schemaPartitionInfo);
    return analysis;
  }

  private void checkIsTemplateCompatible(
      final PartialPath timeSeriesPath,
      final String alias,
      final MPPQueryContext context,
      final boolean takeLock) {
    if (takeLock) {
      DataNodeSchemaLockManager.getInstance()
          .takeReadLock(context, SchemaLockType.TIMESERIES_VS_TEMPLATE);
    }
    final Pair<Template, PartialPath> templateInfo =
        schemaFetcher.checkTemplateSetAndPreSetInfo(timeSeriesPath, alias);
    if (templateInfo != null) {
      throw new SemanticException(
          new TemplateIncompatibleException(
              timeSeriesPath.getFullPath(), templateInfo.left.getName(), templateInfo.right));
    }
  }

  private void checkIsTemplateCompatible(
      final PartialPath devicePath,
      final List<String> measurements,
      final List<String> aliasList,
      final MPPQueryContext context,
      final boolean takeLock) {
    if (takeLock) {
      DataNodeSchemaLockManager.getInstance()
          .takeReadLock(context, SchemaLockType.TIMESERIES_VS_TEMPLATE);
    }
    for (int i = 0; i < measurements.size(); i++) {
      final Pair<Template, PartialPath> templateInfo =
          schemaFetcher.checkTemplateSetAndPreSetInfo(
              devicePath.concatAsMeasurementPath(measurements.get(i)),
              aliasList == null ? null : aliasList.get(i));
      if (templateInfo != null) {
        throw new SemanticException(
            new TemplateIncompatibleException(
                devicePath.getFullPath() + measurements,
                templateInfo.left.getName(),
                templateInfo.right));
      }
    }
  }

  private void analyzeSchemaProps(final Map<String, String> props) {
    if (props == null || props.isEmpty()) {
      return;
    }
    final Map<String, String> caseChangeMap = new HashMap<>();
    for (final String key : props.keySet()) {
      caseChangeMap.put(key.toLowerCase(Locale.ROOT), key);
    }
    for (final Map.Entry<String, String> caseChangeEntry : caseChangeMap.entrySet()) {
      final String lowerCaseKey = caseChangeEntry.getKey();
      if (!ALLOWED_SCHEMA_PROPS.contains(lowerCaseKey)) {
        throw new SemanticException(
            new MetadataException(
                String.format("%s is not a legal prop.", caseChangeEntry.getValue())));
      }
      props.put(lowerCaseKey, props.remove(caseChangeEntry.getValue()));
    }
    if (props.containsKey(DEADBAND)) {
      props.put(LOSS, props.remove(DEADBAND));
    }
  }

  private void analyzeSchemaProps(final List<Map<String, String>> propsList) {
    if (propsList == null) {
      return;
    }
    for (final Map<String, String> props : propsList) {
      analyzeSchemaProps(props);
    }
  }

  @Override
  public Analysis visitCreateAlignedTimeseries(
      CreateAlignedTimeSeriesStatement createAlignedTimeSeriesStatement, MPPQueryContext context) {
    context.setQueryType(QueryType.WRITE);
    if (createAlignedTimeSeriesStatement.getDevicePath().getNodeLength() < 2) {
      throw new SemanticException(
          new IllegalPathException(createAlignedTimeSeriesStatement.getDevicePath().getFullPath()));
    }
    List<String> measurements = createAlignedTimeSeriesStatement.getMeasurements();
    Set<String> measurementsSet = new HashSet<>(measurements);
    if (measurementsSet.size() < measurements.size()) {
      throw new SemanticException(
          "Measurement under an aligned device is not allowed to have the same measurement name");
    }

    Analysis analysis = new Analysis();
    analysis.setRealStatement(createAlignedTimeSeriesStatement);

    checkIsTemplateCompatible(
        createAlignedTimeSeriesStatement.getDevicePath(),
        createAlignedTimeSeriesStatement.getMeasurements(),
        createAlignedTimeSeriesStatement.getAliasList(),
        context,
        true);

    PathPatternTree pathPatternTree = new PathPatternTree();
    for (String measurement : createAlignedTimeSeriesStatement.getMeasurements()) {
      pathPatternTree.appendFullPath(createAlignedTimeSeriesStatement.getDevicePath(), measurement);
    }

    SchemaPartition schemaPartitionInfo;
    schemaPartitionInfo =
        partitionFetcher.getOrCreateSchemaPartition(
            pathPatternTree, context.getSession().getUserName());
    analysis.setSchemaPartitionInfo(schemaPartitionInfo);
    return analysis;
  }

  @Override
  public Analysis visitInternalCreateTimeseries(
      InternalCreateTimeSeriesStatement internalCreateTimeSeriesStatement,
      MPPQueryContext context) {
    context.setQueryType(QueryType.WRITE);

    Analysis analysis = new Analysis();
    analysis.setRealStatement(internalCreateTimeSeriesStatement);
    checkIsTemplateCompatible(
        internalCreateTimeSeriesStatement.getDevicePath(),
        internalCreateTimeSeriesStatement.getMeasurements(),
        null,
        context,
        true);

    PathPatternTree pathPatternTree = new PathPatternTree();
    for (String measurement : internalCreateTimeSeriesStatement.getMeasurements()) {
      pathPatternTree.appendFullPath(
          internalCreateTimeSeriesStatement.getDevicePath(), measurement);
    }

    SchemaPartition schemaPartitionInfo;
    schemaPartitionInfo =
        partitionFetcher.getOrCreateSchemaPartition(
            pathPatternTree, context.getSession().getUserName());
    analysis.setSchemaPartitionInfo(schemaPartitionInfo);
    return analysis;
  }

  @Override
  public Analysis visitInternalCreateMultiTimeSeries(
      final InternalCreateMultiTimeSeriesStatement internalCreateMultiTimeSeriesStatement,
      final MPPQueryContext context) {
    context.setQueryType(QueryType.WRITE);

    final Analysis analysis = new Analysis();
    analysis.setRealStatement(internalCreateMultiTimeSeriesStatement);

    final PathPatternTree pathPatternTree = new PathPatternTree();
    DataNodeSchemaLockManager.getInstance()
        .takeReadLock(context, SchemaLockType.TIMESERIES_VS_TABLE);
    DataNodeSchemaLockManager.getInstance()
        .takeReadLock(context, SchemaLockType.TIMESERIES_VS_TEMPLATE);
    for (final Map.Entry<PartialPath, Pair<Boolean, MeasurementGroup>> entry :
        internalCreateMultiTimeSeriesStatement.getDeviceMap().entrySet()) {
      checkIsTemplateCompatible(
          entry.getKey(), entry.getValue().right.getMeasurements(), null, context, false);
      pathPatternTree.appendFullPath(entry.getKey().concatNode(ONE_LEVEL_PATH_WILDCARD));
    }

    final SchemaPartition schemaPartitionInfo;
    schemaPartitionInfo =
        partitionFetcher.getOrCreateSchemaPartition(
            pathPatternTree, context.getSession().getUserName());
    analysis.setSchemaPartitionInfo(schemaPartitionInfo);
    return analysis;
  }

  @Override
  public Analysis visitCreateMultiTimeSeries(
      final CreateMultiTimeSeriesStatement createMultiTimeSeriesStatement,
      final MPPQueryContext context) {
    context.setQueryType(QueryType.WRITE);
    final Analysis analysis = new Analysis();
    analysis.setRealStatement(createMultiTimeSeriesStatement);

    analyzeSchemaProps(createMultiTimeSeriesStatement.getPropsList());

    final List<MeasurementPath> timeseriesPathList = createMultiTimeSeriesStatement.getPaths();
    final List<String> aliasList = createMultiTimeSeriesStatement.getAliasList();

    DataNodeSchemaLockManager.getInstance()
        .takeReadLock(context, SchemaLockType.TIMESERIES_VS_TABLE);
    DataNodeSchemaLockManager.getInstance()
        .takeReadLock(context, SchemaLockType.TIMESERIES_VS_TEMPLATE);
    for (int i = 0; i < timeseriesPathList.size(); i++) {
      checkIsTemplateCompatible(
          timeseriesPathList.get(i), aliasList == null ? null : aliasList.get(i), context, false);
    }

    final PathPatternTree patternTree = new PathPatternTree();
    for (final PartialPath path : createMultiTimeSeriesStatement.getPaths()) {
      patternTree.appendFullPath(path);
    }
    final SchemaPartition schemaPartitionInfo =
        partitionFetcher.getOrCreateSchemaPartition(
            patternTree, context.getSession().getUserName());
    analysis.setSchemaPartitionInfo(schemaPartitionInfo);
    return analysis;
  }

  @Override
  public Analysis visitAlterTimeSeries(
      AlterTimeSeriesStatement alterTimeSeriesStatement, MPPQueryContext context) {
    context.setQueryType(QueryType.WRITE);
    Analysis analysis = new Analysis();
    analysis.setRealStatement(alterTimeSeriesStatement);

    Pair<Template, PartialPath> templateInfo =
        schemaFetcher.checkTemplateSetAndPreSetInfo(
            alterTimeSeriesStatement.getPath(), alterTimeSeriesStatement.getAlias());
    if (templateInfo != null) {
      throw new RuntimeException(
          new TemplateIncompatibleException(
              String.format(
                  "Cannot alter template timeseries [%s] since device template [%s] already set on path [%s].",
                  alterTimeSeriesStatement.getPath().getFullPath(),
                  templateInfo.left.getName(),
                  templateInfo.right)));
    }

    PathPatternTree patternTree = new PathPatternTree();
    patternTree.appendFullPath(alterTimeSeriesStatement.getPath());
    SchemaPartition schemaPartitionInfo;
    schemaPartitionInfo = partitionFetcher.getSchemaPartition(patternTree);
    analysis.setSchemaPartitionInfo(schemaPartitionInfo);
    return analysis;
  }

  @Override
  public Analysis visitInsertTablet(
      InsertTabletStatement insertTabletStatement, MPPQueryContext context) {
    Analysis analysis = new Analysis();
    AnalyzeUtils.analyzeInsert(
        context,
        insertTabletStatement,
        () -> SchemaValidator.validate(schemaFetcher, insertTabletStatement, context),
        partitionFetcher::getOrCreateDataPartition,
        AnalyzeUtils::computeTreeDataPartitionParams,
        analysis,
        true);
    return analysis;
  }

  @Override
  public Analysis visitInsertRow(InsertRowStatement insertRowStatement, MPPQueryContext context) {
    context.setQueryType(QueryType.WRITE);
    insertRowStatement.semanticCheck();
    Analysis analysis = new Analysis();
    validateSchema(
        analysis,
        insertRowStatement,
        () -> SchemaValidator.validate(schemaFetcher, insertRowStatement, context));
    InsertBaseStatement realInsertStatement = removeLogicalView(analysis, insertRowStatement);
    if (analysis.isFinishQueryAfterAnalyze()) {
      return analysis;
    }
    analysis.setRealStatement(realInsertStatement);

    if (realInsertStatement instanceof InsertRowStatement) {
      InsertRowStatement realInsertRowStatement = (InsertRowStatement) realInsertStatement;
      DataPartitionQueryParam dataPartitionQueryParam = new DataPartitionQueryParam();
      dataPartitionQueryParam.setDeviceID(
          realInsertRowStatement.getDevicePath().getIDeviceIDAsFullDevice());
      dataPartitionQueryParam.setTimePartitionSlotList(
          Collections.singletonList(realInsertRowStatement.getTimePartitionSlot()));

      AnalyzeUtils.analyzeDataPartition(
          analysis,
          Collections.singletonList(dataPartitionQueryParam),
          context.getSession().getUserName(),
          partitionFetcher::getOrCreateDataPartition);
    } else {
      AnalyzeUtils.analyzeDataPartition(
          analysis,
          AnalyzeUtils.computeTreeDataPartitionParams(realInsertStatement, context),
          context.getSession().getUserName(),
          partitionFetcher::getOrCreateDataPartition);
    }
    return analysis;
  }

  @Override
  public Analysis visitInsertRows(
      InsertRowsStatement insertRowsStatement, MPPQueryContext context) {
    context.setQueryType(QueryType.WRITE);
    insertRowsStatement.semanticCheck();
    Analysis analysis = new Analysis();
    validateSchema(
        analysis,
        insertRowsStatement,
        () -> SchemaValidator.validate(schemaFetcher, insertRowsStatement, context));
    InsertRowsStatement realInsertRowsStatement =
        (InsertRowsStatement) removeLogicalView(analysis, insertRowsStatement);
    if (analysis.isFinishQueryAfterAnalyze()) {
      return analysis;
    }
    analysis.setRealStatement(realInsertRowsStatement);

    AnalyzeUtils.analyzeDataPartition(
        analysis,
        AnalyzeUtils.computeTreeDataPartitionParams(realInsertRowsStatement, context),
        context.getSession().getUserName(),
        partitionFetcher::getOrCreateDataPartition);
    return analysis;
  }

  @Override
  public Analysis visitInsertMultiTablets(
      InsertMultiTabletsStatement insertMultiTabletsStatement, MPPQueryContext context) {
    context.setQueryType(QueryType.WRITE);
    insertMultiTabletsStatement.semanticCheck();
    Analysis analysis = new Analysis();
    validateSchema(
        analysis,
        insertMultiTabletsStatement,
        () -> SchemaValidator.validate(schemaFetcher, insertMultiTabletsStatement, context));
    InsertMultiTabletsStatement realStatement =
        (InsertMultiTabletsStatement) removeLogicalView(analysis, insertMultiTabletsStatement);
    if (analysis.isFinishQueryAfterAnalyze()) {
      return analysis;
    }
    analysis.setRealStatement(realStatement);

    AnalyzeUtils.analyzeDataPartition(
        analysis,
        AnalyzeUtils.computeTreeDataPartitionParams(realStatement, context),
        context.getSession().getUserName(),
        partitionFetcher::getOrCreateDataPartition);
    return analysis;
  }

  @Override
  public Analysis visitInsertRowsOfOneDevice(
      InsertRowsOfOneDeviceStatement insertRowsOfOneDeviceStatement, MPPQueryContext context) {
    context.setQueryType(QueryType.WRITE);
    insertRowsOfOneDeviceStatement.semanticCheck();
    Analysis analysis = new Analysis();
    validateSchema(
        analysis,
        insertRowsOfOneDeviceStatement,
        () -> SchemaValidator.validate(schemaFetcher, insertRowsOfOneDeviceStatement, context));
    InsertBaseStatement realInsertStatement =
        removeLogicalView(analysis, insertRowsOfOneDeviceStatement);
    if (analysis.isFinishQueryAfterAnalyze()) {
      return analysis;
    }
    analysis.setRealStatement(realInsertStatement);

    if (realInsertStatement instanceof InsertRowsOfOneDeviceStatement) {
      InsertRowsOfOneDeviceStatement realStatement =
          (InsertRowsOfOneDeviceStatement) realInsertStatement;
      DataPartitionQueryParam dataPartitionQueryParam = new DataPartitionQueryParam();
      dataPartitionQueryParam.setDeviceID(realStatement.getDevicePath().getIDeviceIDAsFullDevice());
      dataPartitionQueryParam.setTimePartitionSlotList(realStatement.getTimePartitionSlots());

      AnalyzeUtils.analyzeDataPartition(
          analysis,
          Collections.singletonList(dataPartitionQueryParam),
          context.getSession().getUserName(),
          partitionFetcher::getOrCreateDataPartition);
    } else {
      AnalyzeUtils.analyzeDataPartition(
          analysis,
          AnalyzeUtils.computeTreeDataPartitionParams(realInsertStatement, context),
          context.getSession().getUserName(),
          partitionFetcher::getOrCreateDataPartition);
    }
    return analysis;
  }

  @Override
  public Analysis visitPipeEnrichedStatement(
<<<<<<< HEAD
      final PipeEnrichedStatement pipeEnrichedStatement, final MPPQueryContext context) {
    final Analysis analysis = pipeEnrichedStatement.getInnerStatement().accept(this, context);
=======
      PipeEnrichedStatement pipeEnrichedStatement, MPPQueryContext context) {
    // The LoadTsFileStatement is a special case, it needs isGeneratedByPipe information
    // in the analyzer to execute the tsfile-tablet conversion in some cases.
    if (pipeEnrichedStatement.getInnerStatement() instanceof LoadTsFileStatement) {
      ((LoadTsFileStatement) pipeEnrichedStatement.getInnerStatement()).markIsGeneratedByPipe();
    }

    Analysis analysis = pipeEnrichedStatement.getInnerStatement().accept(this, context);
>>>>>>> c087c244
    analysis.setDatabaseName(context.getDatabaseName().orElse(null));

    // statement may be changed because of logical view
    pipeEnrichedStatement.setInnerStatement(analysis.getTreeStatement());
    analysis.setRealStatement(pipeEnrichedStatement);
    return analysis;
  }

  @Override
  public Analysis visitLoadFile(
      final LoadTsFileStatement loadTsFileStatement, final MPPQueryContext context) {
    context.setQueryType(QueryType.WRITE);

    final long startTime = System.nanoTime();
    try (final LoadTsFileAnalyzer loadTsFileAnalyzer = getAnalyzer(loadTsFileStatement, context)) {
      return (Analysis) loadTsFileAnalyzer.analyzeFileByFile(new Analysis());
    } catch (final Exception e) {
      final String exceptionMessage =
          String.format(
              "Failed to execute load tsfile statement %s. Detail: %s",
              loadTsFileStatement,
              e.getMessage() == null ? e.getClass().getName() : e.getMessage());
      logger.warn(exceptionMessage, e);
      final Analysis analysis = new Analysis();
      analysis.setFinishQueryAfterAnalyze(true);
      analysis.setFailStatus(RpcUtils.getStatus(TSStatusCode.LOAD_FILE_ERROR, exceptionMessage));
      return analysis;
    } finally {
      LoadTsFileCostMetricsSet.getInstance()
          .recordPhaseTimeCost(ANALYSIS, System.nanoTime() - startTime);
    }
  }

  private LoadTsFileAnalyzer getAnalyzer(
      final LoadTsFileStatement loadTsFileStatement, final MPPQueryContext context) {
    if (Objects.equals(loadTsFileStatement.getModel(), LoadTsFileConfigurator.MODEL_TREE_VALUE)) {
      // Load to tree-model
      return new LoadTsFileToTreeModelAnalyzer(
          loadTsFileStatement, loadTsFileStatement.isGeneratedByPipe(), context);
    } else {
      // Load to table-model
      if (Objects.nonNull(loadTsFileStatement.getDatabase())) {
        return new LoadTsFileToTableModelAnalyzer(
            loadTsFileStatement,
            loadTsFileStatement.isGeneratedByPipe(),
            LocalExecutionPlanner.getInstance().metadata,
            context);
      } else {
        throw new SemanticException(
            "Database name must be specified when loading data into the table model.");
      }
    }
  }

  private boolean analyzeTimeseriesRegionScan(
      WhereCondition timeCondition,
      PathPatternTree patternTree,
      Analysis analysis,
      MPPQueryContext context,
      PathPatternTree authorityScope)
      throws IllegalPathException {
    analyzeGlobalTimeConditionInShowMetaData(timeCondition, analysis);
    context.generateGlobalTimeFilter(analysis);
    patternTree.constructTree();
    ISchemaTree schemaTree =
        schemaFetcher.fetchRawSchemaInMeasurementLevel(patternTree, authorityScope, context);

    if (schemaTree.isEmpty()) {
      analysis.setFinishQueryAfterAnalyze(true);
      return false;
    }
    removeLogicViewMeasurement(schemaTree);
    Map<PartialPath, Map<PartialPath, List<TimeseriesContext>>> deviceToTimeseriesContext =
        new HashMap<>();
    /**
     * Since we fetch raw time series schema without template(The template sequence will be treated
     * as a normal node, not a device+templateId. This means that all nodes are what we need.). We
     * can use ALL_MATCH_PATTERN to get result.
     */
    List<DeviceSchemaInfo> deviceSchemaInfoList = schemaTree.getMatchedDevices(ALL_MATCH_PATTERN);
    Set<IDeviceID> deviceSet = new HashSet<>();
    for (DeviceSchemaInfo deviceSchemaInfo : deviceSchemaInfoList) {
      boolean isAligned = deviceSchemaInfo.isAligned();
      PartialPath devicePath = deviceSchemaInfo.getDevicePath();
      deviceSet.add(devicePath.getIDeviceIDAsFullDevice());
      if (isAligned) {
        List<String> measurementList = new ArrayList<>();
        List<IMeasurementSchema> schemaList = new ArrayList<>();
        List<TimeseriesContext> timeseriesContextList = new ArrayList<>();
        for (IMeasurementSchemaInfo measurementSchemaInfo :
            deviceSchemaInfo.getMeasurementSchemaInfoList()) {
          schemaList.add(measurementSchemaInfo.getSchema());
          measurementList.add(measurementSchemaInfo.getName());
          timeseriesContextList.add(new TimeseriesContext(measurementSchemaInfo));
        }
        AlignedPath alignedPath =
            new AlignedPath(devicePath.getNodes(), measurementList, schemaList);
        deviceToTimeseriesContext
            .computeIfAbsent(devicePath, k -> new HashMap<>())
            .put(alignedPath, timeseriesContextList);
      } else {
        for (IMeasurementSchemaInfo measurementSchemaInfo :
            deviceSchemaInfo.getMeasurementSchemaInfoList()) {
          MeasurementPath measurementPath =
              new MeasurementPath(
                  devicePath.concatNode(measurementSchemaInfo.getName()).getNodes());
          deviceToTimeseriesContext
              .computeIfAbsent(devicePath, k -> new HashMap<>())
              .put(
                  measurementPath,
                  Collections.singletonList(new TimeseriesContext(measurementSchemaInfo)));
        }
      }
    }

    analysis.setDeviceToTimeseriesSchemas(deviceToTimeseriesContext);
    // fetch Data partition
    DataPartition dataPartition = fetchDataPartitionByDevices(deviceSet, schemaTree, context);
    analysis.setDataPartitionInfo(dataPartition);
    return true;
  }

  @Override
  public Analysis visitShowTimeSeries(
      ShowTimeSeriesStatement showTimeSeriesStatement, MPPQueryContext context) {
    Analysis analysis = new Analysis();
    analysis.setRealStatement(showTimeSeriesStatement);

    if (showTimeSeriesStatement.getPathPattern().getNodeLength() <= 1) {
      analysis.setFinishQueryAfterAnalyze(true);
      analysis.setRespDatasetHeader(DatasetHeaderFactory.getShowTimeSeriesHeader());
      return analysis;
    }

    PathPatternTree patternTree = new PathPatternTree();
    patternTree.appendPathPattern(showTimeSeriesStatement.getPathPattern());

    if (showTimeSeriesStatement.hasTimeCondition()) {
      try {
        // If there is time condition in SHOW TIMESERIES, we need to scan the raw data
        boolean hasSchema =
            analyzeTimeseriesRegionScan(
                showTimeSeriesStatement.getTimeCondition(),
                patternTree,
                analysis,
                context,
                showTimeSeriesStatement.getAuthorityScope());
        if (!hasSchema) {
          analysis.setRespDatasetHeader(DatasetHeaderFactory.getShowTimeSeriesHeader());
          return analysis;
        }
      } catch (IllegalPathException e) {
        throw new StatementAnalyzeException(e.getMessage());
      }

    } else {
      SchemaPartition schemaPartitionInfo = partitionFetcher.getSchemaPartition(patternTree);
      analysis.setSchemaPartitionInfo(schemaPartitionInfo);

      Map<Integer, Template> templateMap =
          schemaFetcher.checkAllRelatedTemplate(showTimeSeriesStatement.getPathPattern());
      analysis.setRelatedTemplateInfo(templateMap);
    }

    if (showTimeSeriesStatement.isOrderByHeat()) {
      patternTree.constructTree();
      // request schema fetch API
      logger.debug("[StartFetchSchema]");
      ISchemaTree schemaTree = schemaFetcher.fetchSchema(patternTree, true, context);
      updateSchemaTreeByViews(analysis, schemaTree, context);
      logger.debug("[EndFetchSchema]]");

      analyzeLastSource(
          analysis,
          Collections.singletonList(
              new TimeSeriesOperand(showTimeSeriesStatement.getPathPattern())),
          schemaTree,
          context);
      analyzeDataPartition(analysis, new QueryStatement(), schemaTree, context);
    }

    analysis.setRespDatasetHeader(DatasetHeaderFactory.getShowTimeSeriesHeader());
    return analysis;
  }

  @Override
  public Analysis visitShowStorageGroup(
      ShowDatabaseStatement showDatabaseStatement, MPPQueryContext context) {
    Analysis analysis = new Analysis();
    analysis.setRealStatement(showDatabaseStatement);
    analysis.setRespDatasetHeader(
        DatasetHeaderFactory.getShowStorageGroupHeader(showDatabaseStatement.isDetailed()));
    return analysis;
  }

  @Override
  public Analysis visitShowTTL(ShowTTLStatement showTTLStatement, MPPQueryContext context) {
    Analysis analysis = new Analysis();
    analysis.setRealStatement(showTTLStatement);
    analysis.setRespDatasetHeader(DatasetHeaderFactory.getShowTTLHeader());
    return analysis;
  }

  private void analyzeGlobalTimeConditionInShowMetaData(
      WhereCondition timeCondition, Analysis analysis) {
    Expression predicate = timeCondition.getPredicate();
    Pair<Expression, Boolean> resultPair =
        PredicateUtils.extractGlobalTimePredicate(predicate, true, true);
    if (resultPair.right) {
      throw new SemanticException(
          "Value Filter can't exist in the condition of SHOW/COUNT clause, only time condition supported");
    }
    if (resultPair.left == null) {
      throw new SemanticException(
          "Time condition can't be empty in the condition of SHOW/COUNT clause");
    }
    Expression globalTimePredicate = resultPair.left;
    globalTimePredicate = PredicateUtils.predicateRemoveNot(globalTimePredicate);
    analysis.setGlobalTimePredicate(globalTimePredicate);
  }

  private void removeLogicViewMeasurement(ISchemaTree schemaTree) {
    if (!schemaTree.hasLogicalViewMeasurement()) {
      return;
    }
    schemaTree.removeLogicalView();
  }

  private void analyzeDeviceRegionScan(
      WhereCondition timeCondition,
      PartialPath pattern,
      PathPatternTree authorityScope,
      Analysis analysis,
      MPPQueryContext context) {
    // If there is time condition in SHOW DEVICES, we need to scan the raw data
    analyzeGlobalTimeConditionInShowMetaData(timeCondition, analysis);
    context.generateGlobalTimeFilter(analysis);
    PathPatternTree patternTree = new PathPatternTree();
    patternTree.appendPathPattern(pattern);
    ISchemaTree schemaTree =
        schemaFetcher.fetchRawSchemaInDeviceLevel(patternTree, authorityScope, context);
    if (schemaTree.isEmpty()) {
      analysis.setFinishQueryAfterAnalyze(true);
      return;
    }

    // fetch Data partition

    Map<PartialPath, DeviceContext> devicePathsToInfoMap =
        schemaTree.getMatchedDevices(pattern).stream()
            .collect(Collectors.toMap(DeviceSchemaInfo::getDevicePath, DeviceContext::new));
    analysis.setDevicePathToContextMap(devicePathsToInfoMap);
    DataPartition dataPartition =
        fetchDataPartitionByDevices(
            devicePathsToInfoMap.keySet().stream()
                .map(PartialPath::getIDeviceIDAsFullDevice)
                .collect(Collectors.toSet()),
            schemaTree,
            context);
    analysis.setDataPartitionInfo(dataPartition);
  }

  @Override
  public Analysis visitShowDevices(
      ShowDevicesStatement showDevicesStatement, MPPQueryContext context) {
    Analysis analysis = new Analysis();
    analysis.setRealStatement(showDevicesStatement);

    if (showDevicesStatement.hasTimeCondition()) {
      analyzeDeviceRegionScan(
          showDevicesStatement.getTimeCondition(),
          showDevicesStatement.getPathPattern(),
          showDevicesStatement.getAuthorityScope(),
          analysis,
          context);
    } else {
      PathPatternTree patternTree = new PathPatternTree();
      patternTree.appendPathPattern(
          showDevicesStatement.getPathPattern().concatNode(IoTDBConstant.ONE_LEVEL_PATH_WILDCARD));
      SchemaPartition schemaPartitionInfo = partitionFetcher.getSchemaPartition(patternTree);
      analysis.setSchemaPartitionInfo(schemaPartitionInfo);
    }
    analysis.setRespDatasetHeader(
        showDevicesStatement.hasSgCol()
            ? DatasetHeaderFactory.getShowDevicesWithSgHeader()
            : DatasetHeaderFactory.getShowDevicesHeader());
    return analysis;
  }

  @Override
  public Analysis visitShowCluster(
      ShowClusterStatement showClusterStatement, MPPQueryContext context) {
    Analysis analysis = new Analysis();
    analysis.setRealStatement(showClusterStatement);
    if (showClusterStatement.isDetails()) {
      analysis.setRespDatasetHeader(DatasetHeaderFactory.getShowClusterDetailsHeader());
    } else {
      analysis.setRespDatasetHeader(DatasetHeaderFactory.getShowClusterHeader());
    }
    return analysis;
  }

  @Override
  public Analysis visitCountStorageGroup(
      CountDatabaseStatement countDatabaseStatement, MPPQueryContext context) {
    Analysis analysis = new Analysis();
    analysis.setRealStatement(countDatabaseStatement);
    analysis.setRespDatasetHeader(DatasetHeaderFactory.getCountStorageGroupHeader());
    return analysis;
  }

  @Override
  public Analysis visitSeriesSchemaFetch(
      SeriesSchemaFetchStatement seriesSchemaFetchStatement, MPPQueryContext context) {
    Analysis analysis = new Analysis();
    analysis.setRealStatement(seriesSchemaFetchStatement);

    SchemaPartition schemaPartition =
        partitionFetcher.getSchemaPartition(seriesSchemaFetchStatement.getPatternTree());
    analysis.setSchemaPartitionInfo(schemaPartition);

    if (schemaPartition.isEmpty()) {
      analysis.setFinishQueryAfterAnalyze(true);
    }

    return analysis;
  }

  @Override
  public Analysis visitDeviceSchemaFetch(
      DeviceSchemaFetchStatement deviceSchemaFetchStatement, MPPQueryContext context) {
    Analysis analysis = new Analysis();
    analysis.setRealStatement(deviceSchemaFetchStatement);

    PathPatternTree patternTree = new PathPatternTree();
    for (PartialPath path : deviceSchemaFetchStatement.getPaths()) {
      patternTree.appendPathPattern(path.concatNode(IoTDBConstant.ONE_LEVEL_PATH_WILDCARD));
    }
    patternTree.constructTree();
    SchemaPartition schemaPartition = partitionFetcher.getSchemaPartition(patternTree);
    analysis.setSchemaPartitionInfo(schemaPartition);

    if (schemaPartition.isEmpty()) {
      analysis.setFinishQueryAfterAnalyze(true);
    }

    return analysis;
  }

  @Override
  public Analysis visitCountDevices(
      CountDevicesStatement countDevicesStatement, MPPQueryContext context) {
    Analysis analysis = new Analysis();
    analysis.setRealStatement(countDevicesStatement);

    if (countDevicesStatement.hasTimeCondition()) {
      analyzeDeviceRegionScan(
          countDevicesStatement.getTimeCondition(),
          countDevicesStatement.getPathPattern(),
          countDevicesStatement.getAuthorityScope(),
          analysis,
          context);
    } else {
      PathPatternTree patternTree = new PathPatternTree();
      patternTree.appendPathPattern(
          countDevicesStatement.getPathPattern().concatNode(IoTDBConstant.ONE_LEVEL_PATH_WILDCARD));
      SchemaPartition schemaPartitionInfo = partitionFetcher.getSchemaPartition(patternTree);
      analysis.setSchemaPartitionInfo(schemaPartitionInfo);
    }

    analysis.setRespDatasetHeader(DatasetHeaderFactory.getCountDevicesHeader());
    return analysis;
  }

  @Override
  public Analysis visitCountTimeSeries(
      CountTimeSeriesStatement countTimeSeriesStatement, MPPQueryContext context) {
    Analysis analysis = new Analysis();
    analysis.setRealStatement(countTimeSeriesStatement);

    PathPatternTree patternTree = new PathPatternTree();
    patternTree.appendPathPattern(countTimeSeriesStatement.getPathPattern());

    if (countTimeSeriesStatement.hasTimeCondition()) {
      try {
        boolean hasSchema =
            analyzeTimeseriesRegionScan(
                countTimeSeriesStatement.getTimeCondition(),
                patternTree,
                analysis,
                context,
                countTimeSeriesStatement.getAuthorityScope());
        if (!hasSchema) {
          analysis.setRespDatasetHeader(DatasetHeaderFactory.getCountTimeSeriesHeader());
          return analysis;
        }
      } catch (IllegalPathException e) {
        throw new StatementAnalyzeException(e.getMessage());
      }
    } else {
      SchemaPartition schemaPartitionInfo = partitionFetcher.getSchemaPartition(patternTree);
      analysis.setSchemaPartitionInfo(schemaPartitionInfo);
      Map<Integer, Template> templateMap =
          schemaFetcher.checkAllRelatedTemplate(countTimeSeriesStatement.getPathPattern());
      analysis.setRelatedTemplateInfo(templateMap);
    }
    analysis.setRespDatasetHeader(DatasetHeaderFactory.getCountTimeSeriesHeader());
    return analysis;
  }

  @Override
  public Analysis visitCountLevelTimeSeries(
      CountLevelTimeSeriesStatement countLevelTimeSeriesStatement, MPPQueryContext context) {
    Analysis analysis = new Analysis();
    analysis.setRealStatement(countLevelTimeSeriesStatement);

    PathPatternTree patternTree = new PathPatternTree();
    patternTree.appendPathPattern(countLevelTimeSeriesStatement.getPathPattern());
    SchemaPartition schemaPartitionInfo = partitionFetcher.getSchemaPartition(patternTree);

    analysis.setSchemaPartitionInfo(schemaPartitionInfo);
    Map<Integer, Template> templateMap =
        schemaFetcher.checkAllRelatedTemplate(countLevelTimeSeriesStatement.getPathPattern());
    analysis.setRelatedTemplateInfo(templateMap);
    analysis.setRespDatasetHeader(DatasetHeaderFactory.getCountLevelTimeSeriesHeader());
    return analysis;
  }

  @Override
  public Analysis visitCountNodes(CountNodesStatement countStatement, MPPQueryContext context) {
    Analysis analysis = new Analysis();
    analysis.setRealStatement(countStatement);

    PathPatternTree patternTree = new PathPatternTree();
    patternTree.appendPathPattern(countStatement.getPathPattern());
    SchemaNodeManagementPartition schemaNodeManagementPartition =
        partitionFetcher.getSchemaNodeManagementPartitionWithLevel(
            patternTree, countStatement.getAuthorityScope(), countStatement.getLevel());

    if (schemaNodeManagementPartition == null) {
      return analysis;
    }
    if (!schemaNodeManagementPartition.getMatchedNode().isEmpty()
        && schemaNodeManagementPartition.getSchemaPartition().getSchemaPartitionMap().isEmpty()) {
      analysis.setFinishQueryAfterAnalyze(true);
    }
    analysis.setMatchedNodes(schemaNodeManagementPartition.getMatchedNode());
    analysis.setSchemaPartitionInfo(schemaNodeManagementPartition.getSchemaPartition());
    analysis.setRespDatasetHeader(DatasetHeaderFactory.getCountNodesHeader());
    return analysis;
  }

  @Override
  public Analysis visitShowChildPaths(
      ShowChildPathsStatement showChildPathsStatement, MPPQueryContext context) {
    return visitSchemaNodeManagementPartition(
        showChildPathsStatement,
        showChildPathsStatement.getPartialPath(),
        showChildPathsStatement.getAuthorityScope(),
        DatasetHeaderFactory.getShowChildPathsHeader());
  }

  @Override
  public Analysis visitShowChildNodes(
      ShowChildNodesStatement showChildNodesStatement, MPPQueryContext context) {
    return visitSchemaNodeManagementPartition(
        showChildNodesStatement,
        showChildNodesStatement.getPartialPath(),
        showChildNodesStatement.getAuthorityScope(),
        DatasetHeaderFactory.getShowChildNodesHeader());
  }

  @Override
  public Analysis visitShowVersion(
      ShowVersionStatement showVersionStatement, MPPQueryContext context) {
    Analysis analysis = new Analysis();
    analysis.setRealStatement(showVersionStatement);
    analysis.setRespDatasetHeader(DatasetHeaderFactory.getShowVersionHeader());
    analysis.setFinishQueryAfterAnalyze(true);
    return analysis;
  }

  private Analysis visitSchemaNodeManagementPartition(
      Statement statement, PartialPath path, PathPatternTree scope, DatasetHeader header) {
    Analysis analysis = new Analysis();
    analysis.setRealStatement(statement);

    PathPatternTree patternTree = new PathPatternTree();
    patternTree.appendPathPattern(path);
    SchemaNodeManagementPartition schemaNodeManagementPartition =
        partitionFetcher.getSchemaNodeManagementPartition(patternTree, scope);

    if (schemaNodeManagementPartition == null) {
      return analysis;
    }
    if (!schemaNodeManagementPartition.getMatchedNode().isEmpty()
        && schemaNodeManagementPartition.getSchemaPartition().getSchemaPartitionMap().isEmpty()) {
      analysis.setFinishQueryAfterAnalyze(true);
    }
    analysis.setMatchedNodes(schemaNodeManagementPartition.getMatchedNode());
    analysis.setSchemaPartitionInfo(schemaNodeManagementPartition.getSchemaPartition());
    analysis.setRespDatasetHeader(header);
    return analysis;
  }

  @Override
  public Analysis visitDeleteData(
      DeleteDataStatement deleteDataStatement, MPPQueryContext context) {
    context.setQueryType(QueryType.WRITE);
    Analysis analysis = new Analysis();
    analysis.setRealStatement(deleteDataStatement);

    PathPatternTree patternTree = new PathPatternTree();
    deleteDataStatement.getPathList().forEach(patternTree::appendPathPattern);

    ISchemaTree schemaTree = schemaFetcher.fetchSchema(patternTree, true, context);
    Set<IDeviceID> deduplicatedDeviceIDs = new HashSet<>();

    if (schemaTree.hasLogicalViewMeasurement()) {
      updateSchemaTreeByViews(analysis, schemaTree, context);

      Set<MeasurementPath> deletePatternSet = new HashSet<>(deleteDataStatement.getPathList());
      IMeasurementSchema measurementSchema;
      LogicalViewSchema logicalViewSchema;
      PartialPath sourcePathOfAliasSeries;
      for (MeasurementPath measurementPath :
          schemaTree.searchMeasurementPaths(ALL_MATCH_PATTERN).left) {
        measurementSchema = measurementPath.getMeasurementSchema();
        if (measurementSchema.isLogicalView()) {
          logicalViewSchema = (LogicalViewSchema) measurementSchema;
          if (logicalViewSchema.isWritable()) {
            sourcePathOfAliasSeries = logicalViewSchema.getSourcePathIfWritable();
            // if the source path can be matched by any of the deletion pattern, do not add it
            boolean pathMatched = false;
            for (MeasurementPath deletionPattern : deleteDataStatement.getPathList()) {
              if (deletionPattern.matchFullPath(sourcePathOfAliasSeries)) {
                pathMatched = true;
                break;
              }
            }
            if (pathMatched) {
              continue;
            }

            deletePatternSet.add(new MeasurementPath(sourcePathOfAliasSeries.getNodes()));
            deduplicatedDeviceIDs.add(sourcePathOfAliasSeries.getIDeviceID());
          }
          deletePatternSet.remove(measurementPath);
        } else {
          deduplicatedDeviceIDs.add(measurementPath.getIDeviceID());
        }
      }
      deleteDataStatement.setPathList(new ArrayList<>(deletePatternSet));
    } else {
      for (PartialPath devicePattern : patternTree.getAllDevicePaths()) {
        schemaTree
            .getMatchedDevices(devicePattern)
            .forEach(
                deviceSchemaInfo ->
                    deduplicatedDeviceIDs.add(
                        deviceSchemaInfo.getDevicePath().getIDeviceIDAsFullDevice()));
      }
    }
    analysis.setSchemaTree(schemaTree);

    Map<String, List<DataPartitionQueryParam>> sgNameToQueryParamsMap = new HashMap<>();

    deduplicatedDeviceIDs.forEach(
        deviceID -> {
          DataPartitionQueryParam queryParam = new DataPartitionQueryParam();
          queryParam.setDeviceID(deviceID);
          sgNameToQueryParamsMap
              .computeIfAbsent(schemaTree.getBelongedDatabase(deviceID), key -> new ArrayList<>())
              .add(queryParam);
        });

    DataPartition dataPartition = partitionFetcher.getDataPartition(sgNameToQueryParamsMap);
    analysis.setDataPartitionInfo(dataPartition);
    analysis.setFinishQueryAfterAnalyze(dataPartition.isEmpty());

    return analysis;
  }

  @Override
  public Analysis visitCreateSchemaTemplate(
      CreateSchemaTemplateStatement createTemplateStatement, MPPQueryContext context) {

    context.setQueryType(QueryType.WRITE);
    List<String> measurements = createTemplateStatement.getMeasurements();
    Set<String> measurementsSet = new HashSet<>(measurements);
    if (measurementsSet.size() < measurements.size()) {
      throw new SemanticException(
          "Measurement under template is not allowed to have the same measurement name");
    }
    Analysis analysis = new Analysis();
    analysis.setRealStatement(createTemplateStatement);
    return analysis;
  }

  @Override
  public Analysis visitShowNodesInSchemaTemplate(
      ShowNodesInSchemaTemplateStatement showNodesInSchemaTemplateStatement,
      MPPQueryContext context) {
    Analysis analysis = new Analysis();
    analysis.setRealStatement(showNodesInSchemaTemplateStatement);
    analysis.setRespDatasetHeader(DatasetHeaderFactory.getShowNodesInSchemaTemplateHeader());
    return analysis;
  }

  @Override
  public Analysis visitShowSchemaTemplate(
      ShowSchemaTemplateStatement showSchemaTemplateStatement, MPPQueryContext context) {
    Analysis analysis = new Analysis();
    analysis.setRealStatement(showSchemaTemplateStatement);
    analysis.setRespDatasetHeader(DatasetHeaderFactory.getShowSchemaTemplateHeader());
    return analysis;
  }

  @Override
  public Analysis visitSetSchemaTemplate(
      SetSchemaTemplateStatement setSchemaTemplateStatement, MPPQueryContext context) {
    context.setQueryType(QueryType.WRITE);
    Analysis analysis = new Analysis();
    analysis.setRealStatement(setSchemaTemplateStatement);
    return analysis;
  }

  @Override
  public Analysis visitShowPathSetTemplate(
      ShowPathSetTemplateStatement showPathSetTemplateStatement, MPPQueryContext context) {
    Analysis analysis = new Analysis();
    analysis.setRealStatement(showPathSetTemplateStatement);
    analysis.setRespDatasetHeader(DatasetHeaderFactory.getShowPathSetTemplateHeader());
    return analysis;
  }

  @Override
  public Analysis visitActivateTemplate(
      ActivateTemplateStatement activateTemplateStatement, MPPQueryContext context) {
    context.setQueryType(QueryType.WRITE);
    Analysis analysis = new Analysis();
    analysis.setRealStatement(activateTemplateStatement);

    PartialPath activatePath = activateTemplateStatement.getPath();

    Pair<Template, PartialPath> templateSetInfo = schemaFetcher.checkTemplateSetInfo(activatePath);
    if (templateSetInfo == null) {
      throw new StatementAnalyzeException(
          new MetadataException(
              String.format(
                  "Path [%s] has not been set any template.", activatePath.getFullPath())));
    }
    analysis.setTemplateSetInfo(
        new Pair<>(templateSetInfo.left, Collections.singletonList(templateSetInfo.right)));

    PathPatternTree patternTree = new PathPatternTree();
    patternTree.appendPathPattern(activatePath.concatNode(ONE_LEVEL_PATH_WILDCARD));
    SchemaPartition partition =
        partitionFetcher.getOrCreateSchemaPartition(
            patternTree, context.getSession().getUserName());

    analysis.setSchemaPartitionInfo(partition);

    return analysis;
  }

  @Override
  public Analysis visitBatchActivateTemplate(
      BatchActivateTemplateStatement batchActivateTemplateStatement, MPPQueryContext context) {
    context.setQueryType(QueryType.WRITE);
    Analysis analysis = new Analysis();
    analysis.setRealStatement(batchActivateTemplateStatement);

    Map<PartialPath, Pair<Template, PartialPath>> deviceTemplateSetInfoMap =
        new HashMap<>(batchActivateTemplateStatement.getDevicePathList().size());
    for (PartialPath devicePath : batchActivateTemplateStatement.getDevicePathList()) {
      Pair<Template, PartialPath> templateSetInfo = schemaFetcher.checkTemplateSetInfo(devicePath);
      if (templateSetInfo == null) {
        throw new StatementAnalyzeException(
            new MetadataException(
                String.format(
                    "Path [%s] has not been set any template.", devicePath.getFullPath())));
      }
      deviceTemplateSetInfoMap.put(devicePath, templateSetInfo);
    }
    analysis.setDeviceTemplateSetInfoMap(deviceTemplateSetInfoMap);

    PathPatternTree patternTree = new PathPatternTree();
    for (PartialPath devicePath : batchActivateTemplateStatement.getDevicePathList()) {
      // the devicePath is a path without wildcard
      patternTree.appendFullPath(devicePath.concatAsMeasurementPath(ONE_LEVEL_PATH_WILDCARD));
    }
    SchemaPartition partition =
        partitionFetcher.getOrCreateSchemaPartition(
            patternTree, context.getSession().getUserName());

    analysis.setSchemaPartitionInfo(partition);

    return analysis;
  }

  @Override
  public Analysis visitInternalBatchActivateTemplate(
      InternalBatchActivateTemplateStatement internalBatchActivateTemplateStatement,
      MPPQueryContext context) {
    context.setQueryType(QueryType.WRITE);
    Analysis analysis = new Analysis();
    analysis.setRealStatement(internalBatchActivateTemplateStatement);

    PathPatternTree patternTree = new PathPatternTree();
    for (PartialPath activatePath :
        internalBatchActivateTemplateStatement.getDeviceMap().keySet()) {
      // the devicePath is a path without wildcard
      patternTree.appendFullPath(activatePath.concatNode(ONE_LEVEL_PATH_WILDCARD));
    }
    SchemaPartition partition =
        partitionFetcher.getOrCreateSchemaPartition(
            patternTree, context.getSession().getUserName());

    analysis.setSchemaPartitionInfo(partition);

    return analysis;
  }

  @Override
  public Analysis visitShowPathsUsingTemplate(
      ShowPathsUsingTemplateStatement showPathsUsingTemplateStatement, MPPQueryContext context) {
    Analysis analysis = new Analysis();
    analysis.setRealStatement(showPathsUsingTemplateStatement);
    analysis.setRespDatasetHeader(DatasetHeaderFactory.getShowPathsUsingTemplateHeader());

    Pair<Template, List<PartialPath>> templateSetInfo =
        schemaFetcher.getAllPathsSetTemplate(showPathsUsingTemplateStatement.getTemplateName());

    if (templateSetInfo == null
        || templateSetInfo.right == null
        || templateSetInfo.right.isEmpty()) {
      analysis.setFinishQueryAfterAnalyze(true);
      return analysis;
    }

    analysis.setTemplateSetInfo(templateSetInfo);

    PathPatternTree patternTree = new PathPatternTree();
    PartialPath rawPathPattern = showPathsUsingTemplateStatement.getPathPattern();
    List<PartialPath> specifiedPatternList = new ArrayList<>();
    templateSetInfo.right.forEach(
        setPath -> {
          for (PartialPath specifiedPattern : rawPathPattern.alterPrefixPath(setPath)) {
            patternTree.appendPathPattern(specifiedPattern);
            specifiedPatternList.add(specifiedPattern);
          }
        });

    if (specifiedPatternList.isEmpty()) {
      analysis.setFinishQueryAfterAnalyze(true);
      return analysis;
    }

    analysis.setSpecifiedTemplateRelatedPathPatternList(specifiedPatternList);

    SchemaPartition partition = partitionFetcher.getSchemaPartition(patternTree);
    analysis.setSchemaPartitionInfo(partition);
    if (partition.isEmpty()) {
      analysis.setFinishQueryAfterAnalyze(true);
      return analysis;
    }

    return analysis;
  }

  @Override
  public Analysis visitShowQueries(
      ShowQueriesStatement showQueriesStatement, MPPQueryContext context) {
    Analysis analysis = new Analysis();
    analysis.setRealStatement(showQueriesStatement);
    analysis.setRespDatasetHeader(DatasetHeaderFactory.getShowQueriesHeader());
    analysis.setVirtualSource(true);

    List<TDataNodeLocation> allReadableDataNodeLocations = getReadableDataNodeLocations();
    if (allReadableDataNodeLocations.isEmpty()) {
      analysis.setFinishQueryAfterAnalyze(true);
    }
    // TODO Constant folding optimization for Where Predicate after True/False Constant introduced
    if (allReadableDataNodeLocations.isEmpty()) {
      throw new StatementAnalyzeException("no Running DataNodes");
    }
    analysis.setReadableDataNodeLocations(allReadableDataNodeLocations);

    Set<Expression> sourceExpressions = new HashSet<>();
    for (ColumnHeader columnHeader : analysis.getRespDatasetHeader().getColumnHeaders()) {
      sourceExpressions.add(
          TimeSeriesOperand.constructColumnHeaderExpression(
              columnHeader.getColumnName(), columnHeader.getColumnType()));
    }
    analysis.setSourceExpressions(sourceExpressions);
    sourceExpressions.forEach(expression -> analyzeExpressionType(analysis, expression));

    analyzeWhere(analysis, showQueriesStatement);

    analysis.setMergeOrderParameter(new OrderByParameter(showQueriesStatement.getSortItemList()));

    return analysis;
  }

  private void analyzeWhere(Analysis analysis, ShowQueriesStatement showQueriesStatement) {
    WhereCondition whereCondition = showQueriesStatement.getWhereCondition();
    if (whereCondition == null) {
      return;
    }

    Expression whereExpression =
        ExpressionAnalyzer.bindTypeForTimeSeriesOperand(
            whereCondition.getPredicate(), ColumnHeaderConstant.showQueriesColumnHeaders);

    TSDataType outputType = analyzeExpressionType(analysis, whereExpression);
    if (outputType != TSDataType.BOOLEAN) {
      throw new SemanticException(String.format(WHERE_WRONG_TYPE_ERROR_MSG, outputType));
    }

    analysis.setWhereExpression(whereExpression);
  }

  // Region view

  // Create Logical View
  @Override
  public Analysis visitCreateLogicalView(
      CreateLogicalViewStatement createLogicalViewStatement, MPPQueryContext context) {
    Analysis analysis = new Analysis();
    context.setQueryType(QueryType.WRITE);
    analysis.setRealStatement(createLogicalViewStatement);

    if (createLogicalViewStatement.getViewExpressions() == null) {
      // Analyze query in statement
      QueryStatement queryStatement = createLogicalViewStatement.getQueryStatement();
      if (queryStatement != null) {
        Pair<List<Expression>, Analysis> queryAnalysisPair =
            this.analyzeQueryInLogicalViewStatement(analysis, queryStatement, context);
        if (queryAnalysisPair.right.isFinishQueryAfterAnalyze()) {
          return analysis;
        } else if (queryAnalysisPair.left != null) {
          try {
            createLogicalViewStatement.setSourceExpressions(queryAnalysisPair.left);
          } catch (UnsupportedViewException e) {
            analysis.setFinishQueryAfterAnalyze(true);
            analysis.setFailStatus(RpcUtils.getStatus(e.getErrorCode(), e.getMessage()));
            return analysis;
          }
        }
      }
      // Only check and use source paths when view expressions are not set because there
      // is no need to check source when renaming views and the check may not be satisfied
      // when the statement is generated by pipe

      // Use source and into item to generate target views
      // If expressions are filled the target paths must be filled likewise
      createLogicalViewStatement.parseIntoItemIfNecessary();

      checkSourcePathsInCreateLogicalView(analysis, createLogicalViewStatement);
      if (analysis.isFinishQueryAfterAnalyze()) {
        return analysis;
      }

      // Make sure there is no view in source
      List<Expression> sourceExpressionList = createLogicalViewStatement.getSourceExpressionList();
      checkViewsInSource(analysis, sourceExpressionList, context);
      if (analysis.isFinishQueryAfterAnalyze()) {
        return analysis;
      }
    }

    // Check target paths.
    checkTargetPathsInCreateLogicalView(analysis, createLogicalViewStatement, context);
    if (analysis.isFinishQueryAfterAnalyze()) {
      return analysis;
    }

    // Set schema partition info, this info will be used to split logical plan node.
    PathPatternTree patternTree = new PathPatternTree();
    for (PartialPath thisFullPath : createLogicalViewStatement.getTargetPathList()) {
      patternTree.appendFullPath(thisFullPath);
    }
    SchemaPartition schemaPartitionInfo =
        partitionFetcher.getOrCreateSchemaPartition(
            patternTree, context.getSession().getUserName());
    analysis.setSchemaPartitionInfo(schemaPartitionInfo);

    return analysis;
  }

  private Pair<List<Expression>, Analysis> analyzeQueryInLogicalViewStatement(
      Analysis analysis, QueryStatement queryStatement, MPPQueryContext context) {
    Analysis queryAnalysis = this.visitQuery(queryStatement, context);
    analysis.setSchemaTree(queryAnalysis.getSchemaTree());
    // get all expression from resultColumns
    List<Pair<Expression, String>> outputExpressions = queryAnalysis.getOutputExpressions();
    if (queryAnalysis.isFailed()) {
      analysis.setFinishQueryAfterAnalyze(true);
      analysis.setFailStatus(queryAnalysis.getFailStatus());
      return new Pair<>(null, analysis);
    }
    if (outputExpressions == null) {
      analysis.setFinishQueryAfterAnalyze(true);
      analysis.setFailStatus(
          RpcUtils.getStatus(
              TSStatusCode.UNSUPPORTED_OPERATION.getStatusCode(),
              "Columns in the query statement is empty. Please check your SQL."));
      return new Pair<>(null, analysis);
    }
    if (queryAnalysis.useLogicalView()) {
      analysis.setFinishQueryAfterAnalyze(true);
      analysis.setFailStatus(
          RpcUtils.getStatus(
              TSStatusCode.UNSUPPORTED_OPERATION.getStatusCode(),
              "Can not create a view based on existing views. Check the query in your SQL."));
      return new Pair<>(null, analysis);
    }
    List<Expression> expressionList = new ArrayList<>();
    for (Pair<Expression, String> thisPair : outputExpressions) {
      expressionList.add(thisPair.left);
    }
    return new Pair<>(expressionList, analysis);
  }

  private void checkSourcePathsInCreateLogicalView(
      Analysis analysis, CreateLogicalViewStatement createLogicalViewStatement) {
    Pair<Boolean, String> checkResult =
        createLogicalViewStatement.checkSourcePathsIfNotUsingQueryStatement();
    if (Boolean.FALSE.equals(checkResult.left)) {
      analysis.setFinishQueryAfterAnalyze(true);
      analysis.setFailStatus(
          RpcUtils.getStatus(
              TSStatusCode.ILLEGAL_PATH.getStatusCode(),
              "The path " + checkResult.right + " is illegal."));
      return;
    }

    List<PartialPath> targetPathList = createLogicalViewStatement.getTargetPathList();
    if (createLogicalViewStatement.getSourceExpressionList().size() != targetPathList.size()) {
      analysis.setFinishQueryAfterAnalyze(true);
      analysis.setFailStatus(
          RpcUtils.getStatus(
              TSStatusCode.UNSUPPORTED_OPERATION.getStatusCode(),
              String.format(
                  "The number of target paths (%d) and sources (%d) are miss matched! Please check your SQL.",
                  createLogicalViewStatement.getTargetPathList().size(),
                  createLogicalViewStatement.getSourceExpressionList().size())));
    }
  }

  private void checkViewsInSource(
      Analysis analysis, List<Expression> sourceExpressionList, MPPQueryContext context) {
    List<PartialPath> pathsNeedCheck = new ArrayList<>();
    for (Expression expression : sourceExpressionList) {
      if (expression instanceof TimeSeriesOperand) {
        pathsNeedCheck.add(((TimeSeriesOperand) expression).getPath());
      }
    }
    Pair<ISchemaTree, Integer> schemaOfNeedToCheck =
        fetchSchemaOfPathsAndCount(pathsNeedCheck, analysis, context);
    if (schemaOfNeedToCheck.right != pathsNeedCheck.size()) {
      // Some source paths is not exist, and could not fetch schema.
      analysis.setFinishQueryAfterAnalyze(true);
      analysis.setFailStatus(
          RpcUtils.getStatus(
              TSStatusCode.UNSUPPORTED_OPERATION.getStatusCode(),
              "Can not create a view based on non-exist time series."));
      return;
    }
    Pair<List<PartialPath>, PartialPath> viewInSourceCheckResult =
        findAllViewsInPaths(pathsNeedCheck, schemaOfNeedToCheck.left);
    if (viewInSourceCheckResult.right != null) {
      // Some source paths is not exist
      analysis.setFinishQueryAfterAnalyze(true);
      analysis.setFailStatus(
          RpcUtils.getStatus(
              TSStatusCode.UNSUPPORTED_OPERATION.getStatusCode(),
              "Path "
                  + viewInSourceCheckResult.right.toString()
                  + " does not exist! You can not create a view based on non-exist time series."));
      return;
    }
    if (!viewInSourceCheckResult.left.isEmpty()) {
      // Some source paths is logical view
      analysis.setFinishQueryAfterAnalyze(true);
      analysis.setFailStatus(
          RpcUtils.getStatus(
              TSStatusCode.UNSUPPORTED_OPERATION.getStatusCode(),
              "Can not create a view based on existing views."));
    }
  }

  /**
   * Compute how many paths exist, get the schema tree and the number of existed paths.
   *
   * @return a pair of ISchemaTree, and the number of exist paths.
   */
  private Pair<ISchemaTree, Integer> fetchSchemaOfPathsAndCount(
      List<PartialPath> pathList, Analysis analysis, MPPQueryContext context) {
    ISchemaTree schemaTree = analysis.getSchemaTree();
    if (schemaTree == null) {
      // source is not represented by query, thus has not done fetch schema.
      PathPatternTree pathPatternTree = new PathPatternTree();
      for (PartialPath path : pathList) {
        pathPatternTree.appendPathPattern(path);
      }
      schemaTree = this.schemaFetcher.fetchSchema(pathPatternTree, true, context);
    }

    // search each path, make sure they all exist.
    int numOfExistPaths = 0;
    for (PartialPath path : pathList) {
      Pair<List<MeasurementPath>, Integer> pathPair = schemaTree.searchMeasurementPaths(path);
      numOfExistPaths += !pathPair.left.isEmpty() ? 1 : 0;
    }
    return new Pair<>(schemaTree, numOfExistPaths);
  }

  /**
   * @param pathList the paths you want to check
   * @param schemaTree the given schema tree
   * @return if all paths you give can be found in schema tree, return a pair of view paths and
   *     null; else return view paths and the non-exist path.
   */
  private Pair<List<PartialPath>, PartialPath> findAllViewsInPaths(
      List<PartialPath> pathList, ISchemaTree schemaTree) {
    List<PartialPath> result = new ArrayList<>();
    for (PartialPath path : pathList) {
      Pair<List<MeasurementPath>, Integer> measurementPathList =
          schemaTree.searchMeasurementPaths(path);
      if (measurementPathList.left.isEmpty()) {
        return new Pair<>(result, path);
      }
      for (MeasurementPath measurementPath : measurementPathList.left) {
        if (measurementPath.getMeasurementSchema().isLogicalView()) {
          result.add(measurementPath);
        }
      }
    }
    return new Pair<>(result, null);
  }

  private void checkTargetPathsInCreateLogicalView(
      final Analysis analysis,
      final CreateLogicalViewStatement createLogicalViewStatement,
      final MPPQueryContext context) {
    final Pair<Boolean, String> checkResult = createLogicalViewStatement.checkTargetPaths();
    if (Boolean.FALSE.equals(checkResult.left)) {
      analysis.setFinishQueryAfterAnalyze(true);
      analysis.setFailStatus(
          RpcUtils.getStatus(
              TSStatusCode.ILLEGAL_PATH.getStatusCode(),
              "The path " + checkResult.right + " is illegal."));
      return;
    }
    // Make sure there are no redundant paths in targets. Note that redundant paths in source
    // are legal.
    final List<PartialPath> targetPathList = createLogicalViewStatement.getTargetPathList();
    final Set<String> targetStringSet = new HashSet<>();
    for (final PartialPath path : targetPathList) {
      final boolean repeatPathNotExist = targetStringSet.add(path.toString());
      if (!repeatPathNotExist) {
        analysis.setFinishQueryAfterAnalyze(true);
        analysis.setFailStatus(
            RpcUtils.getStatus(
                TSStatusCode.ILLEGAL_PATH.getStatusCode(),
                String.format("Path [%s] is redundant in target paths.", path)));
        return;
      }
    }
    // Make sure all paths are not under any templates
    try {
      DataNodeSchemaLockManager.getInstance()
          .takeReadLock(context, SchemaLockType.TIMESERIES_VS_TABLE);
      DataNodeSchemaLockManager.getInstance()
          .takeReadLock(context, SchemaLockType.TIMESERIES_VS_TEMPLATE);
      for (final PartialPath path : createLogicalViewStatement.getTargetPathList()) {
        checkIsTemplateCompatible(path, null, context, false);
      }
    } catch (final Exception e) {
      analysis.setFinishQueryAfterAnalyze(true);
      analysis.setFailStatus(
          RpcUtils.getStatus(
              TSStatusCode.UNSUPPORTED_OPERATION.getStatusCode(),
              "Can not create view under template."));
    }
  }

  @Override
  public Analysis visitShowLogicalView(
      final ShowLogicalViewStatement showLogicalViewStatement, final MPPQueryContext context) {
    context.setQueryType(QueryType.READ);
    final Analysis analysis = new Analysis();
    analysis.setRealStatement(showLogicalViewStatement);

    final PathPatternTree patternTree = new PathPatternTree();
    patternTree.appendPathPattern(showLogicalViewStatement.getPathPattern());
    final SchemaPartition schemaPartitionInfo = partitionFetcher.getSchemaPartition(patternTree);
    analysis.setSchemaPartitionInfo(schemaPartitionInfo);

    analysis.setRespDatasetHeader(DatasetHeaderFactory.getShowLogicalViewHeader());
    return analysis;
  }

  // endregion view

  @Override
  public Analysis visitShowCurrentTimestamp(
      ShowCurrentTimestampStatement showCurrentTimestampStatement, MPPQueryContext context) {
    Analysis analysis = new Analysis();
    analysis.setRealStatement(showCurrentTimestampStatement);
    analysis.setFinishQueryAfterAnalyze(true);
    analysis.setRespDatasetHeader(DatasetHeaderFactory.getShowCurrentTimestampHeader());
    return analysis;
  }
}<|MERGE_RESOLUTION|>--- conflicted
+++ resolved
@@ -2982,10 +2982,6 @@
 
   @Override
   public Analysis visitPipeEnrichedStatement(
-<<<<<<< HEAD
-      final PipeEnrichedStatement pipeEnrichedStatement, final MPPQueryContext context) {
-    final Analysis analysis = pipeEnrichedStatement.getInnerStatement().accept(this, context);
-=======
       PipeEnrichedStatement pipeEnrichedStatement, MPPQueryContext context) {
     // The LoadTsFileStatement is a special case, it needs isGeneratedByPipe information
     // in the analyzer to execute the tsfile-tablet conversion in some cases.
@@ -2994,7 +2990,6 @@
     }
 
     Analysis analysis = pipeEnrichedStatement.getInnerStatement().accept(this, context);
->>>>>>> c087c244
     analysis.setDatabaseName(context.getDatabaseName().orElse(null));
 
     // statement may be changed because of logical view
