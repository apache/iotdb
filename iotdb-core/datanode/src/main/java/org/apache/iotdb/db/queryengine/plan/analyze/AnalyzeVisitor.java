--- conflicted
+++ resolved
@@ -3112,13 +3112,8 @@
     analysis.setDevicePathToContextMap(devicePathsToInfoMap);
     DataPartition dataPartition =
         fetchDataPartitionByDevices(
-<<<<<<< HEAD
-            devicePathsToAlignedStatus.keySet().stream()
+            devicePathsToInfoMap.keySet().stream()
                 .map(PartialPath::getIDeviceIDAsFullDevice)
-=======
-            devicePathsToInfoMap.keySet().stream()
-                .map(PartialPath::getFullPath)
->>>>>>> fe52d5de
                 .collect(Collectors.toSet()),
             schemaTree,
             context);
@@ -3133,15 +3128,11 @@
 
     if (showDevicesStatement.hasTimeCondition()) {
       analyzeDeviceRegionScan(
-<<<<<<< HEAD
-          showDevicesStatement.getTimeCondition(), patternTree, analysis, context);
-=======
           showDevicesStatement.getTimeCondition(),
           showDevicesStatement.getPathPattern(),
           showDevicesStatement.getAuthorityScope(),
           analysis,
           context);
->>>>>>> fe52d5de
     } else {
       PathPatternTree patternTree = new PathPatternTree();
       patternTree.appendPathPattern(
@@ -3224,15 +3215,11 @@
 
     if (countDevicesStatement.hasTimeCondition()) {
       analyzeDeviceRegionScan(
-<<<<<<< HEAD
-          countDevicesStatement.getTimeCondition(), patternTree, analysis, context);
-=======
           countDevicesStatement.getTimeCondition(),
           countDevicesStatement.getPathPattern(),
           countDevicesStatement.getAuthorityScope(),
           analysis,
           context);
->>>>>>> fe52d5de
     } else {
       PathPatternTree patternTree = new PathPatternTree();
       patternTree.appendPathPattern(
