/*
 * Licensed to the Apache Software Foundation (ASF) under one
 * or more contributor license agreements.  See the NOTICE file
 * distributed with this work for additional information
 * regarding copyright ownership.  The ASF licenses this file
 * to you under the Apache License, Version 2.0 (the
 * "License"); you may not use this file except in compliance
 * with the License.  You may obtain a copy of the License at
 *
 *     http://www.apache.org/licenses/LICENSE-2.0
 *
 * Unless required by applicable law or agreed to in writing,
 * software distributed under the License is distributed on an
 * "AS IS" BASIS, WITHOUT WARRANTIES OR CONDITIONS OF ANY
 * KIND, either express or implied.  See the License for the
 * specific language governing permissions and limitations
 * under the License.
 */

package org.apache.iotdb.db.queryengine.plan.analyze;

import org.apache.iotdb.common.rpc.thrift.TDataNodeLocation;
import org.apache.iotdb.common.rpc.thrift.TTimePartitionSlot;
import org.apache.iotdb.commons.client.exception.ClientManagerException;
import org.apache.iotdb.commons.conf.IoTDBConstant;
import org.apache.iotdb.commons.exception.IllegalPathException;
import org.apache.iotdb.commons.exception.IoTDBException;
import org.apache.iotdb.commons.exception.MetadataException;
import org.apache.iotdb.commons.model.ForecastModeInformation;
import org.apache.iotdb.commons.model.ModelInformation;
import org.apache.iotdb.commons.partition.DataPartition;
import org.apache.iotdb.commons.partition.DataPartitionQueryParam;
import org.apache.iotdb.commons.partition.SchemaNodeManagementPartition;
import org.apache.iotdb.commons.partition.SchemaPartition;
import org.apache.iotdb.commons.path.MeasurementPath;
import org.apache.iotdb.commons.path.PartialPath;
import org.apache.iotdb.commons.path.PathPatternTree;
import org.apache.iotdb.commons.schema.view.LogicalViewSchema;
import org.apache.iotdb.commons.schema.view.viewExpression.ViewExpression;
import org.apache.iotdb.commons.service.metric.PerformanceOverviewMetrics;
import org.apache.iotdb.commons.udf.builtin.ModelInferenceFunction;
import org.apache.iotdb.confignode.rpc.thrift.TGetDataNodeLocationsResp;
import org.apache.iotdb.db.conf.IoTDBConfig;
import org.apache.iotdb.db.conf.IoTDBDescriptor;
import org.apache.iotdb.db.exception.LoadFileException;
import org.apache.iotdb.db.exception.VerifyMetadataException;
import org.apache.iotdb.db.exception.metadata.template.TemplateImcompatibeException;
import org.apache.iotdb.db.exception.metadata.view.UnsupportedViewException;
import org.apache.iotdb.db.exception.sql.MeasurementNotExistException;
import org.apache.iotdb.db.exception.sql.SemanticException;
import org.apache.iotdb.db.exception.sql.StatementAnalyzeException;
import org.apache.iotdb.db.protocol.client.ConfigNodeClient;
import org.apache.iotdb.db.protocol.client.ConfigNodeClientManager;
import org.apache.iotdb.db.protocol.client.ConfigNodeInfo;
import org.apache.iotdb.db.protocol.session.SessionManager;
import org.apache.iotdb.db.queryengine.common.MPPQueryContext;
import org.apache.iotdb.db.queryengine.common.header.ColumnHeader;
import org.apache.iotdb.db.queryengine.common.header.ColumnHeaderConstant;
import org.apache.iotdb.db.queryengine.common.header.DatasetHeader;
import org.apache.iotdb.db.queryengine.common.header.DatasetHeaderFactory;
import org.apache.iotdb.db.queryengine.common.schematree.DeviceSchemaInfo;
import org.apache.iotdb.db.queryengine.common.schematree.ISchemaTree;
import org.apache.iotdb.db.queryengine.execution.operator.window.WindowType;
import org.apache.iotdb.db.queryengine.metric.QueryPlanCostMetricSet;
import org.apache.iotdb.db.queryengine.plan.Coordinator;
import org.apache.iotdb.db.queryengine.plan.analyze.schema.ISchemaFetcher;
import org.apache.iotdb.db.queryengine.plan.analyze.schema.SchemaValidator;
import org.apache.iotdb.db.queryengine.plan.execution.ExecutionResult;
import org.apache.iotdb.db.queryengine.plan.expression.Expression;
import org.apache.iotdb.db.queryengine.plan.expression.ExpressionType;
import org.apache.iotdb.db.queryengine.plan.expression.binary.CompareBinaryExpression;
import org.apache.iotdb.db.queryengine.plan.expression.leaf.ConstantOperand;
import org.apache.iotdb.db.queryengine.plan.expression.leaf.TimeSeriesOperand;
import org.apache.iotdb.db.queryengine.plan.expression.multi.FunctionExpression;
import org.apache.iotdb.db.queryengine.plan.planner.plan.parameter.DeviceViewIntoPathDescriptor;
import org.apache.iotdb.db.queryengine.plan.planner.plan.parameter.FillDescriptor;
import org.apache.iotdb.db.queryengine.plan.planner.plan.parameter.GroupByConditionParameter;
import org.apache.iotdb.db.queryengine.plan.planner.plan.parameter.GroupByCountParameter;
import org.apache.iotdb.db.queryengine.plan.planner.plan.parameter.GroupByParameter;
import org.apache.iotdb.db.queryengine.plan.planner.plan.parameter.GroupBySessionParameter;
import org.apache.iotdb.db.queryengine.plan.planner.plan.parameter.GroupByTimeParameter;
import org.apache.iotdb.db.queryengine.plan.planner.plan.parameter.GroupByVariationParameter;
import org.apache.iotdb.db.queryengine.plan.planner.plan.parameter.IntoPathDescriptor;
import org.apache.iotdb.db.queryengine.plan.planner.plan.parameter.OrderByParameter;
import org.apache.iotdb.db.queryengine.plan.planner.plan.parameter.model.ForecastModelInferenceDescriptor;
import org.apache.iotdb.db.queryengine.plan.planner.plan.parameter.model.ModelInferenceDescriptor;
import org.apache.iotdb.db.queryengine.plan.statement.Statement;
import org.apache.iotdb.db.queryengine.plan.statement.StatementNode;
import org.apache.iotdb.db.queryengine.plan.statement.StatementVisitor;
import org.apache.iotdb.db.queryengine.plan.statement.component.FillComponent;
import org.apache.iotdb.db.queryengine.plan.statement.component.GroupByComponent;
import org.apache.iotdb.db.queryengine.plan.statement.component.GroupByConditionComponent;
import org.apache.iotdb.db.queryengine.plan.statement.component.GroupByCountComponent;
import org.apache.iotdb.db.queryengine.plan.statement.component.GroupBySessionComponent;
import org.apache.iotdb.db.queryengine.plan.statement.component.GroupByTimeComponent;
import org.apache.iotdb.db.queryengine.plan.statement.component.GroupByVariationComponent;
import org.apache.iotdb.db.queryengine.plan.statement.component.IntoComponent;
import org.apache.iotdb.db.queryengine.plan.statement.component.OrderByComponent;
import org.apache.iotdb.db.queryengine.plan.statement.component.Ordering;
import org.apache.iotdb.db.queryengine.plan.statement.component.ResultColumn;
import org.apache.iotdb.db.queryengine.plan.statement.component.SortItem;
import org.apache.iotdb.db.queryengine.plan.statement.component.WhereCondition;
import org.apache.iotdb.db.queryengine.plan.statement.crud.DeleteDataStatement;
import org.apache.iotdb.db.queryengine.plan.statement.crud.InsertBaseStatement;
import org.apache.iotdb.db.queryengine.plan.statement.crud.InsertMultiTabletsStatement;
import org.apache.iotdb.db.queryengine.plan.statement.crud.InsertRowStatement;
import org.apache.iotdb.db.queryengine.plan.statement.crud.InsertRowsOfOneDeviceStatement;
import org.apache.iotdb.db.queryengine.plan.statement.crud.InsertRowsStatement;
import org.apache.iotdb.db.queryengine.plan.statement.crud.InsertStatement;
import org.apache.iotdb.db.queryengine.plan.statement.crud.InsertTabletStatement;
import org.apache.iotdb.db.queryengine.plan.statement.crud.LoadTsFileStatement;
import org.apache.iotdb.db.queryengine.plan.statement.crud.QueryStatement;
import org.apache.iotdb.db.queryengine.plan.statement.internal.InternalBatchActivateTemplateStatement;
import org.apache.iotdb.db.queryengine.plan.statement.internal.InternalCreateMultiTimeSeriesStatement;
import org.apache.iotdb.db.queryengine.plan.statement.internal.InternalCreateTimeSeriesStatement;
import org.apache.iotdb.db.queryengine.plan.statement.internal.SchemaFetchStatement;
import org.apache.iotdb.db.queryengine.plan.statement.metadata.AlterTimeSeriesStatement;
import org.apache.iotdb.db.queryengine.plan.statement.metadata.CountDatabaseStatement;
import org.apache.iotdb.db.queryengine.plan.statement.metadata.CountDevicesStatement;
import org.apache.iotdb.db.queryengine.plan.statement.metadata.CountLevelTimeSeriesStatement;
import org.apache.iotdb.db.queryengine.plan.statement.metadata.CountNodesStatement;
import org.apache.iotdb.db.queryengine.plan.statement.metadata.CountTimeSeriesStatement;
import org.apache.iotdb.db.queryengine.plan.statement.metadata.CreateAlignedTimeSeriesStatement;
import org.apache.iotdb.db.queryengine.plan.statement.metadata.CreateMultiTimeSeriesStatement;
import org.apache.iotdb.db.queryengine.plan.statement.metadata.CreateTimeSeriesStatement;
import org.apache.iotdb.db.queryengine.plan.statement.metadata.DatabaseSchemaStatement;
import org.apache.iotdb.db.queryengine.plan.statement.metadata.ShowChildNodesStatement;
import org.apache.iotdb.db.queryengine.plan.statement.metadata.ShowChildPathsStatement;
import org.apache.iotdb.db.queryengine.plan.statement.metadata.ShowClusterStatement;
import org.apache.iotdb.db.queryengine.plan.statement.metadata.ShowDatabaseStatement;
import org.apache.iotdb.db.queryengine.plan.statement.metadata.ShowDevicesStatement;
import org.apache.iotdb.db.queryengine.plan.statement.metadata.ShowTTLStatement;
import org.apache.iotdb.db.queryengine.plan.statement.metadata.ShowTimeSeriesStatement;
import org.apache.iotdb.db.queryengine.plan.statement.metadata.template.ActivateTemplateStatement;
import org.apache.iotdb.db.queryengine.plan.statement.metadata.template.BatchActivateTemplateStatement;
import org.apache.iotdb.db.queryengine.plan.statement.metadata.template.CreateSchemaTemplateStatement;
import org.apache.iotdb.db.queryengine.plan.statement.metadata.template.SetSchemaTemplateStatement;
import org.apache.iotdb.db.queryengine.plan.statement.metadata.template.ShowNodesInSchemaTemplateStatement;
import org.apache.iotdb.db.queryengine.plan.statement.metadata.template.ShowPathSetTemplateStatement;
import org.apache.iotdb.db.queryengine.plan.statement.metadata.template.ShowPathsUsingTemplateStatement;
import org.apache.iotdb.db.queryengine.plan.statement.metadata.template.ShowSchemaTemplateStatement;
import org.apache.iotdb.db.queryengine.plan.statement.metadata.view.CreateLogicalViewStatement;
import org.apache.iotdb.db.queryengine.plan.statement.metadata.view.ShowLogicalViewStatement;
import org.apache.iotdb.db.queryengine.plan.statement.sys.ExplainStatement;
import org.apache.iotdb.db.queryengine.plan.statement.sys.ShowQueriesStatement;
import org.apache.iotdb.db.queryengine.plan.statement.sys.ShowVersionStatement;
import org.apache.iotdb.db.schemaengine.SchemaConstant;
import org.apache.iotdb.db.schemaengine.template.Template;
import org.apache.iotdb.db.storageengine.dataregion.tsfile.TsFileResource;
import org.apache.iotdb.db.storageengine.dataregion.tsfile.TsFileResourceStatus;
import org.apache.iotdb.db.utils.FileLoaderUtils;
import org.apache.iotdb.db.utils.TimePartitionUtils;
import org.apache.iotdb.rpc.RpcUtils;
import org.apache.iotdb.rpc.TSStatusCode;
import org.apache.iotdb.tsfile.common.constant.TsFileConstant;
import org.apache.iotdb.tsfile.file.metadata.TimeseriesMetadata;
import org.apache.iotdb.tsfile.file.metadata.enums.CompressionType;
import org.apache.iotdb.tsfile.file.metadata.enums.TSDataType;
import org.apache.iotdb.tsfile.file.metadata.enums.TSEncoding;
import org.apache.iotdb.tsfile.read.TsFileSequenceReader;
import org.apache.iotdb.tsfile.read.common.TimeRange;
import org.apache.iotdb.tsfile.read.filter.GroupByFilter;
import org.apache.iotdb.tsfile.read.filter.GroupByMonthFilter;
import org.apache.iotdb.tsfile.read.filter.PredicateRemoveNotRewriter;
import org.apache.iotdb.tsfile.read.filter.basic.Filter;
import org.apache.iotdb.tsfile.read.filter.factory.FilterFactory;
import org.apache.iotdb.tsfile.utils.Pair;
import org.apache.iotdb.tsfile.write.schema.IMeasurementSchema;
import org.apache.iotdb.tsfile.write.schema.MeasurementSchema;

import org.apache.thrift.TException;
import org.slf4j.Logger;
import org.slf4j.LoggerFactory;

import java.io.File;
import java.io.IOException;
import java.util.ArrayList;
import java.util.Arrays;
import java.util.Collections;
import java.util.HashMap;
import java.util.HashSet;
import java.util.Iterator;
import java.util.LinkedHashMap;
import java.util.LinkedHashSet;
import java.util.LinkedList;
import java.util.List;
import java.util.Locale;
import java.util.Map;
import java.util.Objects;
import java.util.Set;
import java.util.TimeZone;
import java.util.stream.Collectors;

import static com.google.common.base.Preconditions.checkState;
import static org.apache.iotdb.commons.conf.IoTDBConstant.ALLOWED_SCHEMA_PROPS;
import static org.apache.iotdb.commons.conf.IoTDBConstant.DEADBAND;
import static org.apache.iotdb.commons.conf.IoTDBConstant.LOSS;
import static org.apache.iotdb.commons.conf.IoTDBConstant.ONE_LEVEL_PATH_WILDCARD;
import static org.apache.iotdb.commons.udf.builtin.ModelInferenceFunction.FORECAST;
import static org.apache.iotdb.db.queryengine.common.header.ColumnHeaderConstant.DEVICE;
import static org.apache.iotdb.db.queryengine.common.header.ColumnHeaderConstant.ENDTIME;
import static org.apache.iotdb.db.queryengine.metric.QueryPlanCostMetricSet.PARTITION_FETCHER;
import static org.apache.iotdb.db.queryengine.metric.QueryPlanCostMetricSet.SCHEMA_FETCHER;
import static org.apache.iotdb.db.queryengine.plan.analyze.SelectIntoUtils.constructTargetDevice;
import static org.apache.iotdb.db.queryengine.plan.analyze.SelectIntoUtils.constructTargetMeasurement;
import static org.apache.iotdb.db.queryengine.plan.analyze.SelectIntoUtils.constructTargetPath;
import static org.apache.iotdb.db.schemaengine.schemaregion.view.visitor.GetSourcePathsVisitor.getSourcePaths;
import static org.apache.iotdb.db.utils.constant.SqlConstant.MODEL_ID;

/** This visitor is used to analyze each type of Statement and returns the {@link Analysis}. */
public class AnalyzeVisitor extends StatementVisitor<Analysis, MPPQueryContext> {

  private static final Logger logger = LoggerFactory.getLogger(AnalyzeVisitor.class);

  private static final IoTDBConfig CONFIG = IoTDBDescriptor.getInstance().getConfig();

  private static final Expression deviceExpression =
      TimeSeriesOperand.constructColumnHeaderExpression(DEVICE, TSDataType.TEXT);

  private static final Expression endTimeExpression =
      TimeSeriesOperand.constructColumnHeaderExpression(ENDTIME, TSDataType.INT64);

  private final List<String> lastQueryColumnNames =
      new ArrayList<>(Arrays.asList("TIME", "TIMESERIES", "VALUE", "DATATYPE"));

  private final IPartitionFetcher partitionFetcher;
  private final ISchemaFetcher schemaFetcher;

  private static final PerformanceOverviewMetrics PERFORMANCE_OVERVIEW_METRICS =
      PerformanceOverviewMetrics.getInstance();

  public AnalyzeVisitor(IPartitionFetcher partitionFetcher, ISchemaFetcher schemaFetcher) {
    this.partitionFetcher = partitionFetcher;
    this.schemaFetcher = schemaFetcher;
  }

  @Override
  public Analysis visitNode(StatementNode node, MPPQueryContext context) {
    throw new UnsupportedOperationException(
        "Unsupported statement type: " + node.getClass().getName());
  }

  @Override
  public Analysis visitExplain(ExplainStatement explainStatement, MPPQueryContext context) {
    Analysis analysis = visitQuery(explainStatement.getQueryStatement(), context);
    analysis.setStatement(explainStatement);
    analysis.setFinishQueryAfterAnalyze(true);
    return analysis;
  }

  @Override
  public Analysis visitQuery(QueryStatement queryStatement, MPPQueryContext context) {
    Analysis analysis = new Analysis();
    try {
      // check for semantic errors
      queryStatement.semanticCheck();
      analysis.setStatement(queryStatement);

      if (queryStatement.isModelInferenceQuery()) {
        analyzeModelInference(analysis, queryStatement);
      }

<<<<<<< HEAD
      // concat path and construct path pattern tree
      PathPatternTree patternTree = new PathPatternTree(queryStatement.useWildcard());
      queryStatement =
          (QueryStatement) new ConcatPathRewriter().rewrite(queryStatement, patternTree);

      // request schema fetch API
      long startTime = System.nanoTime();
      ISchemaTree schemaTree;
      try {
        logger.debug("[StartFetchSchema]");
        if (queryStatement.isGroupByTag()) {
          schemaTree = schemaFetcher.fetchSchemaWithTags(patternTree);
        } else {
          schemaTree = schemaFetcher.fetchSchema(patternTree, context);
        }
        // If there is no leaf node in the schema tree, the query should be completed
        // immediately
        if (schemaTree.isEmpty()) {
          return finishQuery(queryStatement, analysis);
        }

        // make sure paths in logical view is fetched
        updateSchemaTreeByViews(analysis, schemaTree);
        if (analysis.useLogicalView()) {
          if (queryStatement.isAlignByDevice()) {
            throw new SemanticException("Views cannot be used in ALIGN BY DEVICE query yet.");
          }
          if (queryStatement.isGroupByTag()) {
            throw new SemanticException("Views cannot be used in GROUP BY TAGS query yet.");
          }
        }
      } finally {
        logger.debug("[EndFetchSchema]");
        QueryPlanCostMetricSet.getInstance()
            .recordPlanCost(SCHEMA_FETCHER, System.nanoTime() - startTime);
=======
      ISchemaTree schemaTree = analyzeSchema(queryStatement, analysis, context);
      // If there is no leaf node in the schema tree, the query should be completed immediately
      if (schemaTree.isEmpty()) {
        return finishQuery(queryStatement, analysis);
>>>>>>> 142cfbbc
      }

      // extract global time filter from query filter and determine if there is a value filter
      analyzeGlobalTimeFilter(analysis, queryStatement);

      if (queryStatement.isLastQuery()) {
        return analyzeLastQuery(queryStatement, analysis, schemaTree);
      }

      List<Pair<Expression, String>> outputExpressions;
      if (queryStatement.isAlignByDevice()) {
        Set<PartialPath> deviceSet = analyzeFrom(queryStatement, schemaTree);

        analyzeDeviceToWhere(analysis, queryStatement, schemaTree, deviceSet);
        outputExpressions = analyzeSelect(analysis, queryStatement, schemaTree, deviceSet);
        if (deviceSet.isEmpty()) {
          return finishQuery(queryStatement, analysis);
        }

        analyzeDeviceToGroupBy(analysis, queryStatement, schemaTree, deviceSet);
        analyzeDeviceToOrderBy(analysis, queryStatement, schemaTree, deviceSet);
        analyzeHaving(analysis, queryStatement, schemaTree, deviceSet);

        analyzeDeviceToAggregation(analysis, queryStatement);
        analyzeDeviceToSourceTransform(analysis, queryStatement);
        analyzeDeviceToSource(analysis, queryStatement);

        analyzeDeviceViewOutput(analysis, queryStatement);
        analyzeDeviceViewInput(analysis, queryStatement);

        analyzeInto(analysis, queryStatement, deviceSet, outputExpressions);
      } else {
        Map<Integer, List<Pair<Expression, String>>> outputExpressionMap =
            analyzeSelect(analysis, queryStatement, schemaTree);

        outputExpressions = new ArrayList<>();
        outputExpressionMap.values().forEach(outputExpressions::addAll);
        analysis.setOutputExpressions(outputExpressions);
        if (outputExpressions.isEmpty()) {
          return finishQuery(queryStatement, analysis);
        }

        analyzeGroupBy(analysis, queryStatement, schemaTree);
        analyzeHaving(analysis, queryStatement, schemaTree);
        analyzeOrderBy(analysis, queryStatement, schemaTree);

        analyzeGroupByLevel(analysis, queryStatement, outputExpressionMap, outputExpressions);
        analyzeGroupByTag(analysis, queryStatement, outputExpressions);

        Set<Expression> selectExpressions = new LinkedHashSet<>();
        if (queryStatement.isOutputEndTime()) {
          selectExpressions.add(endTimeExpression);
        }
        for (Pair<Expression, String> outputExpressionAndAlias : outputExpressions) {
          selectExpressions.add(outputExpressionAndAlias.left);
        }
        analysis.setSelectExpressions(selectExpressions);

        analyzeAggregation(analysis, queryStatement);

        analyzeWhere(analysis, queryStatement, schemaTree);
        analyzeSourceTransform(analysis, queryStatement);

        analyzeSource(analysis, queryStatement);

        analyzeInto(analysis, queryStatement, outputExpressions);
      }

      analyzeGroupByTime(analysis, queryStatement);

      analyzeFill(analysis, queryStatement);

      // generate result set header according to output expressions
      analyzeOutput(analysis, queryStatement, outputExpressions);

      // fetch partition information
      analyzeDataPartition(analysis, queryStatement, schemaTree);

    } catch (StatementAnalyzeException e) {
      throw new StatementAnalyzeException(
          "Meet error when analyzing the query statement: " + e.getMessage());
    }
    return analysis;
  }

<<<<<<< HEAD
  private void analyzeModelInference(Analysis analysis, QueryStatement queryStatement) {
    FunctionExpression modelInferenceExpression =
        (FunctionExpression)
            queryStatement.getSelectComponent().getResultColumns().get(0).getExpression();
    String modelId = modelInferenceExpression.getFunctionAttributes().get(MODEL_ID);

    ModelInformation modelInformation = partitionFetcher.getModelInformation(modelId);
    if (modelInformation == null || !modelInformation.available()) {
      throw new SemanticException("");
    }

    ModelInferenceFunction functionType =
        ModelInferenceFunction.valueOf(modelInferenceExpression.getFunctionName().toUpperCase());
    if (functionType == FORECAST) {
      ForecastModelInferenceDescriptor modelInferenceDescriptor =
          new ForecastModelInferenceDescriptor(
              functionType, (ForecastModeInformation) modelInformation);
      Map<String, String> modelInferenceAttributes =
          modelInferenceExpression.getFunctionAttributes();
      if (modelInferenceAttributes.containsKey("predict_length")) {
        modelInferenceDescriptor.setExpectedPredictLength(
            Integer.parseInt(modelInferenceAttributes.get("predict_length")));
      }
      analysis.setModelInferenceDescriptor(modelInferenceDescriptor);

      List<ResultColumn> newResultColumns = new ArrayList<>();
      for (Expression inputExpression : modelInferenceExpression.getExpressions()) {
        newResultColumns.add(new ResultColumn(inputExpression));
      }
      queryStatement.getSelectComponent().setResultColumns(newResultColumns);

      OrderByComponent descTimeOrder = new OrderByComponent();
      descTimeOrder.addSortItem(new SortItem("TIME", Ordering.DESC));
      queryStatement.setOrderByComponent(descTimeOrder);
    } else {
      throw new IllegalArgumentException("");
    }
=======
  private ISchemaTree analyzeSchema(
      QueryStatement queryStatement, Analysis analysis, MPPQueryContext context) {
    // concat path and construct path pattern tree
    PathPatternTree patternTree = new PathPatternTree(queryStatement.useWildcard());
    queryStatement = (QueryStatement) new ConcatPathRewriter().rewrite(queryStatement, patternTree);
    analysis.setStatement(queryStatement);

    // request schema fetch API
    long startTime = System.nanoTime();
    ISchemaTree schemaTree;
    try {
      logger.debug("[StartFetchSchema]");
      if (queryStatement.isGroupByTag()) {
        schemaTree = schemaFetcher.fetchSchemaWithTags(patternTree);
      } else {
        schemaTree = schemaFetcher.fetchSchema(patternTree, context);
      }

      // make sure paths in logical view is fetched
      updateSchemaTreeByViews(analysis, schemaTree);
    } finally {
      logger.debug("[EndFetchSchema]");
      QueryPlanCostMetricSet.getInstance()
          .recordPlanCost(SCHEMA_FETCHER, System.nanoTime() - startTime);
    }
    analysis.setSchemaTree(schemaTree);
    return schemaTree;
>>>>>>> 142cfbbc
  }

  private Analysis finishQuery(QueryStatement queryStatement, Analysis analysis) {
    if (queryStatement.isSelectInto()) {
      analysis.setRespDatasetHeader(
          DatasetHeaderFactory.getSelectIntoHeader(queryStatement.isAlignByDevice()));
    }
    if (queryStatement.isLastQuery()) {
      analysis.setRespDatasetHeader(DatasetHeaderFactory.getLastQueryHeader());
    }
    analysis.setFinishQueryAfterAnalyze(true);
    return analysis;
  }

  private void analyzeGlobalTimeFilter(Analysis analysis, QueryStatement queryStatement) {
    Filter globalTimeFilter = null;
    boolean hasValueFilter = false;
    if (queryStatement.getWhereCondition() != null) {
      WhereCondition whereCondition = queryStatement.getWhereCondition();
      Expression predicate = whereCondition.getPredicate();

      Pair<Filter, Boolean> resultPair =
          ExpressionAnalyzer.extractGlobalTimeFilter(predicate, true, true);
      globalTimeFilter = resultPair.left;
      if (globalTimeFilter != null) {
        globalTimeFilter = PredicateRemoveNotRewriter.rewrite(globalTimeFilter);
      }
      hasValueFilter = resultPair.right;

      predicate = ExpressionAnalyzer.evaluatePredicate(predicate);

      // set where condition to null if predicate is true or time filter.
      if (!hasValueFilter
          || (predicate.getExpressionType().equals(ExpressionType.CONSTANT)
              && Boolean.parseBoolean(predicate.getExpressionString()))) {
        queryStatement.setWhereCondition(null);
      } else {
        whereCondition.setPredicate(predicate);
      }
    }
    if (queryStatement.isGroupByTime()) {
      GroupByTimeComponent groupByTimeComponent = queryStatement.getGroupByTimeComponent();
      Filter groupByFilter = initGroupByFilter(groupByTimeComponent);
      if (globalTimeFilter == null) {
        globalTimeFilter = groupByFilter;
      } else {
        globalTimeFilter = FilterFactory.and(globalTimeFilter, groupByFilter);
      }
    }
    analysis.setGlobalTimeFilter(globalTimeFilter);
    analysis.setHasValueFilter(hasValueFilter);
  }

  private Analysis analyzeLastQuery(
      QueryStatement queryStatement, Analysis analysis, ISchemaTree schemaTree) {
    if (analysis.hasValueFilter()) {
      throw new SemanticException("Only time filters are supported in LAST query");
    }
    analyzeLastOrderBy(analysis, queryStatement);

    List<Expression> selectExpressions = new ArrayList<>();
    for (ResultColumn resultColumn : queryStatement.getSelectComponent().getResultColumns()) {
      selectExpressions.add(resultColumn.getExpression());
    }
    analyzeLastSource(analysis, selectExpressions, schemaTree);

    analysis.setRespDatasetHeader(DatasetHeaderFactory.getLastQueryHeader());

    // fetch partition information
    analyzeDataPartition(analysis, queryStatement, schemaTree);

    return analysis;
  }

  private void analyzeLastSource(
      Analysis analysis, List<Expression> selectExpressions, ISchemaTree schemaTree) {
    Set<Expression> sourceExpressions;

    sourceExpressions = new LinkedHashSet<>();

    for (Expression selectExpression : selectExpressions) {
      for (Expression sourceExpression :
          ExpressionAnalyzer.bindSchemaForExpression(selectExpression, schemaTree)) {
        if (!(sourceExpression instanceof TimeSeriesOperand)) {
          throw new SemanticException(
              "Views with functions and expressions cannot be used in LAST query");
        }
        sourceExpressions.add(sourceExpression);
      }
    }
    analysis.setSourceExpressions(sourceExpressions);
  }

  private void updateSchemaTreeByViews(Analysis analysis, ISchemaTree originSchemaTree) {
    if (!originSchemaTree.hasLogicalViewMeasurement()) {
      return;
    }

    PathPatternTree patternTree = new PathPatternTree();
    boolean needToReFetch = false;
    boolean useLogicalView = false;
    try {
      Pair<List<MeasurementPath>, Integer> tempPair =
          originSchemaTree.searchMeasurementPaths(new PartialPath("root.**"));
      for (MeasurementPath measurementPath : tempPair.left) {
        if (measurementPath.getMeasurementSchema().isLogicalView()) {
          useLogicalView = true;
          LogicalViewSchema logicalViewSchema =
              (LogicalViewSchema) measurementPath.getMeasurementSchema();
          ViewExpression viewExpression = logicalViewSchema.getExpression();
          List<PartialPath> pathsNeedToReFetch = getSourcePaths(viewExpression);
          for (PartialPath path : pathsNeedToReFetch) {
            patternTree.appendFullPath(path);
            needToReFetch = true;
          }
        }
      }
    } catch (Exception e) {
      throw new SemanticException(e);
    }
    analysis.setUseLogicalView(useLogicalView);
    if (useLogicalView && ((QueryStatement) analysis.getStatement()).isGroupByTag()) {
      throw new SemanticException("Views cannot be used in GROUP BY TAGS query yet.");
    }

    if (needToReFetch) {
      ISchemaTree viewSchemaTree = this.schemaFetcher.fetchSchema(patternTree, null);
      originSchemaTree.mergeSchemaTree(viewSchemaTree);
      Set<String> allDatabases = viewSchemaTree.getDatabases();
      allDatabases.addAll(originSchemaTree.getDatabases());
      originSchemaTree.setDatabases(allDatabases);
    }
  }

  private Map<Integer, List<Pair<Expression, String>>> analyzeSelect(
      Analysis analysis, QueryStatement queryStatement, ISchemaTree schemaTree) {
    Map<Integer, List<Pair<Expression, String>>> outputExpressionMap = new HashMap<>();

    boolean isGroupByLevel = queryStatement.isGroupByLevel();
    ColumnPaginationController paginationController =
        new ColumnPaginationController(
            queryStatement.getSeriesLimit(),
            queryStatement.getSeriesOffset(),
            queryStatement.isLastQuery() || isGroupByLevel);

    Set<String> aliasSet = new HashSet<>();

    int columnIndex = 0;

    for (ResultColumn resultColumn : queryStatement.getSelectComponent().getResultColumns()) {
      List<Pair<Expression, String>> outputExpressions = new ArrayList<>();

      List<Expression> resultExpressions =
          ExpressionAnalyzer.bindSchemaForExpression(resultColumn.getExpression(), schemaTree);
      for (Expression expression : resultExpressions) {
        if (paginationController.hasCurOffset()) {
          paginationController.consumeOffset();
        } else if (paginationController.hasCurLimit()) {
          if (isGroupByLevel) {
            analyzeExpressionType(analysis, expression);
            outputExpressions.add(new Pair<>(expression, resultColumn.getAlias()));
            queryStatement
                .getGroupByLevelComponent()
                .updateIsCountStar(resultColumn.getExpression());
          } else {
            Expression normalizedExpression = ExpressionAnalyzer.normalizeExpression(expression);
            analyzeExpressionType(analysis, normalizedExpression);

            checkAliasUniqueness(resultColumn.getAlias(), aliasSet);

            outputExpressions.add(
                new Pair<>(
                    normalizedExpression,
                    analyzeAlias(resultColumn.getAlias(), expression, normalizedExpression)));
          }
          paginationController.consumeLimit();
        } else {
          break;
        }
      }
      outputExpressionMap.put(columnIndex++, outputExpressions);
    }
    return outputExpressionMap;
  }

  private Set<PartialPath> analyzeFrom(QueryStatement queryStatement, ISchemaTree schemaTree) {
    // device path patterns in FROM clause
    List<PartialPath> devicePatternList = queryStatement.getFromComponent().getPrefixPaths();

    Set<PartialPath> deviceSet = new LinkedHashSet<>();
    for (PartialPath devicePattern : devicePatternList) {
      // get all matched devices
      deviceSet.addAll(
          schemaTree.getMatchedDevices(devicePattern).stream()
              .map(DeviceSchemaInfo::getDevicePath)
              .collect(Collectors.toList()));
    }
    return deviceSet;
  }

  private List<Pair<Expression, String>> analyzeSelect(
      Analysis analysis,
      QueryStatement queryStatement,
      ISchemaTree schemaTree,
      Set<PartialPath> deviceSet) {
    List<Pair<Expression, String>> outputExpressions = new ArrayList<>();
    Map<String, Set<Expression>> deviceToSelectExpressions = new HashMap<>();

    ColumnPaginationController paginationController =
        new ColumnPaginationController(
            queryStatement.getSeriesLimit(), queryStatement.getSeriesOffset(), false);
    Set<PartialPath> noMeasurementDevices = new HashSet<>(deviceSet);

    for (ResultColumn resultColumn : queryStatement.getSelectComponent().getResultColumns()) {
      Expression selectExpression = resultColumn.getExpression();

      // select expression after removing wildcard
      // use LinkedHashMap for order-preserving
      Map<Expression, Map<String, Expression>> measurementToDeviceSelectExpressions =
          new LinkedHashMap<>();
      for (PartialPath device : deviceSet) {
        List<Expression> selectExpressionsOfOneDevice =
            ExpressionAnalyzer.concatDeviceAndBindSchemaForExpression(
                selectExpression, device, schemaTree);
        if (selectExpressionsOfOneDevice.isEmpty()) {
          continue;
        }
        noMeasurementDevices.remove(device);
        updateMeasurementToDeviceSelectExpressions(
            analysis, measurementToDeviceSelectExpressions, device, selectExpressionsOfOneDevice);
      }

      checkAliasUniqueness(resultColumn.getAlias(), measurementToDeviceSelectExpressions);

      for (Map.Entry<Expression, Map<String, Expression>> measurementDeviceSelectExpressionsEntry :
          measurementToDeviceSelectExpressions.entrySet()) {
        Expression measurementExpression = measurementDeviceSelectExpressionsEntry.getKey();
        Map<String, Expression> deviceToSelectExpressionsOfOneMeasurement =
            measurementDeviceSelectExpressionsEntry.getValue();

        if (paginationController.hasCurOffset()) {
          paginationController.consumeOffset();
        } else if (paginationController.hasCurLimit()) {
          deviceToSelectExpressionsOfOneMeasurement
              .values()
              .forEach(expression -> analyzeExpressionType(analysis, expression));
          // check whether the datatype of paths which has the same measurement name are
          // consistent; if not, throw a SemanticException
          checkDataTypeConsistencyInAlignByDevice(
              analysis, new ArrayList<>(deviceToSelectExpressionsOfOneMeasurement.values()));

          // add outputExpressions
          Expression normalizedMeasurementExpression =
              ExpressionAnalyzer.toLowerCaseExpression(measurementExpression);
          analyzeExpressionType(analysis, normalizedMeasurementExpression);
          outputExpressions.add(
              new Pair<>(
                  normalizedMeasurementExpression,
                  analyzeAlias(
                      resultColumn.getAlias(),
                      measurementExpression,
                      normalizedMeasurementExpression)));

          // add deviceToSelectExpressions
          updateDeviceToSelectExpressions(
              analysis, deviceToSelectExpressions, deviceToSelectExpressionsOfOneMeasurement);

          paginationController.consumeLimit();
        } else {
          break;
        }
      }
    }

    // remove devices without measurements to compute
    deviceSet.removeAll(noMeasurementDevices);

    // when the select expression of any device is empty,
    // the where expression map also need remove this device
    if (analysis.getDeviceToWhereExpression() != null) {
      noMeasurementDevices.forEach(
          devicePath -> analysis.getDeviceToWhereExpression().remove(devicePath.getFullPath()));
    }

    analysis.setDeviceToSelectExpressions(deviceToSelectExpressions);

    // set selectExpressions
    Set<Expression> selectExpressions = new LinkedHashSet<>();
    selectExpressions.add(deviceExpression);
    if (queryStatement.isOutputEndTime()) {
      selectExpressions.add(endTimeExpression);
    }
    selectExpressions.addAll(
        outputExpressions.stream()
            .map(Pair::getLeft)
            .collect(Collectors.toCollection(LinkedHashSet::new)));
    analysis.setSelectExpressions(selectExpressions);

    return outputExpressions;
  }

  private void updateMeasurementToDeviceSelectExpressions(
      Analysis analysis,
      Map<Expression, Map<String, Expression>> measurementToDeviceSelectExpressions,
      PartialPath device,
      List<Expression> selectExpressionsOfOneDevice) {
    for (Expression expression : selectExpressionsOfOneDevice) {
      Expression measurementExpression =
          ExpressionAnalyzer.getMeasurementExpression(expression, analysis);
      measurementToDeviceSelectExpressions
          .computeIfAbsent(measurementExpression, key -> new LinkedHashMap<>())
          .put(device.getFullPath(), ExpressionAnalyzer.toLowerCaseExpression(expression));
    }
  }

  private void updateDeviceToSelectExpressions(
      Analysis analysis,
      Map<String, Set<Expression>> deviceToSelectExpressions,
      Map<String, Expression> deviceToSelectExpressionsOfOneMeasurement) {
    for (Map.Entry<String, Expression> deviceNameSelectExpressionEntry :
        deviceToSelectExpressionsOfOneMeasurement.entrySet()) {
      String deviceName = deviceNameSelectExpressionEntry.getKey();
      Expression expression = deviceNameSelectExpressionEntry.getValue();

      Expression normalizedExpression = ExpressionAnalyzer.toLowerCaseExpression(expression);
      analyzeExpressionType(analysis, normalizedExpression);
      deviceToSelectExpressions
          .computeIfAbsent(deviceName, key -> new LinkedHashSet<>())
          .add(normalizedExpression);
    }
  }

  private String analyzeAlias(
      String resultColumnAlias, Expression rawExpression, Expression normalizedExpression) {
    if (resultColumnAlias != null) {
      // use alias as output symbol
      return resultColumnAlias;
    }

    if (!Objects.equals(normalizedExpression, rawExpression)) {
      return rawExpression.getOutputSymbol();
    }
    return null;
  }

  private void analyzeHaving(
      Analysis analysis, QueryStatement queryStatement, ISchemaTree schemaTree) {
    if (!queryStatement.hasHaving()) {
      return;
    }

    // get removeWildcard Expressions in Having
    List<Expression> conJunctions =
        ExpressionAnalyzer.bindSchemaForPredicate(
            queryStatement.getHavingCondition().getPredicate(),
            queryStatement.getFromComponent().getPrefixPaths(),
            schemaTree,
            true);
    Expression havingExpression =
        ExpressionUtils.constructQueryFilter(
            conJunctions.stream().distinct().collect(Collectors.toList()));
    havingExpression = ExpressionAnalyzer.normalizeExpression(havingExpression);
    TSDataType outputType = analyzeExpressionType(analysis, havingExpression);
    if (outputType != TSDataType.BOOLEAN) {
      throw new SemanticException(
          String.format(
              "The output type of the expression in HAVING clause should be BOOLEAN, actual data type: %s.",
              outputType));
    }
    analysis.setHavingExpression(havingExpression);
  }

  private void analyzeHaving(
      Analysis analysis,
      QueryStatement queryStatement,
      ISchemaTree schemaTree,
      Set<PartialPath> deviceSet) {
    if (!queryStatement.hasHaving()) {
      return;
    }

    // two maps to be updated
    Map<String, Set<Expression>> deviceToAggregationExpressions =
        analysis.getDeviceToAggregationExpressions();
    Map<String, Set<Expression>> deviceToOutputExpressions =
        analysis.getDeviceToOutputExpressions();

    Expression havingExpression = queryStatement.getHavingCondition().getPredicate();
    Set<Expression> conJunctions = new HashSet<>();

    for (PartialPath device : deviceSet) {
      List<Expression> expressionsInHaving =
          ExpressionAnalyzer.concatDeviceAndBindSchemaForExpression(
              havingExpression, device, schemaTree);

      conJunctions.addAll(
          expressionsInHaving.stream()
              .map(expression -> ExpressionAnalyzer.getMeasurementExpression(expression, analysis))
              .collect(Collectors.toList()));

      for (Expression expression : expressionsInHaving) {
        Set<Expression> aggregationExpressions = new LinkedHashSet<>();
        Set<Expression> normalizedAggregationExpressions = new LinkedHashSet<>();
        for (Expression aggregationExpression :
            ExpressionAnalyzer.searchAggregationExpressions(expression)) {
          Expression normalizedAggregationExpression =
              ExpressionAnalyzer.normalizeExpression(aggregationExpression);

          analyzeExpressionType(analysis, aggregationExpression);
          analyzeExpressionType(analysis, normalizedAggregationExpression);

          aggregationExpressions.add(aggregationExpression);
          normalizedAggregationExpressions.add(normalizedAggregationExpression);
        }
        deviceToOutputExpressions
            .computeIfAbsent(device.getFullPath(), key -> new LinkedHashSet<>())
            .addAll(aggregationExpressions);
        deviceToAggregationExpressions
            .computeIfAbsent(device.getFullPath(), key -> new LinkedHashSet<>())
            .addAll(normalizedAggregationExpressions);
      }
    }

    havingExpression = ExpressionUtils.constructQueryFilter(new ArrayList<>(conJunctions));
    TSDataType outputType = analyzeExpressionType(analysis, havingExpression);
    if (outputType != TSDataType.BOOLEAN) {
      throw new SemanticException(
          String.format(
              "The output type of the expression in HAVING clause should be BOOLEAN, actual data type: %s.",
              outputType));
    }
    analysis.setDeviceToAggregationExpressions(deviceToAggregationExpressions);
    analysis.setHavingExpression(havingExpression);
  }

  private void analyzeGroupByLevel(
      Analysis analysis,
      QueryStatement queryStatement,
      Map<Integer, List<Pair<Expression, String>>> outputExpressionMap,
      List<Pair<Expression, String>> outputExpressions) {
    if (!queryStatement.isGroupByLevel()) {
      return;
    }

    GroupByLevelController groupByLevelController =
        new GroupByLevelController(queryStatement.getGroupByLevelComponent().getLevels());

    List<Expression> groupedSelectExpressions = new LinkedList<>();

    for (List<Pair<Expression, String>> outputExpressionList : outputExpressionMap.values()) {
      Set<Expression> groupedSelectExpressionSet = new LinkedHashSet<>();
      for (int i = 0; i < outputExpressionList.size(); i++) {
        Pair<Expression, String> expressionAliasPair = outputExpressionList.get(i);
        boolean isCountStar = queryStatement.getGroupByLevelComponent().isCountStar(i);
        Expression groupedExpression =
            groupByLevelController.control(
                isCountStar, expressionAliasPair.left, expressionAliasPair.right);
        groupedSelectExpressionSet.add(groupedExpression);
      }
      groupedSelectExpressions.addAll(groupedSelectExpressionSet);
    }

    LinkedHashMap<Expression, Set<Expression>> groupByLevelExpressions = new LinkedHashMap<>();
    if (queryStatement.hasHaving()) {
      // update havingExpression
      Expression havingExpression = groupByLevelController.control(analysis.getHavingExpression());
      analyzeExpressionType(analysis, havingExpression);
      analysis.setHavingExpression(havingExpression);
      updateGroupByLevelExpressions(
          analysis,
          havingExpression,
          groupByLevelExpressions,
          groupByLevelController.getGroupedExpressionToRawExpressionsMap());
    }

    outputExpressions.clear();
    ColumnPaginationController paginationController =
        new ColumnPaginationController(
            queryStatement.getSeriesLimit(), queryStatement.getSeriesOffset(), false);
    for (Expression groupedExpression : groupedSelectExpressions) {
      if (paginationController.hasCurOffset()) {
        paginationController.consumeOffset();
      } else if (paginationController.hasCurLimit()) {
        Expression normalizedGroupedExpression =
            ExpressionAnalyzer.normalizeExpression(groupedExpression);
        analyzeExpressionType(analysis, normalizedGroupedExpression);
        outputExpressions.add(
            new Pair<>(
                normalizedGroupedExpression,
                analyzeAlias(
                    groupByLevelController.getAlias(groupedExpression.getExpressionString()),
                    groupedExpression,
                    normalizedGroupedExpression)));
        updateGroupByLevelExpressions(
            analysis,
            groupedExpression,
            groupByLevelExpressions,
            groupByLevelController.getGroupedExpressionToRawExpressionsMap());
        paginationController.consumeLimit();
      } else {
        break;
      }
    }

    checkDataTypeConsistencyInGroupByLevel(analysis, groupByLevelExpressions);
    analysis.setCrossGroupByExpressions(groupByLevelExpressions);
  }

  private void checkDataTypeConsistencyInGroupByLevel(
      Analysis analysis, Map<Expression, Set<Expression>> groupByLevelExpressions) {
    for (Map.Entry<Expression, Set<Expression>> groupedExpressionRawExpressionsEntry :
        groupByLevelExpressions.entrySet()) {
      Expression groupedAggregationExpression = groupedExpressionRawExpressionsEntry.getKey();
      Set<Expression> rawAggregationExpressions = groupedExpressionRawExpressionsEntry.getValue();

      TSDataType checkedDataType = analysis.getType(groupedAggregationExpression);
      for (Expression rawAggregationExpression : rawAggregationExpressions) {
        if (analysis.getType(rawAggregationExpression) != checkedDataType) {
          throw new SemanticException(
              String.format(
                  "GROUP BY LEVEL: the data types of the same output column[%s] should be the same.",
                  groupedAggregationExpression));
        }
      }
    }
  }

  private void updateGroupByLevelExpressions(
      Analysis analysis,
      Expression expression,
      Map<Expression, Set<Expression>> groupByLevelExpressions,
      Map<Expression, Set<Expression>> groupedExpressionToRawExpressionsMap) {
    for (Expression groupedAggregationExpression :
        ExpressionAnalyzer.searchAggregationExpressions(expression)) {
      Set<Expression> groupedExpressionSet =
          groupedExpressionToRawExpressionsMap.get(groupedAggregationExpression).stream()
              .map(ExpressionAnalyzer::normalizeExpression)
              .collect(Collectors.toSet());
      Expression groupedAggregationExpressionWithoutAlias =
          ExpressionAnalyzer.normalizeExpression(groupedAggregationExpression);

      analyzeExpressionType(analysis, groupedAggregationExpressionWithoutAlias);
      groupedExpressionSet.forEach(
          groupedExpression -> analyzeExpressionType(analysis, groupedExpression));

      groupByLevelExpressions
          .computeIfAbsent(groupedAggregationExpressionWithoutAlias, key -> new HashSet<>())
          .addAll(groupedExpressionSet);
    }
  }

  /**
   * This method is used to analyze GROUP BY TAGS query.
   *
   * <p>TODO: support slimit/soffset/value filter
   */
  private void analyzeGroupByTag(
      Analysis analysis,
      QueryStatement queryStatement,
      List<Pair<Expression, String>> outputExpressions) {
    if (!queryStatement.isGroupByTag()) {
      return;
    }
    if (analysis.hasValueFilter()) {
      throw new SemanticException("Only time filters are supported in GROUP BY TAGS query");
    }

    List<String> tagKeys = queryStatement.getGroupByTagComponent().getTagKeys();
    Map<List<String>, LinkedHashMap<Expression, List<Expression>>>
        tagValuesToGroupedTimeseriesOperands = new HashMap<>();
    LinkedHashMap<Expression, Set<Expression>> outputExpressionToRawExpressionsMap =
        new LinkedHashMap<>();

    for (Pair<Expression, String> outputExpressionAndAlias : outputExpressions) {
      FunctionExpression rawExpression = (FunctionExpression) outputExpressionAndAlias.getLeft();
      FunctionExpression measurementExpression =
          (FunctionExpression) ExpressionAnalyzer.getMeasurementExpression(rawExpression, analysis);
      outputExpressionToRawExpressionsMap
          .computeIfAbsent(measurementExpression, v -> new HashSet<>())
          .add(rawExpression);

      Map<String, String> tagMap =
          ((MeasurementPath)
                  ((TimeSeriesOperand) measurementExpression.getExpressions().get(0)).getPath())
              .getTagMap();
      List<String> tagValues = new ArrayList<>();
      for (String tagKey : tagKeys) {
        tagValues.add(tagMap.get(tagKey));
      }
      tagValuesToGroupedTimeseriesOperands
          .computeIfAbsent(tagValues, key -> new LinkedHashMap<>())
          .computeIfAbsent(measurementExpression, key -> new ArrayList<>())
          .add(rawExpression.getExpressions().get(0));
    }

    // update outputExpressions
    outputExpressions.clear();
    for (String tagKey : tagKeys) {
      Expression tagKeyExpression =
          TimeSeriesOperand.constructColumnHeaderExpression(tagKey, TSDataType.TEXT);
      analyzeExpressionType(analysis, tagKeyExpression);
      outputExpressions.add(new Pair<>(tagKeyExpression, null));
    }
    for (Expression outputExpression : outputExpressionToRawExpressionsMap.keySet()) {
      // TODO: support alias
      analyzeExpressionType(analysis, outputExpression);
      outputExpressions.add(new Pair<>(outputExpression, null));
    }
    analysis.setTagKeys(queryStatement.getGroupByTagComponent().getTagKeys());
    analysis.setTagValuesToGroupedTimeseriesOperands(tagValuesToGroupedTimeseriesOperands);
    analysis.setCrossGroupByExpressions(outputExpressionToRawExpressionsMap);
  }

  private void analyzeDeviceToAggregation(Analysis analysis, QueryStatement queryStatement) {
    if (!queryStatement.isAggregationQuery()) {
      return;
    }

    updateDeviceToAggregationAndOutputExpressions(
        analysis, analysis.getDeviceToSelectExpressions());
    if (queryStatement.hasOrderByExpression()) {
      updateDeviceToAggregationAndOutputExpressions(
          analysis, analysis.getDeviceToOrderByExpressions());
    }
  }

  private void updateDeviceToAggregationAndOutputExpressions(
      Analysis analysis, Map<String, Set<Expression>> deviceToExpressions) {
    // two maps to be updated
    Map<String, Set<Expression>> deviceToAggregationExpressions =
        analysis.getDeviceToAggregationExpressions();
    Map<String, Set<Expression>> deviceToOutputExpressions =
        analysis.getDeviceToOutputExpressions();

    for (Map.Entry<String, Set<Expression>> deviceExpressionsEntry :
        deviceToExpressions.entrySet()) {
      String deviceName = deviceExpressionsEntry.getKey();
      Set<Expression> expressionSet = deviceExpressionsEntry.getValue();

      Set<Expression> aggregationExpressions = new LinkedHashSet<>();
      Set<Expression> normalizedAggregationExpressions = new LinkedHashSet<>();
      for (Expression expression : expressionSet) {
        for (Expression aggregationExpression :
            ExpressionAnalyzer.searchAggregationExpressions(expression)) {
          Expression normalizedAggregationExpression =
              ExpressionAnalyzer.normalizeExpression(aggregationExpression);
          analyzeExpressionType(analysis, normalizedAggregationExpression);

          aggregationExpressions.add(aggregationExpression);
          normalizedAggregationExpressions.add(normalizedAggregationExpression);
        }
      }
      deviceToOutputExpressions
          .computeIfAbsent(deviceName, key -> new LinkedHashSet<>())
          .addAll(aggregationExpressions);
      deviceToAggregationExpressions
          .computeIfAbsent(deviceName, key -> new LinkedHashSet<>())
          .addAll(normalizedAggregationExpressions);
    }
  }

  private void analyzeAggregation(Analysis analysis, QueryStatement queryStatement) {
    if (!queryStatement.isAggregationQuery()) {
      return;
    }

    if (queryStatement.isGroupByLevel() || queryStatement.isGroupByTag()) {
      Set<Expression> aggregationExpressions =
          analysis.getCrossGroupByExpressions().values().stream()
              .flatMap(Set::stream)
              .collect(Collectors.toSet());
      analysis.setAggregationExpressions(aggregationExpressions);
    } else {
      Set<Expression> aggregationExpressions = new HashSet<>();
      for (Expression expression : analysis.getSelectExpressions()) {
        aggregationExpressions.addAll(ExpressionAnalyzer.searchAggregationExpressions(expression));
      }
      if (queryStatement.hasHaving()) {
        aggregationExpressions.addAll(
            ExpressionAnalyzer.searchAggregationExpressions(analysis.getHavingExpression()));
      }
      if (queryStatement.hasOrderByExpression()) {
        for (Expression expression : analysis.getOrderByExpressions()) {
          aggregationExpressions.addAll(
              ExpressionAnalyzer.searchAggregationExpressions(expression));
        }
      }
      analysis.setAggregationExpressions(aggregationExpressions);
    }
  }

  private void analyzeDeviceToSourceTransform(Analysis analysis, QueryStatement queryStatement) {
    if (queryStatement.isAggregationQuery()) {
      Map<String, Set<Expression>> deviceToSourceTransformExpressions = new HashMap<>();

      Map<String, Set<Expression>> deviceToAggregationExpressions =
          analysis.getDeviceToAggregationExpressions();
      for (Map.Entry<String, Set<Expression>> deviceAggregationExpressionsEntry :
          deviceToAggregationExpressions.entrySet()) {
        String deviceName = deviceAggregationExpressionsEntry.getKey();
        Set<Expression> aggregationExpressions = deviceAggregationExpressionsEntry.getValue();

        Set<Expression> sourceTransformExpressions = new LinkedHashSet<>();
        for (Expression expression : aggregationExpressions) {
          // We just process first input Expression of AggregationFunction,
          // keep other input Expressions as origin
          // If AggregationFunction need more than one input series,
          // we need to reconsider the process of it
          sourceTransformExpressions.add(expression.getExpressions().get(0));
        }
        if (queryStatement.hasGroupByExpression()) {
          sourceTransformExpressions.add(analysis.getDeviceToGroupByExpression().get(deviceName));
        }
        deviceToSourceTransformExpressions.put(deviceName, sourceTransformExpressions);
      }
      analysis.setDeviceToSourceTransformExpressions(deviceToSourceTransformExpressions);
    } else {
      updateDeviceToSourceTransformAndOutputExpressions(
          analysis, analysis.getDeviceToSelectExpressions());
      if (queryStatement.hasOrderByExpression()) {
        updateDeviceToSourceTransformAndOutputExpressions(
            analysis, analysis.getDeviceToOrderByExpressions());
      }
    }
  }

  private void updateDeviceToSourceTransformAndOutputExpressions(
      Analysis analysis, Map<String, Set<Expression>> deviceToExpressions) {
    // two maps to be updated
    Map<String, Set<Expression>> deviceToSourceTransformExpressions =
        analysis.getDeviceToSourceTransformExpressions();
    Map<String, Set<Expression>> deviceToOutputExpressions =
        analysis.getDeviceToOutputExpressions();

    for (Map.Entry<String, Set<Expression>> deviceExpressionsEntry :
        deviceToExpressions.entrySet()) {
      String deviceName = deviceExpressionsEntry.getKey();
      Set<Expression> expressions = deviceExpressionsEntry.getValue();

      Set<Expression> normalizedExpressions = new LinkedHashSet<>();
      for (Expression expression : expressions) {
        Expression normalizedExpression = ExpressionAnalyzer.normalizeExpression(expression);
        analyzeExpressionType(analysis, normalizedExpression);

        normalizedExpressions.add(normalizedExpression);
      }
      deviceToOutputExpressions
          .computeIfAbsent(deviceName, key -> new LinkedHashSet<>())
          .addAll(expressions);
      deviceToSourceTransformExpressions
          .computeIfAbsent(deviceName, key -> new LinkedHashSet<>())
          .addAll(normalizedExpressions);
    }
  }

  private void analyzeSourceTransform(Analysis analysis, QueryStatement queryStatement) {
    Set<Expression> sourceTransformExpressions = new HashSet<>();
    if (queryStatement.isAggregationQuery()) {
      for (Expression expression : analysis.getAggregationExpressions()) {
        // for AggregationExpression, only the first Expression of input need to transform
        sourceTransformExpressions.add(expression.getExpressions().get(0));
      }
      if (queryStatement.hasGroupByExpression()) {
        sourceTransformExpressions.add(analysis.getGroupByExpression());
      }
    } else {
      sourceTransformExpressions.addAll(analysis.getSelectExpressions());
      if (queryStatement.hasOrderByExpression()) {
        sourceTransformExpressions.addAll(analysis.getOrderByExpressions());
      }
    }
    analysis.setSourceTransformExpressions(sourceTransformExpressions);
  }

  private void analyzeDeviceToSource(Analysis analysis, QueryStatement queryStatement) {
    Map<String, Set<Expression>> deviceToSourceExpressions = new HashMap<>();
    Map<String, Set<Expression>> deviceToSourceTransformExpressions =
        analysis.getDeviceToSourceTransformExpressions();
    for (Map.Entry<String, Set<Expression>> deviceSourceTransformExpressionsEntry :
        deviceToSourceTransformExpressions.entrySet()) {
      String deviceName = deviceSourceTransformExpressionsEntry.getKey();
      Set<Expression> sourceTransformExpressions = deviceSourceTransformExpressionsEntry.getValue();

      Set<Expression> sourceExpressions = new LinkedHashSet<>();
      for (Expression expression : sourceTransformExpressions) {
        sourceExpressions.addAll(ExpressionAnalyzer.searchSourceExpressions(expression));
      }
      deviceToSourceExpressions.put(deviceName, sourceExpressions);
    }
    if (queryStatement.hasWhere()) {
      Map<String, Expression> deviceToWhereExpression = analysis.getDeviceToWhereExpression();
      for (Map.Entry<String, Expression> deviceWhereExpressionEntry :
          deviceToWhereExpression.entrySet()) {
        String deviceName = deviceWhereExpressionEntry.getKey();
        Expression whereExpression = deviceWhereExpressionEntry.getValue();
        deviceToSourceExpressions
            .computeIfAbsent(deviceName, key -> new LinkedHashSet<>())
            .addAll(ExpressionAnalyzer.searchSourceExpressions(whereExpression));
      }
    }

    Map<String, List<String>> outputDeviceToQueriedDevicesMap = new LinkedHashMap<>();
    for (Map.Entry<String, Set<Expression>> deviceSourceExpressionsEntry :
        deviceToSourceExpressions.entrySet()) {
      Set<Expression> sourceExpressionsUnderDevice = deviceSourceExpressionsEntry.getValue();
      Set<String> queriedDevices = new HashSet<>();
      for (Expression expression : sourceExpressionsUnderDevice) {
        queriedDevices.add(ExpressionAnalyzer.getDeviceNameInSourceExpression(expression));
      }
      if (queriedDevices.size() > 1) {
        throw new SemanticException(
            "Cross-device queries are not supported in ALIGN BY DEVICE queries.");
      }
      outputDeviceToQueriedDevicesMap.put(
          deviceSourceExpressionsEntry.getKey(), new ArrayList<>(queriedDevices));
    }

    analysis.setDeviceToSourceExpressions(deviceToSourceExpressions);
    analysis.setOutputDeviceToQueriedDevicesMap(outputDeviceToQueriedDevicesMap);
  }

  private void analyzeSource(Analysis analysis, QueryStatement queryStatement) {
    Set<Expression> sourceExpressions = new HashSet<>();
    for (Expression expression : analysis.getSourceTransformExpressions()) {
      sourceExpressions.addAll(ExpressionAnalyzer.searchSourceExpressions(expression));
    }
    if (queryStatement.hasWhere()) {
      sourceExpressions.addAll(
          ExpressionAnalyzer.searchSourceExpressions(analysis.getWhereExpression()));
    }
    analysis.setSourceExpressions(sourceExpressions);
  }

  private static final String WHERE_WRONG_TYPE_ERROR_MSG =
      "The output type of the expression in WHERE clause should be BOOLEAN, actual data type: %s.";

  private void analyzeDeviceToWhere(
      Analysis analysis,
      QueryStatement queryStatement,
      ISchemaTree schemaTree,
      Set<PartialPath> deviceSet) {
    if (!queryStatement.hasWhere()) {
      return;
    }

    Map<String, Expression> deviceToWhereExpression = new HashMap<>();
    Iterator<PartialPath> deviceIterator = deviceSet.iterator();
    while (deviceIterator.hasNext()) {
      PartialPath devicePath = deviceIterator.next();
      Expression whereExpression;
      try {
        whereExpression =
            ExpressionAnalyzer.normalizeExpression(
                analyzeWhereSplitByDevice(queryStatement, devicePath, schemaTree));
      } catch (MeasurementNotExistException e) {
        deviceIterator.remove();
        continue;
      }

      TSDataType outputType = analyzeExpressionType(analysis, whereExpression);
      if (outputType != TSDataType.BOOLEAN) {
        throw new SemanticException(String.format(WHERE_WRONG_TYPE_ERROR_MSG, outputType));
      }

      deviceToWhereExpression.put(devicePath.getFullPath(), whereExpression);
    }
    analysis.setDeviceToWhereExpression(deviceToWhereExpression);
  }

  private void analyzeWhere(
      Analysis analysis, QueryStatement queryStatement, ISchemaTree schemaTree) {
    if (!queryStatement.hasWhere()) {
      return;
    }
    List<Expression> conJunctions =
        ExpressionAnalyzer.bindSchemaForPredicate(
            queryStatement.getWhereCondition().getPredicate(),
            queryStatement.getFromComponent().getPrefixPaths(),
            schemaTree,
            true);
    Expression whereExpression =
        ExpressionUtils.constructQueryFilter(
            conJunctions.stream().distinct().collect(Collectors.toList()));
    whereExpression = ExpressionAnalyzer.normalizeExpression(whereExpression);
    TSDataType outputType = analyzeExpressionType(analysis, whereExpression);
    if (outputType != TSDataType.BOOLEAN) {
      throw new SemanticException(String.format(WHERE_WRONG_TYPE_ERROR_MSG, outputType));
    }
    analysis.setWhereExpression(whereExpression);
  }

  private Expression analyzeWhereSplitByDevice(
      QueryStatement queryStatement, PartialPath devicePath, ISchemaTree schemaTree) {
    List<Expression> conJunctions =
        ExpressionAnalyzer.concatDeviceAndBindSchemaForPredicate(
            queryStatement.getWhereCondition().getPredicate(), devicePath, schemaTree, true);
    return ExpressionUtils.constructQueryFilter(
        conJunctions.stream().distinct().collect(Collectors.toList()));
  }

  private void analyzeDeviceViewOutput(Analysis analysis, QueryStatement queryStatement) {
    Set<Expression> selectExpressions = analysis.getSelectExpressions();
    Set<Expression> deviceViewOutputExpressions = new LinkedHashSet<>();
    if (queryStatement.isAggregationQuery()) {
      deviceViewOutputExpressions.add(deviceExpression);
      if (queryStatement.isOutputEndTime()) {
        deviceViewOutputExpressions.add(endTimeExpression);
      }
      for (Expression selectExpression : selectExpressions) {
        deviceViewOutputExpressions.addAll(
            ExpressionAnalyzer.searchAggregationExpressions(selectExpression));
      }
      if (queryStatement.hasHaving()) {
        deviceViewOutputExpressions.addAll(
            ExpressionAnalyzer.searchAggregationExpressions(analysis.getHavingExpression()));
      }
      if (queryStatement.hasOrderByExpression()) {
        for (Expression orderByExpression : analysis.getOrderByExpressions()) {
          deviceViewOutputExpressions.addAll(
              ExpressionAnalyzer.searchAggregationExpressions(orderByExpression));
        }
      }
    } else {
      deviceViewOutputExpressions.addAll(selectExpressions);
      if (queryStatement.hasOrderByExpression()) {
        deviceViewOutputExpressions.addAll(analysis.getOrderByExpressions());
      }
    }
    analysis.setDeviceViewOutputExpressions(deviceViewOutputExpressions);
    analysis.setDeviceViewSpecialProcess(
        analyzeDeviceViewSpecialProcess(deviceViewOutputExpressions, queryStatement, analysis));
  }

  private boolean analyzeDeviceViewSpecialProcess(
      Set<Expression> deviceViewOutputExpressions,
      QueryStatement queryStatement,
      Analysis analysis) {
    if (queryStatement.isAggregationQuery()
        || queryStatement.hasWhere()
            && ExpressionAnalyzer.isDeviceViewNeedSpecialProcess(
                queryStatement.getWhereCondition().getPredicate(), analysis)) {
      return true;
    }
    for (Expression expression : deviceViewOutputExpressions) {
      if (ExpressionAnalyzer.isDeviceViewNeedSpecialProcess(expression, analysis)) {
        return true;
      }
    }
    return false;
  }

  private void analyzeDeviceViewInput(Analysis analysis, QueryStatement queryStatement) {
    List<String> deviceViewOutputColumns =
        analysis.getDeviceViewOutputExpressions().stream()
            .map(Expression::getOutputSymbol)
            .collect(Collectors.toList());

    Map<String, Set<String>> deviceToOutputColumnsMap = new LinkedHashMap<>();
    Map<String, Set<Expression>> deviceToOutputExpressions =
        analysis.getDeviceToOutputExpressions();
    for (Map.Entry<String, Set<Expression>> deviceOutputExpressionEntry :
        deviceToOutputExpressions.entrySet()) {
      Set<Expression> outputExpressionsUnderDevice = deviceOutputExpressionEntry.getValue();
      checkDeviceViewInputUniqueness(outputExpressionsUnderDevice);

      Set<String> outputColumns = new LinkedHashSet<>();
      if (queryStatement.isOutputEndTime()) {
        outputColumns.add(ENDTIME);
      }
      for (Expression expression : outputExpressionsUnderDevice) {
        outputColumns.add(
            ExpressionAnalyzer.getMeasurementExpression(expression, analysis).getOutputSymbol());
      }
      deviceToOutputColumnsMap.put(deviceOutputExpressionEntry.getKey(), outputColumns);
    }

    Map<String, List<Integer>> deviceViewInputIndexesMap = new HashMap<>();
    for (Map.Entry<String, Set<String>> deviceOutputColumnsEntry :
        deviceToOutputColumnsMap.entrySet()) {
      String deviceName = deviceOutputColumnsEntry.getKey();
      List<String> outputsUnderDevice = new ArrayList<>(deviceOutputColumnsEntry.getValue());

      List<Integer> indexes = new ArrayList<>();
      for (String output : outputsUnderDevice) {
        int index = deviceViewOutputColumns.indexOf(output);
        checkState(
            index >= 1, "output column '%s' is not stored in %s", output, deviceViewOutputColumns);
        indexes.add(index);
      }
      deviceViewInputIndexesMap.put(deviceName, indexes);
    }
    analysis.setDeviceViewInputIndexesMap(deviceViewInputIndexesMap);
  }

  private void checkDeviceViewInputUniqueness(Set<Expression> outputExpressionsUnderDevice) {
    Set<Expression> normalizedOutputExpressionsUnderDevice =
        outputExpressionsUnderDevice.stream()
            .map(ExpressionAnalyzer::normalizeExpression)
            .collect(Collectors.toSet());
    if (normalizedOutputExpressionsUnderDevice.size() < outputExpressionsUnderDevice.size()) {
      throw new SemanticException(
          "Views or measurement aliases representing the same data source "
              + "cannot be queried concurrently in ALIGN BY DEVICE queries.");
    }
  }

  private void analyzeOutput(
      Analysis analysis,
      QueryStatement queryStatement,
      List<Pair<Expression, String>> outputExpressions) {
    if (queryStatement.isSelectInto()) {
      analysis.setRespDatasetHeader(
          DatasetHeaderFactory.getSelectIntoHeader(queryStatement.isAlignByDevice()));
      return;
    }

    if (queryStatement.isModelInferenceQuery()) {
      List<ColumnHeader> columnHeaders = new ArrayList<>();
      boolean isIgnoreTimestamp;

      ModelInferenceDescriptor modelInferenceDescriptor = analysis.getModelInferenceDescriptor();
      switch (modelInferenceDescriptor.getFunctionType()) {
        case FORECAST:
          isIgnoreTimestamp = false;
          ForecastModelInferenceDescriptor forecastModelInferenceDescriptor =
              (ForecastModelInferenceDescriptor) modelInferenceDescriptor;

          List<TSDataType> inputTypeList = forecastModelInferenceDescriptor.getInputTypeList();
          if (outputExpressions.size() != inputTypeList.size()) {
            throw new SemanticException("");
          }
          for (int i = 0; i < inputTypeList.size(); i++) {
            Expression inputExpression = outputExpressions.get(i).left;
            if (analysis.getType(inputExpression) != inputTypeList.get(i)) {
              throw new SemanticException("");
            }
          }

          List<FunctionExpression> modelInferenceOutputExpressions = new ArrayList<>();
          for (int predictIndex : forecastModelInferenceDescriptor.getPredictIndexList()) {
            Expression inputExpression = outputExpressions.get(predictIndex).left;
            FunctionExpression modelInferenceOutputExpression =
                new FunctionExpression(
                    FORECAST.getFunctionName(),
                    forecastModelInferenceDescriptor.getOutputAttributes(),
                    Collections.singletonList(inputExpression));
            analyzeExpression(analysis, modelInferenceOutputExpression);
            modelInferenceOutputExpressions.add(modelInferenceOutputExpression);
            columnHeaders.add(
                new ColumnHeader(
                    modelInferenceOutputExpression.toString(),
                    analysis.getType(modelInferenceOutputExpression)));
          }
          forecastModelInferenceDescriptor.setModelInferenceOutputExpressions(
              modelInferenceOutputExpressions);
          break;
        default:
          throw new SemanticException("");
      }
      analysis.setRespDatasetHeader(new DatasetHeader(columnHeaders, isIgnoreTimestamp));
      return;
    }

    boolean isIgnoreTimestamp = queryStatement.isAggregationQuery() && !queryStatement.isGroupBy();
    List<ColumnHeader> columnHeaders = new ArrayList<>();
    if (queryStatement.isAlignByDevice()) {
      columnHeaders.add(new ColumnHeader(DEVICE, TSDataType.TEXT, null));
    }
    if (queryStatement.isOutputEndTime()) {
      columnHeaders.add(new ColumnHeader(ENDTIME, TSDataType.INT64, null));
    }
    for (Pair<Expression, String> expressionAliasPair : outputExpressions) {
      columnHeaders.add(
          new ColumnHeader(
              expressionAliasPair.left.getExpressionString(),
              analysis.getType(expressionAliasPair.left),
              expressionAliasPair.right));
    }
    analysis.setRespDatasetHeader(new DatasetHeader(columnHeaders, isIgnoreTimestamp));
  }

  // For last query
  private void analyzeLastOrderBy(Analysis analysis, QueryStatement queryStatement) {
    if (!queryStatement.hasOrderBy()) return;

    if (queryStatement.onlyOrderByTimeseries()) {
      analysis.setTimeseriesOrderingForLastQuery(
          queryStatement.getOrderByComponent().getTimeseriesOrder());
    }

    for (SortItem sortItem : queryStatement.getSortItemList()) {
      String sortKey = sortItem.getSortKey();
      if (!lastQueryColumnNames.contains(sortKey.toUpperCase())) {
        throw new SemanticException(
            String.format(
                "%s in order by clause doesn't exist in the result of last query.", sortKey));
      }
    }
  }

  private void analyzeOrderBy(
      Analysis analysis, QueryStatement queryStatement, ISchemaTree schemaTree) {
    if (!queryStatement.hasOrderByExpression()) return;

    Set<Expression> orderByExpressions = new LinkedHashSet<>();
    for (Expression expressionForItem : queryStatement.getExpressionSortItemList()) {
      // Expression in a sortItem only indicates one column
      List<Expression> expressions =
          ExpressionAnalyzer.bindSchemaForExpression(expressionForItem, schemaTree);
      if (expressions.isEmpty()) {
        throw new SemanticException(
            String.format(
                "%s in order by clause doesn't exist.", expressionForItem.getExpressionString()));
      }
      if (expressions.size() > 1) {
        throw new SemanticException(
            String.format(
                "%s in order by clause shouldn't refer to more than one timeseries.",
                expressionForItem.getExpressionString()));
      }
      expressionForItem = ExpressionAnalyzer.normalizeExpression(expressions.get(0));
      TSDataType dataType = analyzeExpressionType(analysis, expressionForItem);
      if (!dataType.isComparable()) {
        throw new SemanticException(
            String.format("The data type of %s is not comparable", dataType));
      }
      orderByExpressions.add(expressionForItem);
    }
    analysis.setOrderByExpressions(orderByExpressions);
    queryStatement.updateSortItems(orderByExpressions);
  }

  private TSDataType analyzeExpressionType(Analysis analysis, Expression expression) {
    return ExpressionTypeAnalyzer.analyzeExpression(analysis, expression);
  }

  private void analyzeDeviceToGroupBy(
      Analysis analysis,
      QueryStatement queryStatement,
      ISchemaTree schemaTree,
      Set<PartialPath> deviceSet) {
    if (queryStatement.getGroupByComponent() == null) {
      return;
    }
    GroupByComponent groupByComponent = queryStatement.getGroupByComponent();
    WindowType windowType = groupByComponent.getWindowType();

    Map<String, Expression> deviceToGroupByExpression = new LinkedHashMap<>();
    if (queryStatement.hasGroupByExpression()) {
      Expression expression = groupByComponent.getControlColumnExpression();
      for (PartialPath device : deviceSet) {
        List<Expression> groupByExpressionsOfOneDevice =
            ExpressionAnalyzer.concatDeviceAndBindSchemaForExpression(
                expression, device, schemaTree);

        if (groupByExpressionsOfOneDevice.isEmpty()) {
          throw new SemanticException(
              String.format("%s in group by clause doesn't exist.", expression));
        }
        if (groupByExpressionsOfOneDevice.size() > 1) {
          throw new SemanticException(
              String.format(
                  "%s in group by clause shouldn't refer to more than one timeseries.",
                  expression));
        }
        deviceToGroupByExpression.put(
            device.getFullPath(),
            ExpressionAnalyzer.normalizeExpression(groupByExpressionsOfOneDevice.get(0)));
      }
    }

    GroupByParameter groupByParameter;
    switch (windowType) {
      case VARIATION_WINDOW:
        double delta = ((GroupByVariationComponent) groupByComponent).getDelta();
        for (Expression expression : deviceToGroupByExpression.values()) {
          checkGroupByVariationExpressionType(analysis, expression, delta);
        }
        groupByParameter = new GroupByVariationParameter(groupByComponent.isIgnoringNull(), delta);
        analysis.setDeviceToGroupByExpression(deviceToGroupByExpression);
        break;
      case CONDITION_WINDOW:
        Expression keepExpression =
            ((GroupByConditionComponent) groupByComponent).getKeepExpression();
        for (Expression expression : deviceToGroupByExpression.values()) {
          checkGroupByConditionExpressionType(analysis, expression, keepExpression);
        }
        groupByParameter =
            new GroupByConditionParameter(groupByComponent.isIgnoringNull(), keepExpression);
        analysis.setDeviceToGroupByExpression(deviceToGroupByExpression);
        break;
      case SESSION_WINDOW:
        groupByParameter =
            new GroupBySessionParameter(
                ((GroupBySessionComponent) groupByComponent).getTimeInterval());
        break;
      case COUNT_WINDOW:
        groupByParameter =
            new GroupByCountParameter(
                ((GroupByCountComponent) groupByComponent).getCountNumber(),
                groupByComponent.isIgnoringNull());
        analysis.setDeviceToGroupByExpression(deviceToGroupByExpression);
        break;
      default:
        throw new UnsupportedOperationException("Unsupported window type");
    }
    analysis.setGroupByParameter(groupByParameter);
  }

  private void analyzeDeviceToOrderBy(
      Analysis analysis,
      QueryStatement queryStatement,
      ISchemaTree schemaTree,
      Set<PartialPath> deviceSet) {
    if (!queryStatement.hasOrderByExpression()) {
      return;
    }

    Map<String, Set<Expression>> deviceToOrderByExpressions = new LinkedHashMap<>();
    Map<String, List<SortItem>> deviceToSortItems = new LinkedHashMap<>();
    // build the device-view outputColumn for the sortNode above the deviceViewNode
    Set<Expression> deviceViewOrderByExpression = new LinkedHashSet<>();
    for (PartialPath device : deviceSet) {
      Set<Expression> orderByExpressionsForOneDevice = new LinkedHashSet<>();
      for (Expression expressionForItem : queryStatement.getExpressionSortItemList()) {
        List<Expression> expressions =
            ExpressionAnalyzer.concatDeviceAndBindSchemaForExpression(
                expressionForItem, device, schemaTree);
        if (expressions.isEmpty()) {
          throw new SemanticException(
              String.format(
                  "%s in order by clause doesn't exist.", expressionForItem.getExpressionString()));
        }
        if (expressions.size() > 1) {
          throw new SemanticException(
              String.format(
                  "%s in order by clause shouldn't refer to more than one timeseries.",
                  expressionForItem.getExpressionString()));
        }
        expressionForItem = expressions.get(0);
        TSDataType dataType = analyzeExpressionType(analysis, expressionForItem);
        if (!dataType.isComparable()) {
          throw new SemanticException(
              String.format("The data type of %s is not comparable", dataType));
        }

        Expression deviceViewExpression =
            ExpressionAnalyzer.getMeasurementExpression(expressionForItem, analysis);
        analyzeExpressionType(analysis, deviceViewExpression);

        deviceViewOrderByExpression.add(deviceViewExpression);
        orderByExpressionsForOneDevice.add(expressionForItem);
      }
      deviceToSortItems.put(
          device.getFullPath(), queryStatement.getUpdatedSortItems(orderByExpressionsForOneDevice));
      deviceToOrderByExpressions.put(device.getFullPath(), orderByExpressionsForOneDevice);
    }

    analysis.setOrderByExpressions(deviceViewOrderByExpression);
    queryStatement.updateSortItems(deviceViewOrderByExpression);
    analysis.setDeviceToSortItems(deviceToSortItems);
    analysis.setDeviceToOrderByExpressions(deviceToOrderByExpressions);
  }

  private void analyzeGroupBy(
      Analysis analysis, QueryStatement queryStatement, ISchemaTree schemaTree) {

    if (queryStatement.getGroupByComponent() == null) {
      return;
    }
    GroupByComponent groupByComponent = queryStatement.getGroupByComponent();
    WindowType windowType = groupByComponent.getWindowType();

    Expression groupByExpression = null;
    if (queryStatement.hasGroupByExpression()) {
      groupByExpression = groupByComponent.getControlColumnExpression();
      // Expression in group by variation clause only indicates one column
      List<Expression> expressions =
          ExpressionAnalyzer.bindSchemaForExpression(groupByExpression, schemaTree);
      if (expressions.isEmpty()) {
        throw new SemanticException(
            String.format(
                "%s in group by clause doesn't exist.", groupByExpression.getExpressionString()));
      }
      if (expressions.size() > 1) {
        throw new SemanticException(
            String.format(
                "%s in group by clause shouldn't refer to more than one timeseries.",
                groupByExpression.getExpressionString()));
      }
      // Aggregation expression shouldn't exist in group by clause.
      List<Expression> aggregationExpression =
          ExpressionAnalyzer.searchAggregationExpressions(expressions.get(0));
      if (aggregationExpression != null && !aggregationExpression.isEmpty()) {
        throw new SemanticException("Aggregation expression shouldn't exist in group by clause");
      }
      groupByExpression = ExpressionAnalyzer.normalizeExpression(expressions.get(0));
    }

    if (windowType == WindowType.VARIATION_WINDOW) {
      double delta = ((GroupByVariationComponent) groupByComponent).getDelta();
      checkGroupByVariationExpressionType(analysis, groupByExpression, delta);
      GroupByParameter groupByParameter =
          new GroupByVariationParameter(groupByComponent.isIgnoringNull(), delta);
      analysis.setGroupByExpression(groupByExpression);
      analysis.setGroupByParameter(groupByParameter);
    } else if (windowType == WindowType.CONDITION_WINDOW) {
      Expression keepExpression =
          ((GroupByConditionComponent) groupByComponent).getKeepExpression();
      checkGroupByConditionExpressionType(analysis, groupByExpression, keepExpression);
      GroupByParameter groupByParameter =
          new GroupByConditionParameter(groupByComponent.isIgnoringNull(), keepExpression);
      analysis.setGroupByExpression(groupByExpression);
      analysis.setGroupByParameter(groupByParameter);
    } else if (windowType == WindowType.SESSION_WINDOW) {
      long interval = ((GroupBySessionComponent) groupByComponent).getTimeInterval();
      GroupByParameter groupByParameter = new GroupBySessionParameter(interval);
      analysis.setGroupByParameter(groupByParameter);
    } else if (windowType == WindowType.COUNT_WINDOW) {
      GroupByParameter groupByParameter =
          new GroupByCountParameter(
              ((GroupByCountComponent) groupByComponent).getCountNumber(),
              groupByComponent.isIgnoringNull());
      analyzeExpressionType(analysis, groupByExpression);
      analysis.setGroupByExpression(groupByExpression);
      analysis.setGroupByParameter(groupByParameter);
    } else {
      throw new SemanticException("Unsupported window type");
    }
  }

  private void checkGroupByVariationExpressionType(
      Analysis analysis, Expression groupByExpression, double delta) {
    TSDataType type = analyzeExpressionType(analysis, groupByExpression);
    if (delta != 0 && !type.isNumeric()) {
      throw new SemanticException("Only support numeric type when delta != 0");
    }
  }

  private void checkGroupByConditionExpressionType(
      Analysis analysis, Expression groupByExpression, Expression keepExpression) {
    TSDataType type = analyzeExpressionType(analysis, groupByExpression);
    if (type != TSDataType.BOOLEAN) {
      throw new SemanticException("Only support boolean type in predict of group by series");
    }

    // check keep Expression
    if (keepExpression instanceof CompareBinaryExpression) {
      Expression leftExpression = ((CompareBinaryExpression) keepExpression).getLeftExpression();
      Expression rightExpression = ((CompareBinaryExpression) keepExpression).getRightExpression();
      if (!(leftExpression instanceof TimeSeriesOperand
          && leftExpression.getExpressionString().equalsIgnoreCase("keep")
          && rightExpression instanceof ConstantOperand)) {
        throw new SemanticException(
            String.format(
                "Please check the keep condition ([%s]),it need to be a constant or a compare expression constructed by 'keep' and a long number.",
                keepExpression.getExpressionString()));
      }
      return;
    }
    if (!(keepExpression instanceof ConstantOperand)) {
      throw new SemanticException(
          String.format(
              "Please check the keep condition ([%s]),it need to be a constant or a compare expression constructed by 'keep' and a long number.",
              keepExpression.getExpressionString()));
    }
  }

  private void analyzeGroupByTime(Analysis analysis, QueryStatement queryStatement) {
    if (!queryStatement.isGroupByTime()) {
      return;
    }

    GroupByTimeComponent groupByTimeComponent = queryStatement.getGroupByTimeComponent();
    if ((groupByTimeComponent.isIntervalByMonth() || groupByTimeComponent.isSlidingStepByMonth())
        && queryStatement.getResultTimeOrder() == Ordering.DESC) {
      throw new SemanticException("Group by month doesn't support order by time desc now.");
    }
    if (!queryStatement.isCqQueryBody()
        && (groupByTimeComponent.getStartTime() == 0 && groupByTimeComponent.getEndTime() == 0)) {
      throw new SemanticException(
          "The query time range should be specified in the GROUP BY TIME clause.");
    }
    analysis.setGroupByTimeParameter(new GroupByTimeParameter(groupByTimeComponent));
  }

  private void analyzeFill(Analysis analysis, QueryStatement queryStatement) {
    if (queryStatement.getFillComponent() == null) {
      return;
    }

    FillComponent fillComponent = queryStatement.getFillComponent();
    analysis.setFillDescriptor(
        new FillDescriptor(fillComponent.getFillPolicy(), fillComponent.getFillValue()));
  }

  private void analyzeDataPartition(
      Analysis analysis, QueryStatement queryStatement, ISchemaTree schemaTree) {
    Set<String> deviceSet = new HashSet<>();
    if (queryStatement.isAlignByDevice()) {
      deviceSet =
          analysis.getOutputDeviceToQueriedDevicesMap().values().stream()
              .flatMap(List::stream)
              .collect(Collectors.toSet());
    } else {
      for (Expression expression : analysis.getSourceExpressions()) {
        deviceSet.add(ExpressionAnalyzer.getDeviceNameInSourceExpression(expression));
      }
    }
    DataPartition dataPartition =
        fetchDataPartitionByDevices(deviceSet, schemaTree, analysis.getGlobalTimeFilter());
    analysis.setDataPartitionInfo(dataPartition);
  }

  private DataPartition fetchDataPartitionByDevices(
      Set<String> deviceSet, ISchemaTree schemaTree, Filter globalTimeFilter) {
    long startTime = System.nanoTime();
    try {
      Pair<List<TTimePartitionSlot>, Pair<Boolean, Boolean>> res =
          getTimePartitionSlotList(globalTimeFilter);
      // there is no satisfied time range
      if (res.left.isEmpty() && Boolean.FALSE.equals(res.right.left)) {
        return new DataPartition(
            Collections.emptyMap(),
            CONFIG.getSeriesPartitionExecutorClass(),
            CONFIG.getSeriesPartitionSlotNum());
      }
      Map<String, List<DataPartitionQueryParam>> sgNameToQueryParamsMap = new HashMap<>();
      for (String devicePath : deviceSet) {
        DataPartitionQueryParam queryParam =
            new DataPartitionQueryParam(devicePath, res.left, res.right.left, res.right.right);
        sgNameToQueryParamsMap
            .computeIfAbsent(schemaTree.getBelongedDatabase(devicePath), key -> new ArrayList<>())
            .add(queryParam);
      }

      if (res.right.left || res.right.right) {
        return partitionFetcher.getDataPartitionWithUnclosedTimeRange(sgNameToQueryParamsMap);
      } else {
        return partitionFetcher.getDataPartition(sgNameToQueryParamsMap);
      }
    } finally {
      QueryPlanCostMetricSet.getInstance()
          .recordPlanCost(PARTITION_FETCHER, System.nanoTime() - startTime);
    }
  }

  /**
   * get TTimePartitionSlot list about this time filter
   *
   * @return List<TTimePartitionSlot>, if contains (-oo, XXX] time range, res.right.left = true; if
   *     contains [XX, +oo), res.right.right = true
   */
  @SuppressWarnings("squid:S3776") // Suppress high Cognitive Complexity warning
  public static Pair<List<TTimePartitionSlot>, Pair<Boolean, Boolean>> getTimePartitionSlotList(
      Filter timeFilter) {
    if (timeFilter == null) {
      // (-oo, +oo)
      return new Pair<>(Collections.emptyList(), new Pair<>(true, true));
    }
    List<TimeRange> timeRangeList = timeFilter.getTimeRanges();
    if (timeRangeList.isEmpty()) {
      // no satisfied time range
      return new Pair<>(Collections.emptyList(), new Pair<>(false, false));
    } else if (timeRangeList.size() == 1
        && (timeRangeList.get(0).getMin() == Long.MIN_VALUE
            && timeRangeList.get(timeRangeList.size() - 1).getMax() == Long.MAX_VALUE)) {
      // (-oo, +oo)
      return new Pair<>(Collections.emptyList(), new Pair<>(true, true));
    }

    boolean needLeftAll;
    boolean needRightAll;
    long startTime;
    long endTime;
    TTimePartitionSlot timePartitionSlot;
    int index = 0;
    int size = timeRangeList.size();

    if (timeRangeList.get(0).getMin() == Long.MIN_VALUE) {
      needLeftAll = true;
      startTime =
          (timeRangeList.get(0).getMax() / TimePartitionUtils.timePartitionInterval)
              * TimePartitionUtils.timePartitionInterval; // included
      endTime = startTime + TimePartitionUtils.timePartitionInterval; // excluded
      timePartitionSlot = TimePartitionUtils.getTimePartition(timeRangeList.get(0).getMax());
    } else {
      startTime =
          (timeRangeList.get(0).getMin() / TimePartitionUtils.timePartitionInterval)
              * TimePartitionUtils.timePartitionInterval; // included
      endTime = startTime + TimePartitionUtils.timePartitionInterval; // excluded
      timePartitionSlot = TimePartitionUtils.getTimePartition(timeRangeList.get(0).getMin());
      needLeftAll = false;
    }

    if (timeRangeList.get(size - 1).getMax() == Long.MAX_VALUE) {
      needRightAll = true;
      size--;
    } else {
      needRightAll = false;
    }

    List<TTimePartitionSlot> result = new ArrayList<>();
    while (index < size) {
      long curLeft = timeRangeList.get(index).getMin();
      long curRight = timeRangeList.get(index).getMax();
      if (curLeft >= endTime) {
        result.add(timePartitionSlot);
        // next init
        endTime =
            (curLeft / TimePartitionUtils.timePartitionInterval + 1)
                * TimePartitionUtils.timePartitionInterval;
        timePartitionSlot = TimePartitionUtils.getTimePartition(curLeft);
      } else if (curRight >= endTime) {
        result.add(timePartitionSlot);
        // next init
        timePartitionSlot = new TTimePartitionSlot(endTime);
        endTime = endTime + TimePartitionUtils.timePartitionInterval;
      } else {
        index++;
      }
    }
    result.add(timePartitionSlot);

    if (needRightAll) {
      TTimePartitionSlot lastTimePartitionSlot =
          TimePartitionUtils.getTimePartition(timeRangeList.get(timeRangeList.size() - 1).getMin());
      if (lastTimePartitionSlot.startTime != timePartitionSlot.startTime) {
        result.add(lastTimePartitionSlot);
      }
    }
    return new Pair<>(result, new Pair<>(needLeftAll, needRightAll));
  }

  private void analyzeInto(
      Analysis analysis,
      QueryStatement queryStatement,
      Set<PartialPath> deviceSet,
      List<Pair<Expression, String>> outputExpressions) {
    if (!queryStatement.isSelectInto()) {
      return;
    }
    queryStatement.setOrderByComponent(null);

    List<PartialPath> sourceDevices = new ArrayList<>(deviceSet);
    List<Expression> sourceColumns =
        outputExpressions.stream()
            .map(Pair::getLeft)
            .collect(Collectors.toCollection(ArrayList::new));

    IntoComponent intoComponent = queryStatement.getIntoComponent();
    intoComponent.validate(sourceDevices, sourceColumns);

    DeviceViewIntoPathDescriptor deviceViewIntoPathDescriptor = new DeviceViewIntoPathDescriptor();
    PathPatternTree targetPathTree = new PathPatternTree();
    IntoComponent.IntoDeviceMeasurementIterator intoDeviceMeasurementIterator =
        intoComponent.getIntoDeviceMeasurementIterator();
    for (PartialPath sourceDevice : sourceDevices) {
      PartialPath deviceTemplate = intoDeviceMeasurementIterator.getDeviceTemplate();
      boolean isAlignedDevice = intoDeviceMeasurementIterator.isAlignedDevice();
      PartialPath targetDevice = constructTargetDevice(sourceDevice, deviceTemplate);
      deviceViewIntoPathDescriptor.specifyDeviceAlignment(targetDevice.toString(), isAlignedDevice);

      for (Expression sourceColumn : sourceColumns) {
        String measurementTemplate = intoDeviceMeasurementIterator.getMeasurementTemplate();
        String targetMeasurement;
        if (sourceColumn instanceof TimeSeriesOperand) {
          targetMeasurement =
              constructTargetMeasurement(
                  sourceDevice.concatNode(sourceColumn.getExpressionString()), measurementTemplate);
        } else {
          targetMeasurement = measurementTemplate;
        }
        deviceViewIntoPathDescriptor.specifyTargetDeviceMeasurement(
            sourceDevice, targetDevice, sourceColumn.getExpressionString(), targetMeasurement);

        targetPathTree.appendFullPath(targetDevice, targetMeasurement);
        deviceViewIntoPathDescriptor.recordSourceColumnDataType(
            sourceColumn.getExpressionString(), analysis.getType(sourceColumn));

        intoDeviceMeasurementIterator.nextMeasurement();
      }

      intoDeviceMeasurementIterator.nextDevice();
    }
    deviceViewIntoPathDescriptor.validate();

    // fetch schema of target paths
    long startTime = System.nanoTime();
    ISchemaTree targetSchemaTree = schemaFetcher.fetchSchema(targetPathTree, null);
    QueryPlanCostMetricSet.getInstance()
        .recordPlanCost(SCHEMA_FETCHER, System.nanoTime() - startTime);
    deviceViewIntoPathDescriptor.bindType(targetSchemaTree);

    analysis.setDeviceViewIntoPathDescriptor(deviceViewIntoPathDescriptor);
  }

  private void analyzeInto(
      Analysis analysis,
      QueryStatement queryStatement,
      List<Pair<Expression, String>> outputExpressions) {
    if (!queryStatement.isSelectInto()) {
      return;
    }
    queryStatement.setOrderByComponent(null);

    List<Expression> sourceColumns =
        outputExpressions.stream()
            .map(Pair::getLeft)
            .collect(Collectors.toCollection(ArrayList::new));

    IntoComponent intoComponent = queryStatement.getIntoComponent();
    intoComponent.validate(sourceColumns);

    IntoPathDescriptor intoPathDescriptor = new IntoPathDescriptor();
    PathPatternTree targetPathTree = new PathPatternTree();
    IntoComponent.IntoPathIterator intoPathIterator = intoComponent.getIntoPathIterator();
    for (Expression sourceColumn : sourceColumns) {
      PartialPath deviceTemplate = intoPathIterator.getDeviceTemplate();
      String measurementTemplate = intoPathIterator.getMeasurementTemplate();
      boolean isAlignedDevice = intoPathIterator.isAlignedDevice();

      PartialPath targetPath;
      if (sourceColumn instanceof TimeSeriesOperand) {
        PartialPath sourcePath = ((TimeSeriesOperand) sourceColumn).getPath();
        targetPath = constructTargetPath(sourcePath, deviceTemplate, measurementTemplate);
      } else {
        targetPath = deviceTemplate.concatNode(measurementTemplate);
      }
      intoPathDescriptor.specifyTargetPath(sourceColumn.getExpressionString(), targetPath);
      intoPathDescriptor.specifyDeviceAlignment(
          targetPath.getDevicePath().toString(), isAlignedDevice);

      targetPathTree.appendFullPath(targetPath);
      intoPathDescriptor.recordSourceColumnDataType(
          sourceColumn.getExpressionString(), analysis.getType(sourceColumn));

      intoPathIterator.next();
    }
    intoPathDescriptor.validate();

    // fetch schema of target paths
    long startTime = System.nanoTime();
    ISchemaTree targetSchemaTree = schemaFetcher.fetchSchema(targetPathTree, null);
    updateSchemaTreeByViews(analysis, targetSchemaTree);
    QueryPlanCostMetricSet.getInstance()
        .recordPlanCost(SCHEMA_FETCHER, System.nanoTime() - startTime);
    intoPathDescriptor.bindType(targetSchemaTree);

    analysis.setIntoPathDescriptor(intoPathDescriptor);
  }

  /**
   * Check datatype consistency in ALIGN BY DEVICE.
   *
   * <p>an inconsistent example: select s0 from root.sg1.d1, root.sg1.d2 align by device, return
   * false while root.sg1.d1.s0 is INT32 and root.sg1.d2.s0 is FLOAT.
   */
  private void checkDataTypeConsistencyInAlignByDevice(
      Analysis analysis, List<Expression> expressions) {
    TSDataType checkedDataType = analysis.getType(expressions.get(0));
    for (Expression expression : expressions) {
      if (analysis.getType(expression) != checkedDataType) {
        throw new SemanticException(
            "ALIGN BY DEVICE: the data types of the same measurement column should be the same across devices.");
      }
    }
  }

  private void checkAliasUniqueness(String alias, Set<String> aliasSet) {
    if (alias != null) {
      if (aliasSet.contains(alias)) {
        throw new SemanticException(
            String.format("alias '%s' can only be matched with one time series", alias));
      }
      aliasSet.add(alias);
    }
  }

  private void checkAliasUniqueness(
      String alias, Map<Expression, Map<String, Expression>> measurementToDeviceSelectExpressions) {
    if (alias != null && measurementToDeviceSelectExpressions.keySet().size() > 1) {
      throw new SemanticException(
          String.format("alias '%s' can only be matched with one time series", alias));
    }
  }

  @Override
  public Analysis visitInsert(InsertStatement insertStatement, MPPQueryContext context) {
    context.setQueryType(QueryType.WRITE);
    insertStatement.semanticCheck();
    long[] timeArray = insertStatement.getTimes();
    PartialPath devicePath = insertStatement.getDevice();
    String[] measurementList = insertStatement.getMeasurementList();
    if (timeArray.length == 1) {
      // construct insert row statement
      InsertRowStatement insertRowStatement = new InsertRowStatement();
      insertRowStatement.setDevicePath(devicePath);
      insertRowStatement.setTime(timeArray[0]);
      insertRowStatement.setMeasurements(measurementList);
      insertRowStatement.setDataTypes(new TSDataType[measurementList.length]);
      Object[] values = new Object[measurementList.length];
      System.arraycopy(insertStatement.getValuesList().get(0), 0, values, 0, values.length);
      insertRowStatement.setValues(values);
      insertRowStatement.setNeedInferType(true);
      insertRowStatement.setAligned(insertStatement.isAligned());
      return insertRowStatement.accept(this, context);
    } else {
      // construct insert rows statement
      // construct insert statement
      InsertRowsOfOneDeviceStatement insertRowsOfOneDeviceStatement =
          new InsertRowsOfOneDeviceStatement();
      List<InsertRowStatement> insertRowStatementList = new ArrayList<>();
      for (int i = 0; i < timeArray.length; i++) {
        InsertRowStatement statement = new InsertRowStatement();
        statement.setDevicePath(devicePath);
        String[] measurements = new String[measurementList.length];
        System.arraycopy(measurementList, 0, measurements, 0, measurements.length);
        statement.setMeasurements(measurements);
        statement.setTime(timeArray[i]);
        TSDataType[] dataTypes = new TSDataType[measurementList.length];
        statement.setDataTypes(dataTypes);
        Object[] values = new Object[measurementList.length];
        System.arraycopy(insertStatement.getValuesList().get(i), 0, values, 0, values.length);
        statement.setValues(values);
        statement.setAligned(insertStatement.isAligned());
        statement.setNeedInferType(true);
        insertRowStatementList.add(statement);
      }
      insertRowsOfOneDeviceStatement.setInsertRowStatementList(insertRowStatementList);
      return insertRowsOfOneDeviceStatement.accept(this, context);
    }
  }

  @Override
  public Analysis visitCreateTimeseries(
      CreateTimeSeriesStatement createTimeSeriesStatement, MPPQueryContext context) {
    context.setQueryType(QueryType.WRITE);
    if (createTimeSeriesStatement.getPath().getNodeLength() < 3) {
      throw new SemanticException(
          new IllegalPathException(createTimeSeriesStatement.getPath().getFullPath()));
    }
    analyzeSchemaProps(createTimeSeriesStatement.getProps());
    if (createTimeSeriesStatement.getTags() != null
        && !createTimeSeriesStatement.getTags().isEmpty()
        && createTimeSeriesStatement.getAttributes() != null
        && !createTimeSeriesStatement.getAttributes().isEmpty()) {
      for (String tagKey : createTimeSeriesStatement.getTags().keySet()) {
        if (createTimeSeriesStatement.getAttributes().containsKey(tagKey)) {
          throw new SemanticException(
              String.format("Tag and attribute shouldn't have the same property key [%s]", tagKey));
        }
      }
    }

    Analysis analysis = new Analysis();
    analysis.setStatement(createTimeSeriesStatement);

    checkIsTemplateCompatible(
        createTimeSeriesStatement.getPath(), createTimeSeriesStatement.getAlias());

    PathPatternTree patternTree = new PathPatternTree();
    patternTree.appendFullPath(createTimeSeriesStatement.getPath());
    SchemaPartition schemaPartitionInfo = partitionFetcher.getOrCreateSchemaPartition(patternTree);
    analysis.setSchemaPartitionInfo(schemaPartitionInfo);
    return analysis;
  }

  private void checkIsTemplateCompatible(PartialPath timeseriesPath, String alias) {
    Pair<Template, PartialPath> templateInfo =
        schemaFetcher.checkTemplateSetAndPreSetInfo(timeseriesPath, alias);
    if (templateInfo != null) {
      throw new SemanticException(
          new TemplateImcompatibeException(
              timeseriesPath.getFullPath(), templateInfo.left.getName(), templateInfo.right));
    }
  }

  private void checkIsTemplateCompatible(
      PartialPath devicePath, List<String> measurements, List<String> aliasList) {
    for (int i = 0; i < measurements.size(); i++) {
      Pair<Template, PartialPath> templateInfo =
          schemaFetcher.checkTemplateSetAndPreSetInfo(
              devicePath.concatNode(measurements.get(i)),
              aliasList == null ? null : aliasList.get(i));
      if (templateInfo != null) {
        throw new SemanticException(
            new TemplateImcompatibeException(
                devicePath.getFullPath() + measurements,
                templateInfo.left.getName(),
                templateInfo.right));
      }
    }
  }

  private void analyzeSchemaProps(Map<String, String> props) {
    if (props == null || props.isEmpty()) {
      return;
    }
    Map<String, String> caseChangeMap = new HashMap<>();
    for (String key : props.keySet()) {
      caseChangeMap.put(key.toLowerCase(Locale.ROOT), key);
    }
    for (Map.Entry<String, String> caseChangeEntry : caseChangeMap.entrySet()) {
      String lowerCaseKey = caseChangeEntry.getKey();
      if (!ALLOWED_SCHEMA_PROPS.contains(lowerCaseKey)) {
        throw new SemanticException(
            new MetadataException(
                String.format("%s is not a legal prop.", caseChangeEntry.getValue())));
      }
      props.put(lowerCaseKey, props.remove(caseChangeEntry.getValue()));
    }
    if (props.containsKey(DEADBAND)) {
      props.put(LOSS, props.remove(DEADBAND));
    }
  }

  private void analyzeSchemaProps(List<Map<String, String>> propsList) {
    if (propsList == null) {
      return;
    }
    for (Map<String, String> props : propsList) {
      analyzeSchemaProps(props);
    }
  }

  @Override
  public Analysis visitCreateAlignedTimeseries(
      CreateAlignedTimeSeriesStatement createAlignedTimeSeriesStatement, MPPQueryContext context) {
    context.setQueryType(QueryType.WRITE);
    if (createAlignedTimeSeriesStatement.getDevicePath().getNodeLength() < 2) {
      throw new SemanticException(
          new IllegalPathException(createAlignedTimeSeriesStatement.getDevicePath().getFullPath()));
    }
    List<String> measurements = createAlignedTimeSeriesStatement.getMeasurements();
    Set<String> measurementsSet = new HashSet<>(measurements);
    if (measurementsSet.size() < measurements.size()) {
      throw new SemanticException(
          "Measurement under an aligned device is not allowed to have the same measurement name");
    }

    Analysis analysis = new Analysis();
    analysis.setStatement(createAlignedTimeSeriesStatement);

    checkIsTemplateCompatible(
        createAlignedTimeSeriesStatement.getDevicePath(),
        createAlignedTimeSeriesStatement.getMeasurements(),
        createAlignedTimeSeriesStatement.getAliasList());

    PathPatternTree pathPatternTree = new PathPatternTree();
    for (String measurement : createAlignedTimeSeriesStatement.getMeasurements()) {
      pathPatternTree.appendFullPath(createAlignedTimeSeriesStatement.getDevicePath(), measurement);
    }

    SchemaPartition schemaPartitionInfo;
    schemaPartitionInfo = partitionFetcher.getOrCreateSchemaPartition(pathPatternTree);
    analysis.setSchemaPartitionInfo(schemaPartitionInfo);
    return analysis;
  }

  @Override
  public Analysis visitInternalCreateTimeseries(
      InternalCreateTimeSeriesStatement internalCreateTimeSeriesStatement,
      MPPQueryContext context) {
    context.setQueryType(QueryType.WRITE);

    Analysis analysis = new Analysis();
    analysis.setStatement(internalCreateTimeSeriesStatement);

    PathPatternTree pathPatternTree = new PathPatternTree();
    for (String measurement : internalCreateTimeSeriesStatement.getMeasurements()) {
      pathPatternTree.appendFullPath(
          internalCreateTimeSeriesStatement.getDevicePath(), measurement);
    }

    SchemaPartition schemaPartitionInfo;
    schemaPartitionInfo = partitionFetcher.getOrCreateSchemaPartition(pathPatternTree);
    analysis.setSchemaPartitionInfo(schemaPartitionInfo);
    return analysis;
  }

  @Override
  public Analysis visitInternalCreateMultiTimeSeries(
      InternalCreateMultiTimeSeriesStatement internalCreateMultiTimeSeriesStatement,
      MPPQueryContext context) {
    context.setQueryType(QueryType.WRITE);

    Analysis analysis = new Analysis();
    analysis.setStatement(internalCreateMultiTimeSeriesStatement);

    PathPatternTree pathPatternTree = new PathPatternTree();
    for (PartialPath devicePath : internalCreateMultiTimeSeriesStatement.getDeviceMap().keySet()) {
      pathPatternTree.appendFullPath(devicePath.concatNode(ONE_LEVEL_PATH_WILDCARD));
    }

    SchemaPartition schemaPartitionInfo;
    schemaPartitionInfo = partitionFetcher.getOrCreateSchemaPartition(pathPatternTree);
    analysis.setSchemaPartitionInfo(schemaPartitionInfo);
    return analysis;
  }

  @Override
  public Analysis visitCreateMultiTimeseries(
      CreateMultiTimeSeriesStatement createMultiTimeSeriesStatement, MPPQueryContext context) {
    context.setQueryType(QueryType.WRITE);
    Analysis analysis = new Analysis();
    analysis.setStatement(createMultiTimeSeriesStatement);

    analyzeSchemaProps(createMultiTimeSeriesStatement.getPropsList());

    List<PartialPath> timeseriesPathList = createMultiTimeSeriesStatement.getPaths();
    List<String> aliasList = createMultiTimeSeriesStatement.getAliasList();
    for (int i = 0; i < timeseriesPathList.size(); i++) {
      checkIsTemplateCompatible(
          timeseriesPathList.get(i), aliasList == null ? null : aliasList.get(i));
    }

    PathPatternTree patternTree = new PathPatternTree();
    for (PartialPath path : createMultiTimeSeriesStatement.getPaths()) {
      patternTree.appendFullPath(path);
    }
    SchemaPartition schemaPartitionInfo = partitionFetcher.getOrCreateSchemaPartition(patternTree);
    analysis.setSchemaPartitionInfo(schemaPartitionInfo);
    return analysis;
  }

  @Override
  public Analysis visitAlterTimeseries(
      AlterTimeSeriesStatement alterTimeSeriesStatement, MPPQueryContext context) {
    context.setQueryType(QueryType.WRITE);
    Analysis analysis = new Analysis();
    analysis.setStatement(alterTimeSeriesStatement);

    Pair<Template, PartialPath> templateInfo =
        schemaFetcher.checkTemplateSetAndPreSetInfo(
            alterTimeSeriesStatement.getPath(), alterTimeSeriesStatement.getAlias());
    if (templateInfo != null) {
      throw new RuntimeException(
          new TemplateImcompatibeException(
              String.format(
                  "Cannot alter template timeseries [%s] since schema template [%s] already set on path [%s].",
                  alterTimeSeriesStatement.getPath().getFullPath(),
                  templateInfo.left.getName(),
                  templateInfo.right)));
    }

    PathPatternTree patternTree = new PathPatternTree();
    patternTree.appendFullPath(alterTimeSeriesStatement.getPath());
    SchemaPartition schemaPartitionInfo;
    schemaPartitionInfo = partitionFetcher.getSchemaPartition(patternTree);
    analysis.setSchemaPartitionInfo(schemaPartitionInfo);
    return analysis;
  }

  @Override
  public Analysis visitInsertTablet(
      InsertTabletStatement insertTabletStatement, MPPQueryContext context) {
    context.setQueryType(QueryType.WRITE);
    Analysis analysis = new Analysis();
    validateSchema(analysis, insertTabletStatement);
    InsertBaseStatement realStatement = removeLogicalView(analysis, insertTabletStatement);
    if (analysis.isFinishQueryAfterAnalyze()) {
      return analysis;
    }
    analysis.setStatement(realStatement);

    if (realStatement instanceof InsertTabletStatement) {
      InsertTabletStatement realInsertTabletStatement = (InsertTabletStatement) realStatement;
      DataPartitionQueryParam dataPartitionQueryParam = new DataPartitionQueryParam();
      dataPartitionQueryParam.setDevicePath(
          realInsertTabletStatement.getDevicePath().getFullPath());
      dataPartitionQueryParam.setTimePartitionSlotList(
          realInsertTabletStatement.getTimePartitionSlots());

      return getAnalysisForWriting(analysis, Collections.singletonList(dataPartitionQueryParam));
    } else {
      return computeAnalysisForMultiTablets(analysis, (InsertMultiTabletsStatement) realStatement);
    }
  }

  @Override
  public Analysis visitInsertRow(InsertRowStatement insertRowStatement, MPPQueryContext context) {
    context.setQueryType(QueryType.WRITE);
    Analysis analysis = new Analysis();
    validateSchema(analysis, insertRowStatement);
    InsertBaseStatement realInsertStatement = removeLogicalView(analysis, insertRowStatement);
    if (analysis.isFinishQueryAfterAnalyze()) {
      return analysis;
    }

    analysis.setStatement(realInsertStatement);

    if (realInsertStatement instanceof InsertRowStatement) {
      InsertRowStatement realInsertRowStatement = (InsertRowStatement) realInsertStatement;
      DataPartitionQueryParam dataPartitionQueryParam = new DataPartitionQueryParam();
      dataPartitionQueryParam.setDevicePath(realInsertRowStatement.getDevicePath().getFullPath());
      dataPartitionQueryParam.setTimePartitionSlotList(
          Collections.singletonList(realInsertRowStatement.getTimePartitionSlot()));

      return getAnalysisForWriting(analysis, Collections.singletonList(dataPartitionQueryParam));
    } else {
      return computeAnalysisForInsertRows(analysis, (InsertRowsStatement) realInsertStatement);
    }
  }

  private Analysis computeAnalysisForInsertRows(
      Analysis analysis, InsertRowsStatement insertRowsStatement) {
    Map<String, Set<TTimePartitionSlot>> dataPartitionQueryParamMap = new HashMap<>();
    for (InsertRowStatement insertRowStatement : insertRowsStatement.getInsertRowStatementList()) {
      Set<TTimePartitionSlot> timePartitionSlotSet =
          dataPartitionQueryParamMap.computeIfAbsent(
              insertRowStatement.getDevicePath().getFullPath(), k -> new HashSet<>());
      timePartitionSlotSet.add(insertRowStatement.getTimePartitionSlot());
    }

    List<DataPartitionQueryParam> dataPartitionQueryParams = new ArrayList<>();
    for (Map.Entry<String, Set<TTimePartitionSlot>> entry : dataPartitionQueryParamMap.entrySet()) {
      DataPartitionQueryParam dataPartitionQueryParam = new DataPartitionQueryParam();
      dataPartitionQueryParam.setDevicePath(entry.getKey());
      dataPartitionQueryParam.setTimePartitionSlotList(new ArrayList<>(entry.getValue()));
      dataPartitionQueryParams.add(dataPartitionQueryParam);
    }

    return getAnalysisForWriting(analysis, dataPartitionQueryParams);
  }

  @Override
  public Analysis visitInsertRows(
      InsertRowsStatement insertRowsStatement, MPPQueryContext context) {
    context.setQueryType(QueryType.WRITE);
    Analysis analysis = new Analysis();
    validateSchema(analysis, insertRowsStatement);
    InsertRowsStatement realInsertRowsStatement =
        (InsertRowsStatement) removeLogicalView(analysis, insertRowsStatement);
    if (analysis.isFinishQueryAfterAnalyze()) {
      return analysis;
    }
    analysis.setStatement(realInsertRowsStatement);

    return computeAnalysisForInsertRows(analysis, realInsertRowsStatement);
  }

  private Analysis computeAnalysisForMultiTablets(
      Analysis analysis, InsertMultiTabletsStatement insertMultiTabletsStatement) {
    Map<String, Set<TTimePartitionSlot>> dataPartitionQueryParamMap = new HashMap<>();
    for (InsertTabletStatement insertTabletStatement :
        insertMultiTabletsStatement.getInsertTabletStatementList()) {
      Set<TTimePartitionSlot> timePartitionSlotSet =
          dataPartitionQueryParamMap.computeIfAbsent(
              insertTabletStatement.getDevicePath().getFullPath(), k -> new HashSet<>());
      timePartitionSlotSet.addAll(insertTabletStatement.getTimePartitionSlots());
    }

    List<DataPartitionQueryParam> dataPartitionQueryParams = new ArrayList<>();
    for (Map.Entry<String, Set<TTimePartitionSlot>> entry : dataPartitionQueryParamMap.entrySet()) {
      DataPartitionQueryParam dataPartitionQueryParam = new DataPartitionQueryParam();
      dataPartitionQueryParam.setDevicePath(entry.getKey());
      dataPartitionQueryParam.setTimePartitionSlotList(new ArrayList<>(entry.getValue()));
      dataPartitionQueryParams.add(dataPartitionQueryParam);
    }

    return getAnalysisForWriting(analysis, dataPartitionQueryParams);
  }

  @Override
  public Analysis visitInsertMultiTablets(
      InsertMultiTabletsStatement insertMultiTabletsStatement, MPPQueryContext context) {
    context.setQueryType(QueryType.WRITE);
    Analysis analysis = new Analysis();
    validateSchema(analysis, insertMultiTabletsStatement);
    InsertMultiTabletsStatement realStatement =
        (InsertMultiTabletsStatement) removeLogicalView(analysis, insertMultiTabletsStatement);
    if (analysis.isFinishQueryAfterAnalyze()) {
      return analysis;
    }
    analysis.setStatement(realStatement);

    return computeAnalysisForMultiTablets(analysis, realStatement);
  }

  @Override
  public Analysis visitInsertRowsOfOneDevice(
      InsertRowsOfOneDeviceStatement insertRowsOfOneDeviceStatement, MPPQueryContext context) {
    context.setQueryType(QueryType.WRITE);
    Analysis analysis = new Analysis();
    validateSchema(analysis, insertRowsOfOneDeviceStatement);
    InsertBaseStatement realInsertStatement =
        removeLogicalView(analysis, insertRowsOfOneDeviceStatement);
    if (analysis.isFinishQueryAfterAnalyze()) {
      return analysis;
    }
    analysis.setStatement(realInsertStatement);

    if (realInsertStatement instanceof InsertRowsOfOneDeviceStatement) {
      InsertRowsOfOneDeviceStatement realStatement =
          (InsertRowsOfOneDeviceStatement) realInsertStatement;
      DataPartitionQueryParam dataPartitionQueryParam = new DataPartitionQueryParam();
      dataPartitionQueryParam.setDevicePath(realStatement.getDevicePath().getFullPath());
      dataPartitionQueryParam.setTimePartitionSlotList(realStatement.getTimePartitionSlots());

      return getAnalysisForWriting(analysis, Collections.singletonList(dataPartitionQueryParam));
    } else {
      return computeAnalysisForInsertRows(analysis, (InsertRowsStatement) realInsertStatement);
    }
  }

  private void validateSchema(Analysis analysis, InsertBaseStatement insertStatement) {
    final long startTime = System.nanoTime();
    try {
      SchemaValidator.validate(schemaFetcher, insertStatement);
    } catch (SemanticException e) {
      analysis.setFinishQueryAfterAnalyze(true);
      if (e.getCause() instanceof IoTDBException) {
        IoTDBException exception = (IoTDBException) e.getCause();
        analysis.setFailStatus(
            RpcUtils.getStatus(exception.getErrorCode(), exception.getMessage()));
      } else {
        analysis.setFailStatus(RpcUtils.getStatus(TSStatusCode.METADATA_ERROR, e.getMessage()));
      }
    } finally {
      PERFORMANCE_OVERVIEW_METRICS.recordScheduleSchemaValidateCost(System.nanoTime() - startTime);
    }
    boolean hasFailedMeasurement = insertStatement.hasFailedMeasurements();
    String partialInsertMessage;
    if (hasFailedMeasurement) {
      partialInsertMessage =
          String.format(
              "Fail to insert measurements %s caused by %s",
              insertStatement.getFailedMeasurements(), insertStatement.getFailedMessages());
      logger.warn(partialInsertMessage);
      analysis.setFailStatus(
          RpcUtils.getStatus(TSStatusCode.METADATA_ERROR.getStatusCode(), partialInsertMessage));
    }
  }

  private InsertBaseStatement removeLogicalView(
      Analysis analysis, InsertBaseStatement insertBaseStatement) {
    try {
      return insertBaseStatement.removeLogicalView();
    } catch (SemanticException e) {
      analysis.setFinishQueryAfterAnalyze(true);
      if (e.getCause() instanceof IoTDBException) {
        IoTDBException exception = (IoTDBException) e.getCause();
        analysis.setFailStatus(
            RpcUtils.getStatus(exception.getErrorCode(), exception.getMessage()));
      } else {
        analysis.setFailStatus(RpcUtils.getStatus(TSStatusCode.METADATA_ERROR, e.getMessage()));
      }
      return insertBaseStatement;
    }
  }

  @Override
  public Analysis visitLoadFile(LoadTsFileStatement loadTsFileStatement, MPPQueryContext context) {
    context.setQueryType(QueryType.WRITE);

    Map<String, Map<MeasurementSchema, File>> device2Schemas = new HashMap<>();
    Map<String, Pair<Boolean, File>> device2IsAligned = new HashMap<>();

    // analyze tsfile metadata
    for (File tsFile : loadTsFileStatement.getTsFiles()) {
      if (tsFile.length() == 0) {
        if (logger.isWarnEnabled()) {
          logger.warn(String.format("TsFile %s is empty.", tsFile.getPath()));
        }
        throw new SemanticException(
            String.format(
                "TsFile %s is empty, please check it be flushed to disk correctly.",
                tsFile.getPath()));
      }
      try {
        TsFileResource resource =
            analyzeTsFile(loadTsFileStatement, tsFile, device2Schemas, device2IsAligned);
        loadTsFileStatement.addTsFileResource(resource);
      } catch (IllegalArgumentException e) {
        logger.warn(
            String.format(
                "Parse file %s to resource error, this TsFile maybe empty.", tsFile.getPath()),
            e);
        throw new SemanticException(
            String.format("TsFile %s is empty or incomplete.", tsFile.getPath()));
      } catch (Exception e) {
        logger.warn(String.format("Parse file %s to resource error.", tsFile.getPath()), e);
        throw new SemanticException(
            String.format("Parse file %s to resource error", tsFile.getPath()));
      }
      if (device2Schemas.size() > CONFIG.getMaxLoadingDeviceNumber()) {
        autoCreateAndVerifySchema(loadTsFileStatement, device2Schemas, device2IsAligned);
      }
    }

    autoCreateAndVerifySchema(loadTsFileStatement, device2Schemas, device2IsAligned);

    // load function will query data partition in scheduler
    Analysis analysis = new Analysis();
    analysis.setStatement(loadTsFileStatement);
    return analysis;
  }

  private void autoCreateAndVerifySchema(
      LoadTsFileStatement loadTsFileStatement,
      Map<String, Map<MeasurementSchema, File>> device2Schemas,
      Map<String, Pair<Boolean, File>> device2IsAligned)
      throws SemanticException {
    if (device2Schemas.isEmpty()) {
      return;
    }
    try {
      if (loadTsFileStatement.isVerifySchema()) {
        verifyLoadingMeasurements(device2Schemas);
      }
      if (loadTsFileStatement.isAutoCreateDatabase()) {
        autoCreateSg(loadTsFileStatement.getSgLevel(), device2Schemas);
      }
      ISchemaTree schemaTree =
          autoCreateSchema(
              device2Schemas,
              device2IsAligned); // schema fetcher will not auto create if config set
      // isAutoCreateSchemaEnabled is false.
      if (loadTsFileStatement.isVerifySchema()) {
        verifySchema(schemaTree, device2Schemas, device2IsAligned);
      }
    } catch (Exception e) {
      logger.warn("Auto create or verify schema error.", e);
      throw new SemanticException(
          String.format(
              "Auto create or verify schema error when executing statement %s.",
              loadTsFileStatement));
    } finally {
      device2Schemas.clear();
      device2IsAligned.clear();
    }
  }

  /** get analysis according to statement and params */
  private Analysis getAnalysisForWriting(
      Analysis analysis, List<DataPartitionQueryParam> dataPartitionQueryParams) {

    DataPartition dataPartition =
        partitionFetcher.getOrCreateDataPartition(dataPartitionQueryParams);
    if (dataPartition.isEmpty()) {
      analysis.setFinishQueryAfterAnalyze(true);
      analysis.setFailStatus(
          RpcUtils.getStatus(
              TSStatusCode.DATABASE_NOT_EXIST.getStatusCode(),
              "Database not exists and failed to create automatically "
                  + "because enable_auto_create_schema is FALSE."));
    }
    analysis.setDataPartitionInfo(dataPartition);
    return analysis;
  }

  private TsFileResource analyzeTsFile(
      LoadTsFileStatement statement,
      File tsFile,
      Map<String, Map<MeasurementSchema, File>> device2Schemas,
      Map<String, Pair<Boolean, File>> device2IsAligned)
      throws IOException, VerifyMetadataException {
    try (TsFileSequenceReader reader = new TsFileSequenceReader(tsFile.getAbsolutePath())) {
      Map<String, List<TimeseriesMetadata>> device2Metadata = reader.getAllTimeseriesMetadata(true);

      if (IoTDBDescriptor.getInstance().getConfig().isAutoCreateSchemaEnabled()
          || statement.isVerifySchema()) {
        // construct schema
        for (Map.Entry<String, List<TimeseriesMetadata>> entry : device2Metadata.entrySet()) {
          String device = entry.getKey();
          List<TimeseriesMetadata> timeseriesMetadataList = entry.getValue();
          boolean isAligned = false;
          for (TimeseriesMetadata timeseriesMetadata : timeseriesMetadataList) {
            TSDataType dataType = timeseriesMetadata.getTsDataType();
            if (!dataType.equals(TSDataType.VECTOR)) {
              Pair<CompressionType, TSEncoding> pair =
                  reader.readTimeseriesCompressionTypeAndEncoding(timeseriesMetadata);
              MeasurementSchema measurementSchema =
                  new MeasurementSchema(
                      timeseriesMetadata.getMeasurementId(),
                      dataType,
                      pair.getRight(),
                      pair.getLeft());
              device2Schemas
                  .computeIfAbsent(device, o -> new HashMap<>())
                  .put(measurementSchema, tsFile);
            } else {
              isAligned = true;
            }
          }
          boolean finalIsAligned = isAligned;
          if (!device2IsAligned
              .computeIfAbsent(device, o -> new Pair<>(finalIsAligned, tsFile))
              .left
              .equals(isAligned)) {
            throw new VerifyMetadataException(
                String.format(
                    "Device %s has different aligned definition in tsFile %s and other TsFile.",
                    device, tsFile.getParentFile()));
          }
        }
      }
      return constructTsFileResource(tsFile, device2Metadata, reader);
    }
  }

  private TsFileResource constructTsFileResource(
      File tsFile,
      Map<String, List<TimeseriesMetadata>> device2Metadata,
      TsFileSequenceReader reader)
      throws IOException {
    TsFileResource resource = new TsFileResource(tsFile);
    if (!resource.resourceFileExists()) {
      FileLoaderUtils.updateTsFileResource(
          device2Metadata, resource); // serialize it in LoadSingleTsFileNode
      resource.updatePlanIndexes(reader.getMinPlanIndex());
      resource.updatePlanIndexes(reader.getMaxPlanIndex());
    } else {
      resource.deserialize();
    }

    resource.setStatus(TsFileResourceStatus.NORMAL);
    return resource;
  }

  private void autoCreateSg(int sgLevel, Map<String, Map<MeasurementSchema, File>> device2Schemas)
      throws VerifyMetadataException, LoadFileException, IllegalPathException {
    sgLevel += 1; // e.g. "root.sg" means sgLevel = 1, "root.sg.test" means sgLevel=2
    Set<PartialPath> sgSet = new HashSet<>();
    for (String device : device2Schemas.keySet()) {
      PartialPath devicePath = new PartialPath(device);

      String[] nodes = devicePath.getNodes();
      String[] sgNodes = new String[sgLevel];
      if (nodes.length < sgLevel) {
        throw new VerifyMetadataException(
            String.format("Sg level %d is longer than device %s.", sgLevel, device));
      }
      System.arraycopy(nodes, 0, sgNodes, 0, sgLevel);
      PartialPath sgPath = new PartialPath(sgNodes);
      sgSet.add(sgPath);
    }

    for (PartialPath sgPath : sgSet) {
      DatabaseSchemaStatement statement =
          new DatabaseSchemaStatement(DatabaseSchemaStatement.DatabaseSchemaStatementType.CREATE);
      statement.setDatabasePath(sgPath);
      executeSetStorageGroupStatement(statement);
    }
  }

  private void executeSetStorageGroupStatement(Statement statement) throws LoadFileException {
    long queryId = SessionManager.getInstance().requestQueryId();
    ExecutionResult result =
        Coordinator.getInstance()
            .execute(
                statement,
                queryId,
                null,
                "",
                partitionFetcher,
                schemaFetcher,
                IoTDBDescriptor.getInstance().getConfig().getQueryTimeoutThreshold());
    if (result.status.code != TSStatusCode.SUCCESS_STATUS.getStatusCode()
        && result.status.code != TSStatusCode.DATABASE_ALREADY_EXISTS.getStatusCode()) {
      logger.warn(
          "Create Database error, statement: {}, result status is: {}", statement, result.status);
      throw new LoadFileException(
          String.format("Can not execute create database statement: %s", statement));
    }
  }

  private ISchemaTree autoCreateSchema(
      Map<String, Map<MeasurementSchema, File>> device2Schemas,
      Map<String, Pair<Boolean, File>> device2IsAligned)
      throws IllegalPathException {
    List<PartialPath> deviceList = new ArrayList<>();
    List<String[]> measurementList = new ArrayList<>();
    List<TSDataType[]> dataTypeList = new ArrayList<>();
    List<TSEncoding[]> encodingsList = new ArrayList<>();
    List<CompressionType[]> compressionTypesList = new ArrayList<>();
    List<Boolean> isAlignedList = new ArrayList<>();

    for (Map.Entry<String, Map<MeasurementSchema, File>> entry : device2Schemas.entrySet()) {
      int measurementSize = entry.getValue().size();
      String[] measurements = new String[measurementSize];
      TSDataType[] tsDataTypes = new TSDataType[measurementSize];
      TSEncoding[] encodings = new TSEncoding[measurementSize];
      CompressionType[] compressionTypes = new CompressionType[measurementSize];

      int index = 0;
      for (MeasurementSchema measurementSchema : entry.getValue().keySet()) {
        measurements[index] = measurementSchema.getMeasurementId();
        tsDataTypes[index] = measurementSchema.getType();
        encodings[index] = measurementSchema.getEncodingType();
        compressionTypes[index++] = measurementSchema.getCompressor();
      }

      deviceList.add(new PartialPath(entry.getKey()));
      measurementList.add(measurements);
      dataTypeList.add(tsDataTypes);
      encodingsList.add(encodings);
      compressionTypesList.add(compressionTypes);
      isAlignedList.add(device2IsAligned.get(entry.getKey()).left);
    }

    return SchemaValidator.validate(
        schemaFetcher,
        deviceList,
        measurementList,
        dataTypeList,
        encodingsList,
        compressionTypesList,
        isAlignedList);
  }

  private void verifyLoadingMeasurements(Map<String, Map<MeasurementSchema, File>> device2Schemas)
      throws VerifyMetadataException {
    for (Map.Entry<String, Map<MeasurementSchema, File>> deviceEntry : device2Schemas.entrySet()) {
      Map<String, MeasurementSchema> id2Schema = new HashMap<>();
      Map<MeasurementSchema, File> schema2TsFile = deviceEntry.getValue();
      for (Map.Entry<MeasurementSchema, File> entry : schema2TsFile.entrySet()) {
        String measurementId = entry.getKey().getMeasurementId();
        if (!id2Schema.containsKey(measurementId)) {
          id2Schema.put(measurementId, entry.getKey());
        } else {
          MeasurementSchema conflictSchema = id2Schema.get(measurementId);
          String msg =
              String.format(
                  "Measurement %s Conflict, TsFile %s has measurement: %s, TsFile %s has measurement %s.",
                  deviceEntry.getKey() + measurementId,
                  entry.getValue().getPath(),
                  entry.getKey(),
                  schema2TsFile.get(conflictSchema).getPath(),
                  conflictSchema);
          logger.warn(msg);
          throw new VerifyMetadataException(msg);
        }
      }
    }
  }

  private void verifySchema(
      ISchemaTree schemaTree,
      Map<String, Map<MeasurementSchema, File>> device2Schemas,
      Map<String, Pair<Boolean, File>> device2IsAligned)
      throws VerifyMetadataException, IllegalPathException {
    for (Map.Entry<String, Map<MeasurementSchema, File>> entry : device2Schemas.entrySet()) {
      String device = entry.getKey();
      MeasurementSchema[] tsFileSchemas =
          entry.getValue().keySet().toArray(new MeasurementSchema[0]);
      DeviceSchemaInfo schemaInfo =
          schemaTree.searchDeviceSchemaInfo(
              new PartialPath(device),
              Arrays.stream(tsFileSchemas)
                  .map(MeasurementSchema::getMeasurementId)
                  .collect(Collectors.toList()));
      if (schemaInfo.isAligned() != Boolean.TRUE.equals(device2IsAligned.get(device).left)) {
        throw new VerifyMetadataException(
            device,
            "Is aligned",
            device2IsAligned.get(device).left.toString(),
            device2IsAligned.get(device).right.getPath(),
            String.valueOf(schemaInfo.isAligned()));
      }
      List<MeasurementSchema> originSchemaList = schemaInfo.getMeasurementSchemaList();
      int measurementSize = originSchemaList.size();
      for (int j = 0; j < measurementSize; j++) {
        MeasurementSchema originSchema = originSchemaList.get(j);
        MeasurementSchema tsFileSchema = tsFileSchemas[j];
        String measurementPath =
            device + TsFileConstant.PATH_SEPARATOR + originSchema.getMeasurementId();
        if (!tsFileSchema.getType().equals(originSchema.getType())) {
          throw new VerifyMetadataException(
              measurementPath,
              "Datatype",
              tsFileSchema.getType().name(),
              entry.getValue().get(tsFileSchema).getPath(),
              originSchema.getType().name());
        }
        if (!tsFileSchema.getEncodingType().equals(originSchema.getEncodingType())) {
          throw new VerifyMetadataException(
              measurementPath,
              "Encoding",
              tsFileSchema.getEncodingType().name(),
              entry.getValue().get(tsFileSchema).getPath(),
              originSchema.getEncodingType().name());
        }
        if (!tsFileSchema.getCompressor().equals(originSchema.getCompressor())) {
          throw new VerifyMetadataException(
              measurementPath,
              "Compress type",
              tsFileSchema.getCompressor().name(),
              entry.getValue().get(tsFileSchema).getPath(),
              originSchema.getCompressor().name());
        }
      }
    }
  }

  @Override
  public Analysis visitShowTimeSeries(
      ShowTimeSeriesStatement showTimeSeriesStatement, MPPQueryContext context) {
    Analysis analysis = new Analysis();
    analysis.setStatement(showTimeSeriesStatement);

    PathPatternTree patternTree = new PathPatternTree();
    patternTree.appendPathPattern(showTimeSeriesStatement.getPathPattern());
    SchemaPartition schemaPartitionInfo = partitionFetcher.getSchemaPartition(patternTree);
    analysis.setSchemaPartitionInfo(schemaPartitionInfo);

    Map<Integer, Template> templateMap =
        schemaFetcher.checkAllRelatedTemplate(showTimeSeriesStatement.getPathPattern());
    analysis.setRelatedTemplateInfo(templateMap);

    if (showTimeSeriesStatement.isOrderByHeat()) {
      patternTree.constructTree();
      // request schema fetch API
      logger.debug("[StartFetchSchema]");
      ISchemaTree schemaTree = schemaFetcher.fetchSchema(patternTree, context);
      updateSchemaTreeByViews(analysis, schemaTree);
      logger.debug("[EndFetchSchema]]");

      analyzeLastSource(
          analysis,
          Collections.singletonList(
              new TimeSeriesOperand(showTimeSeriesStatement.getPathPattern())),
          schemaTree);
      analyzeDataPartition(analysis, new QueryStatement(), schemaTree);
    }

    analysis.setRespDatasetHeader(DatasetHeaderFactory.getShowTimeSeriesHeader());
    return analysis;
  }

  @Override
  public Analysis visitShowStorageGroup(
      ShowDatabaseStatement showDatabaseStatement, MPPQueryContext context) {
    Analysis analysis = new Analysis();
    analysis.setStatement(showDatabaseStatement);
    analysis.setRespDatasetHeader(
        DatasetHeaderFactory.getShowStorageGroupHeader(showDatabaseStatement.isDetailed()));
    return analysis;
  }

  @Override
  public Analysis visitShowTTL(ShowTTLStatement showTTLStatement, MPPQueryContext context) {
    Analysis analysis = new Analysis();
    analysis.setStatement(showTTLStatement);
    analysis.setRespDatasetHeader(DatasetHeaderFactory.getShowTTLHeader());
    return analysis;
  }

  @Override
  public Analysis visitShowDevices(
      ShowDevicesStatement showDevicesStatement, MPPQueryContext context) {
    Analysis analysis = new Analysis();
    analysis.setStatement(showDevicesStatement);

    PathPatternTree patternTree = new PathPatternTree();
    patternTree.appendPathPattern(
        showDevicesStatement.getPathPattern().concatNode(IoTDBConstant.ONE_LEVEL_PATH_WILDCARD));
    SchemaPartition schemaPartitionInfo = partitionFetcher.getSchemaPartition(patternTree);

    analysis.setSchemaPartitionInfo(schemaPartitionInfo);
    analysis.setRespDatasetHeader(
        showDevicesStatement.hasSgCol()
            ? DatasetHeaderFactory.getShowDevicesWithSgHeader()
            : DatasetHeaderFactory.getShowDevicesHeader());
    return analysis;
  }

  @Override
  public Analysis visitShowCluster(
      ShowClusterStatement showClusterStatement, MPPQueryContext context) {
    Analysis analysis = new Analysis();
    analysis.setStatement(showClusterStatement);
    if (showClusterStatement.isDetails()) {
      analysis.setRespDatasetHeader(DatasetHeaderFactory.getShowClusterDetailsHeader());
    } else {
      analysis.setRespDatasetHeader(DatasetHeaderFactory.getShowClusterHeader());
    }
    return analysis;
  }

  @Override
  public Analysis visitCountStorageGroup(
      CountDatabaseStatement countDatabaseStatement, MPPQueryContext context) {
    Analysis analysis = new Analysis();
    analysis.setStatement(countDatabaseStatement);
    analysis.setRespDatasetHeader(DatasetHeaderFactory.getCountStorageGroupHeader());
    return analysis;
  }

  @Override
  public Analysis visitSchemaFetch(
      SchemaFetchStatement schemaFetchStatement, MPPQueryContext context) {
    Analysis analysis = new Analysis();
    analysis.setStatement(schemaFetchStatement);

    SchemaPartition schemaPartition =
        partitionFetcher.getSchemaPartition(schemaFetchStatement.getPatternTree());
    analysis.setSchemaPartitionInfo(schemaPartition);

    if (schemaPartition.isEmpty()) {
      analysis.setFinishQueryAfterAnalyze(true);
    }

    return analysis;
  }

  @Override
  public Analysis visitCountDevices(
      CountDevicesStatement countDevicesStatement, MPPQueryContext context) {
    Analysis analysis = new Analysis();
    analysis.setStatement(countDevicesStatement);

    PathPatternTree patternTree = new PathPatternTree();
    patternTree.appendPathPattern(
        countDevicesStatement.getPathPattern().concatNode(IoTDBConstant.ONE_LEVEL_PATH_WILDCARD));
    SchemaPartition schemaPartitionInfo = partitionFetcher.getSchemaPartition(patternTree);

    analysis.setSchemaPartitionInfo(schemaPartitionInfo);
    analysis.setRespDatasetHeader(DatasetHeaderFactory.getCountDevicesHeader());
    return analysis;
  }

  @Override
  public Analysis visitCountTimeSeries(
      CountTimeSeriesStatement countTimeSeriesStatement, MPPQueryContext context) {
    Analysis analysis = new Analysis();
    analysis.setStatement(countTimeSeriesStatement);

    PathPatternTree patternTree = new PathPatternTree();
    patternTree.appendPathPattern(countTimeSeriesStatement.getPathPattern());
    SchemaPartition schemaPartitionInfo = partitionFetcher.getSchemaPartition(patternTree);
    analysis.setSchemaPartitionInfo(schemaPartitionInfo);

    Map<Integer, Template> templateMap =
        schemaFetcher.checkAllRelatedTemplate(countTimeSeriesStatement.getPathPattern());
    analysis.setRelatedTemplateInfo(templateMap);

    analysis.setRespDatasetHeader(DatasetHeaderFactory.getCountTimeSeriesHeader());
    return analysis;
  }

  @Override
  public Analysis visitCountLevelTimeSeries(
      CountLevelTimeSeriesStatement countLevelTimeSeriesStatement, MPPQueryContext context) {
    Analysis analysis = new Analysis();
    analysis.setStatement(countLevelTimeSeriesStatement);

    PathPatternTree patternTree = new PathPatternTree();
    patternTree.appendPathPattern(countLevelTimeSeriesStatement.getPathPattern());
    SchemaPartition schemaPartitionInfo = partitionFetcher.getSchemaPartition(patternTree);

    analysis.setSchemaPartitionInfo(schemaPartitionInfo);
    Map<Integer, Template> templateMap =
        schemaFetcher.checkAllRelatedTemplate(countLevelTimeSeriesStatement.getPathPattern());
    analysis.setRelatedTemplateInfo(templateMap);
    analysis.setRespDatasetHeader(DatasetHeaderFactory.getCountLevelTimeSeriesHeader());
    return analysis;
  }

  @Override
  public Analysis visitCountNodes(CountNodesStatement countStatement, MPPQueryContext context) {
    Analysis analysis = new Analysis();
    analysis.setStatement(countStatement);

    PathPatternTree patternTree = new PathPatternTree();
    patternTree.appendPathPattern(countStatement.getPathPattern());
    SchemaNodeManagementPartition schemaNodeManagementPartition =
        partitionFetcher.getSchemaNodeManagementPartitionWithLevel(
            patternTree, countStatement.getLevel());

    if (schemaNodeManagementPartition == null) {
      return analysis;
    }
    if (!schemaNodeManagementPartition.getMatchedNode().isEmpty()
        && schemaNodeManagementPartition.getSchemaPartition().getSchemaPartitionMap().size() == 0) {
      analysis.setFinishQueryAfterAnalyze(true);
    }
    analysis.setMatchedNodes(schemaNodeManagementPartition.getMatchedNode());
    analysis.setSchemaPartitionInfo(schemaNodeManagementPartition.getSchemaPartition());
    analysis.setRespDatasetHeader(DatasetHeaderFactory.getCountNodesHeader());
    return analysis;
  }

  @Override
  public Analysis visitShowChildPaths(
      ShowChildPathsStatement showChildPathsStatement, MPPQueryContext context) {
    return visitSchemaNodeManagementPartition(
        showChildPathsStatement,
        showChildPathsStatement.getPartialPath(),
        DatasetHeaderFactory.getShowChildPathsHeader());
  }

  @Override
  public Analysis visitShowChildNodes(
      ShowChildNodesStatement showChildNodesStatement, MPPQueryContext context) {
    return visitSchemaNodeManagementPartition(
        showChildNodesStatement,
        showChildNodesStatement.getPartialPath(),
        DatasetHeaderFactory.getShowChildNodesHeader());
  }

  @Override
  public Analysis visitShowVersion(
      ShowVersionStatement showVersionStatement, MPPQueryContext context) {
    Analysis analysis = new Analysis();
    analysis.setStatement(showVersionStatement);
    analysis.setRespDatasetHeader(DatasetHeaderFactory.getShowVersionHeader());
    analysis.setFinishQueryAfterAnalyze(true);
    return analysis;
  }

  private Analysis visitSchemaNodeManagementPartition(
      Statement statement, PartialPath path, DatasetHeader header) {
    Analysis analysis = new Analysis();
    analysis.setStatement(statement);

    PathPatternTree patternTree = new PathPatternTree();
    patternTree.appendPathPattern(path);
    SchemaNodeManagementPartition schemaNodeManagementPartition =
        partitionFetcher.getSchemaNodeManagementPartition(patternTree);

    if (schemaNodeManagementPartition == null) {
      return analysis;
    }
    if (!schemaNodeManagementPartition.getMatchedNode().isEmpty()
        && schemaNodeManagementPartition.getSchemaPartition().getSchemaPartitionMap().size() == 0) {
      analysis.setFinishQueryAfterAnalyze(true);
    }
    analysis.setMatchedNodes(schemaNodeManagementPartition.getMatchedNode());
    analysis.setSchemaPartitionInfo(schemaNodeManagementPartition.getSchemaPartition());
    analysis.setRespDatasetHeader(header);
    return analysis;
  }

  @Override
  public Analysis visitDeleteData(
      DeleteDataStatement deleteDataStatement, MPPQueryContext context) {
    context.setQueryType(QueryType.WRITE);
    Analysis analysis = new Analysis();
    analysis.setStatement(deleteDataStatement);

    PathPatternTree patternTree = new PathPatternTree();
    deleteDataStatement.getPathList().forEach(patternTree::appendPathPattern);

    ISchemaTree schemaTree = schemaFetcher.fetchSchema(patternTree, context);
    Set<String> deduplicatedDevicePaths = new HashSet<>();

    if (schemaTree.hasLogicalViewMeasurement()) {
      updateSchemaTreeByViews(analysis, schemaTree);

      Set<PartialPath> deletePatternSet = new HashSet<>(deleteDataStatement.getPathList());
      IMeasurementSchema measurementSchema;
      LogicalViewSchema logicalViewSchema;
      PartialPath sourcePathOfAliasSeries;
      for (MeasurementPath measurementPath :
          schemaTree.searchMeasurementPaths(SchemaConstant.ALL_MATCH_PATTERN).left) {
        measurementSchema = measurementPath.getMeasurementSchema();
        if (measurementSchema.isLogicalView()) {
          logicalViewSchema = (LogicalViewSchema) measurementSchema;
          if (logicalViewSchema.isWritable()) {
            sourcePathOfAliasSeries = logicalViewSchema.getSourcePathIfWritable();
            deletePatternSet.add(sourcePathOfAliasSeries);
            deduplicatedDevicePaths.add(sourcePathOfAliasSeries.getDevice());
          } else {
            deletePatternSet.remove(measurementPath);
          }
        } else {
          deduplicatedDevicePaths.add(measurementPath.getDevice());
        }
      }
      deleteDataStatement.setPathList(new ArrayList<>(deletePatternSet));
    } else {
      for (PartialPath devicePattern : patternTree.getAllDevicePaths()) {
        schemaTree
            .getMatchedDevices(devicePattern)
            .forEach(
                deviceSchemaInfo ->
                    deduplicatedDevicePaths.add(deviceSchemaInfo.getDevicePath().getFullPath()));
      }
    }
    analysis.setSchemaTree(schemaTree);

    Map<String, List<DataPartitionQueryParam>> sgNameToQueryParamsMap = new HashMap<>();

    deduplicatedDevicePaths.forEach(
        devicePath -> {
          DataPartitionQueryParam queryParam = new DataPartitionQueryParam();
          queryParam.setDevicePath(devicePath);
          sgNameToQueryParamsMap
              .computeIfAbsent(schemaTree.getBelongedDatabase(devicePath), key -> new ArrayList<>())
              .add(queryParam);
        });

    DataPartition dataPartition = partitionFetcher.getDataPartition(sgNameToQueryParamsMap);
    analysis.setDataPartitionInfo(dataPartition);
    analysis.setFinishQueryAfterAnalyze(dataPartition.isEmpty());

    return analysis;
  }

  @Override
  public Analysis visitCreateSchemaTemplate(
      CreateSchemaTemplateStatement createTemplateStatement, MPPQueryContext context) {

    context.setQueryType(QueryType.WRITE);
    List<String> measurements = createTemplateStatement.getMeasurements();
    Set<String> measurementsSet = new HashSet<>(measurements);
    if (measurementsSet.size() < measurements.size()) {
      throw new SemanticException(
          "Measurement under template is not allowed to have the same measurement name");
    }
    Analysis analysis = new Analysis();
    analysis.setStatement(createTemplateStatement);
    return analysis;
  }

  @Override
  public Analysis visitShowNodesInSchemaTemplate(
      ShowNodesInSchemaTemplateStatement showNodesInSchemaTemplateStatement,
      MPPQueryContext context) {
    Analysis analysis = new Analysis();
    analysis.setStatement(showNodesInSchemaTemplateStatement);
    analysis.setRespDatasetHeader(DatasetHeaderFactory.getShowNodesInSchemaTemplateHeader());
    return analysis;
  }

  @Override
  public Analysis visitShowSchemaTemplate(
      ShowSchemaTemplateStatement showSchemaTemplateStatement, MPPQueryContext context) {
    Analysis analysis = new Analysis();
    analysis.setStatement(showSchemaTemplateStatement);
    analysis.setRespDatasetHeader(DatasetHeaderFactory.getShowSchemaTemplateHeader());
    return analysis;
  }

  private GroupByFilter initGroupByFilter(GroupByTimeComponent groupByTimeComponent) {
    if (groupByTimeComponent.isIntervalByMonth() || groupByTimeComponent.isSlidingStepByMonth()) {
      return new GroupByMonthFilter(
          groupByTimeComponent.getInterval(),
          groupByTimeComponent.getSlidingStep(),
          groupByTimeComponent.getStartTime(),
          groupByTimeComponent.getEndTime(),
          groupByTimeComponent.isSlidingStepByMonth(),
          groupByTimeComponent.isIntervalByMonth(),
          TimeZone.getTimeZone("+00:00"));
    } else {
      long startTime =
          groupByTimeComponent.isLeftCRightO()
              ? groupByTimeComponent.getStartTime()
              : groupByTimeComponent.getStartTime() + 1;
      long endTime =
          groupByTimeComponent.isLeftCRightO()
              ? groupByTimeComponent.getEndTime()
              : groupByTimeComponent.getEndTime() + 1;
      return new GroupByFilter(
          groupByTimeComponent.getInterval(),
          groupByTimeComponent.getSlidingStep(),
          startTime,
          endTime);
    }
  }

  @Override
  public Analysis visitSetSchemaTemplate(
      SetSchemaTemplateStatement setSchemaTemplateStatement, MPPQueryContext context) {
    context.setQueryType(QueryType.WRITE);
    Analysis analysis = new Analysis();
    analysis.setStatement(setSchemaTemplateStatement);
    return analysis;
  }

  @Override
  public Analysis visitShowPathSetTemplate(
      ShowPathSetTemplateStatement showPathSetTemplateStatement, MPPQueryContext context) {
    Analysis analysis = new Analysis();
    analysis.setStatement(showPathSetTemplateStatement);
    analysis.setRespDatasetHeader(DatasetHeaderFactory.getShowPathSetTemplateHeader());
    return analysis;
  }

  @Override
  public Analysis visitActivateTemplate(
      ActivateTemplateStatement activateTemplateStatement, MPPQueryContext context) {
    context.setQueryType(QueryType.WRITE);
    Analysis analysis = new Analysis();
    analysis.setStatement(activateTemplateStatement);

    PartialPath activatePath = activateTemplateStatement.getPath();

    Pair<Template, PartialPath> templateSetInfo = schemaFetcher.checkTemplateSetInfo(activatePath);
    if (templateSetInfo == null) {
      throw new StatementAnalyzeException(
          new MetadataException(
              String.format(
                  "Path [%s] has not been set any template.", activatePath.getFullPath())));
    }
    analysis.setTemplateSetInfo(
        new Pair<>(templateSetInfo.left, Collections.singletonList(templateSetInfo.right)));

    PathPatternTree patternTree = new PathPatternTree();
    patternTree.appendPathPattern(activatePath.concatNode(ONE_LEVEL_PATH_WILDCARD));
    SchemaPartition partition = partitionFetcher.getOrCreateSchemaPartition(patternTree);

    analysis.setSchemaPartitionInfo(partition);

    return analysis;
  }

  @Override
  public Analysis visitBatchActivateTemplate(
      BatchActivateTemplateStatement batchActivateTemplateStatement, MPPQueryContext context) {
    context.setQueryType(QueryType.WRITE);
    Analysis analysis = new Analysis();
    analysis.setStatement(batchActivateTemplateStatement);

    Map<PartialPath, Pair<Template, PartialPath>> deviceTemplateSetInfoMap =
        new HashMap<>(batchActivateTemplateStatement.getPaths().size());
    for (PartialPath devicePath : batchActivateTemplateStatement.getDevicePathList()) {
      Pair<Template, PartialPath> templateSetInfo = schemaFetcher.checkTemplateSetInfo(devicePath);
      if (templateSetInfo == null) {
        throw new StatementAnalyzeException(
            new MetadataException(
                String.format(
                    "Path [%s] has not been set any template.", devicePath.getFullPath())));
      }
      deviceTemplateSetInfoMap.put(devicePath, templateSetInfo);
    }
    analysis.setDeviceTemplateSetInfoMap(deviceTemplateSetInfoMap);

    PathPatternTree patternTree = new PathPatternTree();
    for (PartialPath devicePath : batchActivateTemplateStatement.getDevicePathList()) {
      // the devicePath is a path without wildcard
      patternTree.appendFullPath(devicePath.concatNode(ONE_LEVEL_PATH_WILDCARD));
    }
    SchemaPartition partition = partitionFetcher.getOrCreateSchemaPartition(patternTree);

    analysis.setSchemaPartitionInfo(partition);

    return analysis;
  }

  @Override
  public Analysis visitInternalBatchActivateTemplate(
      InternalBatchActivateTemplateStatement internalBatchActivateTemplateStatement,
      MPPQueryContext context) {
    context.setQueryType(QueryType.WRITE);
    Analysis analysis = new Analysis();
    analysis.setStatement(internalBatchActivateTemplateStatement);

    PathPatternTree patternTree = new PathPatternTree();
    for (PartialPath activatePath :
        internalBatchActivateTemplateStatement.getDeviceMap().keySet()) {
      // the devicePath is a path without wildcard
      patternTree.appendFullPath(activatePath.concatNode(ONE_LEVEL_PATH_WILDCARD));
    }
    SchemaPartition partition = partitionFetcher.getOrCreateSchemaPartition(patternTree);

    analysis.setSchemaPartitionInfo(partition);

    return analysis;
  }

  @Override
  public Analysis visitShowPathsUsingTemplate(
      ShowPathsUsingTemplateStatement showPathsUsingTemplateStatement, MPPQueryContext context) {
    Analysis analysis = new Analysis();
    analysis.setStatement(showPathsUsingTemplateStatement);
    analysis.setRespDatasetHeader(DatasetHeaderFactory.getShowPathsUsingTemplateHeader());

    Pair<Template, List<PartialPath>> templateSetInfo =
        schemaFetcher.getAllPathsSetTemplate(showPathsUsingTemplateStatement.getTemplateName());

    if (templateSetInfo == null
        || templateSetInfo.right == null
        || templateSetInfo.right.isEmpty()) {
      analysis.setFinishQueryAfterAnalyze(true);
      return analysis;
    }

    analysis.setTemplateSetInfo(templateSetInfo);

    PathPatternTree patternTree = new PathPatternTree();
    PartialPath rawPathPattern = showPathsUsingTemplateStatement.getPathPattern();
    List<PartialPath> specifiedPatternList = new ArrayList<>();
    templateSetInfo.right.forEach(
        setPath -> {
          for (PartialPath specifiedPattern : rawPathPattern.alterPrefixPath(setPath)) {
            patternTree.appendPathPattern(specifiedPattern);
            specifiedPatternList.add(specifiedPattern);
          }
        });

    if (specifiedPatternList.isEmpty()) {
      analysis.setFinishQueryAfterAnalyze(true);
      return analysis;
    }

    analysis.setSpecifiedTemplateRelatedPathPatternList(specifiedPatternList);

    SchemaPartition partition = partitionFetcher.getSchemaPartition(patternTree);
    analysis.setSchemaPartitionInfo(partition);
    if (partition.isEmpty()) {
      analysis.setFinishQueryAfterAnalyze(true);
      return analysis;
    }

    return analysis;
  }

  @Override
  public Analysis visitShowQueries(
      ShowQueriesStatement showQueriesStatement, MPPQueryContext context) {
    Analysis analysis = new Analysis();
    analysis.setStatement(showQueriesStatement);
    analysis.setRespDatasetHeader(DatasetHeaderFactory.getShowQueriesHeader());
    analysis.setVirtualSource(true);

    List<TDataNodeLocation> allRunningDataNodeLocations = getRunningDataNodeLocations();
    if (allRunningDataNodeLocations.isEmpty()) {
      analysis.setFinishQueryAfterAnalyze(true);
    }
    // TODO Constant folding optimization for Where Predicate after True/False Constant introduced
    if (allRunningDataNodeLocations.isEmpty()) {
      throw new StatementAnalyzeException("no Running DataNodes");
    }
    analysis.setRunningDataNodeLocations(allRunningDataNodeLocations);

    Set<Expression> sourceExpressions = new HashSet<>();
    for (ColumnHeader columnHeader : analysis.getRespDatasetHeader().getColumnHeaders()) {
      sourceExpressions.add(
          TimeSeriesOperand.constructColumnHeaderExpression(
              columnHeader.getColumnName(), columnHeader.getColumnType()));
    }
    analysis.setSourceExpressions(sourceExpressions);
    sourceExpressions.forEach(expression -> analyzeExpressionType(analysis, expression));

    analyzeWhere(analysis, showQueriesStatement);

    analysis.setMergeOrderParameter(new OrderByParameter(showQueriesStatement.getSortItemList()));

    return analysis;
  }

  private List<TDataNodeLocation> getRunningDataNodeLocations() {
    try (ConfigNodeClient client =
        ConfigNodeClientManager.getInstance().borrowClient(ConfigNodeInfo.CONFIG_REGION_ID)) {
      TGetDataNodeLocationsResp showDataNodesResp = client.getRunningDataNodeLocations();
      if (showDataNodesResp.getStatus().getCode() != TSStatusCode.SUCCESS_STATUS.getStatusCode()) {
        throw new StatementAnalyzeException(
            "An error occurred when executing getRunningDataNodeLocations():"
                + showDataNodesResp.getStatus().getMessage());
      }
      return showDataNodesResp.getDataNodeLocationList();
    } catch (ClientManagerException | TException e) {
      throw new StatementAnalyzeException(
          "An error occurred when executing getRunningDataNodeLocations():" + e.getMessage());
    }
  }

  private void analyzeWhere(Analysis analysis, ShowQueriesStatement showQueriesStatement) {
    WhereCondition whereCondition = showQueriesStatement.getWhereCondition();
    if (whereCondition == null) {
      return;
    }

    Expression whereExpression =
        ExpressionAnalyzer.bindTypeForTimeSeriesOperand(
            whereCondition.getPredicate(), ColumnHeaderConstant.showQueriesColumnHeaders);

    TSDataType outputType = analyzeExpressionType(analysis, whereExpression);
    if (outputType != TSDataType.BOOLEAN) {
      throw new SemanticException(String.format(WHERE_WRONG_TYPE_ERROR_MSG, outputType));
    }

    analysis.setWhereExpression(whereExpression);
  }

  // region view

  /**
   * Compute how many paths exist, get the schema tree and the number of existed paths.
   *
   * @return a pair of ISchemaTree, and the number of exist paths.
   */
  private Pair<ISchemaTree, Integer> fetchSchemaOfPathsAndCount(
      List<PartialPath> pathList, Analysis analysis, MPPQueryContext context) {
    ISchemaTree schemaTree = analysis.getSchemaTree();
    if (schemaTree == null) {
      // source is not represented by query, thus has not done fetch schema.
      PathPatternTree pathPatternTree = new PathPatternTree();
      for (PartialPath path : pathList) {
        pathPatternTree.appendPathPattern(path);
      }
      schemaTree = this.schemaFetcher.fetchSchema(pathPatternTree, context);
    }

    // search each path, make sure they all exist.
    int numOfExistPaths = 0;
    for (PartialPath path : pathList) {
      Pair<List<MeasurementPath>, Integer> pathPair = schemaTree.searchMeasurementPaths(path);
      numOfExistPaths += !pathPair.left.isEmpty() ? 1 : 0;
    }
    return new Pair<>(schemaTree, numOfExistPaths);
  }

  /**
   * @param pathList the paths you want to check
   * @param schemaTree the given schema tree
   * @return if all paths you give can be found in schema tree, return a pair of view paths and
   *     null; else return view paths and the non-exist path.
   */
  private Pair<List<PartialPath>, PartialPath> findAllViewsInPaths(
      List<PartialPath> pathList, ISchemaTree schemaTree) {
    List<PartialPath> result = new ArrayList<>();
    for (PartialPath path : pathList) {
      Pair<List<MeasurementPath>, Integer> measurementPathList =
          schemaTree.searchMeasurementPaths(path);
      if (measurementPathList.left.isEmpty()) {
        return new Pair<>(result, path);
      }
      for (MeasurementPath measurementPath : measurementPathList.left) {
        if (measurementPath.getMeasurementSchema().isLogicalView()) {
          result.add(measurementPath);
        }
      }
    }
    return new Pair<>(result, null);
  }

  private Pair<List<Expression>, Analysis> analyzeQueryInLogicalViewStatement(
      Analysis analysis, QueryStatement queryStatement, MPPQueryContext context) {
    Analysis queryAnalysis = this.visitQuery(queryStatement, context);
    analysis.setSchemaTree(queryAnalysis.getSchemaTree());
    // get all expression from resultColumns
    List<Pair<Expression, String>> outputExpressions = queryAnalysis.getOutputExpressions();
    if (queryAnalysis.isFailed()) {
      analysis.setFinishQueryAfterAnalyze(true);
      analysis.setFailStatus(queryAnalysis.getFailStatus());
      return new Pair<>(null, analysis);
    }
    if (outputExpressions == null) {
      analysis.setFinishQueryAfterAnalyze(true);
      analysis.setFailStatus(
          RpcUtils.getStatus(
              TSStatusCode.UNSUPPORTED_OPERATION.getStatusCode(),
              "Columns in the query statement is empty. Please check your SQL."));
      return new Pair<>(null, analysis);
    }
    if (queryAnalysis.useLogicalView()) {
      analysis.setFinishQueryAfterAnalyze(true);
      analysis.setFailStatus(
          RpcUtils.getStatus(
              TSStatusCode.UNSUPPORTED_OPERATION.getStatusCode(),
              "Can not create a view based on existing views. Check the query in your SQL."));
      return new Pair<>(null, analysis);
    }
    List<Expression> expressionList = new ArrayList<>();
    for (Pair<Expression, String> thisPair : outputExpressions) {
      expressionList.add(thisPair.left);
    }
    return new Pair<>(expressionList, analysis);
  }

  private void checkViewsInSource(
      Analysis analysis, List<Expression> sourceExpressionList, MPPQueryContext context) {
    List<PartialPath> pathsNeedCheck = new ArrayList<>();
    for (Expression expression : sourceExpressionList) {
      if (expression instanceof TimeSeriesOperand) {
        pathsNeedCheck.add(((TimeSeriesOperand) expression).getPath());
      }
    }
    Pair<ISchemaTree, Integer> schemaOfNeedToCheck =
        fetchSchemaOfPathsAndCount(pathsNeedCheck, analysis, context);
    if (schemaOfNeedToCheck.right != pathsNeedCheck.size()) {
      // some source paths is not exist, and could not fetch schema.
      analysis.setFinishQueryAfterAnalyze(true);
      analysis.setFailStatus(
          RpcUtils.getStatus(
              TSStatusCode.UNSUPPORTED_OPERATION.getStatusCode(),
              "Can not create a view based on non-exist time series."));
      return;
    }
    Pair<List<PartialPath>, PartialPath> viewInSourceCheckResult =
        findAllViewsInPaths(pathsNeedCheck, schemaOfNeedToCheck.left);
    if (viewInSourceCheckResult.right != null) {
      // some source paths is not exist
      analysis.setFinishQueryAfterAnalyze(true);
      analysis.setFailStatus(
          RpcUtils.getStatus(
              TSStatusCode.UNSUPPORTED_OPERATION.getStatusCode(),
              "Path "
                  + viewInSourceCheckResult.right.toString()
                  + " does not exist! You can not create a view based on non-exist time series."));
      return;
    }
    if (!viewInSourceCheckResult.left.isEmpty()) {
      // some source paths is logical view
      analysis.setFinishQueryAfterAnalyze(true);
      analysis.setFailStatus(
          RpcUtils.getStatus(
              TSStatusCode.UNSUPPORTED_OPERATION.getStatusCode(),
              "Can not create a view based on existing views."));
    }
  }

  private void checkPathsInCreateLogicalView(
      Analysis analysis, CreateLogicalViewStatement createLogicalViewStatement) {
    Pair<Boolean, String> checkResult = createLogicalViewStatement.checkAllPaths();
    if (Boolean.FALSE.equals(checkResult.left)) {
      analysis.setFinishQueryAfterAnalyze(true);
      analysis.setFailStatus(
          RpcUtils.getStatus(
              TSStatusCode.ILLEGAL_PATH.getStatusCode(),
              "The path " + checkResult.right + " is illegal."));
      return;
    }
    // make sure there are no redundant paths in targets. Please note that redundant paths in source
    // are legal!
    List<PartialPath> targetPathList = createLogicalViewStatement.getTargetPathList();
    Set<String> targetStringSet = new HashSet<>();
    for (PartialPath path : targetPathList) {
      boolean repeatPathNotExist = targetStringSet.add(path.toString());
      if (!repeatPathNotExist) {
        analysis.setFinishQueryAfterAnalyze(true);
        analysis.setFailStatus(
            RpcUtils.getStatus(
                TSStatusCode.ILLEGAL_PATH.getStatusCode(),
                String.format("Path [%s] is redundant in target paths.", path)));
        return;
      }
    }
    if (createLogicalViewStatement.getSourceExpressionList().size() != targetPathList.size()) {
      analysis.setFinishQueryAfterAnalyze(true);
      analysis.setFailStatus(
          RpcUtils.getStatus(
              TSStatusCode.UNSUPPORTED_OPERATION.getStatusCode(),
              String.format(
                  "The number of target paths (%d) and sources (%d) are miss matched! Please check your SQL.",
                  createLogicalViewStatement.getTargetPathList().size(),
                  createLogicalViewStatement.getSourceExpressionList().size())));
      return;
    }
    // make sure all paths are NOt under any template
    try {
      for (PartialPath path : createLogicalViewStatement.getTargetPathList()) {
        checkIsTemplateCompatible(path, null);
      }
    } catch (Exception e) {
      analysis.setFinishQueryAfterAnalyze(true);
      analysis.setFailStatus(
          RpcUtils.getStatus(
              TSStatusCode.UNSUPPORTED_OPERATION.getStatusCode(),
              "Can not create view under template."));
    }
  }

  // create Logical View
  @Override
  public Analysis visitCreateLogicalView(
      CreateLogicalViewStatement createLogicalViewStatement, MPPQueryContext context) {
    Analysis analysis = new Analysis();
    context.setQueryType(QueryType.WRITE);
    analysis.setStatement(createLogicalViewStatement);

    if (createLogicalViewStatement.getViewExpression() == null) {
      // analyze query in statement
      QueryStatement queryStatement = createLogicalViewStatement.getQueryStatement();
      if (queryStatement != null) {
        Pair<List<Expression>, Analysis> queryAnalysisPair =
            this.analyzeQueryInLogicalViewStatement(analysis, queryStatement, context);
        if (queryAnalysisPair.right.isFinishQueryAfterAnalyze()) {
          return analysis;
        } else if (queryAnalysisPair.left != null) {
          try {
            createLogicalViewStatement.setSourceExpressions(queryAnalysisPair.left);
          } catch (UnsupportedViewException e) {
            analysis.setFinishQueryAfterAnalyze(true);
            analysis.setFailStatus(RpcUtils.getStatus(e.getErrorCode(), e.getMessage()));
            return analysis;
          }
        }
      }
    }

    // use source and into item to generate target views
    createLogicalViewStatement.parseIntoItemIfNecessary();

    // check target paths; check source expressions.
    checkPathsInCreateLogicalView(analysis, createLogicalViewStatement);
    if (analysis.isFinishQueryAfterAnalyze()) {
      return analysis;
    }

    // make sure there is no view in source
    List<Expression> sourceExpressionList = createLogicalViewStatement.getSourceExpressionList();
    checkViewsInSource(analysis, sourceExpressionList, context);
    if (analysis.isFinishQueryAfterAnalyze()) {
      return analysis;
    }

    // set schema partition info, this info will be used to split logical plan node.
    PathPatternTree patternTree = new PathPatternTree();
    for (PartialPath thisFullPath : createLogicalViewStatement.getTargetPathList()) {
      patternTree.appendFullPath(thisFullPath);
    }
    SchemaPartition schemaPartitionInfo = partitionFetcher.getOrCreateSchemaPartition(patternTree);
    analysis.setSchemaPartitionInfo(schemaPartitionInfo);

    return analysis;
  }

  @Override
  public Analysis visitShowLogicalView(
      ShowLogicalViewStatement showLogicalViewStatement, MPPQueryContext context) {
    context.setQueryType(QueryType.READ);
    Analysis analysis = new Analysis();
    analysis.setStatement(showLogicalViewStatement);

    PathPatternTree patternTree = new PathPatternTree();
    patternTree.appendPathPattern(showLogicalViewStatement.getPathPattern());
    SchemaPartition schemaPartitionInfo = partitionFetcher.getSchemaPartition(patternTree);
    analysis.setSchemaPartitionInfo(schemaPartitionInfo);

    analysis.setRespDatasetHeader(DatasetHeaderFactory.getShowLogicalViewHeader());
    return analysis;
  }
  // endregion view
}<|MERGE_RESOLUTION|>--- conflicted
+++ resolved
@@ -260,48 +260,10 @@
         analyzeModelInference(analysis, queryStatement);
       }
 
-<<<<<<< HEAD
-      // concat path and construct path pattern tree
-      PathPatternTree patternTree = new PathPatternTree(queryStatement.useWildcard());
-      queryStatement =
-          (QueryStatement) new ConcatPathRewriter().rewrite(queryStatement, patternTree);
-
-      // request schema fetch API
-      long startTime = System.nanoTime();
-      ISchemaTree schemaTree;
-      try {
-        logger.debug("[StartFetchSchema]");
-        if (queryStatement.isGroupByTag()) {
-          schemaTree = schemaFetcher.fetchSchemaWithTags(patternTree);
-        } else {
-          schemaTree = schemaFetcher.fetchSchema(patternTree, context);
-        }
-        // If there is no leaf node in the schema tree, the query should be completed
-        // immediately
-        if (schemaTree.isEmpty()) {
-          return finishQuery(queryStatement, analysis);
-        }
-
-        // make sure paths in logical view is fetched
-        updateSchemaTreeByViews(analysis, schemaTree);
-        if (analysis.useLogicalView()) {
-          if (queryStatement.isAlignByDevice()) {
-            throw new SemanticException("Views cannot be used in ALIGN BY DEVICE query yet.");
-          }
-          if (queryStatement.isGroupByTag()) {
-            throw new SemanticException("Views cannot be used in GROUP BY TAGS query yet.");
-          }
-        }
-      } finally {
-        logger.debug("[EndFetchSchema]");
-        QueryPlanCostMetricSet.getInstance()
-            .recordPlanCost(SCHEMA_FETCHER, System.nanoTime() - startTime);
-=======
       ISchemaTree schemaTree = analyzeSchema(queryStatement, analysis, context);
       // If there is no leaf node in the schema tree, the query should be completed immediately
       if (schemaTree.isEmpty()) {
         return finishQuery(queryStatement, analysis);
->>>>>>> 142cfbbc
       }
 
       // extract global time filter from query filter and determine if there is a value filter
@@ -387,7 +349,7 @@
     return analysis;
   }
 
-<<<<<<< HEAD
+
   private void analyzeModelInference(Analysis analysis, QueryStatement queryStatement) {
     FunctionExpression modelInferenceExpression =
         (FunctionExpression)
@@ -425,7 +387,8 @@
     } else {
       throw new IllegalArgumentException("");
     }
-=======
+  }
+
   private ISchemaTree analyzeSchema(
       QueryStatement queryStatement, Analysis analysis, MPPQueryContext context) {
     // concat path and construct path pattern tree
@@ -453,7 +416,6 @@
     }
     analysis.setSchemaTree(schemaTree);
     return schemaTree;
->>>>>>> 142cfbbc
   }
 
   private Analysis finishQuery(QueryStatement queryStatement, Analysis analysis) {
