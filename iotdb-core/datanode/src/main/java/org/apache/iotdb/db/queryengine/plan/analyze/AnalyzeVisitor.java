/*
 * Licensed to the Apache Software Foundation (ASF) under one
 * or more contributor license agreements.  See the NOTICE file
 * distributed with this work for additional information
 * regarding copyright ownership.  The ASF licenses this file
 * to you under the Apache License, Version 2.0 (the
 * "License"); you may not use this file except in compliance
 * with the License.  You may obtain a copy of the License at
 *
 *     http://www.apache.org/licenses/LICENSE-2.0
 *
 * Unless required by applicable law or agreed to in writing,
 * software distributed under the License is distributed on an
 * "AS IS" BASIS, WITHOUT WARRANTIES OR CONDITIONS OF ANY
 * KIND, either express or implied.  See the License for the
 * specific language governing permissions and limitations
 * under the License.
 */

package org.apache.iotdb.db.queryengine.plan.analyze;

import org.apache.iotdb.common.rpc.thrift.TDataNodeLocation;
import org.apache.iotdb.common.rpc.thrift.TTimePartitionSlot;
import org.apache.iotdb.commons.client.exception.ClientManagerException;
import org.apache.iotdb.commons.conf.IoTDBConstant;
import org.apache.iotdb.commons.exception.IllegalPathException;
import org.apache.iotdb.commons.exception.IoTDBException;
import org.apache.iotdb.commons.exception.MetadataException;
import org.apache.iotdb.commons.partition.DataPartition;
import org.apache.iotdb.commons.partition.DataPartitionQueryParam;
import org.apache.iotdb.commons.partition.SchemaNodeManagementPartition;
import org.apache.iotdb.commons.partition.SchemaPartition;
import org.apache.iotdb.commons.path.MeasurementPath;
import org.apache.iotdb.commons.path.PartialPath;
import org.apache.iotdb.commons.path.PathPatternTree;
import org.apache.iotdb.commons.schema.SchemaConstant;
import org.apache.iotdb.commons.schema.view.LogicalViewSchema;
import org.apache.iotdb.commons.schema.view.viewExpression.ViewExpression;
import org.apache.iotdb.commons.service.metric.PerformanceOverviewMetrics;
import org.apache.iotdb.confignode.rpc.thrift.TGetDataNodeLocationsResp;
import org.apache.iotdb.db.conf.IoTDBConfig;
import org.apache.iotdb.db.conf.IoTDBDescriptor;
import org.apache.iotdb.db.exception.metadata.template.TemplateIncompatibleException;
import org.apache.iotdb.db.exception.metadata.view.UnsupportedViewException;
import org.apache.iotdb.db.exception.sql.MeasurementNotExistException;
import org.apache.iotdb.db.exception.sql.SemanticException;
import org.apache.iotdb.db.exception.sql.StatementAnalyzeException;
import org.apache.iotdb.db.protocol.client.ConfigNodeClient;
import org.apache.iotdb.db.protocol.client.ConfigNodeClientManager;
import org.apache.iotdb.db.protocol.client.ConfigNodeInfo;
import org.apache.iotdb.db.queryengine.common.MPPQueryContext;
import org.apache.iotdb.db.queryengine.common.header.ColumnHeader;
import org.apache.iotdb.db.queryengine.common.header.ColumnHeaderConstant;
import org.apache.iotdb.db.queryengine.common.header.DatasetHeader;
import org.apache.iotdb.db.queryengine.common.header.DatasetHeaderFactory;
import org.apache.iotdb.db.queryengine.common.schematree.DeviceSchemaInfo;
import org.apache.iotdb.db.queryengine.common.schematree.ISchemaTree;
import org.apache.iotdb.db.queryengine.execution.operator.window.WindowType;
import org.apache.iotdb.db.queryengine.metric.QueryPlanCostMetricSet;
import org.apache.iotdb.db.queryengine.plan.analyze.schema.ISchemaFetcher;
import org.apache.iotdb.db.queryengine.plan.analyze.schema.SchemaValidator;
import org.apache.iotdb.db.queryengine.plan.expression.Expression;
import org.apache.iotdb.db.queryengine.plan.expression.ExpressionType;
import org.apache.iotdb.db.queryengine.plan.expression.binary.CompareBinaryExpression;
import org.apache.iotdb.db.queryengine.plan.expression.leaf.ConstantOperand;
import org.apache.iotdb.db.queryengine.plan.expression.leaf.TimeSeriesOperand;
import org.apache.iotdb.db.queryengine.plan.expression.multi.FunctionExpression;
import org.apache.iotdb.db.queryengine.plan.planner.plan.parameter.DeviceViewIntoPathDescriptor;
import org.apache.iotdb.db.queryengine.plan.planner.plan.parameter.FillDescriptor;
import org.apache.iotdb.db.queryengine.plan.planner.plan.parameter.GroupByConditionParameter;
import org.apache.iotdb.db.queryengine.plan.planner.plan.parameter.GroupByCountParameter;
import org.apache.iotdb.db.queryengine.plan.planner.plan.parameter.GroupByParameter;
import org.apache.iotdb.db.queryengine.plan.planner.plan.parameter.GroupBySessionParameter;
import org.apache.iotdb.db.queryengine.plan.planner.plan.parameter.GroupByTimeParameter;
import org.apache.iotdb.db.queryengine.plan.planner.plan.parameter.GroupByVariationParameter;
import org.apache.iotdb.db.queryengine.plan.planner.plan.parameter.IntoPathDescriptor;
import org.apache.iotdb.db.queryengine.plan.planner.plan.parameter.OrderByParameter;
import org.apache.iotdb.db.queryengine.plan.statement.Statement;
import org.apache.iotdb.db.queryengine.plan.statement.StatementNode;
import org.apache.iotdb.db.queryengine.plan.statement.StatementVisitor;
import org.apache.iotdb.db.queryengine.plan.statement.component.FillComponent;
import org.apache.iotdb.db.queryengine.plan.statement.component.GroupByComponent;
import org.apache.iotdb.db.queryengine.plan.statement.component.GroupByConditionComponent;
import org.apache.iotdb.db.queryengine.plan.statement.component.GroupByCountComponent;
import org.apache.iotdb.db.queryengine.plan.statement.component.GroupBySessionComponent;
import org.apache.iotdb.db.queryengine.plan.statement.component.GroupByTimeComponent;
import org.apache.iotdb.db.queryengine.plan.statement.component.GroupByVariationComponent;
import org.apache.iotdb.db.queryengine.plan.statement.component.IntoComponent;
import org.apache.iotdb.db.queryengine.plan.statement.component.Ordering;
import org.apache.iotdb.db.queryengine.plan.statement.component.ResultColumn;
import org.apache.iotdb.db.queryengine.plan.statement.component.SortItem;
import org.apache.iotdb.db.queryengine.plan.statement.component.WhereCondition;
import org.apache.iotdb.db.queryengine.plan.statement.crud.DeleteDataStatement;
import org.apache.iotdb.db.queryengine.plan.statement.crud.InsertBaseStatement;
import org.apache.iotdb.db.queryengine.plan.statement.crud.InsertMultiTabletsStatement;
import org.apache.iotdb.db.queryengine.plan.statement.crud.InsertRowStatement;
import org.apache.iotdb.db.queryengine.plan.statement.crud.InsertRowsOfOneDeviceStatement;
import org.apache.iotdb.db.queryengine.plan.statement.crud.InsertRowsStatement;
import org.apache.iotdb.db.queryengine.plan.statement.crud.InsertStatement;
import org.apache.iotdb.db.queryengine.plan.statement.crud.InsertTabletStatement;
import org.apache.iotdb.db.queryengine.plan.statement.crud.LoadTsFileStatement;
import org.apache.iotdb.db.queryengine.plan.statement.crud.PipeEnrichedInsertBaseStatement;
import org.apache.iotdb.db.queryengine.plan.statement.crud.PipeEnrichedLoadTsFileStatement;
import org.apache.iotdb.db.queryengine.plan.statement.crud.QueryStatement;
import org.apache.iotdb.db.queryengine.plan.statement.internal.InternalBatchActivateTemplateStatement;
import org.apache.iotdb.db.queryengine.plan.statement.internal.InternalCreateMultiTimeSeriesStatement;
import org.apache.iotdb.db.queryengine.plan.statement.internal.InternalCreateTimeSeriesStatement;
import org.apache.iotdb.db.queryengine.plan.statement.internal.SchemaFetchStatement;
import org.apache.iotdb.db.queryengine.plan.statement.metadata.AlterTimeSeriesStatement;
import org.apache.iotdb.db.queryengine.plan.statement.metadata.CountDatabaseStatement;
import org.apache.iotdb.db.queryengine.plan.statement.metadata.CountDevicesStatement;
import org.apache.iotdb.db.queryengine.plan.statement.metadata.CountLevelTimeSeriesStatement;
import org.apache.iotdb.db.queryengine.plan.statement.metadata.CountNodesStatement;
import org.apache.iotdb.db.queryengine.plan.statement.metadata.CountTimeSeriesStatement;
import org.apache.iotdb.db.queryengine.plan.statement.metadata.CreateAlignedTimeSeriesStatement;
import org.apache.iotdb.db.queryengine.plan.statement.metadata.CreateMultiTimeSeriesStatement;
import org.apache.iotdb.db.queryengine.plan.statement.metadata.CreateTimeSeriesStatement;
import org.apache.iotdb.db.queryengine.plan.statement.metadata.ShowChildNodesStatement;
import org.apache.iotdb.db.queryengine.plan.statement.metadata.ShowChildPathsStatement;
import org.apache.iotdb.db.queryengine.plan.statement.metadata.ShowClusterStatement;
import org.apache.iotdb.db.queryengine.plan.statement.metadata.ShowDatabaseStatement;
import org.apache.iotdb.db.queryengine.plan.statement.metadata.ShowDevicesStatement;
import org.apache.iotdb.db.queryengine.plan.statement.metadata.ShowTTLStatement;
import org.apache.iotdb.db.queryengine.plan.statement.metadata.ShowTimeSeriesStatement;
import org.apache.iotdb.db.queryengine.plan.statement.metadata.template.ActivateTemplateStatement;
import org.apache.iotdb.db.queryengine.plan.statement.metadata.template.BatchActivateTemplateStatement;
import org.apache.iotdb.db.queryengine.plan.statement.metadata.template.CreateSchemaTemplateStatement;
import org.apache.iotdb.db.queryengine.plan.statement.metadata.template.SetSchemaTemplateStatement;
import org.apache.iotdb.db.queryengine.plan.statement.metadata.template.ShowNodesInSchemaTemplateStatement;
import org.apache.iotdb.db.queryengine.plan.statement.metadata.template.ShowPathSetTemplateStatement;
import org.apache.iotdb.db.queryengine.plan.statement.metadata.template.ShowPathsUsingTemplateStatement;
import org.apache.iotdb.db.queryengine.plan.statement.metadata.template.ShowSchemaTemplateStatement;
import org.apache.iotdb.db.queryengine.plan.statement.metadata.view.CreateLogicalViewStatement;
import org.apache.iotdb.db.queryengine.plan.statement.metadata.view.ShowLogicalViewStatement;
import org.apache.iotdb.db.queryengine.plan.statement.sys.ExplainStatement;
import org.apache.iotdb.db.queryengine.plan.statement.sys.ShowQueriesStatement;
import org.apache.iotdb.db.queryengine.plan.statement.sys.ShowVersionStatement;
import org.apache.iotdb.db.schemaengine.template.Template;
import org.apache.iotdb.db.utils.TimePartitionUtils;
import org.apache.iotdb.rpc.RpcUtils;
import org.apache.iotdb.rpc.TSStatusCode;
import org.apache.iotdb.tsfile.file.metadata.enums.TSDataType;
import org.apache.iotdb.tsfile.read.common.TimeRange;
import org.apache.iotdb.tsfile.read.filter.GroupByFilter;
import org.apache.iotdb.tsfile.read.filter.GroupByMonthFilter;
import org.apache.iotdb.tsfile.read.filter.PredicateRemoveNotRewriter;
import org.apache.iotdb.tsfile.read.filter.basic.Filter;
import org.apache.iotdb.tsfile.read.filter.factory.FilterFactory;
import org.apache.iotdb.tsfile.utils.Pair;
import org.apache.iotdb.tsfile.write.schema.IMeasurementSchema;

import org.apache.thrift.TException;
import org.slf4j.Logger;
import org.slf4j.LoggerFactory;

import java.util.ArrayList;
import java.util.Arrays;
import java.util.Collections;
import java.util.Comparator;
import java.util.HashMap;
import java.util.HashSet;
import java.util.Iterator;
import java.util.LinkedHashMap;
import java.util.LinkedHashSet;
import java.util.LinkedList;
import java.util.List;
import java.util.Locale;
import java.util.Map;
import java.util.Objects;
import java.util.Set;
import java.util.TimeZone;
import java.util.stream.Collectors;

import static com.google.common.base.Preconditions.checkState;
import static org.apache.iotdb.commons.conf.IoTDBConstant.ALLOWED_SCHEMA_PROPS;
import static org.apache.iotdb.commons.conf.IoTDBConstant.DEADBAND;
import static org.apache.iotdb.commons.conf.IoTDBConstant.LOSS;
import static org.apache.iotdb.commons.conf.IoTDBConstant.ONE_LEVEL_PATH_WILDCARD;
import static org.apache.iotdb.db.queryengine.common.header.ColumnHeaderConstant.DEVICE;
import static org.apache.iotdb.db.queryengine.common.header.ColumnHeaderConstant.ENDTIME;
import static org.apache.iotdb.db.queryengine.metric.QueryPlanCostMetricSet.PARTITION_FETCHER;
import static org.apache.iotdb.db.queryengine.metric.QueryPlanCostMetricSet.SCHEMA_FETCHER;
import static org.apache.iotdb.db.queryengine.plan.analyze.ExpressionAnalyzer.bindSchemaForExpression;
import static org.apache.iotdb.db.queryengine.plan.analyze.ExpressionAnalyzer.concatDeviceAndBindSchemaForExpression;
import static org.apache.iotdb.db.queryengine.plan.analyze.ExpressionAnalyzer.getMeasurementExpression;
import static org.apache.iotdb.db.queryengine.plan.analyze.ExpressionAnalyzer.normalizeExpression;
import static org.apache.iotdb.db.queryengine.plan.analyze.ExpressionAnalyzer.searchAggregationExpressions;
import static org.apache.iotdb.db.queryengine.plan.analyze.ExpressionAnalyzer.searchSourceExpressions;
import static org.apache.iotdb.db.queryengine.plan.analyze.ExpressionAnalyzer.toLowerCaseExpression;
import static org.apache.iotdb.db.queryengine.plan.analyze.SelectIntoUtils.constructTargetDevice;
import static org.apache.iotdb.db.queryengine.plan.analyze.SelectIntoUtils.constructTargetMeasurement;
import static org.apache.iotdb.db.queryengine.plan.analyze.SelectIntoUtils.constructTargetPath;
import static org.apache.iotdb.db.queryengine.plan.optimization.LimitOffsetPushDown.canPushDownLimitOffsetInGroupByTimeForDevice;
import static org.apache.iotdb.db.queryengine.plan.optimization.LimitOffsetPushDown.pushDownLimitOffsetInGroupByTimeForDevice;
import static org.apache.iotdb.db.schemaengine.schemaregion.view.visitor.GetSourcePathsVisitor.getSourcePaths;
import static org.apache.iotdb.db.utils.constant.SqlConstant.COUNT_TIME_HEADER;

/** This visitor is used to analyze each type of Statement and returns the {@link Analysis}. */
public class AnalyzeVisitor extends StatementVisitor<Analysis, MPPQueryContext> {

  private static final Logger logger = LoggerFactory.getLogger(AnalyzeVisitor.class);

  private static final IoTDBConfig CONFIG = IoTDBDescriptor.getInstance().getConfig();

  private static final Expression DEVICE_EXPRESSION =
      TimeSeriesOperand.constructColumnHeaderExpression(DEVICE, TSDataType.TEXT);

  private static final Expression END_TIME_EXPRESSION =
      TimeSeriesOperand.constructColumnHeaderExpression(ENDTIME, TSDataType.INT64);

  private final List<String> lastQueryColumnNames =
      new ArrayList<>(Arrays.asList("TIME", "TIMESERIES", "VALUE", "DATATYPE"));

  private final IPartitionFetcher partitionFetcher;
  private final ISchemaFetcher schemaFetcher;

  private static final PerformanceOverviewMetrics PERFORMANCE_OVERVIEW_METRICS =
      PerformanceOverviewMetrics.getInstance();

  public AnalyzeVisitor(IPartitionFetcher partitionFetcher, ISchemaFetcher schemaFetcher) {
    this.partitionFetcher = partitionFetcher;
    this.schemaFetcher = schemaFetcher;
  }

  @Override
  public Analysis visitNode(StatementNode node, MPPQueryContext context) {
    throw new UnsupportedOperationException(
        "Unsupported statement type: " + node.getClass().getName());
  }

  @Override
  public Analysis visitExplain(ExplainStatement explainStatement, MPPQueryContext context) {
    Analysis analysis = visitQuery(explainStatement.getQueryStatement(), context);
    analysis.setStatement(explainStatement);
    analysis.setFinishQueryAfterAnalyze(true);
    return analysis;
  }

  @Override
  public Analysis visitQuery(QueryStatement queryStatement, MPPQueryContext context) {
    Analysis analysis = new Analysis();
    analysis.setLastLevelUseWildcard(queryStatement.isLastLevelUseWildcard());
    try {
      // check for semantic errors
      queryStatement.semanticCheck();

      ISchemaTree schemaTree = analyzeSchema(queryStatement, analysis, context);
      // If there is no leaf node in the schema tree, the query should be completed immediately
      if (schemaTree.isEmpty()) {
        return finishQuery(queryStatement, analysis);
      }

      // extract global time filter from query filter and determine if there is a value filter
      analyzeGlobalTimeFilter(analysis, queryStatement);

      if (queryStatement.isLastQuery()) {
        return analyzeLastQuery(queryStatement, analysis, schemaTree);
      }

      List<Pair<Expression, String>> outputExpressions;
      if (queryStatement.isAlignByDevice()) {
        List<PartialPath> deviceList = analyzeFrom(queryStatement, schemaTree);

        if (canPushDownLimitOffsetInGroupByTimeForDevice(queryStatement)) {
          // remove the device which won't appear in resultSet after limit/offset
          deviceList = pushDownLimitOffsetInGroupByTimeForDevice(deviceList, queryStatement);
        }

        analyzeDeviceToWhere(analysis, queryStatement, schemaTree, deviceList);
        outputExpressions = analyzeSelect(analysis, queryStatement, schemaTree, deviceList);
        if (deviceList.isEmpty()) {
          return finishQuery(queryStatement, analysis);
        }
        analysis.setDeviceList(deviceList);

        analyzeDeviceToGroupBy(analysis, queryStatement, schemaTree, deviceList);
        analyzeDeviceToOrderBy(analysis, queryStatement, schemaTree, deviceList);
        analyzeHaving(analysis, queryStatement, schemaTree, deviceList);

        analyzeDeviceToAggregation(analysis, queryStatement);
        analyzeDeviceToSourceTransform(analysis, queryStatement);
        analyzeDeviceToSource(analysis, queryStatement);

        analyzeDeviceViewOutput(analysis, queryStatement);
        analyzeDeviceViewInput(analysis, queryStatement);

        analyzeInto(analysis, queryStatement, deviceList, outputExpressions);
      } else {
        Map<Integer, List<Pair<Expression, String>>> outputExpressionMap =
            analyzeSelect(analysis, queryStatement, schemaTree);

        outputExpressions = new ArrayList<>();
        outputExpressionMap.values().forEach(outputExpressions::addAll);
        analysis.setOutputExpressions(outputExpressions);
        if (outputExpressions.isEmpty()) {
          return finishQuery(queryStatement, analysis);
        }

        analyzeGroupBy(analysis, queryStatement, schemaTree);

        analyzeHaving(analysis, queryStatement, schemaTree);
        analyzeOrderBy(analysis, queryStatement, schemaTree);

        analyzeGroupByLevel(analysis, queryStatement, outputExpressionMap, outputExpressions);
        analyzeGroupByTag(analysis, queryStatement, outputExpressions);

        Set<Expression> selectExpressions = new LinkedHashSet<>();
        if (queryStatement.isOutputEndTime()) {
          selectExpressions.add(END_TIME_EXPRESSION);
        }
        for (Pair<Expression, String> outputExpressionAndAlias : outputExpressions) {
          Expression outputExpression = outputExpressionAndAlias.left;
          selectExpressions.add(outputExpression);
        }
        analysis.setSelectExpressions(selectExpressions);

        analyzeAggregation(analysis, queryStatement);

        analyzeWhere(analysis, queryStatement, schemaTree);
        analyzeSourceTransform(analysis, outputExpressions, queryStatement);

        analyzeSource(analysis, queryStatement);

        analyzeInto(analysis, queryStatement, outputExpressions);
      }

      analyzeGroupByTime(analysis, queryStatement);

      analyzeFill(analysis, queryStatement);

      // generate result set header according to output expressions
      analyzeOutput(analysis, queryStatement, outputExpressions);

      // fetch partition information
      analyzeDataPartition(analysis, queryStatement, schemaTree);

    } catch (StatementAnalyzeException e) {
      throw new StatementAnalyzeException(
          "Meet error when analyzing the query statement: " + e.getMessage());
    }
    return analysis;
  }

  private ISchemaTree analyzeSchema(
      QueryStatement queryStatement, Analysis analysis, MPPQueryContext context) {
    // concat path and construct path pattern tree
    PathPatternTree patternTree = new PathPatternTree(queryStatement.useWildcard());
    queryStatement = (QueryStatement) new ConcatPathRewriter().rewrite(queryStatement, patternTree);
    analysis.setStatement(queryStatement);

    // request schema fetch API
    long startTime = System.nanoTime();
    ISchemaTree schemaTree;
    try {
      logger.debug("[StartFetchSchema]");
      if (queryStatement.isGroupByTag()) {
        schemaTree = schemaFetcher.fetchSchemaWithTags(patternTree, context);
      } else {
        schemaTree = schemaFetcher.fetchSchema(patternTree, context);
      }

      // make sure paths in logical view is fetched
      updateSchemaTreeByViews(analysis, schemaTree);
    } finally {
      logger.debug("[EndFetchSchema]");
      QueryPlanCostMetricSet.getInstance()
          .recordPlanCost(SCHEMA_FETCHER, System.nanoTime() - startTime);
    }
    analysis.setSchemaTree(schemaTree);
    return schemaTree;
  }

  private Analysis finishQuery(QueryStatement queryStatement, Analysis analysis) {
    if (queryStatement.isSelectInto()) {
      analysis.setRespDatasetHeader(
          DatasetHeaderFactory.getSelectIntoHeader(queryStatement.isAlignByDevice()));
    }
    if (queryStatement.isLastQuery()) {
      analysis.setRespDatasetHeader(DatasetHeaderFactory.getLastQueryHeader());
    }
    analysis.setFinishQueryAfterAnalyze(true);
    return analysis;
  }

  private void analyzeGlobalTimeFilter(Analysis analysis, QueryStatement queryStatement) {
    Filter globalTimeFilter = null;
    boolean hasValueFilter = false;
    if (queryStatement.getWhereCondition() != null) {
      WhereCondition whereCondition = queryStatement.getWhereCondition();
      Expression predicate = whereCondition.getPredicate();

      Pair<Filter, Boolean> resultPair =
          ExpressionAnalyzer.extractGlobalTimeFilter(predicate, true, true);
      globalTimeFilter = resultPair.left;
      if (globalTimeFilter != null) {
        globalTimeFilter = PredicateRemoveNotRewriter.rewrite(globalTimeFilter);
      }
      hasValueFilter = resultPair.right;

      predicate = ExpressionAnalyzer.evaluatePredicate(predicate);

      // set where condition to null if predicate is true or time filter.
      if (!hasValueFilter
          || (predicate.getExpressionType().equals(ExpressionType.CONSTANT)
              && Boolean.parseBoolean(predicate.getExpressionString()))) {
        queryStatement.setWhereCondition(null);
      } else {
        whereCondition.setPredicate(predicate);
      }
    }
    analysis.setGlobalTimeFilter(globalTimeFilter);
    analysis.setHasValueFilter(hasValueFilter);
  }

  private Analysis analyzeLastQuery(
      QueryStatement queryStatement, Analysis analysis, ISchemaTree schemaTree) {
    if (analysis.hasValueFilter()) {
      throw new SemanticException("Only time filters are supported in LAST query");
    }
    analyzeLastOrderBy(analysis, queryStatement);

    List<Expression> selectExpressions = new ArrayList<>();
    for (ResultColumn resultColumn : queryStatement.getSelectComponent().getResultColumns()) {
      selectExpressions.add(resultColumn.getExpression());
    }
    analyzeLastSource(analysis, selectExpressions, schemaTree);

    analysis.setRespDatasetHeader(DatasetHeaderFactory.getLastQueryHeader());

    // fetch partition information
    analyzeDataPartition(analysis, queryStatement, schemaTree);

    return analysis;
  }

  private void analyzeLastSource(
      Analysis analysis, List<Expression> selectExpressions, ISchemaTree schemaTree) {
    Set<Expression> sourceExpressions;

    sourceExpressions = new LinkedHashSet<>();

    for (Expression selectExpression : selectExpressions) {
      for (Expression sourceExpression : bindSchemaForExpression(selectExpression, schemaTree)) {
        if (!(sourceExpression instanceof TimeSeriesOperand)) {
          throw new SemanticException(
              "Views with functions and expressions cannot be used in LAST query");
        }
        sourceExpressions.add(sourceExpression);
      }
    }
    analysis.setSourceExpressions(sourceExpressions);
  }

  private void updateSchemaTreeByViews(Analysis analysis, ISchemaTree originSchemaTree) {
    if (!originSchemaTree.hasLogicalViewMeasurement()) {
      return;
    }

    PathPatternTree patternTree = new PathPatternTree();
    boolean needToReFetch = false;
    boolean useLogicalView = false;
    try {
      Pair<List<MeasurementPath>, Integer> tempPair =
          originSchemaTree.searchMeasurementPaths(new PartialPath("root.**"));
      for (MeasurementPath measurementPath : tempPair.left) {
        if (measurementPath.getMeasurementSchema().isLogicalView()) {
          useLogicalView = true;
          LogicalViewSchema logicalViewSchema =
              (LogicalViewSchema) measurementPath.getMeasurementSchema();
          ViewExpression viewExpression = logicalViewSchema.getExpression();
          List<PartialPath> pathsNeedToReFetch = getSourcePaths(viewExpression);
          for (PartialPath path : pathsNeedToReFetch) {
            patternTree.appendFullPath(path);
            needToReFetch = true;
          }
        }
      }
    } catch (Exception e) {
      throw new SemanticException(e);
    }
    analysis.setUseLogicalView(useLogicalView);
    if (useLogicalView
        && analysis.getStatement() instanceof QueryStatement
        && (((QueryStatement) analysis.getStatement()).isGroupByTag())) {
      throw new SemanticException("Views cannot be used in GROUP BY TAGS query yet.");
    }

    if (needToReFetch) {
      ISchemaTree viewSchemaTree = this.schemaFetcher.fetchSchema(patternTree, null);
      originSchemaTree.mergeSchemaTree(viewSchemaTree);
      Set<String> allDatabases = viewSchemaTree.getDatabases();
      allDatabases.addAll(originSchemaTree.getDatabases());
      originSchemaTree.setDatabases(allDatabases);
    }
  }

  /** process select component for align by time. */
  private Map<Integer, List<Pair<Expression, String>>> analyzeSelect(
      Analysis analysis, QueryStatement queryStatement, ISchemaTree schemaTree) {
    Map<Integer, List<Pair<Expression, String>>> outputExpressionMap = new HashMap<>();

    boolean isGroupByLevel = queryStatement.isGroupByLevel();
    ColumnPaginationController paginationController =
        new ColumnPaginationController(
            queryStatement.getSeriesLimit(),
            queryStatement.getSeriesOffset(),
            queryStatement.isLastQuery() || isGroupByLevel);

    Set<String> aliasSet = new HashSet<>();

    int columnIndex = 0;

    for (ResultColumn resultColumn : queryStatement.getSelectComponent().getResultColumns()) {
      List<Pair<Expression, String>> outputExpressions = new ArrayList<>();
      List<Expression> resultExpressions =
          bindSchemaForExpression(resultColumn.getExpression(), schemaTree);

      for (Expression resultExpression : resultExpressions) {
        if (paginationController.hasCurOffset()) {
          paginationController.consumeOffset();
        } else if (paginationController.hasCurLimit()) {
          if (isGroupByLevel) {
            analyzeExpressionType(analysis, resultExpression);
            outputExpressions.add(new Pair<>(resultExpression, resultColumn.getAlias()));
            queryStatement
                .getGroupByLevelComponent()
                .updateIsCountStar(resultColumn.getExpression());
          } else {
            Expression normalizedExpression = normalizeExpression(resultExpression);
            analyzeExpressionType(analysis, normalizedExpression);
            checkAliasUniqueness(resultColumn.getAlias(), aliasSet);
            outputExpressions.add(
                new Pair<>(
                    normalizedExpression,
                    analyzeAlias(
                        resultColumn.getAlias(),
                        resultExpression,
                        normalizedExpression,
                        queryStatement)));
          }
          paginationController.consumeLimit();
        } else {
          break;
        }
      }

      outputExpressionMap.put(columnIndex++, outputExpressions);
    }
    return outputExpressionMap;
  }

  private List<PartialPath> analyzeFrom(QueryStatement queryStatement, ISchemaTree schemaTree) {
    // device path patterns in FROM clause
    List<PartialPath> devicePatternList = queryStatement.getFromComponent().getPrefixPaths();

    Set<PartialPath> deviceSet = new HashSet<>();
    for (PartialPath devicePattern : devicePatternList) {
      // get all matched devices
      deviceSet.addAll(
          schemaTree.getMatchedDevices(devicePattern).stream()
              .map(DeviceSchemaInfo::getDevicePath)
              .collect(Collectors.toList()));
    }

    return queryStatement.getResultDeviceOrder() == Ordering.ASC
        ? deviceSet.stream().sorted().collect(Collectors.toList())
        : deviceSet.stream().sorted(Comparator.reverseOrder()).collect(Collectors.toList());
  }

  /** process select component for align by device. */
  private List<Pair<Expression, String>> analyzeSelect(
      Analysis analysis,
      QueryStatement queryStatement,
      ISchemaTree schemaTree,
<<<<<<< HEAD
      Set<PartialPath> deviceSet) {

=======
      List<PartialPath> deviceSet) {
>>>>>>> 1dce787c
    List<Pair<Expression, String>> outputExpressions = new ArrayList<>();
    Map<String, Set<Expression>> deviceToSelectExpressions = new HashMap<>();
    ColumnPaginationController paginationController =
        new ColumnPaginationController(
            queryStatement.getSeriesLimit(), queryStatement.getSeriesOffset(), false);

    for (ResultColumn resultColumn : queryStatement.getSelectComponent().getResultColumns()) {
      Expression selectExpression = resultColumn.getExpression();

      // select expression after removing wildcard
      // use LinkedHashMap for order-preserving
      Map<Expression, Map<String, Expression>> measurementToDeviceSelectExpressionMap =
          new LinkedHashMap<>();
      for (PartialPath device : deviceSet) {
        List<Expression> selectExpressionsOfOneDevice =
            concatDeviceAndBindSchemaForExpression(selectExpression, device, schemaTree);
        if (selectExpressionsOfOneDevice.isEmpty()) {
          continue;
        }
<<<<<<< HEAD
        noMeasurementDevices.remove(device);

        for (Expression expression : selectExpressionsOfOneDevice) {
          Expression measurementExpression = getMeasurementExpression(expression, analysis);
          measurementToDeviceSelectExpressionMap
              .computeIfAbsent(measurementExpression, key -> new LinkedHashMap<>())
              .put(device.getFullPath(), toLowerCaseExpression(expression));
        }
=======
        updateMeasurementToDeviceSelectExpressions(
            analysis, measurementToDeviceSelectExpressions, device, selectExpressionsOfOneDevice);
>>>>>>> 1dce787c
      }

      checkAliasUniqueness(resultColumn.getAlias(), measurementToDeviceSelectExpressionMap);

      for (Map.Entry<Expression, Map<String, Expression>> entry :
          measurementToDeviceSelectExpressionMap.entrySet()) {
        Expression measurementExpression = entry.getKey();
        Map<String, Expression> deviceToSelectExpressionsOfOneMeasurement = entry.getValue();

        if (paginationController.hasCurOffset()) {
          paginationController.consumeOffset();
        } else if (paginationController.hasCurLimit()) {
          deviceToSelectExpressionsOfOneMeasurement
              .values()
              .forEach(expression -> analyzeExpressionType(analysis, expression));
          // check whether the datatype of paths which has the same measurement name are
          // consistent; if not, throw a SemanticException
          checkDataTypeConsistencyInAlignByDevice(
              analysis, new ArrayList<>(deviceToSelectExpressionsOfOneMeasurement.values()));

          // add outputExpressions
          Expression lowerCaseMeasurementExpression = toLowerCaseExpression(measurementExpression);
          analyzeExpressionType(analysis, lowerCaseMeasurementExpression);

          outputExpressions.add(
              new Pair<>(
                  lowerCaseMeasurementExpression,
                  analyzeAlias(
                      resultColumn.getAlias(),
                      measurementExpression,
                      lowerCaseMeasurementExpression,
                      queryStatement)));

          // add deviceToSelectExpressions
          updateDeviceToSelectExpressions(
              analysis, deviceToSelectExpressions, deviceToSelectExpressionsOfOneMeasurement);

          paginationController.consumeLimit();
        } else {
          break;
        }
      }
    }

    // remove devices without measurements to compute
    Set<PartialPath> noMeasurementDevices = new HashSet<>();
    for (PartialPath device : deviceSet) {
      if (!deviceToSelectExpressions.containsKey(device.getFullPath())) {
        noMeasurementDevices.add(device);
      }
    }
    deviceSet.removeAll(noMeasurementDevices);

    // when the select expression of any device is empty,
    // the where expression map also need remove this device
    if (analysis.getDeviceToWhereExpression() != null) {
      noMeasurementDevices.forEach(
          devicePath -> analysis.getDeviceToWhereExpression().remove(devicePath.getFullPath()));
    }

    Set<Expression> selectExpressions = new LinkedHashSet<>();
    selectExpressions.add(DEVICE_EXPRESSION);
    if (queryStatement.isOutputEndTime()) {
      selectExpressions.add(END_TIME_EXPRESSION);
    }
    outputExpressions.forEach(pair -> selectExpressions.add(pair.getLeft()));
    analysis.setSelectExpressions(selectExpressions);

    analysis.setDeviceToSelectExpressions(deviceToSelectExpressions);

    return outputExpressions;
  }

  private void updateDeviceToSelectExpressions(
      Analysis analysis,
      Map<String, Set<Expression>> deviceToSelectExpressions,
      Map<String, Expression> deviceToSelectExpressionsOfOneMeasurement) {

    for (Map.Entry<String, Expression> entry :
        deviceToSelectExpressionsOfOneMeasurement.entrySet()) {
      String deviceName = entry.getKey();
      Expression expression = entry.getValue();

      Expression lowerCaseExpression = toLowerCaseExpression(expression);
      analyzeExpressionType(analysis, lowerCaseExpression);
      deviceToSelectExpressions
          .computeIfAbsent(deviceName, key -> new LinkedHashSet<>())
          .add(lowerCaseExpression);
    }
  }

  private String analyzeAlias(
      String resultColumnAlias, Expression rawExpression, Expression normalizedExpression) {
    if (resultColumnAlias != null) {
      // use alias as output symbol
      return resultColumnAlias;
    }

    if (!Objects.equals(normalizedExpression, rawExpression)) {
      return rawExpression.getOutputSymbol();
    }

    return null;
  }

  private String analyzeAlias(
      String resultColumnAlias,
      Expression rawExpression,
      Expression normalizedExpression,
      QueryStatement queryStatement) {
    if (resultColumnAlias != null) {
      // use alias as output symbol
      return resultColumnAlias;
    }

    if (!Objects.equals(normalizedExpression, rawExpression)) {
      return rawExpression.getOutputSymbol();
    }

    if (queryStatement.isCountTimeAggregation()) {
      return COUNT_TIME_HEADER;
    }

    return null;
  }

  private void analyzeHaving(
      Analysis analysis, QueryStatement queryStatement, ISchemaTree schemaTree) {
    if (!queryStatement.hasHaving()) {
      return;
    }

    // get removeWildcard Expressions in Having
    List<Expression> conJunctions =
        ExpressionAnalyzer.bindSchemaForPredicate(
            queryStatement.getHavingCondition().getPredicate(),
            queryStatement.getFromComponent().getPrefixPaths(),
            schemaTree,
            true);
    Expression havingExpression =
        ExpressionUtils.constructQueryFilter(
            conJunctions.stream().distinct().collect(Collectors.toList()));
    havingExpression = normalizeExpression(havingExpression);

    TSDataType outputType = analyzeExpressionType(analysis, havingExpression);
    if (outputType != TSDataType.BOOLEAN) {
      throw new SemanticException(
          String.format(
              "The output type of the expression in HAVING clause should be BOOLEAN, actual data type: %s.",
              outputType));
    }

    analysis.setHavingExpression(havingExpression);
  }

  private void analyzeHaving(
      Analysis analysis,
      QueryStatement queryStatement,
      ISchemaTree schemaTree,
      List<PartialPath> deviceSet) {
    if (!queryStatement.hasHaving()) {
      return;
    }

    // two maps to be updated
    Map<String, Set<Expression>> deviceToAggregationExpressions =
        analysis.getDeviceToAggregationExpressions();
    Map<String, Set<Expression>> deviceToOutputExpressions =
        analysis.getDeviceToOutputExpressions();

    Expression havingExpression = queryStatement.getHavingCondition().getPredicate();
    Set<Expression> conJunctions = new HashSet<>();

    for (PartialPath device : deviceSet) {
      List<Expression> expressionsInHaving =
          concatDeviceAndBindSchemaForExpression(havingExpression, device, schemaTree);

      conJunctions.addAll(
          expressionsInHaving.stream()
              .map(expression -> getMeasurementExpression(expression, analysis))
              .collect(Collectors.toList()));

      for (Expression expression : expressionsInHaving) {
        Set<Expression> aggregationExpressions = new LinkedHashSet<>();
        Set<Expression> normalizedAggregationExpressions = new LinkedHashSet<>();
        for (Expression aggregationExpression : searchAggregationExpressions(expression)) {
          Expression normalizedAggregationExpression = normalizeExpression(aggregationExpression);

          analyzeExpressionType(analysis, aggregationExpression);
          analyzeExpressionType(analysis, normalizedAggregationExpression);

          aggregationExpressions.add(aggregationExpression);
          normalizedAggregationExpressions.add(normalizedAggregationExpression);
        }
        deviceToOutputExpressions
            .computeIfAbsent(device.getFullPath(), key -> new LinkedHashSet<>())
            .addAll(aggregationExpressions);
        deviceToAggregationExpressions
            .computeIfAbsent(device.getFullPath(), key -> new LinkedHashSet<>())
            .addAll(normalizedAggregationExpressions);
      }
    }

    havingExpression = ExpressionUtils.constructQueryFilter(new ArrayList<>(conJunctions));
    TSDataType outputType = analyzeExpressionType(analysis, havingExpression);
    if (outputType != TSDataType.BOOLEAN) {
      throw new SemanticException(
          String.format(
              "The output type of the expression in HAVING clause should be BOOLEAN, actual data type: %s.",
              outputType));
    }
    analysis.setDeviceToAggregationExpressions(deviceToAggregationExpressions);
    analysis.setHavingExpression(havingExpression);
  }

  private void analyzeGroupByLevel(
      Analysis analysis,
      QueryStatement queryStatement,
      Map<Integer, List<Pair<Expression, String>>> outputExpressionMap,
      List<Pair<Expression, String>> outputExpressions) {
    if (!queryStatement.isGroupByLevel()) {
      return;
    }

    GroupByLevelController groupByLevelController =
        new GroupByLevelController(queryStatement.getGroupByLevelComponent().getLevels());

    List<Expression> groupedSelectExpressions = new LinkedList<>();

    for (List<Pair<Expression, String>> outputExpressionList : outputExpressionMap.values()) {
      Set<Expression> groupedSelectExpressionSet = new LinkedHashSet<>();
      for (int i = 0; i < outputExpressionList.size(); i++) {
        Pair<Expression, String> expressionAliasPair = outputExpressionList.get(i);
        boolean isCountStar = queryStatement.getGroupByLevelComponent().isCountStar(i);
        Expression groupedExpression =
            groupByLevelController.control(
                isCountStar, expressionAliasPair.left, expressionAliasPair.right);
        groupedSelectExpressionSet.add(groupedExpression);
      }
      groupedSelectExpressions.addAll(groupedSelectExpressionSet);
    }

    LinkedHashMap<Expression, Set<Expression>> groupByLevelExpressions = new LinkedHashMap<>();
    if (queryStatement.hasHaving()) {
      // update havingExpression
      Expression havingExpression = groupByLevelController.control(analysis.getHavingExpression());
      analyzeExpressionType(analysis, havingExpression);
      analysis.setHavingExpression(havingExpression);
      updateGroupByLevelExpressions(
          analysis,
          havingExpression,
          groupByLevelExpressions,
          groupByLevelController.getGroupedExpressionToRawExpressionsMap());
    }

    outputExpressions.clear();
    ColumnPaginationController paginationController =
        new ColumnPaginationController(
            queryStatement.getSeriesLimit(), queryStatement.getSeriesOffset(), false);
    for (Expression groupedExpression : groupedSelectExpressions) {
      if (paginationController.hasCurOffset()) {
        paginationController.consumeOffset();
      } else if (paginationController.hasCurLimit()) {
        Expression normalizedGroupedExpression = normalizeExpression(groupedExpression);
        analyzeExpressionType(analysis, normalizedGroupedExpression);
        outputExpressions.add(
            new Pair<>(
                normalizedGroupedExpression,
                analyzeAlias(
                    groupByLevelController.getAlias(groupedExpression.getExpressionString()),
                    groupedExpression,
                    normalizedGroupedExpression)));
        updateGroupByLevelExpressions(
            analysis,
            groupedExpression,
            groupByLevelExpressions,
            groupByLevelController.getGroupedExpressionToRawExpressionsMap());
        paginationController.consumeLimit();
      } else {
        break;
      }
    }

    checkDataTypeConsistencyInGroupByLevel(analysis, groupByLevelExpressions);
    analysis.setCrossGroupByExpressions(groupByLevelExpressions);
  }

  private void checkDataTypeConsistencyInGroupByLevel(
      Analysis analysis, Map<Expression, Set<Expression>> groupByLevelExpressions) {
    for (Map.Entry<Expression, Set<Expression>> groupedExpressionRawExpressionsEntry :
        groupByLevelExpressions.entrySet()) {
      Expression groupedAggregationExpression = groupedExpressionRawExpressionsEntry.getKey();
      Set<Expression> rawAggregationExpressions = groupedExpressionRawExpressionsEntry.getValue();

      TSDataType checkedDataType = analysis.getType(groupedAggregationExpression);
      for (Expression rawAggregationExpression : rawAggregationExpressions) {
        if (analysis.getType(rawAggregationExpression) != checkedDataType) {
          throw new SemanticException(
              String.format(
                  "GROUP BY LEVEL: the data types of the same output column[%s] should be the same.",
                  groupedAggregationExpression));
        }
      }
    }
  }

  private void updateGroupByLevelExpressions(
      Analysis analysis,
      Expression expression,
      Map<Expression, Set<Expression>> groupByLevelExpressions,
      Map<Expression, Set<Expression>> groupedExpressionToRawExpressionsMap) {
    for (Expression groupedAggregationExpression : searchAggregationExpressions(expression)) {
      Set<Expression> groupedExpressionSet =
          groupedExpressionToRawExpressionsMap.get(groupedAggregationExpression).stream()
              .map(ExpressionAnalyzer::normalizeExpression)
              .collect(Collectors.toSet());
      Expression groupedAggregationExpressionWithoutAlias =
          normalizeExpression(groupedAggregationExpression);

      analyzeExpressionType(analysis, groupedAggregationExpressionWithoutAlias);
      groupedExpressionSet.forEach(
          groupedExpression -> analyzeExpressionType(analysis, groupedExpression));

      groupByLevelExpressions
          .computeIfAbsent(groupedAggregationExpressionWithoutAlias, key -> new HashSet<>())
          .addAll(groupedExpressionSet);
    }
  }

  /**
   * This method is used to analyze GROUP BY TAGS query.
   *
   * <p>TODO: support slimit/soffset/value filter
   */
  private void analyzeGroupByTag(
      Analysis analysis,
      QueryStatement queryStatement,
      List<Pair<Expression, String>> outputExpressions) {
    if (!queryStatement.isGroupByTag()) {
      return;
    }
    if (analysis.hasValueFilter()) {
      throw new SemanticException("Only time filters are supported in GROUP BY TAGS query");
    }

    List<String> tagKeys = queryStatement.getGroupByTagComponent().getTagKeys();
    Map<List<String>, LinkedHashMap<Expression, List<Expression>>>
        tagValuesToGroupedTimeseriesOperands = new HashMap<>();
    LinkedHashMap<Expression, Set<Expression>> outputExpressionToRawExpressionsMap =
        new LinkedHashMap<>();

    for (Pair<Expression, String> outputExpressionAndAlias : outputExpressions) {
      FunctionExpression rawExpression = (FunctionExpression) outputExpressionAndAlias.getLeft();
      FunctionExpression measurementExpression =
          (FunctionExpression) getMeasurementExpression(rawExpression, analysis);
      outputExpressionToRawExpressionsMap
          .computeIfAbsent(measurementExpression, v -> new HashSet<>())
          .add(rawExpression);

      Map<String, String> tagMap =
          ((MeasurementPath)
                  ((TimeSeriesOperand) measurementExpression.getExpressions().get(0)).getPath())
              .getTagMap();
      List<String> tagValues = new ArrayList<>();
      for (String tagKey : tagKeys) {
        tagValues.add(tagMap.get(tagKey));
      }
      tagValuesToGroupedTimeseriesOperands
          .computeIfAbsent(tagValues, key -> new LinkedHashMap<>())
          .computeIfAbsent(measurementExpression, key -> new ArrayList<>())
          .add(rawExpression.getExpressions().get(0));
    }

    // update outputExpressions
    outputExpressions.clear();
    for (String tagKey : tagKeys) {
      Expression tagKeyExpression =
          TimeSeriesOperand.constructColumnHeaderExpression(tagKey, TSDataType.TEXT);
      analyzeExpressionType(analysis, tagKeyExpression);
      outputExpressions.add(new Pair<>(tagKeyExpression, null));
    }
    for (Expression outputExpression : outputExpressionToRawExpressionsMap.keySet()) {
      // TODO: support alias
      analyzeExpressionType(analysis, outputExpression);
      outputExpressions.add(new Pair<>(outputExpression, null));
    }
    analysis.setTagKeys(queryStatement.getGroupByTagComponent().getTagKeys());
    analysis.setTagValuesToGroupedTimeseriesOperands(tagValuesToGroupedTimeseriesOperands);
    analysis.setCrossGroupByExpressions(outputExpressionToRawExpressionsMap);
  }

  private void analyzeDeviceToAggregation(Analysis analysis, QueryStatement queryStatement) {
    if (!queryStatement.isAggregationQuery()) {
      return;
    }

    updateDeviceToAggregationAndOutputExpressions(
        analysis, analysis.getDeviceToSelectExpressions());

    if (queryStatement.hasOrderByExpression()) {
      updateDeviceToAggregationAndOutputExpressions(
          analysis, analysis.getDeviceToOrderByExpressions());
    }
  }

  private void updateDeviceToAggregationAndOutputExpressions(
      Analysis analysis, Map<String, Set<Expression>> deviceToExpressions) {
    // two maps to be updated
    Map<String, Set<Expression>> deviceToAggregationExpressions =
        analysis.getDeviceToAggregationExpressions();
    Map<String, Set<Expression>> deviceToOutputExpressions =
        analysis.getDeviceToOutputExpressions();

    for (Map.Entry<String, Set<Expression>> deviceExpressionsEntry :
        deviceToExpressions.entrySet()) {
      String deviceName = deviceExpressionsEntry.getKey();
      Set<Expression> expressionSet = deviceExpressionsEntry.getValue();

      for (Expression expression : expressionSet) {
        for (Expression aggregationExpression : searchAggregationExpressions(expression)) {
          Expression normalizedAggregationExpression = normalizeExpression(aggregationExpression);

          analyzeExpressionType(analysis, normalizedAggregationExpression);

          deviceToOutputExpressions
              .computeIfAbsent(deviceName, key -> new LinkedHashSet<>())
              .add(aggregationExpression);
          deviceToAggregationExpressions
              .computeIfAbsent(deviceName, key -> new LinkedHashSet<>())
              .add(normalizedAggregationExpression);
        }
      }
    }
  }

  private void analyzeAggregation(Analysis analysis, QueryStatement queryStatement) {
    if (!queryStatement.isAggregationQuery()) {
      return;
    }

    if (queryStatement.isGroupByLevel() || queryStatement.isGroupByTag()) {
      Set<Expression> aggregationExpressions =
          analysis.getCrossGroupByExpressions().values().stream()
              .flatMap(Set::stream)
              .collect(Collectors.toSet());
      analysis.setAggregationExpressions(aggregationExpressions);
      return;
    }

    Set<Expression> aggregationExpressions = new HashSet<>();
    for (Expression expression : analysis.getSelectExpressions()) {
      aggregationExpressions.addAll(searchAggregationExpressions(expression));
    }
    if (queryStatement.hasHaving()) {
      aggregationExpressions.addAll(searchAggregationExpressions(analysis.getHavingExpression()));
    }
    if (queryStatement.hasOrderByExpression()) {
      for (Expression expression : analysis.getOrderByExpressions()) {
        aggregationExpressions.addAll(searchAggregationExpressions(expression));
      }
    }
    analysis.setAggregationExpressions(aggregationExpressions);
  }

  private void analyzeDeviceToSourceTransform(Analysis analysis, QueryStatement queryStatement) {
    if (queryStatement.isAggregationQuery()) {
      Map<String, Set<Expression>> deviceToSourceTransformExpressions =
          analysis.getDeviceToSourceTransformExpressions();
      Map<String, Set<Expression>> deviceToAggregationExpressions =
          analysis.getDeviceToAggregationExpressions();

      for (Map.Entry<String, Set<Expression>> entry : deviceToAggregationExpressions.entrySet()) {
        String deviceName = entry.getKey();
        Set<Expression> aggregationExpressions = entry.getValue();

        Set<Expression> sourceTransformExpressions =
            deviceToSourceTransformExpressions.computeIfAbsent(
                deviceName, k -> new LinkedHashSet<>());

        for (Expression expression : aggregationExpressions) {
          // if count_time aggregation exist, it can exist only one count_time(*)
          if (queryStatement.isCountTimeAggregation()) {
            for (Expression countTimeSourceExpression :
                ((FunctionExpression) expression).getCountTimeExpressions()) {

              analyzeExpressionType(analysis, countTimeSourceExpression);
              sourceTransformExpressions.add(countTimeSourceExpression);
            }
          } else {
            // We just process first input Expression of AggregationFunction,
            // keep other input Expressions as origin
            // If AggregationFunction need more than one input series,
            // we need to reconsider the process of it
            sourceTransformExpressions.add(expression.getExpressions().get(0));
          }
        }

        if (queryStatement.hasGroupByExpression()) {
          sourceTransformExpressions.add(analysis.getDeviceToGroupByExpression().get(deviceName));
        }
      }
    } else {
      updateDeviceToSourceTransformAndOutputExpressions(
          analysis, analysis.getDeviceToSelectExpressions());
      if (queryStatement.hasOrderByExpression()) {
        updateDeviceToSourceTransformAndOutputExpressions(
            analysis, analysis.getDeviceToOrderByExpressions());
      }
    }
  }

  private void updateDeviceToSourceTransformAndOutputExpressions(
      Analysis analysis, Map<String, Set<Expression>> deviceToExpressions) {
    // two maps to be updated
    Map<String, Set<Expression>> deviceToSourceTransformExpressions =
        analysis.getDeviceToSourceTransformExpressions();
    Map<String, Set<Expression>> deviceToOutputExpressions =
        analysis.getDeviceToOutputExpressions();

    for (Map.Entry<String, Set<Expression>> deviceExpressionsEntry :
        deviceToExpressions.entrySet()) {
      String deviceName = deviceExpressionsEntry.getKey();
      Set<Expression> expressions = deviceExpressionsEntry.getValue();

      Set<Expression> normalizedExpressions = new LinkedHashSet<>();
      for (Expression expression : expressions) {
        Expression normalizedExpression = normalizeExpression(expression);
        analyzeExpressionType(analysis, normalizedExpression);

        normalizedExpressions.add(normalizedExpression);
      }
      deviceToOutputExpressions
          .computeIfAbsent(deviceName, key -> new LinkedHashSet<>())
          .addAll(expressions);
      deviceToSourceTransformExpressions
          .computeIfAbsent(deviceName, key -> new LinkedHashSet<>())
          .addAll(normalizedExpressions);
    }
  }

  private void analyzeSourceTransform(
      Analysis analysis,
      List<Pair<Expression, String>> outputExpressions,
      QueryStatement queryStatement) {
    Set<Expression> sourceTransformExpressions = analysis.getSourceTransformExpressions();

    if (queryStatement.isAggregationQuery()) {
      if (queryStatement.isCountTimeAggregation()) {

        for (Pair<Expression, String> pair : outputExpressions) {
          FunctionExpression countTimeExpression = (FunctionExpression) pair.left;
          for (Expression countTimeSourceExpression :
              countTimeExpression.getCountTimeExpressions()) {
            analyzeExpressionType(analysis, countTimeSourceExpression);
            sourceTransformExpressions.add(countTimeSourceExpression);
          }
        }

        // count_time only returns one result
        Pair<Expression, String> firstCountTimeExpression = outputExpressions.get(0);
        outputExpressions.clear();
        outputExpressions.add(firstCountTimeExpression);

      } else {
        for (Expression aggExpression : analysis.getAggregationExpressions()) {
          // for AggregationExpression, only the first Expression of input need to transform
          sourceTransformExpressions.add(aggExpression.getExpressions().get(0));
        }
      }

      if (queryStatement.hasGroupByExpression()) {
        sourceTransformExpressions.add(analysis.getGroupByExpression());
      }
    } else {
      sourceTransformExpressions.addAll(analysis.getSelectExpressions());
      if (queryStatement.hasOrderByExpression()) {
        sourceTransformExpressions.addAll(analysis.getOrderByExpressions());
      }
    }
  }

  private void analyzeDeviceToSource(Analysis analysis, QueryStatement queryStatement) {
    Map<String, Set<Expression>> deviceToSourceExpressions = new HashMap<>();
    Map<String, Set<Expression>> deviceToSourceTransformExpressions =
        analysis.getDeviceToSourceTransformExpressions();

    for (Map.Entry<String, Set<Expression>> entry : deviceToSourceTransformExpressions.entrySet()) {
      String deviceName = entry.getKey();
      Set<Expression> sourceTransformExpressions = entry.getValue();

      Set<Expression> sourceExpressions = new LinkedHashSet<>();
      sourceTransformExpressions.forEach(
          expression -> sourceExpressions.addAll(searchSourceExpressions(expression)));

      deviceToSourceExpressions.put(deviceName, sourceExpressions);
    }

    if (queryStatement.hasWhere()) {
      Map<String, Expression> deviceToWhereExpression = analysis.getDeviceToWhereExpression();
      for (Map.Entry<String, Expression> deviceWhereExpressionEntry :
          deviceToWhereExpression.entrySet()) {
        String deviceName = deviceWhereExpressionEntry.getKey();
        Expression whereExpression = deviceWhereExpressionEntry.getValue();
        deviceToSourceExpressions
            .computeIfAbsent(deviceName, key -> new LinkedHashSet<>())
            .addAll(searchSourceExpressions(whereExpression));
      }
    }

    Map<String, List<String>> outputDeviceToQueriedDevicesMap = new LinkedHashMap<>();
    for (Map.Entry<String, Set<Expression>> entry : deviceToSourceExpressions.entrySet()) {
      String deviceName = entry.getKey();
      Set<Expression> sourceExpressionsUnderDevice = entry.getValue();
      Set<String> queriedDevices = new HashSet<>();
      for (Expression expression : sourceExpressionsUnderDevice) {
        queriedDevices.add(ExpressionAnalyzer.getDeviceNameInSourceExpression(expression));
      }
      if (queriedDevices.size() > 1) {
        throw new SemanticException(
            "Cross-device queries are not supported in ALIGN BY DEVICE queries.");
      }
      outputDeviceToQueriedDevicesMap.put(deviceName, new ArrayList<>(queriedDevices));
    }

    analysis.setDeviceToSourceExpressions(deviceToSourceExpressions);
    analysis.setOutputDeviceToQueriedDevicesMap(outputDeviceToQueriedDevicesMap);
  }

  private void analyzeSource(Analysis analysis, QueryStatement queryStatement) {
    Set<Expression> sourceExpressions = analysis.getSourceExpressions();
    if (sourceExpressions == null) {
      sourceExpressions = new HashSet<>();
      analysis.setSourceExpressions(sourceExpressions);
    }

    for (Expression expression : analysis.getSourceTransformExpressions()) {
      sourceExpressions.addAll(searchSourceExpressions(expression));
    }
    if (queryStatement.hasWhere()) {
      sourceExpressions.addAll(searchSourceExpressions(analysis.getWhereExpression()));
    }
  }

  private static final String WHERE_WRONG_TYPE_ERROR_MSG =
      "The output type of the expression in WHERE clause should be BOOLEAN, actual data type: %s.";

  private void analyzeDeviceToWhere(
      Analysis analysis,
      QueryStatement queryStatement,
      ISchemaTree schemaTree,
      List<PartialPath> deviceSet) {
    if (!queryStatement.hasWhere()) {
      return;
    }

    Map<String, Expression> deviceToWhereExpression = new HashMap<>();
    Iterator<PartialPath> deviceIterator = deviceSet.iterator();
    while (deviceIterator.hasNext()) {
      PartialPath devicePath = deviceIterator.next();
      Expression whereExpression;
      try {
        whereExpression =
            normalizeExpression(analyzeWhereSplitByDevice(queryStatement, devicePath, schemaTree));
      } catch (MeasurementNotExistException e) {
        logger.warn(
            "Meets MeasurementNotExistException in analyzeDeviceToWhere when executing align by device, "
                + "error msg: {}",
            e.getMessage());
        deviceIterator.remove();
        continue;
      }

      TSDataType outputType = analyzeExpressionType(analysis, whereExpression);
      if (outputType != TSDataType.BOOLEAN) {
        throw new SemanticException(String.format(WHERE_WRONG_TYPE_ERROR_MSG, outputType));
      }

      deviceToWhereExpression.put(devicePath.getFullPath(), whereExpression);
    }
    analysis.setDeviceToWhereExpression(deviceToWhereExpression);
  }

  private void analyzeWhere(
      Analysis analysis, QueryStatement queryStatement, ISchemaTree schemaTree) {
    if (!queryStatement.hasWhere()) {
      return;
    }
    List<Expression> conJunctions =
        ExpressionAnalyzer.bindSchemaForPredicate(
            queryStatement.getWhereCondition().getPredicate(),
            queryStatement.getFromComponent().getPrefixPaths(),
            schemaTree,
            true);
    Expression whereExpression =
        ExpressionUtils.constructQueryFilter(
            conJunctions.stream().distinct().collect(Collectors.toList()));
    whereExpression = normalizeExpression(whereExpression);
    TSDataType outputType = analyzeExpressionType(analysis, whereExpression);
    if (outputType != TSDataType.BOOLEAN) {
      throw new SemanticException(String.format(WHERE_WRONG_TYPE_ERROR_MSG, outputType));
    }
    analysis.setWhereExpression(whereExpression);
  }

  private Expression analyzeWhereSplitByDevice(
      QueryStatement queryStatement, PartialPath devicePath, ISchemaTree schemaTree) {
    List<Expression> conJunctions =
        ExpressionAnalyzer.concatDeviceAndBindSchemaForPredicate(
            queryStatement.getWhereCondition().getPredicate(), devicePath, schemaTree, true);
    return ExpressionUtils.constructQueryFilter(
        conJunctions.stream().distinct().collect(Collectors.toList()));
  }

  private void analyzeDeviceViewOutput(Analysis analysis, QueryStatement queryStatement) {
    Set<Expression> selectExpressions = analysis.getSelectExpressions();
    Set<Expression> deviceViewOutputExpressions = new LinkedHashSet<>();
    if (queryStatement.isAggregationQuery()) {
      deviceViewOutputExpressions.add(DEVICE_EXPRESSION);
      if (queryStatement.isOutputEndTime()) {
        deviceViewOutputExpressions.add(END_TIME_EXPRESSION);
      }
      for (Expression selectExpression : selectExpressions) {
        deviceViewOutputExpressions.addAll(searchAggregationExpressions(selectExpression));
      }
      if (queryStatement.hasHaving()) {
        deviceViewOutputExpressions.addAll(
            searchAggregationExpressions(analysis.getHavingExpression()));
      }
      if (queryStatement.hasOrderByExpression()) {
        for (Expression orderByExpression : analysis.getOrderByExpressions()) {
          deviceViewOutputExpressions.addAll(searchAggregationExpressions(orderByExpression));
        }
      }
    } else {
      deviceViewOutputExpressions.addAll(selectExpressions);
      if (queryStatement.hasOrderByExpression()) {
        deviceViewOutputExpressions.addAll(analysis.getOrderByExpressions());
      }
    }
    analysis.setDeviceViewOutputExpressions(deviceViewOutputExpressions);
    analysis.setDeviceViewSpecialProcess(
        analyzeDeviceViewSpecialProcess(deviceViewOutputExpressions, queryStatement, analysis));
  }

  private boolean analyzeDeviceViewSpecialProcess(
      Set<Expression> deviceViewOutputExpressions,
      QueryStatement queryStatement,
      Analysis analysis) {
    if (queryStatement.isAggregationQuery()
        || queryStatement.hasWhere()
            && ExpressionAnalyzer.isDeviceViewNeedSpecialProcess(
                queryStatement.getWhereCondition().getPredicate(), analysis)) {
      return true;
    }
    for (Expression expression : deviceViewOutputExpressions) {
      if (ExpressionAnalyzer.isDeviceViewNeedSpecialProcess(expression, analysis)) {
        return true;
      }
    }
    return false;
  }

  private void analyzeDeviceViewInput(Analysis analysis, QueryStatement queryStatement) {
    List<String> deviceViewOutputColumns =
        analysis.getDeviceViewOutputExpressions().stream()
            .map(Expression::getOutputSymbol)
            .collect(Collectors.toList());

    Map<String, Set<String>> deviceToOutputColumnsMap = new LinkedHashMap<>();
    Map<String, Set<Expression>> deviceToOutputExpressions =
        analysis.getDeviceToOutputExpressions();
    for (Map.Entry<String, Set<Expression>> deviceOutputExpressionEntry :
        deviceToOutputExpressions.entrySet()) {
      Set<Expression> outputExpressionsUnderDevice = deviceOutputExpressionEntry.getValue();
      checkDeviceViewInputUniqueness(outputExpressionsUnderDevice);

      Set<String> outputColumns = new LinkedHashSet<>();
      if (queryStatement.isOutputEndTime()) {
        outputColumns.add(ENDTIME);
      }
      for (Expression expression : outputExpressionsUnderDevice) {
        outputColumns.add(getMeasurementExpression(expression, analysis).getOutputSymbol());
      }
      deviceToOutputColumnsMap.put(deviceOutputExpressionEntry.getKey(), outputColumns);
    }

    Map<String, List<Integer>> deviceViewInputIndexesMap = new HashMap<>();
    for (Map.Entry<String, Set<String>> deviceOutputColumnsEntry :
        deviceToOutputColumnsMap.entrySet()) {
      String deviceName = deviceOutputColumnsEntry.getKey();
      List<String> outputsUnderDevice = new ArrayList<>(deviceOutputColumnsEntry.getValue());

      List<Integer> indexes = new ArrayList<>();
      for (String output : outputsUnderDevice) {
        int index = deviceViewOutputColumns.indexOf(output);
        checkState(
            index >= 1, "output column '%s' is not stored in %s", output, deviceViewOutputColumns);
        indexes.add(index);
      }
      deviceViewInputIndexesMap.put(deviceName, indexes);
    }
    analysis.setDeviceViewInputIndexesMap(deviceViewInputIndexesMap);
  }

  private void checkDeviceViewInputUniqueness(Set<Expression> outputExpressionsUnderDevice) {
    Set<Expression> normalizedOutputExpressionsUnderDevice =
        outputExpressionsUnderDevice.stream()
            .map(ExpressionAnalyzer::normalizeExpression)
            .collect(Collectors.toSet());
    if (normalizedOutputExpressionsUnderDevice.size() < outputExpressionsUnderDevice.size()) {
      throw new SemanticException(
          "Views or measurement aliases representing the same data source "
              + "cannot be queried concurrently in ALIGN BY DEVICE queries.");
    }
  }

  private void analyzeOutput(
      Analysis analysis,
      QueryStatement queryStatement,
      List<Pair<Expression, String>> outputExpressions) {
    if (queryStatement.isSelectInto()) {
      analysis.setRespDatasetHeader(
          DatasetHeaderFactory.getSelectIntoHeader(queryStatement.isAlignByDevice()));
      return;
    }

    boolean isIgnoreTimestamp = queryStatement.isAggregationQuery() && !queryStatement.isGroupBy();
    List<ColumnHeader> columnHeaders = new ArrayList<>();
    if (queryStatement.isAlignByDevice()) {
      columnHeaders.add(new ColumnHeader(DEVICE, TSDataType.TEXT, null));
    }
    if (queryStatement.isOutputEndTime()) {
      columnHeaders.add(new ColumnHeader(ENDTIME, TSDataType.INT64, null));
    }
    for (Pair<Expression, String> expressionAliasPair : outputExpressions) {
      columnHeaders.add(
          new ColumnHeader(
              expressionAliasPair.left.getExpressionString(),
              analysis.getType(expressionAliasPair.left),
              expressionAliasPair.right));
    }
    analysis.setRespDatasetHeader(new DatasetHeader(columnHeaders, isIgnoreTimestamp));
  }

  // For last query
  private void analyzeLastOrderBy(Analysis analysis, QueryStatement queryStatement) {
    if (!queryStatement.hasOrderBy()) return;

    if (queryStatement.onlyOrderByTimeseries()) {
      analysis.setTimeseriesOrderingForLastQuery(
          queryStatement.getOrderByComponent().getTimeseriesOrder());
    }

    for (SortItem sortItem : queryStatement.getSortItemList()) {
      String sortKey = sortItem.getSortKey();
      if (!lastQueryColumnNames.contains(sortKey.toUpperCase())) {
        throw new SemanticException(
            String.format(
                "%s in order by clause doesn't exist in the result of last query.", sortKey));
      }
    }
  }

  private void analyzeOrderBy(
      Analysis analysis, QueryStatement queryStatement, ISchemaTree schemaTree) {
    if (!queryStatement.hasOrderByExpression()) return;

    Set<Expression> orderByExpressions = new LinkedHashSet<>();
    for (Expression expressionForItem : queryStatement.getExpressionSortItemList()) {
      // Expression in a sortItem only indicates one column
      List<Expression> expressions = bindSchemaForExpression(expressionForItem, schemaTree);
      if (expressions.isEmpty()) {
        throw new SemanticException(
            String.format(
                "%s in order by clause doesn't exist.", expressionForItem.getExpressionString()));
      }
      if (expressions.size() > 1) {
        throw new SemanticException(
            String.format(
                "%s in order by clause shouldn't refer to more than one timeseries.",
                expressionForItem.getExpressionString()));
      }
      expressionForItem = normalizeExpression(expressions.get(0));
      TSDataType dataType = analyzeExpressionType(analysis, expressionForItem);
      if (!dataType.isComparable()) {
        throw new SemanticException(
            String.format("The data type of %s is not comparable", dataType));
      }
      orderByExpressions.add(expressionForItem);
    }
    analysis.setOrderByExpressions(orderByExpressions);
    queryStatement.updateSortItems(orderByExpressions);
  }

  private TSDataType analyzeExpressionType(Analysis analysis, Expression expression) {
    return ExpressionTypeAnalyzer.analyzeExpression(analysis, expression);
  }

  private void analyzeDeviceToGroupBy(
      Analysis analysis,
      QueryStatement queryStatement,
      ISchemaTree schemaTree,
      List<PartialPath> deviceSet) {
    if (queryStatement.getGroupByComponent() == null) {
      return;
    }
    GroupByComponent groupByComponent = queryStatement.getGroupByComponent();
    WindowType windowType = groupByComponent.getWindowType();

    Map<String, Expression> deviceToGroupByExpression = new LinkedHashMap<>();
    if (queryStatement.hasGroupByExpression()) {
      Expression expression = groupByComponent.getControlColumnExpression();
      for (PartialPath device : deviceSet) {
        List<Expression> groupByExpressionsOfOneDevice =
            concatDeviceAndBindSchemaForExpression(expression, device, schemaTree);

        if (groupByExpressionsOfOneDevice.isEmpty()) {
          throw new SemanticException(
              String.format("%s in group by clause doesn't exist.", expression));
        }
        if (groupByExpressionsOfOneDevice.size() > 1) {
          throw new SemanticException(
              String.format(
                  "%s in group by clause shouldn't refer to more than one timeseries.",
                  expression));
        }
        deviceToGroupByExpression.put(
            device.getFullPath(), normalizeExpression(groupByExpressionsOfOneDevice.get(0)));
      }
    }

    GroupByParameter groupByParameter;
    switch (windowType) {
      case VARIATION_WINDOW:
        double delta = ((GroupByVariationComponent) groupByComponent).getDelta();
        for (Expression expression : deviceToGroupByExpression.values()) {
          checkGroupByVariationExpressionType(analysis, expression, delta);
        }
        groupByParameter = new GroupByVariationParameter(groupByComponent.isIgnoringNull(), delta);
        analysis.setDeviceToGroupByExpression(deviceToGroupByExpression);
        break;
      case CONDITION_WINDOW:
        Expression keepExpression =
            ((GroupByConditionComponent) groupByComponent).getKeepExpression();
        for (Expression expression : deviceToGroupByExpression.values()) {
          checkGroupByConditionExpressionType(analysis, expression, keepExpression);
        }
        groupByParameter =
            new GroupByConditionParameter(groupByComponent.isIgnoringNull(), keepExpression);
        analysis.setDeviceToGroupByExpression(deviceToGroupByExpression);
        break;
      case SESSION_WINDOW:
        groupByParameter =
            new GroupBySessionParameter(
                ((GroupBySessionComponent) groupByComponent).getTimeInterval());
        break;
      case COUNT_WINDOW:
        groupByParameter =
            new GroupByCountParameter(
                ((GroupByCountComponent) groupByComponent).getCountNumber(),
                groupByComponent.isIgnoringNull());
        analysis.setDeviceToGroupByExpression(deviceToGroupByExpression);
        break;
      default:
        throw new UnsupportedOperationException("Unsupported window type");
    }
    analysis.setGroupByParameter(groupByParameter);
  }

  private void analyzeDeviceToOrderBy(
      Analysis analysis,
      QueryStatement queryStatement,
      ISchemaTree schemaTree,
      List<PartialPath> deviceSet) {
    if (!queryStatement.hasOrderByExpression()) {
      return;
    }

    Map<String, Set<Expression>> deviceToOrderByExpressions = new LinkedHashMap<>();
    Map<String, List<SortItem>> deviceToSortItems = new LinkedHashMap<>();
    // build the device-view outputColumn for the sortNode above the deviceViewNode
    Set<Expression> deviceViewOrderByExpression = new LinkedHashSet<>();
    for (PartialPath device : deviceSet) {
      Set<Expression> orderByExpressionsForOneDevice = new LinkedHashSet<>();
      for (Expression expressionForItem : queryStatement.getExpressionSortItemList()) {
        List<Expression> expressions =
            concatDeviceAndBindSchemaForExpression(expressionForItem, device, schemaTree);
        if (expressions.isEmpty()) {
          throw new SemanticException(
              String.format(
                  "%s in order by clause doesn't exist.", expressionForItem.getExpressionString()));
        }
        if (expressions.size() > 1) {
          throw new SemanticException(
              String.format(
                  "%s in order by clause shouldn't refer to more than one timeseries.",
                  expressionForItem.getExpressionString()));
        }
        expressionForItem = expressions.get(0);
        TSDataType dataType = analyzeExpressionType(analysis, expressionForItem);
        if (!dataType.isComparable()) {
          throw new SemanticException(
              String.format("The data type of %s is not comparable", dataType));
        }

        Expression deviceViewExpression = getMeasurementExpression(expressionForItem, analysis);
        analyzeExpressionType(analysis, deviceViewExpression);

        deviceViewOrderByExpression.add(deviceViewExpression);
        orderByExpressionsForOneDevice.add(expressionForItem);
      }
      deviceToSortItems.put(
          device.getFullPath(), queryStatement.getUpdatedSortItems(orderByExpressionsForOneDevice));
      deviceToOrderByExpressions.put(device.getFullPath(), orderByExpressionsForOneDevice);
    }

    analysis.setOrderByExpressions(deviceViewOrderByExpression);
    queryStatement.updateSortItems(deviceViewOrderByExpression);
    analysis.setDeviceToSortItems(deviceToSortItems);
    analysis.setDeviceToOrderByExpressions(deviceToOrderByExpressions);
  }

  private void analyzeGroupBy(
      Analysis analysis, QueryStatement queryStatement, ISchemaTree schemaTree) {

    if (queryStatement.getGroupByComponent() == null) {
      return;
    }
    GroupByComponent groupByComponent = queryStatement.getGroupByComponent();
    WindowType windowType = groupByComponent.getWindowType();

    Expression groupByExpression = null;
    if (queryStatement.hasGroupByExpression()) {
      groupByExpression = groupByComponent.getControlColumnExpression();
      // Expression in group by variation clause only indicates one column
      List<Expression> expressions = bindSchemaForExpression(groupByExpression, schemaTree);
      if (expressions.isEmpty()) {
        throw new SemanticException(
            String.format(
                "%s in group by clause doesn't exist.", groupByExpression.getExpressionString()));
      }
      if (expressions.size() > 1) {
        throw new SemanticException(
            String.format(
                "%s in group by clause shouldn't refer to more than one timeseries.",
                groupByExpression.getExpressionString()));
      }
      // Aggregation expression shouldn't exist in group by clause.
      List<Expression> aggregationExpression = searchAggregationExpressions(expressions.get(0));
      if (aggregationExpression != null && !aggregationExpression.isEmpty()) {
        throw new SemanticException("Aggregation expression shouldn't exist in group by clause");
      }
      groupByExpression = normalizeExpression(expressions.get(0));
    }

    if (windowType == WindowType.VARIATION_WINDOW) {
      double delta = ((GroupByVariationComponent) groupByComponent).getDelta();
      checkGroupByVariationExpressionType(analysis, groupByExpression, delta);
      GroupByParameter groupByParameter =
          new GroupByVariationParameter(groupByComponent.isIgnoringNull(), delta);
      analysis.setGroupByExpression(groupByExpression);
      analysis.setGroupByParameter(groupByParameter);
    } else if (windowType == WindowType.CONDITION_WINDOW) {
      Expression keepExpression =
          ((GroupByConditionComponent) groupByComponent).getKeepExpression();
      checkGroupByConditionExpressionType(analysis, groupByExpression, keepExpression);
      GroupByParameter groupByParameter =
          new GroupByConditionParameter(groupByComponent.isIgnoringNull(), keepExpression);
      analysis.setGroupByExpression(groupByExpression);
      analysis.setGroupByParameter(groupByParameter);
    } else if (windowType == WindowType.SESSION_WINDOW) {
      long interval = ((GroupBySessionComponent) groupByComponent).getTimeInterval();
      GroupByParameter groupByParameter = new GroupBySessionParameter(interval);
      analysis.setGroupByParameter(groupByParameter);
    } else if (windowType == WindowType.COUNT_WINDOW) {
      GroupByParameter groupByParameter =
          new GroupByCountParameter(
              ((GroupByCountComponent) groupByComponent).getCountNumber(),
              groupByComponent.isIgnoringNull());
      analyzeExpressionType(analysis, groupByExpression);
      analysis.setGroupByExpression(groupByExpression);
      analysis.setGroupByParameter(groupByParameter);
    } else {
      throw new SemanticException("Unsupported window type");
    }
  }

  private void checkGroupByVariationExpressionType(
      Analysis analysis, Expression groupByExpression, double delta) {
    TSDataType type = analyzeExpressionType(analysis, groupByExpression);
    if (delta != 0 && !type.isNumeric()) {
      throw new SemanticException("Only support numeric type when delta != 0");
    }
  }

  private void checkGroupByConditionExpressionType(
      Analysis analysis, Expression groupByExpression, Expression keepExpression) {
    TSDataType type = analyzeExpressionType(analysis, groupByExpression);
    if (type != TSDataType.BOOLEAN) {
      throw new SemanticException("Only support boolean type in predict of group by series");
    }

    // check keep Expression
    if (keepExpression instanceof CompareBinaryExpression) {
      Expression leftExpression = ((CompareBinaryExpression) keepExpression).getLeftExpression();
      Expression rightExpression = ((CompareBinaryExpression) keepExpression).getRightExpression();
      if (!(leftExpression instanceof TimeSeriesOperand
          && leftExpression.getExpressionString().equalsIgnoreCase("keep")
          && rightExpression instanceof ConstantOperand)) {
        throw new SemanticException(
            String.format(
                "Please check the keep condition ([%s]),it need to be a constant or a compare expression constructed by 'keep' and a long number.",
                keepExpression.getExpressionString()));
      }
      return;
    }
    if (!(keepExpression instanceof ConstantOperand)) {
      throw new SemanticException(
          String.format(
              "Please check the keep condition ([%s]),it need to be a constant or a compare expression constructed by 'keep' and a long number.",
              keepExpression.getExpressionString()));
    }
  }

  private void analyzeGroupByTime(Analysis analysis, QueryStatement queryStatement) {
    if (!queryStatement.isGroupByTime()) {
      return;
    }

    if (queryStatement.isResultSetEmpty()) {
      analysis.setFinishQueryAfterAnalyze(true);
    }

    GroupByTimeComponent groupByTimeComponent = queryStatement.getGroupByTimeComponent();
    if ((groupByTimeComponent.isIntervalByMonth() || groupByTimeComponent.isSlidingStepByMonth())
        && queryStatement.getResultTimeOrder() == Ordering.DESC) {
      throw new SemanticException("Group by month doesn't support order by time desc now.");
    }
    if (!queryStatement.isCqQueryBody()
        && (groupByTimeComponent.getStartTime() == 0 && groupByTimeComponent.getEndTime() == 0)) {
      throw new SemanticException(
          "The query time range should be specified in the GROUP BY TIME clause.");
    }
    analysis.setGroupByTimeParameter(new GroupByTimeParameter(groupByTimeComponent));

    Filter globalTimeFilter = analysis.getGlobalTimeFilter();
    Filter groupByFilter = initGroupByFilter(groupByTimeComponent);
    if (globalTimeFilter == null) {
      globalTimeFilter = groupByFilter;
    } else {
      globalTimeFilter = FilterFactory.and(globalTimeFilter, groupByFilter);
    }
    analysis.setGlobalTimeFilter(globalTimeFilter);
  }

  private void analyzeFill(Analysis analysis, QueryStatement queryStatement) {
    if (queryStatement.getFillComponent() == null) {
      return;
    }

    FillComponent fillComponent = queryStatement.getFillComponent();
    analysis.setFillDescriptor(
        new FillDescriptor(fillComponent.getFillPolicy(), fillComponent.getFillValue()));
  }

  private void analyzeDataPartition(
      Analysis analysis, QueryStatement queryStatement, ISchemaTree schemaTree) {
    Set<String> deviceSet = new HashSet<>();
    if (queryStatement.isAlignByDevice()) {
      deviceSet =
          analysis.getOutputDeviceToQueriedDevicesMap().values().stream()
              .flatMap(List::stream)
              .collect(Collectors.toSet());
    } else {
      for (Expression expression : analysis.getSourceExpressions()) {
        deviceSet.add(ExpressionAnalyzer.getDeviceNameInSourceExpression(expression));
      }
    }
    DataPartition dataPartition =
        fetchDataPartitionByDevices(deviceSet, schemaTree, analysis.getGlobalTimeFilter());
    analysis.setDataPartitionInfo(dataPartition);
  }

  private DataPartition fetchDataPartitionByDevices(
      Set<String> deviceSet, ISchemaTree schemaTree, Filter globalTimeFilter) {
    long startTime = System.nanoTime();
    try {
      Pair<List<TTimePartitionSlot>, Pair<Boolean, Boolean>> res =
          getTimePartitionSlotList(globalTimeFilter);
      // there is no satisfied time range
      if (res.left.isEmpty() && Boolean.FALSE.equals(res.right.left)) {
        return new DataPartition(
            Collections.emptyMap(),
            CONFIG.getSeriesPartitionExecutorClass(),
            CONFIG.getSeriesPartitionSlotNum());
      }
      Map<String, List<DataPartitionQueryParam>> sgNameToQueryParamsMap = new HashMap<>();
      for (String devicePath : deviceSet) {
        DataPartitionQueryParam queryParam =
            new DataPartitionQueryParam(devicePath, res.left, res.right.left, res.right.right);
        sgNameToQueryParamsMap
            .computeIfAbsent(schemaTree.getBelongedDatabase(devicePath), key -> new ArrayList<>())
            .add(queryParam);
      }

      if (res.right.left || res.right.right) {
        return partitionFetcher.getDataPartitionWithUnclosedTimeRange(sgNameToQueryParamsMap);
      } else {
        return partitionFetcher.getDataPartition(sgNameToQueryParamsMap);
      }
    } finally {
      QueryPlanCostMetricSet.getInstance()
          .recordPlanCost(PARTITION_FETCHER, System.nanoTime() - startTime);
    }
  }

  /**
   * get TTimePartitionSlot list about this time filter
   *
   * @return List<TTimePartitionSlot>, if contains (-oo, XXX] time range, res.right.left = true; if
   *     contains [XX, +oo), res.right.right = true
   */
  @SuppressWarnings("squid:S3776") // Suppress high Cognitive Complexity warning
  public static Pair<List<TTimePartitionSlot>, Pair<Boolean, Boolean>> getTimePartitionSlotList(
      Filter timeFilter) {
    if (timeFilter == null) {
      // (-oo, +oo)
      return new Pair<>(Collections.emptyList(), new Pair<>(true, true));
    }
    List<TimeRange> timeRangeList = timeFilter.getTimeRanges();
    if (timeRangeList.isEmpty()) {
      // no satisfied time range
      return new Pair<>(Collections.emptyList(), new Pair<>(false, false));
    } else if (timeRangeList.size() == 1
        && (timeRangeList.get(0).getMin() == Long.MIN_VALUE
            && timeRangeList.get(timeRangeList.size() - 1).getMax() == Long.MAX_VALUE)) {
      // (-oo, +oo)
      return new Pair<>(Collections.emptyList(), new Pair<>(true, true));
    }

    boolean needLeftAll;
    boolean needRightAll;
    long startTime;
    long endTime;
    TTimePartitionSlot timePartitionSlot;
    int index = 0;
    int size = timeRangeList.size();

    if (timeRangeList.get(0).getMin() == Long.MIN_VALUE) {
      needLeftAll = true;
      startTime =
          (timeRangeList.get(0).getMax() / TimePartitionUtils.timePartitionInterval)
              * TimePartitionUtils.timePartitionInterval; // included
      endTime = startTime + TimePartitionUtils.timePartitionInterval; // excluded
      timePartitionSlot = TimePartitionUtils.getTimePartition(timeRangeList.get(0).getMax());
    } else {
      startTime =
          (timeRangeList.get(0).getMin() / TimePartitionUtils.timePartitionInterval)
              * TimePartitionUtils.timePartitionInterval; // included
      endTime = startTime + TimePartitionUtils.timePartitionInterval; // excluded
      timePartitionSlot = TimePartitionUtils.getTimePartition(timeRangeList.get(0).getMin());
      needLeftAll = false;
    }

    if (timeRangeList.get(size - 1).getMax() == Long.MAX_VALUE) {
      needRightAll = true;
      size--;
    } else {
      needRightAll = false;
    }

    List<TTimePartitionSlot> result = new ArrayList<>();
    while (index < size) {
      long curLeft = timeRangeList.get(index).getMin();
      long curRight = timeRangeList.get(index).getMax();
      if (curLeft >= endTime) {
        result.add(timePartitionSlot);
        // next init
        endTime =
            (curLeft / TimePartitionUtils.timePartitionInterval + 1)
                * TimePartitionUtils.timePartitionInterval;
        timePartitionSlot = TimePartitionUtils.getTimePartition(curLeft);
      } else if (curRight >= endTime) {
        result.add(timePartitionSlot);
        // next init
        timePartitionSlot = new TTimePartitionSlot(endTime);
        endTime = endTime + TimePartitionUtils.timePartitionInterval;
      } else {
        index++;
      }
    }
    result.add(timePartitionSlot);

    if (needRightAll) {
      TTimePartitionSlot lastTimePartitionSlot =
          TimePartitionUtils.getTimePartition(timeRangeList.get(timeRangeList.size() - 1).getMin());
      if (lastTimePartitionSlot.startTime != timePartitionSlot.startTime) {
        result.add(lastTimePartitionSlot);
      }
    }
    return new Pair<>(result, new Pair<>(needLeftAll, needRightAll));
  }

  private void analyzeInto(
      Analysis analysis,
      QueryStatement queryStatement,
      List<PartialPath> deviceSet,
      List<Pair<Expression, String>> outputExpressions) {
    if (!queryStatement.isSelectInto()) {
      return;
    }
    queryStatement.setOrderByComponent(null);

    List<PartialPath> sourceDevices = new ArrayList<>(deviceSet);
    List<Expression> sourceColumns =
        outputExpressions.stream()
            .map(Pair::getLeft)
            .collect(Collectors.toCollection(ArrayList::new));

    IntoComponent intoComponent = queryStatement.getIntoComponent();
    intoComponent.validate(sourceDevices, sourceColumns);

    DeviceViewIntoPathDescriptor deviceViewIntoPathDescriptor = new DeviceViewIntoPathDescriptor();
    PathPatternTree targetPathTree = new PathPatternTree();
    IntoComponent.IntoDeviceMeasurementIterator intoDeviceMeasurementIterator =
        intoComponent.getIntoDeviceMeasurementIterator();
    for (PartialPath sourceDevice : sourceDevices) {
      PartialPath deviceTemplate = intoDeviceMeasurementIterator.getDeviceTemplate();
      boolean isAlignedDevice = intoDeviceMeasurementIterator.isAlignedDevice();
      PartialPath targetDevice = constructTargetDevice(sourceDevice, deviceTemplate);
      deviceViewIntoPathDescriptor.specifyDeviceAlignment(targetDevice.toString(), isAlignedDevice);

      for (Expression sourceColumn : sourceColumns) {
        String measurementTemplate = intoDeviceMeasurementIterator.getMeasurementTemplate();
        String targetMeasurement;
        if (sourceColumn instanceof TimeSeriesOperand) {
          targetMeasurement =
              constructTargetMeasurement(
                  sourceDevice.concatNode(sourceColumn.getExpressionString()), measurementTemplate);
        } else {
          targetMeasurement = measurementTemplate;
        }
        deviceViewIntoPathDescriptor.specifyTargetDeviceMeasurement(
            sourceDevice, targetDevice, sourceColumn.getExpressionString(), targetMeasurement);

        targetPathTree.appendFullPath(targetDevice, targetMeasurement);
        deviceViewIntoPathDescriptor.recordSourceColumnDataType(
            sourceColumn.getExpressionString(), analysis.getType(sourceColumn));

        intoDeviceMeasurementIterator.nextMeasurement();
      }

      intoDeviceMeasurementIterator.nextDevice();
    }
    deviceViewIntoPathDescriptor.validate();

    // fetch schema of target paths
    long startTime = System.nanoTime();
    ISchemaTree targetSchemaTree = schemaFetcher.fetchSchema(targetPathTree, null);
    QueryPlanCostMetricSet.getInstance()
        .recordPlanCost(SCHEMA_FETCHER, System.nanoTime() - startTime);
    deviceViewIntoPathDescriptor.bindType(targetSchemaTree);

    analysis.setDeviceViewIntoPathDescriptor(deviceViewIntoPathDescriptor);
  }

  private void analyzeInto(
      Analysis analysis,
      QueryStatement queryStatement,
      List<Pair<Expression, String>> outputExpressions) {
    if (!queryStatement.isSelectInto()) {
      return;
    }
    queryStatement.setOrderByComponent(null);

    List<Expression> sourceColumns =
        outputExpressions.stream()
            .map(Pair::getLeft)
            .collect(Collectors.toCollection(ArrayList::new));

    IntoComponent intoComponent = queryStatement.getIntoComponent();
    intoComponent.validate(sourceColumns);

    IntoPathDescriptor intoPathDescriptor = new IntoPathDescriptor();
    PathPatternTree targetPathTree = new PathPatternTree();
    IntoComponent.IntoPathIterator intoPathIterator = intoComponent.getIntoPathIterator();
    for (Pair<Expression, String> pair : outputExpressions) {
      Expression sourceExpression = pair.left;
      String viewPath = pair.right;
      PartialPath deviceTemplate = intoPathIterator.getDeviceTemplate();
      String measurementTemplate = intoPathIterator.getMeasurementTemplate();
      boolean isAlignedDevice = intoPathIterator.isAlignedDevice();

      PartialPath sourcePath;
      String sourceColumn = sourceExpression.getExpressionString();
      PartialPath targetPath;
      if (sourceExpression instanceof TimeSeriesOperand) {
        if (viewPath != null) {
          try {
            sourcePath = new PartialPath(viewPath);
          } catch (IllegalPathException e) {
            throw new SemanticException(
                String.format(
                    "View path %s of source column %s is illegal path", viewPath, sourceColumn));
          }
        } else {
          sourcePath = ((TimeSeriesOperand) sourceExpression).getPath();
        }
        targetPath = constructTargetPath(sourcePath, deviceTemplate, measurementTemplate);
      } else {
        targetPath = deviceTemplate.concatNode(measurementTemplate);
      }
      intoPathDescriptor.specifyTargetPath(sourceColumn, viewPath, targetPath);
      intoPathDescriptor.specifyDeviceAlignment(
          targetPath.getDevicePath().toString(), isAlignedDevice);

      targetPathTree.appendFullPath(targetPath);
      intoPathDescriptor.recordSourceColumnDataType(
          sourceColumn, analysis.getType(sourceExpression));

      intoPathIterator.next();
    }
    intoPathDescriptor.validate();

    // fetch schema of target paths
    long startTime = System.nanoTime();
    ISchemaTree targetSchemaTree = schemaFetcher.fetchSchema(targetPathTree, null);
    updateSchemaTreeByViews(analysis, targetSchemaTree);
    QueryPlanCostMetricSet.getInstance()
        .recordPlanCost(SCHEMA_FETCHER, System.nanoTime() - startTime);
    intoPathDescriptor.bindType(targetSchemaTree);

    analysis.setIntoPathDescriptor(intoPathDescriptor);
  }

  /**
   * Check datatype consistency in ALIGN BY DEVICE.
   *
   * <p>an inconsistent example: select s0 from root.sg1.d1, root.sg1.d2 align by device, return
   * false while root.sg1.d1.s0 is INT32 and root.sg1.d2.s0 is FLOAT.
   */
  private void checkDataTypeConsistencyInAlignByDevice(
      Analysis analysis, List<Expression> expressions) {
    TSDataType checkedDataType = analysis.getType(expressions.get(0));
    for (Expression expression : expressions) {
      if (analysis.getType(expression) != checkedDataType) {
        throw new SemanticException(
            "ALIGN BY DEVICE: the data types of the same measurement column should be the same across devices.");
      }
    }
  }

  private void checkAliasUniqueness(String alias, Set<String> aliasSet) {
    if (alias != null) {
      if (aliasSet.contains(alias)) {
        throw new SemanticException(
            String.format("alias '%s' can only be matched with one time series", alias));
      }
      aliasSet.add(alias);
    }
  }

  private void checkAliasUniqueness(
      String alias, Map<Expression, Map<String, Expression>> measurementToDeviceSelectExpressions) {
    if (alias != null && measurementToDeviceSelectExpressions.keySet().size() > 1) {
      throw new SemanticException(
          String.format("alias '%s' can only be matched with one time series", alias));
    }
  }

  @Override
  public Analysis visitInsert(InsertStatement insertStatement, MPPQueryContext context) {
    context.setQueryType(QueryType.WRITE);
    insertStatement.semanticCheck();
    long[] timeArray = insertStatement.getTimes();
    PartialPath devicePath = insertStatement.getDevice();
    String[] measurementList = insertStatement.getMeasurementList();
    if (timeArray.length == 1) {
      // construct insert row statement
      InsertRowStatement insertRowStatement = new InsertRowStatement();
      insertRowStatement.setDevicePath(devicePath);
      insertRowStatement.setTime(timeArray[0]);
      insertRowStatement.setMeasurements(measurementList);
      insertRowStatement.setDataTypes(new TSDataType[measurementList.length]);
      Object[] values = new Object[measurementList.length];
      System.arraycopy(insertStatement.getValuesList().get(0), 0, values, 0, values.length);
      insertRowStatement.setValues(values);
      insertRowStatement.setNeedInferType(true);
      insertRowStatement.setAligned(insertStatement.isAligned());
      return insertRowStatement.accept(this, context);
    } else {
      // construct insert rows statement
      // construct insert statement
      InsertRowsOfOneDeviceStatement insertRowsOfOneDeviceStatement =
          new InsertRowsOfOneDeviceStatement();
      List<InsertRowStatement> insertRowStatementList = new ArrayList<>();
      for (int i = 0; i < timeArray.length; i++) {
        InsertRowStatement statement = new InsertRowStatement();
        statement.setDevicePath(devicePath);
        String[] measurements = new String[measurementList.length];
        System.arraycopy(measurementList, 0, measurements, 0, measurements.length);
        statement.setMeasurements(measurements);
        statement.setTime(timeArray[i]);
        TSDataType[] dataTypes = new TSDataType[measurementList.length];
        statement.setDataTypes(dataTypes);
        Object[] values = new Object[measurementList.length];
        System.arraycopy(insertStatement.getValuesList().get(i), 0, values, 0, values.length);
        statement.setValues(values);
        statement.setAligned(insertStatement.isAligned());
        statement.setNeedInferType(true);
        insertRowStatementList.add(statement);
      }
      insertRowsOfOneDeviceStatement.setInsertRowStatementList(insertRowStatementList);
      return insertRowsOfOneDeviceStatement.accept(this, context);
    }
  }

  @Override
  public Analysis visitCreateTimeseries(
      CreateTimeSeriesStatement createTimeSeriesStatement, MPPQueryContext context) {
    context.setQueryType(QueryType.WRITE);
    if (createTimeSeriesStatement.getPath().getNodeLength() < 3) {
      throw new SemanticException(
          new IllegalPathException(createTimeSeriesStatement.getPath().getFullPath()));
    }
    analyzeSchemaProps(createTimeSeriesStatement.getProps());
    if (createTimeSeriesStatement.getTags() != null
        && !createTimeSeriesStatement.getTags().isEmpty()
        && createTimeSeriesStatement.getAttributes() != null
        && !createTimeSeriesStatement.getAttributes().isEmpty()) {
      for (String tagKey : createTimeSeriesStatement.getTags().keySet()) {
        if (createTimeSeriesStatement.getAttributes().containsKey(tagKey)) {
          throw new SemanticException(
              String.format("Tag and attribute shouldn't have the same property key [%s]", tagKey));
        }
      }
    }

    Analysis analysis = new Analysis();
    analysis.setStatement(createTimeSeriesStatement);

    checkIsTemplateCompatible(
        createTimeSeriesStatement.getPath(), createTimeSeriesStatement.getAlias());

    PathPatternTree patternTree = new PathPatternTree();
    patternTree.appendFullPath(createTimeSeriesStatement.getPath());
    SchemaPartition schemaPartitionInfo = partitionFetcher.getOrCreateSchemaPartition(patternTree);
    analysis.setSchemaPartitionInfo(schemaPartitionInfo);
    return analysis;
  }

  private void checkIsTemplateCompatible(PartialPath timeseriesPath, String alias) {
    Pair<Template, PartialPath> templateInfo =
        schemaFetcher.checkTemplateSetAndPreSetInfo(timeseriesPath, alias);
    if (templateInfo != null) {
      throw new SemanticException(
          new TemplateIncompatibleException(
              timeseriesPath.getFullPath(), templateInfo.left.getName(), templateInfo.right));
    }
  }

  private void checkIsTemplateCompatible(
      PartialPath devicePath, List<String> measurements, List<String> aliasList) {
    for (int i = 0; i < measurements.size(); i++) {
      Pair<Template, PartialPath> templateInfo =
          schemaFetcher.checkTemplateSetAndPreSetInfo(
              devicePath.concatNode(measurements.get(i)),
              aliasList == null ? null : aliasList.get(i));
      if (templateInfo != null) {
        throw new SemanticException(
            new TemplateIncompatibleException(
                devicePath.getFullPath() + measurements,
                templateInfo.left.getName(),
                templateInfo.right));
      }
    }
  }

  private void analyzeSchemaProps(Map<String, String> props) {
    if (props == null || props.isEmpty()) {
      return;
    }
    Map<String, String> caseChangeMap = new HashMap<>();
    for (String key : props.keySet()) {
      caseChangeMap.put(key.toLowerCase(Locale.ROOT), key);
    }
    for (Map.Entry<String, String> caseChangeEntry : caseChangeMap.entrySet()) {
      String lowerCaseKey = caseChangeEntry.getKey();
      if (!ALLOWED_SCHEMA_PROPS.contains(lowerCaseKey)) {
        throw new SemanticException(
            new MetadataException(
                String.format("%s is not a legal prop.", caseChangeEntry.getValue())));
      }
      props.put(lowerCaseKey, props.remove(caseChangeEntry.getValue()));
    }
    if (props.containsKey(DEADBAND)) {
      props.put(LOSS, props.remove(DEADBAND));
    }
  }

  private void analyzeSchemaProps(List<Map<String, String>> propsList) {
    if (propsList == null) {
      return;
    }
    for (Map<String, String> props : propsList) {
      analyzeSchemaProps(props);
    }
  }

  @Override
  public Analysis visitCreateAlignedTimeseries(
      CreateAlignedTimeSeriesStatement createAlignedTimeSeriesStatement, MPPQueryContext context) {
    context.setQueryType(QueryType.WRITE);
    if (createAlignedTimeSeriesStatement.getDevicePath().getNodeLength() < 2) {
      throw new SemanticException(
          new IllegalPathException(createAlignedTimeSeriesStatement.getDevicePath().getFullPath()));
    }
    List<String> measurements = createAlignedTimeSeriesStatement.getMeasurements();
    Set<String> measurementsSet = new HashSet<>(measurements);
    if (measurementsSet.size() < measurements.size()) {
      throw new SemanticException(
          "Measurement under an aligned device is not allowed to have the same measurement name");
    }

    Analysis analysis = new Analysis();
    analysis.setStatement(createAlignedTimeSeriesStatement);

    checkIsTemplateCompatible(
        createAlignedTimeSeriesStatement.getDevicePath(),
        createAlignedTimeSeriesStatement.getMeasurements(),
        createAlignedTimeSeriesStatement.getAliasList());

    PathPatternTree pathPatternTree = new PathPatternTree();
    for (String measurement : createAlignedTimeSeriesStatement.getMeasurements()) {
      pathPatternTree.appendFullPath(createAlignedTimeSeriesStatement.getDevicePath(), measurement);
    }

    SchemaPartition schemaPartitionInfo;
    schemaPartitionInfo = partitionFetcher.getOrCreateSchemaPartition(pathPatternTree);
    analysis.setSchemaPartitionInfo(schemaPartitionInfo);
    return analysis;
  }

  @Override
  public Analysis visitInternalCreateTimeseries(
      InternalCreateTimeSeriesStatement internalCreateTimeSeriesStatement,
      MPPQueryContext context) {
    context.setQueryType(QueryType.WRITE);

    Analysis analysis = new Analysis();
    analysis.setStatement(internalCreateTimeSeriesStatement);

    PathPatternTree pathPatternTree = new PathPatternTree();
    for (String measurement : internalCreateTimeSeriesStatement.getMeasurements()) {
      pathPatternTree.appendFullPath(
          internalCreateTimeSeriesStatement.getDevicePath(), measurement);
    }

    SchemaPartition schemaPartitionInfo;
    schemaPartitionInfo = partitionFetcher.getOrCreateSchemaPartition(pathPatternTree);
    analysis.setSchemaPartitionInfo(schemaPartitionInfo);
    return analysis;
  }

  @Override
  public Analysis visitInternalCreateMultiTimeSeries(
      InternalCreateMultiTimeSeriesStatement internalCreateMultiTimeSeriesStatement,
      MPPQueryContext context) {
    context.setQueryType(QueryType.WRITE);

    Analysis analysis = new Analysis();
    analysis.setStatement(internalCreateMultiTimeSeriesStatement);

    PathPatternTree pathPatternTree = new PathPatternTree();
    for (PartialPath devicePath : internalCreateMultiTimeSeriesStatement.getDeviceMap().keySet()) {
      pathPatternTree.appendFullPath(devicePath.concatNode(ONE_LEVEL_PATH_WILDCARD));
    }

    SchemaPartition schemaPartitionInfo;
    schemaPartitionInfo = partitionFetcher.getOrCreateSchemaPartition(pathPatternTree);
    analysis.setSchemaPartitionInfo(schemaPartitionInfo);
    return analysis;
  }

  @Override
  public Analysis visitCreateMultiTimeseries(
      CreateMultiTimeSeriesStatement createMultiTimeSeriesStatement, MPPQueryContext context) {
    context.setQueryType(QueryType.WRITE);
    Analysis analysis = new Analysis();
    analysis.setStatement(createMultiTimeSeriesStatement);

    analyzeSchemaProps(createMultiTimeSeriesStatement.getPropsList());

    List<PartialPath> timeseriesPathList = createMultiTimeSeriesStatement.getPaths();
    List<String> aliasList = createMultiTimeSeriesStatement.getAliasList();
    for (int i = 0; i < timeseriesPathList.size(); i++) {
      checkIsTemplateCompatible(
          timeseriesPathList.get(i), aliasList == null ? null : aliasList.get(i));
    }

    PathPatternTree patternTree = new PathPatternTree();
    for (PartialPath path : createMultiTimeSeriesStatement.getPaths()) {
      patternTree.appendFullPath(path);
    }
    SchemaPartition schemaPartitionInfo = partitionFetcher.getOrCreateSchemaPartition(patternTree);
    analysis.setSchemaPartitionInfo(schemaPartitionInfo);
    return analysis;
  }

  @Override
  public Analysis visitAlterTimeseries(
      AlterTimeSeriesStatement alterTimeSeriesStatement, MPPQueryContext context) {
    context.setQueryType(QueryType.WRITE);
    Analysis analysis = new Analysis();
    analysis.setStatement(alterTimeSeriesStatement);

    Pair<Template, PartialPath> templateInfo =
        schemaFetcher.checkTemplateSetAndPreSetInfo(
            alterTimeSeriesStatement.getPath(), alterTimeSeriesStatement.getAlias());
    if (templateInfo != null) {
      throw new RuntimeException(
          new TemplateIncompatibleException(
              String.format(
                  "Cannot alter template timeseries [%s] since schema template [%s] already set on path [%s].",
                  alterTimeSeriesStatement.getPath().getFullPath(),
                  templateInfo.left.getName(),
                  templateInfo.right)));
    }

    PathPatternTree patternTree = new PathPatternTree();
    patternTree.appendFullPath(alterTimeSeriesStatement.getPath());
    SchemaPartition schemaPartitionInfo;
    schemaPartitionInfo = partitionFetcher.getSchemaPartition(patternTree);
    analysis.setSchemaPartitionInfo(schemaPartitionInfo);
    return analysis;
  }

  @Override
  public Analysis visitInsertTablet(
      InsertTabletStatement insertTabletStatement, MPPQueryContext context) {
    context.setQueryType(QueryType.WRITE);
    Analysis analysis = new Analysis();
    validateSchema(analysis, insertTabletStatement, context);
    InsertBaseStatement realStatement = removeLogicalView(analysis, insertTabletStatement);
    if (analysis.isFinishQueryAfterAnalyze()) {
      return analysis;
    }
    analysis.setStatement(realStatement);

    if (realStatement instanceof InsertTabletStatement) {
      InsertTabletStatement realInsertTabletStatement = (InsertTabletStatement) realStatement;
      DataPartitionQueryParam dataPartitionQueryParam = new DataPartitionQueryParam();
      dataPartitionQueryParam.setDevicePath(
          realInsertTabletStatement.getDevicePath().getFullPath());
      dataPartitionQueryParam.setTimePartitionSlotList(
          realInsertTabletStatement.getTimePartitionSlots());

      return getAnalysisForWriting(analysis, Collections.singletonList(dataPartitionQueryParam));
    } else {
      return computeAnalysisForMultiTablets(analysis, (InsertMultiTabletsStatement) realStatement);
    }
  }

  @Override
  public Analysis visitInsertRow(InsertRowStatement insertRowStatement, MPPQueryContext context) {
    context.setQueryType(QueryType.WRITE);
    Analysis analysis = new Analysis();
    validateSchema(analysis, insertRowStatement, context);
    InsertBaseStatement realInsertStatement = removeLogicalView(analysis, insertRowStatement);
    if (analysis.isFinishQueryAfterAnalyze()) {
      return analysis;
    }
    analysis.setStatement(realInsertStatement);

    if (realInsertStatement instanceof InsertRowStatement) {
      InsertRowStatement realInsertRowStatement = (InsertRowStatement) realInsertStatement;
      DataPartitionQueryParam dataPartitionQueryParam = new DataPartitionQueryParam();
      dataPartitionQueryParam.setDevicePath(realInsertRowStatement.getDevicePath().getFullPath());
      dataPartitionQueryParam.setTimePartitionSlotList(
          Collections.singletonList(realInsertRowStatement.getTimePartitionSlot()));

      return getAnalysisForWriting(analysis, Collections.singletonList(dataPartitionQueryParam));
    } else {
      return computeAnalysisForInsertRows(analysis, (InsertRowsStatement) realInsertStatement);
    }
  }

  private Analysis computeAnalysisForInsertRows(
      Analysis analysis, InsertRowsStatement insertRowsStatement) {
    Map<String, Set<TTimePartitionSlot>> dataPartitionQueryParamMap = new HashMap<>();
    for (InsertRowStatement insertRowStatement : insertRowsStatement.getInsertRowStatementList()) {
      Set<TTimePartitionSlot> timePartitionSlotSet =
          dataPartitionQueryParamMap.computeIfAbsent(
              insertRowStatement.getDevicePath().getFullPath(), k -> new HashSet<>());
      timePartitionSlotSet.add(insertRowStatement.getTimePartitionSlot());
    }

    List<DataPartitionQueryParam> dataPartitionQueryParams = new ArrayList<>();
    for (Map.Entry<String, Set<TTimePartitionSlot>> entry : dataPartitionQueryParamMap.entrySet()) {
      DataPartitionQueryParam dataPartitionQueryParam = new DataPartitionQueryParam();
      dataPartitionQueryParam.setDevicePath(entry.getKey());
      dataPartitionQueryParam.setTimePartitionSlotList(new ArrayList<>(entry.getValue()));
      dataPartitionQueryParams.add(dataPartitionQueryParam);
    }

    return getAnalysisForWriting(analysis, dataPartitionQueryParams);
  }

  @Override
  public Analysis visitInsertRows(
      InsertRowsStatement insertRowsStatement, MPPQueryContext context) {
    context.setQueryType(QueryType.WRITE);
    Analysis analysis = new Analysis();
    validateSchema(analysis, insertRowsStatement, context);
    InsertRowsStatement realInsertRowsStatement =
        (InsertRowsStatement) removeLogicalView(analysis, insertRowsStatement);
    if (analysis.isFinishQueryAfterAnalyze()) {
      return analysis;
    }
    analysis.setStatement(realInsertRowsStatement);

    return computeAnalysisForInsertRows(analysis, realInsertRowsStatement);
  }

  private Analysis computeAnalysisForMultiTablets(
      Analysis analysis, InsertMultiTabletsStatement insertMultiTabletsStatement) {
    Map<String, Set<TTimePartitionSlot>> dataPartitionQueryParamMap = new HashMap<>();
    for (InsertTabletStatement insertTabletStatement :
        insertMultiTabletsStatement.getInsertTabletStatementList()) {
      Set<TTimePartitionSlot> timePartitionSlotSet =
          dataPartitionQueryParamMap.computeIfAbsent(
              insertTabletStatement.getDevicePath().getFullPath(), k -> new HashSet<>());
      timePartitionSlotSet.addAll(insertTabletStatement.getTimePartitionSlots());
    }

    List<DataPartitionQueryParam> dataPartitionQueryParams = new ArrayList<>();
    for (Map.Entry<String, Set<TTimePartitionSlot>> entry : dataPartitionQueryParamMap.entrySet()) {
      DataPartitionQueryParam dataPartitionQueryParam = new DataPartitionQueryParam();
      dataPartitionQueryParam.setDevicePath(entry.getKey());
      dataPartitionQueryParam.setTimePartitionSlotList(new ArrayList<>(entry.getValue()));
      dataPartitionQueryParams.add(dataPartitionQueryParam);
    }

    return getAnalysisForWriting(analysis, dataPartitionQueryParams);
  }

  @Override
  public Analysis visitInsertMultiTablets(
      InsertMultiTabletsStatement insertMultiTabletsStatement, MPPQueryContext context) {
    context.setQueryType(QueryType.WRITE);
    Analysis analysis = new Analysis();
    validateSchema(analysis, insertMultiTabletsStatement, context);
    InsertMultiTabletsStatement realStatement =
        (InsertMultiTabletsStatement) removeLogicalView(analysis, insertMultiTabletsStatement);
    if (analysis.isFinishQueryAfterAnalyze()) {
      return analysis;
    }
    analysis.setStatement(realStatement);

    return computeAnalysisForMultiTablets(analysis, realStatement);
  }

  @Override
  public Analysis visitInsertRowsOfOneDevice(
      InsertRowsOfOneDeviceStatement insertRowsOfOneDeviceStatement, MPPQueryContext context) {
    context.setQueryType(QueryType.WRITE);
    Analysis analysis = new Analysis();
    validateSchema(analysis, insertRowsOfOneDeviceStatement, context);
    InsertBaseStatement realInsertStatement =
        removeLogicalView(analysis, insertRowsOfOneDeviceStatement);
    if (analysis.isFinishQueryAfterAnalyze()) {
      return analysis;
    }
    analysis.setStatement(realInsertStatement);

    if (realInsertStatement instanceof InsertRowsOfOneDeviceStatement) {
      InsertRowsOfOneDeviceStatement realStatement =
          (InsertRowsOfOneDeviceStatement) realInsertStatement;
      DataPartitionQueryParam dataPartitionQueryParam = new DataPartitionQueryParam();
      dataPartitionQueryParam.setDevicePath(realStatement.getDevicePath().getFullPath());
      dataPartitionQueryParam.setTimePartitionSlotList(realStatement.getTimePartitionSlots());

      return getAnalysisForWriting(analysis, Collections.singletonList(dataPartitionQueryParam));
    } else {
      return computeAnalysisForInsertRows(analysis, (InsertRowsStatement) realInsertStatement);
    }
  }

  @Override
  public Analysis visitPipeEnrichedInsert(
      PipeEnrichedInsertBaseStatement pipeEnrichedInsertBaseStatement, MPPQueryContext context) {
    Analysis analysis;

    final InsertBaseStatement insertBaseStatement =
        pipeEnrichedInsertBaseStatement.getInsertBaseStatement();
    if (insertBaseStatement instanceof InsertTabletStatement) {
      analysis = visitInsertTablet((InsertTabletStatement) insertBaseStatement, context);
    } else if (insertBaseStatement instanceof InsertMultiTabletsStatement) {
      analysis =
          visitInsertMultiTablets((InsertMultiTabletsStatement) insertBaseStatement, context);
    } else if (insertBaseStatement instanceof InsertRowStatement) {
      analysis = visitInsertRow((InsertRowStatement) insertBaseStatement, context);
    } else if (insertBaseStatement instanceof InsertRowsStatement) {
      analysis = visitInsertRows((InsertRowsStatement) insertBaseStatement, context);
    } else if (insertBaseStatement instanceof InsertRowsOfOneDeviceStatement) {
      analysis =
          visitInsertRowsOfOneDevice((InsertRowsOfOneDeviceStatement) insertBaseStatement, context);
    } else {
      throw new UnsupportedOperationException(
          "Unsupported insert statement type: " + insertBaseStatement.getClass().getName());
    }

    // statement may be changed because of logical view
    pipeEnrichedInsertBaseStatement.setInsertBaseStatement(
        (InsertBaseStatement) analysis.getStatement());
    analysis.setStatement(pipeEnrichedInsertBaseStatement);
    return analysis;
  }

  private void validateSchema(
      Analysis analysis, InsertBaseStatement insertStatement, MPPQueryContext context) {
    final long startTime = System.nanoTime();
    try {
      SchemaValidator.validate(schemaFetcher, insertStatement, context);
    } catch (SemanticException e) {
      analysis.setFinishQueryAfterAnalyze(true);
      if (e.getCause() instanceof IoTDBException) {
        IoTDBException exception = (IoTDBException) e.getCause();
        analysis.setFailStatus(
            RpcUtils.getStatus(exception.getErrorCode(), exception.getMessage()));
      } else {
        analysis.setFailStatus(RpcUtils.getStatus(TSStatusCode.METADATA_ERROR, e.getMessage()));
      }
    } finally {
      PERFORMANCE_OVERVIEW_METRICS.recordScheduleSchemaValidateCost(System.nanoTime() - startTime);
    }
    boolean hasFailedMeasurement = insertStatement.hasFailedMeasurements();
    String partialInsertMessage;
    if (hasFailedMeasurement) {
      partialInsertMessage =
          String.format(
              "Fail to insert measurements %s caused by %s",
              insertStatement.getFailedMeasurements(), insertStatement.getFailedMessages());
      logger.warn(partialInsertMessage);
      analysis.setFailStatus(
          RpcUtils.getStatus(TSStatusCode.METADATA_ERROR.getStatusCode(), partialInsertMessage));
    }
  }

  private InsertBaseStatement removeLogicalView(
      Analysis analysis, InsertBaseStatement insertBaseStatement) {
    try {
      return insertBaseStatement.removeLogicalView();
    } catch (SemanticException e) {
      analysis.setFinishQueryAfterAnalyze(true);
      if (e.getCause() instanceof IoTDBException) {
        IoTDBException exception = (IoTDBException) e.getCause();
        analysis.setFailStatus(
            RpcUtils.getStatus(exception.getErrorCode(), exception.getMessage()));
      } else {
        analysis.setFailStatus(RpcUtils.getStatus(TSStatusCode.METADATA_ERROR, e.getMessage()));
      }
      return insertBaseStatement;
    }
  }

  @Override
  public Analysis visitLoadFile(LoadTsFileStatement loadTsFileStatement, MPPQueryContext context) {
    return new LoadTsfileAnalyzer(loadTsFileStatement, context, partitionFetcher, schemaFetcher)
        .analyzeFileByFile();
  }

  @Override
  public Analysis visitPipeEnrichedLoadFile(
      PipeEnrichedLoadTsFileStatement pipeEnrichedLoadTsFileStatement, MPPQueryContext context) {
    final Analysis analysis =
        visitLoadFile(pipeEnrichedLoadTsFileStatement.getLoadTsFileStatement(), context);
    analysis.setStatement(pipeEnrichedLoadTsFileStatement);
    return analysis;
  }

  /** get analysis according to statement and params */
  private Analysis getAnalysisForWriting(
      Analysis analysis, List<DataPartitionQueryParam> dataPartitionQueryParams) {

    DataPartition dataPartition =
        partitionFetcher.getOrCreateDataPartition(dataPartitionQueryParams);
    if (dataPartition.isEmpty()) {
      analysis.setFinishQueryAfterAnalyze(true);
      analysis.setFailStatus(
          RpcUtils.getStatus(
              TSStatusCode.DATABASE_NOT_EXIST.getStatusCode(),
              "Database not exists and failed to create automatically "
                  + "because enable_auto_create_schema is FALSE."));
    }
    analysis.setDataPartitionInfo(dataPartition);
    return analysis;
  }

  @Override
  public Analysis visitShowTimeSeries(
      ShowTimeSeriesStatement showTimeSeriesStatement, MPPQueryContext context) {
    Analysis analysis = new Analysis();
    analysis.setStatement(showTimeSeriesStatement);

    PathPatternTree patternTree = new PathPatternTree();
    patternTree.appendPathPattern(showTimeSeriesStatement.getPathPattern());
    SchemaPartition schemaPartitionInfo = partitionFetcher.getSchemaPartition(patternTree);
    analysis.setSchemaPartitionInfo(schemaPartitionInfo);

    Map<Integer, Template> templateMap =
        schemaFetcher.checkAllRelatedTemplate(showTimeSeriesStatement.getPathPattern());
    analysis.setRelatedTemplateInfo(templateMap);

    if (showTimeSeriesStatement.isOrderByHeat()) {
      patternTree.constructTree();
      // request schema fetch API
      logger.debug("[StartFetchSchema]");
      ISchemaTree schemaTree = schemaFetcher.fetchSchema(patternTree, context);
      updateSchemaTreeByViews(analysis, schemaTree);
      logger.debug("[EndFetchSchema]]");

      analyzeLastSource(
          analysis,
          Collections.singletonList(
              new TimeSeriesOperand(showTimeSeriesStatement.getPathPattern())),
          schemaTree);
      analyzeDataPartition(analysis, new QueryStatement(), schemaTree);
    }

    analysis.setRespDatasetHeader(DatasetHeaderFactory.getShowTimeSeriesHeader());
    return analysis;
  }

  @Override
  public Analysis visitShowStorageGroup(
      ShowDatabaseStatement showDatabaseStatement, MPPQueryContext context) {
    Analysis analysis = new Analysis();
    analysis.setStatement(showDatabaseStatement);
    analysis.setRespDatasetHeader(
        DatasetHeaderFactory.getShowStorageGroupHeader(showDatabaseStatement.isDetailed()));
    return analysis;
  }

  @Override
  public Analysis visitShowTTL(ShowTTLStatement showTTLStatement, MPPQueryContext context) {
    Analysis analysis = new Analysis();
    analysis.setStatement(showTTLStatement);
    analysis.setRespDatasetHeader(DatasetHeaderFactory.getShowTTLHeader());
    return analysis;
  }

  @Override
  public Analysis visitShowDevices(
      ShowDevicesStatement showDevicesStatement, MPPQueryContext context) {
    Analysis analysis = new Analysis();
    analysis.setStatement(showDevicesStatement);

    PathPatternTree patternTree = new PathPatternTree();
    patternTree.appendPathPattern(
        showDevicesStatement.getPathPattern().concatNode(IoTDBConstant.ONE_LEVEL_PATH_WILDCARD));
    SchemaPartition schemaPartitionInfo = partitionFetcher.getSchemaPartition(patternTree);

    analysis.setSchemaPartitionInfo(schemaPartitionInfo);
    analysis.setRespDatasetHeader(
        showDevicesStatement.hasSgCol()
            ? DatasetHeaderFactory.getShowDevicesWithSgHeader()
            : DatasetHeaderFactory.getShowDevicesHeader());
    return analysis;
  }

  @Override
  public Analysis visitShowCluster(
      ShowClusterStatement showClusterStatement, MPPQueryContext context) {
    Analysis analysis = new Analysis();
    analysis.setStatement(showClusterStatement);
    if (showClusterStatement.isDetails()) {
      analysis.setRespDatasetHeader(DatasetHeaderFactory.getShowClusterDetailsHeader());
    } else {
      analysis.setRespDatasetHeader(DatasetHeaderFactory.getShowClusterHeader());
    }
    return analysis;
  }

  @Override
  public Analysis visitCountStorageGroup(
      CountDatabaseStatement countDatabaseStatement, MPPQueryContext context) {
    Analysis analysis = new Analysis();
    analysis.setStatement(countDatabaseStatement);
    analysis.setRespDatasetHeader(DatasetHeaderFactory.getCountStorageGroupHeader());
    return analysis;
  }

  @Override
  public Analysis visitSchemaFetch(
      SchemaFetchStatement schemaFetchStatement, MPPQueryContext context) {
    Analysis analysis = new Analysis();
    analysis.setStatement(schemaFetchStatement);

    SchemaPartition schemaPartition =
        partitionFetcher.getSchemaPartition(schemaFetchStatement.getPatternTree());
    analysis.setSchemaPartitionInfo(schemaPartition);

    if (schemaPartition.isEmpty()) {
      analysis.setFinishQueryAfterAnalyze(true);
    }

    return analysis;
  }

  @Override
  public Analysis visitCountDevices(
      CountDevicesStatement countDevicesStatement, MPPQueryContext context) {
    Analysis analysis = new Analysis();
    analysis.setStatement(countDevicesStatement);

    PathPatternTree patternTree = new PathPatternTree();
    patternTree.appendPathPattern(
        countDevicesStatement.getPathPattern().concatNode(IoTDBConstant.ONE_LEVEL_PATH_WILDCARD));
    SchemaPartition schemaPartitionInfo = partitionFetcher.getSchemaPartition(patternTree);

    analysis.setSchemaPartitionInfo(schemaPartitionInfo);
    analysis.setRespDatasetHeader(DatasetHeaderFactory.getCountDevicesHeader());
    return analysis;
  }

  @Override
  public Analysis visitCountTimeSeries(
      CountTimeSeriesStatement countTimeSeriesStatement, MPPQueryContext context) {
    Analysis analysis = new Analysis();
    analysis.setStatement(countTimeSeriesStatement);

    PathPatternTree patternTree = new PathPatternTree();
    patternTree.appendPathPattern(countTimeSeriesStatement.getPathPattern());
    SchemaPartition schemaPartitionInfo = partitionFetcher.getSchemaPartition(patternTree);
    analysis.setSchemaPartitionInfo(schemaPartitionInfo);

    Map<Integer, Template> templateMap =
        schemaFetcher.checkAllRelatedTemplate(countTimeSeriesStatement.getPathPattern());
    analysis.setRelatedTemplateInfo(templateMap);

    analysis.setRespDatasetHeader(DatasetHeaderFactory.getCountTimeSeriesHeader());
    return analysis;
  }

  @Override
  public Analysis visitCountLevelTimeSeries(
      CountLevelTimeSeriesStatement countLevelTimeSeriesStatement, MPPQueryContext context) {
    Analysis analysis = new Analysis();
    analysis.setStatement(countLevelTimeSeriesStatement);

    PathPatternTree patternTree = new PathPatternTree();
    patternTree.appendPathPattern(countLevelTimeSeriesStatement.getPathPattern());
    SchemaPartition schemaPartitionInfo = partitionFetcher.getSchemaPartition(patternTree);

    analysis.setSchemaPartitionInfo(schemaPartitionInfo);
    Map<Integer, Template> templateMap =
        schemaFetcher.checkAllRelatedTemplate(countLevelTimeSeriesStatement.getPathPattern());
    analysis.setRelatedTemplateInfo(templateMap);
    analysis.setRespDatasetHeader(DatasetHeaderFactory.getCountLevelTimeSeriesHeader());
    return analysis;
  }

  @Override
  public Analysis visitCountNodes(CountNodesStatement countStatement, MPPQueryContext context) {
    Analysis analysis = new Analysis();
    analysis.setStatement(countStatement);

    PathPatternTree patternTree = new PathPatternTree();
    patternTree.appendPathPattern(countStatement.getPathPattern());
    SchemaNodeManagementPartition schemaNodeManagementPartition =
        partitionFetcher.getSchemaNodeManagementPartitionWithLevel(
            patternTree, countStatement.getLevel());

    if (schemaNodeManagementPartition == null) {
      return analysis;
    }
    if (!schemaNodeManagementPartition.getMatchedNode().isEmpty()
        && schemaNodeManagementPartition.getSchemaPartition().getSchemaPartitionMap().size() == 0) {
      analysis.setFinishQueryAfterAnalyze(true);
    }
    analysis.setMatchedNodes(schemaNodeManagementPartition.getMatchedNode());
    analysis.setSchemaPartitionInfo(schemaNodeManagementPartition.getSchemaPartition());
    analysis.setRespDatasetHeader(DatasetHeaderFactory.getCountNodesHeader());
    return analysis;
  }

  @Override
  public Analysis visitShowChildPaths(
      ShowChildPathsStatement showChildPathsStatement, MPPQueryContext context) {
    return visitSchemaNodeManagementPartition(
        showChildPathsStatement,
        showChildPathsStatement.getPartialPath(),
        DatasetHeaderFactory.getShowChildPathsHeader());
  }

  @Override
  public Analysis visitShowChildNodes(
      ShowChildNodesStatement showChildNodesStatement, MPPQueryContext context) {
    return visitSchemaNodeManagementPartition(
        showChildNodesStatement,
        showChildNodesStatement.getPartialPath(),
        DatasetHeaderFactory.getShowChildNodesHeader());
  }

  @Override
  public Analysis visitShowVersion(
      ShowVersionStatement showVersionStatement, MPPQueryContext context) {
    Analysis analysis = new Analysis();
    analysis.setStatement(showVersionStatement);
    analysis.setRespDatasetHeader(DatasetHeaderFactory.getShowVersionHeader());
    analysis.setFinishQueryAfterAnalyze(true);
    return analysis;
  }

  private Analysis visitSchemaNodeManagementPartition(
      Statement statement, PartialPath path, DatasetHeader header) {
    Analysis analysis = new Analysis();
    analysis.setStatement(statement);

    PathPatternTree patternTree = new PathPatternTree();
    patternTree.appendPathPattern(path);
    SchemaNodeManagementPartition schemaNodeManagementPartition =
        partitionFetcher.getSchemaNodeManagementPartition(patternTree);

    if (schemaNodeManagementPartition == null) {
      return analysis;
    }
    if (!schemaNodeManagementPartition.getMatchedNode().isEmpty()
        && schemaNodeManagementPartition.getSchemaPartition().getSchemaPartitionMap().size() == 0) {
      analysis.setFinishQueryAfterAnalyze(true);
    }
    analysis.setMatchedNodes(schemaNodeManagementPartition.getMatchedNode());
    analysis.setSchemaPartitionInfo(schemaNodeManagementPartition.getSchemaPartition());
    analysis.setRespDatasetHeader(header);
    return analysis;
  }

  @Override
  public Analysis visitDeleteData(
      DeleteDataStatement deleteDataStatement, MPPQueryContext context) {
    context.setQueryType(QueryType.WRITE);
    Analysis analysis = new Analysis();
    analysis.setStatement(deleteDataStatement);

    PathPatternTree patternTree = new PathPatternTree();
    deleteDataStatement.getPathList().forEach(patternTree::appendPathPattern);

    ISchemaTree schemaTree = schemaFetcher.fetchSchema(patternTree, context);
    Set<String> deduplicatedDevicePaths = new HashSet<>();

    if (schemaTree.hasLogicalViewMeasurement()) {
      updateSchemaTreeByViews(analysis, schemaTree);

      Set<PartialPath> deletePatternSet = new HashSet<>(deleteDataStatement.getPathList());
      IMeasurementSchema measurementSchema;
      LogicalViewSchema logicalViewSchema;
      PartialPath sourcePathOfAliasSeries;
      for (MeasurementPath measurementPath :
          schemaTree.searchMeasurementPaths(SchemaConstant.ALL_MATCH_PATTERN).left) {
        measurementSchema = measurementPath.getMeasurementSchema();
        if (measurementSchema.isLogicalView()) {
          logicalViewSchema = (LogicalViewSchema) measurementSchema;
          if (logicalViewSchema.isWritable()) {
            sourcePathOfAliasSeries = logicalViewSchema.getSourcePathIfWritable();
            deletePatternSet.add(sourcePathOfAliasSeries);
            deduplicatedDevicePaths.add(sourcePathOfAliasSeries.getDevice());
          } else {
            deletePatternSet.remove(measurementPath);
          }
        } else {
          deduplicatedDevicePaths.add(measurementPath.getDevice());
        }
      }
      deleteDataStatement.setPathList(new ArrayList<>(deletePatternSet));
    } else {
      for (PartialPath devicePattern : patternTree.getAllDevicePaths()) {
        schemaTree
            .getMatchedDevices(devicePattern)
            .forEach(
                deviceSchemaInfo ->
                    deduplicatedDevicePaths.add(deviceSchemaInfo.getDevicePath().getFullPath()));
      }
    }
    analysis.setSchemaTree(schemaTree);

    Map<String, List<DataPartitionQueryParam>> sgNameToQueryParamsMap = new HashMap<>();

    deduplicatedDevicePaths.forEach(
        devicePath -> {
          DataPartitionQueryParam queryParam = new DataPartitionQueryParam();
          queryParam.setDevicePath(devicePath);
          sgNameToQueryParamsMap
              .computeIfAbsent(schemaTree.getBelongedDatabase(devicePath), key -> new ArrayList<>())
              .add(queryParam);
        });

    DataPartition dataPartition = partitionFetcher.getDataPartition(sgNameToQueryParamsMap);
    analysis.setDataPartitionInfo(dataPartition);
    analysis.setFinishQueryAfterAnalyze(dataPartition.isEmpty());

    return analysis;
  }

  @Override
  public Analysis visitCreateSchemaTemplate(
      CreateSchemaTemplateStatement createTemplateStatement, MPPQueryContext context) {

    context.setQueryType(QueryType.WRITE);
    List<String> measurements = createTemplateStatement.getMeasurements();
    Set<String> measurementsSet = new HashSet<>(measurements);
    if (measurementsSet.size() < measurements.size()) {
      throw new SemanticException(
          "Measurement under template is not allowed to have the same measurement name");
    }
    Analysis analysis = new Analysis();
    analysis.setStatement(createTemplateStatement);
    return analysis;
  }

  @Override
  public Analysis visitShowNodesInSchemaTemplate(
      ShowNodesInSchemaTemplateStatement showNodesInSchemaTemplateStatement,
      MPPQueryContext context) {
    Analysis analysis = new Analysis();
    analysis.setStatement(showNodesInSchemaTemplateStatement);
    analysis.setRespDatasetHeader(DatasetHeaderFactory.getShowNodesInSchemaTemplateHeader());
    return analysis;
  }

  @Override
  public Analysis visitShowSchemaTemplate(
      ShowSchemaTemplateStatement showSchemaTemplateStatement, MPPQueryContext context) {
    Analysis analysis = new Analysis();
    analysis.setStatement(showSchemaTemplateStatement);
    analysis.setRespDatasetHeader(DatasetHeaderFactory.getShowSchemaTemplateHeader());
    return analysis;
  }

  private GroupByFilter initGroupByFilter(GroupByTimeComponent groupByTimeComponent) {
    if (groupByTimeComponent.isIntervalByMonth() || groupByTimeComponent.isSlidingStepByMonth()) {
      return new GroupByMonthFilter(
          groupByTimeComponent.getInterval(),
          groupByTimeComponent.getSlidingStep(),
          groupByTimeComponent.getStartTime(),
          groupByTimeComponent.getEndTime(),
          groupByTimeComponent.isSlidingStepByMonth(),
          groupByTimeComponent.isIntervalByMonth(),
          TimeZone.getTimeZone("+00:00"));
    } else {
      long startTime =
          groupByTimeComponent.isLeftCRightO()
              ? groupByTimeComponent.getStartTime()
              : groupByTimeComponent.getStartTime() + 1;
      long endTime =
          groupByTimeComponent.isLeftCRightO()
              ? groupByTimeComponent.getEndTime()
              : groupByTimeComponent.getEndTime() + 1;
      return new GroupByFilter(
          groupByTimeComponent.getInterval(),
          groupByTimeComponent.getSlidingStep(),
          startTime,
          endTime);
    }
  }

  @Override
  public Analysis visitSetSchemaTemplate(
      SetSchemaTemplateStatement setSchemaTemplateStatement, MPPQueryContext context) {
    context.setQueryType(QueryType.WRITE);
    Analysis analysis = new Analysis();
    analysis.setStatement(setSchemaTemplateStatement);
    return analysis;
  }

  @Override
  public Analysis visitShowPathSetTemplate(
      ShowPathSetTemplateStatement showPathSetTemplateStatement, MPPQueryContext context) {
    Analysis analysis = new Analysis();
    analysis.setStatement(showPathSetTemplateStatement);
    analysis.setRespDatasetHeader(DatasetHeaderFactory.getShowPathSetTemplateHeader());
    return analysis;
  }

  @Override
  public Analysis visitActivateTemplate(
      ActivateTemplateStatement activateTemplateStatement, MPPQueryContext context) {
    context.setQueryType(QueryType.WRITE);
    Analysis analysis = new Analysis();
    analysis.setStatement(activateTemplateStatement);

    PartialPath activatePath = activateTemplateStatement.getPath();

    Pair<Template, PartialPath> templateSetInfo = schemaFetcher.checkTemplateSetInfo(activatePath);
    if (templateSetInfo == null) {
      throw new StatementAnalyzeException(
          new MetadataException(
              String.format(
                  "Path [%s] has not been set any template.", activatePath.getFullPath())));
    }
    analysis.setTemplateSetInfo(
        new Pair<>(templateSetInfo.left, Collections.singletonList(templateSetInfo.right)));

    PathPatternTree patternTree = new PathPatternTree();
    patternTree.appendPathPattern(activatePath.concatNode(ONE_LEVEL_PATH_WILDCARD));
    SchemaPartition partition = partitionFetcher.getOrCreateSchemaPartition(patternTree);

    analysis.setSchemaPartitionInfo(partition);

    return analysis;
  }

  @Override
  public Analysis visitBatchActivateTemplate(
      BatchActivateTemplateStatement batchActivateTemplateStatement, MPPQueryContext context) {
    context.setQueryType(QueryType.WRITE);
    Analysis analysis = new Analysis();
    analysis.setStatement(batchActivateTemplateStatement);

    Map<PartialPath, Pair<Template, PartialPath>> deviceTemplateSetInfoMap =
        new HashMap<>(batchActivateTemplateStatement.getPaths().size());
    for (PartialPath devicePath : batchActivateTemplateStatement.getDevicePathList()) {
      Pair<Template, PartialPath> templateSetInfo = schemaFetcher.checkTemplateSetInfo(devicePath);
      if (templateSetInfo == null) {
        throw new StatementAnalyzeException(
            new MetadataException(
                String.format(
                    "Path [%s] has not been set any template.", devicePath.getFullPath())));
      }
      deviceTemplateSetInfoMap.put(devicePath, templateSetInfo);
    }
    analysis.setDeviceTemplateSetInfoMap(deviceTemplateSetInfoMap);

    PathPatternTree patternTree = new PathPatternTree();
    for (PartialPath devicePath : batchActivateTemplateStatement.getDevicePathList()) {
      // the devicePath is a path without wildcard
      patternTree.appendFullPath(devicePath.concatNode(ONE_LEVEL_PATH_WILDCARD));
    }
    SchemaPartition partition = partitionFetcher.getOrCreateSchemaPartition(patternTree);

    analysis.setSchemaPartitionInfo(partition);

    return analysis;
  }

  @Override
  public Analysis visitInternalBatchActivateTemplate(
      InternalBatchActivateTemplateStatement internalBatchActivateTemplateStatement,
      MPPQueryContext context) {
    context.setQueryType(QueryType.WRITE);
    Analysis analysis = new Analysis();
    analysis.setStatement(internalBatchActivateTemplateStatement);

    PathPatternTree patternTree = new PathPatternTree();
    for (PartialPath activatePath :
        internalBatchActivateTemplateStatement.getDeviceMap().keySet()) {
      // the devicePath is a path without wildcard
      patternTree.appendFullPath(activatePath.concatNode(ONE_LEVEL_PATH_WILDCARD));
    }
    SchemaPartition partition = partitionFetcher.getOrCreateSchemaPartition(patternTree);

    analysis.setSchemaPartitionInfo(partition);

    return analysis;
  }

  @Override
  public Analysis visitShowPathsUsingTemplate(
      ShowPathsUsingTemplateStatement showPathsUsingTemplateStatement, MPPQueryContext context) {
    Analysis analysis = new Analysis();
    analysis.setStatement(showPathsUsingTemplateStatement);
    analysis.setRespDatasetHeader(DatasetHeaderFactory.getShowPathsUsingTemplateHeader());

    Pair<Template, List<PartialPath>> templateSetInfo =
        schemaFetcher.getAllPathsSetTemplate(showPathsUsingTemplateStatement.getTemplateName());

    if (templateSetInfo == null
        || templateSetInfo.right == null
        || templateSetInfo.right.isEmpty()) {
      analysis.setFinishQueryAfterAnalyze(true);
      return analysis;
    }

    analysis.setTemplateSetInfo(templateSetInfo);

    PathPatternTree patternTree = new PathPatternTree();
    PartialPath rawPathPattern = showPathsUsingTemplateStatement.getPathPattern();
    List<PartialPath> specifiedPatternList = new ArrayList<>();
    templateSetInfo.right.forEach(
        setPath -> {
          for (PartialPath specifiedPattern : rawPathPattern.alterPrefixPath(setPath)) {
            patternTree.appendPathPattern(specifiedPattern);
            specifiedPatternList.add(specifiedPattern);
          }
        });

    if (specifiedPatternList.isEmpty()) {
      analysis.setFinishQueryAfterAnalyze(true);
      return analysis;
    }

    analysis.setSpecifiedTemplateRelatedPathPatternList(specifiedPatternList);

    SchemaPartition partition = partitionFetcher.getSchemaPartition(patternTree);
    analysis.setSchemaPartitionInfo(partition);
    if (partition.isEmpty()) {
      analysis.setFinishQueryAfterAnalyze(true);
      return analysis;
    }

    return analysis;
  }

  @Override
  public Analysis visitShowQueries(
      ShowQueriesStatement showQueriesStatement, MPPQueryContext context) {
    Analysis analysis = new Analysis();
    analysis.setStatement(showQueriesStatement);
    analysis.setRespDatasetHeader(DatasetHeaderFactory.getShowQueriesHeader());
    analysis.setVirtualSource(true);

    List<TDataNodeLocation> allRunningDataNodeLocations = getRunningDataNodeLocations();
    if (allRunningDataNodeLocations.isEmpty()) {
      analysis.setFinishQueryAfterAnalyze(true);
    }
    // TODO Constant folding optimization for Where Predicate after True/False Constant introduced
    if (allRunningDataNodeLocations.isEmpty()) {
      throw new StatementAnalyzeException("no Running DataNodes");
    }
    analysis.setRunningDataNodeLocations(allRunningDataNodeLocations);

    Set<Expression> sourceExpressions = new HashSet<>();
    for (ColumnHeader columnHeader : analysis.getRespDatasetHeader().getColumnHeaders()) {
      sourceExpressions.add(
          TimeSeriesOperand.constructColumnHeaderExpression(
              columnHeader.getColumnName(), columnHeader.getColumnType()));
    }
    analysis.setSourceExpressions(sourceExpressions);
    sourceExpressions.forEach(expression -> analyzeExpressionType(analysis, expression));

    analyzeWhere(analysis, showQueriesStatement);

    analysis.setMergeOrderParameter(new OrderByParameter(showQueriesStatement.getSortItemList()));

    return analysis;
  }

  private List<TDataNodeLocation> getRunningDataNodeLocations() {
    try (ConfigNodeClient client =
        ConfigNodeClientManager.getInstance().borrowClient(ConfigNodeInfo.CONFIG_REGION_ID)) {
      TGetDataNodeLocationsResp showDataNodesResp = client.getRunningDataNodeLocations();
      if (showDataNodesResp.getStatus().getCode() != TSStatusCode.SUCCESS_STATUS.getStatusCode()) {
        throw new StatementAnalyzeException(
            "An error occurred when executing getRunningDataNodeLocations():"
                + showDataNodesResp.getStatus().getMessage());
      }
      return showDataNodesResp.getDataNodeLocationList();
    } catch (ClientManagerException | TException e) {
      throw new StatementAnalyzeException(
          "An error occurred when executing getRunningDataNodeLocations():" + e.getMessage());
    }
  }

  private void analyzeWhere(Analysis analysis, ShowQueriesStatement showQueriesStatement) {
    WhereCondition whereCondition = showQueriesStatement.getWhereCondition();
    if (whereCondition == null) {
      return;
    }

    Expression whereExpression =
        ExpressionAnalyzer.bindTypeForTimeSeriesOperand(
            whereCondition.getPredicate(), ColumnHeaderConstant.showQueriesColumnHeaders);

    TSDataType outputType = analyzeExpressionType(analysis, whereExpression);
    if (outputType != TSDataType.BOOLEAN) {
      throw new SemanticException(String.format(WHERE_WRONG_TYPE_ERROR_MSG, outputType));
    }

    analysis.setWhereExpression(whereExpression);
  }

  // region view

  /**
   * Compute how many paths exist, get the schema tree and the number of existed paths.
   *
   * @return a pair of ISchemaTree, and the number of exist paths.
   */
  private Pair<ISchemaTree, Integer> fetchSchemaOfPathsAndCount(
      List<PartialPath> pathList, Analysis analysis, MPPQueryContext context) {
    ISchemaTree schemaTree = analysis.getSchemaTree();
    if (schemaTree == null) {
      // source is not represented by query, thus has not done fetch schema.
      PathPatternTree pathPatternTree = new PathPatternTree();
      for (PartialPath path : pathList) {
        pathPatternTree.appendPathPattern(path);
      }
      schemaTree = this.schemaFetcher.fetchSchema(pathPatternTree, context);
    }

    // search each path, make sure they all exist.
    int numOfExistPaths = 0;
    for (PartialPath path : pathList) {
      Pair<List<MeasurementPath>, Integer> pathPair = schemaTree.searchMeasurementPaths(path);
      numOfExistPaths += !pathPair.left.isEmpty() ? 1 : 0;
    }
    return new Pair<>(schemaTree, numOfExistPaths);
  }

  /**
   * @param pathList the paths you want to check
   * @param schemaTree the given schema tree
   * @return if all paths you give can be found in schema tree, return a pair of view paths and
   *     null; else return view paths and the non-exist path.
   */
  private Pair<List<PartialPath>, PartialPath> findAllViewsInPaths(
      List<PartialPath> pathList, ISchemaTree schemaTree) {
    List<PartialPath> result = new ArrayList<>();
    for (PartialPath path : pathList) {
      Pair<List<MeasurementPath>, Integer> measurementPathList =
          schemaTree.searchMeasurementPaths(path);
      if (measurementPathList.left.isEmpty()) {
        return new Pair<>(result, path);
      }
      for (MeasurementPath measurementPath : measurementPathList.left) {
        if (measurementPath.getMeasurementSchema().isLogicalView()) {
          result.add(measurementPath);
        }
      }
    }
    return new Pair<>(result, null);
  }

  private Pair<List<Expression>, Analysis> analyzeQueryInLogicalViewStatement(
      Analysis analysis, QueryStatement queryStatement, MPPQueryContext context) {
    Analysis queryAnalysis = this.visitQuery(queryStatement, context);
    analysis.setSchemaTree(queryAnalysis.getSchemaTree());
    // get all expression from resultColumns
    List<Pair<Expression, String>> outputExpressions = queryAnalysis.getOutputExpressions();
    if (queryAnalysis.isFailed()) {
      analysis.setFinishQueryAfterAnalyze(true);
      analysis.setFailStatus(queryAnalysis.getFailStatus());
      return new Pair<>(null, analysis);
    }
    if (outputExpressions == null) {
      analysis.setFinishQueryAfterAnalyze(true);
      analysis.setFailStatus(
          RpcUtils.getStatus(
              TSStatusCode.UNSUPPORTED_OPERATION.getStatusCode(),
              "Columns in the query statement is empty. Please check your SQL."));
      return new Pair<>(null, analysis);
    }
    if (queryAnalysis.useLogicalView()) {
      analysis.setFinishQueryAfterAnalyze(true);
      analysis.setFailStatus(
          RpcUtils.getStatus(
              TSStatusCode.UNSUPPORTED_OPERATION.getStatusCode(),
              "Can not create a view based on existing views. Check the query in your SQL."));
      return new Pair<>(null, analysis);
    }
    List<Expression> expressionList = new ArrayList<>();
    for (Pair<Expression, String> thisPair : outputExpressions) {
      expressionList.add(thisPair.left);
    }
    return new Pair<>(expressionList, analysis);
  }

  private void checkViewsInSource(
      Analysis analysis, List<Expression> sourceExpressionList, MPPQueryContext context) {
    List<PartialPath> pathsNeedCheck = new ArrayList<>();
    for (Expression expression : sourceExpressionList) {
      if (expression instanceof TimeSeriesOperand) {
        pathsNeedCheck.add(((TimeSeriesOperand) expression).getPath());
      }
    }
    Pair<ISchemaTree, Integer> schemaOfNeedToCheck =
        fetchSchemaOfPathsAndCount(pathsNeedCheck, analysis, context);
    if (schemaOfNeedToCheck.right != pathsNeedCheck.size()) {
      // some source paths is not exist, and could not fetch schema.
      analysis.setFinishQueryAfterAnalyze(true);
      analysis.setFailStatus(
          RpcUtils.getStatus(
              TSStatusCode.UNSUPPORTED_OPERATION.getStatusCode(),
              "Can not create a view based on non-exist time series."));
      return;
    }
    Pair<List<PartialPath>, PartialPath> viewInSourceCheckResult =
        findAllViewsInPaths(pathsNeedCheck, schemaOfNeedToCheck.left);
    if (viewInSourceCheckResult.right != null) {
      // some source paths is not exist
      analysis.setFinishQueryAfterAnalyze(true);
      analysis.setFailStatus(
          RpcUtils.getStatus(
              TSStatusCode.UNSUPPORTED_OPERATION.getStatusCode(),
              "Path "
                  + viewInSourceCheckResult.right.toString()
                  + " does not exist! You can not create a view based on non-exist time series."));
      return;
    }
    if (!viewInSourceCheckResult.left.isEmpty()) {
      // some source paths is logical view
      analysis.setFinishQueryAfterAnalyze(true);
      analysis.setFailStatus(
          RpcUtils.getStatus(
              TSStatusCode.UNSUPPORTED_OPERATION.getStatusCode(),
              "Can not create a view based on existing views."));
    }
  }

  private void checkPathsInCreateLogicalView(
      Analysis analysis, CreateLogicalViewStatement createLogicalViewStatement) {
    Pair<Boolean, String> checkResult = createLogicalViewStatement.checkAllPaths();
    if (Boolean.FALSE.equals(checkResult.left)) {
      analysis.setFinishQueryAfterAnalyze(true);
      analysis.setFailStatus(
          RpcUtils.getStatus(
              TSStatusCode.ILLEGAL_PATH.getStatusCode(),
              "The path " + checkResult.right + " is illegal."));
      return;
    }
    // make sure there are no redundant paths in targets. Please note that redundant paths in source
    // are legal!
    List<PartialPath> targetPathList = createLogicalViewStatement.getTargetPathList();
    Set<String> targetStringSet = new HashSet<>();
    for (PartialPath path : targetPathList) {
      boolean repeatPathNotExist = targetStringSet.add(path.toString());
      if (!repeatPathNotExist) {
        analysis.setFinishQueryAfterAnalyze(true);
        analysis.setFailStatus(
            RpcUtils.getStatus(
                TSStatusCode.ILLEGAL_PATH.getStatusCode(),
                String.format("Path [%s] is redundant in target paths.", path)));
        return;
      }
    }
    if (createLogicalViewStatement.getSourceExpressionList().size() != targetPathList.size()) {
      analysis.setFinishQueryAfterAnalyze(true);
      analysis.setFailStatus(
          RpcUtils.getStatus(
              TSStatusCode.UNSUPPORTED_OPERATION.getStatusCode(),
              String.format(
                  "The number of target paths (%d) and sources (%d) are miss matched! Please check your SQL.",
                  createLogicalViewStatement.getTargetPathList().size(),
                  createLogicalViewStatement.getSourceExpressionList().size())));
      return;
    }
    // make sure all paths are NOt under any template
    try {
      for (PartialPath path : createLogicalViewStatement.getTargetPathList()) {
        checkIsTemplateCompatible(path, null);
      }
    } catch (Exception e) {
      analysis.setFinishQueryAfterAnalyze(true);
      analysis.setFailStatus(
          RpcUtils.getStatus(
              TSStatusCode.UNSUPPORTED_OPERATION.getStatusCode(),
              "Can not create view under template."));
    }
  }

  // create Logical View
  @Override
  public Analysis visitCreateLogicalView(
      CreateLogicalViewStatement createLogicalViewStatement, MPPQueryContext context) {
    Analysis analysis = new Analysis();
    context.setQueryType(QueryType.WRITE);
    analysis.setStatement(createLogicalViewStatement);

    if (createLogicalViewStatement.getViewExpression() == null) {
      // analyze query in statement
      QueryStatement queryStatement = createLogicalViewStatement.getQueryStatement();
      if (queryStatement != null) {
        Pair<List<Expression>, Analysis> queryAnalysisPair =
            this.analyzeQueryInLogicalViewStatement(analysis, queryStatement, context);
        if (queryAnalysisPair.right.isFinishQueryAfterAnalyze()) {
          return analysis;
        } else if (queryAnalysisPair.left != null) {
          try {
            createLogicalViewStatement.setSourceExpressions(queryAnalysisPair.left);
          } catch (UnsupportedViewException e) {
            analysis.setFinishQueryAfterAnalyze(true);
            analysis.setFailStatus(RpcUtils.getStatus(e.getErrorCode(), e.getMessage()));
            return analysis;
          }
        }
      }
    }

    // use source and into item to generate target views
    createLogicalViewStatement.parseIntoItemIfNecessary();

    // check target paths; check source expressions.
    checkPathsInCreateLogicalView(analysis, createLogicalViewStatement);
    if (analysis.isFinishQueryAfterAnalyze()) {
      return analysis;
    }

    // make sure there is no view in source
    List<Expression> sourceExpressionList = createLogicalViewStatement.getSourceExpressionList();
    checkViewsInSource(analysis, sourceExpressionList, context);
    if (analysis.isFinishQueryAfterAnalyze()) {
      return analysis;
    }

    // set schema partition info, this info will be used to split logical plan node.
    PathPatternTree patternTree = new PathPatternTree();
    for (PartialPath thisFullPath : createLogicalViewStatement.getTargetPathList()) {
      patternTree.appendFullPath(thisFullPath);
    }
    SchemaPartition schemaPartitionInfo = partitionFetcher.getOrCreateSchemaPartition(patternTree);
    analysis.setSchemaPartitionInfo(schemaPartitionInfo);

    return analysis;
  }

  @Override
  public Analysis visitShowLogicalView(
      ShowLogicalViewStatement showLogicalViewStatement, MPPQueryContext context) {
    context.setQueryType(QueryType.READ);
    Analysis analysis = new Analysis();
    analysis.setStatement(showLogicalViewStatement);

    PathPatternTree patternTree = new PathPatternTree();
    patternTree.appendPathPattern(showLogicalViewStatement.getPathPattern());
    SchemaPartition schemaPartitionInfo = partitionFetcher.getSchemaPartition(patternTree);
    analysis.setSchemaPartitionInfo(schemaPartitionInfo);

    analysis.setRespDatasetHeader(DatasetHeaderFactory.getShowLogicalViewHeader());
    return analysis;
  }
  // endregion view
}<|MERGE_RESOLUTION|>--- conflicted
+++ resolved
@@ -572,12 +572,7 @@
       Analysis analysis,
       QueryStatement queryStatement,
       ISchemaTree schemaTree,
-<<<<<<< HEAD
-      Set<PartialPath> deviceSet) {
-
-=======
       List<PartialPath> deviceSet) {
->>>>>>> 1dce787c
     List<Pair<Expression, String>> outputExpressions = new ArrayList<>();
     Map<String, Set<Expression>> deviceToSelectExpressions = new HashMap<>();
     ColumnPaginationController paginationController =
@@ -589,7 +584,7 @@
 
       // select expression after removing wildcard
       // use LinkedHashMap for order-preserving
-      Map<Expression, Map<String, Expression>> measurementToDeviceSelectExpressionMap =
+      Map<Expression, Map<String, Expression>> measurementToDeviceSelectExpressions =
           new LinkedHashMap<>();
       for (PartialPath device : deviceSet) {
         List<Expression> selectExpressionsOfOneDevice =
@@ -597,25 +592,15 @@
         if (selectExpressionsOfOneDevice.isEmpty()) {
           continue;
         }
-<<<<<<< HEAD
-        noMeasurementDevices.remove(device);
-
-        for (Expression expression : selectExpressionsOfOneDevice) {
-          Expression measurementExpression = getMeasurementExpression(expression, analysis);
-          measurementToDeviceSelectExpressionMap
-              .computeIfAbsent(measurementExpression, key -> new LinkedHashMap<>())
-              .put(device.getFullPath(), toLowerCaseExpression(expression));
-        }
-=======
+
         updateMeasurementToDeviceSelectExpressions(
             analysis, measurementToDeviceSelectExpressions, device, selectExpressionsOfOneDevice);
->>>>>>> 1dce787c
-      }
-
-      checkAliasUniqueness(resultColumn.getAlias(), measurementToDeviceSelectExpressionMap);
+      }
+
+      checkAliasUniqueness(resultColumn.getAlias(), measurementToDeviceSelectExpressions);
 
       for (Map.Entry<Expression, Map<String, Expression>> entry :
-          measurementToDeviceSelectExpressionMap.entrySet()) {
+          measurementToDeviceSelectExpressions.entrySet()) {
         Expression measurementExpression = entry.getKey();
         Map<String, Expression> deviceToSelectExpressionsOfOneMeasurement = entry.getValue();
 
@@ -681,6 +666,20 @@
     analysis.setDeviceToSelectExpressions(deviceToSelectExpressions);
 
     return outputExpressions;
+  }
+
+  private void updateMeasurementToDeviceSelectExpressions(
+      Analysis analysis,
+      Map<Expression, Map<String, Expression>> measurementToDeviceSelectExpressions,
+      PartialPath device,
+      List<Expression> selectExpressionsOfOneDevice) {
+    for (Expression expression : selectExpressionsOfOneDevice) {
+      Expression measurementExpression =
+          ExpressionAnalyzer.getMeasurementExpression(expression, analysis);
+      measurementToDeviceSelectExpressions
+          .computeIfAbsent(measurementExpression, key -> new LinkedHashMap<>())
+          .put(device.getFullPath(), ExpressionAnalyzer.toLowerCaseExpression(expression));
+    }
   }
 
   private void updateDeviceToSelectExpressions(
