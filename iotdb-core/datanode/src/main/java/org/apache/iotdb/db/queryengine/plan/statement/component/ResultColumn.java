--- conflicted
+++ resolved
@@ -19,7 +19,6 @@
 
 package org.apache.iotdb.db.queryengine.plan.statement.component;
 
-import org.apache.iotdb.db.queryengine.plan.analyze.ExpressionAnalyzer;
 import org.apache.iotdb.db.queryengine.plan.expression.Expression;
 import org.apache.iotdb.db.queryengine.plan.statement.StatementNode;
 
@@ -69,21 +68,16 @@
 
   private final ColumnType columnType;
 
-  public ResultColumn(Expression expression, String alias) {
+  public ResultColumn(Expression expression, String alias, ColumnType columnType) {
     this.expression = expression;
     this.alias = alias;
-    this.columnType = ExpressionAnalyzer.identifyOutputColumnType(expression, true);
+    this.columnType = columnType;
   }
 
-<<<<<<< HEAD
-  public ResultColumn(Expression expression) {
-    this(expression, null);
-=======
   public ResultColumn(Expression expression, ColumnType columnType) {
     this.expression = expression;
     this.columnType = columnType;
     this.alias = null;
->>>>>>> d7396bfc
   }
 
   public Expression getExpression() {
