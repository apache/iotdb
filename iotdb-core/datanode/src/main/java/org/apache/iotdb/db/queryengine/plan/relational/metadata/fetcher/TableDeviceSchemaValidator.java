--- conflicted
+++ resolved
@@ -127,14 +127,6 @@
                     .collect(Collectors.toList())),
             context);
 
-<<<<<<< HEAD
-=======
-    fetchedDeviceSchema.forEach(
-        (key, value) ->
-            TableDeviceSchemaCache.getInstance()
-                .putAttributes(schemaValidation.getDatabase(), key, value));
-
->>>>>>> 9c8c1ed5
     final List<String> attributeKeyList = schemaValidation.getAttributeColumnNameList();
     final List<Object[]> attributeValueList = schemaValidation.getAttributeValueList();
 
