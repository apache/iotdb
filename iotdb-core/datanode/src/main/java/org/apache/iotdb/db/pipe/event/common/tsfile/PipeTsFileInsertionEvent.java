/*
 * Licensed to the Apache Software Foundation (ASF) under one
 * or more contributor license agreements.  See the NOTICE file
 * distributed with this work for additional information
 * regarding copyright ownership.  The ASF licenses this file
 * to you under the Apache License, Version 2.0 (the
 * "License"); you may not use this file except in compliance
 * with the License.  You may obtain a copy of the License at
 *
 *     http://www.apache.org/licenses/LICENSE-2.0
 *
 * Unless required by applicable law or agreed to in writing,
 * software distributed under the License is distributed on an
 * "AS IS" BASIS, WITHOUT WARRANTIES OR CONDITIONS OF ANY
 * KIND, either express or implied.  See the License for the
 * specific language governing permissions and limitations
 * under the License.
 */

package org.apache.iotdb.db.pipe.event.common.tsfile;

import org.apache.iotdb.common.rpc.thrift.TSStatus;
import org.apache.iotdb.commons.audit.UserEntity;
import org.apache.iotdb.commons.auth.entity.PrivilegeType;
import org.apache.iotdb.commons.conf.IoTDBConstant;
import org.apache.iotdb.commons.consensus.index.ProgressIndex;
import org.apache.iotdb.commons.consensus.index.impl.MinimumProgressIndex;
import org.apache.iotdb.commons.exception.IllegalPathException;
import org.apache.iotdb.commons.exception.auth.AccessDeniedException;
import org.apache.iotdb.commons.exception.pipe.PipeRuntimeOutOfMemoryCriticalException;
import org.apache.iotdb.commons.path.MeasurementPath;
import org.apache.iotdb.commons.pipe.agent.task.meta.PipeTaskMeta;
import org.apache.iotdb.commons.pipe.config.PipeConfig;
import org.apache.iotdb.commons.pipe.datastructure.pattern.TablePattern;
import org.apache.iotdb.commons.pipe.datastructure.pattern.TreePattern;
import org.apache.iotdb.commons.pipe.resource.ref.PipePhantomReferenceManager.PipeEventResource;
import org.apache.iotdb.db.auth.AuthorityChecker;
import org.apache.iotdb.db.pipe.event.ReferenceTrackableEvent;
import org.apache.iotdb.db.pipe.event.common.PipeInsertionEvent;
import org.apache.iotdb.db.pipe.event.common.tablet.PipeRawTabletInsertionEvent;
import org.apache.iotdb.db.pipe.event.common.tsfile.aggregator.TsFileInsertionPointCounter;
import org.apache.iotdb.db.pipe.event.common.tsfile.parser.TsFileInsertionEventParser;
import org.apache.iotdb.db.pipe.event.common.tsfile.parser.TsFileInsertionEventParserProvider;
import org.apache.iotdb.db.pipe.metric.overview.PipeDataNodeSinglePipeMetrics;
import org.apache.iotdb.db.pipe.resource.PipeDataNodeResourceManager;
import org.apache.iotdb.db.pipe.resource.memory.PipeMemoryManager;
import org.apache.iotdb.db.pipe.resource.tsfile.PipeTsFileResourceManager;
import org.apache.iotdb.db.pipe.source.dataregion.realtime.assigner.PipeTsFileEpochProgressIndexKeeper;
import org.apache.iotdb.db.queryengine.plan.relational.metadata.QualifiedObjectName;
import org.apache.iotdb.db.storageengine.dataregion.memtable.TsFileProcessor;
import org.apache.iotdb.db.storageengine.dataregion.tsfile.TsFileResource;
import org.apache.iotdb.pipe.api.event.dml.insertion.TabletInsertionEvent;
import org.apache.iotdb.pipe.api.event.dml.insertion.TsFileInsertionEvent;
import org.apache.iotdb.pipe.api.exception.PipeException;
import org.apache.iotdb.rpc.TSStatusCode;

import org.apache.tsfile.file.metadata.IDeviceID;
import org.slf4j.Logger;
import org.slf4j.LoggerFactory;

import java.io.File;
import java.io.IOException;
import java.util.ArrayList;
import java.util.Collections;
import java.util.Iterator;
import java.util.List;
import java.util.Map;
import java.util.Objects;
import java.util.Set;
import java.util.concurrent.atomic.AtomicBoolean;
import java.util.concurrent.atomic.AtomicInteger;
import java.util.concurrent.atomic.AtomicLong;
import java.util.concurrent.atomic.AtomicReference;

public class PipeTsFileInsertionEvent extends PipeInsertionEvent
    implements TsFileInsertionEvent, ReferenceTrackableEvent {

  private static final Logger LOGGER = LoggerFactory.getLogger(PipeTsFileInsertionEvent.class);

  private final TsFileResource resource;
  private File tsFile;
  private long extractTime = 0;

  // This is true iff the modFile exists and should be transferred
  private boolean isWithMod;
  private File modFile;
  private final File sharedModFile;

  protected final boolean isLoaded;
  protected final boolean isGeneratedByPipe;
  protected final boolean isGeneratedByPipeConsensus;
  protected final boolean isGeneratedByHistoricalExtractor;
  private final AtomicBoolean isClosed;
  private final AtomicReference<TsFileInsertionEventParser> eventParser;

  // The point count of the TsFile. Used for metrics on PipeConsensus' receiver side.
  // May be updated after it is flushed. Should be negative if not set.
  protected long flushPointCount = TsFileProcessor.FLUSH_POINT_COUNT_NOT_SET;

  protected volatile ProgressIndex overridingProgressIndex;
  private Set<String> tableNames;
  private Map<IDeviceID, String[]> treeSchemaMap;

  public PipeTsFileInsertionEvent(
      final Boolean isTableModelEvent,
      final String databaseNameFromDataRegion,
      final TsFileResource resource,
      final boolean isLoaded) {
    // The modFile must be copied before the event is assigned to the listening pipes
    this(
        isTableModelEvent,
        databaseNameFromDataRegion,
        resource,
        null,
        true,
        isLoaded,
        false,
        null,
        null,
        0,
        null,
        null,
        null,
        null,
        null,
        null,
        true,
        Long.MIN_VALUE,
        Long.MAX_VALUE);
  }

  public PipeTsFileInsertionEvent(
      final Boolean isTableModelEvent,
      final String databaseNameFromDataRegion,
      final TsFileResource resource,
      final File tsFile,
      final boolean isWithMod,
      final boolean isLoaded,
      final boolean isGeneratedByHistoricalExtractor,
      final Set<String> tableNames,
      final String pipeName,
      final long creationTime,
      final PipeTaskMeta pipeTaskMeta,
      final TreePattern treePattern,
      final TablePattern tablePattern,
      final String userId,
      final String userName,
      final String cliHostname,
      final boolean skipIfNoPrivileges,
      final long startTime,
      final long endTime) {
    super(
        pipeName,
        creationTime,
        pipeTaskMeta,
        treePattern,
        tablePattern,
        userId,
        userName,
        cliHostname,
        skipIfNoPrivileges,
        startTime,
        endTime,
        isTableModelEvent,
        databaseNameFromDataRegion);

    this.resource = resource;

    // For events created at assigner or historical extractor, the tsFile is get from the resource
    // For events created for source, the tsFile is inherited from the assigner, because the
    // original tsFile may be gone, and we need to get the assigner's hard-linked tsFile to
    // hard-link it to each pipe dir
    this.tsFile = Objects.isNull(tsFile) ? resource.getTsFile() : tsFile;

    this.isWithMod = isWithMod && resource.anyModFileExists();
    this.modFile = this.isWithMod ? resource.getExclusiveModFile().getFile() : null;
    // TODO: process the shared mod file
    this.sharedModFile =
        resource.getSharedModFile() != null ? resource.getSharedModFile().getFile() : null;

    this.isLoaded = isLoaded;
    this.isGeneratedByPipe = resource.isGeneratedByPipe();
    this.isGeneratedByPipeConsensus = resource.isGeneratedByPipeConsensus();
    this.isGeneratedByHistoricalExtractor = isGeneratedByHistoricalExtractor;
    this.tableNames = tableNames;

    isClosed = new AtomicBoolean(resource.isClosed());
    // Register close listener if TsFile is not closed
    if (!isClosed.get()) {
      final TsFileProcessor processor = resource.getProcessor();
      if (processor != null) {
        processor.addCloseFileListener(
            o -> {
              synchronized (isClosed) {
                isClosed.set(true);
                isClosed.notifyAll();
                // Update flushPointCount after TsFile is closed
                flushPointCount = processor.getMemTableFlushPointCount();
              }
            });
      }
    }
    // Check again after register close listener in case TsFile is closed during the process
    // TsFile flushing steps:
    // 1. Flush tsFile
    // 2. First listener (Set resource status "closed" -> Set processor == null -> processor == null
    // is seen)
    // 3. Other listeners (Set "closed" status for events)
    // Then we can imply that:
    // 1. If the listener cannot be executed because all listeners passed, then resources status is
    // set "closed" and can be set here
    // 2. If the listener cannot be executed because processor == null is seen, then resources
    // status is set "closed" and can be set here
    // Then we know:
    // 1. The status in the event can be closed eventually.
    // 2. If the status is "closed", then the resource status is "closed".
    // Then we know:
    // If the status is "closed", then the resource status is "closed", the tsFile won't be altered
    // and can be sent.
    isClosed.set(resource.isClosed());

    this.eventParser = new AtomicReference<>(null);

    addOnCommittedHook(
        () -> {
          if (shouldReportOnCommit) {
            eliminateProgressIndex();
          }
        });
  }

  /**
   * @return {@code false} if this file can't be sent by pipe because it is empty. {@code true}
   *     otherwise.
   */
  public boolean waitForTsFileClose() throws InterruptedException {
    if (Objects.isNull(resource)) {
      return true;
    }

    if (!isClosed.get()) {
      isClosed.set(resource.isClosed());

      synchronized (isClosed) {
        while (!isClosed.get()) {
          isClosed.wait(100);

          final boolean isClosedNow = resource.isClosed();
          if (isClosedNow) {
            isClosed.set(true);
            isClosed.notifyAll();

            // Update flushPointCount after TsFile is closed
            final TsFileProcessor processor = resource.getProcessor();
            if (processor != null) {
              flushPointCount = processor.getMemTableFlushPointCount();
            }

            break;
          }
        }
      }
    }

    // From illustrations above we know If the status is "closed", then the tsFile is flushed
    // And here we guarantee that the isEmpty() is set before flushing if tsFile is empty
    // Then we know: "isClosed" --> tsFile flushed --> (isEmpty() <--> tsFile is empty)
    return !resource.isEmpty();
  }

  @Override
  public File getTsFile() {
    return tsFile;
  }

  public File getModFile() {
    return modFile;
  }

  public File getSharedModFile() {
    return sharedModFile;
  }

  public boolean isWithMod() {
    return isWithMod;
  }

  // If the previous "isWithMod" is false, the modFile has been set to "null", then the isWithMod
  // can't be set to true
  public void disableMod4NonTransferPipes(final boolean isWithMod) {
    this.isWithMod = isWithMod && this.isWithMod;
  }

  public boolean isLoaded() {
    return isLoaded;
  }

  /**
   * Only used for metrics on PipeConsensus' receiver side. If the event is recovered after data
   * node's restart, the flushPointCount can be not set. It's totally fine for the PipeConsensus'
   * receiver side. The receiver side will count the actual point count from the TsFile.
   *
   * <p>If you want to get the actual point count with no risk, you can call {@link
   * #count(boolean)}.
   */
  public long getFlushPointCount() {
    return flushPointCount;
  }

  public long getTimePartitionId() {
    return resource.getTimePartition();
  }

  public long getExtractTime() {
    return extractTime;
  }

  /////////////////////////// EnrichedEvent ///////////////////////////

  @Override
  public boolean internallyIncreaseResourceReferenceCount(final String holderMessage) {
    extractTime = System.nanoTime();
    try {
      tsFile = PipeDataNodeResourceManager.tsfile().increaseFileReference(tsFile, true, pipeName);
      if (isWithMod) {
        modFile =
            PipeDataNodeResourceManager.tsfile().increaseFileReference(modFile, false, pipeName);
      }
      return true;
    } catch (final Exception e) {
      LOGGER.warn(
          String.format(
              "Increase reference count for TsFile %s or modFile %s error. Holder Message: %s",
              tsFile, modFile, holderMessage),
          e);
      return false;
    } finally {
      if (Objects.nonNull(pipeName)) {
        PipeDataNodeSinglePipeMetrics.getInstance()
            .increaseTsFileEventCount(pipeName, creationTime);
      }
    }
  }

  @Override
  public boolean internallyDecreaseResourceReferenceCount(final String holderMessage) {
    try {
      PipeDataNodeResourceManager.tsfile().decreaseFileReference(tsFile, pipeName);
      if (isWithMod) {
        PipeDataNodeResourceManager.tsfile().decreaseFileReference(modFile, pipeName);
      }
      close();
      return true;
    } catch (final Exception e) {
      LOGGER.warn(
          String.format(
              "Decrease reference count for TsFile %s error. Holder Message: %s",
              tsFile.getPath(), holderMessage),
          e);
      return false;
    } finally {
      if (Objects.nonNull(pipeName)) {
        PipeDataNodeSinglePipeMetrics.getInstance()
            .decreaseTsFileEventCount(
                pipeName,
                creationTime,
                shouldReportOnCommit ? System.nanoTime() - extractTime : -1);
      }
    }
  }

  @Override
  public void bindProgressIndex(final ProgressIndex overridingProgressIndex) {
    this.overridingProgressIndex = overridingProgressIndex;
  }

  @Override
  public ProgressIndex getProgressIndex() {
    return resource.getMaxProgressIndex();
  }

  /**
   * Get ProgressIndex without waiting for tsfile close. Can be used in getting progressIndex when
   * memTable becomes immutable.
   */
  public ProgressIndex forceGetProgressIndex() {
    if (resource.isEmpty()) {
      LOGGER.warn(
          "Skipping temporary TsFile {}'s progressIndex, will report MinimumProgressIndex", tsFile);
      return MinimumProgressIndex.INSTANCE;
    }
    if (Objects.nonNull(overridingProgressIndex)) {
      return overridingProgressIndex;
    }
    return resource.getMaxProgressIndex();
  }

  public void eliminateProgressIndex() {
    if (Objects.isNull(overridingProgressIndex) && Objects.nonNull(resource)) {
      PipeTsFileEpochProgressIndexKeeper.getInstance()
          .eliminateProgressIndex(resource.getDataRegionId(), pipeName, resource.getTsFilePath());
    }
  }

  public boolean shouldParse4Privilege() {
    return shouldParse4Privilege;
  }

  @Override
  public PipeTsFileInsertionEvent shallowCopySelfAndBindPipeTaskMetaForProgressReport(
      final String pipeName,
      final long creationTime,
      final PipeTaskMeta pipeTaskMeta,
      final TreePattern treePattern,
      final TablePattern tablePattern,
      final String userId,
      final String userName,
      final String cliHostname,
      final boolean skipIfNoPrivileges,
      final long startTime,
      final long endTime) {
    return new PipeTsFileInsertionEvent(
        getRawIsTableModelEvent(),
        getSourceDatabaseNameFromDataRegion(),
        resource,
        tsFile,
        isWithMod,
        isLoaded,
        isGeneratedByHistoricalExtractor,
        tableNames,
        pipeName,
        creationTime,
        pipeTaskMeta,
        treePattern,
        tablePattern,
        userId,
        userName,
        cliHostname,
        skipIfNoPrivileges,
        startTime,
        endTime);
  }

  @Override
  public boolean isGeneratedByPipe() {
    return isGeneratedByPipe;
  }

  @Override
  public void throwIfNoPrivilege() {
    try {
      if (AuthorityChecker.SUPER_USER.equals(userName)) {
        return;
      }
      if (!waitForTsFileClose()) {
        LOGGER.info("Temporary tsFile {} detected, will skip its transfer.", tsFile);
        return;
      }
      if (isTableModelEvent()) {
        for (final String table : tableNames) {
          if (!tablePattern.matchesDatabase(getTableModelDatabaseName())
              || !tablePattern.matchesTable(table)) {
            continue;
          }
          if (!AuthorityChecker.getAccessControl()
              .checkCanSelectFromTable4Pipe(
                  userName,
                  new QualifiedObjectName(getTableModelDatabaseName(), table),
                  new UserEntity(Long.parseLong(userId), userName, cliHostname))) {
            if (skipIfNoPrivileges) {
              shouldParse4Privilege = true;
            } else {
              throw new AccessDeniedException(
                  String.format(
                      "No privilege for SELECT for user %s at table %s.%s",
                      userName, tableModelDatabaseName, table));
            }
          }
        }
      }
      // Real-time tsFiles
      else if (Objects.nonNull(treeSchemaMap)) {
        final List<MeasurementPath> measurementList = new ArrayList<>();
        for (final Map.Entry<IDeviceID, String[]> entry : treeSchemaMap.entrySet()) {
          final IDeviceID deviceID = entry.getKey();
          for (final String measurement : entry.getValue()) {
            if (treePattern.matchesMeasurement(deviceID, measurement)) {
              measurementList.add(new MeasurementPath(deviceID, measurement));
            }
          }
        }
        final TSStatus status =
            AuthorityChecker.getAccessControl()
                .checkSeriesPrivilege4Pipe(
                    new UserEntity(Long.parseLong(userId), userName, cliHostname),
                    measurementList,
                    PrivilegeType.READ_DATA);
        if (TSStatusCode.SUCCESS_STATUS.getStatusCode() != status.getCode()) {
          if (skipIfNoPrivileges) {
            shouldParse4Privilege = true;
          } else {
            throw new AccessDeniedException(status.getMessage());
          }
        }
      }
<<<<<<< HEAD
      // Historical tsFiles
      // Coarse filter, will be judged in inner class
      else {
        final Set<IDeviceID> devices = getDeviceSet();
        if (Objects.nonNull(devices)) {
          final List<MeasurementPath> measurementList = new ArrayList<>();
          for (final IDeviceID device : devices) {
            measurementList.add(new MeasurementPath(device, IoTDBConstant.ONE_LEVEL_PATH_WILDCARD));
          }
          final TSStatus status =
              AuthorityChecker.getAccessControl()
                  .checkSeriesPrivilege4Pipe(
                      new UserEntity(Long.parseLong(userId), userName, cliHostname),
                      measurementList,
                      PrivilegeType.READ_DATA);
          if (TSStatusCode.SUCCESS_STATUS.getStatusCode() != status.getCode()) {
            if (skipIfNoPrivileges) {
              shouldParse4Privilege = true;
            } else {
              throw new AccessDeniedException(status.getMessage());
            }
          }
        } else {
          shouldParse4Privilege = true;
        }
      }
    } catch (final AccessDeniedException e) {
=======
    } catch (final AccessDeniedException | PipeRuntimeOutOfMemoryCriticalException e) {
>>>>>>> db02437f
      throw e;
    } catch (final Exception e) {
      if (e instanceof InterruptedException) {
        Thread.currentThread().interrupt();
      }

      final String errorMsg =
          e instanceof InterruptedException
              ? String.format(
                  "Interrupted when waiting for parsing privilege for TsFile %s.",
                  resource.getTsFilePath())
              : String.format(
                  "Parse TsFile %s when checking privilege error. Because: %s",
                  resource.getTsFilePath(), e.getMessage());
      LOGGER.warn(errorMsg, e);
      throw new PipeException(errorMsg, e);
    } finally {
      // GC useless
      tableNames = null;
      treeSchemaMap = null;
    }
  }

  @Override
  public boolean mayEventTimeOverlappedWithTimeRange() {
    // Notice that this is only called at realtime extraction, and the tsFile is always closed
    // Thus we can use the end time to judge the overlap
    return Objects.isNull(resource)
        || startTime <= resource.getFileEndTime() && resource.getFileStartTime() <= endTime;
  }

  @Override
  public boolean mayEventPathsOverlappedWithPattern() {
    if (Objects.isNull(resource) || !resource.isClosed() || isTableModelEvent()) {
      return true;
    }

    try {
      return getDeviceSet().stream().anyMatch(treePattern::mayOverlapWithDevice);
    } catch (final Exception e) {
      LOGGER.info(
          "Pipe {}: failed to get devices from TsFile {}, extract it anyway",
          pipeName,
          resource.getTsFilePath(),
          e);
      return true;
    }
  }

  private Set<IDeviceID> getDeviceSet() throws IOException {
    final Map<IDeviceID, Boolean> deviceIsAlignedMap =
        PipeDataNodeResourceManager.tsfile()
            .getDeviceIsAlignedMapFromCache(
                PipeTsFileResourceManager.getHardlinkOrCopiedFileInPipeDir(
                    resource.getTsFile(), pipeName),
                false);
    if (Objects.nonNull(deviceIsAlignedMap)) {
      return deviceIsAlignedMap.keySet();
    }
    try {
      return resource.getDevices();
    } catch (final Exception e) {
      return null;
    }
  }

  public void setTableNames(final Set<String> tableNames) {
    this.tableNames = tableNames;
  }

  public void setTreeSchemaMap(final Map<IDeviceID, String[]> treeSchemaMap) {
    this.treeSchemaMap = treeSchemaMap;
  }

  /////////////////////////// PipeInsertionEvent ///////////////////////////

  @Override
  public boolean isTableModelEvent() {
    if (getRawIsTableModelEvent() == null) {
      if (getSourceDatabaseNameFromDataRegion() != null) {
        return super.isTableModelEvent();
      }
    }

    return getRawIsTableModelEvent();
  }

  /////////////////////////// TsFileInsertionEvent ///////////////////////////

  @FunctionalInterface
  public interface TabletInsertionEventConsumer {
    void consume(final PipeRawTabletInsertionEvent event) throws IllegalPathException;
  }

  public void consumeTabletInsertionEventsWithRetry(
      final TabletInsertionEventConsumer consumer, final String callerName) throws Exception {
    final Iterable<TabletInsertionEvent> iterable = toTabletInsertionEvents();
    final Iterator<TabletInsertionEvent> iterator = iterable.iterator();
    int tabletEventCount = 0;
    while (iterator.hasNext()) {
      final TabletInsertionEvent parsedEvent = iterator.next();
      tabletEventCount++;
      int retryCount = 0;
      while (true) {
        // If failed due do insufficient memory, retry until success to avoid race among multiple
        // processor threads
        try {
          consumer.consume((PipeRawTabletInsertionEvent) parsedEvent);
          break;
        } catch (final PipeRuntimeOutOfMemoryCriticalException e) {
          if (retryCount++ % 100 == 0) {
            LOGGER.warn(
                "{}: failed to allocate memory for parsing TsFile {}, tablet event no. {}, retry count is {}, will keep retrying.",
                callerName,
                getTsFile(),
                tabletEventCount,
                retryCount,
                e);
          } else if (LOGGER.isDebugEnabled()) {
            LOGGER.debug(
                "{}: failed to allocate memory for parsing TsFile {}, tablet event no. {}, retry count is {}, will keep retrying.",
                callerName,
                getTsFile(),
                tabletEventCount,
                retryCount,
                e);
          }
        }
      }
    }
  }

  @Override
  public Iterable<TabletInsertionEvent> toTabletInsertionEvents() throws PipeException {
    // 20 - 40 seconds for waiting
    // Can not be unlimited or will cause deadlock
    return toTabletInsertionEvents((long) ((1 + Math.random()) * 20 * 1000));
  }

  public Iterable<TabletInsertionEvent> toTabletInsertionEvents(final long timeoutMs)
      throws PipeException {
    try {
      if (!waitForTsFileClose()) {
        LOGGER.warn(
            "Pipe skipping temporary TsFile's parsing which shouldn't be transferred: {}", tsFile);
        return Collections.emptyList();
      }
      waitForResourceEnough4Parsing(timeoutMs);
      return initEventParser().toTabletInsertionEvents();
    } catch (final Exception e) {
      close();

      // close() should be called before re-interrupting the thread
      if (e instanceof InterruptedException) {
        Thread.currentThread().interrupt();
      }

      final String errorMsg =
          e instanceof InterruptedException
              ? String.format(
                  "Interrupted when waiting for closing TsFile %s.", resource.getTsFilePath())
              : String.format(
                  "Parse TsFile %s error. Because: %s", resource.getTsFilePath(), e.getMessage());
      LOGGER.warn(errorMsg, e);
      throw new PipeException(errorMsg, e);
    }
  }

  private void waitForResourceEnough4Parsing(final long timeoutMs) throws InterruptedException {
    final PipeMemoryManager memoryManager = PipeDataNodeResourceManager.memory();
    if (memoryManager.isEnough4TabletParsing()) {
      return;
    }

    final long startTime = System.currentTimeMillis();
    long lastRecordTime = startTime;

    final long memoryCheckIntervalMs =
        PipeConfig.getInstance().getPipeCheckMemoryEnoughIntervalMs();
    while (!memoryManager.isEnough4TabletParsing()) {
      Thread.sleep(memoryCheckIntervalMs);

      final long currentTime = System.currentTimeMillis();
      final double elapsedRecordTimeSeconds = (currentTime - lastRecordTime) / 1000.0;
      final double waitTimeSeconds = (currentTime - startTime) / 1000.0;
      if (elapsedRecordTimeSeconds > 10.0) {
        LOGGER.info(
            "Wait for resource enough for parsing {} for {} seconds.",
            resource != null ? resource.getTsFilePath() : "tsfile",
            waitTimeSeconds);
        lastRecordTime = currentTime;
      } else if (LOGGER.isDebugEnabled()) {
        LOGGER.debug(
            "Wait for resource enough for parsing {} for {} seconds.",
            resource != null ? resource.getTsFilePath() : "tsfile",
            waitTimeSeconds);
      }

      if (waitTimeSeconds * 1000 > timeoutMs) {
        // should contain 'TimeoutException' in exception message
        throw new PipeException(
            String.format("TimeoutException: Waited %s seconds", waitTimeSeconds));
      }
    }

    final long currentTime = System.currentTimeMillis();
    final double waitTimeSeconds = (currentTime - startTime) / 1000.0;
    LOGGER.info(
        "Wait for resource enough for parsing {} for {} seconds.",
        resource != null ? resource.getTsFilePath() : "tsfile",
        waitTimeSeconds);
  }

  /** The method is used to prevent circular replication in PipeConsensus */
  public boolean isGeneratedByPipeConsensus() {
    return isGeneratedByPipeConsensus;
  }

  public boolean isGeneratedByHistoricalExtractor() {
    return isGeneratedByHistoricalExtractor;
  }

  private TsFileInsertionEventParser initEventParser() {
    try {
      eventParser.compareAndSet(
          null,
          new TsFileInsertionEventParserProvider(
                  pipeName,
                  creationTime,
                  tsFile,
                  treePattern,
                  tablePattern,
                  startTime,
                  endTime,
                  pipeTaskMeta,
                  // Do not parse privilege if it should not be parsed
                  // To avoid renaming of the tsFile database
                  shouldParse4Privilege
                      ? new UserEntity(Long.parseLong(userId), userName, cliHostname)
                      : null,
                  this)
              .provide(isWithMod));
      return eventParser.get();
    } catch (final Exception e) {
      close();

      final String errorMsg = String.format("Read TsFile %s error.", tsFile.getPath());
      LOGGER.warn(errorMsg, e);
      throw new PipeException(errorMsg, e);
    }
  }

  public long count(final boolean skipReportOnCommit) throws Exception {
    AtomicLong count = new AtomicLong();

    if (shouldParseTime()) {
      try {
        consumeTabletInsertionEventsWithRetry(
            event -> {
              count.addAndGet(event.count());
              if (skipReportOnCommit) {
                event.skipReportOnCommit();
              }
            },
            "PipeTsFileInsertionEvent::count");
        return count.get();
      } finally {
        close();
      }
    }

    try (final TsFileInsertionPointCounter counter =
        new TsFileInsertionPointCounter(tsFile, treePattern)) {
      return counter.count();
    }
  }

  /** Release the resource of {@link TsFileInsertionEventParser}. */
  @Override
  public void close() {
    eventParser.getAndUpdate(
        parser -> {
          if (Objects.nonNull(parser)) {
            parser.close();
          }
          return null;
        });
  }

  /////////////////////////// Object ///////////////////////////

  @Override
  public String toString() {
    return String.format(
            "PipeTsFileInsertionEvent{resource=%s, tsFile=%s, isLoaded=%s, isGeneratedByPipe=%s, isClosed=%s, eventParser=%s}",
            resource, tsFile, isLoaded, isGeneratedByPipe, isClosed.get(), eventParser)
        + " - "
        + super.toString();
  }

  @Override
  public String coreReportMessage() {
    return String.format(
            "PipeTsFileInsertionEvent{resource=%s, tsFile=%s, isLoaded=%s, isGeneratedByPipe=%s}",
            resource, tsFile, isLoaded, isGeneratedByPipe)
        + " - "
        + super.coreReportMessage();
  }

  /////////////////////////// ReferenceTrackableEvent ///////////////////////////

  @Override
  public void trackResource() {
    PipeDataNodeResourceManager.ref().trackPipeEventResource(this, eventResourceBuilder());
  }

  @Override
  public PipeEventResource eventResourceBuilder() {
    return new PipeTsFileInsertionEventResource(
        this.isReleased,
        this.referenceCount,
        this.pipeName,
        this.tsFile,
        this.isWithMod,
        this.modFile,
        this.sharedModFile,
        this.eventParser);
  }

  private static class PipeTsFileInsertionEventResource extends PipeEventResource {

    private final File tsFile;
    private final boolean isWithMod;
    private final File modFile;
    private final File sharedModFile; // unused now
    private final AtomicReference<TsFileInsertionEventParser> eventParser;
    private final String pipeName;

    private PipeTsFileInsertionEventResource(
        final AtomicBoolean isReleased,
        final AtomicInteger referenceCount,
        final String pipeName,
        final File tsFile,
        final boolean isWithMod,
        final File modFile,
        final File sharedModFile,
        final AtomicReference<TsFileInsertionEventParser> eventParser) {
      super(isReleased, referenceCount);
      this.pipeName = pipeName;
      this.tsFile = tsFile;
      this.isWithMod = isWithMod;
      this.modFile = modFile;
      this.sharedModFile = sharedModFile;
      this.eventParser = eventParser;
    }

    @Override
    protected void finalizeResource() {
      try {
        // decrease reference count
        PipeDataNodeResourceManager.tsfile().decreaseFileReference(tsFile, pipeName);
        if (isWithMod) {
          PipeDataNodeResourceManager.tsfile().decreaseFileReference(modFile, pipeName);
        }

        // close event parser
        eventParser.getAndUpdate(
            parser -> {
              if (Objects.nonNull(parser)) {
                parser.close();
              }
              return null;
            });
      } catch (final Exception e) {
        LOGGER.warn("Decrease reference count for TsFile {} error.", tsFile.getPath(), e);
      }
    }
  }
}<|MERGE_RESOLUTION|>--- conflicted
+++ resolved
@@ -503,7 +503,6 @@
           }
         }
       }
-<<<<<<< HEAD
       // Historical tsFiles
       // Coarse filter, will be judged in inner class
       else {
@@ -530,10 +529,7 @@
           shouldParse4Privilege = true;
         }
       }
-    } catch (final AccessDeniedException e) {
-=======
     } catch (final AccessDeniedException | PipeRuntimeOutOfMemoryCriticalException e) {
->>>>>>> db02437f
       throw e;
     } catch (final Exception e) {
       if (e instanceof InterruptedException) {
