/*
 * Licensed to the Apache Software Foundation (ASF) under one
 * or more contributor license agreements.  See the NOTICE file
 * distributed with this work for additional information
 * regarding copyright ownership.  The ASF licenses this file
 * to you under the Apache License, Version 2.0 (the
 * "License"); you may not use this file except in compliance
 * with the License.  You may obtain a copy of the License at
 *
 *     http://www.apache.org/licenses/LICENSE-2.0
 *
 * Unless required by applicable law or agreed to in writing,
 * software distributed under the License is distributed on an
 * "AS IS" BASIS, WITHOUT WARRANTIES OR CONDITIONS OF ANY
 * KIND, either express or implied.  See the License for the
 * specific language governing permissions and limitations
 * under the License.
 */

package org.apache.iotdb.db.pipe.event.common.tsfile;

import org.apache.iotdb.commons.consensus.index.ProgressIndex;
import org.apache.iotdb.commons.consensus.index.impl.MinimumProgressIndex;
import org.apache.iotdb.commons.pipe.agent.task.meta.PipeTaskMeta;
import org.apache.iotdb.commons.pipe.config.PipeConfig;
import org.apache.iotdb.commons.pipe.datastructure.pattern.TablePattern;
import org.apache.iotdb.commons.pipe.datastructure.pattern.TreePattern;
import org.apache.iotdb.commons.pipe.resource.ref.PipePhantomReferenceManager.PipeEventResource;
import org.apache.iotdb.db.pipe.event.ReferenceTrackableEvent;
import org.apache.iotdb.db.pipe.event.common.PipeInsertionEvent;
import org.apache.iotdb.db.pipe.event.common.tablet.PipeRawTabletInsertionEvent;
import org.apache.iotdb.db.pipe.event.common.tsfile.aggregator.TsFileInsertionPointCounter;
import org.apache.iotdb.db.pipe.event.common.tsfile.parser.TsFileInsertionEventParser;
import org.apache.iotdb.db.pipe.event.common.tsfile.parser.TsFileInsertionEventParserProvider;
import org.apache.iotdb.db.pipe.extractor.dataregion.realtime.assigner.PipeTimePartitionProgressIndexKeeper;
import org.apache.iotdb.db.pipe.metric.overview.PipeDataNodeRemainingEventAndTimeMetrics;
import org.apache.iotdb.db.pipe.resource.PipeDataNodeResourceManager;
import org.apache.iotdb.db.pipe.resource.memory.PipeMemoryManager;
import org.apache.iotdb.db.pipe.resource.tsfile.PipeTsFileResourceManager;
import org.apache.iotdb.db.queryengine.plan.Coordinator;
import org.apache.iotdb.db.queryengine.plan.relational.metadata.QualifiedObjectName;
import org.apache.iotdb.db.storageengine.dataregion.memtable.TsFileProcessor;
import org.apache.iotdb.db.storageengine.dataregion.tsfile.TsFileResource;
import org.apache.iotdb.pipe.api.event.dml.insertion.TabletInsertionEvent;
import org.apache.iotdb.pipe.api.event.dml.insertion.TsFileInsertionEvent;
import org.apache.iotdb.pipe.api.exception.PipeException;

import org.apache.tsfile.file.metadata.IDeviceID;
import org.apache.tsfile.file.metadata.PlainDeviceID;
import org.slf4j.Logger;
import org.slf4j.LoggerFactory;

import java.io.File;
import java.io.IOException;
import java.nio.file.AccessDeniedException;
import java.util.Collections;
import java.util.Map;
import java.util.Objects;
import java.util.Set;
import java.util.concurrent.atomic.AtomicBoolean;
import java.util.concurrent.atomic.AtomicInteger;
import java.util.concurrent.atomic.AtomicReference;

import static org.apache.tsfile.common.constant.TsFileConstant.PATH_ROOT;
import static org.apache.tsfile.common.constant.TsFileConstant.PATH_SEPARATOR;

public class PipeTsFileInsertionEvent extends PipeInsertionEvent
    implements TsFileInsertionEvent, ReferenceTrackableEvent {

  private static final Logger LOGGER = LoggerFactory.getLogger(PipeTsFileInsertionEvent.class);

  private static final String TREE_MODEL_EVENT_TABLE_NAME_PREFIX = PATH_ROOT + PATH_SEPARATOR;

  private final TsFileResource resource;
  private File tsFile;

  // This is true iff the modFile exists and should be transferred
<<<<<<< HEAD
  private boolean isWithExclusiveMod;
  private File exclusiveModFile;
  private boolean isWithSharedMod;
  private File sharedModFile;
  private long sharedModFileOffset;
=======
  private boolean isWithMod;
  private File modFile;
  private final File sharedModFile;
  private boolean shouldParse4Privilege = false;
>>>>>>> ec06abee

  private final boolean isLoaded;
  private final boolean isGeneratedByPipe;
  private final boolean isGeneratedByPipeConsensus;
  private final boolean isGeneratedByHistoricalExtractor;

  private final AtomicBoolean isClosed;
  private final AtomicReference<TsFileInsertionEventParser> eventParser;

  // The point count of the TsFile. Used for metrics on PipeConsensus' receiver side.
  // May be updated after it is flushed. Should be negative if not set.
  private long flushPointCount = TsFileProcessor.FLUSH_POINT_COUNT_NOT_SET;

  private volatile ProgressIndex overridingProgressIndex;

  public PipeTsFileInsertionEvent(
      final Boolean isTableModelEvent,
      final String databaseNameFromDataRegion,
      final TsFileResource resource,
      final boolean isLoaded,
      final boolean isGeneratedByHistoricalExtractor) {
    // The modFile must be copied before the event is assigned to the listening pipes
    this(
        isTableModelEvent,
        databaseNameFromDataRegion,
        resource,
        true,
        isLoaded,
        isGeneratedByHistoricalExtractor,
        null,
        0,
        null,
        null,
        null,
        null,
        true,
        Long.MIN_VALUE,
        Long.MAX_VALUE);
  }

  public PipeTsFileInsertionEvent(
      final Boolean isTableModelEvent,
      final String databaseNameFromDataRegion,
      final TsFileResource resource,
      final boolean isWithMod,
      final boolean isLoaded,
      final boolean isGeneratedByHistoricalExtractor,
      final String pipeName,
      final long creationTime,
      final PipeTaskMeta pipeTaskMeta,
      final TreePattern treePattern,
      final TablePattern tablePattern,
      final String userName,
      final boolean skipIfNoPrivileges,
      final long startTime,
      final long endTime) {
    super(
        pipeName,
        creationTime,
        pipeTaskMeta,
        treePattern,
        tablePattern,
        userName,
        skipIfNoPrivileges,
        startTime,
        endTime,
        isTableModelEvent,
        databaseNameFromDataRegion);

    this.resource = resource;
    tsFile = resource.getTsFile();

    this.isWithExclusiveMod = isWithMod && resource.exclusiveModFileExists();
    this.exclusiveModFile =
        this.isWithExclusiveMod ? resource.getExclusiveModFile().getFile() : null;
    this.isWithSharedMod = isWithMod && resource.sharedModFileExists();
    if (isWithSharedMod) {
      this.sharedModFile = resource.getSharedModFile().getFile();
      this.sharedModFileOffset = resource.getSharedModFileOffset();
    }

    this.isLoaded = isLoaded;
    this.isGeneratedByPipe = resource.isGeneratedByPipe();
    this.isGeneratedByPipeConsensus = resource.isGeneratedByPipeConsensus();
    this.isGeneratedByHistoricalExtractor = isGeneratedByHistoricalExtractor;

    isClosed = new AtomicBoolean(resource.isClosed());
    // Register close listener if TsFile is not closed
    if (!isClosed.get()) {
      final TsFileProcessor processor = resource.getProcessor();
      if (processor != null) {
        processor.addCloseFileListener(
            o -> {
              synchronized (isClosed) {
                isClosed.set(true);
                isClosed.notifyAll();
                // Update flushPointCount after TsFile is closed
                flushPointCount = processor.getMemTableFlushPointCount();
              }
            });
      }
    }
    // Check again after register close listener in case TsFile is closed during the process
    // TsFile flushing steps:
    // 1. Flush tsFile
    // 2. First listener (Set resource status "closed" -> Set processor == null -> processor == null
    // is seen)
    // 3. Other listeners (Set "closed" status for events)
    // Then we can imply that:
    // 1. If the listener cannot be executed because all listeners passed, then resources status is
    // set "closed" and can be set here
    // 2. If the listener cannot be executed because processor == null is seen, then resources
    // status is set "closed" and can be set here
    // Then we know:
    // 1. The status in the event can be closed eventually.
    // 2. If the status is "closed", then the resource status is "closed".
    // Then we know:
    // If the status is "closed", then the resource status is "closed", the tsFile won't be altered
    // and can be sent.
    isClosed.set(resource.isClosed());

    this.eventParser = new AtomicReference<>(null);
  }

  /**
   * @return {@code false} if this file can't be sent by pipe because it is empty. {@code true}
   *     otherwise.
   */
  public boolean waitForTsFileClose() throws InterruptedException {
    if (!isClosed.get()) {
      isClosed.set(resource.isClosed());

      synchronized (isClosed) {
        while (!isClosed.get()) {
          isClosed.wait(100);

          final boolean isClosedNow = resource.isClosed();
          if (isClosedNow) {
            isClosed.set(true);
            isClosed.notifyAll();

            // Update flushPointCount after TsFile is closed
            final TsFileProcessor processor = resource.getProcessor();
            if (processor != null) {
              flushPointCount = processor.getMemTableFlushPointCount();
            }

            break;
          }
        }
      }
    }

    // From illustrations above we know If the status is "closed", then the tsFile is flushed
    // And here we guarantee that the isEmpty() is set before flushing if tsFile is empty
    // Then we know: "isClosed" --> tsFile flushed --> (isEmpty() <--> tsFile is empty)
    return !resource.isEmpty();
  }

  public File getTsFile() {
    return tsFile;
  }

  public File getExclusiveModFile() {
    return exclusiveModFile;
  }

  public File getSharedModFile() {
    return sharedModFile;
  }

  public long getSharedModFileOffset() {
    return sharedModFileOffset;
  }

  public boolean isWithExclusiveMod() {
    return isWithExclusiveMod;
  }

  public boolean isWithSharedMod() {
    return isWithSharedMod;
  }

  // If the previous "isWithMod" is false, the modFile has been set to "null", then the isWithMod
  // can't be set to true
  public void disableMod4NonTransferPipes(final boolean isWithMod) {
    this.isWithExclusiveMod = isWithMod && this.isWithExclusiveMod;
  }

  public boolean isLoaded() {
    return isLoaded;
  }

  public long getFileStartTime() {
    return resource.getFileStartTime();
  }

  /**
   * Only used for metrics on PipeConsensus' receiver side. If the event is recovered after data
   * node's restart, the flushPointCount can be not set. It's totally fine for the PipeConsensus'
   * receiver side. The receiver side will count the actual point count from the TsFile.
   *
   * <p>If you want to get the actual point count with no risk, you can call {@link
   * #count(boolean)}.
   */
  public long getFlushPointCount() {
    return flushPointCount;
  }

  public long getTimePartitionId() {
    return resource.getTimePartition();
  }

  /////////////////////////// EnrichedEvent ///////////////////////////

  @Override
  public boolean internallyIncreaseResourceReferenceCount(final String holderMessage) {
    try {
      tsFile = PipeDataNodeResourceManager.tsfile().increaseFileReference(tsFile, true, resource);
      if (isWithExclusiveMod) {
        exclusiveModFile =
            PipeDataNodeResourceManager.tsfile()
                .increaseFileReference(exclusiveModFile, false, null);
      }
      if (isWithSharedMod) {
        sharedModFile =
            PipeDataNodeResourceManager.tsfile().increaseFileReference(sharedModFile, false, null);
      }
      return true;
    } catch (final Exception e) {
      LOGGER.warn(
          String.format(
              "Increase reference count for TsFile %s or exclusiveModFile %s or sharedModFile %s error. Holder Message: %s",
              tsFile, exclusiveModFile, sharedModFile, holderMessage),
          e);
      return false;
    } finally {
      if (Objects.nonNull(pipeName)) {
        PipeDataNodeRemainingEventAndTimeMetrics.getInstance()
            .increaseTsFileEventCount(pipeName, creationTime);
      }
    }
  }

  @Override
  public boolean internallyDecreaseResourceReferenceCount(final String holderMessage) {
    try {
      PipeDataNodeResourceManager.tsfile().decreaseFileReference(tsFile);
      if (isWithExclusiveMod) {
        PipeDataNodeResourceManager.tsfile().decreaseFileReference(exclusiveModFile);
      }
      if (isWithSharedMod) {
        PipeDataNodeResourceManager.tsfile().decreaseFileReference(sharedModFile);
      }
      close();
      return true;
    } catch (final Exception e) {
      LOGGER.warn(
          String.format(
              "Decrease reference count for TsFile %s error. Holder Message: %s",
              tsFile.getPath(), holderMessage),
          e);
      return false;
    } finally {
      if (Objects.nonNull(pipeName)) {
        PipeDataNodeRemainingEventAndTimeMetrics.getInstance()
            .decreaseTsFileEventCount(pipeName, creationTime);
      }
    }
  }

  @Override
  public void bindProgressIndex(final ProgressIndex overridingProgressIndex) {
    this.overridingProgressIndex = overridingProgressIndex;
  }

  @Override
  public ProgressIndex getProgressIndex() {
    try {
      if (!waitForTsFileClose()) {
        LOGGER.warn(
            "Skipping temporary TsFile {}'s progressIndex, will report MinimumProgressIndex",
            tsFile);
        return MinimumProgressIndex.INSTANCE;
      }
      if (Objects.nonNull(overridingProgressIndex)) {
        return overridingProgressIndex;
      }
      return resource.getMaxProgressIndexAfterClose();
    } catch (final InterruptedException e) {
      LOGGER.warn(
          String.format(
              "Interrupted when waiting for closing TsFile %s.", resource.getTsFilePath()));
      Thread.currentThread().interrupt();
      return MinimumProgressIndex.INSTANCE;
    }
  }

  /**
   * Get ProgressIndex without waiting for tsfile close. Can be used in getting progressIndex when
   * memTable becomes immutable.
   */
  public ProgressIndex forceGetProgressIndex() {
    if (resource.isEmpty()) {
      LOGGER.warn(
          "Skipping temporary TsFile {}'s progressIndex, will report MinimumProgressIndex", tsFile);
      return MinimumProgressIndex.INSTANCE;
    }
    if (Objects.nonNull(overridingProgressIndex)) {
      return overridingProgressIndex;
    }
    return resource.getMaxProgressIndex();
  }

  @Override
  protected void reportProgress() {
    super.reportProgress();
    this.eliminateProgressIndex();
  }

  public void eliminateProgressIndex() {
    if (Objects.isNull(overridingProgressIndex)) {
      PipeTimePartitionProgressIndexKeeper.getInstance()
          .eliminateProgressIndex(
              resource.getDataRegionId(),
              resource.getTimePartition(),
              resource.getMaxProgressIndexAfterClose());
    }
  }

  @Override
  public boolean shouldParsePattern() {
    return super.shouldParsePattern() || shouldParse4Privilege;
  }

  @Override
  public PipeTsFileInsertionEvent shallowCopySelfAndBindPipeTaskMetaForProgressReport(
      final String pipeName,
      final long creationTime,
      final PipeTaskMeta pipeTaskMeta,
      final TreePattern treePattern,
      final TablePattern tablePattern,
      final String userName,
      final boolean skipIfNoPrivileges,
      final long startTime,
      final long endTime) {
    return new PipeTsFileInsertionEvent(
        getRawIsTableModelEvent(),
        getSourceDatabaseNameFromDataRegion(),
        resource,
        isWithExclusiveMod,
        isLoaded,
        isGeneratedByHistoricalExtractor,
        pipeName,
        creationTime,
        pipeTaskMeta,
        treePattern,
        tablePattern,
        userName,
        skipIfNoPrivileges,
        startTime,
        endTime);
  }

  @Override
  public boolean isGeneratedByPipe() {
    return isGeneratedByPipe;
  }

  @Override
  public void throwIfNoPrivilege() throws IOException {
    if (!isTableModelEvent()) {
      return;
    }
    for (final IDeviceID deviceID : getDeviceSet()) {
      if (!tablePattern.matchesDatabase(getTableModelDatabaseName())
          || !tablePattern.matchesTable(deviceID.getTableName())) {
        continue;
      }
      if (!Coordinator.getInstance()
          .getAccessControl()
          .checkCanSelectFromTable4Pipe(
              userName,
              new QualifiedObjectName(getTableModelDatabaseName(), deviceID.getTableName()))) {
        if (skipIfNoPrivileges) {
          shouldParse4Privilege = true;
        } else {
          throw new AccessDeniedException(
              String.format(
                  "No privilege for SELECT for user %s at table %s.%s",
                  userName, tableModelDatabaseName, deviceID.getTableName()));
        }
      }
    }
  }

  @Override
  public boolean mayEventTimeOverlappedWithTimeRange() {
    // If the tsFile is not closed the resource.getFileEndTime() will be Long.MIN_VALUE
    // In that case we only judge the resource.getFileStartTime() to avoid losing data
    return isClosed.get()
        ? startTime <= resource.getFileEndTime() && resource.getFileStartTime() <= endTime
        : resource.getFileStartTime() <= endTime;
  }

  @Override
  public boolean mayEventPathsOverlappedWithPattern() {
    if (!resource.isClosed()) {
      return true;
    }

    try {
      return getDeviceSet().stream()
          .anyMatch(
              deviceID -> {
                // Tree model
                if (Boolean.FALSE.equals(getRawIsTableModelEvent())
                    || deviceID instanceof PlainDeviceID
                    || deviceID.getTableName().startsWith(TREE_MODEL_EVENT_TABLE_NAME_PREFIX)
                    || deviceID.getTableName().equals(PATH_ROOT)) {
                  markAsTreeModelEvent();
                  return treePattern.mayOverlapWithDevice(deviceID);
                }

                // Table model
                markAsTableModelEvent();
                return true;
              });
    } catch (final Exception e) {
      LOGGER.warn(
          "Pipe {}: failed to get devices from TsFile {}, extract it anyway",
          pipeName,
          resource.getTsFilePath(),
          e);
      return true;
    }
  }

  private Set<IDeviceID> getDeviceSet() throws IOException {
    final Map<IDeviceID, Boolean> deviceIsAlignedMap =
        PipeDataNodeResourceManager.tsfile()
            .getDeviceIsAlignedMapFromCache(
                PipeTsFileResourceManager.getHardlinkOrCopiedFileInPipeDir(resource.getTsFile()),
                false);
    return Objects.nonNull(deviceIsAlignedMap)
        ? deviceIsAlignedMap.keySet()
        : resource.getDevices();
  }

  /////////////////////////// PipeInsertionEvent ///////////////////////////

  @Override
  public boolean isTableModelEvent() {
    if (getRawIsTableModelEvent() == null) {
      if (getSourceDatabaseNameFromDataRegion() != null) {
        return super.isTableModelEvent();
      }

      try {
        for (final IDeviceID deviceID : getDeviceSet()) {
          if (deviceID instanceof PlainDeviceID
              || deviceID.getTableName().startsWith(TREE_MODEL_EVENT_TABLE_NAME_PREFIX)
              || deviceID.getTableName().equals(PATH_ROOT)) {
            markAsTreeModelEvent();
          } else {
            markAsTableModelEvent();
          }
          break;
        }
      } catch (final Exception e) {
        throw new PipeException(
            String.format(
                "Pipe %s: failed to judge whether TsFile %s is table model or tree model",
                pipeName, resource.getTsFilePath()),
            e);
      }
    }

    return getRawIsTableModelEvent();
  }

  /////////////////////////// TsFileInsertionEvent ///////////////////////////

  @Override
  public Iterable<TabletInsertionEvent> toTabletInsertionEvents() throws PipeException {
    // 20 - 40 seconds for waiting
    // Can not be unlimited or will cause deadlock
    return toTabletInsertionEvents((long) ((1 + Math.random()) * 20 * 1000));
  }

  public Iterable<TabletInsertionEvent> toTabletInsertionEvents(final long timeoutMs)
      throws PipeException {
    try {
      if (!waitForTsFileClose()) {
        LOGGER.warn(
            "Pipe skipping temporary TsFile's parsing which shouldn't be transferred: {}", tsFile);
        return Collections.emptyList();
      }
      // Skip if is table events and tree model
      if (Objects.isNull(userName) && isTableModelEvent()) {
        return Collections.emptyList();
      }
      waitForResourceEnough4Parsing(timeoutMs);
      return initEventParser().toTabletInsertionEvents();
    } catch (final Exception e) {
      close();

      // close() should be called before re-interrupting the thread
      if (e instanceof InterruptedException) {
        Thread.currentThread().interrupt();
      }

      final String errorMsg =
          e instanceof InterruptedException
              ? String.format(
                  "Interrupted when waiting for closing TsFile %s.", resource.getTsFilePath())
              : String.format(
                  "Parse TsFile %s error. Because: %s", resource.getTsFilePath(), e.getMessage());
      LOGGER.warn(errorMsg, e);
      throw new PipeException(errorMsg);
    }
  }

  private void waitForResourceEnough4Parsing(final long timeoutMs) throws InterruptedException {
    final PipeMemoryManager memoryManager = PipeDataNodeResourceManager.memory();
    if (memoryManager.isEnough4TabletParsing()) {
      return;
    }

    final long startTime = System.currentTimeMillis();
    long lastRecordTime = startTime;

    final long memoryCheckIntervalMs =
        PipeConfig.getInstance().getPipeCheckMemoryEnoughIntervalMs();
    while (!memoryManager.isEnough4TabletParsing()) {
      Thread.sleep(memoryCheckIntervalMs);

      final long currentTime = System.currentTimeMillis();
      final double elapsedRecordTimeSeconds = (currentTime - lastRecordTime) / 1000.0;
      final double waitTimeSeconds = (currentTime - startTime) / 1000.0;
      if (elapsedRecordTimeSeconds > 10.0) {
        LOGGER.info(
            "Wait for resource enough for parsing {} for {} seconds.",
            resource != null ? resource.getTsFilePath() : "tsfile",
            waitTimeSeconds);
        lastRecordTime = currentTime;
      } else if (LOGGER.isDebugEnabled()) {
        LOGGER.debug(
            "Wait for resource enough for parsing {} for {} seconds.",
            resource != null ? resource.getTsFilePath() : "tsfile",
            waitTimeSeconds);
      }

      if (waitTimeSeconds * 1000 > timeoutMs) {
        // should contain 'TimeoutException' in exception message
        throw new PipeException(
            String.format("TimeoutException: Waited %s seconds", waitTimeSeconds));
      }
    }

    final long currentTime = System.currentTimeMillis();
    final double waitTimeSeconds = (currentTime - startTime) / 1000.0;
    LOGGER.info(
        "Wait for resource enough for parsing {} for {} seconds.",
        resource != null ? resource.getTsFilePath() : "tsfile",
        waitTimeSeconds);
  }

  /** The method is used to prevent circular replication in PipeConsensus */
  public boolean isGeneratedByPipeConsensus() {
    return isGeneratedByPipeConsensus;
  }

  public boolean isGeneratedByHistoricalExtractor() {
    return isGeneratedByHistoricalExtractor;
  }

  private TsFileInsertionEventParser initEventParser() {
    try {
      eventParser.compareAndSet(
          null,
          new TsFileInsertionEventParserProvider(
                  tsFile,
                  treePattern,
                  tablePattern,
                  startTime,
                  endTime,
                  pipeTaskMeta,
                  userName,
                  this)
              .provide());
      return eventParser.get();
    } catch (final IOException e) {
      close();

      final String errorMsg = String.format("Read TsFile %s error.", resource.getTsFilePath());
      LOGGER.warn(errorMsg, e);
      throw new PipeException(errorMsg);
    }
  }

  public long count(final boolean skipReportOnCommit) throws IOException {
    long count = 0;

    if (shouldParseTime()) {
      try {
        for (final TabletInsertionEvent event : toTabletInsertionEvents()) {
          final PipeRawTabletInsertionEvent rawEvent = ((PipeRawTabletInsertionEvent) event);
          count += rawEvent.count();
          if (skipReportOnCommit) {
            rawEvent.skipReportOnCommit();
          }
        }
        return count;
      } finally {
        close();
      }
    }

    try (final TsFileInsertionPointCounter counter =
        new TsFileInsertionPointCounter(tsFile, treePattern)) {
      return counter.count();
    }
  }

  /** Release the resource of {@link TsFileInsertionEventParser}. */
  @Override
  public void close() {
    eventParser.getAndUpdate(
        parser -> {
          if (Objects.nonNull(parser)) {
            parser.close();
          }
          return null;
        });
  }

  /////////////////////////// Object ///////////////////////////

  @Override
  public String toString() {
    return String.format(
            "PipeTsFileInsertionEvent{resource=%s, tsFile=%s, isLoaded=%s, isGeneratedByPipe=%s, isClosed=%s, eventParser=%s}",
            resource, tsFile, isLoaded, isGeneratedByPipe, isClosed.get(), eventParser)
        + " - "
        + super.toString();
  }

  @Override
  public String coreReportMessage() {
    return String.format(
            "PipeTsFileInsertionEvent{resource=%s, tsFile=%s, isLoaded=%s, isGeneratedByPipe=%s, isClosed=%s}",
            resource, tsFile, isLoaded, isGeneratedByPipe, isClosed.get())
        + " - "
        + super.coreReportMessage();
  }

  /////////////////////////// ReferenceTrackableEvent ///////////////////////////

  @Override
  public void trackResource() {
    PipeDataNodeResourceManager.ref().trackPipeEventResource(this, eventResourceBuilder());
  }

  @Override
  public PipeEventResource eventResourceBuilder() {
    return new PipeTsFileInsertionEventResource(
        this.isReleased,
        this.referenceCount,
        this.tsFile,
        this.isWithExclusiveMod,
        this.exclusiveModFile,
        this.isWithExclusiveMod,
        this.sharedModFile,
        this.sharedModFileOffset,
        this.eventParser);
  }

  private static class PipeTsFileInsertionEventResource extends PipeEventResource {

    private final File tsFile;
    private final boolean isWithMod;
    private final File modFile;
    private final boolean isWithSharedMod;
    private final File sharedModFile;
    private final long sharedModFileOffset;
    private final AtomicReference<TsFileInsertionEventParser> eventParser;

    private PipeTsFileInsertionEventResource(
        final AtomicBoolean isReleased,
        final AtomicInteger referenceCount,
        final File tsFile,
        final boolean isWithMod,
        final File modFile,
        final boolean isWithSharedMod,
        final File sharedModFile,
        final long sharedModFileOffset,
        final AtomicReference<TsFileInsertionEventParser> eventParser) {
      super(isReleased, referenceCount);
      this.tsFile = tsFile;
      this.isWithMod = isWithMod;
      this.modFile = modFile;
      this.isWithSharedMod = isWithSharedMod;
      this.sharedModFile = sharedModFile;
      this.sharedModFileOffset = sharedModFileOffset;
      this.eventParser = eventParser;
    }

    @Override
    protected void finalizeResource() {
      try {
        // decrease reference count
        PipeDataNodeResourceManager.tsfile().decreaseFileReference(tsFile);
        if (isWithMod) {
          PipeDataNodeResourceManager.tsfile().decreaseFileReference(modFile);
        }
        if (isWithSharedMod) {
          PipeDataNodeResourceManager.tsfile().decreaseFileReference(sharedModFile);
        }
        // close event parser
        eventParser.getAndUpdate(
            parser -> {
              if (Objects.nonNull(parser)) {
                parser.close();
              }
              return null;
            });
      } catch (final Exception e) {
        LOGGER.warn("Decrease reference count for TsFile {} error.", tsFile.getPath(), e);
      }
    }
  }
}<|MERGE_RESOLUTION|>--- conflicted
+++ resolved
@@ -75,18 +75,12 @@
   private File tsFile;
 
   // This is true iff the modFile exists and should be transferred
-<<<<<<< HEAD
   private boolean isWithExclusiveMod;
   private File exclusiveModFile;
   private boolean isWithSharedMod;
   private File sharedModFile;
   private long sharedModFileOffset;
-=======
-  private boolean isWithMod;
-  private File modFile;
-  private final File sharedModFile;
   private boolean shouldParse4Privilege = false;
->>>>>>> ec06abee
 
   private final boolean isLoaded;
   private final boolean isGeneratedByPipe;
