/*
 * Licensed to the Apache Software Foundation (ASF) under one
 * or more contributor license agreements.  See the NOTICE file
 * distributed with this work for additional information
 * regarding copyright ownership.  The ASF licenses this file
 * to you under the Apache License, Version 2.0 (the
 * "License"); you may not use this file except in compliance
 * with the License.  You may obtain a copy of the License at
 *
 *     http://www.apache.org/licenses/LICENSE-2.0
 *
 * Unless required by applicable law or agreed to in writing,
 * software distributed under the License is distributed on an
 * "AS IS" BASIS, WITHOUT WARRANTIES OR CONDITIONS OF ANY
 * KIND, either express or implied.  See the License for the
 * specific language governing permissions and limitations
 * under the License.
 */

package org.apache.iotdb.db.pipe.event.common.tsfile;

import org.apache.iotdb.commons.consensus.index.ProgressIndex;
import org.apache.iotdb.commons.consensus.index.impl.MinimumProgressIndex;
import org.apache.iotdb.commons.pipe.agent.task.meta.PipeTaskMeta;
import org.apache.iotdb.commons.pipe.config.PipeConfig;
import org.apache.iotdb.commons.pipe.datastructure.pattern.TablePattern;
import org.apache.iotdb.commons.pipe.datastructure.pattern.TreePattern;
import org.apache.iotdb.commons.pipe.resource.ref.PipePhantomReferenceManager.PipeEventResource;
import org.apache.iotdb.db.pipe.event.ReferenceTrackableEvent;
import org.apache.iotdb.db.pipe.event.common.PipeInsertionEvent;
import org.apache.iotdb.db.pipe.event.common.tablet.PipeRawTabletInsertionEvent;
import org.apache.iotdb.db.pipe.event.common.tsfile.aggregator.TsFileInsertionPointCounter;
import org.apache.iotdb.db.pipe.event.common.tsfile.parser.TabletInsertionEventIterable;
import org.apache.iotdb.db.pipe.event.common.tsfile.parser.TsFileInsertionEventParser;
import org.apache.iotdb.db.pipe.event.common.tsfile.parser.TsFileInsertionEventParserProvider;
import org.apache.iotdb.db.pipe.extractor.dataregion.realtime.assigner.PipeTimePartitionProgressIndexKeeper;
import org.apache.iotdb.db.pipe.metric.PipeDataNodeRemainingEventAndTimeMetrics;
import org.apache.iotdb.db.pipe.metric.PipeTsFileToTabletMetrics;
import org.apache.iotdb.db.pipe.resource.PipeDataNodeResourceManager;
import org.apache.iotdb.db.pipe.resource.memory.PipeMemoryManager;
import org.apache.iotdb.db.pipe.resource.tsfile.PipeTsFileResourceManager;
import org.apache.iotdb.db.storageengine.dataregion.memtable.TsFileProcessor;
import org.apache.iotdb.db.storageengine.dataregion.tsfile.TsFileResource;
import org.apache.iotdb.pipe.api.event.dml.insertion.TabletInsertionEvent;
import org.apache.iotdb.pipe.api.event.dml.insertion.TsFileInsertionEvent;
import org.apache.iotdb.pipe.api.exception.PipeException;

import org.apache.tsfile.file.metadata.IDeviceID;
import org.apache.tsfile.file.metadata.PlainDeviceID;
import org.slf4j.Logger;
import org.slf4j.LoggerFactory;

import java.io.File;
import java.io.IOException;
import java.util.Collections;
import java.util.Map;
import java.util.Objects;
import java.util.Set;
import java.util.concurrent.atomic.AtomicBoolean;
import java.util.concurrent.atomic.AtomicInteger;

import static org.apache.tsfile.common.constant.TsFileConstant.PATH_ROOT;
import static org.apache.tsfile.common.constant.TsFileConstant.PATH_SEPARATOR;

public class PipeTsFileInsertionEvent extends PipeInsertionEvent
    implements TsFileInsertionEvent, ReferenceTrackableEvent {

  private static final Logger LOGGER = LoggerFactory.getLogger(PipeTsFileInsertionEvent.class);

  private static final String TREE_MODEL_EVENT_TABLE_NAME_PREFIX = PATH_ROOT + PATH_SEPARATOR;

  private final TsFileResource resource;
  private File tsFile;

  // This is true iff the modFile exists and should be transferred
  private boolean isWithMod;
  private File modFile;
  private File sharedModFile;

  private final boolean isLoaded;
  private final boolean isGeneratedByPipe;
  private final boolean isGeneratedByPipeConsensus;
  private final boolean isGeneratedByHistoricalExtractor;

  private final AtomicBoolean isClosed;
  private TsFileInsertionEventParser eventParser;

  // The point count of the TsFile. Used for metrics on PipeConsensus' receiver side.
  // May be updated after it is flushed. Should be negative if not set.
  private long flushPointCount = TsFileProcessor.FLUSH_POINT_COUNT_NOT_SET;

  private volatile ProgressIndex overridingProgressIndex;

  public PipeTsFileInsertionEvent(
      final String databaseName,
      final TsFileResource resource,
      final boolean isLoaded,
      final boolean isGeneratedByPipe,
      final boolean isGeneratedByHistoricalExtractor) {
    // The modFile must be copied before the event is assigned to the listening pipes
    this(
        null,
        databaseName,
        resource,
        true,
        isLoaded,
        isGeneratedByPipe,
        isGeneratedByHistoricalExtractor,
        null,
        0,
        null,
        null,
        null,
        Long.MIN_VALUE,
        Long.MAX_VALUE);
  }

  public PipeTsFileInsertionEvent(
      final Boolean isTableModelEvent,
      final String databaseName,
      final TsFileResource resource,
      final boolean isWithMod,
      final boolean isLoaded,
      final boolean isGeneratedByPipe,
      final boolean isGeneratedByHistoricalExtractor,
      final String pipeName,
      final long creationTime,
      final PipeTaskMeta pipeTaskMeta,
      final TreePattern treePattern,
      final TablePattern tablePattern,
      final long startTime,
      final long endTime) {
    super(
        pipeName,
        creationTime,
        pipeTaskMeta,
        treePattern,
        tablePattern,
        startTime,
        endTime,
        isTableModelEvent,
        databaseName);

    this.resource = resource;
    tsFile = resource.getTsFile();

    this.isWithMod = isWithMod && resource.anyModFileExists();
    this.modFile = this.isWithMod ? resource.getExclusiveModFile().getFile() : null;
    // TODO: process the shared mod file
    this.sharedModFile =
        resource.getSharedModFile() != null ? resource.getSharedModFile().getFile() : null;

    this.isLoaded = isLoaded;
    this.isGeneratedByPipe = isGeneratedByPipe;
    this.isGeneratedByPipeConsensus = resource.isGeneratedByPipeConsensus();
    this.isGeneratedByHistoricalExtractor = isGeneratedByHistoricalExtractor;

    isClosed = new AtomicBoolean(resource.isClosed());
    // Register close listener if TsFile is not closed
    if (!isClosed.get()) {
      final TsFileProcessor processor = resource.getProcessor();
      if (processor != null) {
        processor.addCloseFileListener(
            o -> {
              synchronized (isClosed) {
                isClosed.set(true);
                isClosed.notifyAll();

                // Update flushPointCount after TsFile is closed
                flushPointCount = processor.getMemTableFlushPointCount();
              }
            });
      }
    }
    // Check again after register close listener in case TsFile is closed during the process
    // TsFile flushing steps:
    // 1. Flush tsFile
    // 2. First listener (Set resource status "closed" -> Set processor == null -> processor == null
    // is seen)
    // 3. Other listeners (Set "closed" status for events)
    // Then we can imply that:
    // 1. If the listener cannot be executed because all listeners passed, then resources status is
    // set "closed" and can be set here
    // 2. If the listener cannot be executed because processor == null is seen, then resources
    // status is set "closed" and can be set here
    // Then we know:
    // 1. The status in the event can be closed eventually.
    // 2. If the status is "closed", then the resource status is "closed".
    // Then we know:
    // If the status is "closed", then the resource status is "closed", the tsFile won't be altered
    // and can be sent.
    isClosed.set(resource.isClosed());
  }

  /**
   * @return {@code false} if this file can't be sent by pipe because it is empty. {@code true}
   *     otherwise.
   */
  public boolean waitForTsFileClose() throws InterruptedException {
    if (!isClosed.get()) {
      isClosed.set(resource.isClosed());

      synchronized (isClosed) {
        while (!isClosed.get()) {
          isClosed.wait(100);

          final boolean isClosedNow = resource.isClosed();
          if (isClosedNow) {
            isClosed.set(true);
            isClosed.notifyAll();

            // Update flushPointCount after TsFile is closed
            final TsFileProcessor processor = resource.getProcessor();
            if (processor != null) {
              flushPointCount = processor.getMemTableFlushPointCount();
            }

            break;
          }
        }
      }
    }

    // From illustrations above we know If the status is "closed", then the tsFile is flushed
    // And here we guarantee that the isEmpty() is set before flushing if tsFile is empty
    // Then we know: "isClosed" --> tsFile flushed --> (isEmpty() <--> tsFile is empty)
    return !resource.isEmpty();
  }

  public File getTsFile() {
    return tsFile;
  }

  public File getModFile() {
    return modFile;
  }

  public File getSharedModFile() {
    return sharedModFile;
  }

  public boolean isWithMod() {
    return isWithMod;
  }

  // If the previous "isWithMod" is false, the modFile has been set to "null", then the isWithMod
  // can't be set to true
  public void disableMod4NonTransferPipes(final boolean isWithMod) {
    this.isWithMod = isWithMod && this.isWithMod;
  }

  public boolean isLoaded() {
    return isLoaded;
  }

  public long getFileStartTime() {
    return resource.getFileStartTime();
  }

  /**
   * Only used for metrics on PipeConsensus' receiver side. If the event is recovered after data
   * node's restart, the flushPointCount can be not set. It's totally fine for the PipeConsensus'
   * receiver side. The receiver side will count the actual point count from the TsFile.
   *
   * <p>If you want to get the actual point count with no risk, you can call {@link
   * #count(boolean)}.
   */
  public long getFlushPointCount() {
    return flushPointCount;
  }

  public long getTimePartitionId() {
    return resource.getTimePartition();
  }

  /////////////////////////// EnrichedEvent ///////////////////////////

  @Override
  public boolean internallyIncreaseResourceReferenceCount(final String holderMessage) {
    try {
      tsFile = PipeDataNodeResourceManager.tsfile().increaseFileReference(tsFile, true, resource);
      if (isWithMod) {
        modFile = PipeDataNodeResourceManager.tsfile().increaseFileReference(modFile, false, null);
      }
      if (Objects.nonNull(pipeName)) {
        PipeDataNodeRemainingEventAndTimeMetrics.getInstance()
            .increaseTsFileEventCount(pipeName, creationTime);
      }
      return true;
    } catch (final Exception e) {
      LOGGER.warn(
          String.format(
              "Increase reference count for TsFile %s or modFile %s error. Holder Message: %s",
              tsFile, modFile, holderMessage),
          e);
      return false;
    }
  }

  @Override
  public boolean internallyDecreaseResourceReferenceCount(final String holderMessage) {
    try {
      PipeDataNodeResourceManager.tsfile().decreaseFileReference(tsFile);
      if (isWithMod) {
        PipeDataNodeResourceManager.tsfile().decreaseFileReference(modFile);
      }
      return true;
    } catch (final Exception e) {
      LOGGER.warn(
          String.format(
              "Decrease reference count for TsFile %s error. Holder Message: %s",
              tsFile.getPath(), holderMessage),
          e);
      return false;
    } finally {
      if (Objects.nonNull(pipeName)) {
        PipeDataNodeRemainingEventAndTimeMetrics.getInstance()
            .decreaseTsFileEventCount(pipeName, creationTime);
      }
    }
  }

  @Override
  public void bindProgressIndex(final ProgressIndex overridingProgressIndex) {
    this.overridingProgressIndex = overridingProgressIndex;
  }

  @Override
  public ProgressIndex getProgressIndex() {
    try {
      if (!waitForTsFileClose()) {
        LOGGER.warn(
            "Skipping temporary TsFile {}'s progressIndex, will report MinimumProgressIndex",
            tsFile);
        return MinimumProgressIndex.INSTANCE;
      }
      if (Objects.nonNull(overridingProgressIndex)) {
        return overridingProgressIndex;
      }
      return resource.getMaxProgressIndexAfterClose();
    } catch (final InterruptedException e) {
      LOGGER.warn(
          String.format(
              "Interrupted when waiting for closing TsFile %s.", resource.getTsFilePath()));
      Thread.currentThread().interrupt();
      return MinimumProgressIndex.INSTANCE;
    }
  }

  @Override
  protected void reportProgress() {
    super.reportProgress();
    this.eliminateProgressIndex();
  }

  public void eliminateProgressIndex() {
    if (Objects.isNull(overridingProgressIndex)) {
      PipeTimePartitionProgressIndexKeeper.getInstance()
          .eliminateProgressIndex(
              resource.getDataRegionId(),
              resource.getTimePartition(),
              resource.getMaxProgressIndexAfterClose());
    }
  }

  @Override
  public PipeTsFileInsertionEvent shallowCopySelfAndBindPipeTaskMetaForProgressReport(
      final String pipeName,
      final long creationTime,
      final PipeTaskMeta pipeTaskMeta,
      final TreePattern treePattern,
      final TablePattern tablePattern,
      final long startTime,
      final long endTime) {
    return new PipeTsFileInsertionEvent(
        getRawIsTableModelEvent(),
        getTreeModelDatabaseName(),
        resource,
        isWithMod,
        isLoaded,
        isGeneratedByPipe,
        isGeneratedByHistoricalExtractor,
        pipeName,
        creationTime,
        pipeTaskMeta,
        treePattern,
        tablePattern,
        startTime,
        endTime);
  }

  @Override
  public boolean isGeneratedByPipe() {
    return isGeneratedByPipe;
  }

  @Override
  public boolean mayEventTimeOverlappedWithTimeRange() {
    // If the tsFile is not closed the resource.getFileEndTime() will be Long.MIN_VALUE
    // In that case we only judge the resource.getFileStartTime() to avoid losing data
    return isClosed.get()
        ? startTime <= resource.getFileEndTime() && resource.getFileStartTime() <= endTime
        : resource.getFileStartTime() <= endTime;
  }

  @Override
  public boolean mayEventPathsOverlappedWithPattern() {
    if (!resource.isClosed()) {
      return true;
    }

    try {
      final Map<IDeviceID, Boolean> deviceIsAlignedMap =
          PipeDataNodeResourceManager.tsfile()
              .getDeviceIsAlignedMapFromCache(
                  PipeTsFileResourceManager.getHardlinkOrCopiedFileInPipeDir(resource.getTsFile()),
                  false);
      final Set<IDeviceID> deviceSet =
          Objects.nonNull(deviceIsAlignedMap) ? deviceIsAlignedMap.keySet() : resource.getDevices();
      return deviceSet.stream()
          .anyMatch(
              deviceID -> {
                // Tree model
                if (deviceID instanceof PlainDeviceID
                    || deviceID.getTableName().startsWith(TREE_MODEL_EVENT_TABLE_NAME_PREFIX)
                    || deviceID.getTableName().equals(PATH_ROOT)) {
                  markAsTreeModelEvent();
                  return treePattern.mayOverlapWithDevice(deviceID);
                }

                // Table model
                markAsTableModelEvent();
                return true;
              });
    } catch (final Exception e) {
      LOGGER.warn(
          "Pipe {}: failed to get devices from TsFile {}, extract it anyway",
          pipeName,
          resource.getTsFilePath(),
          e);
      return true;
    }
  }

  /////////////////////////// PipeInsertionEvent ///////////////////////////

  @Override
  public boolean isTableModelEvent() {
    if (getRawIsTableModelEvent() == null) {
      try {
        final Map<IDeviceID, Boolean> deviceIsAlignedMap =
            PipeDataNodeResourceManager.tsfile()
                .getDeviceIsAlignedMapFromCache(
                    PipeTsFileResourceManager.getHardlinkOrCopiedFileInPipeDir(
                        resource.getTsFile()),
                    false);
        final Set<IDeviceID> deviceSet =
            Objects.nonNull(deviceIsAlignedMap)
                ? deviceIsAlignedMap.keySet()
                : resource.getDevices();
        for (final IDeviceID deviceID : deviceSet) {
          if (deviceID instanceof PlainDeviceID
              || deviceID.getTableName().startsWith(TREE_MODEL_EVENT_TABLE_NAME_PREFIX)
              || deviceID.getTableName().equals(PATH_ROOT)) {
            markAsTreeModelEvent();
          } else {
            markAsTableModelEvent();
          }
          break;
        }
      } catch (final Exception e) {
        throw new PipeException(
            String.format(
                "Pipe %s: failed to judge whether TsFile %s is table model or tree model",
                pipeName, resource.getTsFilePath()),
            e);
      }
    }

    return getRawIsTableModelEvent();
  }

  /////////////////////////// TsFileInsertionEvent ///////////////////////////

  @Override
  public Iterable<TabletInsertionEvent> toTabletInsertionEvents() throws PipeException {
    return toTabletInsertionEvents(Long.MAX_VALUE);
  }

  public Iterable<TabletInsertionEvent> toTabletInsertionEvents(final long timeoutMs)
      throws PipeException {
    try {
      if (!waitForTsFileClose()) {
        LOGGER.warn(
            "Pipe skipping temporary TsFile's parsing which shouldn't be transferred: {}", tsFile);
        return Collections.emptyList();
      }

      waitForResourceEnough4Parsing(timeoutMs);
<<<<<<< HEAD
      Iterable<TabletInsertionEvent> events = initEventParser().toTabletInsertionEvents();
      if (pipeName != null) {
        final PipeTsFileToTabletMetrics.PipeID pipeID =
            PipeTsFileToTabletMetrics.PipeID.getPipeID(pipeName, creationTime);
        events = new TabletInsertionEventIterable(events, pipeID);

        PipeTsFileToTabletMetrics.getInstance().register(pipeID);
        PipeTsFileToTabletMetrics.getInstance().markTsFileSize(pipeID, tsFile.length());
      }
      return events;
    } catch (final InterruptedException e) {
      Thread.currentThread().interrupt();
=======
      return initEventParser().toTabletInsertionEvents();
    } catch (final Exception e) {
>>>>>>> 06797285
      close();

      // close() should be called before re-interrupting the thread
      if (e instanceof InterruptedException) {
        Thread.currentThread().interrupt();
      }

      final String errorMsg =
          e instanceof InterruptedException
              ? String.format(
                  "Interrupted when waiting for closing TsFile %s.", resource.getTsFilePath())
              : String.format(
                  "Parse TsFile %s error. Because: %s", resource.getTsFilePath(), e.getMessage());
      LOGGER.warn(errorMsg, e);
      throw new PipeException(errorMsg);
    }
  }

  private void waitForResourceEnough4Parsing(final long timeoutMs) throws InterruptedException {
    final PipeMemoryManager memoryManager = PipeDataNodeResourceManager.memory();
    if (memoryManager.isEnough4TabletParsing()) {
      return;
    }

    final long startTime = System.currentTimeMillis();
    long lastRecordTime = startTime;

    final long memoryCheckIntervalMs =
        PipeConfig.getInstance().getPipeTsFileParserCheckMemoryEnoughIntervalMs();
    while (!memoryManager.isEnough4TabletParsing()) {
      Thread.sleep(memoryCheckIntervalMs);

      final long currentTime = System.currentTimeMillis();
      final double elapsedRecordTimeSeconds = (currentTime - lastRecordTime) / 1000.0;
      final double waitTimeSeconds = (currentTime - startTime) / 1000.0;
      if (elapsedRecordTimeSeconds > 10.0) {
        LOGGER.info(
            "Wait for resource enough for parsing {} for {} seconds.",
            resource != null ? resource.getTsFilePath() : "tsfile",
            waitTimeSeconds);
        lastRecordTime = currentTime;
      } else if (LOGGER.isDebugEnabled()) {
        LOGGER.debug(
            "Wait for resource enough for parsing {} for {} seconds.",
            resource != null ? resource.getTsFilePath() : "tsfile",
            waitTimeSeconds);
      }

      if (waitTimeSeconds * 1000 > timeoutMs) {
        // should contain 'TimeoutException' in exception message
        throw new PipeException(
            String.format("TimeoutException: Waited %s seconds", waitTimeSeconds));
      }
    }

    final long currentTime = System.currentTimeMillis();
    final double waitTimeSeconds = (currentTime - startTime) / 1000.0;
    LOGGER.info(
        "Wait for resource enough for parsing {} for {} seconds.",
        resource != null ? resource.getTsFilePath() : "tsfile",
        waitTimeSeconds);
  }

  /** The method is used to prevent circular replication in PipeConsensus */
  public boolean isGeneratedByPipeConsensus() {
    return isGeneratedByPipeConsensus;
  }

  public boolean isGeneratedByHistoricalExtractor() {
    return isGeneratedByHistoricalExtractor;
  }

  private TsFileInsertionEventParser initEventParser() {
    try {
      if (eventParser == null) {
        eventParser =
            new TsFileInsertionEventParserProvider(
                    tsFile, treePattern, tablePattern, startTime, endTime, pipeTaskMeta, this)
                .provide();
      }
      return eventParser;
    } catch (final IOException e) {
      close();

      final String errorMsg = String.format("Read TsFile %s error.", resource.getTsFilePath());
      LOGGER.warn(errorMsg, e);
      throw new PipeException(errorMsg);
    }
  }

  public long count(final boolean skipReportOnCommit) throws IOException {
    long count = 0;

    if (shouldParseTime()) {
      try {
        for (final TabletInsertionEvent event : toTabletInsertionEvents()) {
          final PipeRawTabletInsertionEvent rawEvent = ((PipeRawTabletInsertionEvent) event);
          count += rawEvent.count();
          if (skipReportOnCommit) {
            rawEvent.skipReportOnCommit();
          }
        }
        return count;
      } finally {
        close();
      }
    }

    try (final TsFileInsertionPointCounter counter =
        new TsFileInsertionPointCounter(tsFile, treePattern)) {
      return counter.count();
    }
  }

  /** Release the resource of {@link TsFileInsertionEventParser}. */
  @Override
  public void close() {
    if (eventParser != null) {
      eventParser.close();
      eventParser = null;
    }
  }

  /////////////////////////// Object ///////////////////////////

  @Override
  public String toString() {
    return String.format(
            "PipeTsFileInsertionEvent{resource=%s, tsFile=%s, isLoaded=%s, isGeneratedByPipe=%s, isClosed=%s, eventParser=%s}",
            resource, tsFile, isLoaded, isGeneratedByPipe, isClosed.get(), eventParser)
        + " - "
        + super.toString();
  }

  @Override
  public String coreReportMessage() {
    return String.format(
            "PipeTsFileInsertionEvent{resource=%s, tsFile=%s, isLoaded=%s, isGeneratedByPipe=%s, isClosed=%s}",
            resource, tsFile, isLoaded, isGeneratedByPipe, isClosed.get())
        + " - "
        + super.coreReportMessage();
  }

  /////////////////////////// ReferenceTrackableEvent ///////////////////////////

  @Override
  public void trackResource() {
    PipeDataNodeResourceManager.ref().trackPipeEventResource(this, eventResourceBuilder());
  }

  @Override
  public PipeEventResource eventResourceBuilder() {
    return new PipeTsFileInsertionEventResource(
        this.isReleased,
        this.referenceCount,
        this.tsFile,
        this.isWithMod,
        this.modFile,
        this.sharedModFile);
  }

  private static class PipeTsFileInsertionEventResource extends PipeEventResource {

    private final File tsFile;
    private final boolean isWithMod;
    private final File modFile;
    private final File sharedModFile;

    private PipeTsFileInsertionEventResource(
        final AtomicBoolean isReleased,
        final AtomicInteger referenceCount,
        final File tsFile,
        final boolean isWithMod,
        final File modFile,
        File sharedModFile) {
      super(isReleased, referenceCount);
      this.tsFile = tsFile;
      this.isWithMod = isWithMod;
      this.modFile = modFile;
      this.sharedModFile = sharedModFile;
    }

    @Override
    protected void finalizeResource() {
      try {
        PipeDataNodeResourceManager.tsfile().decreaseFileReference(tsFile);
        if (isWithMod) {
          PipeDataNodeResourceManager.tsfile().decreaseFileReference(modFile);
        }
      } catch (final Exception e) {
        LOGGER.warn(
            String.format("Decrease reference count for TsFile %s error.", tsFile.getPath()), e);
      }
    }
  }
}<|MERGE_RESOLUTION|>--- conflicted
+++ resolved
@@ -495,9 +495,7 @@
             "Pipe skipping temporary TsFile's parsing which shouldn't be transferred: {}", tsFile);
         return Collections.emptyList();
       }
-
       waitForResourceEnough4Parsing(timeoutMs);
-<<<<<<< HEAD
       Iterable<TabletInsertionEvent> events = initEventParser().toTabletInsertionEvents();
       if (pipeName != null) {
         final PipeTsFileToTabletMetrics.PipeID pipeID =
@@ -508,12 +506,7 @@
         PipeTsFileToTabletMetrics.getInstance().markTsFileSize(pipeID, tsFile.length());
       }
       return events;
-    } catch (final InterruptedException e) {
-      Thread.currentThread().interrupt();
-=======
-      return initEventParser().toTabletInsertionEvents();
-    } catch (final Exception e) {
->>>>>>> 06797285
+    }  catch (final Exception e) {
       close();
 
       // close() should be called before re-interrupting the thread
