/*
 * Licensed to the Apache Software Foundation (ASF) under one
 * or more contributor license agreements.  See the NOTICE file
 * distributed with this work for additional information
 * regarding copyright ownership.  The ASF licenses this file
 * to you under the Apache License, Version 2.0 (the
 * "License"); you may not use this file except in compliance
 * with the License.  You may obtain a copy of the License at
 *
 *     http://www.apache.org/licenses/LICENSE-2.0
 *
 * Unless required by applicable law or agreed to in writing,
 * software distributed under the License is distributed on an
 * "AS IS" BASIS, WITHOUT WARRANTIES OR CONDITIONS OF ANY
 * KIND, either express or implied.  See the License for the
 * specific language governing permissions and limitations
 * under the License.
 */

package org.apache.iotdb.db.pipe.event.common.tsfile;

import org.apache.iotdb.commons.consensus.index.ProgressIndex;
import org.apache.iotdb.commons.consensus.index.impl.MinimumProgressIndex;
import org.apache.iotdb.commons.exception.pipe.PipeRuntimeOutOfMemoryCriticalException;
import org.apache.iotdb.commons.pipe.agent.task.meta.PipeTaskMeta;
import org.apache.iotdb.commons.pipe.config.PipeConfig;
import org.apache.iotdb.commons.pipe.datastructure.pattern.PipePattern;
import org.apache.iotdb.commons.pipe.event.EnrichedEvent;
import org.apache.iotdb.commons.pipe.resource.ref.PipePhantomReferenceManager.PipeEventResource;
import org.apache.iotdb.db.pipe.event.ReferenceTrackableEvent;
import org.apache.iotdb.db.pipe.event.common.tablet.PipeRawTabletInsertionEvent;
import org.apache.iotdb.db.pipe.event.common.tsfile.container.TsFileInsertionDataContainer;
import org.apache.iotdb.db.pipe.event.common.tsfile.container.TsFileInsertionDataContainerProvider;
import org.apache.iotdb.db.pipe.extractor.dataregion.realtime.assigner.PipeTsFileEpochProgressIndexKeeper;
import org.apache.iotdb.db.pipe.metric.overview.PipeDataNodeSinglePipeMetrics;
import org.apache.iotdb.db.pipe.resource.PipeDataNodeResourceManager;
import org.apache.iotdb.db.pipe.resource.memory.PipeMemoryManager;
import org.apache.iotdb.db.pipe.resource.tsfile.PipeTsFileResourceManager;
import org.apache.iotdb.db.storageengine.dataregion.memtable.TsFileProcessor;
import org.apache.iotdb.db.storageengine.dataregion.modification.ModificationFile;
import org.apache.iotdb.db.storageengine.dataregion.tsfile.TsFileResource;
import org.apache.iotdb.pipe.api.event.dml.insertion.TabletInsertionEvent;
import org.apache.iotdb.pipe.api.event.dml.insertion.TsFileInsertionEvent;
import org.apache.iotdb.pipe.api.exception.PipeException;

import org.apache.tsfile.file.metadata.IDeviceID;
import org.apache.tsfile.file.metadata.PlainDeviceID;
import org.slf4j.Logger;
import org.slf4j.LoggerFactory;

import javax.annotation.Nullable;

import java.io.File;
import java.io.IOException;
import java.util.Collections;
import java.util.Iterator;
import java.util.Map;
import java.util.Objects;
import java.util.Set;
import java.util.concurrent.atomic.AtomicBoolean;
import java.util.concurrent.atomic.AtomicInteger;
import java.util.concurrent.atomic.AtomicLong;
import java.util.concurrent.atomic.AtomicReference;

public class PipeTsFileInsertionEvent extends EnrichedEvent
    implements TsFileInsertionEvent, ReferenceTrackableEvent {

  private static final Logger LOGGER = LoggerFactory.getLogger(PipeTsFileInsertionEvent.class);

<<<<<<< HEAD
  private @Nullable final TsFileResource resource;
  private File tsFile;
  private long extractTime = 0;
=======
  protected final TsFileResource resource;
  protected File tsFile;
  protected long extractTime = 0;
>>>>>>> 08fa6b3e

  // This is true iff the modFile exists and should be transferred
  protected boolean isWithMod;
  protected File modFile;

  protected final boolean isLoaded;
  protected final boolean isGeneratedByPipe;
  protected final boolean isGeneratedByPipeConsensus;
  protected final boolean isGeneratedByHistoricalExtractor;

  protected final AtomicBoolean isClosed;
  protected final AtomicReference<TsFileInsertionDataContainer> dataContainer;

  // The point count of the TsFile. Used for metrics on PipeConsensus' receiver side.
  // May be updated after it is flushed. Should be negative if not set.
  protected long flushPointCount = TsFileProcessor.FLUSH_POINT_COUNT_NOT_SET;

  protected volatile ProgressIndex overridingProgressIndex;

  public PipeTsFileInsertionEvent(final TsFileResource resource, final boolean isLoaded) {
    // The modFile must be copied before the event is assigned to the listening pipes
    this(
        resource, null, true, isLoaded, false, null, 0, null, null, Long.MIN_VALUE, Long.MAX_VALUE);
  }

  public PipeTsFileInsertionEvent(
      final @Nullable TsFileResource resource,
      final @Nullable File tsFile,
      final boolean isWithMod,
      final boolean isLoaded,
      final boolean isGeneratedByHistoricalExtractor,
      final String pipeName,
      final long creationTime,
      final PipeTaskMeta pipeTaskMeta,
      final PipePattern pattern,
      final long startTime,
      final long endTime) {
    super(pipeName, creationTime, pipeTaskMeta, pattern, startTime, endTime);
    assert Objects.nonNull(tsFile) || Objects.nonNull(resource);
    this.resource = resource;

    // For events created at assigner or historical extractor, the tsFile is get from the resource
    // For events created for source, the tsFile is inherited from the assigner, because the
    // original tsFile may be gone, and we need to get the assigner's hard-linked tsFile to
    // hard-link it to each pipe dir
    this.tsFile = Objects.nonNull(resource) ? resource.getTsFile() : tsFile;

    final ModificationFile modFile =
        Objects.nonNull(resource)
            ? resource.getModFile()
            : new ModificationFile(tsFile.getAbsolutePath() + ModificationFile.FILE_SUFFIX);
    this.isWithMod = isWithMod && modFile.exists();
    this.modFile = this.isWithMod ? new File(modFile.getFilePath()) : null;

    this.isLoaded = isLoaded;
    this.isGeneratedByPipe = Objects.nonNull(resource) && resource.isGeneratedByPipe();
    this.isGeneratedByPipeConsensus =
        Objects.nonNull(resource) && resource.isGeneratedByPipeConsensus();
    this.isGeneratedByHistoricalExtractor = isGeneratedByHistoricalExtractor;

    this.dataContainer = new AtomicReference<>(null);

    if (Objects.isNull(resource)) {
      isClosed = new AtomicBoolean(true);
      return;
    }

    isClosed = new AtomicBoolean(resource.isClosed());
    // Register close listener if TsFile is not closed
    if (!isClosed.get()) {
      final TsFileProcessor processor = resource.getProcessor();
      if (processor != null) {
        processor.addCloseFileListener(
            o -> {
              synchronized (isClosed) {
                isClosed.set(true);
                isClosed.notifyAll();

                // Update flushPointCount after TsFile is closed
                flushPointCount = processor.getMemTableFlushPointCount();
              }
            });
      }
    }
    // Check again after register close listener in case TsFile is closed during the process
    // TsFile flushing steps:
    // 1. Flush tsFile
    // 2. First listener (Set resource status "closed" -> Set processor == null -> processor == null
    // is seen)
    // 3. Other listeners (Set "closed" status for events)
    // Then we can imply that:
    // 1. If the listener cannot be executed because all listeners passed, then resources status is
    // set "closed" and can be set here
    // 2. If the listener cannot be executed because processor == null is seen, then resources
    // status is set "closed" and can be set here
    // Then we know:
    // 1. The status in the event can be closed eventually.
    // 2. If the status is "closed", then the resource status is "closed".
    // Then we know:
    // If the status is "closed", then the resource status is "closed", the tsFile won't be altered
    // and can be sent.
    isClosed.set(resource.isClosed());
  }

  /**
   * @return {@code false} if this file can't be sent by pipe because it is empty. {@code true}
   *     otherwise.
   */
  public boolean waitForTsFileClose() throws InterruptedException {
    if (Objects.isNull(resource)) {
      return true;
    }

    if (!isClosed.get()) {
      isClosed.set(resource.isClosed());

      synchronized (isClosed) {
        while (!isClosed.get()) {
          isClosed.wait(100);

          final boolean isClosedNow = resource.isClosed();
          if (isClosedNow) {
            isClosed.set(true);
            isClosed.notifyAll();

            // Update flushPointCount after TsFile is closed
            final TsFileProcessor processor = resource.getProcessor();
            if (processor != null) {
              flushPointCount = processor.getMemTableFlushPointCount();
            }

            break;
          }
        }
      }
    }

    // From illustrations above we know If the status is "closed", then the tsFile is flushed
    // And here we guarantee that the isEmpty() is set before flushing if tsFile is empty
    // Then we know: "isClosed" --> tsFile flushed --> (isEmpty() <--> tsFile is empty)
    return !resource.isEmpty();
  }

  @Override
  public File getTsFile() {
    return tsFile;
  }

  public File getModFile() {
    return modFile;
  }

  public boolean isWithMod() {
    return isWithMod;
  }

  // If the previous "isWithMod" is false, the modFile has been set to "null", then the isWithMod
  // can't be set to true
  public void disableMod4NonTransferPipes(final boolean isWithMod) {
    this.isWithMod = isWithMod && this.isWithMod;
  }

  public boolean isLoaded() {
    return isLoaded;
  }

  /**
   * Only used for metrics on PipeConsensus' receiver side. If the event is recovered after data
   * node's restart, the flushPointCount can be not set. It's totally fine for the PipeConsensus'
   * receiver side. The receiver side will count the actual point count from the TsFile.
   *
   * <p>If you want to get the actual point count with no risk, you can call {@link
   * #count(boolean)}.
   */
  public long getFlushPointCount() {
    return flushPointCount;
  }

  public long getTimePartitionId() {
    return resource.getTimePartition();
  }

  /////////////////////////// EnrichedEvent ///////////////////////////

  @Override
  public boolean internallyIncreaseResourceReferenceCount(final String holderMessage) {
    extractTime = System.nanoTime();
    try {
      tsFile = PipeDataNodeResourceManager.tsfile().increaseFileReference(tsFile, true, pipeName);
      if (isWithMod) {
        modFile =
            PipeDataNodeResourceManager.tsfile().increaseFileReference(modFile, false, pipeName);
      }
      return true;
    } catch (final Exception e) {
      LOGGER.warn(
          String.format(
              "Increase reference count for TsFile %s or modFile %s error. Holder Message: %s",
              tsFile, modFile, holderMessage),
          e);
      return false;
    } finally {
      if (Objects.nonNull(pipeName)) {
        PipeDataNodeSinglePipeMetrics.getInstance()
            .increaseTsFileEventCount(pipeName, creationTime);
      }
    }
  }

  @Override
  public boolean internallyDecreaseResourceReferenceCount(final String holderMessage) {
    try {
      PipeDataNodeResourceManager.tsfile().decreaseFileReference(tsFile, pipeName);
      if (isWithMod) {
        PipeDataNodeResourceManager.tsfile().decreaseFileReference(modFile, pipeName);
      }
      close();
      return true;
    } catch (final Exception e) {
      LOGGER.warn(
          String.format(
              "Decrease reference count for TsFile %s error. Holder Message: %s",
              tsFile.getPath(), holderMessage),
          e);
      return false;
    } finally {
      if (Objects.nonNull(pipeName)) {
        PipeDataNodeSinglePipeMetrics.getInstance()
            .decreaseTsFileEventCount(pipeName, creationTime, System.nanoTime() - extractTime);
      }
    }
  }

  @Override
  public void bindProgressIndex(final ProgressIndex overridingProgressIndex) {
    this.overridingProgressIndex = overridingProgressIndex;
  }

  @Override
  public ProgressIndex getProgressIndex() {
    return resource.getMaxProgressIndex();
  }

  /**
   * Get ProgressIndex without waiting for tsfile close. Can be used in getting progressIndex when
   * memTable becomes immutable.
   */
  public ProgressIndex forceGetProgressIndex() {
    if (resource.isEmpty()) {
      LOGGER.warn(
          "Skipping temporary TsFile {}'s progressIndex, will report MinimumProgressIndex", tsFile);
      return MinimumProgressIndex.INSTANCE;
    }
    if (Objects.nonNull(overridingProgressIndex)) {
      return overridingProgressIndex;
    }
    return resource.getMaxProgressIndex();
  }

  @Override
  protected void reportProgress() {
    super.reportProgress();
    this.eliminateProgressIndex();
  }

  public void eliminateProgressIndex() {
    if (Objects.isNull(overridingProgressIndex) && Objects.nonNull(resource)) {
      PipeTsFileEpochProgressIndexKeeper.getInstance()
          .eliminateProgressIndex(resource.getDataRegionId(), resource.getTsFilePath());
    }
  }

  @Override
  public PipeTsFileInsertionEvent shallowCopySelfAndBindPipeTaskMetaForProgressReport(
      final String pipeName,
      final long creationTime,
      final PipeTaskMeta pipeTaskMeta,
      final PipePattern pattern,
      final long startTime,
      final long endTime) {
    return new PipeTsFileInsertionEvent(
        resource,
        tsFile,
        isWithMod,
        isLoaded,
        isGeneratedByHistoricalExtractor,
        pipeName,
        creationTime,
        pipeTaskMeta,
        pattern,
        startTime,
        endTime);
  }

  @Override
  public boolean isGeneratedByPipe() {
    return isGeneratedByPipe;
  }

  @Override
  public boolean mayEventTimeOverlappedWithTimeRange() {
    // Notice that this is only called at realtime extraction, and the tsFile is always closed
    // Thus we can use the end time to judge the overlap
    return Objects.isNull(resource)
        || startTime <= resource.getFileEndTime() && resource.getFileStartTime() <= endTime;
  }

  @Override
  public boolean mayEventPathsOverlappedWithPattern() {
    if (Objects.isNull(resource) || !resource.isClosed()) {
      return true;
    }

    try {
      final Map<IDeviceID, Boolean> deviceIsAlignedMap =
          PipeDataNodeResourceManager.tsfile()
              .getDeviceIsAlignedMapFromCache(
                  PipeTsFileResourceManager.getHardlinkOrCopiedFileInPipeDir(
                      resource.getTsFile(), pipeName),
                  false);
      final Set<IDeviceID> deviceSet =
          Objects.nonNull(deviceIsAlignedMap) ? deviceIsAlignedMap.keySet() : resource.getDevices();
      return deviceSet.stream()
          .anyMatch(
              // TODO: use IDeviceID
              deviceID ->
                  pipePattern.mayOverlapWithDevice(((PlainDeviceID) deviceID).toStringID()));
    } catch (final Exception e) {
      LOGGER.warn(
          "Pipe {}: failed to get devices from TsFile {}, extract it anyway",
          pipeName,
          resource.getTsFilePath(),
          e);
      return true;
    }
  }

  /////////////////////////// TsFileInsertionEvent ///////////////////////////

  @FunctionalInterface
  public interface TabletInsertionEventConsumer {
    void consume(final PipeRawTabletInsertionEvent event);
  }

  public void consumeTabletInsertionEventsWithRetry(
      final TabletInsertionEventConsumer consumer, final String callerName) throws PipeException {
    final Iterable<TabletInsertionEvent> iterable = toTabletInsertionEvents();
    final Iterator<TabletInsertionEvent> iterator = iterable.iterator();
    int tabletEventCount = 0;
    while (iterator.hasNext()) {
      final TabletInsertionEvent parsedEvent = iterator.next();
      tabletEventCount++;
      int retryCount = 0;
      while (true) {
        // If failed due do insufficient memory, retry until success to avoid race among multiple
        // processor threads
        try {
          consumer.consume((PipeRawTabletInsertionEvent) parsedEvent);
          break;
        } catch (final PipeRuntimeOutOfMemoryCriticalException e) {
          if (retryCount++ % 100 == 0) {
            LOGGER.warn(
                "{}: failed to allocate memory for parsing TsFile {}, tablet event no. {}, retry count is {}, will keep retrying.",
                callerName,
                getTsFile(),
                tabletEventCount,
                retryCount,
                e);
          } else if (LOGGER.isDebugEnabled()) {
            LOGGER.debug(
                "{}: failed to allocate memory for parsing TsFile {}, tablet event no. {}, retry count is {}, will keep retrying.",
                callerName,
                getTsFile(),
                tabletEventCount,
                retryCount,
                e);
          }
        }
      }
    }
  }

  @Override
  public Iterable<TabletInsertionEvent> toTabletInsertionEvents() throws PipeException {
    // 20 - 40 seconds for waiting
    // Can not be unlimited or will cause deadlock
    return toTabletInsertionEvents((long) ((1 + Math.random()) * 20 * 1000));
  }

  public Iterable<TabletInsertionEvent> toTabletInsertionEvents(final long timeoutMs)
      throws PipeException {
    try {
      if (!waitForTsFileClose()) {
        LOGGER.warn(
            "Pipe skipping temporary TsFile's parsing which shouldn't be transferred: {}", tsFile);
        return Collections.emptyList();
      }
      waitForResourceEnough4Parsing(timeoutMs);
      return initDataContainer().toTabletInsertionEvents();
    } catch (final Exception e) {
      close();

      // close() should be called before re-interrupting the thread
      if (e instanceof InterruptedException) {
        Thread.currentThread().interrupt();
      }

      final String errorMsg =
          e instanceof InterruptedException
              ? String.format(
                  "Interrupted when waiting for closing TsFile %s.", resource.getTsFilePath())
              : String.format(
                  "Parse TsFile %s error. Because: %s", resource.getTsFilePath(), e.getMessage());
      LOGGER.warn(errorMsg, e);
      throw new PipeException(errorMsg);
    }
  }

  private void waitForResourceEnough4Parsing(final long timeoutMs) throws InterruptedException {
    final PipeMemoryManager memoryManager = PipeDataNodeResourceManager.memory();
    if (memoryManager.isEnough4TabletParsing()) {
      return;
    }

    final long startTime = System.currentTimeMillis();
    long lastRecordTime = startTime;

    final long memoryCheckIntervalMs =
        PipeConfig.getInstance().getPipeCheckMemoryEnoughIntervalMs();
    while (!memoryManager.isEnough4TabletParsing()) {
      Thread.sleep(memoryCheckIntervalMs);

      final long currentTime = System.currentTimeMillis();
      final double elapsedRecordTimeSeconds = (currentTime - lastRecordTime) / 1000.0;
      final double waitTimeSeconds = (currentTime - startTime) / 1000.0;
      if (elapsedRecordTimeSeconds > 10.0) {
        LOGGER.info(
            "Wait for resource enough for parsing {} for {} seconds.",
            resource != null ? resource.getTsFilePath() : "tsfile",
            waitTimeSeconds);
        lastRecordTime = currentTime;
      } else if (LOGGER.isDebugEnabled()) {
        LOGGER.debug(
            "Wait for resource enough for parsing {} for {} seconds.",
            resource != null ? resource.getTsFilePath() : "tsfile",
            waitTimeSeconds);
      }

      if (waitTimeSeconds * 1000 > timeoutMs) {
        // should contain 'TimeoutException' in exception message
        throw new PipeException(
            String.format("TimeoutException: Waited %s seconds", waitTimeSeconds));
      }
    }

    final long currentTime = System.currentTimeMillis();
    final double waitTimeSeconds = (currentTime - startTime) / 1000.0;
    LOGGER.info(
        "Wait for resource enough for parsing {} for {} seconds.",
        resource != null ? resource.getTsFilePath() : "tsfile",
        waitTimeSeconds);
  }

  /** The method is used to prevent circular replication in PipeConsensus */
  public boolean isGeneratedByPipeConsensus() {
    return isGeneratedByPipeConsensus;
  }

  public boolean isGeneratedByHistoricalExtractor() {
    return isGeneratedByHistoricalExtractor;
  }

  private TsFileInsertionDataContainer initDataContainer() {
    try {
      dataContainer.compareAndSet(
          null,
          new TsFileInsertionDataContainerProvider(
                  pipeName,
                  creationTime,
                  tsFile,
                  pipePattern,
                  startTime,
                  endTime,
                  pipeTaskMeta,
                  this)
              .provide());
      return dataContainer.get();
    } catch (final IOException e) {
      close();

      final String errorMsg = String.format("Read TsFile %s error.", tsFile.getPath());
      LOGGER.warn(errorMsg, e);
      throw new PipeException(errorMsg);
    }
  }

  public long count(final boolean skipReportOnCommit) throws IOException {
    AtomicLong count = new AtomicLong();

    if (shouldParseTime()) {
      try {
        consumeTabletInsertionEventsWithRetry(
            event -> {
              count.addAndGet(event.count());
              if (skipReportOnCommit) {
                event.skipReportOnCommit();
              }
            },
            "PipeTsFileInsertionEvent::count");
        return count.get();
      } finally {
        close();
      }
    }

    try (final TsFileInsertionPointCounter counter =
        new TsFileInsertionPointCounter(tsFile, pipePattern)) {
      return counter.count();
    }
  }

  /** Release the resource of {@link TsFileInsertionDataContainer}. */
  @Override
  public void close() {
    dataContainer.getAndUpdate(
        container -> {
          if (Objects.nonNull(container)) {
            container.close();
          }
          return null;
        });
  }

  /////////////////////////// Object ///////////////////////////

  @Override
  public String toString() {
    return String.format(
            "PipeTsFileInsertionEvent{resource=%s, tsFile=%s, isLoaded=%s, isGeneratedByPipe=%s, dataContainer=%s}",
            resource, tsFile, isLoaded, isGeneratedByPipe, dataContainer)
        + " - "
        + super.toString();
  }

  @Override
  public String coreReportMessage() {
    return String.format(
            "PipeTsFileInsertionEvent{resource=%s, tsFile=%s, isLoaded=%s, isGeneratedByPipe=%s}",
            resource, tsFile, isLoaded, isGeneratedByPipe)
        + " - "
        + super.coreReportMessage();
  }

  /////////////////////////// ReferenceTrackableEvent ///////////////////////////

  @Override
  public void trackResource() {
    PipeDataNodeResourceManager.ref().trackPipeEventResource(this, eventResourceBuilder());
  }

  @Override
  public PipeEventResource eventResourceBuilder() {
    return new PipeTsFileInsertionEventResource(
        this.isReleased,
        this.referenceCount,
        this.pipeName,
        this.tsFile,
        this.isWithMod,
        this.modFile,
        this.dataContainer);
  }

  private static class PipeTsFileInsertionEventResource extends PipeEventResource {

    private final File tsFile;
    private final boolean isWithMod;
    private final File modFile;
    private final AtomicReference<TsFileInsertionDataContainer> dataContainer;
    private final String pipeName;

    private PipeTsFileInsertionEventResource(
        final AtomicBoolean isReleased,
        final AtomicInteger referenceCount,
        final String pipeName,
        final File tsFile,
        final boolean isWithMod,
        final File modFile,
        final AtomicReference<TsFileInsertionDataContainer> dataContainer) {
      super(isReleased, referenceCount);
      this.pipeName = pipeName;
      this.tsFile = tsFile;
      this.isWithMod = isWithMod;
      this.modFile = modFile;
      this.dataContainer = dataContainer;
    }

    @Override
    protected void finalizeResource() {
      try {
        // decrease reference count
        PipeDataNodeResourceManager.tsfile().decreaseFileReference(tsFile, pipeName);
        if (isWithMod) {
          PipeDataNodeResourceManager.tsfile().decreaseFileReference(modFile, pipeName);
        }

        // close data container
        dataContainer.getAndUpdate(
            container -> {
              if (Objects.nonNull(container)) {
                container.close();
              }
              return null;
            });
      } catch (final Exception e) {
        LOGGER.warn("Decrease reference count for TsFile {} error.", tsFile.getPath(), e);
      }
    }
  }
}<|MERGE_RESOLUTION|>--- conflicted
+++ resolved
@@ -67,15 +67,9 @@
 
   private static final Logger LOGGER = LoggerFactory.getLogger(PipeTsFileInsertionEvent.class);
 
-<<<<<<< HEAD
-  private @Nullable final TsFileResource resource;
-  private File tsFile;
-  private long extractTime = 0;
-=======
-  protected final TsFileResource resource;
+  protected @Nullable final TsFileResource resource;
   protected File tsFile;
   protected long extractTime = 0;
->>>>>>> 08fa6b3e
 
   // This is true iff the modFile exists and should be transferred
   protected boolean isWithMod;
