/*
 * Licensed to the Apache Software Foundation (ASF) under one
 * or more contributor license agreements.  See the NOTICE file
 * distributed with this work for additional information
 * regarding copyright ownership.  The ASF licenses this file
 * to you under the Apache License, Version 2.0 (the
 * "License"); you may not use this file except in compliance
 * with the License.  You may obtain a copy of the License at
 *
 *     http://www.apache.org/licenses/LICENSE-2.0
 *
 * Unless required by applicable law or agreed to in writing,
 * software distributed under the License is distributed on an
 * "AS IS" BASIS, WITHOUT WARRANTIES OR CONDITIONS OF ANY
 * KIND, either express or implied.  See the License for the
 * specific language governing permissions and limitations
 * under the License.
 */

package org.apache.iotdb.db.pipe.event.common.tsfile;

import org.apache.iotdb.common.rpc.thrift.TSStatus;
import org.apache.iotdb.commons.audit.UserEntity;
import org.apache.iotdb.commons.auth.entity.PrivilegeType;
import org.apache.iotdb.commons.consensus.index.ProgressIndex;
import org.apache.iotdb.commons.consensus.index.impl.MinimumProgressIndex;
import org.apache.iotdb.commons.exception.IllegalPathException;
import org.apache.iotdb.commons.exception.auth.AccessDeniedException;
import org.apache.iotdb.commons.exception.pipe.PipeRuntimeOutOfMemoryCriticalException;
import org.apache.iotdb.commons.path.MeasurementPath;
import org.apache.iotdb.commons.pipe.agent.task.meta.PipeTaskMeta;
import org.apache.iotdb.commons.pipe.config.PipeConfig;
import org.apache.iotdb.commons.pipe.datastructure.pattern.TablePattern;
import org.apache.iotdb.commons.pipe.datastructure.pattern.TreePattern;
import org.apache.iotdb.commons.pipe.resource.ref.PipePhantomReferenceManager.PipeEventResource;
import org.apache.iotdb.db.auth.AuthorityChecker;
import org.apache.iotdb.db.pipe.event.ReferenceTrackableEvent;
import org.apache.iotdb.db.pipe.event.common.PipeInsertionEvent;
import org.apache.iotdb.db.pipe.event.common.tablet.PipeRawTabletInsertionEvent;
import org.apache.iotdb.db.pipe.event.common.tsfile.aggregator.TsFileInsertionPointCounter;
import org.apache.iotdb.db.pipe.event.common.tsfile.parser.TsFileInsertionEventParser;
import org.apache.iotdb.db.pipe.event.common.tsfile.parser.TsFileInsertionEventParserProvider;
import org.apache.iotdb.db.pipe.metric.overview.PipeDataNodeSinglePipeMetrics;
import org.apache.iotdb.db.pipe.resource.PipeDataNodeResourceManager;
import org.apache.iotdb.db.pipe.resource.memory.PipeMemoryManager;
import org.apache.iotdb.db.pipe.resource.tsfile.PipeTsFileResourceManager;
import org.apache.iotdb.db.pipe.source.dataregion.realtime.assigner.PipeTsFileEpochProgressIndexKeeper;
import org.apache.iotdb.db.queryengine.plan.relational.metadata.QualifiedObjectName;
import org.apache.iotdb.db.queryengine.plan.relational.security.TreeAccessCheckVisitor;
import org.apache.iotdb.db.storageengine.dataregion.memtable.TsFileProcessor;
import org.apache.iotdb.db.storageengine.dataregion.tsfile.TsFileResource;
import org.apache.iotdb.pipe.api.event.dml.insertion.TabletInsertionEvent;
import org.apache.iotdb.pipe.api.event.dml.insertion.TsFileInsertionEvent;
import org.apache.iotdb.pipe.api.exception.PipeException;
import org.apache.iotdb.rpc.TSStatusCode;

import org.apache.tsfile.file.metadata.IDeviceID;
import org.slf4j.Logger;
import org.slf4j.LoggerFactory;

import java.io.File;
import java.io.IOException;
import java.util.ArrayList;
import java.util.Collections;
import java.util.Iterator;
import java.util.List;
import java.util.Map;
import java.util.Objects;
import java.util.Set;
import java.util.concurrent.atomic.AtomicBoolean;
import java.util.concurrent.atomic.AtomicInteger;
import java.util.concurrent.atomic.AtomicLong;
import java.util.concurrent.atomic.AtomicReference;

public class PipeTsFileInsertionEvent extends PipeInsertionEvent
    implements TsFileInsertionEvent, ReferenceTrackableEvent {

  private static final Logger LOGGER = LoggerFactory.getLogger(PipeTsFileInsertionEvent.class);

  private final TsFileResource resource;
  private File tsFile;
  private long extractTime = 0;

  // This is true iff the modFile exists and should be transferred
  private boolean isWithMod;
  private File modFile;
  private final File sharedModFile;

  protected final boolean isLoaded;
  protected final boolean isGeneratedByPipe;
  protected final boolean isGeneratedByPipeConsensus;
  protected final boolean isGeneratedByHistoricalExtractor;
  private final AtomicBoolean isClosed;
  private final AtomicReference<TsFileInsertionEventParser> eventParser;

  // The point count of the TsFile. Used for metrics on PipeConsensus' receiver side.
  // May be updated after it is flushed. Should be negative if not set.
  protected long flushPointCount = TsFileProcessor.FLUSH_POINT_COUNT_NOT_SET;

  protected volatile ProgressIndex overridingProgressIndex;
  private Set<String> tableNames;
  private Map<IDeviceID, String[]> treeSchemaMap;

  public PipeTsFileInsertionEvent(
      final Boolean isTableModelEvent,
      final String databaseNameFromDataRegion,
      final TsFileResource resource,
      final boolean isLoaded) {
    // The modFile must be copied before the event is assigned to the listening pipes
    this(
        isTableModelEvent,
        databaseNameFromDataRegion,
        resource,
        null,
        true,
        isLoaded,
        false,
        null,
        null,
        0,
        null,
        null,
        null,
        null,
        null,
        null,
        true,
        Long.MIN_VALUE,
        Long.MAX_VALUE);
  }

  public PipeTsFileInsertionEvent(
      final Boolean isTableModelEvent,
      final String databaseNameFromDataRegion,
      final TsFileResource resource,
      final File tsFile,
      final boolean isWithMod,
      final boolean isLoaded,
      final boolean isGeneratedByHistoricalExtractor,
      final Set<String> tableNames,
      final String pipeName,
      final long creationTime,
      final PipeTaskMeta pipeTaskMeta,
      final TreePattern treePattern,
      final TablePattern tablePattern,
      final String userId,
      final String userName,
      final String cliHostname,
      final boolean skipIfNoPrivileges,
      final long startTime,
      final long endTime) {
    super(
        pipeName,
        creationTime,
        pipeTaskMeta,
        treePattern,
        tablePattern,
        userId,
        userName,
        cliHostname,
        skipIfNoPrivileges,
        startTime,
        endTime,
        isTableModelEvent,
        databaseNameFromDataRegion);

    this.resource = resource;

    // For events created at assigner or historical extractor, the tsFile is get from the resource
    // For events created for source, the tsFile is inherited from the assigner, because the
    // original tsFile may be gone, and we need to get the assigner's hard-linked tsFile to
    // hard-link it to each pipe dir
    this.tsFile = Objects.isNull(tsFile) ? resource.getTsFile() : tsFile;

    this.isWithMod = isWithMod && resource.anyModFileExists();
    this.modFile = this.isWithMod ? resource.getExclusiveModFile().getFile() : null;
    // TODO: process the shared mod file
    this.sharedModFile =
        resource.getSharedModFile() != null ? resource.getSharedModFile().getFile() : null;

    this.isLoaded = isLoaded;
    this.isGeneratedByPipe = resource.isGeneratedByPipe();
    this.isGeneratedByPipeConsensus = resource.isGeneratedByPipeConsensus();
    this.isGeneratedByHistoricalExtractor = isGeneratedByHistoricalExtractor;
    this.tableNames = tableNames;

    isClosed = new AtomicBoolean(resource.isClosed());
    // Register close listener if TsFile is not closed
    if (!isClosed.get()) {
      final TsFileProcessor processor = resource.getProcessor();
      if (processor != null) {
        processor.addCloseFileListener(
            o -> {
              synchronized (isClosed) {
                isClosed.set(true);
                isClosed.notifyAll();
                // Update flushPointCount after TsFile is closed
                flushPointCount = processor.getMemTableFlushPointCount();
              }
            });
      }
    }
    // Check again after register close listener in case TsFile is closed during the process
    // TsFile flushing steps:
    // 1. Flush tsFile
    // 2. First listener (Set resource status "closed" -> Set processor == null -> processor == null
    // is seen)
    // 3. Other listeners (Set "closed" status for events)
    // Then we can imply that:
    // 1. If the listener cannot be executed because all listeners passed, then resources status is
    // set "closed" and can be set here
    // 2. If the listener cannot be executed because processor == null is seen, then resources
    // status is set "closed" and can be set here
    // Then we know:
    // 1. The status in the event can be closed eventually.
    // 2. If the status is "closed", then the resource status is "closed".
    // Then we know:
    // If the status is "closed", then the resource status is "closed", the tsFile won't be altered
    // and can be sent.
    isClosed.set(resource.isClosed());

    this.eventParser = new AtomicReference<>(null);

    addOnCommittedHook(
        () -> {
          if (shouldReportOnCommit) {
            eliminateProgressIndex();
          }
        });
  }

  /**
   * @return {@code false} if this file can't be sent by pipe because it is empty. {@code true}
   *     otherwise.
   */
  public boolean waitForTsFileClose() throws InterruptedException {
    if (Objects.isNull(resource)) {
      return true;
    }

    if (!isClosed.get()) {
      isClosed.set(resource.isClosed());

      synchronized (isClosed) {
        while (!isClosed.get()) {
          isClosed.wait(100);

          final boolean isClosedNow = resource.isClosed();
          if (isClosedNow) {
            isClosed.set(true);
            isClosed.notifyAll();

            // Update flushPointCount after TsFile is closed
            final TsFileProcessor processor = resource.getProcessor();
            if (processor != null) {
              flushPointCount = processor.getMemTableFlushPointCount();
            }

            break;
          }
        }
      }
    }

    // From illustrations above we know If the status is "closed", then the tsFile is flushed
    // And here we guarantee that the isEmpty() is set before flushing if tsFile is empty
    // Then we know: "isClosed" --> tsFile flushed --> (isEmpty() <--> tsFile is empty)
    return !resource.isEmpty();
  }

  @Override
  public File getTsFile() {
    return tsFile;
  }

  public File getModFile() {
    return modFile;
  }

  public File getSharedModFile() {
    return sharedModFile;
  }

  public boolean isWithMod() {
    return isWithMod;
  }

  // If the previous "isWithMod" is false, the modFile has been set to "null", then the isWithMod
  // can't be set to true
  public void disableMod4NonTransferPipes(final boolean isWithMod) {
    this.isWithMod = isWithMod && this.isWithMod;
  }

  public boolean isLoaded() {
    return isLoaded;
  }

  /**
   * Only used for metrics on PipeConsensus' receiver side. If the event is recovered after data
   * node's restart, the flushPointCount can be not set. It's totally fine for the PipeConsensus'
   * receiver side. The receiver side will count the actual point count from the TsFile.
   *
   * <p>If you want to get the actual point count with no risk, you can call {@link
   * #count(boolean)}.
   */
  public long getFlushPointCount() {
    return flushPointCount;
  }

  public long getTimePartitionId() {
    return resource.getTimePartition();
  }

  public long getExtractTime() {
    return extractTime;
  }

  /////////////////////////// EnrichedEvent ///////////////////////////

  @Override
  public boolean internallyIncreaseResourceReferenceCount(final String holderMessage) {
    extractTime = System.nanoTime();
    try {
      tsFile = PipeDataNodeResourceManager.tsfile().increaseFileReference(tsFile, true, pipeName);
      if (isWithMod) {
        modFile =
            PipeDataNodeResourceManager.tsfile().increaseFileReference(modFile, false, pipeName);
      }
      return true;
    } catch (final Exception e) {
      LOGGER.warn(
          String.format(
              "Increase reference count for TsFile %s or modFile %s error. Holder Message: %s",
              tsFile, modFile, holderMessage),
          e);
      return false;
    } finally {
      if (Objects.nonNull(pipeName)) {
        PipeDataNodeSinglePipeMetrics.getInstance()
            .increaseTsFileEventCount(pipeName, creationTime);
      }
    }
  }

  @Override
  public boolean internallyDecreaseResourceReferenceCount(final String holderMessage) {
    try {
      PipeDataNodeResourceManager.tsfile().decreaseFileReference(tsFile, pipeName);
      if (isWithMod) {
        PipeDataNodeResourceManager.tsfile().decreaseFileReference(modFile, pipeName);
      }
      close();
      return true;
    } catch (final Exception e) {
      LOGGER.warn(
          String.format(
              "Decrease reference count for TsFile %s error. Holder Message: %s",
              tsFile.getPath(), holderMessage),
          e);
      return false;
    } finally {
      if (Objects.nonNull(pipeName)) {
        PipeDataNodeSinglePipeMetrics.getInstance()
            .decreaseTsFileEventCount(
                pipeName,
                creationTime,
                shouldReportOnCommit ? System.nanoTime() - extractTime : -1);
      }
    }
  }

  @Override
  public void bindProgressIndex(final ProgressIndex overridingProgressIndex) {
    this.overridingProgressIndex = overridingProgressIndex;
  }

  @Override
  public ProgressIndex getProgressIndex() {
    return resource.getMaxProgressIndex();
  }

  /**
   * Get ProgressIndex without waiting for tsfile close. Can be used in getting progressIndex when
   * memTable becomes immutable.
   */
  public ProgressIndex forceGetProgressIndex() {
    if (resource.isEmpty()) {
      LOGGER.warn(
          "Skipping temporary TsFile {}'s progressIndex, will report MinimumProgressIndex", tsFile);
      return MinimumProgressIndex.INSTANCE;
    }
    if (Objects.nonNull(overridingProgressIndex)) {
      return overridingProgressIndex;
    }
    return resource.getMaxProgressIndex();
  }

  public void eliminateProgressIndex() {
    if (Objects.isNull(overridingProgressIndex) && Objects.nonNull(resource)) {
      PipeTsFileEpochProgressIndexKeeper.getInstance()
          .eliminateProgressIndex(resource.getDataRegionId(), pipeName, resource.getTsFilePath());
    }
  }

  public boolean shouldParse4Privilege() {
    return shouldParse4Privilege;
  }

  @Override
  public PipeTsFileInsertionEvent shallowCopySelfAndBindPipeTaskMetaForProgressReport(
      final String pipeName,
      final long creationTime,
      final PipeTaskMeta pipeTaskMeta,
      final TreePattern treePattern,
      final TablePattern tablePattern,
      final String userId,
      final String userName,
      final String cliHostname,
      final boolean skipIfNoPrivileges,
      final long startTime,
      final long endTime) {
    return new PipeTsFileInsertionEvent(
        getRawIsTableModelEvent(),
        getSourceDatabaseNameFromDataRegion(),
        resource,
        tsFile,
        isWithMod,
        isLoaded,
        isGeneratedByHistoricalExtractor,
        tableNames,
        pipeName,
        creationTime,
        pipeTaskMeta,
        treePattern,
        tablePattern,
        userId,
        userName,
        cliHostname,
        skipIfNoPrivileges,
        startTime,
        endTime);
  }

  @Override
  public boolean isGeneratedByPipe() {
    return isGeneratedByPipe;
  }

  @Override
  public void throwIfNoPrivilege() {
    try {
      if (AuthorityChecker.SUPER_USER.equals(userName)) {
        return;
      }
      if (!waitForTsFileClose()) {
        LOGGER.info("Temporary tsFile {} detected, will skip its transfer.", tsFile);
        return;
      }
      if (isTableModelEvent()) {
        for (final String table : tableNames) {
          if (!tablePattern.matchesDatabase(getTableModelDatabaseName())
              || !tablePattern.matchesTable(table)) {
            continue;
          }
          if (!Coordinator.getInstance()
              .getAccessControl()
              .checkCanSelectFromTable4Pipe(
                  userName,
                  new QualifiedObjectName(getTableModelDatabaseName(), table),
                  new UserEntity(Long.parseLong(userId), userName, cliHostname))) {
            if (skipIfNoPrivileges) {
              shouldParse4Privilege = true;
            } else {
              throw new AccessDeniedException(
                  String.format(
                      "No privilege for SELECT for user %s at table %s.%s",
                      userName, tableModelDatabaseName, table));
            }
          }
        }
      } else {
        final List<MeasurementPath> measurementList = new ArrayList<>();
        for (final Map.Entry<IDeviceID, String[]> entry : treeSchemaMap.entrySet()) {
          final IDeviceID deviceID = entry.getKey();
          for (final String measurement : entry.getValue()) {
            if (!treePattern.matchesMeasurement(deviceID, measurement)) {
              measurementList.add(new MeasurementPath(deviceID, measurement));
            }
          }
        }
<<<<<<< HEAD
        final TSStatus status =
            TreeAccessCheckVisitor.checkTimeSeriesPermission(
                new UserEntity(Long.parseLong(userId), userName, cliHostname),
                measurementList,
                PrivilegeType.READ_DATA);
        if (TSStatusCode.SUCCESS_STATUS.getStatusCode() != status.getCode()) {
=======
        if (!AuthorityChecker.getAccessControl()
            .checkCanSelectFromTable4Pipe(
                userName,
                new QualifiedObjectName(getTableModelDatabaseName(), table),
                new UserEntity(Long.parseLong(userId), userName, cliHostname))) {
>>>>>>> 5be7be25
          if (skipIfNoPrivileges) {
            shouldParse4Privilege = true;
          } else {
            throw new AccessDeniedException(status.getMessage());
          }
        }
      }
    } catch (final AccessDeniedException e) {
      throw e;
    } catch (final Exception e) {
      if (e instanceof InterruptedException) {
        Thread.currentThread().interrupt();
      }

      final String errorMsg =
          e instanceof InterruptedException
              ? String.format(
                  "Interrupted when waiting for parsing privilege for TsFile %s.",
                  resource.getTsFilePath())
              : String.format(
                  "Parse TsFile %s when checking privilege error. Because: %s",
                  resource.getTsFilePath(), e.getMessage());
      LOGGER.warn(errorMsg, e);
      throw new PipeException(errorMsg, e);
    } finally {
      // GC useless
      tableNames = null;
      treeSchemaMap = null;
    }
  }

  @Override
  public boolean mayEventTimeOverlappedWithTimeRange() {
    // Notice that this is only called at realtime extraction, and the tsFile is always closed
    // Thus we can use the end time to judge the overlap
    return Objects.isNull(resource)
        || startTime <= resource.getFileEndTime() && resource.getFileStartTime() <= endTime;
  }

  @Override
  public boolean mayEventPathsOverlappedWithPattern() {
    if (Objects.isNull(resource) || !resource.isClosed() || isTableModelEvent()) {
      return true;
    }

    try {
      return getDeviceSet().stream().anyMatch(treePattern::mayOverlapWithDevice);
    } catch (final Exception e) {
      LOGGER.info(
          "Pipe {}: failed to get devices from TsFile {}, extract it anyway",
          pipeName,
          resource.getTsFilePath(),
          e);
      return true;
    }
  }

  private Set<IDeviceID> getDeviceSet() throws IOException {
    final Map<IDeviceID, Boolean> deviceIsAlignedMap =
        PipeDataNodeResourceManager.tsfile()
            .getDeviceIsAlignedMapFromCache(
                PipeTsFileResourceManager.getHardlinkOrCopiedFileInPipeDir(
                    resource.getTsFile(), pipeName),
                false);
    if (Objects.nonNull(deviceIsAlignedMap)) {
      return deviceIsAlignedMap.keySet();
    }
    return resource.getDevices();
  }

  public void setTableNames(final Set<String> tableNames) {
    this.tableNames = tableNames;
  }

  public void setTreeSchemaMap(final Map<IDeviceID, String[]> treeSchemaMap) {
    this.treeSchemaMap = treeSchemaMap;
  }

  /////////////////////////// PipeInsertionEvent ///////////////////////////

  @Override
  public boolean isTableModelEvent() {
    if (getRawIsTableModelEvent() == null) {
      if (getSourceDatabaseNameFromDataRegion() != null) {
        return super.isTableModelEvent();
      }
    }

    return getRawIsTableModelEvent();
  }

  /////////////////////////// TsFileInsertionEvent ///////////////////////////

  @FunctionalInterface
  public interface TabletInsertionEventConsumer {
    void consume(final PipeRawTabletInsertionEvent event) throws IllegalPathException;
  }

  public void consumeTabletInsertionEventsWithRetry(
      final TabletInsertionEventConsumer consumer, final String callerName) throws Exception {
    final Iterable<TabletInsertionEvent> iterable = toTabletInsertionEvents();
    final Iterator<TabletInsertionEvent> iterator = iterable.iterator();
    int tabletEventCount = 0;
    while (iterator.hasNext()) {
      final TabletInsertionEvent parsedEvent = iterator.next();
      tabletEventCount++;
      int retryCount = 0;
      while (true) {
        // If failed due do insufficient memory, retry until success to avoid race among multiple
        // processor threads
        try {
          consumer.consume((PipeRawTabletInsertionEvent) parsedEvent);
          break;
        } catch (final PipeRuntimeOutOfMemoryCriticalException e) {
          if (retryCount++ % 100 == 0) {
            LOGGER.warn(
                "{}: failed to allocate memory for parsing TsFile {}, tablet event no. {}, retry count is {}, will keep retrying.",
                callerName,
                getTsFile(),
                tabletEventCount,
                retryCount,
                e);
          } else if (LOGGER.isDebugEnabled()) {
            LOGGER.debug(
                "{}: failed to allocate memory for parsing TsFile {}, tablet event no. {}, retry count is {}, will keep retrying.",
                callerName,
                getTsFile(),
                tabletEventCount,
                retryCount,
                e);
          }
        }
      }
    }
  }

  @Override
  public Iterable<TabletInsertionEvent> toTabletInsertionEvents() throws PipeException {
    // 20 - 40 seconds for waiting
    // Can not be unlimited or will cause deadlock
    return toTabletInsertionEvents((long) ((1 + Math.random()) * 20 * 1000));
  }

  public Iterable<TabletInsertionEvent> toTabletInsertionEvents(final long timeoutMs)
      throws PipeException {
    try {
      if (!waitForTsFileClose()) {
        LOGGER.warn(
            "Pipe skipping temporary TsFile's parsing which shouldn't be transferred: {}", tsFile);
        return Collections.emptyList();
      }
      waitForResourceEnough4Parsing(timeoutMs);
      return initEventParser().toTabletInsertionEvents();
    } catch (final Exception e) {
      close();

      // close() should be called before re-interrupting the thread
      if (e instanceof InterruptedException) {
        Thread.currentThread().interrupt();
      }

      final String errorMsg =
          e instanceof InterruptedException
              ? String.format(
                  "Interrupted when waiting for closing TsFile %s.", resource.getTsFilePath())
              : String.format(
                  "Parse TsFile %s error. Because: %s", resource.getTsFilePath(), e.getMessage());
      LOGGER.warn(errorMsg, e);
      throw new PipeException(errorMsg, e);
    }
  }

  private void waitForResourceEnough4Parsing(final long timeoutMs) throws InterruptedException {
    final PipeMemoryManager memoryManager = PipeDataNodeResourceManager.memory();
    if (memoryManager.isEnough4TabletParsing()) {
      return;
    }

    final long startTime = System.currentTimeMillis();
    long lastRecordTime = startTime;

    final long memoryCheckIntervalMs =
        PipeConfig.getInstance().getPipeCheckMemoryEnoughIntervalMs();
    while (!memoryManager.isEnough4TabletParsing()) {
      Thread.sleep(memoryCheckIntervalMs);

      final long currentTime = System.currentTimeMillis();
      final double elapsedRecordTimeSeconds = (currentTime - lastRecordTime) / 1000.0;
      final double waitTimeSeconds = (currentTime - startTime) / 1000.0;
      if (elapsedRecordTimeSeconds > 10.0) {
        LOGGER.info(
            "Wait for resource enough for parsing {} for {} seconds.",
            resource != null ? resource.getTsFilePath() : "tsfile",
            waitTimeSeconds);
        lastRecordTime = currentTime;
      } else if (LOGGER.isDebugEnabled()) {
        LOGGER.debug(
            "Wait for resource enough for parsing {} for {} seconds.",
            resource != null ? resource.getTsFilePath() : "tsfile",
            waitTimeSeconds);
      }

      if (waitTimeSeconds * 1000 > timeoutMs) {
        // should contain 'TimeoutException' in exception message
        throw new PipeException(
            String.format("TimeoutException: Waited %s seconds", waitTimeSeconds));
      }
    }

    final long currentTime = System.currentTimeMillis();
    final double waitTimeSeconds = (currentTime - startTime) / 1000.0;
    LOGGER.info(
        "Wait for resource enough for parsing {} for {} seconds.",
        resource != null ? resource.getTsFilePath() : "tsfile",
        waitTimeSeconds);
  }

  /** The method is used to prevent circular replication in PipeConsensus */
  public boolean isGeneratedByPipeConsensus() {
    return isGeneratedByPipeConsensus;
  }

  public boolean isGeneratedByHistoricalExtractor() {
    return isGeneratedByHistoricalExtractor;
  }

  private TsFileInsertionEventParser initEventParser() {
    try {
      eventParser.compareAndSet(
          null,
          new TsFileInsertionEventParserProvider(
                  pipeName,
                  creationTime,
                  tsFile,
                  treePattern,
                  tablePattern,
                  startTime,
                  endTime,
                  pipeTaskMeta,
                  // Do not parse privilege if it should not be parsed
                  // To avoid renaming of the tsFile database
                  shouldParse4Privilege
                      ? new UserEntity(Long.parseLong(userId), userName, cliHostname)
                      : null,
                  this)
              .provide());
      return eventParser.get();
    } catch (final Exception e) {
      close();

      final String errorMsg = String.format("Read TsFile %s error.", tsFile.getPath());
      LOGGER.warn(errorMsg, e);
      throw new PipeException(errorMsg, e);
    }
  }

  public long count(final boolean skipReportOnCommit) throws Exception {
    AtomicLong count = new AtomicLong();

    if (shouldParseTime()) {
      try {
        consumeTabletInsertionEventsWithRetry(
            event -> {
              count.addAndGet(event.count());
              if (skipReportOnCommit) {
                event.skipReportOnCommit();
              }
            },
            "PipeTsFileInsertionEvent::count");
        return count.get();
      } finally {
        close();
      }
    }

    try (final TsFileInsertionPointCounter counter =
        new TsFileInsertionPointCounter(tsFile, treePattern)) {
      return counter.count();
    }
  }

  /** Release the resource of {@link TsFileInsertionEventParser}. */
  @Override
  public void close() {
    eventParser.getAndUpdate(
        parser -> {
          if (Objects.nonNull(parser)) {
            parser.close();
          }
          return null;
        });
  }

  /////////////////////////// Object ///////////////////////////

  @Override
  public String toString() {
    return String.format(
            "PipeTsFileInsertionEvent{resource=%s, tsFile=%s, isLoaded=%s, isGeneratedByPipe=%s, isClosed=%s, eventParser=%s}",
            resource, tsFile, isLoaded, isGeneratedByPipe, isClosed.get(), eventParser)
        + " - "
        + super.toString();
  }

  @Override
  public String coreReportMessage() {
    return String.format(
            "PipeTsFileInsertionEvent{resource=%s, tsFile=%s, isLoaded=%s, isGeneratedByPipe=%s}",
            resource, tsFile, isLoaded, isGeneratedByPipe)
        + " - "
        + super.coreReportMessage();
  }

  /////////////////////////// ReferenceTrackableEvent ///////////////////////////

  @Override
  public void trackResource() {
    PipeDataNodeResourceManager.ref().trackPipeEventResource(this, eventResourceBuilder());
  }

  @Override
  public PipeEventResource eventResourceBuilder() {
    return new PipeTsFileInsertionEventResource(
        this.isReleased,
        this.referenceCount,
        this.pipeName,
        this.tsFile,
        this.isWithMod,
        this.modFile,
        this.sharedModFile,
        this.eventParser);
  }

  private static class PipeTsFileInsertionEventResource extends PipeEventResource {

    private final File tsFile;
    private final boolean isWithMod;
    private final File modFile;
    private final File sharedModFile; // unused now
    private final AtomicReference<TsFileInsertionEventParser> eventParser;
    private final String pipeName;

    private PipeTsFileInsertionEventResource(
        final AtomicBoolean isReleased,
        final AtomicInteger referenceCount,
        final String pipeName,
        final File tsFile,
        final boolean isWithMod,
        final File modFile,
        final File sharedModFile,
        final AtomicReference<TsFileInsertionEventParser> eventParser) {
      super(isReleased, referenceCount);
      this.pipeName = pipeName;
      this.tsFile = tsFile;
      this.isWithMod = isWithMod;
      this.modFile = modFile;
      this.sharedModFile = sharedModFile;
      this.eventParser = eventParser;
    }

    @Override
    protected void finalizeResource() {
      try {
        // decrease reference count
        PipeDataNodeResourceManager.tsfile().decreaseFileReference(tsFile, pipeName);
        if (isWithMod) {
          PipeDataNodeResourceManager.tsfile().decreaseFileReference(modFile, pipeName);
        }

        // close event parser
        eventParser.getAndUpdate(
            parser -> {
              if (Objects.nonNull(parser)) {
                parser.close();
              }
              return null;
            });
      } catch (final Exception e) {
        LOGGER.warn("Decrease reference count for TsFile {} error.", tsFile.getPath(), e);
      }
    }
  }
}<|MERGE_RESOLUTION|>--- conflicted
+++ resolved
@@ -45,6 +45,7 @@
 import org.apache.iotdb.db.pipe.resource.memory.PipeMemoryManager;
 import org.apache.iotdb.db.pipe.resource.tsfile.PipeTsFileResourceManager;
 import org.apache.iotdb.db.pipe.source.dataregion.realtime.assigner.PipeTsFileEpochProgressIndexKeeper;
+import org.apache.iotdb.db.queryengine.plan.Coordinator;
 import org.apache.iotdb.db.queryengine.plan.relational.metadata.QualifiedObjectName;
 import org.apache.iotdb.db.queryengine.plan.relational.security.TreeAccessCheckVisitor;
 import org.apache.iotdb.db.storageengine.dataregion.memtable.TsFileProcessor;
@@ -462,8 +463,7 @@
               || !tablePattern.matchesTable(table)) {
             continue;
           }
-          if (!Coordinator.getInstance()
-              .getAccessControl()
+          if (!AuthorityChecker.getAccessControl()
               .checkCanSelectFromTable4Pipe(
                   userName,
                   new QualifiedObjectName(getTableModelDatabaseName(), table),
@@ -488,20 +488,12 @@
             }
           }
         }
-<<<<<<< HEAD
         final TSStatus status =
             TreeAccessCheckVisitor.checkTimeSeriesPermission(
                 new UserEntity(Long.parseLong(userId), userName, cliHostname),
                 measurementList,
                 PrivilegeType.READ_DATA);
         if (TSStatusCode.SUCCESS_STATUS.getStatusCode() != status.getCode()) {
-=======
-        if (!AuthorityChecker.getAccessControl()
-            .checkCanSelectFromTable4Pipe(
-                userName,
-                new QualifiedObjectName(getTableModelDatabaseName(), table),
-                new UserEntity(Long.parseLong(userId), userName, cliHostname))) {
->>>>>>> 5be7be25
           if (skipIfNoPrivileges) {
             shouldParse4Privilege = true;
           } else {
