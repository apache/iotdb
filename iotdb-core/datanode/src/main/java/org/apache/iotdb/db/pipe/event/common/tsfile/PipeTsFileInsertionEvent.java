/*
 * Licensed to the Apache Software Foundation (ASF) under one
 * or more contributor license agreements.  See the NOTICE file
 * distributed with this work for additional information
 * regarding copyright ownership.  The ASF licenses this file
 * to you under the Apache License, Version 2.0 (the
 * "License"); you may not use this file except in compliance
 * with the License.  You may obtain a copy of the License at
 *
 *     http://www.apache.org/licenses/LICENSE-2.0
 *
 * Unless required by applicable law or agreed to in writing,
 * software distributed under the License is distributed on an
 * "AS IS" BASIS, WITHOUT WARRANTIES OR CONDITIONS OF ANY
 * KIND, either express or implied.  See the License for the
 * specific language governing permissions and limitations
 * under the License.
 */

package org.apache.iotdb.db.pipe.event.common.tsfile;

import org.apache.iotdb.commons.consensus.index.ProgressIndex;
import org.apache.iotdb.commons.consensus.index.impl.MinimumProgressIndex;
import org.apache.iotdb.commons.pipe.agent.task.meta.PipeTaskMeta;
import org.apache.iotdb.commons.pipe.config.PipeConfig;
import org.apache.iotdb.commons.pipe.datastructure.pattern.TablePattern;
import org.apache.iotdb.commons.pipe.datastructure.pattern.TreePattern;
import org.apache.iotdb.commons.pipe.resource.ref.PipePhantomReferenceManager.PipeEventResource;
import org.apache.iotdb.db.pipe.event.ReferenceTrackableEvent;
import org.apache.iotdb.db.pipe.event.common.PipeInsertionEvent;
import org.apache.iotdb.db.pipe.event.common.tablet.PipeRawTabletInsertionEvent;
import org.apache.iotdb.db.pipe.event.common.tsfile.aggregator.TsFileInsertionPointCounter;
import org.apache.iotdb.db.pipe.event.common.tsfile.parser.TsFileInsertionEventParser;
import org.apache.iotdb.db.pipe.event.common.tsfile.parser.TsFileInsertionEventParserProvider;
import org.apache.iotdb.db.pipe.extractor.dataregion.realtime.assigner.PipeTimePartitionProgressIndexKeeper;
import org.apache.iotdb.db.pipe.metric.PipeDataNodeRemainingEventAndTimeMetrics;
import org.apache.iotdb.db.pipe.resource.PipeDataNodeResourceManager;
import org.apache.iotdb.db.pipe.resource.memory.PipeMemoryManager;
import org.apache.iotdb.db.pipe.resource.tsfile.PipeTsFileResourceManager;
import org.apache.iotdb.db.storageengine.dataregion.memtable.TsFileProcessor;
import org.apache.iotdb.db.storageengine.dataregion.tsfile.TsFileResource;
import org.apache.iotdb.pipe.api.event.dml.insertion.TabletInsertionEvent;
import org.apache.iotdb.pipe.api.event.dml.insertion.TsFileInsertionEvent;
import org.apache.iotdb.pipe.api.exception.PipeException;

import org.apache.tsfile.file.metadata.IDeviceID;
import org.apache.tsfile.file.metadata.PlainDeviceID;
import org.slf4j.Logger;
import org.slf4j.LoggerFactory;

import java.io.File;
import java.io.IOException;
import java.util.Collections;
import java.util.Map;
import java.util.Objects;
import java.util.Set;
import java.util.concurrent.atomic.AtomicBoolean;
import java.util.concurrent.atomic.AtomicInteger;

import static org.apache.tsfile.common.constant.TsFileConstant.PATH_ROOT;
import static org.apache.tsfile.common.constant.TsFileConstant.PATH_SEPARATOR;

public class PipeTsFileInsertionEvent extends PipeInsertionEvent
    implements TsFileInsertionEvent, ReferenceTrackableEvent {

  private static final Logger LOGGER = LoggerFactory.getLogger(PipeTsFileInsertionEvent.class);

  private static final String TREE_MODEL_EVENT_TABLE_NAME_PREFIX = PATH_ROOT + PATH_SEPARATOR;

  private final TsFileResource resource;
  private File tsFile;

  // This is true iff the modFile exists and should be transferred
<<<<<<< HEAD
  private boolean isWithExclusiveMod;
  private File exclusiveModFile;
  private boolean isWithSharedMod;
  private File sharedModFile;
  private long sharedModFileOffset;
=======
  private boolean isWithMod;
  private File modFile;
  private File sharedModFile;
>>>>>>> 3cb544e3

  private final boolean isLoaded;
  private final boolean isGeneratedByPipe;
  private final boolean isGeneratedByPipeConsensus;
  private final boolean isGeneratedByHistoricalExtractor;

  private final AtomicBoolean isClosed;
  private TsFileInsertionEventParser eventParser;

  // The point count of the TsFile. Used for metrics on PipeConsensus' receiver side.
  // May be updated after it is flushed. Should be negative if not set.
  private long flushPointCount = TsFileProcessor.FLUSH_POINT_COUNT_NOT_SET;

  private volatile ProgressIndex overridingProgressIndex;

  public PipeTsFileInsertionEvent(
      final String databaseName,
      final TsFileResource resource,
      final boolean isLoaded,
      final boolean isGeneratedByPipe,
      final boolean isGeneratedByHistoricalExtractor) {
    // The modFile must be copied before the event is assigned to the listening pipes
    this(
        null,
        databaseName,
        resource,
        true,
        isLoaded,
        isGeneratedByPipe,
        isGeneratedByHistoricalExtractor,
        null,
        0,
        null,
        null,
        null,
        Long.MIN_VALUE,
        Long.MAX_VALUE);
  }

  public PipeTsFileInsertionEvent(
      final Boolean isTableModelEvent,
      final String databaseName,
      final TsFileResource resource,
      final boolean isWithMod,
      final boolean isLoaded,
      final boolean isGeneratedByPipe,
      final boolean isGeneratedByHistoricalExtractor,
      final String pipeName,
      final long creationTime,
      final PipeTaskMeta pipeTaskMeta,
      final TreePattern treePattern,
      final TablePattern tablePattern,
      final long startTime,
      final long endTime) {
    super(
        pipeName,
        creationTime,
        pipeTaskMeta,
        treePattern,
        tablePattern,
        startTime,
        endTime,
        isTableModelEvent,
        databaseName);

    this.resource = resource;
    tsFile = resource.getTsFile();

<<<<<<< HEAD
    this.isWithExclusiveMod = isWithMod && resource.exclusiveModFileExists();
    this.exclusiveModFile =
        this.isWithExclusiveMod ? resource.getExclusiveModFile().getFile() : null;
    // TODO: process the shared mod file
    this.isWithSharedMod = isWithMod && resource.sharedModFileExists();
    if (isWithSharedMod) {
      this.sharedModFile = resource.getSharedModFile().getFile();
      this.sharedModFileOffset = resource.getShardModFileOffset();
    }
=======
    this.isWithMod = isWithMod && resource.anyModFileExists();
    this.modFile = this.isWithMod ? resource.getExclusiveModFile().getFile() : null;
    // TODO: process the shared mod file
    this.sharedModFile =
        resource.getSharedModFile() != null ? resource.getSharedModFile().getFile() : null;
>>>>>>> 3cb544e3

    this.isLoaded = isLoaded;
    this.isGeneratedByPipe = isGeneratedByPipe;
    this.isGeneratedByPipeConsensus = resource.isGeneratedByPipeConsensus();
    this.isGeneratedByHistoricalExtractor = isGeneratedByHistoricalExtractor;

    isClosed = new AtomicBoolean(resource.isClosed());
    // Register close listener if TsFile is not closed
    if (!isClosed.get()) {
      final TsFileProcessor processor = resource.getProcessor();
      if (processor != null) {
        processor.addCloseFileListener(
            o -> {
              synchronized (isClosed) {
                isClosed.set(true);
                isClosed.notifyAll();

                // Update flushPointCount after TsFile is closed
                flushPointCount = processor.getMemTableFlushPointCount();
              }
            });
      }
    }
    // Check again after register close listener in case TsFile is closed during the process
    // TsFile flushing steps:
    // 1. Flush tsFile
    // 2. First listener (Set resource status "closed" -> Set processor == null -> processor == null
    // is seen)
    // 3. Other listeners (Set "closed" status for events)
    // Then we can imply that:
    // 1. If the listener cannot be executed because all listeners passed, then resources status is
    // set "closed" and can be set here
    // 2. If the listener cannot be executed because processor == null is seen, then resources
    // status is set "closed" and can be set here
    // Then we know:
    // 1. The status in the event can be closed eventually.
    // 2. If the status is "closed", then the resource status is "closed".
    // Then we know:
    // If the status is "closed", then the resource status is "closed", the tsFile won't be altered
    // and can be sent.
    isClosed.set(resource.isClosed());
  }

  /**
   * @return {@code false} if this file can't be sent by pipe because it is empty. {@code true}
   *     otherwise.
   */
  public boolean waitForTsFileClose() throws InterruptedException {
    if (!isClosed.get()) {
      isClosed.set(resource.isClosed());

      synchronized (isClosed) {
        while (!isClosed.get()) {
          isClosed.wait(100);

          final boolean isClosedNow = resource.isClosed();
          if (isClosedNow) {
            isClosed.set(true);
            isClosed.notifyAll();

            // Update flushPointCount after TsFile is closed
            final TsFileProcessor processor = resource.getProcessor();
            if (processor != null) {
              flushPointCount = processor.getMemTableFlushPointCount();
            }

            break;
          }
        }
      }
    }

    // From illustrations above we know If the status is "closed", then the tsFile is flushed
    // And here we guarantee that the isEmpty() is set before flushing if tsFile is empty
    // Then we know: "isClosed" --> tsFile flushed --> (isEmpty() <--> tsFile is empty)
    return !resource.isEmpty();
  }

  public File getTsFile() {
    return tsFile;
  }

  public File getExclusiveModFile() {
    return exclusiveModFile;
  }

  public File getSharedModFile() {
    return sharedModFile;
  }

<<<<<<< HEAD
  public long getSharedModFileOffset() {
    return sharedModFileOffset;
  }

  public boolean isWithExclusiveMod() {
    return isWithExclusiveMod;
  }

  public boolean isWithSharedMod() {
    return isWithSharedMod;
=======
  public File getSharedModFile() {
    return sharedModFile;
  }

  public boolean isWithMod() {
    return isWithMod;
>>>>>>> 3cb544e3
  }

  // If the previous "isWithMod" is false, the modFile has been set to "null", then the isWithMod
  // can't be set to true
  public void disableMod4NonTransferPipes(final boolean isWithMod) {
    this.isWithExclusiveMod = isWithMod && this.isWithExclusiveMod;
  }

  public boolean isLoaded() {
    return isLoaded;
  }

  public long getFileStartTime() {
    return resource.getFileStartTime();
  }

  /**
   * Only used for metrics on PipeConsensus' receiver side. If the event is recovered after data
   * node's restart, the flushPointCount can be not set. It's totally fine for the PipeConsensus'
   * receiver side. The receiver side will count the actual point count from the TsFile.
   *
   * <p>If you want to get the actual point count with no risk, you can call {@link
   * #count(boolean)}.
   */
  public long getFlushPointCount() {
    return flushPointCount;
  }

  public long getTimePartitionId() {
    return resource.getTimePartition();
  }

  /////////////////////////// EnrichedEvent ///////////////////////////

  @Override
  public boolean internallyIncreaseResourceReferenceCount(final String holderMessage) {
    try {
      tsFile = PipeDataNodeResourceManager.tsfile().increaseFileReference(tsFile, true, resource);
      if (isWithExclusiveMod) {
        exclusiveModFile =
            PipeDataNodeResourceManager.tsfile()
                .increaseFileReference(exclusiveModFile, false, null);
      }
      if (isWithSharedMod) {
        sharedModFile =
            PipeDataNodeResourceManager.tsfile().increaseFileReference(sharedModFile, false, null);
      }
      if (Objects.nonNull(pipeName)) {
        PipeDataNodeRemainingEventAndTimeMetrics.getInstance()
            .increaseTsFileEventCount(pipeName, creationTime);
      }
      return true;
    } catch (final Exception e) {
      LOGGER.warn(
          String.format(
              "Increase reference count for TsFile %s or exclusiveModFile %s or sharedModFile %s error. Holder Message: %s",
              tsFile, exclusiveModFile, sharedModFile, holderMessage),
          e);
      return false;
    }
  }

  @Override
  public boolean internallyDecreaseResourceReferenceCount(final String holderMessage) {
    try {
      PipeDataNodeResourceManager.tsfile().decreaseFileReference(tsFile);
      if (isWithExclusiveMod) {
        PipeDataNodeResourceManager.tsfile().decreaseFileReference(exclusiveModFile);
      }
      if (isWithSharedMod) {
        PipeDataNodeResourceManager.tsfile().decreaseFileReference(sharedModFile);
      }
      return true;
    } catch (final Exception e) {
      LOGGER.warn(
          String.format(
              "Decrease reference count for TsFile %s error. Holder Message: %s",
              tsFile.getPath(), holderMessage),
          e);
      return false;
    } finally {
      if (Objects.nonNull(pipeName)) {
        PipeDataNodeRemainingEventAndTimeMetrics.getInstance()
            .decreaseTsFileEventCount(pipeName, creationTime);
      }
    }
  }

  @Override
  public void bindProgressIndex(final ProgressIndex overridingProgressIndex) {
    this.overridingProgressIndex = overridingProgressIndex;
  }

  @Override
  public ProgressIndex getProgressIndex() {
    try {
      if (!waitForTsFileClose()) {
        LOGGER.warn(
            "Skipping temporary TsFile {}'s progressIndex, will report MinimumProgressIndex",
            tsFile);
        return MinimumProgressIndex.INSTANCE;
      }
      if (Objects.nonNull(overridingProgressIndex)) {
        return overridingProgressIndex;
      }
      return resource.getMaxProgressIndexAfterClose();
    } catch (final InterruptedException e) {
      LOGGER.warn(
          String.format(
              "Interrupted when waiting for closing TsFile %s.", resource.getTsFilePath()));
      Thread.currentThread().interrupt();
      return MinimumProgressIndex.INSTANCE;
    }
  }

  @Override
  protected void reportProgress() {
    super.reportProgress();
    this.eliminateProgressIndex();
  }

  public void eliminateProgressIndex() {
    if (Objects.isNull(overridingProgressIndex)) {
      PipeTimePartitionProgressIndexKeeper.getInstance()
          .eliminateProgressIndex(
              resource.getDataRegionId(),
              resource.getTimePartition(),
              resource.getMaxProgressIndexAfterClose());
    }
  }

  @Override
  public PipeTsFileInsertionEvent shallowCopySelfAndBindPipeTaskMetaForProgressReport(
      final String pipeName,
      final long creationTime,
      final PipeTaskMeta pipeTaskMeta,
      final TreePattern treePattern,
      final TablePattern tablePattern,
      final long startTime,
      final long endTime) {
    return new PipeTsFileInsertionEvent(
        getRawIsTableModelEvent(),
        getTreeModelDatabaseName(),
        resource,
        isWithExclusiveMod,
        isLoaded,
        isGeneratedByPipe,
        isGeneratedByHistoricalExtractor,
        pipeName,
        creationTime,
        pipeTaskMeta,
        treePattern,
        tablePattern,
        startTime,
        endTime);
  }

  @Override
  public boolean isGeneratedByPipe() {
    return isGeneratedByPipe;
  }

  @Override
  public boolean mayEventTimeOverlappedWithTimeRange() {
    // If the tsFile is not closed the resource.getFileEndTime() will be Long.MIN_VALUE
    // In that case we only judge the resource.getFileStartTime() to avoid losing data
    return isClosed.get()
        ? startTime <= resource.getFileEndTime() && resource.getFileStartTime() <= endTime
        : resource.getFileStartTime() <= endTime;
  }

  @Override
  public boolean mayEventPathsOverlappedWithPattern() {
    if (!resource.isClosed()) {
      return true;
    }

    try {
      final Map<IDeviceID, Boolean> deviceIsAlignedMap =
          PipeDataNodeResourceManager.tsfile()
              .getDeviceIsAlignedMapFromCache(
                  PipeTsFileResourceManager.getHardlinkOrCopiedFileInPipeDir(resource.getTsFile()),
                  false);
      final Set<IDeviceID> deviceSet =
          Objects.nonNull(deviceIsAlignedMap) ? deviceIsAlignedMap.keySet() : resource.getDevices();
      return deviceSet.stream()
          .anyMatch(
              deviceID -> {
                // Tree model
                if (deviceID instanceof PlainDeviceID
                    || deviceID.getTableName().startsWith(TREE_MODEL_EVENT_TABLE_NAME_PREFIX)
                    || deviceID.getTableName().equals(PATH_ROOT)) {
                  markAsTreeModelEvent();
                  return treePattern.mayOverlapWithDevice(deviceID);
                }

                // Table model
                markAsTableModelEvent();
                return true;
              });
    } catch (final Exception e) {
      LOGGER.warn(
          "Pipe {}: failed to get devices from TsFile {}, extract it anyway",
          pipeName,
          resource.getTsFilePath(),
          e);
      return true;
    }
  }

  /////////////////////////// PipeInsertionEvent ///////////////////////////

  @Override
  public boolean isTableModelEvent() {
    if (getRawIsTableModelEvent() == null) {
      try {
        final Map<IDeviceID, Boolean> deviceIsAlignedMap =
            PipeDataNodeResourceManager.tsfile()
                .getDeviceIsAlignedMapFromCache(
                    PipeTsFileResourceManager.getHardlinkOrCopiedFileInPipeDir(
                        resource.getTsFile()),
                    false);
        final Set<IDeviceID> deviceSet =
            Objects.nonNull(deviceIsAlignedMap)
                ? deviceIsAlignedMap.keySet()
                : resource.getDevices();
        for (final IDeviceID deviceID : deviceSet) {
          if (deviceID instanceof PlainDeviceID
              || deviceID.getTableName().startsWith(TREE_MODEL_EVENT_TABLE_NAME_PREFIX)
              || deviceID.getTableName().equals(PATH_ROOT)) {
            markAsTreeModelEvent();
          } else {
            markAsTableModelEvent();
          }
          break;
        }
      } catch (final Exception e) {
        throw new PipeException(
            String.format(
                "Pipe %s: failed to judge whether TsFile %s is table model or tree model",
                pipeName, resource.getTsFilePath()),
            e);
      }
    }

    return getRawIsTableModelEvent();
  }

  /////////////////////////// TsFileInsertionEvent ///////////////////////////

  @Override
  public Iterable<TabletInsertionEvent> toTabletInsertionEvents() throws PipeException {
    return toTabletInsertionEvents(Long.MAX_VALUE);
  }

  public Iterable<TabletInsertionEvent> toTabletInsertionEvents(final long timeoutMs)
      throws PipeException {
    try {
      if (!waitForTsFileClose()) {
        LOGGER.warn(
            "Pipe skipping temporary TsFile's parsing which shouldn't be transferred: {}", tsFile);
        return Collections.emptyList();
      }
      waitForResourceEnough4Parsing(timeoutMs);
      return initEventParser().toTabletInsertionEvents();
    } catch (final InterruptedException e) {
      Thread.currentThread().interrupt();
      close();

      final String errorMsg =
          String.format(
              "Interrupted when waiting for closing TsFile %s.", resource.getTsFilePath());
      LOGGER.warn(errorMsg, e);
      throw new PipeException(errorMsg);
    }
  }

  private void waitForResourceEnough4Parsing(final long timeoutMs) throws InterruptedException {
    final PipeMemoryManager memoryManager = PipeDataNodeResourceManager.memory();
    if (memoryManager.isEnough4TabletParsing()) {
      return;
    }

    final long startTime = System.currentTimeMillis();
    long lastRecordTime = startTime;

    final long memoryCheckIntervalMs =
        PipeConfig.getInstance().getPipeTsFileParserCheckMemoryEnoughIntervalMs();
    while (!memoryManager.isEnough4TabletParsing()) {
      Thread.sleep(memoryCheckIntervalMs);

      final long currentTime = System.currentTimeMillis();
      final double elapsedRecordTimeSeconds = (currentTime - lastRecordTime) / 1000.0;
      final double waitTimeSeconds = (currentTime - startTime) / 1000.0;
      if (elapsedRecordTimeSeconds > 10.0) {
        LOGGER.info(
            "Wait for resource enough for parsing {} for {} seconds.",
            resource != null ? resource.getTsFilePath() : "tsfile",
            waitTimeSeconds);
        lastRecordTime = currentTime;
      } else if (LOGGER.isDebugEnabled()) {
        LOGGER.debug(
            "Wait for resource enough for parsing {} for {} seconds.",
            resource != null ? resource.getTsFilePath() : "tsfile",
            waitTimeSeconds);
      }

      if (waitTimeSeconds * 1000 > timeoutMs) {
        // should contain 'TimeoutException' in exception message
        throw new InterruptedException(
            String.format("TimeoutException: Waited %s seconds", waitTimeSeconds));
      }
    }

    final long currentTime = System.currentTimeMillis();
    final double waitTimeSeconds = (currentTime - startTime) / 1000.0;
    LOGGER.info(
        "Wait for resource enough for parsing {} for {} seconds.",
        resource != null ? resource.getTsFilePath() : "tsfile",
        waitTimeSeconds);
  }

  /** The method is used to prevent circular replication in PipeConsensus */
  public boolean isGeneratedByPipeConsensus() {
    return isGeneratedByPipeConsensus;
  }

  public boolean isGeneratedByHistoricalExtractor() {
    return isGeneratedByHistoricalExtractor;
  }

  private TsFileInsertionEventParser initEventParser() {
    try {
      if (eventParser == null) {
        eventParser =
            new TsFileInsertionEventParserProvider(
                    tsFile, treePattern, tablePattern, startTime, endTime, pipeTaskMeta, this)
                .provide();
      }
      return eventParser;
    } catch (final IOException e) {
      close();

      final String errorMsg = String.format("Read TsFile %s error.", resource.getTsFilePath());
      LOGGER.warn(errorMsg, e);
      throw new PipeException(errorMsg);
    }
  }

  public long count(final boolean skipReportOnCommit) throws IOException {
    long count = 0;

    if (shouldParseTime()) {
      try {
        for (final TabletInsertionEvent event : toTabletInsertionEvents()) {
          final PipeRawTabletInsertionEvent rawEvent = ((PipeRawTabletInsertionEvent) event);
          count += rawEvent.count();
          if (skipReportOnCommit) {
            rawEvent.skipReportOnCommit();
          }
        }
        return count;
      } finally {
        close();
      }
    }

    try (final TsFileInsertionPointCounter counter =
        new TsFileInsertionPointCounter(tsFile, treePattern)) {
      return counter.count();
    }
  }

  /** Release the resource of {@link TsFileInsertionEventParser}. */
  @Override
  public void close() {
    if (eventParser != null) {
      eventParser.close();
      eventParser = null;
    }
  }

  /////////////////////////// Object ///////////////////////////

  @Override
  public String toString() {
    return String.format(
            "PipeTsFileInsertionEvent{resource=%s, tsFile=%s, isLoaded=%s, isGeneratedByPipe=%s, isClosed=%s, eventParser=%s}",
            resource, tsFile, isLoaded, isGeneratedByPipe, isClosed.get(), eventParser)
        + " - "
        + super.toString();
  }

  @Override
  public String coreReportMessage() {
    return String.format(
            "PipeTsFileInsertionEvent{resource=%s, tsFile=%s, isLoaded=%s, isGeneratedByPipe=%s, isClosed=%s}",
            resource, tsFile, isLoaded, isGeneratedByPipe, isClosed.get())
        + " - "
        + super.coreReportMessage();
  }

  /////////////////////////// ReferenceTrackableEvent ///////////////////////////

  @Override
  public void trackResource() {
    PipeDataNodeResourceManager.ref().trackPipeEventResource(this, eventResourceBuilder());
  }

  @Override
  public PipeEventResource eventResourceBuilder() {
    return new PipeTsFileInsertionEventResource(
        this.isReleased,
        this.referenceCount,
        this.tsFile,
<<<<<<< HEAD
        this.isWithExclusiveMod,
        this.exclusiveModFile,
        this.isWithExclusiveMod,
        this.sharedModFile,
        this.sharedModFileOffset);
=======
        this.isWithMod,
        this.modFile,
        this.sharedModFile);
>>>>>>> 3cb544e3
  }

  private static class PipeTsFileInsertionEventResource extends PipeEventResource {

    private final File tsFile;
    private final boolean isWithMod;
    private final File modFile;
<<<<<<< HEAD
    private final boolean isWithSharedMod;
    private final File sharedModFile;
    private final long sharedModFileOffset;
=======
    private final File sharedModFile;
>>>>>>> 3cb544e3

    private PipeTsFileInsertionEventResource(
        final AtomicBoolean isReleased,
        final AtomicInteger referenceCount,
        final File tsFile,
        final boolean isWithMod,
        final File modFile,
<<<<<<< HEAD
        final boolean isWithSharedMod,
        final File sharedModFile,
        final long sharedModFileOffset) {
=======
        File sharedModFile) {
>>>>>>> 3cb544e3
      super(isReleased, referenceCount);
      this.tsFile = tsFile;
      this.isWithMod = isWithMod;
      this.modFile = modFile;
<<<<<<< HEAD
      this.isWithSharedMod = isWithSharedMod;
      this.sharedModFile = sharedModFile;
      this.sharedModFileOffset = sharedModFileOffset;
=======
      this.sharedModFile = sharedModFile;
>>>>>>> 3cb544e3
    }

    @Override
    protected void finalizeResource() {
      try {
        PipeDataNodeResourceManager.tsfile().decreaseFileReference(tsFile);
        if (isWithMod) {
          PipeDataNodeResourceManager.tsfile().decreaseFileReference(modFile);
        }
        if (isWithSharedMod) {
          PipeDataNodeResourceManager.tsfile().decreaseFileReference(sharedModFile);
        }
      } catch (final Exception e) {
        LOGGER.warn(
            String.format("Decrease reference count for TsFile %s error.", tsFile.getPath()), e);
      }
    }
  }
}<|MERGE_RESOLUTION|>--- conflicted
+++ resolved
@@ -71,17 +71,11 @@
   private File tsFile;
 
   // This is true iff the modFile exists and should be transferred
-<<<<<<< HEAD
   private boolean isWithExclusiveMod;
   private File exclusiveModFile;
   private boolean isWithSharedMod;
   private File sharedModFile;
   private long sharedModFileOffset;
-=======
-  private boolean isWithMod;
-  private File modFile;
-  private File sharedModFile;
->>>>>>> 3cb544e3
 
   private final boolean isLoaded;
   private final boolean isGeneratedByPipe;
@@ -150,23 +144,14 @@
     this.resource = resource;
     tsFile = resource.getTsFile();
 
-<<<<<<< HEAD
     this.isWithExclusiveMod = isWithMod && resource.exclusiveModFileExists();
     this.exclusiveModFile =
         this.isWithExclusiveMod ? resource.getExclusiveModFile().getFile() : null;
-    // TODO: process the shared mod file
     this.isWithSharedMod = isWithMod && resource.sharedModFileExists();
     if (isWithSharedMod) {
       this.sharedModFile = resource.getSharedModFile().getFile();
       this.sharedModFileOffset = resource.getShardModFileOffset();
     }
-=======
-    this.isWithMod = isWithMod && resource.anyModFileExists();
-    this.modFile = this.isWithMod ? resource.getExclusiveModFile().getFile() : null;
-    // TODO: process the shared mod file
-    this.sharedModFile =
-        resource.getSharedModFile() != null ? resource.getSharedModFile().getFile() : null;
->>>>>>> 3cb544e3
 
     this.isLoaded = isLoaded;
     this.isGeneratedByPipe = isGeneratedByPipe;
@@ -257,7 +242,6 @@
     return sharedModFile;
   }
 
-<<<<<<< HEAD
   public long getSharedModFileOffset() {
     return sharedModFileOffset;
   }
@@ -268,14 +252,6 @@
 
   public boolean isWithSharedMod() {
     return isWithSharedMod;
-=======
-  public File getSharedModFile() {
-    return sharedModFile;
-  }
-
-  public boolean isWithMod() {
-    return isWithMod;
->>>>>>> 3cb544e3
   }
 
   // If the previous "isWithMod" is false, the modFile has been set to "null", then the isWithMod
@@ -691,17 +667,11 @@
         this.isReleased,
         this.referenceCount,
         this.tsFile,
-<<<<<<< HEAD
         this.isWithExclusiveMod,
         this.exclusiveModFile,
         this.isWithExclusiveMod,
         this.sharedModFile,
         this.sharedModFileOffset);
-=======
-        this.isWithMod,
-        this.modFile,
-        this.sharedModFile);
->>>>>>> 3cb544e3
   }
 
   private static class PipeTsFileInsertionEventResource extends PipeEventResource {
@@ -709,13 +679,9 @@
     private final File tsFile;
     private final boolean isWithMod;
     private final File modFile;
-<<<<<<< HEAD
     private final boolean isWithSharedMod;
     private final File sharedModFile;
     private final long sharedModFileOffset;
-=======
-    private final File sharedModFile;
->>>>>>> 3cb544e3
 
     private PipeTsFileInsertionEventResource(
         final AtomicBoolean isReleased,
@@ -723,24 +689,16 @@
         final File tsFile,
         final boolean isWithMod,
         final File modFile,
-<<<<<<< HEAD
         final boolean isWithSharedMod,
         final File sharedModFile,
         final long sharedModFileOffset) {
-=======
-        File sharedModFile) {
->>>>>>> 3cb544e3
       super(isReleased, referenceCount);
       this.tsFile = tsFile;
       this.isWithMod = isWithMod;
       this.modFile = modFile;
-<<<<<<< HEAD
       this.isWithSharedMod = isWithSharedMod;
       this.sharedModFile = sharedModFile;
       this.sharedModFileOffset = sharedModFileOffset;
-=======
-      this.sharedModFile = sharedModFile;
->>>>>>> 3cb544e3
     }
 
     @Override
