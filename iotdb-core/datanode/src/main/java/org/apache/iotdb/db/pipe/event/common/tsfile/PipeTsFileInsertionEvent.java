--- conflicted
+++ resolved
@@ -473,21 +473,11 @@
   }
 
   @Override
-<<<<<<< HEAD
   public String getOriginClusterId() {
     return originClusterId;
   }
 
   @Override
-  public void throwIfNoPrivilege() throws IOException {
-    if (!isTableModelEvent()) {
-      return;
-    }
-    for (final IDeviceID deviceID : getDeviceSet()) {
-      if (!tablePattern.matchesDatabase(getTableModelDatabaseName())
-          || !tablePattern.matchesTable(deviceID.getTableName())) {
-        continue;
-=======
   public void throwIfNoPrivilege() {
     try {
       if (!isTableModelEvent() || AuthorityChecker.SUPER_USER.equals(userName)) {
@@ -496,7 +486,6 @@
       if (!waitForTsFileClose()) {
         LOGGER.info("Temporary tsFile {} detected, will skip its transfer.", tsFile);
         return;
->>>>>>> f76c2c98
       }
       for (final IDeviceID deviceID : getDeviceSet()) {
         if (!tablePattern.matchesDatabase(getTableModelDatabaseName())
