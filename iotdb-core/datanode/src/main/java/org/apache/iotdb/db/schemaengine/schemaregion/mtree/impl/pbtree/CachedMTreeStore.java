/*
 * Licensed to the Apache Software Foundation (ASF) under one
 * or more contributor license agreements.  See the NOTICE file
 * distributed with this work for additional information
 * regarding copyright ownership.  The ASF licenses this file
 * to you under the Apache License, Version 2.0 (the
 * "License"); you may not use this file except in compliance
 * with the License.  You may obtain a copy of the License at
 *
 *     http://www.apache.org/licenses/LICENSE-2.0
 *
 * Unless required by applicable law or agreed to in writing,
 * software distributed under the License is distributed on an
 * "AS IS" BASIS, WITHOUT WARRANTIES OR CONDITIONS OF ANY
 * KIND, either express or implied.  See the License for the
 * specific language governing permissions and limitations
 * under the License.
 */

package org.apache.iotdb.db.schemaengine.schemaregion.mtree.impl.pbtree;

import org.apache.iotdb.commons.exception.MetadataException;
import org.apache.iotdb.commons.path.PartialPath;
import org.apache.iotdb.commons.schema.node.role.IDatabaseMNode;
import org.apache.iotdb.commons.schema.node.role.IDeviceMNode;
import org.apache.iotdb.commons.schema.node.role.IMeasurementMNode;
import org.apache.iotdb.commons.schema.node.utils.IMNodeFactory;
import org.apache.iotdb.commons.schema.node.utils.IMNodeIterator;
import org.apache.iotdb.db.exception.metadata.cache.MNodeNotCachedException;
import org.apache.iotdb.db.schemaengine.rescon.CachedSchemaRegionStatistics;
import org.apache.iotdb.db.schemaengine.schemaregion.mtree.IMTreeStore;
import org.apache.iotdb.db.schemaengine.schemaregion.mtree.impl.mem.mnode.estimator.MNodeSizeEstimator;
import org.apache.iotdb.db.schemaengine.schemaregion.mtree.impl.mem.mnode.iterator.AbstractTraverserIterator;
import org.apache.iotdb.db.schemaengine.schemaregion.mtree.impl.pbtree.cache.CacheMemoryManager;
import org.apache.iotdb.db.schemaengine.schemaregion.mtree.impl.pbtree.cache.ICacheManager;
import org.apache.iotdb.db.schemaengine.schemaregion.mtree.impl.pbtree.flush.PBTreeFlushExecutor;
import org.apache.iotdb.db.schemaengine.schemaregion.mtree.impl.pbtree.lock.LockManager;
import org.apache.iotdb.db.schemaengine.schemaregion.mtree.impl.pbtree.memcontrol.MemManager;
import org.apache.iotdb.db.schemaengine.schemaregion.mtree.impl.pbtree.mnode.ICachedMNode;
import org.apache.iotdb.db.schemaengine.schemaregion.mtree.impl.pbtree.mnode.container.ICachedMNodeContainer;
import org.apache.iotdb.db.schemaengine.schemaregion.mtree.impl.pbtree.mnode.iterator.CachedTraverserIterator;
import org.apache.iotdb.db.schemaengine.schemaregion.mtree.impl.pbtree.schemafile.ISchemaFile;
import org.apache.iotdb.db.schemaengine.schemaregion.mtree.impl.pbtree.schemafile.MockSchemaFile;
import org.apache.iotdb.db.schemaengine.schemaregion.mtree.impl.pbtree.schemafile.SchemaFile;
import org.apache.iotdb.db.schemaengine.schemaregion.mtree.loader.MNodeFactoryLoader;
import org.apache.iotdb.db.schemaengine.schemaregion.utils.MNodeUtils;
import org.apache.iotdb.db.schemaengine.template.Template;

import org.slf4j.Logger;
import org.slf4j.LoggerFactory;

import java.io.File;
import java.io.IOException;
import java.util.Iterator;
import java.util.Map;
import java.util.NoSuchElementException;
import java.util.function.UnaryOperator;

public class CachedMTreeStore implements IMTreeStore<ICachedMNode> {

  private static final Logger LOGGER = LoggerFactory.getLogger(CachedMTreeStore.class);

  private final int schemaRegionId;

  private final MemManager memManager;
  private final ICacheManager cacheManager;
  private ISchemaFile file;
  private ICachedMNode root;
  private final Runnable flushCallback;
  private final IMNodeFactory<ICachedMNode> nodeFactory =
      MNodeFactoryLoader.getInstance().getCachedMNodeIMNodeFactory();
  private final CachedSchemaRegionStatistics regionStatistics;
  private final LockManager lockManager = new LockManager();

  public CachedMTreeStore(
      PartialPath storageGroup,
      int schemaRegionId,
      CachedSchemaRegionStatistics regionStatistics,
      Runnable flushCallback)
      throws MetadataException, IOException {
    this.schemaRegionId = schemaRegionId;
    //    file = SchemaFile.initSchemaFile(storageGroup.getFullPath(), schemaRegionId);
    file = new MockSchemaFile(storageGroup);
    root = file.init();
    this.regionStatistics = regionStatistics;
    this.memManager = new MemManager(regionStatistics);
    this.flushCallback = flushCallback;
    this.cacheManager =
        CacheMemoryManager.getInstance().createLRUCacheManager(this, memManager, lockManager);
    cacheManager.initRootStatus(root);
    regionStatistics.setCacheManager(cacheManager);
    ensureMemoryStatus();
  }

  @Override
  public ICachedMNode generatePrefix(PartialPath storageGroupPath) {
    String[] nodes = storageGroupPath.getNodes();
    // nodes[0] must be root
    ICachedMNode res = nodeFactory.createAboveDatabaseMNode(null, nodes[0]);
    ICachedMNode cur = res;
    ICachedMNode child;
    for (int i = 1; i < nodes.length - 1; i++) {
      child = nodeFactory.createAboveDatabaseMNode(cur, nodes[i]);
      cur.addChild(nodes[i], child);
      cur = child;
    }
    root.setParent(cur);
    cur.addChild(root);
    return res;
  }

  @Override
  public ICachedMNode getRoot() {
    return root;
  }

  @Override
  public boolean hasChild(ICachedMNode parent, String name) throws MetadataException {
    return hasChild(parent, name, true, true);
  }

  protected final boolean hasChild(
      ICachedMNode parent, String name, boolean needGlobalLock, boolean needNodeLock)
      throws MetadataException {
    if (needGlobalLock) {
      lockManager.globalReadLock();
    }
    if (needNodeLock) {
      lockManager.threadReadLock(parent);
    }
    try {
      ICachedMNode child = getChild(parent, name, false, false);
      if (child == null) {
        return false;
      } else {
        unPin(child, false);
        return true;
      }
    } finally {
      if (needNodeLock) {
        lockManager.threadReadUnlock(parent);
      }
      if (needGlobalLock) {
        lockManager.globalReadUnlock();
      }
    }
  }

  /**
   * Get the target child node from parent. The parent must be pinned before invoking this method.
   * The method will try to get child node from cache. If there's no matched node in cache or the
   * node is not cached, which means it has been evicted, then this method will retrieve child node
   * from PBTree The returned child node will be pinned. If there's no matched child with the given
   * name, this method will return null.
   *
   * @param parent parent node
   * @param name the name or alias of the target child
   * @return the pinned child node
   * @throws MetadataException
   */
  @Override
  public ICachedMNode getChild(ICachedMNode parent, String name) throws MetadataException {
    return getChild(parent, name, true, true);
  }

  protected final ICachedMNode getChild(
      ICachedMNode parent, String name, boolean needGlobalLock, boolean needNodeLock)
      throws MetadataException {
    if (needGlobalLock) {
      lockManager.globalReadLock();
    }
    if (needNodeLock) {
      lockManager.threadReadLock(parent);
    }
    try {
      ICachedMNode node = parent.getChild(name);
      if (node == null) {
        node = loadChildFromDisk(parent, name);
      } else {
        try {
          cacheManager.updateCacheStatusAfterMemoryRead(node);
        } catch (MNodeNotCachedException e) {
          node = loadChildFromDisk(parent, name);
        }
      }
      if (node != null && node.isMeasurement()) {
        processAlias(parent.getAsDeviceMNode(), node.getAsMeasurementMNode());
      }

      return node;
    } finally {
      if (needNodeLock) {
        lockManager.threadReadUnlock(parent);
      }
      if (needGlobalLock) {
        lockManager.globalReadUnlock();
      }
    }
  }

  private ICachedMNode loadChildFromDisk(ICachedMNode parent, String name)
      throws MetadataException {
    ICachedMNode node = null;
    if (!ICachedMNodeContainer.getCachedMNodeContainer(parent).isVolatile()) {
      try {
        node = file.getChildNode(parent, name);
      } catch (IOException e) {
        throw new MetadataException(e);
      }
      if (node != null) {
        node = loadChildFromDiskToParent(parent, node);
      }
    }
    return node;
  }

  @SuppressWarnings("java:S2445")
  private ICachedMNode loadChildFromDiskToParent(ICachedMNode parent, ICachedMNode node) {
    synchronized (parent) {
      ICachedMNode nodeAlreadyLoaded = parent.getChild(node.getName());
      if (nodeAlreadyLoaded != null) {
        try {
          cacheManager.updateCacheStatusAfterMemoryRead(nodeAlreadyLoaded);
          return nodeAlreadyLoaded;
        } catch (MNodeNotCachedException ignored) {
          // the nodeAlreadyLoaded is evicted and use the node read from disk
        }
      }
      node.setParent(parent);
      cacheManager.updateCacheStatusAfterDiskRead(node);
      ensureMemoryStatus();
      return node;
    }
  }

  private void processAlias(
      IDeviceMNode<ICachedMNode> parent, IMeasurementMNode<ICachedMNode> node) {
    String alias = node.getAlias();
    if (alias != null) {
      parent.addAlias(alias, node);
    }
  }

  // getChildrenIterator will take readLock, must call iterator.close() after usage
  @Override
  public IMNodeIterator<ICachedMNode> getChildrenIterator(ICachedMNode parent)
      throws MetadataException {
    return getChildrenIterator(parent, true);
  }

  final IMNodeIterator<ICachedMNode> getChildrenIterator(ICachedMNode parent, boolean needLock)
      throws MetadataException {
    try {
      return new CachedMNodeIterator(parent, needLock);
    } catch (IOException e) {
      throw new MetadataException(e);
    }
  }

  @Override
  public IMNodeIterator<ICachedMNode> getTraverserIterator(
      ICachedMNode parent, Map<Integer, Template> templateMap, boolean skipPreDeletedSchema)
      throws MetadataException {
    return getTraverserIterator(this, parent, templateMap, skipPreDeletedSchema);
  }

  final IMNodeIterator<ICachedMNode> getTraverserIterator(
      IMTreeStore<ICachedMNode> store,
      ICachedMNode parent,
      Map<Integer, Template> templateMap,
      boolean skipPreDeletedSchema)
      throws MetadataException {
    if (parent.isDevice()) {
      AbstractTraverserIterator<ICachedMNode> iterator =
          new CachedTraverserIterator(store, parent.getAsDeviceMNode(), templateMap, nodeFactory);
      iterator.setSkipPreDeletedSchema(skipPreDeletedSchema);
      return iterator;
    } else {
      return store.getChildrenIterator(parent);
    }
  }

  // must pin parent first
  @Override
  public ICachedMNode addChild(ICachedMNode parent, String childName, ICachedMNode child) {
    lockManager.globalReadLock();
    lockManager.threadReadLock(parent);
    try {
      child.setParent(parent);
      cacheManager.updateCacheStatusAfterAppend(child);
      ensureMemoryStatus();
      return parent.getChild(childName);
    } finally {
      lockManager.threadReadUnlock(parent);
      lockManager.globalReadUnlock();
    }
  }

  /**
   * This method will delete a node from MTree, which means the corresponding subTree will be
   * deleted. Before deletion, the measurementMNode in this subtree should be collected for updating
   * statistics in MManager. The deletion will delete subtree in PBTree first and then delete the
   * node from memory. The target node and its ancestors should be pinned before invoking this
   * problem.
   *
   * @param parent the parent node of the target node
   * @param childName the name of the target node
   * @throws MetadataException
   */
  @Override
  public void deleteChild(ICachedMNode parent, String childName) throws MetadataException {
    lockManager.globalWriteLock();
    try {
      ICachedMNode deletedMNode = getChild(parent, childName, false, false);
      ICachedMNodeContainer container = ICachedMNodeContainer.getCachedMNodeContainer(parent);
      if (!container.isVolatile() && !container.hasChildInNewChildBuffer(childName)) {
        // the container has been persisted and this child is not a new child, which means the child
        // has been persisted and should be deleted from disk
        try {
          file.delete(deletedMNode);
        } catch (IOException e) {
          throw new MetadataException(e);
        }
      }

      parent.deleteChild(childName);
      cacheManager.remove(deletedMNode);
    } finally {
      lockManager.globalWriteUnlock();
    }
  }

  /**
   * The upside modification on node in MTree or MManager should be sync to MTreeStore explicitly.
   * Must pin the node first before update
   *
   * @param node the modified node
   */
  @Override
  public void updateMNode(ICachedMNode node, UnaryOperator<ICachedMNode> operation) {
    updateMNode(node, operation, true);
  }

  final void updateMNode(
      ICachedMNode node, UnaryOperator<ICachedMNode> operation, boolean needLock) {
    if (needLock) {
      lockManager.globalReadLock();
    }
    if (!node.isDatabase()) {
      lockManager.threadReadLock(node.getParent(), true);
    }
    try {
      node = operation.apply(node);
      if (node.isDatabase()) {
        root = node;
      }
      cacheManager.updateCacheStatusAfterUpdate(node);
    } finally {
      if (!node.isDatabase()) {
        lockManager.threadReadUnlock(node.getParent());
      }
      if (needLock) {
        lockManager.globalReadUnlock();
      }
    }
  }

  @Override
  public IDeviceMNode<ICachedMNode> setToEntity(ICachedMNode node) {
<<<<<<< HEAD
    lockManager.globalReadLock();
    if (!node.isDatabase()) {
      lockManager.threadReadLock(node.getParent(), true);
    }
    // This process may result in a new node instance hold the lock.
    // The write lock operation here ensures that the old instance and the new one won't hold
    // the same lock.
    lockManager.writeLock(node);
    IDeviceMNode<ICachedMNode> result = null;
    try {
      result = MNodeUtils.setToEntity(node, nodeFactory);
      if (node.isDatabase()) {
        root = result.getAsMNode();
      }
      cacheManager.updateCacheStatusAfterUpdate(result.getAsMNode());
    } finally {
      // If the lock is not unlocked or returned by the up-to-date instance, it may be
      // returned to lock pool
      // but hold by the up-to-date instance, and it is possible that the lock pool will
      // allocate the lock to a new
      // node instance. Such circumstance is terrible.
      if (result == null) {
        lockManager.writeUnlock(node);
      } else {
        lockManager.writeUnlock(result.getAsMNode());
      }
      if (!node.isDatabase()) {
        lockManager.threadReadUnlock(node.getParent());
      }
      lockManager.globalReadUnlock();
    }

    if (result != node) {
=======
    int rawSize = node.estimateSize();
    AtomicReference<Boolean> resultReference = new AtomicReference<>(false);
    updateMNode(node, o -> resultReference.getAndSet(MNodeUtils.setToEntity(node)));

    boolean isSuccess = resultReference.get();
    if (isSuccess) {
>>>>>>> 235a3f3c
      regionStatistics.addDevice();
      memManager.updatePinnedSize(node.estimateSize() - rawSize);
    }

    return node.getAsDeviceMNode();
  }

  @Override
  public ICachedMNode setToInternal(IDeviceMNode<ICachedMNode> entityMNode) {
<<<<<<< HEAD
    lockManager.globalReadLock();
    if (!entityMNode.isDatabase()) {
      lockManager.threadReadLock(entityMNode.getParent(), true);
    }
    // This process may result in a new node instance hold the lock.
    // The write lock operation here ensures that the old instance and the new one won't hold
    // the same lock.
    lockManager.writeLock(entityMNode.getAsMNode());
    ICachedMNode result = null;
    try {
      result = MNodeUtils.setToInternal(entityMNode, nodeFactory);
      if (entityMNode.isDatabase()) {
        root = result;
      }
      cacheManager.updateCacheStatusAfterUpdate(result);
    } finally {
      // If the lock is not unlocked or returned by the up-to-date instance, it may be
      // returned to lock pool
      // but hold by the up-to-date instance, and it is possible that the lock pool will
      // allocate the lock to a new
      // node instance. Such circumstance is terrible.
      if (result == null) {
        lockManager.writeUnlock(entityMNode.getAsMNode());
      } else {
        lockManager.writeUnlock(result);
      }
      if (!entityMNode.isDatabase()) {
        lockManager.threadReadUnlock(entityMNode.getParent());
      }
      lockManager.globalReadUnlock();
    }

    if (result != entityMNode) {
=======
    int rawSize = entityMNode.estimateSize();
    AtomicReference<Boolean> resultReference = new AtomicReference<>(false);
    // the entityMNode is just a wrapper, the actual CachedMNode instance shall be the same before
    // and after
    // setToInternal
    ICachedMNode internalMNode = entityMNode.getAsMNode();
    updateMNode(
        internalMNode, o -> resultReference.getAndSet(MNodeUtils.setToInternal(entityMNode)));

    boolean isSuccess = resultReference.get();
    if (isSuccess) {
>>>>>>> 235a3f3c
      regionStatistics.deleteDevice();
      memManager.updatePinnedSize(internalMNode.estimateSize() - rawSize);
    }

    return internalMNode;
  }

  @Override
  public void setAlias(IMeasurementMNode<ICachedMNode> measurementMNode, String alias)
      throws MetadataException {
    String existingAlias = measurementMNode.getAlias();
    if (existingAlias == null && alias == null) {
      return;
    }

    updateMNode(
        measurementMNode.getAsMNode(),
        o -> {
          o.getAsMeasurementMNode().setAlias(alias);
          return o;
        });

    if (existingAlias != null && alias != null) {
      memManager.updatePinnedSize(alias.length() - existingAlias.length());
    } else if (alias == null) {
      memManager.updatePinnedSize(
          -(MNodeSizeEstimator.getAliasBaseSize() + existingAlias.length()));
    } else {
      memManager.updatePinnedSize(MNodeSizeEstimator.getAliasBaseSize() + alias.length());
    }
  }

  /**
   * Currently, this method is only used for pin node get from mNodeCache. Pin MNode in memory makes
   * the pinned node and its ancestors not be evicted during cache eviction. The pinned MNode will
   * occupy memory resource, thus this method will check the memory status which may trigger cache
   * eviction or flushing.
   *
   * @param node
   */
  @Override
  public void pin(ICachedMNode node) throws MetadataException {
    pin(node, true);
  }

  final void pin(ICachedMNode node, boolean needLock) throws MetadataException {
    if (node.getParent() == null) {
      // ignore node represented by template
      return;
    }
    if (needLock) {
      lockManager.globalReadLock();
    }
    if (!node.isDatabase()) {
      lockManager.threadReadLock(node.getParent());
    }
    try {
      cacheManager.pinMNode(node);
    } finally {
      if (!node.isDatabase()) {
        lockManager.threadReadUnlock(node.getParent());
      }
      if (needLock) {
        lockManager.globalReadUnlock();
      }
    }
  }

  /**
   * UnPin MNode release the node from this thread/task's usage. If none thread/task is using this
   * node or pinning this node, it will be able to evict this node from memory. Since unpin changes
   * the node's status, the memory status will be checked and cache eviction and flushing may be
   * tirgger.
   *
   * @param node
   */
  @Override
  public void unPin(ICachedMNode node) {
    unPin(node, true);
  }

  final void unPin(ICachedMNode node, boolean needLock) {
    if (node.getParent() == null) {
      // ignore node represented by template
      return;
    }
    if (needLock) {
      lockManager.globalReadLock();
    }
    if (!node.isDatabase()) {
      lockManager.threadReadLock(node.getParent(), true);
    }
    try {
      if (cacheManager.unPinMNode(node)) {
        ensureMemoryStatus();
      }
    } finally {
      if (!node.isDatabase()) {
        lockManager.threadReadUnlock(node.getParent());
      }
      if (needLock) {
        lockManager.globalReadUnlock();
      }
    }
  }

  @Override
  public void unPinPath(ICachedMNode node) {
    unPinPath(node, true);
  }

  public void unPinPath(ICachedMNode node, boolean needLock) {
    while (!node.isDatabase()) {
      unPin(node, needLock);
      node = node.getParent();
    }
  }

  final long stampedReadLock() {
    return lockManager.globalStampedReadLock();
  }

  final void stampedReadUnlock(long stamp) {
    lockManager.globalStampedReadUnlock(stamp);
  }

  @Override
  public IMTreeStore<ICachedMNode> getWithReentrantReadLock() {
    return new ReentrantReadOnlyCachedMTreeStore(this);
  }

  /** clear all the data of MTreeStore in memory and disk. */
  @Override
  public void clear() {
    lockManager.globalWriteLock();
    try {
      CacheMemoryManager.getInstance().clearCachedMTreeStore(this);
      regionStatistics.setCacheManager(null);
      cacheManager.clear(root);
      root = null;
      if (file != null) {
        try {
          file.clear();
          file.close();
        } catch (MetadataException | IOException e) {
          LOGGER.error("Error occurred during PBTree clear, {}", e.getMessage());
        }
      }
      file = null;
    } finally {
      lockManager.globalWriteUnlock();
    }
  }

  @Override
  public boolean createSnapshot(File snapshotDir) {
    lockManager.globalWriteLock();
    try {
      flushVolatileNodes(false);
      return file.createSnapshot(snapshotDir);
    } finally {
      lockManager.globalWriteUnlock();
    }
  }

  public static CachedMTreeStore loadFromSnapshot(
      File snapshotDir,
      String storageGroup,
      int schemaRegionId,
      CachedSchemaRegionStatistics regionStatistics,
      Runnable flushCallback)
      throws IOException, MetadataException {
    return new CachedMTreeStore(
        snapshotDir, storageGroup, schemaRegionId, regionStatistics, flushCallback);
  }

  private CachedMTreeStore(
      File snapshotDir,
      String storageGroup,
      int schemaRegionId,
      CachedSchemaRegionStatistics regionStatistics,
      Runnable flushCallback)
      throws IOException, MetadataException {
    this.schemaRegionId = schemaRegionId;
    file = SchemaFile.loadSnapshot(snapshotDir, storageGroup, schemaRegionId);
    root = file.init();
    this.regionStatistics = regionStatistics;
    this.memManager = new MemManager(regionStatistics);
    this.flushCallback = flushCallback;
    this.cacheManager =
        CacheMemoryManager.getInstance().createLRUCacheManager(this, memManager, lockManager);
    cacheManager.initRootStatus(root);
    regionStatistics.setCacheManager(cacheManager);
    ensureMemoryStatus();
  }

  private void ensureMemoryStatus() {
    CacheMemoryManager.getInstance().ensureMemoryStatus();
  }

  public CachedSchemaRegionStatistics getRegionStatistics() {
    return regionStatistics;
  }

  /**
   * Fetching evictable nodes from cacheManager. Update the memory status after evicting each node.
   *
   * @return should not continue releasing
   */
  public boolean executeMemoryRelease() {
    if (regionStatistics.getUnpinnedMemorySize() != 0) {
      return !cacheManager.evict();
    } else {
      return true;
    }
  }

  /** Sync all volatile nodes to PBTree and execute memory release after flush. */
  public void flushVolatileNodes(boolean needLock) {
    if (needLock) {
      lockManager.globalReadLock();
    }
    try {
      boolean hasVolatileNodes = flushVolatileDBNode();

      Iterator<ICachedMNode> volatileSubtrees = cacheManager.collectVolatileSubtrees();
      if (volatileSubtrees.hasNext()) {
        hasVolatileNodes = true;

        long startTime = System.currentTimeMillis();

        ICachedMNode subtreeRoot;
        PBTreeFlushExecutor flushExecutor;
        while (volatileSubtrees.hasNext()) {
          subtreeRoot = volatileSubtrees.next();
          flushExecutor =
              new PBTreeFlushExecutor(subtreeRoot, needLock, cacheManager, file, lockManager);
          flushExecutor.flushVolatileNodes();
        }

        long time = System.currentTimeMillis() - startTime;
        if (time > 10_000) {
          LOGGER.info("It takes {}ms to flush MTree in SchemaRegion {}", time, schemaRegionId);
        } else {
          LOGGER.debug("It takes {}ms to flush MTree in SchemaRegion {}", time, schemaRegionId);
        }
      }

      if (hasVolatileNodes) {
        flushCallback.run();
      }
    } catch (MetadataException | IOException e) {
      LOGGER.warn(
          "Exception occurred during MTree flush, current SchemaRegionId is {}", schemaRegionId, e);
    } catch (Throwable e) {
      LOGGER.error(
          "Error occurred during MTree flush, current SchemaRegionId is {}", schemaRegionId, e);
      e.printStackTrace();
    } finally {
      if (needLock) {
        lockManager.globalReadUnlock();
      }
    }
  }

  private boolean flushVolatileDBNode() throws IOException {
    IDatabaseMNode<ICachedMNode> updatedStorageGroupMNode =
        cacheManager.collectUpdatedStorageGroupMNodes();
    if (updatedStorageGroupMNode == null) {
      return false;
    }

    try {
      file.updateDatabaseNode(updatedStorageGroupMNode);
      return true;
    } catch (IOException e) {
      LOGGER.warn(
          "IOException occurred during updating StorageGroupMNode {}",
          updatedStorageGroupMNode.getFullPath(),
          e);
      throw e;
    }
  }

  /**
   * Since any node R/W operation may change the memory status, thus it should be controlled during
   * iterating child nodes.
   */
  private class CachedMNodeIterator implements IMNodeIterator<ICachedMNode> {
    ICachedMNode parent;
    Iterator<ICachedMNode> iterator;
    Iterator<ICachedMNode> bufferIterator;
    boolean isIteratingDisk;
    ICachedMNode nextNode;

    boolean needLock;
    boolean isLocked;

    long readLockStamp;

    CachedMNodeIterator(ICachedMNode parent, boolean needLock)
        throws MetadataException, IOException {
      this.needLock = needLock;
      if (needLock) {
        lockManager.globalReadLock();
      }
      readLockStamp = lockManager.stampedReadLock(parent);
      isLocked = true;
      try {
        this.parent = parent;
        ICachedMNodeContainer container = ICachedMNodeContainer.getCachedMNodeContainer(parent);
        bufferIterator = container.getChildrenBufferIterator();
        if (!container.isVolatile()) {
          this.iterator = file.getChildren(parent);
          isIteratingDisk = true;
        } else {
          iterator = bufferIterator;
          isIteratingDisk = false;
        }

      } catch (Throwable e) {
        lockManager.stampedReadUnlock(parent, readLockStamp);
        if (needLock) {
          lockManager.globalReadUnlock();
        }
        isLocked = false;
        throw e;
      }
    }

    @Override
    public boolean hasNext() {
      if (nextNode != null) {
        return true;
      } else {
        try {
          readNext();
        } catch (MetadataException e) {
          LOGGER.error("Error occurred during readNext, {}", e.getMessage());
          return false;
        }
        return nextNode != null;
      }
    }

    // must invoke hasNext() first
    @Override
    public ICachedMNode next() {
      if (nextNode == null && !hasNext()) {
        throw new NoSuchElementException();
      }
      ICachedMNode result = nextNode;
      nextNode = null;
      return result;
    }

    private void readNext() throws MetadataException {
      ICachedMNode node = null;
      if (isIteratingDisk) {
        ICachedMNodeContainer container = ICachedMNodeContainer.getCachedMNodeContainer(parent);
        if (iterator.hasNext()) {
          node = iterator.next();
          while (container.hasChildInBuffer(node.getName())) {
            if (iterator.hasNext()) {
              node = iterator.next();
            } else {
              node = null;
              break;
            }
          }
        }
        if (node != null) {
          ICachedMNode nodeInMem = parent.getChild(node.getName());
          if (nodeInMem != null) {
            // this branch means the node load from disk is in cache, thus use the instance in
            // cache
            try {
              cacheManager.updateCacheStatusAfterMemoryRead(nodeInMem);
              node = nodeInMem;
            } catch (MNodeNotCachedException e) {
              node = loadChildFromDiskToParent(parent, node);
            }
          } else {
            node = loadChildFromDiskToParent(parent, node);
          }
          nextNode = node;
          return;
        } else {
          startIteratingBuffer();
        }
      }

      if (iterator.hasNext()) {
        node = iterator.next();
        // node in buffer won't be evicted during Iteration
        cacheManager.updateCacheStatusAfterMemoryRead(node);
      }
      nextNode = node;
    }

    private void startIteratingBuffer() {
      iterator = bufferIterator;
      isIteratingDisk = false;
    }

    @Override
    public void skipTemplateChildren() {
      // do nothing
    }

    @Override
    public void close() {
      try {
        if (nextNode != null) {
          unPin(nextNode, false);
          nextNode = null;
        }
      } finally {
        if (isLocked) {
          lockManager.stampedReadUnlock(parent, readLockStamp);
          if (needLock) {
            lockManager.globalReadUnlock();
          }
          isLocked = false;
        }
      }
    }
  }
}<|MERGE_RESOLUTION|>--- conflicted
+++ resolved
@@ -367,48 +367,12 @@
 
   @Override
   public IDeviceMNode<ICachedMNode> setToEntity(ICachedMNode node) {
-<<<<<<< HEAD
-    lockManager.globalReadLock();
-    if (!node.isDatabase()) {
-      lockManager.threadReadLock(node.getParent(), true);
-    }
-    // This process may result in a new node instance hold the lock.
-    // The write lock operation here ensures that the old instance and the new one won't hold
-    // the same lock.
-    lockManager.writeLock(node);
-    IDeviceMNode<ICachedMNode> result = null;
-    try {
-      result = MNodeUtils.setToEntity(node, nodeFactory);
-      if (node.isDatabase()) {
-        root = result.getAsMNode();
-      }
-      cacheManager.updateCacheStatusAfterUpdate(result.getAsMNode());
-    } finally {
-      // If the lock is not unlocked or returned by the up-to-date instance, it may be
-      // returned to lock pool
-      // but hold by the up-to-date instance, and it is possible that the lock pool will
-      // allocate the lock to a new
-      // node instance. Such circumstance is terrible.
-      if (result == null) {
-        lockManager.writeUnlock(node);
-      } else {
-        lockManager.writeUnlock(result.getAsMNode());
-      }
-      if (!node.isDatabase()) {
-        lockManager.threadReadUnlock(node.getParent());
-      }
-      lockManager.globalReadUnlock();
-    }
-
-    if (result != node) {
-=======
-    int rawSize = node.estimateSize();
+      int rawSize = node.estimateSize();
     AtomicReference<Boolean> resultReference = new AtomicReference<>(false);
     updateMNode(node, o -> resultReference.getAndSet(MNodeUtils.setToEntity(node)));
 
     boolean isSuccess = resultReference.get();
     if (isSuccess) {
->>>>>>> 235a3f3c
       regionStatistics.addDevice();
       memManager.updatePinnedSize(node.estimateSize() - rawSize);
     }
@@ -418,41 +382,6 @@
 
   @Override
   public ICachedMNode setToInternal(IDeviceMNode<ICachedMNode> entityMNode) {
-<<<<<<< HEAD
-    lockManager.globalReadLock();
-    if (!entityMNode.isDatabase()) {
-      lockManager.threadReadLock(entityMNode.getParent(), true);
-    }
-    // This process may result in a new node instance hold the lock.
-    // The write lock operation here ensures that the old instance and the new one won't hold
-    // the same lock.
-    lockManager.writeLock(entityMNode.getAsMNode());
-    ICachedMNode result = null;
-    try {
-      result = MNodeUtils.setToInternal(entityMNode, nodeFactory);
-      if (entityMNode.isDatabase()) {
-        root = result;
-      }
-      cacheManager.updateCacheStatusAfterUpdate(result);
-    } finally {
-      // If the lock is not unlocked or returned by the up-to-date instance, it may be
-      // returned to lock pool
-      // but hold by the up-to-date instance, and it is possible that the lock pool will
-      // allocate the lock to a new
-      // node instance. Such circumstance is terrible.
-      if (result == null) {
-        lockManager.writeUnlock(entityMNode.getAsMNode());
-      } else {
-        lockManager.writeUnlock(result);
-      }
-      if (!entityMNode.isDatabase()) {
-        lockManager.threadReadUnlock(entityMNode.getParent());
-      }
-      lockManager.globalReadUnlock();
-    }
-
-    if (result != entityMNode) {
-=======
     int rawSize = entityMNode.estimateSize();
     AtomicReference<Boolean> resultReference = new AtomicReference<>(false);
     // the entityMNode is just a wrapper, the actual CachedMNode instance shall be the same before
@@ -464,7 +393,6 @@
 
     boolean isSuccess = resultReference.get();
     if (isSuccess) {
->>>>>>> 235a3f3c
       regionStatistics.deleteDevice();
       memManager.updatePinnedSize(internalMNode.estimateSize() - rawSize);
     }
