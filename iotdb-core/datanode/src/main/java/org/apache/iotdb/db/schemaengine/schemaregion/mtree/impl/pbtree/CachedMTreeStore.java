/*
 * Licensed to the Apache Software Foundation (ASF) under one
 * or more contributor license agreements.  See the NOTICE file
 * distributed with this work for additional information
 * regarding copyright ownership.  The ASF licenses this file
 * to you under the Apache License, Version 2.0 (the
 * "License"); you may not use this file except in compliance
 * with the License.  You may obtain a copy of the License at
 *
 *     http://www.apache.org/licenses/LICENSE-2.0
 *
 * Unless required by applicable law or agreed to in writing,
 * software distributed under the License is distributed on an
 * "AS IS" BASIS, WITHOUT WARRANTIES OR CONDITIONS OF ANY
 * KIND, either express or implied.  See the License for the
 * specific language governing permissions and limitations
 * under the License.
 */

package org.apache.iotdb.db.schemaengine.schemaregion.mtree.impl.pbtree;

import org.apache.iotdb.commons.exception.MetadataException;
import org.apache.iotdb.commons.path.PartialPath;
import org.apache.iotdb.commons.schema.node.role.IDeviceMNode;
import org.apache.iotdb.commons.schema.node.role.IMeasurementMNode;
import org.apache.iotdb.commons.schema.node.utils.IMNodeFactory;
import org.apache.iotdb.commons.schema.node.utils.IMNodeIterator;
import org.apache.iotdb.db.exception.metadata.cache.MNodeNotCachedException;
import org.apache.iotdb.db.schemaengine.metric.SchemaRegionCachedMetric;
import org.apache.iotdb.db.schemaengine.rescon.CachedSchemaRegionStatistics;
import org.apache.iotdb.db.schemaengine.schemaregion.mtree.IMTreeStore;
import org.apache.iotdb.db.schemaengine.schemaregion.mtree.impl.mem.mnode.estimator.MNodeSizeEstimator;
import org.apache.iotdb.db.schemaengine.schemaregion.mtree.impl.mem.mnode.iterator.AbstractTraverserIterator;
import org.apache.iotdb.db.schemaengine.schemaregion.mtree.impl.pbtree.flush.PBTreeFlushExecutor;
import org.apache.iotdb.db.schemaengine.schemaregion.mtree.impl.pbtree.lock.LockManager;
import org.apache.iotdb.db.schemaengine.schemaregion.mtree.impl.pbtree.memcontrol.MemoryStatistics;
import org.apache.iotdb.db.schemaengine.schemaregion.mtree.impl.pbtree.memory.IMemoryManager;
import org.apache.iotdb.db.schemaengine.schemaregion.mtree.impl.pbtree.memory.ReleaseFlushMonitor;
import org.apache.iotdb.db.schemaengine.schemaregion.mtree.impl.pbtree.mnode.ICachedMNode;
import org.apache.iotdb.db.schemaengine.schemaregion.mtree.impl.pbtree.mnode.container.ICachedMNodeContainer;
import org.apache.iotdb.db.schemaengine.schemaregion.mtree.impl.pbtree.mnode.iterator.CachedTraverserIterator;
import org.apache.iotdb.db.schemaengine.schemaregion.mtree.impl.pbtree.schemafile.ISchemaFile;
import org.apache.iotdb.db.schemaengine.schemaregion.mtree.loader.MNodeFactoryLoader;
import org.apache.iotdb.db.schemaengine.schemaregion.utils.MNodeUtils;
import org.apache.iotdb.db.schemaengine.template.Template;

import org.slf4j.Logger;
import org.slf4j.LoggerFactory;

import java.io.File;
import java.io.IOException;
import java.util.Iterator;
import java.util.Map;
import java.util.NoSuchElementException;
import java.util.concurrent.atomic.AtomicLong;
import java.util.concurrent.atomic.AtomicReference;
import java.util.function.Consumer;

public class CachedMTreeStore implements IMTreeStore<ICachedMNode> {

  private static final Logger LOGGER = LoggerFactory.getLogger(CachedMTreeStore.class);

  private final int schemaRegionId;

  private final MemoryStatistics memoryStatistics;
  private final IMemoryManager memoryManager;
  private ISchemaFile file;
  private ICachedMNode root;
  // TODO: delete it
  private final Runnable flushCallback;
  private final IMNodeFactory<ICachedMNode> nodeFactory =
      MNodeFactoryLoader.getInstance().getCachedMNodeIMNodeFactory();
  private final CachedSchemaRegionStatistics regionStatistics;
  private final SchemaRegionCachedMetric metric;
  private final ReleaseFlushMonitor releaseFlushMonitor = ReleaseFlushMonitor.getInstance();
  private final LockManager lockManager;

  public CachedMTreeStore(
      int schemaRegionId,
      CachedSchemaRegionStatistics regionStatistics,
      SchemaRegionCachedMetric metric,
      Runnable flushCallback,
      ISchemaFile schemaFile,
      IMemoryManager memoryManager,
      MemoryStatistics memoryStatistics,
      LockManager lockManager)
      throws MetadataException {
    this.schemaRegionId = schemaRegionId;
    this.regionStatistics = regionStatistics;
    this.flushCallback = flushCallback;

    this.lockManager = lockManager;

    file = schemaFile;
    root = file.init();

    this.memoryStatistics = memoryStatistics;

    this.memoryManager = memoryManager;
    this.metric = metric;
    memoryManager.initRootStatus(root);

    ensureMemoryStatus();
  }

  @Override
  public ICachedMNode generatePrefix(PartialPath storageGroupPath) {
    String[] nodes = storageGroupPath.getNodes();
    // nodes[0] must be root
    ICachedMNode res = nodeFactory.createAboveDatabaseMNode(null, nodes[0]);
    ICachedMNode cur = res;
    ICachedMNode child;
    for (int i = 1; i < nodes.length - 1; i++) {
      child = nodeFactory.createAboveDatabaseMNode(cur, nodes[i]);
      cur.addChild(nodes[i], child);
      cur = child;
    }
    root.setParent(cur);
    cur.addChild(root);
    return res;
  }

  public IMemoryManager getMemoryManager() {
    return memoryManager;
  }

  public ISchemaFile getSchemaFile() {
    return file;
  }

  public LockManager getLockManager() {
    return lockManager;
  }

  @Override
  public ICachedMNode getRoot() {
    return root;
  }

  @Override
  public boolean hasChild(ICachedMNode parent, String name) throws MetadataException {
    return hasChild(parent, name, true, true);
  }

  protected final boolean hasChild(
      ICachedMNode parent, String name, boolean needGlobalLock, boolean needNodeLock)
      throws MetadataException {
    if (needGlobalLock) {
      lockManager.globalReadLock();
    }
    if (needNodeLock) {
      lockManager.threadReadLock(parent);
    }
    try {
      ICachedMNode child = getChild(parent, name, false, false);
      if (child == null) {
        return false;
      } else {
        unPin(child, false);
        return true;
      }
    } finally {
      if (needNodeLock) {
        lockManager.threadReadUnlock(parent);
      }
      if (needGlobalLock) {
        lockManager.globalReadUnlock();
      }
    }
  }

  /**
   * Get the target child node from parent. The parent must be pinned before invoking this method.
   * The method will try to get child node from cache. If there's no matched node in cache or the
   * node is not cached, which means it has been evicted, then this method will retrieve child node
   * from PBTree The returned child node will be pinned. If there's no matched child with the given
   * name, this method will return null.
   *
   * @param parent parent node
   * @param name the name or alias of the target child
   * @return the pinned child node
   * @throws MetadataException
   */
  @Override
  public ICachedMNode getChild(ICachedMNode parent, String name) throws MetadataException {
    return getChild(parent, name, true, true);
  }

  protected final ICachedMNode getChild(
      ICachedMNode parent, String name, boolean needGlobalLock, boolean needNodeLock)
      throws MetadataException {
    if (needGlobalLock) {
      lockManager.globalReadLock();
    }
    if (needNodeLock) {
      lockManager.threadReadLock(parent);
    }
    try {
      ICachedMNode node = parent.getChild(name);
      if (node == null) {
        node = loadChildFromDisk(parent, name);
      } else {
        try {
          memoryManager.updateCacheStatusAfterMemoryRead(node);
        } catch (MNodeNotCachedException e) {
          node = loadChildFromDisk(parent, name);
        }
      }
      if (node != null && node.isMeasurement()) {
        processAlias(parent.getAsDeviceMNode(), node.getAsMeasurementMNode());
      }

      return node;
    } finally {
      if (needNodeLock) {
        lockManager.threadReadUnlock(parent);
      }
      if (needGlobalLock) {
        lockManager.globalReadUnlock();
      }
    }
  }

  private ICachedMNode loadChildFromDisk(ICachedMNode parent, String name)
      throws MetadataException {
    ICachedMNode node = null;
    if (!ICachedMNodeContainer.getCachedMNodeContainer(parent).isVolatile()) {
      try {
        node = file.getChildNode(parent, name);
      } catch (IOException e) {
        throw new MetadataException(e);
      }
      if (node != null) {
        node = loadChildFromDiskToParent(parent, node);
      }
    }
    return node;
  }

  @SuppressWarnings("java:S2445")
  private ICachedMNode loadChildFromDiskToParent(ICachedMNode parent, ICachedMNode node) {
    synchronized (parent) {
      ICachedMNode nodeAlreadyLoaded = parent.getChild(node.getName());
      if (nodeAlreadyLoaded != null) {
        try {
          memoryManager.updateCacheStatusAfterMemoryRead(nodeAlreadyLoaded);
          return nodeAlreadyLoaded;
        } catch (MNodeNotCachedException ignored) {
          // the nodeAlreadyLoaded is evicted and use the node read from disk
        }
      }
      node.setParent(parent);
      metric.recordLoadFromDisk(node.estimateSize(), 1L);
      memoryManager.updateCacheStatusAfterDiskRead(node);
      ensureMemoryStatus();
      return node;
    }
  }

  private void processAlias(
      IDeviceMNode<ICachedMNode> parent, IMeasurementMNode<ICachedMNode> node) {
    String alias = node.getAlias();
    if (alias != null) {
      parent.addAlias(alias, node);
    }
  }

  // getChildrenIterator will take readLock, must call iterator.close() after usage
  @Override
  public IMNodeIterator<ICachedMNode> getChildrenIterator(ICachedMNode parent)
      throws MetadataException {
    return getChildrenIterator(parent, true);
  }

  final IMNodeIterator<ICachedMNode> getChildrenIterator(ICachedMNode parent, boolean needLock)
      throws MetadataException {
    try {
      return new CachedMNodeIterator(parent, needLock);
    } catch (IOException e) {
      throw new MetadataException(e);
    }
  }

  @Override
  public IMNodeIterator<ICachedMNode> getTraverserIterator(
      ICachedMNode parent, Map<Integer, Template> templateMap, boolean skipPreDeletedSchema)
      throws MetadataException {
    return getTraverserIterator(this, parent, templateMap, skipPreDeletedSchema);
  }

  final IMNodeIterator<ICachedMNode> getTraverserIterator(
      IMTreeStore<ICachedMNode> store,
      ICachedMNode parent,
      Map<Integer, Template> templateMap,
      boolean skipPreDeletedSchema)
      throws MetadataException {
    if (parent.isDevice()) {
      AbstractTraverserIterator<ICachedMNode> iterator =
          new CachedTraverserIterator(store, parent.getAsDeviceMNode(), templateMap, nodeFactory);
      iterator.setSkipPreDeletedSchema(skipPreDeletedSchema);
      return iterator;
    } else {
      return store.getChildrenIterator(parent);
    }
  }

  // must pin parent first
  @Override
  public ICachedMNode addChild(ICachedMNode parent, String childName, ICachedMNode child) {
    lockManager.globalReadLock();
    lockManager.threadReadLock(parent);
    try {
      child.setParent(parent);
      memoryManager.updateCacheStatusAfterAppend(child);
      ensureMemoryStatus();
      return parent.getChild(childName);
    } finally {
      lockManager.threadReadUnlock(parent);
      lockManager.globalReadUnlock();
    }
  }

  /**
   * This method will delete a node from MTree, which means the corresponding subTree will be
   * deleted. Before deletion, the measurementMNode in this subtree should be collected for updating
   * statistics in MManager. The deletion will delete subtree in PBTree first and then delete the
   * node from memory. The target node and its ancestors should be pinned before invoking this
   * problem.
   *
   * @param parent the parent node of the target node
   * @param childName the name of the target node
   * @throws MetadataException
   */
  @Override
  public void deleteChild(ICachedMNode parent, String childName) throws MetadataException {
    lockManager.globalWriteLock();
    try {
      ICachedMNode deletedMNode = getChild(parent, childName, false, false);
      ICachedMNodeContainer container = ICachedMNodeContainer.getCachedMNodeContainer(parent);
      if (!container.isVolatile() && !container.hasChildInNewChildBuffer(childName)) {
        // the container has been persisted and this child is not a new child, which means the child
        // has been persisted and should be deleted from disk
        try {
          file.delete(deletedMNode);
        } catch (IOException e) {
          throw new MetadataException(e);
        }
      }

      parent.deleteChild(childName);
      memoryManager.remove(deletedMNode);
    } finally {
      lockManager.globalWriteUnlock();
    }
  }

  /**
   * The upside modification on node in MTree or MManager should be sync to MTreeStore explicitly.
   * Must pin the node first before update
   *
   * @param node the modified node
   */
  @Override
  public void updateMNode(ICachedMNode node, Consumer<ICachedMNode> operation) {
    updateMNode(node, operation, true);
  }

  final void updateMNode(ICachedMNode node, Consumer<ICachedMNode> operation, boolean needLock) {
    if (needLock) {
      lockManager.globalReadLock();
    }
    if (!node.isDatabase()) {
      lockManager.threadReadLock(node.getParent(), true);
    }
    try {
      operation.accept(node);
      memoryManager.updateCacheStatusAfterUpdate(node);
    } finally {
      if (!node.isDatabase()) {
        lockManager.threadReadUnlock(node.getParent());
      }
      if (needLock) {
        lockManager.globalReadUnlock();
      }
    }
  }

  @Override
  public IDeviceMNode<ICachedMNode> setToEntity(ICachedMNode node) {
    int rawSize = node.estimateSize();
    AtomicReference<Boolean> resultReference = new AtomicReference<>(false);
    updateMNode(node, o -> resultReference.getAndSet(MNodeUtils.setToEntity(node)));

    boolean isSuccess = resultReference.get();
    if (isSuccess) {
      regionStatistics.addDevice();
      memoryStatistics.updatePinnedSize(node.estimateSize() - rawSize);
    }

    return node.getAsDeviceMNode();
  }

  @Override
  public ICachedMNode setToInternal(IDeviceMNode<ICachedMNode> entityMNode) {
    int rawSize = entityMNode.estimateSize();
    AtomicReference<Boolean> resultReference = new AtomicReference<>(false);
    // the entityMNode is just a wrapper, the actual CachedMNode instance shall be the same before
    // and after
    // setToInternal
    ICachedMNode internalMNode = entityMNode.getAsMNode();
    updateMNode(
        internalMNode, o -> resultReference.getAndSet(MNodeUtils.setToInternal(entityMNode)));

    boolean isSuccess = resultReference.get();
    if (isSuccess) {
      regionStatistics.deleteDevice();
      memoryStatistics.updatePinnedSize(internalMNode.estimateSize() - rawSize);
    }

    return internalMNode;
  }

  @Override
  public void setAlias(IMeasurementMNode<ICachedMNode> measurementMNode, String alias)
      throws MetadataException {
    String existingAlias = measurementMNode.getAlias();
    if (existingAlias == null && alias == null) {
      return;
    }

    updateMNode(measurementMNode.getAsMNode(), o -> o.getAsMeasurementMNode().setAlias(alias));

    if (existingAlias != null && alias != null) {
      memoryStatistics.updatePinnedSize(alias.length() - existingAlias.length());
    } else if (alias == null) {
      memoryStatistics.updatePinnedSize(
          -(MNodeSizeEstimator.getAliasBaseSize() + existingAlias.length()));
    } else {
      memoryStatistics.updatePinnedSize(MNodeSizeEstimator.getAliasBaseSize() + alias.length());
    }
  }

  /**
   * Currently, this method is only used for pin node get from mNodeCache. Pin MNode in memory makes
   * the pinned node and its ancestors not be evicted during cache eviction. The pinned MNode will
   * occupy memory resource, thus this method will check the memory status which may trigger cache
   * eviction or flushing.
   *
   * @param node
   */
  @Override
  public void pin(ICachedMNode node) throws MetadataException {
    pin(node, true);
  }

  final void pin(ICachedMNode node, boolean needLock) throws MetadataException {
    if (node.getParent() == null) {
      // ignore node represented by template
      return;
    }
    if (needLock) {
      lockManager.globalReadLock();
    }
    if (!node.isDatabase()) {
      lockManager.threadReadLock(node.getParent());
    }
    try {
      memoryManager.pinMNode(node);
    } finally {
      if (!node.isDatabase()) {
        lockManager.threadReadUnlock(node.getParent());
      }
      if (needLock) {
        lockManager.globalReadUnlock();
      }
    }
  }

  /**
   * UnPin MNode release the node from this thread/task's usage. If none thread/task is using this
   * node or pinning this node, it will be able to evict this node from memory. Since unpin changes
   * the node's status, the memory status will be checked and cache eviction and flushing may be
   * tirgger.
   *
   * @param node
   */
  @Override
  public void unPin(ICachedMNode node) {
    unPin(node, true);
  }

  final void unPin(ICachedMNode node, boolean needLock) {
    if (node.getParent() == null) {
      // ignore node represented by template
      return;
    }
    if (needLock) {
      lockManager.globalReadLock();
    }
    if (!node.isDatabase()) {
      lockManager.threadReadLock(node.getParent(), true);
    }
    try {
      if (memoryManager.unPinMNode(node)) {
        ensureMemoryStatus();
      }
    } finally {
      if (!node.isDatabase()) {
        lockManager.threadReadUnlock(node.getParent());
      }
      if (needLock) {
        lockManager.globalReadUnlock();
      }
    }
  }

  @Override
  public void unPinPath(ICachedMNode node) {
    unPinPath(node, true);
  }

  public void unPinPath(ICachedMNode node, boolean needLock) {
    while (!node.isDatabase()) {
      unPin(node, needLock);
      node = node.getParent();
    }
  }

  final long stampedReadLock() {
    return lockManager.globalStampedReadLock();
  }

  final void stampedReadUnlock(long stamp) {
    lockManager.globalStampedReadUnlock(stamp);
  }

  @Override
  public IMTreeStore<ICachedMNode> getWithReentrantReadLock() {
    return new ReentrantReadOnlyCachedMTreeStore(this);
  }

  /** clear all the data of MTreeStore in memory and disk. */
  @Override
  public void clear() {
    lockManager.globalWriteLock();
    try {
      releaseFlushMonitor.clearCachedMTreeStore(this);
      regionStatistics.setMemoryManager(null);
      memoryManager.clear(root);
      root = null;
      if (file != null) {
        try {
          file.clear();
          file.close();
        } catch (MetadataException | IOException e) {
          LOGGER.error("Error occurred during PBTree clear, {}", e.getMessage());
        }
      }
      file = null;
    } finally {
      lockManager.globalWriteUnlock();
    }
  }

  @Override
  public boolean createSnapshot(File snapshotDir) {
    lockManager.globalWriteLock();
    try {
      flushVolatileNodes(false);
      return file.createSnapshot(snapshotDir);
    } finally {
      lockManager.globalWriteUnlock();
    }
  }

  @Override
  public ReleaseFlushMonitor.RecordNode recordTraverserStatistics() {
    return releaseFlushMonitor.recordTraverserTime(schemaRegionId);
  }

  @Override
  public void recordTraverserMetric(long costTime) {
    metric.recordTraverser(costTime);
  }

  public void recordReleaseMetrics(long costTime, long releaseNodeNum, long releaseMemorySize) {
    metric.recordRelease(costTime, releaseNodeNum, releaseMemorySize);
  }

  public void recordFlushMetrics(long costTime, long releaseNodeNum, long releaseMemorySize) {
    metric.recordFlush(costTime, releaseNodeNum, releaseMemorySize);
  }

  private void ensureMemoryStatus() {
    releaseFlushMonitor.ensureMemoryStatus();
  }

  public CachedSchemaRegionStatistics getRegionStatistics() {
    return regionStatistics;
  }

  /**
   * Fetching evictable nodes from memoryManager. Update the memory status after evicting each node.
   *
   * @return should not continue releasing
   */
<<<<<<< HEAD
  public boolean executeMemoryRelease(AtomicLong releaseNodeNum, AtomicLong releaseMemorySize) {
    lockManager.globalReadUnlock();
=======
  public boolean executeMemoryRelease() {
    lockManager.globalReadLock(true);
>>>>>>> a7d5b511
    try {
      if (regionStatistics.getUnpinnedMemorySize() != 0) {
        return !memoryManager.evict(releaseNodeNum, releaseMemorySize);
      } else {
        return true;
      }
    } finally {
      lockManager.globalReadUnlock();
    }
  }

  /** Sync all volatile nodes to PBTree and execute memory release after flush. */
  public void flushVolatileNodes(boolean needLock) {
    if (needLock) {
      lockManager.globalReadLock();
    }
    long startTime = System.currentTimeMillis();
    AtomicLong flushNodeNum = new AtomicLong(0);
    AtomicLong flushMemSize = new AtomicLong(0);
    try {
      PBTreeFlushExecutor flushExecutor = new PBTreeFlushExecutor(memoryManager, file, lockManager);

      flushExecutor.flushVolatileNodes(flushNodeNum, flushMemSize);

    } catch (Throwable e) {
      LOGGER.error(
          "Error occurred during MTree flush, current SchemaRegionId is {}", schemaRegionId, e);
    } finally {
      long time = System.currentTimeMillis() - startTime;
      if (time > 10_000) {
        LOGGER.info("It takes {}ms to flush MTree in SchemaRegion {}", time, schemaRegionId);
      } else {
        LOGGER.debug("It takes {}ms to flush MTree in SchemaRegion {}", time, schemaRegionId);
      }
      recordFlushMetrics(time, flushNodeNum.get(), flushMemSize.get());
      if (needLock) {
        lockManager.globalReadUnlock();
      }
    }
  }

  /**
   * Since any node R/W operation may change the memory status, thus it should be controlled during
   * iterating child nodes.
   */
  private class CachedMNodeIterator implements IMNodeIterator<ICachedMNode> {
    ICachedMNode parent;
    Iterator<ICachedMNode> iterator;
    Iterator<ICachedMNode> bufferIterator;
    boolean isIteratingDisk;
    ICachedMNode nextNode;

    boolean needLock;
    boolean isLocked;

    long readLockStamp;

    CachedMNodeIterator(ICachedMNode parent, boolean needLock)
        throws MetadataException, IOException {
      this.needLock = needLock;
      if (needLock) {
        lockManager.globalReadLock();
      }
      readLockStamp = lockManager.stampedReadLock(parent);
      isLocked = true;
      try {
        this.parent = parent;
        ICachedMNodeContainer container = ICachedMNodeContainer.getCachedMNodeContainer(parent);
        bufferIterator = container.getChildrenBufferIterator();
        if (!container.isVolatile()) {
          this.iterator = file.getChildren(parent);
          isIteratingDisk = true;
        } else {
          iterator = bufferIterator;
          isIteratingDisk = false;
        }

      } catch (Throwable e) {
        lockManager.stampedReadUnlock(parent, readLockStamp);
        if (needLock) {
          lockManager.globalReadUnlock();
        }
        isLocked = false;
        throw e;
      }
    }

    @Override
    public boolean hasNext() {
      if (nextNode != null) {
        return true;
      } else {
        try {
          readNext();
        } catch (MetadataException e) {
          LOGGER.error("Error occurred during readNext, {}", e.getMessage());
          return false;
        }
        return nextNode != null;
      }
    }

    // must invoke hasNext() first
    @Override
    public ICachedMNode next() {
      if (nextNode == null && !hasNext()) {
        throw new NoSuchElementException();
      }
      ICachedMNode result = nextNode;
      nextNode = null;
      return result;
    }

    private void readNext() throws MetadataException {
      ICachedMNode node = null;
      if (isIteratingDisk) {
        ICachedMNodeContainer container = ICachedMNodeContainer.getCachedMNodeContainer(parent);
        if (iterator.hasNext()) {
          node = iterator.next();
          while (container.hasChildInBuffer(node.getName())) {
            if (iterator.hasNext()) {
              node = iterator.next();
            } else {
              node = null;
              break;
            }
          }
        }
        if (node != null) {
          ICachedMNode nodeInMem = parent.getChild(node.getName());
          if (nodeInMem != null) {
            // this branch means the node load from disk is in cache, thus use the instance in
            // cache
            try {
              memoryManager.updateCacheStatusAfterMemoryRead(nodeInMem);
              node = nodeInMem;
            } catch (MNodeNotCachedException e) {
              node = loadChildFromDiskToParent(parent, node);
            }
          } else {
            node = loadChildFromDiskToParent(parent, node);
          }
          nextNode = node;
          return;
        } else {
          startIteratingBuffer();
        }
      }

      if (iterator.hasNext()) {
        node = iterator.next();
        // node in buffer won't be evicted during Iteration
        memoryManager.updateCacheStatusAfterMemoryRead(node);
      }
      nextNode = node;
    }

    private void startIteratingBuffer() {
      iterator = bufferIterator;
      isIteratingDisk = false;
    }

    @Override
    public void skipTemplateChildren() {
      // do nothing
    }

    @Override
    public void close() {
      try {
        if (nextNode != null) {
          unPin(nextNode, false);
          nextNode = null;
        }
      } finally {
        if (isLocked) {
          lockManager.stampedReadUnlock(parent, readLockStamp);
          if (needLock) {
            lockManager.globalReadUnlock();
          }
          isLocked = false;
        }
      }
    }
  }
}<|MERGE_RESOLUTION|>--- conflicted
+++ resolved
@@ -604,13 +604,8 @@
    *
    * @return should not continue releasing
    */
-<<<<<<< HEAD
   public boolean executeMemoryRelease(AtomicLong releaseNodeNum, AtomicLong releaseMemorySize) {
-    lockManager.globalReadUnlock();
-=======
-  public boolean executeMemoryRelease() {
     lockManager.globalReadLock(true);
->>>>>>> a7d5b511
     try {
       if (regionStatistics.getUnpinnedMemorySize() != 0) {
         return !memoryManager.evict(releaseNodeNum, releaseMemorySize);
