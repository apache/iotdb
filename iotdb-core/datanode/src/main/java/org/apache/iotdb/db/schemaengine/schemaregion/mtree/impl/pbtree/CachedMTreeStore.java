--- conflicted
+++ resolved
@@ -587,29 +587,6 @@
       }
 
       Iterator<ICachedMNode> volatileSubtrees = cacheManager.collectVolatileSubtrees();
-<<<<<<< HEAD
-=======
-      if (volatileSubtrees.hasNext()) {
-        hasVolatileNodes = true;
-
-        long startTime = System.currentTimeMillis();
-
-        ICachedMNode subtreeRoot;
-        PBTreeFlushExecutor flushExecutor;
-        while (volatileSubtrees.hasNext()) {
-          subtreeRoot = volatileSubtrees.next();
-          flushExecutor = new PBTreeFlushExecutor(subtreeRoot, cacheManager, file);
-          flushExecutor.flushVolatileNodes();
-        }
-
-        long time = System.currentTimeMillis() - startTime;
-        if (time > 10_000) {
-          LOGGER.info("It takes {}ms to flush MTree in SchemaRegion {}", time, schemaRegionId);
-        } else {
-          LOGGER.debug("It takes {}ms to flush MTree in SchemaRegion {}", time, schemaRegionId);
-        }
-      }
->>>>>>> de26dd70
 
       long startTime = System.currentTimeMillis();
       flushExecutor = new PBTreeFlushExecutor(volatileSubtrees, cacheManager, file);
@@ -620,38 +597,9 @@
       } else {
         logger.debug("It takes {}ms to flush MTree in SchemaRegion {}", time, schemaRegionId);
       }
-<<<<<<< HEAD
-=======
-    } catch (MetadataException | IOException e) {
-      LOGGER.warn(
-          "Exception occurred during MTree flush, current SchemaRegionId is {}", schemaRegionId, e);
->>>>>>> de26dd70
     } catch (Throwable e) {
       LOGGER.error(
           "Error occurred during MTree flush, current SchemaRegionId is {}", schemaRegionId, e);
-<<<<<<< HEAD
-=======
-      e.printStackTrace();
-    }
-  }
-
-  private boolean flushVolatileDBNode() throws IOException {
-    IDatabaseMNode<ICachedMNode> updatedStorageGroupMNode =
-        cacheManager.collectUpdatedStorageGroupMNodes();
-    if (updatedStorageGroupMNode == null) {
-      return false;
-    }
-
-    try {
-      file.updateDatabaseNode(updatedStorageGroupMNode);
-      return true;
-    } catch (IOException e) {
-      LOGGER.warn(
-          "IOException occurred during updating StorageGroupMNode {}",
-          updatedStorageGroupMNode.getFullPath(),
-          e);
-      throw e;
->>>>>>> de26dd70
     }
   }
 
