--- conflicted
+++ resolved
@@ -107,7 +107,6 @@
     return this.inputChannels.length;
   }
 
-<<<<<<< HEAD
   public int[] getInputChannels() {
     return this.inputChannels;
   }
@@ -118,9 +117,9 @@
 
   public AggregationNode.Step getStep() {
     return this.step;
-=======
+  }
+
   public void close() {
     accumulator.close();
->>>>>>> 554d7d86
   }
 }