/*
 * Licensed to the Apache Software Foundation (ASF) under one
 * or more contributor license agreements.  See the NOTICE file
 * distributed with this work for additional information
 * regarding copyright ownership.  The ASF licenses this file
 * to you under the Apache License, Version 2.0 (the
 * "License"); you may not use this file except in compliance
 * with the License.  You may obtain a copy of the License at
 *
 *     http://www.apache.org/licenses/LICENSE-2.0
 *
 * Unless required by applicable law or agreed to in writing,
 * software distributed under the License is distributed on an
 * "AS IS" BASIS, WITHOUT WARRANTIES OR CONDITIONS OF ANY
 * KIND, either express or implied.  See the License for the
 * specific language governing permissions and limitations
 * under the License.
 */

package org.apache.iotdb.db.queryengine.execution.load;

import org.apache.iotdb.common.rpc.thrift.TTimePartitionSlot;
import org.apache.iotdb.commons.utils.TimePartitionUtils;
import org.apache.iotdb.db.storageengine.dataregion.modification.Deletion;
import org.apache.iotdb.db.storageengine.dataregion.modification.Modification;
import org.apache.iotdb.db.storageengine.dataregion.modification.ModificationFile;

import org.apache.tsfile.common.conf.TSFileConfig;
import org.apache.tsfile.common.conf.TSFileDescriptor;
import org.apache.tsfile.common.constant.TsFileConstant;
import org.apache.tsfile.encoding.decoder.Decoder;
import org.apache.tsfile.enums.TSDataType;
import org.apache.tsfile.exception.TsFileRuntimeException;
import org.apache.tsfile.file.MetaMarker;
import org.apache.tsfile.file.header.ChunkGroupHeader;
import org.apache.tsfile.file.header.ChunkHeader;
import org.apache.tsfile.file.header.PageHeader;
import org.apache.tsfile.file.metadata.IChunkMetadata;
import org.apache.tsfile.file.metadata.IDeviceID;
import org.apache.tsfile.file.metadata.TimeseriesMetadata;
import org.apache.tsfile.file.metadata.enums.TSEncoding;
import org.apache.tsfile.read.TsFileSequenceReader;
import org.apache.tsfile.read.common.BatchData;
import org.apache.tsfile.read.reader.page.PageReader;
import org.apache.tsfile.read.reader.page.TimePageReader;
import org.apache.tsfile.read.reader.page.ValuePageReader;
import org.apache.tsfile.utils.Pair;
import org.apache.tsfile.utils.TsPrimitiveType;
import org.slf4j.Logger;
import org.slf4j.LoggerFactory;

import java.io.File;
import java.io.IOException;
import java.nio.ByteBuffer;
import java.util.ArrayList;
import java.util.HashMap;
import java.util.HashSet;
import java.util.List;
import java.util.Map;
import java.util.Set;
import java.util.TreeMap;
import java.util.function.Function;

public class TsFileSplitter {
  private static final Logger logger = LoggerFactory.getLogger(TsFileSplitter.class);

  private final File tsFile;
  private final Function<TsFileData, Boolean> consumer;
  private Map<Long, IChunkMetadata> offset2ChunkMetadata = new HashMap<>();
  private TreeMap<Long, List<Deletion>> offset2Deletions = new TreeMap<>();
  private Map<Integer, List<AlignedChunkData>> pageIndex2ChunkData = new HashMap<>();
  private Map<Integer, long[]> pageIndex2Times = new HashMap<>();
  private boolean isTimeChunkNeedDecode = true;
  private IDeviceID curDevice = null;
  private boolean isAligned;
  private int timeChunkIndexOfCurrentValueColumn = 0;

  // Maintain the number of times the chunk of each measurement appears.
  private Map<String, Integer> valueColumn2TimeChunkIndex = new HashMap<>();
  // When encountering a value chunk, find the corresponding time chunk index through
  // valueColumn2TimeChunkIndex,
  // and then restore the corresponding context in the following List through time chunk index
  private List<Map<Integer, List<AlignedChunkData>>> pageIndex2ChunkDataList = new ArrayList<>();
  private List<Map<Integer, long[]>> pageIndex2TimesList = null;
  private List<Boolean> isTimeChunkNeedDecodeList = new ArrayList<>();

  public TsFileSplitter(File tsFile, Function<TsFileData, Boolean> consumer) {
    this.tsFile = tsFile;
    this.consumer = consumer;
  }

  @SuppressWarnings({"squid:S3776", "squid:S6541"})
  public void splitTsFileByDataPartition() throws IOException, IllegalStateException {
    try (TsFileSequenceReader reader = new TsFileSequenceReader(tsFile.getAbsolutePath())) {
      getAllModification(offset2Deletions);

      if (!checkMagic(reader)) {
        throw new TsFileRuntimeException(
            String.format("Magic String check error when parsing TsFile %s.", tsFile.getPath()));
      }

      reader.position((long) TSFileConfig.MAGIC_STRING.getBytes().length + 1);
      getChunkMetadata(reader, offset2ChunkMetadata);
      byte marker;
      // It should be noted that time chunk and its corresponding value chunk are not necessarily
      // consecutive in the file.
      // Therefore, every time after consuming a set of AlignedChunkData, we still need to retain
      // some structural information
      // for the corresponding value chunk that may appear later.
      while ((marker = reader.readMarker()) != MetaMarker.SEPARATOR) {
        switch (marker) {
          case MetaMarker.CHUNK_HEADER:
          case MetaMarker.TIME_CHUNK_HEADER:
          case MetaMarker.ONLY_ONE_PAGE_CHUNK_HEADER:
          case MetaMarker.ONLY_ONE_PAGE_TIME_CHUNK_HEADER:
<<<<<<< HEAD
            processTimeChunkOrNonAlignedChunk(reader, marker);
            if (isAligned) {
              storeTimeChunkContext();
=======
            long chunkOffset = reader.position();
            consumeAllAlignedChunkData(chunkOffset, pageIndex2ChunkData);
            handleModification(offset2Deletions, chunkOffset);

            ChunkHeader header = reader.readChunkHeader(marker);
            String measurementId = header.getMeasurementID();
            if (header.getDataSize() == 0) {
              throw new TsFileRuntimeException(
                  String.format(
                      "Empty Nonaligned Chunk or Time Chunk with offset %d in TsFile %s.",
                      chunkOffset, tsFile.getPath()));
            }

            boolean isAligned =
                ((header.getChunkType() & TsFileConstant.TIME_COLUMN_MASK)
                    == TsFileConstant.TIME_COLUMN_MASK);
            IChunkMetadata chunkMetadata = offset2ChunkMetadata.get(chunkOffset - Byte.BYTES);
            // When loading TsFile with Chunk in data zone but no matched ChunkMetadata
            // at the end of file, this Chunk needs to be skipped.
            if (chunkMetadata == null) {
              reader.readChunk(-1, header.getDataSize());
              break;
            }
            TTimePartitionSlot timePartitionSlot =
                TimePartitionUtils.getTimePartitionSlot(chunkMetadata.getStartTime());
            ChunkData chunkData =
                ChunkData.createChunkData(
                    isAligned, curDevice.toString(), header, timePartitionSlot);

            if (!needDecodeChunk(chunkMetadata)) {
              chunkData.setNotDecode();
              chunkData.writeEntireChunk(reader.readChunk(-1, header.getDataSize()), chunkMetadata);
              if (isAligned) {
                isTimeChunkNeedDecode = false;
                pageIndex2ChunkData
                    .computeIfAbsent(1, o -> new ArrayList<>())
                    .add((AlignedChunkData) chunkData);
              } else {
                consumeChunkData(measurementId, chunkOffset, chunkData);
              }
              break;
            }

            Decoder defaultTimeDecoder =
                Decoder.getDecoderByType(
                    TSEncoding.valueOf(TSFileDescriptor.getInstance().getConfig().getTimeEncoder()),
                    TSDataType.INT64);
            Decoder valueDecoder =
                Decoder.getDecoderByType(header.getEncodingType(), header.getDataType());
            int dataSize = header.getDataSize();
            int pageIndex = 0;
            if (isAligned) {
              isTimeChunkNeedDecode = true;
              pageIndex2Times = new HashMap<>();
            }

            while (dataSize > 0) {
              PageHeader pageHeader =
                  reader.readPageHeader(
                      header.getDataType(),
                      (header.getChunkType() & 0x3F) == MetaMarker.CHUNK_HEADER);
              long pageDataSize = pageHeader.getSerializedPageSize();
              if (!needDecodePage(pageHeader, chunkMetadata)) { // an entire page
                long startTime =
                    pageHeader.getStatistics() == null
                        ? chunkMetadata.getStartTime()
                        : pageHeader.getStartTime();
                TTimePartitionSlot pageTimePartitionSlot =
                    TimePartitionUtils.getTimePartitionSlot(startTime);
                if (!timePartitionSlot.equals(pageTimePartitionSlot)) {
                  if (!isAligned) {
                    consumeChunkData(measurementId, chunkOffset, chunkData);
                  }
                  timePartitionSlot = pageTimePartitionSlot;
                  chunkData =
                      ChunkData.createChunkData(
                          isAligned, curDevice.toString(), header, timePartitionSlot);
                }
                if (isAligned) {
                  pageIndex2ChunkData
                      .computeIfAbsent(pageIndex, o -> new ArrayList<>())
                      .add((AlignedChunkData) chunkData);
                }
                chunkData.writeEntirePage(pageHeader, reader.readCompressedPage(pageHeader));
              } else { // split page
                ByteBuffer pageData = reader.readPage(pageHeader, header.getCompressionType());
                Pair<long[], Object[]> tvArray =
                    decodePage(
                        isAligned, pageData, pageHeader, defaultTimeDecoder, valueDecoder, header);
                long[] times = tvArray.left;
                Object[] values = tvArray.right;
                if (isAligned) {
                  pageIndex2Times.put(pageIndex, times);
                }

                int satisfiedLength = 0;
                long endTime =
                    timePartitionSlot.getStartTime()
                        + TimePartitionUtils.getTimePartitionInterval();
                for (int i = 0; i < times.length; i++) {
                  if (times[i] >= endTime) {
                    chunkData.writeDecodePage(times, values, satisfiedLength);
                    if (isAligned) {
                      pageIndex2ChunkData
                          .computeIfAbsent(pageIndex, o -> new ArrayList<>())
                          .add((AlignedChunkData) chunkData);
                    } else {
                      consumeChunkData(measurementId, chunkOffset, chunkData);
                    }

                    timePartitionSlot = TimePartitionUtils.getTimePartitionSlot(times[i]);
                    satisfiedLength = 0;
                    endTime =
                        timePartitionSlot.getStartTime()
                            + TimePartitionUtils.getTimePartitionInterval();
                    chunkData =
                        ChunkData.createChunkData(
                            isAligned, curDevice.toString(), header, timePartitionSlot);
                  }
                  satisfiedLength += 1;
                }
                chunkData.writeDecodePage(times, values, satisfiedLength);
                if (isAligned) {
                  pageIndex2ChunkData
                      .computeIfAbsent(pageIndex, o -> new ArrayList<>())
                      .add((AlignedChunkData) chunkData);
                }
              }

              pageIndex += 1;
              dataSize -= pageDataSize;
            }

            if (!isAligned) {
              consumeChunkData(measurementId, chunkOffset, chunkData);
>>>>>>> d78585c8
            }
            break;
          case MetaMarker.VALUE_CHUNK_HEADER:
          case MetaMarker.ONLY_ONE_PAGE_VALUE_CHUNK_HEADER:
            processValueChunk(reader, marker);
            break;
          case MetaMarker.CHUNK_GROUP_HEADER:
            ChunkGroupHeader chunkGroupHeader = reader.readChunkGroupHeader();
            curDevice = chunkGroupHeader.getDeviceID();
            pageIndex2ChunkDataList = new ArrayList<>();
            pageIndex2TimesList = new ArrayList<>();
            isTimeChunkNeedDecodeList = new ArrayList<>();
            valueColumn2TimeChunkIndex = new HashMap<>();
            timeChunkIndexOfCurrentValueColumn = 0;
            break;
          case MetaMarker.OPERATION_INDEX_RANGE:
            reader.readPlanIndex();
            break;
          default:
            MetaMarker.handleUnexpectedMarker(marker);
        }
      }

      consumeAllAlignedChunkData(reader.position(), pageIndex2ChunkData);
      handleModification(offset2Deletions, Long.MAX_VALUE);
    }
  }

  private void processTimeChunkOrNonAlignedChunk(TsFileSequenceReader reader, byte marker)
      throws IOException {
    long chunkOffset = reader.position();
    timeChunkIndexOfCurrentValueColumn = pageIndex2TimesList.size();
    consumeAllAlignedChunkData(chunkOffset, pageIndex2ChunkData);
    handleModification(offset2Deletions, chunkOffset);

    ChunkHeader header = reader.readChunkHeader(marker);
    String measurementId = header.getMeasurementID();
    if (header.getDataSize() == 0) {
      throw new TsFileRuntimeException(
          String.format(
              "Empty Nonaligned Chunk or Time Chunk with offset %d in TsFile %s.",
              chunkOffset, tsFile.getPath()));
    }

    isAligned =
        ((header.getChunkType() & TsFileConstant.TIME_COLUMN_MASK)
            == TsFileConstant.TIME_COLUMN_MASK);
    IChunkMetadata chunkMetadata = offset2ChunkMetadata.get(chunkOffset - Byte.BYTES);
    // When loading TsFile with Chunk in data zone but no matched ChunkMetadata
    // at the end of file, this Chunk needs to be skipped.
    if (chunkMetadata == null) {
      reader.readChunk(-1, header.getDataSize());
      return;
    }
    TTimePartitionSlot timePartitionSlot =
        TimePartitionUtils.getTimePartitionSlot(chunkMetadata.getStartTime());
    ChunkData chunkData =
        ChunkData.createChunkData(
            isAligned, ((PlainDeviceID) curDevice).toStringID(), header, timePartitionSlot);

    if (!needDecodeChunk(chunkMetadata)) {
      chunkData.setNotDecode();
      chunkData.writeEntireChunk(reader.readChunk(-1, header.getDataSize()), chunkMetadata);
      if (isAligned) {
        isTimeChunkNeedDecode = false;
        pageIndex2ChunkData
            .computeIfAbsent(1, o -> new ArrayList<>())
            .add((AlignedChunkData) chunkData);
      } else {
        consumeChunkData(measurementId, chunkOffset, chunkData);
      }
      return;
    }

    decodeAndWriteTimeChunkOrNonAlignedChunk(reader, header, chunkMetadata, chunkOffset, chunkData);
  }

  private void decodeAndWriteTimeChunkOrNonAlignedChunk(
      TsFileSequenceReader reader,
      ChunkHeader header,
      IChunkMetadata chunkMetadata,
      long chunkOffset,
      ChunkData chunkData)
      throws IOException {
    String measurementId = header.getMeasurementID();
    TTimePartitionSlot timePartitionSlot = chunkData.getTimePartitionSlot();
    Decoder defaultTimeDecoder =
        Decoder.getDecoderByType(
            TSEncoding.valueOf(TSFileDescriptor.getInstance().getConfig().getTimeEncoder()),
            TSDataType.INT64);
    Decoder valueDecoder = Decoder.getDecoderByType(header.getEncodingType(), header.getDataType());
    int dataSize = header.getDataSize();
    int pageIndex = 0;
    if (isAligned) {
      isTimeChunkNeedDecode = true;
      pageIndex2Times = new HashMap<>();
    }

    while (dataSize > 0) {
      PageHeader pageHeader =
          reader.readPageHeader(
              header.getDataType(), (header.getChunkType() & 0x3F) == MetaMarker.CHUNK_HEADER);
      long pageDataSize = pageHeader.getSerializedPageSize();
      if (!needDecodePage(pageHeader, chunkMetadata)) { // an entire page
        long startTime =
            pageHeader.getStatistics() == null
                ? chunkMetadata.getStartTime()
                : pageHeader.getStartTime();
        TTimePartitionSlot pageTimePartitionSlot =
            TimePartitionUtils.getTimePartitionSlot(startTime);
        if (!timePartitionSlot.equals(pageTimePartitionSlot)) {
          if (!isAligned) {
            consumeChunkData(measurementId, chunkOffset, chunkData);
          }
          timePartitionSlot = pageTimePartitionSlot;
          chunkData =
              ChunkData.createChunkData(
                  isAligned, ((PlainDeviceID) curDevice).toStringID(), header, timePartitionSlot);
        }
        if (isAligned) {
          pageIndex2ChunkData
              .computeIfAbsent(pageIndex, o -> new ArrayList<>())
              .add((AlignedChunkData) chunkData);
        }
        chunkData.writeEntirePage(pageHeader, reader.readCompressedPage(pageHeader));
      } else { // split page
        ByteBuffer pageData = reader.readPage(pageHeader, header.getCompressionType());
        Pair<long[], Object[]> tvArray =
            decodePage(isAligned, pageData, pageHeader, defaultTimeDecoder, valueDecoder, header);
        long[] times = tvArray.left;
        Object[] values = tvArray.right;
        if (isAligned) {
          pageIndex2Times.put(pageIndex, times);
        }

        int satisfiedLength = 0;
        long endTime =
            timePartitionSlot.getStartTime() + TimePartitionUtils.getTimePartitionInterval();
        for (int i = 0; i < times.length; i++) {
          if (times[i] >= endTime) {
            chunkData.writeDecodePage(times, values, satisfiedLength);
            if (isAligned) {
              pageIndex2ChunkData
                  .computeIfAbsent(pageIndex, o -> new ArrayList<>())
                  .add((AlignedChunkData) chunkData);
            } else {
              consumeChunkData(measurementId, chunkOffset, chunkData);
            }

            timePartitionSlot = TimePartitionUtils.getTimePartitionSlot(times[i]);
            satisfiedLength = 0;
            endTime =
                timePartitionSlot.getStartTime() + TimePartitionUtils.getTimePartitionInterval();
            chunkData =
                ChunkData.createChunkData(
                    isAligned, ((PlainDeviceID) curDevice).toStringID(), header, timePartitionSlot);
          }
          satisfiedLength += 1;
        }
        chunkData.writeDecodePage(times, values, satisfiedLength);
        if (isAligned) {
          pageIndex2ChunkData
              .computeIfAbsent(pageIndex, o -> new ArrayList<>())
              .add((AlignedChunkData) chunkData);
        }
      }

      pageIndex += 1;
      dataSize -= pageDataSize;
    }

    if (!isAligned) {
      consumeChunkData(measurementId, chunkOffset, chunkData);
    }
  }

  private void processValueChunk(TsFileSequenceReader reader, byte marker) throws IOException {
    long chunkOffset = reader.position();
    IChunkMetadata chunkMetadata = offset2ChunkMetadata.get(chunkOffset - Byte.BYTES);
    ChunkHeader header = reader.readChunkHeader(marker);
    // When loading TsFile with Chunk in data zone but no matched ChunkMetadata
    // at the end of file, this Chunk needs to be skipped.
    if (chunkMetadata == null) {
      reader.readChunk(-1, header.getDataSize());
      return;
    }
    switchToTimeChunkContextOfCurrentMeasurement(reader, header.getMeasurementID());
    if (header.getDataSize() == 0) {
      handleEmptyValueChunk(header, pageIndex2ChunkData, chunkMetadata, isTimeChunkNeedDecode);
      return;
    }

    if (!isTimeChunkNeedDecode) {
      AlignedChunkData alignedChunkData = pageIndex2ChunkData.get(1).get(0);
      alignedChunkData.addValueChunk(header);
      alignedChunkData.writeEntireChunk(reader.readChunk(-1, header.getDataSize()), chunkMetadata);
      return;
    }

    Set<ChunkData> allChunkData = new HashSet<>();
    int dataSize = header.getDataSize();
    int pageIndex = 0;
    Decoder valueDecoder = Decoder.getDecoderByType(header.getEncodingType(), header.getDataType());

    while (dataSize > 0) {
      PageHeader pageHeader =
          reader.readPageHeader(
              header.getDataType(), (header.getChunkType() & 0x3F) == MetaMarker.CHUNK_HEADER);
      List<AlignedChunkData> alignedChunkDataList = pageIndex2ChunkData.get(pageIndex);
      for (AlignedChunkData alignedChunkData : alignedChunkDataList) {
        if (!allChunkData.contains(alignedChunkData)) {
          alignedChunkData.addValueChunk(header);
          allChunkData.add(alignedChunkData);
        }
      }
      if (alignedChunkDataList.size() == 1) { // write entire page
        // write the entire page if it's not an empty page.
        alignedChunkDataList
            .get(0)
            .writeEntirePage(pageHeader, reader.readCompressedPage(pageHeader));
      } else { // decode page
        long[] times = pageIndex2Times.get(pageIndex);
        TsPrimitiveType[] values = decodeValuePage(reader, header, pageHeader, times, valueDecoder);
        for (AlignedChunkData alignedChunkData : alignedChunkDataList) {
          alignedChunkData.writeDecodeValuePage(times, values, header.getDataType());
        }
      }
      long pageDataSize = pageHeader.getSerializedPageSize();
      pageIndex += 1;
      dataSize -= pageDataSize;
    }
  }

  private void storeTimeChunkContext() {
    pageIndex2TimesList.add(pageIndex2Times);
    pageIndex2ChunkDataList.add(pageIndex2ChunkData);
    isTimeChunkNeedDecodeList.add(isTimeChunkNeedDecode);
    pageIndex2Times = new HashMap<>();
    pageIndex2ChunkData = new HashMap<>();
    isTimeChunkNeedDecode = true;
  }

  private void switchToTimeChunkContextOfCurrentMeasurement(
      TsFileSequenceReader reader, String measurement) throws IOException {
    int index = valueColumn2TimeChunkIndex.getOrDefault(measurement, 0);
    if (index != timeChunkIndexOfCurrentValueColumn) {
      consumeAllAlignedChunkData(reader.position(), pageIndex2ChunkData);
    }
    timeChunkIndexOfCurrentValueColumn = index;
    valueColumn2TimeChunkIndex.put(measurement, index + 1);
    pageIndex2Times = pageIndex2TimesList.get(index);
    pageIndex2ChunkData = pageIndex2ChunkDataList.get(index);

    isTimeChunkNeedDecode = isTimeChunkNeedDecodeList.get(index);
  }

  private void getAllModification(Map<Long, List<Deletion>> offset2Deletions) throws IOException {
    try (ModificationFile modificationFile =
        new ModificationFile(tsFile.getAbsolutePath() + ModificationFile.FILE_SUFFIX)) {
      for (Modification modification : modificationFile.getModifications()) {
        offset2Deletions
            .computeIfAbsent(modification.getFileOffset(), o -> new ArrayList<>())
            .add((Deletion) modification);
      }
    }
  }

  private boolean checkMagic(TsFileSequenceReader reader) throws IOException {
    String magic = reader.readHeadMagic();
    if (!magic.equals(TSFileConfig.MAGIC_STRING)) {
      logger.error("the file's MAGIC STRING is incorrect, file path: {}", reader.getFileName());
      return false;
    }

    byte versionNumber = reader.readVersionNumber();
    if (versionNumber != TSFileConfig.VERSION_NUMBER) {
      logger.error("the file's Version Number is incorrect, file path: {}", reader.getFileName());
      return false;
    }

    if (!reader.readTailMagic().equals(TSFileConfig.MAGIC_STRING)) {
      logger.error("the file is not closed correctly, file path: {}", reader.getFileName());
      return false;
    }
    return true;
  }

  private void getChunkMetadata(
      TsFileSequenceReader reader, Map<Long, IChunkMetadata> offset2ChunkMetadata)
      throws IOException {
    Map<IDeviceID, List<TimeseriesMetadata>> device2Metadata =
        reader.getAllTimeseriesMetadata(true);
    for (Map.Entry<IDeviceID, List<TimeseriesMetadata>> entry : device2Metadata.entrySet()) {
      for (TimeseriesMetadata timeseriesMetadata : entry.getValue()) {
        for (IChunkMetadata chunkMetadata : timeseriesMetadata.getChunkMetadataList()) {
          offset2ChunkMetadata.put(chunkMetadata.getOffsetOfChunkHeader(), chunkMetadata);
        }
      }
    }
  }

  private void handleModification(
      TreeMap<Long, List<Deletion>> offset2Deletions, long chunkOffset) {
    while (!offset2Deletions.isEmpty() && offset2Deletions.firstEntry().getKey() <= chunkOffset) {
      offset2Deletions
          .pollFirstEntry()
          .getValue()
          .forEach(o -> consumer.apply(new DeletionData(o)));
    }
  }

  private void consumeAllAlignedChunkData(
      long offset, Map<Integer, List<AlignedChunkData>> pageIndex2ChunkData) {
    if (pageIndex2ChunkData.isEmpty()) {
      return;
    }

    Map<AlignedChunkData, BatchedAlignedValueChunkData> chunkDataMap = new HashMap<>();
    for (Map.Entry<Integer, List<AlignedChunkData>> entry : pageIndex2ChunkData.entrySet()) {
      List<AlignedChunkData> alignedChunkDataList = entry.getValue();
      for (int i = 0; i < alignedChunkDataList.size(); i++) {
        AlignedChunkData oldChunkData = alignedChunkDataList.get(i);
        BatchedAlignedValueChunkData chunkData =
            chunkDataMap.computeIfAbsent(oldChunkData, BatchedAlignedValueChunkData::new);
        alignedChunkDataList.set(i, chunkData);
      }
    }
    for (AlignedChunkData chunkData : chunkDataMap.keySet()) {
      if (Boolean.FALSE.equals(consumer.apply(chunkData))) {
        throw new IllegalStateException(
            String.format(
                "Consume aligned chunk data error, next chunk offset: %d, chunkData: %s",
                offset, chunkData));
      }
    }
    this.pageIndex2ChunkData = new HashMap<>();
  }

  private void consumeChunkData(String measurement, long offset, ChunkData chunkData) {
    if (Boolean.FALSE.equals(consumer.apply(chunkData))) {
      throw new IllegalStateException(
          String.format(
              "Consume chunkData error, chunk offset: %d, measurement: %s, chunkData: %s",
              offset, measurement, chunkData));
    }
  }

  private boolean needDecodeChunk(IChunkMetadata chunkMetadata) {
    return !TimePartitionUtils.getTimePartitionSlot(chunkMetadata.getStartTime())
        .equals(TimePartitionUtils.getTimePartitionSlot(chunkMetadata.getEndTime()));
  }

  private boolean needDecodePage(PageHeader pageHeader, IChunkMetadata chunkMetadata) {
    if (pageHeader.getStatistics() == null) {
      return !TimePartitionUtils.getTimePartitionSlot(chunkMetadata.getStartTime())
          .equals(TimePartitionUtils.getTimePartitionSlot(chunkMetadata.getEndTime()));
    }
    return !TimePartitionUtils.getTimePartitionSlot(pageHeader.getStartTime())
        .equals(TimePartitionUtils.getTimePartitionSlot(pageHeader.getEndTime()));
  }

  private Pair<long[], Object[]> decodePage(
      boolean isAligned,
      ByteBuffer pageData,
      PageHeader pageHeader,
      Decoder timeDecoder,
      Decoder valueDecoder,
      ChunkHeader chunkHeader)
      throws IOException {
    if (isAligned) {
      TimePageReader timePageReader = new TimePageReader(pageHeader, pageData, timeDecoder);
      long[] times = timePageReader.getNextTimeBatch();
      return new Pair<>(times, new Object[times.length]);
    }

    valueDecoder.reset();
    PageReader pageReader =
        new PageReader(pageData, chunkHeader.getDataType(), valueDecoder, timeDecoder);
    BatchData batchData = pageReader.getAllSatisfiedPageData();
    long[] times = new long[batchData.length()];
    Object[] values = new Object[batchData.length()];
    int index = 0;
    while (batchData.hasCurrent()) {
      times[index] = batchData.currentTime();
      values[index++] = batchData.currentValue();
      batchData.next();
    }
    return new Pair<>(times, values);
  }

  private void handleEmptyValueChunk(
      ChunkHeader header,
      Map<Integer, List<AlignedChunkData>> pageIndex2ChunkData,
      IChunkMetadata chunkMetadata,
      boolean isTimeChunkNeedDecode)
      throws IOException {
    Set<ChunkData> allChunkData = new HashSet<>();
    for (Map.Entry<Integer, List<AlignedChunkData>> entry : pageIndex2ChunkData.entrySet()) {
      for (AlignedChunkData alignedChunkData : entry.getValue()) {
        if (!allChunkData.contains(alignedChunkData)) {
          alignedChunkData.addValueChunk(header);
          if (!isTimeChunkNeedDecode) {
            alignedChunkData.writeEntireChunk(ByteBuffer.allocate(0), chunkMetadata);
          }
          allChunkData.add(alignedChunkData);
        }
      }
    }
  }

  /**
   * handle empty page in aligned chunk, if uncompressedSize and compressedSize are both 0, and the
   * statistics is null, then the page is empty.
   *
   * @param pageHeader page header
   * @return true if the page is empty
   */
  private boolean isEmptyPage(PageHeader pageHeader) {
    return pageHeader.getUncompressedSize() == 0
        && pageHeader.getCompressedSize() == 0
        && pageHeader.getStatistics() == null;
  }

  private TsPrimitiveType[] decodeValuePage(
      TsFileSequenceReader reader,
      ChunkHeader chunkHeader,
      PageHeader pageHeader,
      long[] times,
      Decoder valueDecoder)
      throws IOException {
    if (pageHeader.getSerializedPageSize() == 0) {
      return new TsPrimitiveType[times.length];
    }

    valueDecoder.reset();
    ByteBuffer pageData = reader.readPage(pageHeader, chunkHeader.getCompressionType());
    ValuePageReader valuePageReader =
        new ValuePageReader(pageHeader, pageData, chunkHeader.getDataType(), valueDecoder);
    return valuePageReader.nextValueBatch(
        times); // should be origin time, so recording satisfied length is necessary
  }
}<|MERGE_RESOLUTION|>--- conflicted
+++ resolved
@@ -113,147 +113,9 @@
           case MetaMarker.TIME_CHUNK_HEADER:
           case MetaMarker.ONLY_ONE_PAGE_CHUNK_HEADER:
           case MetaMarker.ONLY_ONE_PAGE_TIME_CHUNK_HEADER:
-<<<<<<< HEAD
             processTimeChunkOrNonAlignedChunk(reader, marker);
             if (isAligned) {
               storeTimeChunkContext();
-=======
-            long chunkOffset = reader.position();
-            consumeAllAlignedChunkData(chunkOffset, pageIndex2ChunkData);
-            handleModification(offset2Deletions, chunkOffset);
-
-            ChunkHeader header = reader.readChunkHeader(marker);
-            String measurementId = header.getMeasurementID();
-            if (header.getDataSize() == 0) {
-              throw new TsFileRuntimeException(
-                  String.format(
-                      "Empty Nonaligned Chunk or Time Chunk with offset %d in TsFile %s.",
-                      chunkOffset, tsFile.getPath()));
-            }
-
-            boolean isAligned =
-                ((header.getChunkType() & TsFileConstant.TIME_COLUMN_MASK)
-                    == TsFileConstant.TIME_COLUMN_MASK);
-            IChunkMetadata chunkMetadata = offset2ChunkMetadata.get(chunkOffset - Byte.BYTES);
-            // When loading TsFile with Chunk in data zone but no matched ChunkMetadata
-            // at the end of file, this Chunk needs to be skipped.
-            if (chunkMetadata == null) {
-              reader.readChunk(-1, header.getDataSize());
-              break;
-            }
-            TTimePartitionSlot timePartitionSlot =
-                TimePartitionUtils.getTimePartitionSlot(chunkMetadata.getStartTime());
-            ChunkData chunkData =
-                ChunkData.createChunkData(
-                    isAligned, curDevice.toString(), header, timePartitionSlot);
-
-            if (!needDecodeChunk(chunkMetadata)) {
-              chunkData.setNotDecode();
-              chunkData.writeEntireChunk(reader.readChunk(-1, header.getDataSize()), chunkMetadata);
-              if (isAligned) {
-                isTimeChunkNeedDecode = false;
-                pageIndex2ChunkData
-                    .computeIfAbsent(1, o -> new ArrayList<>())
-                    .add((AlignedChunkData) chunkData);
-              } else {
-                consumeChunkData(measurementId, chunkOffset, chunkData);
-              }
-              break;
-            }
-
-            Decoder defaultTimeDecoder =
-                Decoder.getDecoderByType(
-                    TSEncoding.valueOf(TSFileDescriptor.getInstance().getConfig().getTimeEncoder()),
-                    TSDataType.INT64);
-            Decoder valueDecoder =
-                Decoder.getDecoderByType(header.getEncodingType(), header.getDataType());
-            int dataSize = header.getDataSize();
-            int pageIndex = 0;
-            if (isAligned) {
-              isTimeChunkNeedDecode = true;
-              pageIndex2Times = new HashMap<>();
-            }
-
-            while (dataSize > 0) {
-              PageHeader pageHeader =
-                  reader.readPageHeader(
-                      header.getDataType(),
-                      (header.getChunkType() & 0x3F) == MetaMarker.CHUNK_HEADER);
-              long pageDataSize = pageHeader.getSerializedPageSize();
-              if (!needDecodePage(pageHeader, chunkMetadata)) { // an entire page
-                long startTime =
-                    pageHeader.getStatistics() == null
-                        ? chunkMetadata.getStartTime()
-                        : pageHeader.getStartTime();
-                TTimePartitionSlot pageTimePartitionSlot =
-                    TimePartitionUtils.getTimePartitionSlot(startTime);
-                if (!timePartitionSlot.equals(pageTimePartitionSlot)) {
-                  if (!isAligned) {
-                    consumeChunkData(measurementId, chunkOffset, chunkData);
-                  }
-                  timePartitionSlot = pageTimePartitionSlot;
-                  chunkData =
-                      ChunkData.createChunkData(
-                          isAligned, curDevice.toString(), header, timePartitionSlot);
-                }
-                if (isAligned) {
-                  pageIndex2ChunkData
-                      .computeIfAbsent(pageIndex, o -> new ArrayList<>())
-                      .add((AlignedChunkData) chunkData);
-                }
-                chunkData.writeEntirePage(pageHeader, reader.readCompressedPage(pageHeader));
-              } else { // split page
-                ByteBuffer pageData = reader.readPage(pageHeader, header.getCompressionType());
-                Pair<long[], Object[]> tvArray =
-                    decodePage(
-                        isAligned, pageData, pageHeader, defaultTimeDecoder, valueDecoder, header);
-                long[] times = tvArray.left;
-                Object[] values = tvArray.right;
-                if (isAligned) {
-                  pageIndex2Times.put(pageIndex, times);
-                }
-
-                int satisfiedLength = 0;
-                long endTime =
-                    timePartitionSlot.getStartTime()
-                        + TimePartitionUtils.getTimePartitionInterval();
-                for (int i = 0; i < times.length; i++) {
-                  if (times[i] >= endTime) {
-                    chunkData.writeDecodePage(times, values, satisfiedLength);
-                    if (isAligned) {
-                      pageIndex2ChunkData
-                          .computeIfAbsent(pageIndex, o -> new ArrayList<>())
-                          .add((AlignedChunkData) chunkData);
-                    } else {
-                      consumeChunkData(measurementId, chunkOffset, chunkData);
-                    }
-
-                    timePartitionSlot = TimePartitionUtils.getTimePartitionSlot(times[i]);
-                    satisfiedLength = 0;
-                    endTime =
-                        timePartitionSlot.getStartTime()
-                            + TimePartitionUtils.getTimePartitionInterval();
-                    chunkData =
-                        ChunkData.createChunkData(
-                            isAligned, curDevice.toString(), header, timePartitionSlot);
-                  }
-                  satisfiedLength += 1;
-                }
-                chunkData.writeDecodePage(times, values, satisfiedLength);
-                if (isAligned) {
-                  pageIndex2ChunkData
-                      .computeIfAbsent(pageIndex, o -> new ArrayList<>())
-                      .add((AlignedChunkData) chunkData);
-                }
-              }
-
-              pageIndex += 1;
-              dataSize -= pageDataSize;
-            }
-
-            if (!isAligned) {
-              consumeChunkData(measurementId, chunkOffset, chunkData);
->>>>>>> d78585c8
             }
             break;
           case MetaMarker.VALUE_CHUNK_HEADER:
@@ -311,8 +173,7 @@
     TTimePartitionSlot timePartitionSlot =
         TimePartitionUtils.getTimePartitionSlot(chunkMetadata.getStartTime());
     ChunkData chunkData =
-        ChunkData.createChunkData(
-            isAligned, ((PlainDeviceID) curDevice).toStringID(), header, timePartitionSlot);
+        ChunkData.createChunkData(isAligned, curDevice.toString(), header, timePartitionSlot);
 
     if (!needDecodeChunk(chunkMetadata)) {
       chunkData.setNotDecode();
@@ -370,8 +231,7 @@
           }
           timePartitionSlot = pageTimePartitionSlot;
           chunkData =
-              ChunkData.createChunkData(
-                  isAligned, ((PlainDeviceID) curDevice).toStringID(), header, timePartitionSlot);
+              ChunkData.createChunkData(isAligned, curDevice.toString(), header, timePartitionSlot);
         }
         if (isAligned) {
           pageIndex2ChunkData
@@ -409,7 +269,7 @@
                 timePartitionSlot.getStartTime() + TimePartitionUtils.getTimePartitionInterval();
             chunkData =
                 ChunkData.createChunkData(
-                    isAligned, ((PlainDeviceID) curDevice).toStringID(), header, timePartitionSlot);
+                    isAligned, curDevice.toString(), header, timePartitionSlot);
           }
           satisfiedLength += 1;
         }
