--- conflicted
+++ resolved
@@ -1088,10 +1088,6 @@
       AlterTimeSeriesStatement alterTimeSeriesStatement = new AlterTimeSeriesStatement(true);
       alterTimeSeriesStatement.setPath(parseFullPath(ctx.fullPath()));
       parseAlterClause(ctx.alterClause(), alterTimeSeriesStatement);
-<<<<<<< HEAD
-=======
-      alterTimeSeriesStatement.setAlterView(true);
->>>>>>> f060d1ab
       if (alterTimeSeriesStatement.getAlias() != null) {
         throw new SemanticException("View doesn't support alias.");
       }
