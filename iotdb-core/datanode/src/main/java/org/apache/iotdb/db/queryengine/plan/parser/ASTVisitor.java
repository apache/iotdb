--- conflicted
+++ resolved
@@ -2515,7 +2515,14 @@
     return authorStatement;
   }
 
-<<<<<<< HEAD
+  @Override
+  public Statement visitRenameUser(IoTDBSqlParser.RenameUserContext ctx) {
+    AuthorStatement authorStatement = new AuthorStatement(AuthorType.RENAME_USER);
+    authorStatement.setUserName(parseIdentifier(ctx.username.getText()));
+    authorStatement.setNewUsername(parseIdentifier(ctx.newUsername.getText()));
+    return authorStatement;
+  }
+
   // Unlock User
   @Override
   public Statement visitAlterUserAccountUnlock(IoTDBSqlParser.AlterUserAccountUnlockContext ctx) {
@@ -2529,13 +2536,6 @@
     if (host != null) {
       authorStatement.setLoginAddr(parseStringLiteral(host));
     }
-=======
-  @Override
-  public Statement visitRenameUser(IoTDBSqlParser.RenameUserContext ctx) {
-    AuthorStatement authorStatement = new AuthorStatement(AuthorType.RENAME_USER);
-    authorStatement.setUserName(parseIdentifier(ctx.username.getText()));
-    authorStatement.setNewUsername(parseIdentifier(ctx.newUsername.getText()));
->>>>>>> e03560fa
     return authorStatement;
   }
 
