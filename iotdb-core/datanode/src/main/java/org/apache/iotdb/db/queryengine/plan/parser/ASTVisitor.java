/*
 * Licensed to the Apache Software Foundation (ASF) under one
 * or more contributor license agreements.  See the NOTICE file
 * distributed with this work for additional information
 * regarding copyright ownership.  The ASF licenses this file
 * to you under the Apache License, Version 2.0 (the
 * "License"); you may not use this file except in compliance
 * with the License.  You may obtain a copy of the License at
 *
 *     http://www.apache.org/licenses/LICENSE-2.0
 *
 * Unless required by applicable law or agreed to in writing,
 * software distributed under the License is distributed on an
 * "AS IS" BASIS, WITHOUT WARRANTIES OR CONDITIONS OF ANY
 * KIND, either express or implied.  See the License for the
 * specific language governing permissions and limitations
 * under the License.
 */

package org.apache.iotdb.db.queryengine.plan.parser;

import org.apache.iotdb.common.rpc.thrift.TConsensusGroupType;
import org.apache.iotdb.common.rpc.thrift.TTimedQuota;
import org.apache.iotdb.common.rpc.thrift.ThrottleType;
import org.apache.iotdb.commons.auth.entity.PrivilegeType;
import org.apache.iotdb.commons.cluster.NodeStatus;
import org.apache.iotdb.commons.conf.IoTDBConstant;
import org.apache.iotdb.commons.cq.TimeoutPolicy;
import org.apache.iotdb.commons.path.PartialPath;
import org.apache.iotdb.commons.schema.filter.SchemaFilter;
import org.apache.iotdb.commons.schema.filter.SchemaFilterFactory;
import org.apache.iotdb.commons.utils.PathUtils;
import org.apache.iotdb.db.conf.IoTDBConfig;
import org.apache.iotdb.db.conf.IoTDBDescriptor;
import org.apache.iotdb.db.exception.sql.SemanticException;
import org.apache.iotdb.db.qp.sql.IoTDBSqlParser;
import org.apache.iotdb.db.qp.sql.IoTDBSqlParser.ConstantContext;
import org.apache.iotdb.db.qp.sql.IoTDBSqlParser.CountDatabasesContext;
import org.apache.iotdb.db.qp.sql.IoTDBSqlParser.CountDevicesContext;
import org.apache.iotdb.db.qp.sql.IoTDBSqlParser.CountNodesContext;
import org.apache.iotdb.db.qp.sql.IoTDBSqlParser.CountTimeseriesContext;
import org.apache.iotdb.db.qp.sql.IoTDBSqlParser.CreateFunctionContext;
import org.apache.iotdb.db.qp.sql.IoTDBSqlParser.DropFunctionContext;
import org.apache.iotdb.db.qp.sql.IoTDBSqlParser.ExpressionContext;
import org.apache.iotdb.db.qp.sql.IoTDBSqlParser.GroupByAttributeClauseContext;
import org.apache.iotdb.db.qp.sql.IoTDBSqlParser.IdentifierContext;
import org.apache.iotdb.db.qp.sql.IoTDBSqlParser.ShowFunctionsContext;
import org.apache.iotdb.db.qp.sql.IoTDBSqlParserBaseVisitor;
import org.apache.iotdb.db.queryengine.common.header.ColumnHeaderConstant;
import org.apache.iotdb.db.queryengine.execution.operator.window.WindowType;
import org.apache.iotdb.db.queryengine.plan.analyze.ExpressionAnalyzer;
import org.apache.iotdb.db.queryengine.plan.expression.Expression;
import org.apache.iotdb.db.queryengine.plan.expression.ExpressionType;
import org.apache.iotdb.db.queryengine.plan.expression.binary.AdditionExpression;
import org.apache.iotdb.db.queryengine.plan.expression.binary.CompareBinaryExpression;
import org.apache.iotdb.db.queryengine.plan.expression.binary.DivisionExpression;
import org.apache.iotdb.db.queryengine.plan.expression.binary.EqualToExpression;
import org.apache.iotdb.db.queryengine.plan.expression.binary.GreaterEqualExpression;
import org.apache.iotdb.db.queryengine.plan.expression.binary.GreaterThanExpression;
import org.apache.iotdb.db.queryengine.plan.expression.binary.LessEqualExpression;
import org.apache.iotdb.db.queryengine.plan.expression.binary.LessThanExpression;
import org.apache.iotdb.db.queryengine.plan.expression.binary.LogicAndExpression;
import org.apache.iotdb.db.queryengine.plan.expression.binary.LogicOrExpression;
import org.apache.iotdb.db.queryengine.plan.expression.binary.ModuloExpression;
import org.apache.iotdb.db.queryengine.plan.expression.binary.MultiplicationExpression;
import org.apache.iotdb.db.queryengine.plan.expression.binary.NonEqualExpression;
import org.apache.iotdb.db.queryengine.plan.expression.binary.SubtractionExpression;
import org.apache.iotdb.db.queryengine.plan.expression.binary.WhenThenExpression;
import org.apache.iotdb.db.queryengine.plan.expression.leaf.ConstantOperand;
import org.apache.iotdb.db.queryengine.plan.expression.leaf.NullOperand;
import org.apache.iotdb.db.queryengine.plan.expression.leaf.TimeSeriesOperand;
import org.apache.iotdb.db.queryengine.plan.expression.leaf.TimestampOperand;
import org.apache.iotdb.db.queryengine.plan.expression.multi.FunctionExpression;
import org.apache.iotdb.db.queryengine.plan.expression.multi.builtin.BuiltInScalarFunctionHelperFactory;
import org.apache.iotdb.db.queryengine.plan.expression.other.CaseWhenThenExpression;
import org.apache.iotdb.db.queryengine.plan.expression.ternary.BetweenExpression;
import org.apache.iotdb.db.queryengine.plan.expression.unary.InExpression;
import org.apache.iotdb.db.queryengine.plan.expression.unary.IsNullExpression;
import org.apache.iotdb.db.queryengine.plan.expression.unary.LikeExpression;
import org.apache.iotdb.db.queryengine.plan.expression.unary.LogicNotExpression;
import org.apache.iotdb.db.queryengine.plan.expression.unary.NegationExpression;
import org.apache.iotdb.db.queryengine.plan.expression.unary.RegularExpression;
import org.apache.iotdb.db.queryengine.plan.statement.AuthorType;
import org.apache.iotdb.db.queryengine.plan.statement.Statement;
import org.apache.iotdb.db.queryengine.plan.statement.StatementType;
import org.apache.iotdb.db.queryengine.plan.statement.component.FillComponent;
import org.apache.iotdb.db.queryengine.plan.statement.component.FillPolicy;
import org.apache.iotdb.db.queryengine.plan.statement.component.FromComponent;
import org.apache.iotdb.db.queryengine.plan.statement.component.GroupByComponent;
import org.apache.iotdb.db.queryengine.plan.statement.component.GroupByConditionComponent;
import org.apache.iotdb.db.queryengine.plan.statement.component.GroupByCountComponent;
import org.apache.iotdb.db.queryengine.plan.statement.component.GroupByLevelComponent;
import org.apache.iotdb.db.queryengine.plan.statement.component.GroupBySessionComponent;
import org.apache.iotdb.db.queryengine.plan.statement.component.GroupByTagComponent;
import org.apache.iotdb.db.queryengine.plan.statement.component.GroupByTimeComponent;
import org.apache.iotdb.db.queryengine.plan.statement.component.GroupByVariationComponent;
import org.apache.iotdb.db.queryengine.plan.statement.component.HavingCondition;
import org.apache.iotdb.db.queryengine.plan.statement.component.IntoComponent;
import org.apache.iotdb.db.queryengine.plan.statement.component.IntoItem;
import org.apache.iotdb.db.queryengine.plan.statement.component.NullOrdering;
import org.apache.iotdb.db.queryengine.plan.statement.component.OrderByComponent;
import org.apache.iotdb.db.queryengine.plan.statement.component.OrderByKey;
import org.apache.iotdb.db.queryengine.plan.statement.component.Ordering;
import org.apache.iotdb.db.queryengine.plan.statement.component.ResultColumn;
import org.apache.iotdb.db.queryengine.plan.statement.component.ResultSetFormat;
import org.apache.iotdb.db.queryengine.plan.statement.component.SelectComponent;
import org.apache.iotdb.db.queryengine.plan.statement.component.SortItem;
import org.apache.iotdb.db.queryengine.plan.statement.component.WhereCondition;
import org.apache.iotdb.db.queryengine.plan.statement.crud.DeleteDataStatement;
import org.apache.iotdb.db.queryengine.plan.statement.crud.InsertStatement;
import org.apache.iotdb.db.queryengine.plan.statement.crud.LoadTsFileStatement;
import org.apache.iotdb.db.queryengine.plan.statement.crud.QueryStatement;
import org.apache.iotdb.db.queryengine.plan.statement.literal.BooleanLiteral;
import org.apache.iotdb.db.queryengine.plan.statement.literal.DoubleLiteral;
import org.apache.iotdb.db.queryengine.plan.statement.literal.Literal;
import org.apache.iotdb.db.queryengine.plan.statement.literal.LongLiteral;
import org.apache.iotdb.db.queryengine.plan.statement.literal.StringLiteral;
import org.apache.iotdb.db.queryengine.plan.statement.metadata.AlterTimeSeriesStatement;
import org.apache.iotdb.db.queryengine.plan.statement.metadata.CountDatabaseStatement;
import org.apache.iotdb.db.queryengine.plan.statement.metadata.CountDevicesStatement;
import org.apache.iotdb.db.queryengine.plan.statement.metadata.CountLevelTimeSeriesStatement;
import org.apache.iotdb.db.queryengine.plan.statement.metadata.CountNodesStatement;
import org.apache.iotdb.db.queryengine.plan.statement.metadata.CountTimeSeriesStatement;
import org.apache.iotdb.db.queryengine.plan.statement.metadata.CountTimeSlotListStatement;
import org.apache.iotdb.db.queryengine.plan.statement.metadata.CreateAlignedTimeSeriesStatement;
import org.apache.iotdb.db.queryengine.plan.statement.metadata.CreateContinuousQueryStatement;
import org.apache.iotdb.db.queryengine.plan.statement.metadata.CreateFunctionStatement;
import org.apache.iotdb.db.queryengine.plan.statement.metadata.CreateTimeSeriesStatement;
import org.apache.iotdb.db.queryengine.plan.statement.metadata.CreateTriggerStatement;
import org.apache.iotdb.db.queryengine.plan.statement.metadata.DatabaseSchemaStatement;
import org.apache.iotdb.db.queryengine.plan.statement.metadata.DeleteDatabaseStatement;
import org.apache.iotdb.db.queryengine.plan.statement.metadata.DeleteTimeSeriesStatement;
import org.apache.iotdb.db.queryengine.plan.statement.metadata.DropContinuousQueryStatement;
import org.apache.iotdb.db.queryengine.plan.statement.metadata.DropFunctionStatement;
import org.apache.iotdb.db.queryengine.plan.statement.metadata.DropTriggerStatement;
import org.apache.iotdb.db.queryengine.plan.statement.metadata.GetRegionIdStatement;
import org.apache.iotdb.db.queryengine.plan.statement.metadata.GetSeriesSlotListStatement;
import org.apache.iotdb.db.queryengine.plan.statement.metadata.GetTimeSlotListStatement;
import org.apache.iotdb.db.queryengine.plan.statement.metadata.MigrateRegionStatement;
import org.apache.iotdb.db.queryengine.plan.statement.metadata.SetTTLStatement;
import org.apache.iotdb.db.queryengine.plan.statement.metadata.ShowChildNodesStatement;
import org.apache.iotdb.db.queryengine.plan.statement.metadata.ShowChildPathsStatement;
import org.apache.iotdb.db.queryengine.plan.statement.metadata.ShowClusterStatement;
import org.apache.iotdb.db.queryengine.plan.statement.metadata.ShowConfigNodesStatement;
import org.apache.iotdb.db.queryengine.plan.statement.metadata.ShowContinuousQueriesStatement;
import org.apache.iotdb.db.queryengine.plan.statement.metadata.ShowDataNodesStatement;
import org.apache.iotdb.db.queryengine.plan.statement.metadata.ShowDatabaseStatement;
import org.apache.iotdb.db.queryengine.plan.statement.metadata.ShowDevicesStatement;
import org.apache.iotdb.db.queryengine.plan.statement.metadata.ShowFunctionsStatement;
import org.apache.iotdb.db.queryengine.plan.statement.metadata.ShowRegionStatement;
import org.apache.iotdb.db.queryengine.plan.statement.metadata.ShowTTLStatement;
import org.apache.iotdb.db.queryengine.plan.statement.metadata.ShowTimeSeriesStatement;
import org.apache.iotdb.db.queryengine.plan.statement.metadata.ShowTriggersStatement;
import org.apache.iotdb.db.queryengine.plan.statement.metadata.ShowVariablesStatement;
import org.apache.iotdb.db.queryengine.plan.statement.metadata.UnSetTTLStatement;
import org.apache.iotdb.db.queryengine.plan.statement.metadata.model.CreateModelStatement;
import org.apache.iotdb.db.queryengine.plan.statement.metadata.model.DropModelStatement;
import org.apache.iotdb.db.queryengine.plan.statement.metadata.model.ShowModelsStatement;
import org.apache.iotdb.db.queryengine.plan.statement.metadata.model.ShowTrialsStatement;
import org.apache.iotdb.db.queryengine.plan.statement.metadata.pipe.CreatePipePluginStatement;
import org.apache.iotdb.db.queryengine.plan.statement.metadata.pipe.CreatePipeStatement;
import org.apache.iotdb.db.queryengine.plan.statement.metadata.pipe.DropPipePluginStatement;
import org.apache.iotdb.db.queryengine.plan.statement.metadata.pipe.DropPipeStatement;
import org.apache.iotdb.db.queryengine.plan.statement.metadata.pipe.ShowPipePluginsStatement;
import org.apache.iotdb.db.queryengine.plan.statement.metadata.pipe.ShowPipesStatement;
import org.apache.iotdb.db.queryengine.plan.statement.metadata.pipe.StartPipeStatement;
import org.apache.iotdb.db.queryengine.plan.statement.metadata.pipe.StopPipeStatement;
import org.apache.iotdb.db.queryengine.plan.statement.metadata.template.ActivateTemplateStatement;
import org.apache.iotdb.db.queryengine.plan.statement.metadata.template.AlterSchemaTemplateStatement;
import org.apache.iotdb.db.queryengine.plan.statement.metadata.template.CreateSchemaTemplateStatement;
import org.apache.iotdb.db.queryengine.plan.statement.metadata.template.DeactivateTemplateStatement;
import org.apache.iotdb.db.queryengine.plan.statement.metadata.template.DropSchemaTemplateStatement;
import org.apache.iotdb.db.queryengine.plan.statement.metadata.template.SetSchemaTemplateStatement;
import org.apache.iotdb.db.queryengine.plan.statement.metadata.template.ShowNodesInSchemaTemplateStatement;
import org.apache.iotdb.db.queryengine.plan.statement.metadata.template.ShowPathSetTemplateStatement;
import org.apache.iotdb.db.queryengine.plan.statement.metadata.template.ShowPathsUsingTemplateStatement;
import org.apache.iotdb.db.queryengine.plan.statement.metadata.template.ShowSchemaTemplateStatement;
import org.apache.iotdb.db.queryengine.plan.statement.metadata.template.UnsetSchemaTemplateStatement;
import org.apache.iotdb.db.queryengine.plan.statement.metadata.view.AlterLogicalViewStatement;
import org.apache.iotdb.db.queryengine.plan.statement.metadata.view.CreateLogicalViewStatement;
import org.apache.iotdb.db.queryengine.plan.statement.metadata.view.DeleteLogicalViewStatement;
import org.apache.iotdb.db.queryengine.plan.statement.metadata.view.ShowLogicalViewStatement;
import org.apache.iotdb.db.queryengine.plan.statement.sys.AuthorStatement;
import org.apache.iotdb.db.queryengine.plan.statement.sys.ClearCacheStatement;
import org.apache.iotdb.db.queryengine.plan.statement.sys.ExplainStatement;
import org.apache.iotdb.db.queryengine.plan.statement.sys.FlushStatement;
import org.apache.iotdb.db.queryengine.plan.statement.sys.KillQueryStatement;
import org.apache.iotdb.db.queryengine.plan.statement.sys.LoadConfigurationStatement;
import org.apache.iotdb.db.queryengine.plan.statement.sys.MergeStatement;
import org.apache.iotdb.db.queryengine.plan.statement.sys.SetSystemStatusStatement;
import org.apache.iotdb.db.queryengine.plan.statement.sys.ShowQueriesStatement;
import org.apache.iotdb.db.queryengine.plan.statement.sys.ShowVersionStatement;
import org.apache.iotdb.db.queryengine.plan.statement.sys.quota.SetSpaceQuotaStatement;
import org.apache.iotdb.db.queryengine.plan.statement.sys.quota.SetThrottleQuotaStatement;
import org.apache.iotdb.db.queryengine.plan.statement.sys.quota.ShowSpaceQuotaStatement;
import org.apache.iotdb.db.queryengine.plan.statement.sys.quota.ShowThrottleQuotaStatement;
import org.apache.iotdb.db.schemaengine.template.TemplateAlterOperationType;
import org.apache.iotdb.db.utils.DateTimeUtils;
import org.apache.iotdb.db.utils.TimestampPrecisionUtils;
import org.apache.iotdb.db.utils.constant.SqlConstant;
import org.apache.iotdb.trigger.api.enums.TriggerEvent;
import org.apache.iotdb.trigger.api.enums.TriggerType;
import org.apache.iotdb.tsfile.common.conf.TSFileDescriptor;
import org.apache.iotdb.tsfile.common.constant.TsFileConstant;
import org.apache.iotdb.tsfile.file.metadata.enums.CompressionType;
import org.apache.iotdb.tsfile.file.metadata.enums.TSDataType;
import org.apache.iotdb.tsfile.file.metadata.enums.TSEncoding;
import org.apache.iotdb.tsfile.read.common.TimeRange;

import com.google.common.collect.ImmutableSet;
import org.antlr.v4.runtime.tree.TerminalNode;

import java.io.FileNotFoundException;
import java.net.URI;
import java.net.URISyntaxException;
import java.time.ZoneId;
import java.util.ArrayList;
import java.util.Arrays;
import java.util.HashMap;
import java.util.HashSet;
import java.util.LinkedHashSet;
import java.util.List;
import java.util.Map;
import java.util.Set;
import java.util.function.BiConsumer;
import java.util.function.Consumer;
import java.util.stream.Collectors;

import static org.apache.iotdb.commons.schema.SchemaConstant.ALL_RESULT_NODES;
import static org.apache.iotdb.db.queryengine.plan.optimization.LimitOffsetPushDown.canPushDownLimitOffsetToGroupByTime;
import static org.apache.iotdb.db.queryengine.plan.optimization.LimitOffsetPushDown.pushDownLimitOffsetToTimeParameter;
import static org.apache.iotdb.db.utils.constant.SqlConstant.CAST_FUNCTION;
import static org.apache.iotdb.db.utils.constant.SqlConstant.CAST_TYPE;
import static org.apache.iotdb.db.utils.constant.SqlConstant.REPLACE_FROM;
import static org.apache.iotdb.db.utils.constant.SqlConstant.REPLACE_FUNCTION;
import static org.apache.iotdb.db.utils.constant.SqlConstant.REPLACE_TO;
import static org.apache.iotdb.db.utils.constant.SqlConstant.ROUND_FUNCTION;
import static org.apache.iotdb.db.utils.constant.SqlConstant.ROUND_PLACES;
import static org.apache.iotdb.db.utils.constant.SqlConstant.SUBSTRING_FUNCTION;
import static org.apache.iotdb.db.utils.constant.SqlConstant.SUBSTRING_IS_STANDARD;
import static org.apache.iotdb.db.utils.constant.SqlConstant.SUBSTRING_LENGTH;
import static org.apache.iotdb.db.utils.constant.SqlConstant.SUBSTRING_START;

/** Parse AST to Statement. */
public class ASTVisitor extends IoTDBSqlParserBaseVisitor<Statement> {

  private static final IoTDBConfig CONFIG = IoTDBDescriptor.getInstance().getConfig();

  private static final String DELETE_RANGE_ERROR_MSG =
      "For delete statement, where clause can only contain atomic expressions like : "
          + "time > XXX, time <= XXX, or two atomic expressions connected by 'AND'";
  private static final String DELETE_ONLY_SUPPORT_TIME_EXP_ERROR_MSG =
      "For delete statement, where clause can only contain time expressions, "
          + "value filter is not currently supported.";

  private static final String GROUP_BY_COMMON_ONLY_ONE_MSG =
      "Only one of group by time or group by variation/series/session can be supported at a time";

  private static final String LIMIT_CONFIGURATION_ENABLED_ERROR_MSG =
      "Limit configuration is not enabled, please enable it first.";

  private static final String IGNORENULL = "IgnoreNull";
  private ZoneId zoneId;

  private boolean useWildcard = false;

  private boolean lastLevelUseWildcard = false;

  public void setZoneId(ZoneId zoneId) {
    this.zoneId = zoneId;
  }

  /** Top Level Description. */
  @Override
  public Statement visitSingleStatement(IoTDBSqlParser.SingleStatementContext ctx) {
    Statement statement = visit(ctx.statement());
    if (ctx.DEBUG() != null) {
      statement.setDebug(true);
    }
    return statement;
  }

  /** Data Definition Language (DDL). */

  // Create Timeseries ========================================================================
  @Override
  public Statement visitCreateNonAlignedTimeseries(
      IoTDBSqlParser.CreateNonAlignedTimeseriesContext ctx) {
    CreateTimeSeriesStatement createTimeSeriesStatement = new CreateTimeSeriesStatement();
    createTimeSeriesStatement.setPath(parseFullPath(ctx.fullPath()));
    if (ctx.attributeClauses() != null) {
      parseAttributeClausesForCreateNonAlignedTimeSeries(
          ctx.attributeClauses(), createTimeSeriesStatement);
    }
    return createTimeSeriesStatement;
  }

  @Override
  public Statement visitCreateAlignedTimeseries(IoTDBSqlParser.CreateAlignedTimeseriesContext ctx) {
    CreateAlignedTimeSeriesStatement createAlignedTimeSeriesStatement =
        new CreateAlignedTimeSeriesStatement();
    createAlignedTimeSeriesStatement.setDevicePath(parseFullPath(ctx.fullPath()));
    parseAlignedMeasurements(ctx.alignedMeasurements(), createAlignedTimeSeriesStatement);
    return createAlignedTimeSeriesStatement;
  }

  public void parseAlignedMeasurements(
      IoTDBSqlParser.AlignedMeasurementsContext ctx,
      CreateAlignedTimeSeriesStatement createAlignedTimeSeriesStatement) {
    for (int i = 0; i < ctx.nodeNameWithoutWildcard().size(); i++) {
      createAlignedTimeSeriesStatement.addMeasurement(
          parseNodeNameWithoutWildCard(ctx.nodeNameWithoutWildcard(i)));
      parseAttributeClausesForCreateAlignedTimeSeries(
          ctx.attributeClauses(i), createAlignedTimeSeriesStatement);
    }
  }

  public void parseAttributeClausesForCreateNonAlignedTimeSeries(
      IoTDBSqlParser.AttributeClausesContext ctx,
      CreateTimeSeriesStatement createTimeSeriesStatement) {
    if (ctx.aliasNodeName() != null) {
      createTimeSeriesStatement.setAlias(parseNodeName(ctx.aliasNodeName().nodeName()));
    }

    Map<String, String> props = new HashMap<>();
    TSDataType dataType = parseDataTypeAttribute(ctx);
    if (dataType != null) {
      props.put(
          IoTDBConstant.COLUMN_TIMESERIES_DATATYPE.toLowerCase(),
          dataType.toString().toLowerCase());
    }
    List<IoTDBSqlParser.AttributePairContext> attributePairs = ctx.attributePair();
    if (ctx.attributePair(0) != null) {
      for (IoTDBSqlParser.AttributePairContext attributePair : attributePairs) {
        props.put(
            parseAttributeKey(attributePair.attributeKey()).toLowerCase(),
            parseAttributeValue(attributePair.attributeValue()).toLowerCase());
      }
    }

    createTimeSeriesStatement.setProps(props);
    checkPropsInCreateTimeSeries(createTimeSeriesStatement);

    if (ctx.tagClause() != null) {
      parseTagClause(ctx.tagClause(), createTimeSeriesStatement);
    }
    if (ctx.attributeClause() != null) {
      parseAttributeClauseForTimeSeries(ctx.attributeClause(), createTimeSeriesStatement);
    }
  }

  /**
   * Check and set datatype, encoding, compressor.
   *
   * @throws SemanticException if encoding or dataType meets error handling
   */
  private void checkPropsInCreateTimeSeries(CreateTimeSeriesStatement createTimeSeriesStatement) {
    Map<String, String> props = createTimeSeriesStatement.getProps();
    if (props != null
        && props.containsKey(IoTDBConstant.COLUMN_TIMESERIES_DATATYPE.toLowerCase())) {
      String datatypeString =
          props.get(IoTDBConstant.COLUMN_TIMESERIES_DATATYPE.toLowerCase()).toUpperCase();
      try {
        createTimeSeriesStatement.setDataType(TSDataType.valueOf(datatypeString));
        props.remove(IoTDBConstant.COLUMN_TIMESERIES_DATATYPE.toLowerCase());
      } catch (Exception e) {
        throw new SemanticException(String.format("Unsupported datatype: %s", datatypeString));
      }
    }
    if (createTimeSeriesStatement.getDataType() == null) {
      throw new SemanticException("datatype must be declared");
    }

    final IoTDBDescriptor ioTDBDescriptor = IoTDBDescriptor.getInstance();
    createTimeSeriesStatement.setEncoding(
        ioTDBDescriptor.getDefaultEncodingByType(createTimeSeriesStatement.getDataType()));
    if (props != null
        && props.containsKey(IoTDBConstant.COLUMN_TIMESERIES_ENCODING.toLowerCase())) {
      String encodingString =
          props.get(IoTDBConstant.COLUMN_TIMESERIES_ENCODING.toLowerCase()).toUpperCase();
      try {
        createTimeSeriesStatement.setEncoding(TSEncoding.valueOf(encodingString));
        props.remove(IoTDBConstant.COLUMN_TIMESERIES_ENCODING.toLowerCase());
      } catch (Exception e) {
        throw new SemanticException(String.format("Unsupported encoding: %s", encodingString));
      }
    }

    createTimeSeriesStatement.setCompressor(
        TSFileDescriptor.getInstance().getConfig().getCompressor());
    if (props != null
        && props.containsKey(IoTDBConstant.COLUMN_TIMESERIES_COMPRESSION.toLowerCase())) {
      String compressionString =
          props.get(IoTDBConstant.COLUMN_TIMESERIES_COMPRESSION.toLowerCase()).toUpperCase();
      try {
        createTimeSeriesStatement.setCompressor(CompressionType.valueOf(compressionString));
        props.remove(IoTDBConstant.COLUMN_TIMESERIES_COMPRESSION.toLowerCase());
      } catch (Exception e) {
        throw new SemanticException(
            String.format("Unsupported compression: %s", compressionString));
      }
    } else if (props != null
        && props.containsKey(IoTDBConstant.COLUMN_TIMESERIES_COMPRESSOR.toLowerCase())) {
      String compressorString =
          props.get(IoTDBConstant.COLUMN_TIMESERIES_COMPRESSOR.toLowerCase()).toUpperCase();
      try {
        createTimeSeriesStatement.setCompressor(CompressionType.valueOf(compressorString));
        props.remove(IoTDBConstant.COLUMN_TIMESERIES_COMPRESSOR.toLowerCase());
      } catch (Exception e) {
        throw new SemanticException(String.format("Unsupported compression: %s", compressorString));
      }
    }
    createTimeSeriesStatement.setProps(props);
  }

  public void parseAttributeClausesForCreateAlignedTimeSeries(
      IoTDBSqlParser.AttributeClausesContext ctx,
      CreateAlignedTimeSeriesStatement createAlignedTimeSeriesStatement) {
    if (ctx.aliasNodeName() != null) {
      createAlignedTimeSeriesStatement.addAliasList(parseNodeName(ctx.aliasNodeName().nodeName()));
    } else {
      createAlignedTimeSeriesStatement.addAliasList(null);
    }

    TSDataType dataType = parseDataTypeAttribute(ctx);
    createAlignedTimeSeriesStatement.addDataType(dataType);

    Map<String, String> props = new HashMap<>();
    if (ctx.attributePair() != null) {
      for (int i = 0; i < ctx.attributePair().size(); i++) {
        props.put(
            parseAttributeKey(ctx.attributePair(i).attributeKey()).toLowerCase(),
            parseAttributeValue(ctx.attributePair(i).attributeValue()));
      }
    }

    TSEncoding encoding = IoTDBDescriptor.getInstance().getDefaultEncodingByType(dataType);
    if (props.containsKey(IoTDBConstant.COLUMN_TIMESERIES_ENCODING.toLowerCase())) {
      String encodingString =
          props.get(IoTDBConstant.COLUMN_TIMESERIES_ENCODING.toLowerCase()).toUpperCase();
      try {
        encoding = TSEncoding.valueOf(encodingString);
        createAlignedTimeSeriesStatement.addEncoding(encoding);
        props.remove(IoTDBConstant.COLUMN_TIMESERIES_ENCODING.toLowerCase());
      } catch (Exception e) {
        throw new SemanticException(String.format("unsupported encoding: %s", encodingString));
      }
    } else {
      createAlignedTimeSeriesStatement.addEncoding(encoding);
    }

    CompressionType compressor = TSFileDescriptor.getInstance().getConfig().getCompressor();
    if (props.containsKey(IoTDBConstant.COLUMN_TIMESERIES_COMPRESSOR.toLowerCase())) {
      String compressorString =
          props.get(IoTDBConstant.COLUMN_TIMESERIES_COMPRESSOR.toLowerCase()).toUpperCase();
      try {
        compressor = CompressionType.valueOf(compressorString);
        createAlignedTimeSeriesStatement.addCompressor(compressor);
        props.remove(IoTDBConstant.COLUMN_TIMESERIES_COMPRESSOR.toLowerCase());
      } catch (Exception e) {
        throw new SemanticException(String.format("unsupported compressor: %s", compressorString));
      }
    } else if (props.containsKey(IoTDBConstant.COLUMN_TIMESERIES_COMPRESSION.toLowerCase())) {
      String compressionString =
          props.get(IoTDBConstant.COLUMN_TIMESERIES_COMPRESSION.toLowerCase()).toUpperCase();
      try {
        compressor = CompressionType.valueOf(compressionString);
        createAlignedTimeSeriesStatement.addCompressor(compressor);
        props.remove(IoTDBConstant.COLUMN_TIMESERIES_COMPRESSION.toLowerCase());
      } catch (Exception e) {
        throw new SemanticException(
            String.format("unsupported compression: %s", compressionString));
      }
    } else {
      createAlignedTimeSeriesStatement.addCompressor(compressor);
    }

    if (props.size() > 0) {
      throw new SemanticException("create aligned timeseries: property is not supported yet.");
    }

    if (ctx.tagClause() != null) {
      parseTagClause(ctx.tagClause(), createAlignedTimeSeriesStatement);
    } else {
      createAlignedTimeSeriesStatement.addTagsList(null);
    }

    if (ctx.attributeClause() != null) {
      parseAttributeClauseForTimeSeries(ctx.attributeClause(), createAlignedTimeSeriesStatement);
    } else {
      createAlignedTimeSeriesStatement.addAttributesList(null);
    }
  }

  // Tag & Property & Attribute

  public void parseTagClause(IoTDBSqlParser.TagClauseContext ctx, Statement statement) {
    Map<String, String> tags = extractMap(ctx.attributePair(), ctx.attributePair(0));
    if (statement instanceof CreateTimeSeriesStatement) {
      ((CreateTimeSeriesStatement) statement).setTags(tags);
    } else if (statement instanceof CreateAlignedTimeSeriesStatement) {
      ((CreateAlignedTimeSeriesStatement) statement).addTagsList(tags);
    } else if (statement instanceof AlterTimeSeriesStatement) {
      ((AlterTimeSeriesStatement) statement).setTagsMap(tags);
    }
  }

  public void parseAttributeClauseForTimeSeries(
      IoTDBSqlParser.AttributeClauseContext ctx, Statement statement) {
    Map<String, String> attributes = extractMap(ctx.attributePair(), ctx.attributePair(0));
    if (statement instanceof CreateTimeSeriesStatement) {
      ((CreateTimeSeriesStatement) statement).setAttributes(attributes);
    } else if (statement instanceof CreateAlignedTimeSeriesStatement) {
      ((CreateAlignedTimeSeriesStatement) statement).addAttributesList(attributes);
    } else if (statement instanceof AlterTimeSeriesStatement) {
      ((AlterTimeSeriesStatement) statement).setAttributesMap(attributes);
    }
  }

  // Alter Timeseries ========================================================================

  @Override
  public Statement visitAlterTimeseries(IoTDBSqlParser.AlterTimeseriesContext ctx) {
    AlterTimeSeriesStatement alterTimeSeriesStatement = new AlterTimeSeriesStatement();
    alterTimeSeriesStatement.setPath(parseFullPath(ctx.fullPath()));
    parseAlterClause(ctx.alterClause(), alterTimeSeriesStatement);
    return alterTimeSeriesStatement;
  }

  private void parseAlterClause(
      IoTDBSqlParser.AlterClauseContext ctx, AlterTimeSeriesStatement alterTimeSeriesStatement) {
    Map<String, String> alterMap = new HashMap<>();
    // Rename
    if (ctx.RENAME() != null) {
      alterTimeSeriesStatement.setAlterType(AlterTimeSeriesStatement.AlterType.RENAME);
      alterMap.put(parseAttributeKey(ctx.beforeName), parseAttributeKey(ctx.currentName));
    } else if (ctx.SET() != null) {
      // Set
      alterTimeSeriesStatement.setAlterType(AlterTimeSeriesStatement.AlterType.SET);
      setMap(ctx, alterMap);
    } else if (ctx.DROP() != null) {
      // Drop
      alterTimeSeriesStatement.setAlterType(AlterTimeSeriesStatement.AlterType.DROP);
      for (int i = 0; i < ctx.attributeKey().size(); i++) {
        alterMap.put(parseAttributeKey(ctx.attributeKey().get(i)), null);
      }
    } else if (ctx.TAGS() != null) {
      // Add tag
      alterTimeSeriesStatement.setAlterType((AlterTimeSeriesStatement.AlterType.ADD_TAGS));
      setMap(ctx, alterMap);
    } else if (ctx.ATTRIBUTES() != null) {
      // Add attribute
      alterTimeSeriesStatement.setAlterType(AlterTimeSeriesStatement.AlterType.ADD_ATTRIBUTES);
      setMap(ctx, alterMap);
    } else {
      // Upsert
      alterTimeSeriesStatement.setAlterType(AlterTimeSeriesStatement.AlterType.UPSERT);
      if (ctx.aliasClause() != null) {
        parseAliasClause(ctx.aliasClause(), alterTimeSeriesStatement);
      }
      if (ctx.tagClause() != null) {
        parseTagClause(ctx.tagClause(), alterTimeSeriesStatement);
      }
      if (ctx.attributeClause() != null) {
        parseAttributeClauseForTimeSeries(ctx.attributeClause(), alterTimeSeriesStatement);
      }
    }
    alterTimeSeriesStatement.setAlterMap(alterMap);
  }

  public void parseAliasClause(
      IoTDBSqlParser.AliasClauseContext ctx, AlterTimeSeriesStatement alterTimeSeriesStatement) {
    if (alterTimeSeriesStatement != null && ctx.ALIAS() != null) {
      alterTimeSeriesStatement.setAlias(parseAliasNode(ctx.alias()));
    }
  }

  // Drop Timeseries ======================================================================

  @Override
  public Statement visitDropTimeseries(IoTDBSqlParser.DropTimeseriesContext ctx) {
    DeleteTimeSeriesStatement deleteTimeSeriesStatement = new DeleteTimeSeriesStatement();
    List<PartialPath> partialPaths = new ArrayList<>();
    for (IoTDBSqlParser.PrefixPathContext prefixPathContext : ctx.prefixPath()) {
      partialPaths.add(parsePrefixPath(prefixPathContext));
    }
    deleteTimeSeriesStatement.setPathPatternList(partialPaths);
    return deleteTimeSeriesStatement;
  }

  // Show Timeseries ========================================================================

  @Override
  public Statement visitShowTimeseries(IoTDBSqlParser.ShowTimeseriesContext ctx) {
    boolean orderByHeat = ctx.LATEST() != null;
    ShowTimeSeriesStatement showTimeSeriesStatement;
    if (ctx.prefixPath() != null) {
      showTimeSeriesStatement =
          new ShowTimeSeriesStatement(parsePrefixPath(ctx.prefixPath()), orderByHeat);
    } else {
      showTimeSeriesStatement =
          new ShowTimeSeriesStatement(
              new PartialPath(SqlConstant.getSingleRootArray()), orderByHeat);
    }
    if (ctx.timeseriesWhereClause() != null) {
      SchemaFilter schemaFilter = parseTimeseriesWhereClause(ctx.timeseriesWhereClause());
      showTimeSeriesStatement.setSchemaFilter(schemaFilter);
    }
    if (ctx.rowPaginationClause() != null) {
      if (ctx.rowPaginationClause().limitClause() != null) {
        showTimeSeriesStatement.setLimit(parseLimitClause(ctx.rowPaginationClause().limitClause()));
      }
      if (ctx.rowPaginationClause().offsetClause() != null) {
        showTimeSeriesStatement.setOffset(
            parseOffsetClause(ctx.rowPaginationClause().offsetClause()));
      }
    }
    return showTimeSeriesStatement;
  }

  private SchemaFilter parseTimeseriesWhereClause(IoTDBSqlParser.TimeseriesWhereClauseContext ctx) {
    if (ctx.timeseriesContainsExpression() != null) {
      // path contains filter
      return SchemaFilterFactory.createPathContainsFilter(
          parseStringLiteral(ctx.timeseriesContainsExpression().value.getText()));
    } else if (ctx.columnEqualsExpression() != null) {
      return parseColumnEqualsExpressionContext(ctx.columnEqualsExpression());
    } else {
      // tag filter
      if (ctx.tagContainsExpression() != null) {
        return SchemaFilterFactory.createTagFilter(
            parseAttributeKey(ctx.tagContainsExpression().attributeKey()),
            parseStringLiteral(ctx.tagContainsExpression().value.getText()),
            true);
      } else {
        return SchemaFilterFactory.createTagFilter(
            parseAttributeKey(ctx.tagEqualsExpression().attributeKey()),
            parseAttributeValue(ctx.tagEqualsExpression().attributeValue()),
            false);
      }
    }
  }

  private SchemaFilter parseColumnEqualsExpressionContext(
      IoTDBSqlParser.ColumnEqualsExpressionContext ctx) {
    String column = parseAttributeKey(ctx.attributeKey());
    String value = parseAttributeValue(ctx.attributeValue());
    if (column.equalsIgnoreCase(IoTDBConstant.COLUMN_TIMESERIES_DATATYPE)) {
      try {
        TSDataType dataType = TSDataType.valueOf(value.toUpperCase());
        return SchemaFilterFactory.createDataTypeFilter(dataType);
      } catch (Exception e) {
        throw new SemanticException(String.format("unsupported datatype: %s", value));
      }
    } else {
      throw new SemanticException("unexpected filter key");
    }
  }

  // SHOW DATABASES

  @Override
  public Statement visitShowDatabases(IoTDBSqlParser.ShowDatabasesContext ctx) {
    ShowDatabaseStatement showDatabaseStatement;

    // Parse prefixPath
    if (ctx.prefixPath() != null) {
      showDatabaseStatement = new ShowDatabaseStatement(parsePrefixPath(ctx.prefixPath()));
    } else {
      showDatabaseStatement =
          new ShowDatabaseStatement(new PartialPath(SqlConstant.getSingleRootArray()));
    }

    // Is detailed
    showDatabaseStatement.setDetailed(ctx.DETAILS() != null);

    return showDatabaseStatement;
  }

  // Show Devices ========================================================================

  @Override
  public Statement visitShowDevices(IoTDBSqlParser.ShowDevicesContext ctx) {
    ShowDevicesStatement showDevicesStatement;
    if (ctx.prefixPath() != null) {
      showDevicesStatement = new ShowDevicesStatement(parsePrefixPath(ctx.prefixPath()));
    } else {
      showDevicesStatement =
          new ShowDevicesStatement(new PartialPath(SqlConstant.getSingleRootArray()));
    }
    if (ctx.devicesWhereClause() != null) {
      showDevicesStatement.setSchemaFilter(parseDevicesWhereClause(ctx.devicesWhereClause()));
    }

    if (ctx.rowPaginationClause() != null) {
      if (ctx.rowPaginationClause().limitClause() != null) {
        showDevicesStatement.setLimit(parseLimitClause(ctx.rowPaginationClause().limitClause()));
      }
      if (ctx.rowPaginationClause().offsetClause() != null) {
        showDevicesStatement.setOffset(parseOffsetClause(ctx.rowPaginationClause().offsetClause()));
      }
    }
    // show devices with database
    if (ctx.WITH() != null) {
      showDevicesStatement.setSgCol(true);
    }
    return showDevicesStatement;
  }

  private SchemaFilter parseDevicesWhereClause(IoTDBSqlParser.DevicesWhereClauseContext ctx) {
    // path contains filter
    return SchemaFilterFactory.createPathContainsFilter(
        parseStringLiteral(ctx.deviceContainsExpression().value.getText()));
  }

  // Count Devices ========================================================================

  @Override
  public Statement visitCountDevices(CountDevicesContext ctx) {
    PartialPath path;
    if (ctx.prefixPath() != null) {
      path = parsePrefixPath(ctx.prefixPath());
    } else {
      path = new PartialPath(SqlConstant.getSingleRootArray());
    }
    return new CountDevicesStatement(path);
  }

  // Count TimeSeries ========================================================================
  @Override
  public Statement visitCountTimeseries(CountTimeseriesContext ctx) {
    Statement statement;
    PartialPath path;
    if (ctx.prefixPath() != null) {
      path = parsePrefixPath(ctx.prefixPath());
    } else {
      path = new PartialPath(SqlConstant.getSingleRootArray());
    }
    if (ctx.INTEGER_LITERAL() != null) {
      int level = Integer.parseInt(ctx.INTEGER_LITERAL().getText());
      statement = new CountLevelTimeSeriesStatement(path, level);
    } else {
      statement = new CountTimeSeriesStatement(path);
    }
    if (ctx.timeseriesWhereClause() != null) {
      SchemaFilter schemaFilter = parseTimeseriesWhereClause(ctx.timeseriesWhereClause());
      if (statement instanceof CountTimeSeriesStatement) {
        ((CountTimeSeriesStatement) statement).setSchemaFilter(schemaFilter);
      } else if (statement instanceof CountLevelTimeSeriesStatement) {
        ((CountLevelTimeSeriesStatement) statement).setSchemaFilter(schemaFilter);
      }
    }
    return statement;
  }

  // Count Nodes ========================================================================
  @Override
  public Statement visitCountNodes(CountNodesContext ctx) {
    PartialPath path;
    if (ctx.prefixPath() != null) {
      path = parsePrefixPath(ctx.prefixPath());
    } else {
      path = new PartialPath(SqlConstant.getSingleRootArray());
    }
    int level = Integer.parseInt(ctx.INTEGER_LITERAL().getText());
    return new CountNodesStatement(path, level);
  }

  // Count StorageGroup ========================================================================
  @Override
  public Statement visitCountDatabases(CountDatabasesContext ctx) {
    PartialPath path;
    if (ctx.prefixPath() != null) {
      path = parsePrefixPath(ctx.prefixPath());
    } else {
      path = new PartialPath(SqlConstant.getSingleRootArray());
    }
    return new CountDatabaseStatement(path);
  }

  // Show version
  @Override
  public Statement visitShowVersion(IoTDBSqlParser.ShowVersionContext ctx) {
    return new ShowVersionStatement();
  }

  // Create Function
  @Override
  public Statement visitCreateFunction(CreateFunctionContext ctx) {
    if (ctx.uriClause() == null) {
      return new CreateFunctionStatement(
          parseIdentifier(ctx.udfName.getText()),
          parseStringLiteral(ctx.className.getText()),
          false);
    } else {
      String uriString = parseAndValidateURI(ctx.uriClause());
      return new CreateFunctionStatement(
          parseIdentifier(ctx.udfName.getText()),
          parseStringLiteral(ctx.className.getText()),
          true,
          uriString);
    }
  }

  private String parseAndValidateURI(IoTDBSqlParser.UriClauseContext ctx) {
    String uriString = parseStringLiteral(ctx.uri().getText());
    try {
      new URI(uriString);
    } catch (URISyntaxException e) {
      throw new SemanticException(String.format("Invalid URI: %s", uriString));
    }
    return uriString;
  }

  // Drop Function
  @Override
  public Statement visitDropFunction(DropFunctionContext ctx) {
    return new DropFunctionStatement(parseIdentifier(ctx.udfName.getText()));
  }

  // Show Functions
  @Override
  public Statement visitShowFunctions(ShowFunctionsContext ctx) {
    return new ShowFunctionsStatement();
  }

  // Create Trigger =====================================================================
  @Override
  public Statement visitCreateTrigger(IoTDBSqlParser.CreateTriggerContext ctx) {
    if (ctx.triggerEventClause().DELETE() != null) {
      throw new SemanticException("Trigger does not support DELETE as TRIGGER_EVENT for now.");
    }
    if (ctx.triggerType() == null) {
      throw new SemanticException("Please specify trigger type: STATELESS or STATEFUL.");
    }
    Map<String, String> attributes = new HashMap<>();
    if (ctx.triggerAttributeClause() != null) {
      for (IoTDBSqlParser.TriggerAttributeContext triggerAttributeContext :
          ctx.triggerAttributeClause().triggerAttribute()) {
        attributes.put(
            parseAttributeKey(triggerAttributeContext.key),
            parseAttributeValue(triggerAttributeContext.value));
      }
    }
    if (ctx.uriClause() == null) {
      return new CreateTriggerStatement(
          parseIdentifier(ctx.triggerName.getText()),
          parseStringLiteral(ctx.className.getText()),
          "",
          false,
          ctx.triggerEventClause().BEFORE() != null
              ? TriggerEvent.BEFORE_INSERT
              : TriggerEvent.AFTER_INSERT,
          ctx.triggerType().STATELESS() != null ? TriggerType.STATELESS : TriggerType.STATEFUL,
          parsePrefixPath(ctx.prefixPath()),
          attributes);
    } else {
      String uriString = parseAndValidateURI(ctx.uriClause());
      return new CreateTriggerStatement(
          parseIdentifier(ctx.triggerName.getText()),
          parseStringLiteral(ctx.className.getText()),
          uriString,
          true,
          ctx.triggerEventClause().BEFORE() != null
              ? TriggerEvent.BEFORE_INSERT
              : TriggerEvent.AFTER_INSERT,
          ctx.triggerType().STATELESS() != null ? TriggerType.STATELESS : TriggerType.STATEFUL,
          parsePrefixPath(ctx.prefixPath()),
          attributes);
    }
  }

  // Drop Trigger =====================================================================
  @Override
  public Statement visitDropTrigger(IoTDBSqlParser.DropTriggerContext ctx) {
    return new DropTriggerStatement(parseIdentifier(ctx.triggerName.getText()));
  }

  // Show Trigger =====================================================================
  @Override
  public Statement visitShowTriggers(IoTDBSqlParser.ShowTriggersContext ctx) {
    return new ShowTriggersStatement();
  }

  // Create PipePlugin =====================================================================
  @Override
  public Statement visitCreatePipePlugin(IoTDBSqlParser.CreatePipePluginContext ctx) {
    return new CreatePipePluginStatement(
        ctx.pluginName.getText(),
        parseStringLiteral(ctx.className.getText()),
        parseAndValidateURI(ctx.uriClause()));
  }

  // Drop PipePlugin =====================================================================
  @Override
  public Statement visitDropPipePlugin(IoTDBSqlParser.DropPipePluginContext ctx) {
    return new DropPipePluginStatement(ctx.pluginName.getText());
  }

  // Show PipePlugins =====================================================================
  @Override
  public Statement visitShowPipePlugins(IoTDBSqlParser.ShowPipePluginsContext ctx) {
    return new ShowPipePluginsStatement();
  }

  // Show Child Paths =====================================================================
  @Override
  public Statement visitShowChildPaths(IoTDBSqlParser.ShowChildPathsContext ctx) {
    if (ctx.prefixPath() != null) {
      return new ShowChildPathsStatement(parsePrefixPath(ctx.prefixPath()));
    } else {
      return new ShowChildPathsStatement(new PartialPath(SqlConstant.getSingleRootArray()));
    }
  }

  // Show Child Nodes =====================================================================
  @Override
  public Statement visitShowChildNodes(IoTDBSqlParser.ShowChildNodesContext ctx) {
    if (ctx.prefixPath() != null) {
      return new ShowChildNodesStatement(parsePrefixPath(ctx.prefixPath()));
    } else {
      return new ShowChildNodesStatement(new PartialPath(SqlConstant.getSingleRootArray()));
    }
  }

  // Create CQ =====================================================================
  @Override
  public Statement visitCreateContinuousQuery(IoTDBSqlParser.CreateContinuousQueryContext ctx) {
    CreateContinuousQueryStatement statement = new CreateContinuousQueryStatement();

    statement.setCqId(parseIdentifier(ctx.cqId.getText()));

    QueryStatement queryBodyStatement =
        (QueryStatement) visitSelectStatement(ctx.selectStatement());
    queryBodyStatement.setCqQueryBody(true);
    statement.setQueryBodyStatement(queryBodyStatement);

    if (ctx.resampleClause() != null) {
      parseResampleClause(ctx.resampleClause(), statement);
    } else {
      QueryStatement queryStatement = statement.getQueryBodyStatement();
      if (!queryStatement.isGroupByTime()) {
        throw new SemanticException(
            "CQ: At least one of the parameters `every_interval` and `group_by_interval` needs to be specified.");
      }

      long interval = queryStatement.getGroupByTimeComponent().getInterval();
      statement.setEveryInterval(interval);
      statement.setStartTimeOffset(interval);
    }

    if (ctx.timeoutPolicyClause() != null) {
      parseTimeoutPolicyClause(ctx.timeoutPolicyClause(), statement);
    }

    return statement;
  }

  private void parseResampleClause(
      IoTDBSqlParser.ResampleClauseContext ctx, CreateContinuousQueryStatement statement) {
    if (ctx.EVERY() != null) {
      statement.setEveryInterval(
          DateTimeUtils.convertDurationStrToLong(ctx.everyInterval.getText()));
    } else {
      QueryStatement queryStatement = statement.getQueryBodyStatement();
      if (!queryStatement.isGroupByTime()) {
        throw new SemanticException(
            "CQ: At least one of the parameters `every_interval` and `group_by_interval` needs to be specified.");
      }
      statement.setEveryInterval(queryStatement.getGroupByTimeComponent().getInterval());
    }

    if (ctx.BOUNDARY() != null) {
      statement.setBoundaryTime(parseTimeValue(ctx.boundaryTime, DateTimeUtils.currentTime()));
    }

    if (ctx.RANGE() != null) {
      statement.setStartTimeOffset(
          DateTimeUtils.convertDurationStrToLong(ctx.startTimeOffset.getText()));
      if (ctx.endTimeOffset != null) {
        statement.setEndTimeOffset(
            DateTimeUtils.convertDurationStrToLong(ctx.endTimeOffset.getText()));
      }
    } else {
      statement.setStartTimeOffset(statement.getEveryInterval());
    }
  }

  private void parseTimeoutPolicyClause(
      IoTDBSqlParser.TimeoutPolicyClauseContext ctx, CreateContinuousQueryStatement statement) {
    if (ctx.DISCARD() != null) {
      statement.setTimeoutPolicy(TimeoutPolicy.DISCARD);
    }
  }

  // Drop CQ =====================================================================
  @Override
  public Statement visitDropContinuousQuery(IoTDBSqlParser.DropContinuousQueryContext ctx) {
    return new DropContinuousQueryStatement(parseIdentifier(ctx.cqId.getText()));
  }

  // Show CQs =====================================================================
  @Override
  public Statement visitShowContinuousQueries(IoTDBSqlParser.ShowContinuousQueriesContext ctx) {
    return new ShowContinuousQueriesStatement();
  }

  // Create Logical View
  @Override
  public Statement visitCreateLogicalView(IoTDBSqlParser.CreateLogicalViewContext ctx) {
    CreateLogicalViewStatement createLogicalViewStatement = new CreateLogicalViewStatement();
    // parse target
    parseViewTargetPaths(
        ctx.viewTargetPaths(),
        createLogicalViewStatement::setTargetFullPaths,
        createLogicalViewStatement::setTargetPathsGroup,
        createLogicalViewStatement::setTargetIntoItem);
    // parse source
    parseViewSourcePaths(
        ctx.viewSourcePaths(),
        createLogicalViewStatement::setSourceFullPaths,
        createLogicalViewStatement::setSourcePathsGroup,
        createLogicalViewStatement::setSourceQueryStatement);

    return createLogicalViewStatement;
  }

  @Override
  public Statement visitDropLogicalView(IoTDBSqlParser.DropLogicalViewContext ctx) {
    DeleteLogicalViewStatement deleteLogicalViewStatement = new DeleteLogicalViewStatement();
    List<PartialPath> partialPaths = new ArrayList<>();
    for (IoTDBSqlParser.PrefixPathContext prefixPathContext : ctx.prefixPath()) {
      partialPaths.add(parsePrefixPath(prefixPathContext));
    }
    deleteLogicalViewStatement.setPathPatternList(partialPaths);
    return deleteLogicalViewStatement;
  }

  @Override
  public Statement visitShowLogicalView(IoTDBSqlParser.ShowLogicalViewContext ctx) {
    ShowLogicalViewStatement showLogicalViewStatement;
    if (ctx.prefixPath() != null) {
      showLogicalViewStatement = new ShowLogicalViewStatement(parsePrefixPath(ctx.prefixPath()));
    } else {
      showLogicalViewStatement =
          new ShowLogicalViewStatement(new PartialPath(SqlConstant.getSingleRootArray()));
    }
    if (ctx.timeseriesWhereClause() != null) {
      SchemaFilter schemaFilter = parseTimeseriesWhereClause(ctx.timeseriesWhereClause());
      showLogicalViewStatement.setSchemaFilter(schemaFilter);
    }
    if (ctx.rowPaginationClause() != null) {
      if (ctx.rowPaginationClause().limitClause() != null) {
        showLogicalViewStatement.setLimit(
            parseLimitClause(ctx.rowPaginationClause().limitClause()));
      }
      if (ctx.rowPaginationClause().offsetClause() != null) {
        showLogicalViewStatement.setOffset(
            parseOffsetClause(ctx.rowPaginationClause().offsetClause()));
      }
    }
    return showLogicalViewStatement;
  }

  @Override
  public Statement visitRenameLogicalView(IoTDBSqlParser.RenameLogicalViewContext ctx) {
    throw new SemanticException("Renaming view is not supported.");
  }

  @Override
  public Statement visitAlterLogicalView(IoTDBSqlParser.AlterLogicalViewContext ctx) {
    if (ctx.alterClause() == null) {
      AlterLogicalViewStatement alterLogicalViewStatement = new AlterLogicalViewStatement();
      // parse target
      parseViewTargetPaths(
          ctx.viewTargetPaths(),
          alterLogicalViewStatement::setTargetFullPaths,
          alterLogicalViewStatement::setTargetPathsGroup,
          intoItem -> {
            if (intoItem != null) {
              throw new SemanticException(
                  "Can not use char '$' or into item in alter view statement.");
            }
          });
      // parse source
      parseViewSourcePaths(
          ctx.viewSourcePaths(),
          alterLogicalViewStatement::setSourceFullPaths,
          alterLogicalViewStatement::setSourcePathsGroup,
          alterLogicalViewStatement::setSourceQueryStatement);

      return alterLogicalViewStatement;
    } else {
      AlterTimeSeriesStatement alterTimeSeriesStatement = new AlterTimeSeriesStatement(true);
      alterTimeSeriesStatement.setPath(parseFullPath(ctx.fullPath()));
      parseAlterClause(ctx.alterClause(), alterTimeSeriesStatement);
      if (alterTimeSeriesStatement.getAlias() != null) {
        throw new SemanticException("View doesn't support alias.");
      }
      return alterTimeSeriesStatement;
    }
  }

  // parse suffix paths in logical view with into item
  private PartialPath parseViewPrefixPathWithInto(IoTDBSqlParser.PrefixPathContext ctx) {
    List<IoTDBSqlParser.NodeNameContext> nodeNames = ctx.nodeName();
    String[] path = new String[nodeNames.size() + 1];
    path[0] = ctx.ROOT().getText();
    for (int i = 0; i < nodeNames.size(); i++) {
      path[i + 1] = parseNodeStringInIntoPath(nodeNames.get(i).getText());
    }
    return new PartialPath(path);
  }

  private PartialPath parseViewSuffixPatWithInto(IoTDBSqlParser.ViewSuffixPathsContext ctx) {
    List<IoTDBSqlParser.NodeNameWithoutWildcardContext> nodeNamesWithoutStar =
        ctx.nodeNameWithoutWildcard();
    String[] nodeList = new String[nodeNamesWithoutStar.size()];
    for (int i = 0; i < nodeNamesWithoutStar.size(); i++) {
      nodeList[i] = parseNodeStringInIntoPath(nodeNamesWithoutStar.get(i).getText());
    }
    return new PartialPath(nodeList);
  }

  private PartialPath parseViewSuffixPath(IoTDBSqlParser.ViewSuffixPathsContext ctx) {
    List<IoTDBSqlParser.NodeNameWithoutWildcardContext> nodeNamesWithoutStar =
        ctx.nodeNameWithoutWildcard();
    String[] nodeList = new String[nodeNamesWithoutStar.size()];
    for (int i = 0; i < nodeNamesWithoutStar.size(); i++) {
      nodeList[i] = parseNodeNameWithoutWildCard(nodeNamesWithoutStar.get(i));
    }
    return new PartialPath(nodeList);
  }

  // parse target paths in CreateLogicalView statement
  private void parseViewTargetPaths(
      IoTDBSqlParser.ViewTargetPathsContext ctx,
      Consumer<List<PartialPath>> setTargetFullPaths,
      BiConsumer<PartialPath, List<PartialPath>> setTargetPathsGroup,
      Consumer<IntoItem> setTargetIntoItem) {
    // full paths
    if (ctx.fullPath() != null && !ctx.fullPath().isEmpty()) {
      List<IoTDBSqlParser.FullPathContext> fullPathContextList = ctx.fullPath();
      List<PartialPath> pathList = new ArrayList<>();
      for (IoTDBSqlParser.FullPathContext pathContext : fullPathContextList) {
        pathList.add(parseFullPath(pathContext));
      }
      setTargetFullPaths.accept(pathList);
    }
    // prefix path and suffix paths
    if (ctx.prefixPath() != null
        && ctx.viewSuffixPaths() != null
        && !ctx.viewSuffixPaths().isEmpty()) {
      IoTDBSqlParser.PrefixPathContext prefixPathContext = ctx.prefixPath();
      List<IoTDBSqlParser.ViewSuffixPathsContext> suffixPathContextList = ctx.viewSuffixPaths();
      List<PartialPath> suffixPathList = new ArrayList<>();
      PartialPath prefixPath = null;
      boolean isMultipleCreating = false;
      try {
        prefixPath = parsePrefixPath(prefixPathContext);
        for (IoTDBSqlParser.ViewSuffixPathsContext suffixPathContext : suffixPathContextList) {
          suffixPathList.add(parseViewSuffixPath(suffixPathContext));
        }
      } catch (SemanticException e) {
        // there is '$', '{', '}' in this statement
        isMultipleCreating = true;
        suffixPathList.clear();
      }
      if (!isMultipleCreating) {
        setTargetPathsGroup.accept(prefixPath, suffixPathList);
      } else {
        prefixPath = parseViewPrefixPathWithInto(prefixPathContext);
        for (IoTDBSqlParser.ViewSuffixPathsContext suffixPathContext : suffixPathContextList) {
          suffixPathList.add(parseViewSuffixPatWithInto(suffixPathContext));
        }
        List<String> intoMeasurementList = new ArrayList<>();
        for (PartialPath path : suffixPathList) {
          intoMeasurementList.add(path.toString());
        }
        IntoItem intoItem = new IntoItem(prefixPath, intoMeasurementList, false);
        setTargetIntoItem.accept(intoItem);
      }
    }
  }

  // parse source paths in CreateLogicalView statement
  private void parseViewSourcePaths(
      IoTDBSqlParser.ViewSourcePathsContext ctx,
      Consumer<List<PartialPath>> setSourceFullPaths,
      BiConsumer<PartialPath, List<PartialPath>> setSourcePathsGroup,
      Consumer<QueryStatement> setSourceQueryStatement) {
    // full paths
    if (ctx.fullPath() != null && !ctx.fullPath().isEmpty()) {
      List<IoTDBSqlParser.FullPathContext> fullPathContextList = ctx.fullPath();
      List<PartialPath> pathList = new ArrayList<>();
      for (IoTDBSqlParser.FullPathContext pathContext : fullPathContextList) {
        pathList.add(parseFullPath(pathContext));
      }
      setSourceFullPaths.accept(pathList);
    }
    // prefix path and suffix paths
    if (ctx.prefixPath() != null
        && ctx.viewSuffixPaths() != null
        && !ctx.viewSuffixPaths().isEmpty()) {
      IoTDBSqlParser.PrefixPathContext prefixPathContext = ctx.prefixPath();
      PartialPath prefixPath = parsePrefixPath(prefixPathContext);
      List<IoTDBSqlParser.ViewSuffixPathsContext> suffixPathContextList = ctx.viewSuffixPaths();
      List<PartialPath> suffixPathList = new ArrayList<>();
      for (IoTDBSqlParser.ViewSuffixPathsContext suffixPathContext : suffixPathContextList) {
        suffixPathList.add(parseViewSuffixPath(suffixPathContext));
      }
      setSourcePathsGroup.accept(prefixPath, suffixPathList);
    }
    if (ctx.selectClause() != null && ctx.fromClause() != null) {
      QueryStatement queryStatement = new QueryStatement();
      queryStatement.setSelectComponent(parseSelectClause(ctx.selectClause(), queryStatement));
      queryStatement.setFromComponent(parseFromClause(ctx.fromClause()));
      setSourceQueryStatement.accept(queryStatement);
    }
  }

  // Create Model =====================================================================
  @Override
  public Statement visitCreateModel(IoTDBSqlParser.CreateModelContext ctx) {
    CreateModelStatement createModelStatement = new CreateModelStatement();
    createModelStatement.setModelId(parseIdentifier(ctx.modelId.getText()));

    Map<String, String> modelOptions = new HashMap<>();
    for (IoTDBSqlParser.AttributePairContext attribute : ctx.attributePair()) {
      modelOptions.put(
          parseAttributeKey(attribute.key).toLowerCase(), parseAttributeValue(attribute.value));
    }
    createModelStatement.setOptions(modelOptions);

    Map<String, String> hyperParameters = new HashMap<>();
    for (IoTDBSqlParser.HparamPairContext attribute : ctx.hparamPair()) {
      hyperParameters.put(
          parseAttributeKey(attribute.hparamKey).toLowerCase(),
          parseHparamValue(attribute.hparamValue()));
    }
    createModelStatement.setHyperparameters(hyperParameters);

    createModelStatement.setDatasetStatement(
        (QueryStatement) visitSelectStatement(ctx.selectStatement()));
    return createModelStatement;
  }

  private String parseHparamValue(IoTDBSqlParser.HparamValueContext ctx) {
    if (ctx.attributeValue() != null) {
      return parseAttributeValue(ctx.attributeValue());
    } else if (ctx.hparamRange() != null) {
      return parseAttributeValue(ctx.hparamRange().hparamRangeStart)
          + ","
          + parseAttributeValue(ctx.hparamRange().hparamRangeEnd);
    } else if (ctx.hparamCandidates() != null) {
      List<String> candidates = new ArrayList<>();
      for (IoTDBSqlParser.AttributeValueContext candidate :
          ctx.hparamCandidates().attributeValue()) {
        candidates.add(parseAttributeValue(candidate));
      }
      return Arrays.toString(candidates.toArray());
    } else {
      throw new IllegalArgumentException();
    }
  }

  // Drop Model =====================================================================
  @Override
  public Statement visitDropModel(IoTDBSqlParser.DropModelContext ctx) {
    return new DropModelStatement(parseIdentifier(ctx.modelId.getText()));
  }

  // Show Models =====================================================================
  @Override
  public Statement visitShowModels(IoTDBSqlParser.ShowModelsContext ctx) {
    return new ShowModelsStatement();
  }

  // Show Trails =====================================================================
  @Override
  public Statement visitShowTrials(IoTDBSqlParser.ShowTrialsContext ctx) {
    return new ShowTrialsStatement(parseIdentifier(ctx.modelId.getText()));
  }

  /** Data Manipulation Language (DML). */

  // Select Statement ========================================================================
  @Override
  public Statement visitSelectStatement(IoTDBSqlParser.SelectStatementContext ctx) {
    QueryStatement queryStatement = new QueryStatement();

    // parse SELECT & FROM
    queryStatement.setSelectComponent(parseSelectClause(ctx.selectClause(), queryStatement));
    queryStatement.setFromComponent(parseFromClause(ctx.fromClause()));

    // parse INTO
    if (ctx.intoClause() != null) {
      queryStatement.setIntoComponent(parseIntoClause(ctx.intoClause()));
    }

    // parse WHERE
    if (ctx.whereClause() != null) {
      queryStatement.setWhereCondition(parseWhereClause(ctx.whereClause()));
    }

    // parse GROUP BY
    if (ctx.groupByClause() != null) {
      Set<String> groupByKeys = new HashSet<>();
      List<IoTDBSqlParser.GroupByAttributeClauseContext> groupByAttributes =
          ctx.groupByClause().groupByAttributeClause();
      for (IoTDBSqlParser.GroupByAttributeClauseContext groupByAttribute : groupByAttributes) {
        if (groupByAttribute.TIME() != null || groupByAttribute.interval != null) {
          if (groupByKeys.contains("COMMON")) {
            throw new SemanticException(GROUP_BY_COMMON_ONLY_ONE_MSG);
          }

          groupByKeys.add("COMMON");
          queryStatement.setGroupByTimeComponent(parseGroupByTimeClause(groupByAttribute));
        } else if (groupByAttribute.LEVEL() != null) {
          if (groupByKeys.contains("LEVEL")) {
            throw new SemanticException("duplicated group by key: LEVEL");
          }

          groupByKeys.add("LEVEL");
          queryStatement.setGroupByLevelComponent(parseGroupByLevelClause(groupByAttribute));
        } else if (groupByAttribute.TAGS() != null) {
          if (groupByKeys.contains("TAGS")) {
            throw new SemanticException("duplicated group by key: TAGS");
          }

          groupByKeys.add("TAGS");
          queryStatement.setGroupByTagComponent(parseGroupByTagClause(groupByAttribute));
        } else if (groupByAttribute.VARIATION() != null) {
          if (groupByKeys.contains("COMMON")) {
            throw new SemanticException(GROUP_BY_COMMON_ONLY_ONE_MSG);
          }

          groupByKeys.add("COMMON");
          queryStatement.setGroupByComponent(
              parseGroupByClause(groupByAttribute, WindowType.VARIATION_WINDOW));
        } else if (groupByAttribute.CONDITION() != null) {
          if (groupByKeys.contains("COMMON")) {
            throw new SemanticException(GROUP_BY_COMMON_ONLY_ONE_MSG);
          }

          groupByKeys.add("COMMON");
          queryStatement.setGroupByComponent(
              parseGroupByClause(groupByAttribute, WindowType.CONDITION_WINDOW));
        } else if (groupByAttribute.SESSION() != null) {
          if (groupByKeys.contains("COMMON")) {
            throw new SemanticException(GROUP_BY_COMMON_ONLY_ONE_MSG);
          }

          groupByKeys.add("COMMON");
          queryStatement.setGroupByComponent(
              parseGroupByClause(groupByAttribute, WindowType.SESSION_WINDOW));
        } else if (groupByAttribute.COUNT() != null) {
          if (groupByKeys.contains("COMMON")) {
            throw new SemanticException(GROUP_BY_COMMON_ONLY_ONE_MSG);
          }

          groupByKeys.add("COMMON");
          queryStatement.setGroupByComponent(
              parseGroupByClause(groupByAttribute, WindowType.COUNT_WINDOW));

        } else {
          throw new SemanticException("Unknown GROUP BY type.");
        }
      }
    }

    // parse HAVING
    if (ctx.havingClause() != null) {
      queryStatement.setHavingCondition(parseHavingClause(ctx.havingClause()));
    }

    // parse ORDER BY
    if (ctx.orderByClause() != null) {
      queryStatement.setOrderByComponent(
          parseOrderByClause(
              ctx.orderByClause(),
              ImmutableSet.of(OrderByKey.TIME, OrderByKey.DEVICE, OrderByKey.TIMESERIES)));
    }

    // parse FILL
    if (ctx.fillClause() != null) {
      queryStatement.setFillComponent(parseFillClause(ctx.fillClause()));
    }

    // parse ALIGN BY
    if (ctx.alignByClause() != null) {
      queryStatement.setResultSetFormat(parseAlignBy(ctx.alignByClause()));
    }

    if (ctx.paginationClause() != null) {
      // parse SLIMIT & SOFFSET
      if (ctx.paginationClause().seriesPaginationClause() != null) {
        if (ctx.paginationClause().seriesPaginationClause().slimitClause() != null) {
          queryStatement.setSeriesLimit(
              parseSLimitClause(ctx.paginationClause().seriesPaginationClause().slimitClause()));
        }
        if (ctx.paginationClause().seriesPaginationClause().soffsetClause() != null) {
          queryStatement.setSeriesOffset(
              parseSOffsetClause(ctx.paginationClause().seriesPaginationClause().soffsetClause()));
        }
      }

      // parse LIMIT & OFFSET
      if (ctx.paginationClause().rowPaginationClause() != null) {
        if (ctx.paginationClause().rowPaginationClause().limitClause() != null) {
          queryStatement.setRowLimit(
              parseLimitClause(ctx.paginationClause().rowPaginationClause().limitClause()));
        }
        if (ctx.paginationClause().rowPaginationClause().offsetClause() != null) {
          queryStatement.setRowOffset(
              parseOffsetClause(ctx.paginationClause().rowPaginationClause().offsetClause()));
        }
        if (canPushDownLimitOffsetToGroupByTime(queryStatement)) {
          pushDownLimitOffsetToTimeParameter(queryStatement);
        }
      }
    }

    queryStatement.setUseWildcard(useWildcard);
    queryStatement.setLastLevelUseWildcard(lastLevelUseWildcard);
    return queryStatement;
  }

  // ---- Select Clause
  private SelectComponent parseSelectClause(
      IoTDBSqlParser.SelectClauseContext ctx, QueryStatement queryStatement) {
    SelectComponent selectComponent = new SelectComponent(zoneId);

    // parse LAST
    if (ctx.LAST() != null) {
      selectComponent.setHasLast(true);
    }

    // parse resultColumn
    Map<String, Expression> aliasToColumnMap = new HashMap<>();
    for (IoTDBSqlParser.ResultColumnContext resultColumnContext : ctx.resultColumn()) {
      ResultColumn resultColumn = parseResultColumn(resultColumnContext);
      // __endTime shouldn't be included in resultColumns
      if (resultColumn.getExpression().getExpressionString().equals(ColumnHeaderConstant.ENDTIME)) {
        queryStatement.setOutputEndTime(true);
        continue;
      }
      if (resultColumn.hasAlias()) {
        String alias = resultColumn.getAlias();
        if (aliasToColumnMap.containsKey(alias)) {
          throw new SemanticException("duplicate alias in select clause");
        }
        aliasToColumnMap.put(alias, resultColumn.getExpression());
      }
      selectComponent.addResultColumn(resultColumn);
    }
    selectComponent.setAliasToColumnMap(aliasToColumnMap);

    return selectComponent;
  }

  private ResultColumn parseResultColumn(IoTDBSqlParser.ResultColumnContext resultColumnContext) {
    Expression expression = parseExpression(resultColumnContext.expression(), false);
    if (expression.isConstantOperand()) {
      throw new SemanticException("Constant operand is not allowed: " + expression);
    }
    String alias = null;
    if (resultColumnContext.AS() != null) {
      alias = parseAlias(resultColumnContext.alias());
    }
    ResultColumn.ColumnType columnType =
        ExpressionAnalyzer.identifyOutputColumnType(expression, true);
    return new ResultColumn(expression, alias, columnType);
  }

  // ---- From Clause
  private FromComponent parseFromClause(IoTDBSqlParser.FromClauseContext ctx) {
    FromComponent fromComponent = new FromComponent();
    List<IoTDBSqlParser.PrefixPathContext> prefixFromPaths = ctx.prefixPath();
    for (IoTDBSqlParser.PrefixPathContext prefixFromPath : prefixFromPaths) {
      PartialPath path = parsePrefixPath(prefixFromPath);
      fromComponent.addPrefixPath(path);
    }
    return fromComponent;
  }

  // ---- Into Clause
  private IntoComponent parseIntoClause(IoTDBSqlParser.IntoClauseContext ctx) {
    List<IntoItem> intoItems = new ArrayList<>();
    for (IoTDBSqlParser.IntoItemContext intoItemContext : ctx.intoItem()) {
      intoItems.add(parseIntoItem(intoItemContext));
    }
    return new IntoComponent(intoItems);
  }

  private IntoItem parseIntoItem(IoTDBSqlParser.IntoItemContext intoItemContext) {
    boolean isAligned = intoItemContext.ALIGNED() != null;
    PartialPath intoDevice = parseIntoPath(intoItemContext.intoPath());
    List<String> intoMeasurements =
        intoItemContext.nodeNameInIntoPath().stream()
            .map(this::parseNodeNameInIntoPath)
            .collect(Collectors.toList());
    return new IntoItem(intoDevice, intoMeasurements, isAligned);
  }

  private PartialPath parseIntoPath(IoTDBSqlParser.IntoPathContext intoPathContext) {
    if (intoPathContext instanceof IoTDBSqlParser.FullPathInIntoPathContext) {
      return parseFullPathInIntoPath((IoTDBSqlParser.FullPathInIntoPathContext) intoPathContext);
    } else {
      List<IoTDBSqlParser.NodeNameInIntoPathContext> nodeNames =
          ((IoTDBSqlParser.SuffixPathInIntoPathContext) intoPathContext).nodeNameInIntoPath();
      String[] path = new String[nodeNames.size()];
      for (int i = 0; i < nodeNames.size(); i++) {
        path[i] = parseNodeNameInIntoPath(nodeNames.get(i));
      }
      return new PartialPath(path);
    }
  }

  // ---- Where Clause
  private WhereCondition parseWhereClause(IoTDBSqlParser.WhereClauseContext ctx) {
    Expression predicate = parseExpression(ctx.expression(), true);
    return new WhereCondition(predicate);
  }

  // ---- Group By Clause
  private GroupByTimeComponent parseGroupByTimeClause(
      IoTDBSqlParser.GroupByAttributeClauseContext ctx) {
    GroupByTimeComponent groupByTimeComponent = new GroupByTimeComponent();

    // Parse time range
    if (ctx.timeRange() != null) {
      parseTimeRangeForGroupByTime(ctx.timeRange(), groupByTimeComponent);
      groupByTimeComponent.setLeftCRightO(ctx.timeRange().LS_BRACKET() != null);
    }

    // Parse time interval
    groupByTimeComponent.setInterval(
        parseTimeIntervalOrSlidingStep(ctx.interval.getText(), true, groupByTimeComponent));
    if (groupByTimeComponent.getInterval() <= 0) {
      throw new SemanticException(
          "The second parameter time interval should be a positive integer.");
    }

    // parse sliding step
    if (ctx.step != null) {
      groupByTimeComponent.setSlidingStep(
          parseTimeIntervalOrSlidingStep(ctx.step.getText(), false, groupByTimeComponent));
    } else {
      groupByTimeComponent.setSlidingStep(
          parseTimeIntervalOrSlidingStep(ctx.interval.getText(), false, groupByTimeComponent));
    }

    return groupByTimeComponent;
  }

  /**
   * Parse time range (startTime and endTime) in group by time.
   *
   * @throws SemanticException if startTime is larger or equals to endTime in timeRange
   */
  private void parseTimeRangeForGroupByTime(
      IoTDBSqlParser.TimeRangeContext timeRange, GroupByTimeComponent groupByClauseComponent) {
    long currentTime = DateTimeUtils.currentTime();
    long startTime = parseTimeValue(timeRange.timeValue(0), currentTime);
    long endTime = parseTimeValue(timeRange.timeValue(1), currentTime);
    groupByClauseComponent.setStartTime(startTime);
    groupByClauseComponent.setEndTime(endTime);
    if (startTime >= endTime) {
      throw new SemanticException("Start time should be smaller than endTime in GroupBy");
    }
  }

  /**
   * parse time interval or sliding step in group by query.
   *
   * @param duration represent duration string like: 12d8m9ns, 1y1d, etc.
   * @return time in milliseconds, microseconds, or nanoseconds depending on the profile
   */
  private long parseTimeIntervalOrSlidingStep(
      String duration, boolean isParsingTimeInterval, GroupByTimeComponent groupByTimeComponent) {
<<<<<<< HEAD
    String convertedDuration =
        convertDurationStrYearToMonth(duration, isParsingTimeInterval, groupByTimeComponent);
    if (convertedDuration.contains("mo")) {
=======
    if (duration.toLowerCase().contains("y") || duration.toLowerCase().contains("mo")) {
>>>>>>> 4757f4d2
      if (isParsingTimeInterval) {
        groupByTimeComponent.setIntervalByMonth(true);
      } else {
        groupByTimeComponent.setSlidingStepByMonth(true);
      }
    }
<<<<<<< HEAD
    return DateTimeUtils.convertDurationStrToLong(convertedDuration);
  }

  /** handle the year as fixed 12 months */
  private static String convertDurationStrYearToMonth(
      String duration, boolean isParsingTimeInterval, GroupByTimeComponent groupByTimeComponent) {
    duration = duration.toLowerCase();
    long tempY = 0;
    long tempMo = 0;
    long temp = 0;
    for (int i = 0; i < duration.length(); i++) {
      char ch = duration.charAt(i);
      if (Character.isDigit(ch)) {
        temp *= 10;
        temp += (ch - '0');
      } else {
        String unit = String.valueOf(duration.charAt(i));
        // This is to identify units with two letters.
        if (i + 1 < duration.length() && !Character.isDigit(duration.charAt(i + 1))) {
          i++;
          unit += duration.charAt(i);
        }
        if ("y".equals(unit)) {
          tempY = temp;
        }
        if ("mo".equals(unit)) {
          tempMo = temp;
        }
        temp = 0;
      }
    }
    if (tempY > 0) {
      duration = duration.replace(tempY + "y", "");
      if (!duration.contains("mo")) {
        duration = duration.concat(tempY * 12 + "mo");
      }
    }
    if (tempMo > 0) {
      duration = duration.replace(tempMo + "mo", (tempY * 12 + tempMo) + "mo");
    }

    if (isParsingTimeInterval) {
      groupByTimeComponent.setFixedIntervalInMonth((tempY * 12 + tempMo) * 30 * 86_400_000L);
    } else {
      groupByTimeComponent.setFixedSlidingStepInMonth((tempY * 12 + tempMo) * 30 * 86_400_000L);
    }

    return duration;
=======
    return DateTimeUtils.convertDurationStrToLong(duration, true);
>>>>>>> 4757f4d2
  }

  private GroupByComponent parseGroupByClause(
      GroupByAttributeClauseContext ctx, WindowType windowType) {

    boolean ignoringNull = true;
    if (ctx.attributePair() != null
        && !ctx.attributePair().isEmpty()
        && ctx.attributePair().key.getText().equalsIgnoreCase(IGNORENULL)) {
      ignoringNull = Boolean.parseBoolean(ctx.attributePair().value.getText());
    }
    List<ExpressionContext> expressions = ctx.expression();
    if (windowType == WindowType.VARIATION_WINDOW) {
      ExpressionContext expressionContext = expressions.get(0);
      GroupByVariationComponent groupByVariationComponent = new GroupByVariationComponent();
      Expression expression = parseExpression(expressionContext, true);
      if (expression.isConstantOperand()) {
        throw new SemanticException(
            String.format(
                "Constant operand [%s] is not allowed in group by variation, there should be an expression",
                expression.getExpressionString()));
      }
      groupByVariationComponent.setControlColumnExpression(expression);
      groupByVariationComponent.setDelta(
          ctx.delta == null ? 0 : Double.parseDouble(ctx.delta.getText()));
      groupByVariationComponent.setIgnoringNull(ignoringNull);
      return groupByVariationComponent;
    } else if (windowType == WindowType.CONDITION_WINDOW) {
      ExpressionContext conditionExpressionContext = expressions.get(0);
      GroupByConditionComponent groupByConditionComponent = new GroupByConditionComponent();
      groupByConditionComponent.setControlColumnExpression(
          parseExpression(conditionExpressionContext, true));
      if (expressions.size() == 2) {
        groupByConditionComponent.setKeepExpression(parseExpression(expressions.get(1), true));
      } else {
        throw new SemanticException("Keep threshold in group by condition should be set");
      }
      groupByConditionComponent.setIgnoringNull(ignoringNull);
      return groupByConditionComponent;
    } else if (windowType == WindowType.SESSION_WINDOW) {
      long interval = DateTimeUtils.convertDurationStrToLong(ctx.timeInterval.getText());
      return new GroupBySessionComponent(interval);
    } else if (windowType == WindowType.COUNT_WINDOW) {
      ExpressionContext countExpressionContext = expressions.get(0);
      long countNumber = Long.parseLong(ctx.countNumber.getText());
      GroupByCountComponent groupByCountComponent = new GroupByCountComponent(countNumber);
      Expression expression = parseExpression(countExpressionContext, true);
      if (expression.isConstantOperand()) {
        throw new SemanticException(
            String.format(
                "Constant operand [%s] is not allowed in group by count, there should be an expression",
                expression.getExpressionString()));
      }
      groupByCountComponent.setControlColumnExpression(expression);
      groupByCountComponent.setIgnoringNull(ignoringNull);
      return groupByCountComponent;
    } else {
      throw new SemanticException("Unsupported window type");
    }
  }

  private GroupByLevelComponent parseGroupByLevelClause(
      IoTDBSqlParser.GroupByAttributeClauseContext ctx) {
    GroupByLevelComponent groupByLevelComponent = new GroupByLevelComponent();
    int[] levels = new int[ctx.INTEGER_LITERAL().size()];
    for (int i = 0; i < ctx.INTEGER_LITERAL().size(); i++) {
      levels[i] = Integer.parseInt(ctx.INTEGER_LITERAL().get(i).getText());
    }
    groupByLevelComponent.setLevels(levels);
    return groupByLevelComponent;
  }

  private GroupByTagComponent parseGroupByTagClause(
      IoTDBSqlParser.GroupByAttributeClauseContext ctx) {
    Set<String> tagKeys = new LinkedHashSet<>();
    for (IdentifierContext identifierContext : ctx.identifier()) {
      String key = parseIdentifier(identifierContext.getText());
      if (tagKeys.contains(key)) {
        throw new SemanticException("duplicated key in GROUP BY TAGS: " + key);
      }
      tagKeys.add(key);
    }
    return new GroupByTagComponent(new ArrayList<>(tagKeys));
  }

  // ---- Having Clause
  private HavingCondition parseHavingClause(IoTDBSqlParser.HavingClauseContext ctx) {
    Expression predicate = parseExpression(ctx.expression(), true);
    return new HavingCondition(predicate);
  }

  // ---- Order By Clause
  // all SortKeys should be contained by limitSet
  private OrderByComponent parseOrderByClause(
      IoTDBSqlParser.OrderByClauseContext ctx, ImmutableSet<String> limitSet) {
    OrderByComponent orderByComponent = new OrderByComponent();
    Set<String> sortKeySet = new HashSet<>();
    for (IoTDBSqlParser.OrderByAttributeClauseContext orderByAttributeClauseContext :
        ctx.orderByAttributeClause()) {
      // if the order by clause is unique, then the following sort keys will be ignored
      if (orderByComponent.isUnique()) {
        break;
      }
      SortItem sortItem = parseOrderByAttributeClause(orderByAttributeClauseContext, limitSet);

      String sortKey = sortItem.getSortKey();
      if (sortKeySet.contains(sortKey)) {
        continue;
      } else {
        sortKeySet.add(sortKey);
      }

      if (sortItem.isExpression()) {
        orderByComponent.addExpressionSortItem(sortItem);
      } else {
        orderByComponent.addSortItem(sortItem);
      }
    }
    return orderByComponent;
  }

  private SortItem parseOrderByAttributeClause(
      IoTDBSqlParser.OrderByAttributeClauseContext ctx, ImmutableSet<String> limitSet) {
    if (ctx.sortKey() != null) {
      String sortKey = ctx.sortKey().getText().toUpperCase();
      if (!limitSet.contains(sortKey)) {
        throw new SemanticException(
            String.format("ORDER BY: sort key[%s] is not contained in '%s'", sortKey, limitSet));
      }
      return new SortItem(sortKey, ctx.DESC() != null ? Ordering.DESC : Ordering.ASC);
    } else {
      Expression sortExpression = parseExpression(ctx.expression(), true);
      return new SortItem(
          sortExpression,
          ctx.DESC() != null ? Ordering.DESC : Ordering.ASC,
          ctx.FIRST() != null ? NullOrdering.FIRST : NullOrdering.LAST);
    }
  }

  // ---- Fill Clause
  public FillComponent parseFillClause(IoTDBSqlParser.FillClauseContext ctx) {
    FillComponent fillComponent = new FillComponent();
    if (ctx.LINEAR() != null) {
      fillComponent.setFillPolicy(FillPolicy.LINEAR);
    } else if (ctx.PREVIOUS() != null) {
      fillComponent.setFillPolicy(FillPolicy.PREVIOUS);
    } else if (ctx.constant() != null) {
      fillComponent.setFillPolicy(FillPolicy.VALUE);
      Literal fillValue = parseLiteral(ctx.constant());
      fillComponent.setFillValue(fillValue);
    } else {
      throw new SemanticException("Unknown FILL type.");
    }
    return fillComponent;
  }

  private Literal parseLiteral(ConstantContext constantContext) {
    String text = constantContext.getText();
    if (constantContext.boolean_literal() != null) {
      return new BooleanLiteral(text);
    } else if (constantContext.STRING_LITERAL() != null) {
      return new StringLiteral(parseStringLiteral(text));
    } else if (constantContext.INTEGER_LITERAL() != null) {
      return new LongLiteral(text);
    } else if (constantContext.realLiteral() != null) {
      return new DoubleLiteral(text);
    } else if (constantContext.dateExpression() != null) {
      return new LongLiteral(parseDateExpression(constantContext.dateExpression()));
    } else {
      throw new SemanticException("Unsupported constant value in FILL: " + text);
    }
  }

  // parse LIMIT & OFFSET
  private long parseLimitClause(IoTDBSqlParser.LimitClauseContext ctx) {
    long limit;
    try {
      limit = Long.parseLong(ctx.INTEGER_LITERAL().getText());
    } catch (NumberFormatException e) {
      throw new SemanticException("Out of range. LIMIT <N>: N should be Int64.");
    }
    if (limit <= 0) {
      throw new SemanticException("LIMIT <N>: N should be greater than 0.");
    }
    return limit;
  }

  private long parseOffsetClause(IoTDBSqlParser.OffsetClauseContext ctx) {
    long offset;
    try {
      offset = Long.parseLong(ctx.INTEGER_LITERAL().getText());
    } catch (NumberFormatException e) {
      throw new SemanticException(
          "Out of range. OFFSET <OFFSETValue>: OFFSETValue should be Int64.");
    }
    if (offset < 0) {
      throw new SemanticException("OFFSET <OFFSETValue>: OFFSETValue should >= 0.");
    }
    return offset;
  }

  // parse SLIMIT & SOFFSET
  private int parseSLimitClause(IoTDBSqlParser.SlimitClauseContext ctx) {
    int slimit;
    try {
      slimit = Integer.parseInt(ctx.INTEGER_LITERAL().getText());
    } catch (NumberFormatException e) {
      throw new SemanticException("Out of range. SLIMIT <SN>: SN should be Int32.");
    }
    if (slimit <= 0) {
      throw new SemanticException("SLIMIT <SN>: SN should be greater than 0.");
    }
    return slimit;
  }

  // parse SOFFSET
  public int parseSOffsetClause(IoTDBSqlParser.SoffsetClauseContext ctx) {
    int soffset;
    try {
      soffset = Integer.parseInt(ctx.INTEGER_LITERAL().getText());
    } catch (NumberFormatException e) {
      throw new SemanticException(
          "Out of range. SOFFSET <SOFFSETValue>: SOFFSETValue should be Int32.");
    }
    if (soffset < 0) {
      throw new SemanticException("SOFFSET <SOFFSETValue>: SOFFSETValue should >= 0.");
    }
    return soffset;
  }

  // ---- Align By Clause
  private ResultSetFormat parseAlignBy(IoTDBSqlParser.AlignByClauseContext ctx) {
    if (ctx.DEVICE() != null) {
      return ResultSetFormat.ALIGN_BY_DEVICE;
    } else {
      return ResultSetFormat.ALIGN_BY_TIME;
    }
  }

  // Insert Statement ========================================================================

  @Override
  public Statement visitInsertStatement(IoTDBSqlParser.InsertStatementContext ctx) {
    InsertStatement insertStatement = new InsertStatement();
    insertStatement.setDevice(parsePrefixPath(ctx.prefixPath()));
    boolean isTimeDefault = parseInsertColumnSpec(ctx.insertColumnsSpec(), insertStatement);
    parseInsertValuesSpec(ctx.insertValuesSpec(), insertStatement, isTimeDefault);
    insertStatement.setAligned(ctx.ALIGNED() != null);
    return insertStatement;
  }

  private boolean parseInsertColumnSpec(
      IoTDBSqlParser.InsertColumnsSpecContext ctx, InsertStatement insertStatement) {
    List<String> measurementList = new ArrayList<>();
    for (IoTDBSqlParser.NodeNameWithoutWildcardContext measurementName :
        ctx.nodeNameWithoutWildcard()) {
      measurementList.add(parseNodeNameWithoutWildCard(measurementName));
    }
    insertStatement.setMeasurementList(measurementList.toArray(new String[0]));
    return (ctx.TIME() == null && ctx.TIMESTAMP() == null);
  }

  private void parseInsertValuesSpec(
      IoTDBSqlParser.InsertValuesSpecContext ctx,
      InsertStatement insertStatement,
      boolean isTimeDefault) {
    List<IoTDBSqlParser.InsertMultiValueContext> insertMultiValues = ctx.insertMultiValue();
    List<String[]> valuesList = new ArrayList<>();
    long[] timeArray = new long[insertMultiValues.size()];
    for (int i = 0; i < insertMultiValues.size(); i++) {
      // parse timestamp
      long timestamp;
      List<String> valueList = new ArrayList<>();

      if (insertMultiValues.get(i).timeValue() != null) {
        if (isTimeDefault) {
          if (insertMultiValues.size() != 1) {
            throw new SemanticException("need timestamps when insert multi rows");
          }
          valueList.add(insertMultiValues.get(i).timeValue().getText());
          timestamp = DateTimeUtils.currentTime();
        } else {
          timestamp =
              parseTimeValue(insertMultiValues.get(i).timeValue(), DateTimeUtils.currentTime());
          TimestampPrecisionUtils.checkTimestampPrecision(timestamp);
        }
      } else {
        if (!isTimeDefault) {
          throw new SemanticException(
              "the measurementList's size is not consistent with the valueList's size");
        }
        if (insertMultiValues.size() != 1) {
          throw new SemanticException("need timestamps when insert multi rows");
        }
        timestamp = parseDateFormat(SqlConstant.NOW_FUNC);
      }
      timeArray[i] = timestamp;

      // parse values
      List<IoTDBSqlParser.MeasurementValueContext> values =
          insertMultiValues.get(i).measurementValue();
      for (IoTDBSqlParser.MeasurementValueContext value : values) {
        for (IoTDBSqlParser.ConstantContext constant : value.constant()) {
          if (constant.STRING_LITERAL() != null) {
            valueList.add(parseStringLiteralInInsertValue(constant.getText()));
          } else {
            valueList.add(constant.getText());
          }
        }
      }
      valuesList.add(valueList.toArray(new String[0]));
    }
    insertStatement.setTimes(timeArray);
    insertStatement.setValuesList(valuesList);
  }

  // Load File

  @Override
  public Statement visitLoadFile(IoTDBSqlParser.LoadFileContext ctx) {
    try {
      LoadTsFileStatement loadTsFileStatement =
          new LoadTsFileStatement(parseStringLiteral(ctx.fileName.getText()));
      if (ctx.loadFileAttributeClauses() != null) {
        for (IoTDBSqlParser.LoadFileAttributeClauseContext attributeContext :
            ctx.loadFileAttributeClauses().loadFileAttributeClause()) {
          parseLoadFileAttributeClause(loadTsFileStatement, attributeContext);
        }
      }
      return loadTsFileStatement;
    } catch (FileNotFoundException e) {
      throw new SemanticException(e.getMessage());
    }
  }

  /**
   * Used for parsing load tsfile, context will be one of "SCHEMA, LEVEL, METADATA", and maybe
   * followed by a recursion property statement.
   *
   * @param loadTsFileStatement the result statement, setting by clause context
   * @param ctx context of property statement
   * @throws SemanticException if AUTOREGISTER | SGLEVEL | VERIFY are not specified
   */
  private void parseLoadFileAttributeClause(
      LoadTsFileStatement loadTsFileStatement, IoTDBSqlParser.LoadFileAttributeClauseContext ctx) {
    if (ctx.ONSUCCESS() != null) {
      loadTsFileStatement.setDeleteAfterLoad(ctx.DELETE() != null);
    } else if (ctx.SGLEVEL() != null) {
      loadTsFileStatement.setDatabaseLevel(Integer.parseInt(ctx.INTEGER_LITERAL().getText()));
    } else if (ctx.VERIFY() != null) {
      loadTsFileStatement.setVerifySchema(Boolean.parseBoolean(ctx.boolean_literal().getText()));
    } else {
      throw new SemanticException(
          String.format(
              "Load tsfile format %s error, please input AUTOREGISTER | SGLEVEL | VERIFY.",
              ctx.getText()));
    }
  }

  /** Common Parsers. */

  // IoTDB Objects ========================================================================
  private PartialPath parseFullPath(IoTDBSqlParser.FullPathContext ctx) {
    List<IoTDBSqlParser.NodeNameWithoutWildcardContext> nodeNamesWithoutStar =
        ctx.nodeNameWithoutWildcard();
    String[] path = new String[nodeNamesWithoutStar.size() + 1];
    int i = 0;
    if (ctx.ROOT() != null) {
      path[0] = ctx.ROOT().getText();
    }
    for (IoTDBSqlParser.NodeNameWithoutWildcardContext nodeNameWithoutStar : nodeNamesWithoutStar) {
      i++;
      path[i] = parseNodeNameWithoutWildCard(nodeNameWithoutStar);
    }
    return new PartialPath(path);
  }

  private PartialPath parseFullPathInExpression(
      IoTDBSqlParser.FullPathInExpressionContext ctx, boolean canUseFullPath) {
    List<IoTDBSqlParser.NodeNameContext> nodeNames = ctx.nodeName();
    int size = nodeNames.size();
    if (ctx.ROOT() != null) {
      if (!canUseFullPath) {
        // now full path cannot occur in SELECT only
        throw new SemanticException("Path can not start with root in select clause.");
      }
      size++;
    }
    String[] path = new String[size];
    if (ctx.ROOT() != null) {
      path[0] = ctx.ROOT().getText();
      for (int i = 0; i < nodeNames.size(); i++) {
        path[i + 1] = parseNodeName(nodeNames.get(i));
      }
    } else {
      for (int i = 0; i < nodeNames.size(); i++) {
        path[i] = parseNodeName(nodeNames.get(i));
      }
    }
    if (!lastLevelUseWildcard
        && !nodeNames.isEmpty()
        && !nodeNames.get(nodeNames.size() - 1).wildcard().isEmpty()) {
      lastLevelUseWildcard = true;
    }
    return new PartialPath(path);
  }

  private PartialPath parseFullPathInIntoPath(IoTDBSqlParser.FullPathInIntoPathContext ctx) {
    List<IoTDBSqlParser.NodeNameInIntoPathContext> nodeNames = ctx.nodeNameInIntoPath();
    String[] path = new String[nodeNames.size() + 1];
    int i = 0;
    if (ctx.ROOT() != null) {
      path[0] = ctx.ROOT().getText();
    }
    for (IoTDBSqlParser.NodeNameInIntoPathContext nodeName : nodeNames) {
      i++;
      path[i] = parseNodeNameInIntoPath(nodeName);
    }
    return new PartialPath(path);
  }

  private PartialPath parsePrefixPath(IoTDBSqlParser.PrefixPathContext ctx) {
    List<IoTDBSqlParser.NodeNameContext> nodeNames = ctx.nodeName();
    String[] path = new String[nodeNames.size() + 1];
    path[0] = ctx.ROOT().getText();
    for (int i = 0; i < nodeNames.size(); i++) {
      path[i + 1] = parseNodeName(nodeNames.get(i));
    }
    return new PartialPath(path);
  }

  private String parseNodeName(IoTDBSqlParser.NodeNameContext ctx) {
    if (!useWildcard && !ctx.wildcard().isEmpty()) {
      useWildcard = true;
    }
    return parseNodeString(ctx.getText());
  }

  private String parseNodeNameWithoutWildCard(IoTDBSqlParser.NodeNameWithoutWildcardContext ctx) {
    return parseNodeString(ctx.getText());
  }

  private String parseNodeNameInIntoPath(IoTDBSqlParser.NodeNameInIntoPathContext ctx) {
    return parseNodeStringInIntoPath(ctx.getText());
  }

  public static String parseNodeString(String nodeName) {
    if (nodeName.equals(IoTDBConstant.ONE_LEVEL_PATH_WILDCARD)
        || nodeName.equals(IoTDBConstant.MULTI_LEVEL_PATH_WILDCARD)) {
      return nodeName;
    }
    if (nodeName.startsWith(TsFileConstant.BACK_QUOTE_STRING)
        && nodeName.endsWith(TsFileConstant.BACK_QUOTE_STRING)) {
      return PathUtils.removeBackQuotesIfNecessary(nodeName);
    }
    checkNodeName(nodeName);
    return nodeName;
  }

  private static String parseNodeStringInIntoPath(String nodeName) {
    if (nodeName.equals(IoTDBConstant.DOUBLE_COLONS)) {
      return nodeName;
    }
    if (nodeName.startsWith(TsFileConstant.BACK_QUOTE_STRING)
        && nodeName.endsWith(TsFileConstant.BACK_QUOTE_STRING)) {
      // needn't remove back_quotes here, we will remove them after placeholders applied
      return nodeName;
    }
    checkNodeNameInIntoPath(nodeName);
    return nodeName;
  }

  private static void checkNodeName(String src) {
    // node name could start with * and end with *
    if (!TsFileConstant.NODE_NAME_PATTERN.matcher(src).matches()) {
      throw new SemanticException(
          String.format(
              "%s is illegal, unquoted node name can only consist of digits, characters and underscore, or start or end with wildcard",
              src));
    }
  }

  private static void checkNodeNameInIntoPath(String src) {
    // ${} are allowed
    if (!TsFileConstant.NODE_NAME_IN_INTO_PATH_PATTERN.matcher(src).matches()) {
      throw new SemanticException(
          String.format(
              "%s is illegal, unquoted node name in select into clause can only consist of digits, characters, $, { and }",
              src));
    }
  }

  private static void checkIdentifier(String src) {
    if (!TsFileConstant.IDENTIFIER_PATTERN.matcher(src).matches() || PathUtils.isRealNumber(src)) {
      throw new SemanticException(
          String.format(
              "%s is illegal, identifier not enclosed with backticks can only consist of digits, characters and underscore.",
              src));
    }
  }

  // Literals ========================================================================

  public long parseDateFormat(String timestampStr) {
    if (timestampStr == null || "".equals(timestampStr.trim())) {
      throw new SemanticException("input timestamp cannot be empty");
    }
    if (timestampStr.equalsIgnoreCase(SqlConstant.NOW_FUNC)) {
      return DateTimeUtils.currentTime();
    }
    try {
      return DateTimeUtils.convertDatetimeStrToLong(timestampStr, zoneId);
    } catch (Exception e) {
      throw new SemanticException(
          String.format(
              "Input time format %s error. "
                  + "Input like yyyy-MM-dd HH:mm:ss, yyyy-MM-ddTHH:mm:ss or "
                  + "refer to user document for more info.",
              timestampStr));
    }
  }

  public long parseDateFormat(String timestampStr, long currentTime) {
    if (timestampStr == null || "".equals(timestampStr.trim())) {
      throw new SemanticException("input timestamp cannot be empty");
    }
    if (timestampStr.equalsIgnoreCase(SqlConstant.NOW_FUNC)) {
      return currentTime;
    }
    try {
      return DateTimeUtils.convertDatetimeStrToLong(timestampStr, zoneId);
    } catch (Exception e) {
      throw new SemanticException(
          String.format(
              "Input time format %s error. "
                  + "Input like yyyy-MM-dd HH:mm:ss, yyyy-MM-ddTHH:mm:ss or "
                  + "refer to user document for more info.",
              timestampStr));
    }
  }

  private String parseStringLiteral(String src) {
    if (2 <= src.length()) {
      // do not unescape string
      String unWrappedString = src.substring(1, src.length() - 1);
      if (src.charAt(0) == '\"' && src.charAt(src.length() - 1) == '\"') {
        // replace "" with "
        String replaced = unWrappedString.replace("\"\"", "\"");
        return replaced.length() == 0 ? "" : replaced;
      }
      if ((src.charAt(0) == '\'' && src.charAt(src.length() - 1) == '\'')) {
        // replace '' with '
        String replaced = unWrappedString.replace("''", "'");
        return replaced.length() == 0 ? "" : replaced;
      }
    }
    return src;
  }

  private String parseStringLiteralInInsertValue(String src) {
    if (2 <= src.length()
        && ((src.charAt(0) == '\"' && src.charAt(src.length() - 1) == '\"')
            || (src.charAt(0) == '\'' && src.charAt(src.length() - 1) == '\''))) {
      return "'" + parseStringLiteral(src) + "'";
    }
    return src;
  }

  public static String parseIdentifier(String src) {
    if (src.startsWith(TsFileConstant.BACK_QUOTE_STRING)
        && src.endsWith(TsFileConstant.BACK_QUOTE_STRING)) {
      return src.substring(1, src.length() - 1)
          .replace(TsFileConstant.DOUBLE_BACK_QUOTE_STRING, TsFileConstant.BACK_QUOTE_STRING);
    }
    checkIdentifier(src);
    return src;
  }

  // Alias

  /** Function for parsing Alias of ResultColumn. */
  private String parseAlias(IoTDBSqlParser.AliasContext ctx) {
    String alias;
    if (ctx.constant() != null) {
      alias = parseConstant(ctx.constant());
    } else {
      alias = parseIdentifier(ctx.identifier().getText());
    }
    return alias;
  }

  /**
   * Function for parsing AliasNode.
   *
   * @throws SemanticException if the alias pattern is not supported
   */
  private String parseAliasNode(IoTDBSqlParser.AliasContext ctx) {
    String alias;
    if (ctx.constant() != null) {
      alias = parseConstant(ctx.constant());
      if (PathUtils.isRealNumber(alias)
          || !TsFileConstant.IDENTIFIER_PATTERN.matcher(alias).matches()) {
        throw new SemanticException("Not support for this alias, Please enclose in back quotes.");
      }
    } else {
      alias = parseNodeString(ctx.identifier().getText());
    }
    return alias;
  }

  /** Data Control Language (DCL). */

  // Create User
  @Override
  public Statement visitCreateUser(IoTDBSqlParser.CreateUserContext ctx) {
    AuthorStatement authorStatement = new AuthorStatement(AuthorType.CREATE_USER);
    authorStatement.setUserName(parseIdentifier(ctx.userName.getText()));
    authorStatement.setPassWord(parseStringLiteral(ctx.password.getText()));
    return authorStatement;
  }

  // Create Role

  @Override
  public Statement visitCreateRole(IoTDBSqlParser.CreateRoleContext ctx) {
    AuthorStatement authorStatement = new AuthorStatement(AuthorType.CREATE_ROLE);
    authorStatement.setRoleName(parseIdentifier(ctx.roleName.getText()));
    return authorStatement;
  }

  // Alter Password
  @Override
  public Statement visitAlterUser(IoTDBSqlParser.AlterUserContext ctx) {
    AuthorStatement authorStatement = new AuthorStatement(AuthorType.UPDATE_USER);
    authorStatement.setUserName(parseIdentifier(ctx.userName.getText()));
    authorStatement.setNewPassword(parseStringLiteral(ctx.password.getText()));
    return authorStatement;
  }

  // Grant User Privileges
  @Override
  public Statement visitGrantUser(IoTDBSqlParser.GrantUserContext ctx) {
    String[] privileges = parsePrivilege(ctx.privileges());
    List<PartialPath> nodeNameList =
        ctx.prefixPath().stream()
            .map(this::parsePrefixPath)
            .distinct()
            .collect(Collectors.toList());
    checkGrantRevokePrivileges(privileges, nodeNameList);
    String[] priviParsed = parsePrivilege(privileges);

    AuthorStatement authorStatement = new AuthorStatement(AuthorType.GRANT_USER);
    authorStatement.setUserName(parseIdentifier(ctx.userName.getText()));
    authorStatement.setPrivilegeList(priviParsed);
    authorStatement.setNodeNameList(nodeNameList);
    authorStatement.setGrantOpt(ctx.grantOpt() != null);
    return authorStatement;
  }

  // Grant Role Privileges

  @Override
  public Statement visitGrantRole(IoTDBSqlParser.GrantRoleContext ctx) {
    String[] privileges = parsePrivilege(ctx.privileges());
    List<PartialPath> nodeNameList =
        ctx.prefixPath().stream()
            .map(this::parsePrefixPath)
            .distinct()
            .collect(Collectors.toList());
    checkGrantRevokePrivileges(privileges, nodeNameList);
    String[] priviParsed = parsePrivilege(privileges);

    AuthorStatement authorStatement = new AuthorStatement(AuthorType.GRANT_ROLE);
    authorStatement.setRoleName(parseIdentifier(ctx.roleName.getText()));
    authorStatement.setPrivilegeList(priviParsed);
    authorStatement.setNodeNameList(nodeNameList);
    authorStatement.setGrantOpt(ctx.grantOpt() != null);
    return authorStatement;
  }

  // Grant User Role

  @Override
  public Statement visitGrantRoleToUser(IoTDBSqlParser.GrantRoleToUserContext ctx) {
    AuthorStatement authorStatement = new AuthorStatement(AuthorType.GRANT_USER_ROLE);
    authorStatement.setRoleName(parseIdentifier(ctx.roleName.getText()));
    authorStatement.setUserName(parseIdentifier(ctx.userName.getText()));
    return authorStatement;
  }

  // Revoke User Privileges

  @Override
  public Statement visitRevokeUser(IoTDBSqlParser.RevokeUserContext ctx) {
    String[] privileges = parsePrivilege(ctx.privileges());
    List<PartialPath> nodeNameList =
        ctx.prefixPath().stream()
            .map(this::parsePrefixPath)
            .distinct()
            .collect(Collectors.toList());
    checkGrantRevokePrivileges(privileges, nodeNameList);
    String[] priviParsed = parsePrivilege(privileges);

    AuthorStatement authorStatement = new AuthorStatement(AuthorType.REVOKE_USER);
    authorStatement.setUserName(parseIdentifier(ctx.userName.getText()));
    authorStatement.setPrivilegeList(priviParsed);
    authorStatement.setNodeNameList(nodeNameList);
    return authorStatement;
  }

  // Revoke Role Privileges

  @Override
  public Statement visitRevokeRole(IoTDBSqlParser.RevokeRoleContext ctx) {
    String[] privileges = parsePrivilege(ctx.privileges());
    List<PartialPath> nodeNameList =
        ctx.prefixPath().stream()
            .map(this::parsePrefixPath)
            .distinct()
            .collect(Collectors.toList());
    checkGrantRevokePrivileges(privileges, nodeNameList);
    String[] priviParsed = parsePrivilege(privileges);

    AuthorStatement authorStatement = new AuthorStatement(AuthorType.REVOKE_ROLE);
    authorStatement.setRoleName(parseIdentifier(ctx.roleName.getText()));
    authorStatement.setPrivilegeList(priviParsed);
    authorStatement.setNodeNameList(nodeNameList);
    return authorStatement;
  }

  private void checkGrantRevokePrivileges(String[] privileges, List<PartialPath> nodeNameList) {
    // 1. all grant or revoke statements need target path.
    if (nodeNameList.isEmpty()) {
      throw new SemanticException("Statement needs target paths");
    }

    // 2. if privilege list has system privilege or "ALL", nodeNameList must only contain "root.**".
    boolean hasSystemPri = false;
    String errorPrivilegeName = "";

    for (String privilege : privileges) {
      if ("ALL".equalsIgnoreCase(privilege)
          || (!"READ".equalsIgnoreCase(privilege)
              && !"WRITE".equalsIgnoreCase(privilege)
              && !PrivilegeType.valueOf(privilege.toUpperCase()).isPathRelevant())) {
        hasSystemPri = true;
        errorPrivilegeName = privilege.toUpperCase();
        break;
      }
    }
    if (hasSystemPri
        && !(nodeNameList.size() == 1
            && nodeNameList.contains(new PartialPath(ALL_RESULT_NODES)))) {
      throw new SemanticException(
          String.format("[%s] can only be set on path: root.**", errorPrivilegeName));
    }
  }

  private String[] parsePrivilege(String[] privileges) {
    Set<String> privSet = new HashSet<>();
    for (String priv : privileges) {
      if (priv.equalsIgnoreCase("READ")) {
        privSet.add("READ_SCHEMA");
        privSet.add("READ_DATA");
        continue;
      } else if (priv.equalsIgnoreCase("WRITE")) {
        privSet.add("WRITE_DATA");
        privSet.add("WRITE_SCHEMA");
        continue;
      } else if (priv.equalsIgnoreCase("ALL")) {
        for (PrivilegeType type : PrivilegeType.values()) {
          privSet.add(type.toString());
        }
        continue;
      }
      privSet.add(priv);
    }
    return privSet.toArray(new String[0]);
  }

  // Revoke Role From User
  @Override
  public Statement visitRevokeRoleFromUser(IoTDBSqlParser.RevokeRoleFromUserContext ctx) {
    AuthorStatement authorStatement = new AuthorStatement(AuthorType.REVOKE_USER_ROLE);
    authorStatement.setRoleName(parseIdentifier(ctx.roleName.getText()));
    authorStatement.setUserName(parseIdentifier(ctx.userName.getText()));
    return authorStatement;
  }

  // Drop User

  @Override
  public Statement visitDropUser(IoTDBSqlParser.DropUserContext ctx) {
    AuthorStatement authorStatement = new AuthorStatement(AuthorType.DROP_USER);
    authorStatement.setUserName(parseIdentifier(ctx.userName.getText()));
    return authorStatement;
  }

  // Drop Role

  @Override
  public Statement visitDropRole(IoTDBSqlParser.DropRoleContext ctx) {
    AuthorStatement authorStatement = new AuthorStatement(AuthorType.DROP_ROLE);
    authorStatement.setRoleName(parseIdentifier(ctx.roleName.getText()));
    return authorStatement;
  }

  // List Users

  @Override
  public Statement visitListUser(IoTDBSqlParser.ListUserContext ctx) {
    AuthorStatement authorStatement = new AuthorStatement(AuthorType.LIST_USER);
    if (ctx.roleName != null) {
      authorStatement.setRoleName(parseIdentifier(ctx.roleName.getText()));
    }
    return authorStatement;
  }

  // List Roles

  @Override
  public Statement visitListRole(IoTDBSqlParser.ListRoleContext ctx) {
    AuthorStatement authorStatement = new AuthorStatement(AuthorType.LIST_ROLE);
    if (ctx.userName != null) {
      authorStatement.setUserName(parseIdentifier(ctx.userName.getText()));
    }
    return authorStatement;
  }

  // List Privileges

  @Override
  public Statement visitListPrivilegesUser(IoTDBSqlParser.ListPrivilegesUserContext ctx) {
    AuthorStatement authorStatement = new AuthorStatement(AuthorType.LIST_USER_PRIVILEGE);
    authorStatement.setUserName(parseIdentifier(ctx.userName.getText()));
    return authorStatement;
  }

  // List Privileges of Roles On Specific Path

  @Override
  public Statement visitListPrivilegesRole(IoTDBSqlParser.ListPrivilegesRoleContext ctx) {
    AuthorStatement authorStatement = new AuthorStatement(AuthorType.LIST_ROLE_PRIVILEGE);
    authorStatement.setRoleName(parseIdentifier(ctx.roleName.getText()));
    return authorStatement;
  }

  private String[] parsePrivilege(IoTDBSqlParser.PrivilegesContext ctx) {
    List<IoTDBSqlParser.PrivilegeValueContext> privilegeList = ctx.privilegeValue();
    List<String> privileges = new ArrayList<>();
    for (IoTDBSqlParser.PrivilegeValueContext privilegeValue : privilegeList) {
      privileges.add(privilegeValue.getText());
    }
    return privileges.toArray(new String[0]);
  }

  // Create database
  @Override
  public Statement visitCreateDatabase(IoTDBSqlParser.CreateDatabaseContext ctx) {
    DatabaseSchemaStatement databaseSchemaStatement =
        new DatabaseSchemaStatement(DatabaseSchemaStatement.DatabaseSchemaStatementType.CREATE);
    PartialPath path = parsePrefixPath(ctx.prefixPath());
    databaseSchemaStatement.setDatabasePath(path);
    if (ctx.databaseAttributesClause() != null) {
      parseDatabaseAttributesClause(databaseSchemaStatement, ctx.databaseAttributesClause());
    }
    return databaseSchemaStatement;
  }

  @Override
  public Statement visitAlterDatabase(IoTDBSqlParser.AlterDatabaseContext ctx) {
    DatabaseSchemaStatement databaseSchemaStatement =
        new DatabaseSchemaStatement(DatabaseSchemaStatement.DatabaseSchemaStatementType.ALTER);
    PartialPath path = parsePrefixPath(ctx.prefixPath());
    databaseSchemaStatement.setDatabasePath(path);
    parseDatabaseAttributesClause(databaseSchemaStatement, ctx.databaseAttributesClause());
    return databaseSchemaStatement;
  }

  private void parseDatabaseAttributesClause(
      DatabaseSchemaStatement databaseSchemaStatement,
      IoTDBSqlParser.DatabaseAttributesClauseContext ctx) {
    for (IoTDBSqlParser.DatabaseAttributeClauseContext attribute : ctx.databaseAttributeClause()) {
      IoTDBSqlParser.DatabaseAttributeKeyContext attributeKey = attribute.databaseAttributeKey();
      if (attributeKey.TTL() != null) {
        long ttl = Long.parseLong(attribute.INTEGER_LITERAL().getText());
        databaseSchemaStatement.setTtl(ttl);
      } else if (attributeKey.SCHEMA_REPLICATION_FACTOR() != null) {
        int schemaReplicationFactor = Integer.parseInt(attribute.INTEGER_LITERAL().getText());
        databaseSchemaStatement.setSchemaReplicationFactor(schemaReplicationFactor);
      } else if (attributeKey.DATA_REPLICATION_FACTOR() != null) {
        int dataReplicationFactor = Integer.parseInt(attribute.INTEGER_LITERAL().getText());
        databaseSchemaStatement.setDataReplicationFactor(dataReplicationFactor);
      } else if (attributeKey.TIME_PARTITION_INTERVAL() != null) {
        long timePartitionInterval = Long.parseLong(attribute.INTEGER_LITERAL().getText());
        databaseSchemaStatement.setTimePartitionInterval(timePartitionInterval);
      } else if (attributeKey.SCHEMA_REGION_GROUP_NUM() != null) {
        int schemaRegionGroupNum = Integer.parseInt(attribute.INTEGER_LITERAL().getText());
        databaseSchemaStatement.setSchemaRegionGroupNum(schemaRegionGroupNum);
      } else if (attributeKey.DATA_REGION_GROUP_NUM() != null) {
        int dataRegionGroupNum = Integer.parseInt(attribute.INTEGER_LITERAL().getText());
        databaseSchemaStatement.setDataRegionGroupNum(dataRegionGroupNum);
      }
    }
  }

  @Override
  public Statement visitSetTTL(IoTDBSqlParser.SetTTLContext ctx) {
    SetTTLStatement setTTLStatement = new SetTTLStatement();
    PartialPath path = parsePrefixPath(ctx.prefixPath());
    long ttl = Long.parseLong(ctx.INTEGER_LITERAL().getText());
    setTTLStatement.setDatabasePath(path);
    setTTLStatement.setTTL(ttl);
    return setTTLStatement;
  }

  @Override
  public Statement visitUnsetTTL(IoTDBSqlParser.UnsetTTLContext ctx) {
    UnSetTTLStatement unSetTTLStatement = new UnSetTTLStatement();
    PartialPath partialPath = parsePrefixPath(ctx.prefixPath());
    unSetTTLStatement.setDatabasePath(partialPath);
    return unSetTTLStatement;
  }

  @Override
  public Statement visitShowTTL(IoTDBSqlParser.ShowTTLContext ctx) {
    ShowTTLStatement showTTLStatement = new ShowTTLStatement();
    for (IoTDBSqlParser.PrefixPathContext prefixPathContext : ctx.prefixPath()) {
      PartialPath partialPath = parsePrefixPath(prefixPathContext);
      showTTLStatement.addPathPatterns(partialPath);
    }
    return showTTLStatement;
  }

  @Override
  public Statement visitShowAllTTL(IoTDBSqlParser.ShowAllTTLContext ctx) {
    ShowTTLStatement showTTLStatement = new ShowTTLStatement();
    showTTLStatement.setAll(true);
    return showTTLStatement;
  }

  @Override
  public Statement visitShowVariables(IoTDBSqlParser.ShowVariablesContext ctx) {
    return new ShowVariablesStatement();
  }

  @Override
  public Statement visitShowCluster(IoTDBSqlParser.ShowClusterContext ctx) {
    ShowClusterStatement showClusterStatement = new ShowClusterStatement();
    if (ctx.DETAILS() != null) {
      showClusterStatement.setDetails(true);
    }
    return showClusterStatement;
  }

  @Override
  public Statement visitDropDatabase(IoTDBSqlParser.DropDatabaseContext ctx) {
    DeleteDatabaseStatement dropDatabaseStatement = new DeleteDatabaseStatement();
    List<IoTDBSqlParser.PrefixPathContext> prefixPathContexts = ctx.prefixPath();
    List<String> paths = new ArrayList<>();
    for (IoTDBSqlParser.PrefixPathContext prefixPathContext : prefixPathContexts) {
      paths.add(parsePrefixPath(prefixPathContext).getFullPath());
    }
    dropDatabaseStatement.setPrefixPath(paths);
    return dropDatabaseStatement;
  }

  // Explain ========================================================================
  @Override
  public Statement visitExplain(IoTDBSqlParser.ExplainContext ctx) {
    QueryStatement queryStatement = (QueryStatement) visitSelectStatement(ctx.selectStatement());
    return new ExplainStatement(queryStatement);
  }

  @Override
  public Statement visitDeleteStatement(IoTDBSqlParser.DeleteStatementContext ctx) {
    DeleteDataStatement statement = new DeleteDataStatement();
    List<IoTDBSqlParser.PrefixPathContext> prefixPaths = ctx.prefixPath();
    List<PartialPath> pathList = new ArrayList<>();
    for (IoTDBSqlParser.PrefixPathContext prefixPath : prefixPaths) {
      pathList.add(parsePrefixPath(prefixPath));
    }
    statement.setPathList(pathList);
    if (ctx.whereClause() != null) {
      WhereCondition whereCondition = parseWhereClause(ctx.whereClause());
      TimeRange timeRange = parseDeleteTimeRange(whereCondition.getPredicate());
      statement.setTimeRange(timeRange);
    } else {
      statement.setTimeRange(new TimeRange(Long.MIN_VALUE, Long.MAX_VALUE));
    }
    return statement;
  }

  private TimeRange parseDeleteTimeRange(Expression predicate) {
    if (predicate instanceof LogicAndExpression) {
      TimeRange leftTimeRange =
          parseDeleteTimeRange(((LogicAndExpression) predicate).getLeftExpression());
      TimeRange rightTimeRange =
          parseDeleteTimeRange(((LogicAndExpression) predicate).getRightExpression());
      return new TimeRange(
          Math.max(leftTimeRange.getMin(), rightTimeRange.getMin()),
          Math.min(leftTimeRange.getMax(), rightTimeRange.getMax()));
    } else if (predicate instanceof CompareBinaryExpression) {
      if (((CompareBinaryExpression) predicate).getLeftExpression() instanceof TimestampOperand) {
        return parseTimeRangeForDeleteTimeRange(
            predicate.getExpressionType(),
            ((CompareBinaryExpression) predicate).getLeftExpression(),
            ((CompareBinaryExpression) predicate).getRightExpression());
      } else {
        return parseTimeRangeForDeleteTimeRange(
            predicate.getExpressionType(),
            ((CompareBinaryExpression) predicate).getRightExpression(),
            ((CompareBinaryExpression) predicate).getLeftExpression());
      }
    } else {
      throw new SemanticException(DELETE_RANGE_ERROR_MSG);
    }
  }

  private TimeRange parseTimeRangeForDeleteTimeRange(
      ExpressionType expressionType, Expression timeExpression, Expression valueExpression) {
    if (!(timeExpression instanceof TimestampOperand)
        || !(valueExpression instanceof ConstantOperand)) {
      throw new SemanticException(DELETE_ONLY_SUPPORT_TIME_EXP_ERROR_MSG);
    }

    if (((ConstantOperand) valueExpression).getDataType() != TSDataType.INT64) {
      throw new SemanticException("The datatype of timestamp should be LONG.");
    }

    long time = Long.parseLong(((ConstantOperand) valueExpression).getValueString());
    switch (expressionType) {
      case LESS_THAN:
        return new TimeRange(Long.MIN_VALUE, time - 1);
      case LESS_EQUAL:
        return new TimeRange(Long.MIN_VALUE, time);
      case GREATER_THAN:
        return new TimeRange(time + 1, Long.MAX_VALUE);
      case GREATER_EQUAL:
        return new TimeRange(time, Long.MAX_VALUE);
      case EQUAL_TO:
        return new TimeRange(time, time);
      default:
        throw new SemanticException(DELETE_RANGE_ERROR_MSG);
    }
  }

  /** function for parsing file path used by LOAD statement. */
  public String parseFilePath(String src) {
    return src.substring(1, src.length() - 1);
  }

  // Expression & Predicate ========================================================================

  private Expression parseExpression(
      IoTDBSqlParser.ExpressionContext context, boolean canUseFullPath) {
    if (context.unaryInBracket != null) {
      return parseExpression(context.unaryInBracket, canUseFullPath);
    }

    if (context.expressionAfterUnaryOperator != null) {
      if (context.MINUS() != null) {
        return new NegationExpression(
            parseExpression(context.expressionAfterUnaryOperator, canUseFullPath));
      }
      if (context.operator_not() != null) {
        return new LogicNotExpression(
            parseExpression(context.expressionAfterUnaryOperator, canUseFullPath));
      }
      return parseExpression(context.expressionAfterUnaryOperator, canUseFullPath);
    }

    if (context.leftExpression != null && context.rightExpression != null) {
      Expression leftExpression = parseExpression(context.leftExpression, canUseFullPath);
      Expression rightExpression = parseExpression(context.rightExpression, canUseFullPath);
      if (context.STAR() != null) {
        return new MultiplicationExpression(leftExpression, rightExpression);
      }
      if (context.DIV() != null) {
        return new DivisionExpression(leftExpression, rightExpression);
      }
      if (context.MOD() != null) {
        return new ModuloExpression(leftExpression, rightExpression);
      }
      if (context.PLUS() != null) {
        return new AdditionExpression(leftExpression, rightExpression);
      }
      if (context.MINUS() != null) {
        return new SubtractionExpression(leftExpression, rightExpression);
      }
      if (context.OPERATOR_GT() != null) {
        return new GreaterThanExpression(leftExpression, rightExpression);
      }
      if (context.OPERATOR_GTE() != null) {
        return new GreaterEqualExpression(leftExpression, rightExpression);
      }
      if (context.OPERATOR_LT() != null) {
        return new LessThanExpression(leftExpression, rightExpression);
      }
      if (context.OPERATOR_LTE() != null) {
        return new LessEqualExpression(leftExpression, rightExpression);
      }
      if (context.OPERATOR_DEQ() != null || context.OPERATOR_SEQ() != null) {
        return new EqualToExpression(leftExpression, rightExpression);
      }
      if (context.OPERATOR_NEQ() != null) {
        return new NonEqualExpression(leftExpression, rightExpression);
      }
      if (context.operator_and() != null) {
        return new LogicAndExpression(leftExpression, rightExpression);
      }
      if (context.operator_or() != null) {
        return new LogicOrExpression(leftExpression, rightExpression);
      }
      throw new UnsupportedOperationException();
    }

    if (context.unaryBeforeRegularOrLikeExpression != null) {
      if (context.REGEXP() != null) {
        return parseRegularExpression(context, canUseFullPath);
      }
      if (context.LIKE() != null) {
        return parseLikeExpression(context, canUseFullPath);
      }
      throw new UnsupportedOperationException();
    }

    if (context.unaryBeforeIsNullExpression != null) {
      return parseIsNullExpression(context, canUseFullPath);
    }

    if (context.firstExpression != null
        && context.secondExpression != null
        && context.thirdExpression != null) {
      Expression firstExpression = parseExpression(context.firstExpression, canUseFullPath);
      Expression secondExpression = parseExpression(context.secondExpression, canUseFullPath);
      Expression thirdExpression = parseExpression(context.thirdExpression, canUseFullPath);

      if (context.operator_between() != null) {
        return new BetweenExpression(
            firstExpression, secondExpression, thirdExpression, context.operator_not() != null);
      }
      throw new UnsupportedOperationException();
    }

    if (context.unaryBeforeInExpression != null) {
      return parseInExpression(context, canUseFullPath);
    }

    if (context.scalarFunctionExpression() != null) {
      return parseScalarFunctionExpression(context.scalarFunctionExpression(), canUseFullPath);
    }

    if (context.functionName() != null) {
      return parseFunctionExpression(context, canUseFullPath);
    }

    if (context.fullPathInExpression() != null) {
      return new TimeSeriesOperand(
          parseFullPathInExpression(context.fullPathInExpression(), canUseFullPath));
    }

    if (context.time != null) {
      return new TimestampOperand();
    }

    if (context.constant() != null && !context.constant().isEmpty()) {
      return parseConstantOperand(context.constant(0));
    }

    if (context.caseWhenThenExpression() != null) {
      return parseCaseWhenThenExpression(context.caseWhenThenExpression(), canUseFullPath);
    }

    throw new UnsupportedOperationException();
  }

  private Expression parseScalarFunctionExpression(
      IoTDBSqlParser.ScalarFunctionExpressionContext context, boolean canUseFullPath) {
    if (context.CAST() != null) {
      return parseCastFunction(context, canUseFullPath);
    } else if (context.REPLACE() != null) {
      return parseReplaceFunction(context, canUseFullPath);
    } else if (context.ROUND() != null) {
      return parseRoundFunction(context, canUseFullPath);
    } else if (context.SUBSTRING() != null) {
      return parseSubStrFunction(context, canUseFullPath);
    }
    throw new UnsupportedOperationException();
  }

  private Expression parseCastFunction(
      IoTDBSqlParser.ScalarFunctionExpressionContext castClause, boolean canUseFullPath) {
    FunctionExpression functionExpression = new FunctionExpression(CAST_FUNCTION);
    functionExpression.addExpression(parseExpression(castClause.castInput, canUseFullPath));
    functionExpression.addAttribute(CAST_TYPE, parseAttributeValue(castClause.attributeValue()));
    return functionExpression;
  }

  private Expression parseReplaceFunction(
      IoTDBSqlParser.ScalarFunctionExpressionContext replaceClause, boolean canUseFullPath) {
    FunctionExpression functionExpression = new FunctionExpression(REPLACE_FUNCTION);
    functionExpression.addExpression(parseExpression(replaceClause.text, canUseFullPath));
    functionExpression.addAttribute(REPLACE_FROM, parseStringLiteral(replaceClause.from.getText()));
    functionExpression.addAttribute(REPLACE_TO, parseStringLiteral(replaceClause.to.getText()));
    return functionExpression;
  }

  private Expression parseSubStrFunction(
      IoTDBSqlParser.ScalarFunctionExpressionContext subStrClause, boolean canUseFullPath) {
    FunctionExpression functionExpression = new FunctionExpression(SUBSTRING_FUNCTION);
    IoTDBSqlParser.SubStringExpressionContext subStringExpression =
        subStrClause.subStringExpression();
    functionExpression.addExpression(parseExpression(subStringExpression.input, canUseFullPath));
    if (subStringExpression.startPosition != null) {
      functionExpression.addAttribute(SUBSTRING_START, subStringExpression.startPosition.getText());
      if (subStringExpression.length != null) {
        functionExpression.addAttribute(SUBSTRING_LENGTH, subStringExpression.length.getText());
      }
    }
    if (subStringExpression.from != null) {
      functionExpression.addAttribute(SUBSTRING_IS_STANDARD, "0");
      functionExpression.addAttribute(
          SUBSTRING_START, parseStringLiteral(subStringExpression.from.getText()));
      if (subStringExpression.forLength != null) {
        functionExpression.addAttribute(SUBSTRING_LENGTH, subStringExpression.forLength.getText());
      }
    }
    return functionExpression;
  }

  private Expression parseRoundFunction(
      IoTDBSqlParser.ScalarFunctionExpressionContext roundClause, boolean canUseFullPath) {
    FunctionExpression functionExpression = new FunctionExpression(ROUND_FUNCTION);
    functionExpression.addExpression(parseExpression(roundClause.input, canUseFullPath));
    if (roundClause.places != null) {
      functionExpression.addAttribute(ROUND_PLACES, parseConstant(roundClause.constant()));
    }
    return functionExpression;
  }

  private CaseWhenThenExpression parseCaseWhenThenExpression(
      IoTDBSqlParser.CaseWhenThenExpressionContext context, boolean canUseFullPath) {
    // handle CASE
    Expression caseExpression = null;
    boolean simpleCase = false;
    if (context.caseExpression != null) {
      caseExpression = parseExpression(context.caseExpression, canUseFullPath);
      simpleCase = true;
    }
    // handle WHEN-THEN
    List<WhenThenExpression> whenThenList = new ArrayList<>();
    if (simpleCase) {
      for (IoTDBSqlParser.WhenThenExpressionContext whenThenExpressionContext :
          context.whenThenExpression()) {
        Expression when = parseExpression(whenThenExpressionContext.whenExpression, canUseFullPath);
        Expression then = parseExpression(whenThenExpressionContext.thenExpression, canUseFullPath);
        Expression comparison = new EqualToExpression(caseExpression, when);
        whenThenList.add(new WhenThenExpression(comparison, then));
      }
    } else {
      for (IoTDBSqlParser.WhenThenExpressionContext whenThenExpressionContext :
          context.whenThenExpression()) {
        whenThenList.add(
            new WhenThenExpression(
                parseExpression(whenThenExpressionContext.whenExpression, canUseFullPath),
                parseExpression(whenThenExpressionContext.thenExpression, canUseFullPath)));
      }
    }
    // handle ELSE
    Expression elseExpression = new NullOperand();
    if (context.elseExpression != null) {
      elseExpression = parseExpression(context.elseExpression, canUseFullPath);
    }
    return new CaseWhenThenExpression(whenThenList, elseExpression);
  }

  private Expression parseFunctionExpression(
      IoTDBSqlParser.ExpressionContext functionClause, boolean canUseFullPath) {
    FunctionExpression functionExpression =
        new FunctionExpression(parseIdentifier(functionClause.functionName().getText()));

    // expressions
    boolean hasNonPureConstantSubExpression = false;
    for (IoTDBSqlParser.ExpressionContext expression : functionClause.expression()) {
      Expression subexpression = parseExpression(expression, canUseFullPath);
      if (!subexpression.isConstantOperand()) {
        hasNonPureConstantSubExpression = true;
      }
      if (subexpression instanceof EqualToExpression) {
        Expression subLeftExpression = ((EqualToExpression) subexpression).getLeftExpression();
        Expression subRightExpression = ((EqualToExpression) subexpression).getRightExpression();
        if (subLeftExpression.isConstantOperand()
            && (!(subRightExpression.isConstantOperand()
                && ((ConstantOperand) subRightExpression).getDataType().equals(TSDataType.TEXT)))) {
          throw new SemanticException("Attributes of functions should be quoted with '' or \"\"");
        }
        if (subLeftExpression.isConstantOperand() && subRightExpression.isConstantOperand()) {
          // parse attribute
          functionExpression.addAttribute(
              ((ConstantOperand) subLeftExpression).getValueString(),
              ((ConstantOperand) subRightExpression).getValueString());
        } else {
          functionExpression.addExpression(subexpression);
        }
      } else {
        functionExpression.addExpression(subexpression);
      }
    }

    // It is not allowed to have function expressions like F(1, 1.0). There should be at least one
    // non-pure-constant sub-expression, otherwise the timestamp of the row cannot be inferred.
    if (!hasNonPureConstantSubExpression) {
      throw new SemanticException(
          "Invalid function expression, all the arguments are constant operands: "
              + functionClause.getText());
    }

    // check size of input expressions
    // type check of input expressions is put in ExpressionTypeAnalyzer
    if (functionExpression.isBuiltInAggregationFunctionExpression()) {
      checkAggregationFunctionInput(functionExpression);
    } else if (functionExpression.isBuiltInScalarFunction()) {
      checkBuiltInScalarFunctionInput(functionExpression);
    }
    return functionExpression;
  }

  private void checkAggregationFunctionInput(FunctionExpression functionExpression) {
    final String functionName = functionExpression.getFunctionName().toLowerCase();
    switch (functionName) {
      case SqlConstant.MIN_TIME:
      case SqlConstant.MAX_TIME:
      case SqlConstant.COUNT:
      case SqlConstant.COUNT_TIME:
      case SqlConstant.MIN_VALUE:
      case SqlConstant.LAST_VALUE:
      case SqlConstant.FIRST_VALUE:
      case SqlConstant.MAX_VALUE:
      case SqlConstant.EXTREME:
      case SqlConstant.AVG:
      case SqlConstant.SUM:
      case SqlConstant.TIME_DURATION:
      case SqlConstant.MODE:
        checkFunctionExpressionInputSize(
            functionExpression.getExpressionString(),
            functionExpression.getExpressions().size(),
            1);
        return;
      case SqlConstant.COUNT_IF:
        checkFunctionExpressionInputSize(
            functionExpression.getExpressionString(),
            functionExpression.getExpressions().size(),
            2);
        return;
      default:
        throw new IllegalArgumentException(
            "Invalid Aggregation function: " + functionExpression.getFunctionName());
    }
  }

  private void checkBuiltInScalarFunctionInput(FunctionExpression functionExpression) {
    BuiltInScalarFunctionHelperFactory.createHelper(functionExpression.getFunctionName())
        .checkBuiltInScalarFunctionInputSize(functionExpression);
  }

  public static void checkFunctionExpressionInputSize(
      String expressionString, int actual, int... expected) {
    for (int expect : expected) {
      if (expect == actual) {
        return;
      }
    }
    throw new SemanticException(
        String.format(
            "Error size of input expressions. expression: %s, actual size: %s, expected size: %s.",
            expressionString, actual, Arrays.toString(expected)));
  }

  private Expression parseRegularExpression(ExpressionContext context, boolean canUseFullPath) {
    return new RegularExpression(
        parseExpression(context.unaryBeforeRegularOrLikeExpression, canUseFullPath),
        parseStringLiteral(context.STRING_LITERAL().getText()));
  }

  private Expression parseLikeExpression(ExpressionContext context, boolean canUseFullPath) {
    return new LikeExpression(
        parseExpression(context.unaryBeforeRegularOrLikeExpression, canUseFullPath),
        parseStringLiteral(context.STRING_LITERAL().getText()));
  }

  private Expression parseIsNullExpression(ExpressionContext context, boolean canUseFullPath) {
    return new IsNullExpression(
        parseExpression(context.unaryBeforeIsNullExpression, canUseFullPath),
        context.operator_not() != null);
  }

  private Expression parseInExpression(ExpressionContext context, boolean canUseFullPath) {
    Expression childExpression = parseExpression(context.unaryBeforeInExpression, canUseFullPath);
    LinkedHashSet<String> values = new LinkedHashSet<>();
    for (ConstantContext constantContext : context.constant()) {
      values.add(parseConstant(constantContext));
    }
    return new InExpression(childExpression, context.operator_not() != null, values);
  }

  private String parseConstant(ConstantContext constantContext) {
    String text = constantContext.getText();
    if (constantContext.boolean_literal() != null
        || constantContext.INTEGER_LITERAL() != null
        || constantContext.realLiteral() != null) {
      return text;
    } else if (constantContext.STRING_LITERAL() != null) {
      return parseStringLiteral(text);
    } else if (constantContext.dateExpression() != null) {
      return String.valueOf(parseDateExpression(constantContext.dateExpression()));
    } else {
      throw new IllegalArgumentException("Unsupported constant value: " + text);
    }
  }

  private Expression parseConstantOperand(ConstantContext constantContext) {
    String text = constantContext.getText();
    if (constantContext.boolean_literal() != null) {
      return new ConstantOperand(TSDataType.BOOLEAN, text);
    } else if (constantContext.STRING_LITERAL() != null) {
      return new ConstantOperand(TSDataType.TEXT, parseStringLiteral(text));
    } else if (constantContext.INTEGER_LITERAL() != null) {
      return new ConstantOperand(TSDataType.INT64, text);
    } else if (constantContext.realLiteral() != null) {
      return parseRealLiteral(text);
    } else if (constantContext.dateExpression() != null) {
      return new ConstantOperand(
          TSDataType.INT64, String.valueOf(parseDateExpression(constantContext.dateExpression())));
    } else {
      throw new SemanticException("Unsupported constant operand: " + text);
    }
  }

  private Expression parseRealLiteral(String value) {
    // 3.33 is float by default
    return new ConstantOperand(
        CONFIG.getFloatingStringInferType().equals(TSDataType.DOUBLE)
            ? TSDataType.DOUBLE
            : TSDataType.FLOAT,
        value);
  }

  /**
   * parse time expression, which is addition and subtraction expression of duration time, now() or
   * DataTimeFormat time.
   *
   * <p>eg. now() + 1d - 2h
   */
  private Long parseDateExpression(IoTDBSqlParser.DateExpressionContext ctx) {
    long time;
    time = parseDateFormat(ctx.getChild(0).getText());
    for (int i = 1; i < ctx.getChildCount(); i = i + 2) {
      if ("+".equals(ctx.getChild(i).getText())) {
        time += DateTimeUtils.convertDurationStrToLong(time, ctx.getChild(i + 1).getText(), false);
      } else {
        time -= DateTimeUtils.convertDurationStrToLong(time, ctx.getChild(i + 1).getText(), false);
      }
    }
    return time;
  }

  private Long parseDateExpression(IoTDBSqlParser.DateExpressionContext ctx, long currentTime) {
    long time;
    time = parseDateFormat(ctx.getChild(0).getText(), currentTime);
    for (int i = 1; i < ctx.getChildCount(); i = i + 2) {
      if ("+".equals(ctx.getChild(i).getText())) {
        time += DateTimeUtils.convertDurationStrToLong(time, ctx.getChild(i + 1).getText(), false);
      } else {
        time -= DateTimeUtils.convertDurationStrToLong(time, ctx.getChild(i + 1).getText(), false);
      }
    }
    return time;
  }

  private long parseTimeValue(IoTDBSqlParser.TimeValueContext ctx, long currentTime) {
    if (ctx.INTEGER_LITERAL() != null) {
      try {
        if (ctx.MINUS() != null) {
          return -Long.parseLong(ctx.INTEGER_LITERAL().getText());
        }
        return Long.parseLong(ctx.INTEGER_LITERAL().getText());
      } catch (NumberFormatException e) {
        throw new SemanticException(
            String.format("Can not parse %s to long value", ctx.INTEGER_LITERAL().getText()));
      }
    } else if (ctx.dateExpression() != null) {
      return parseDateExpression(ctx.dateExpression(), currentTime);
    } else {
      return parseDateFormat(ctx.datetimeLiteral().getText(), currentTime);
    }
  }

  /** Utils. */
  private void setMap(IoTDBSqlParser.AlterClauseContext ctx, Map<String, String> alterMap) {
    List<IoTDBSqlParser.AttributePairContext> tagsList = ctx.attributePair();
    String key;
    if (ctx.attributePair(0) != null) {
      for (IoTDBSqlParser.AttributePairContext attributePair : tagsList) {
        key = parseAttributeKey(attributePair.attributeKey());
        alterMap.computeIfPresent(
            key,
            (k, v) -> {
              throw new SemanticException(
                  String.format("There's duplicate [%s] in tag or attribute clause.", k));
            });
        alterMap.put(key, parseAttributeValue(attributePair.attributeValue()));
      }
    }
  }

  private Map<String, String> extractMap(
      List<IoTDBSqlParser.AttributePairContext> attributePair2,
      IoTDBSqlParser.AttributePairContext attributePair3) {
    Map<String, String> tags = new HashMap<>(attributePair2.size());
    if (attributePair3 != null) {
      String key;
      for (IoTDBSqlParser.AttributePairContext attributePair : attributePair2) {
        key = parseAttributeKey(attributePair.attributeKey());
        tags.computeIfPresent(
            key,
            (k, v) -> {
              throw new SemanticException(
                  String.format("There's duplicate [%s] in tag or attribute clause.", k));
            });
        tags.put(key, parseAttributeValue(attributePair.attributeValue()));
      }
    }
    return tags;
  }

  private String parseAttributeKey(IoTDBSqlParser.AttributeKeyContext ctx) {
    if (ctx.constant() != null) {
      return parseStringLiteral(ctx.getText());
    }
    return parseIdentifier(ctx.getText());
  }

  private String parseAttributeValue(IoTDBSqlParser.AttributeValueContext ctx) {
    if (ctx.constant() != null) {
      return parseStringLiteral(ctx.getText());
    }
    return parseIdentifier(ctx.getText());
  }

  // Merge
  @Override
  public Statement visitMerge(IoTDBSqlParser.MergeContext ctx) {
    MergeStatement mergeStatement = new MergeStatement(StatementType.MERGE);
    if (ctx.CLUSTER() != null && !IoTDBDescriptor.getInstance().getConfig().isClusterMode()) {
      throw new SemanticException("MERGE ON CLUSTER is not supported in standalone mode");
    }
    mergeStatement.setOnCluster(ctx.LOCAL() == null);
    return mergeStatement;
  }

  @Override
  public Statement visitFullMerge(IoTDBSqlParser.FullMergeContext ctx) {
    MergeStatement mergeStatement = new MergeStatement(StatementType.FULL_MERGE);
    if (ctx.CLUSTER() != null && !IoTDBDescriptor.getInstance().getConfig().isClusterMode()) {
      throw new SemanticException("FULL MERGE ON CLUSTER is not supported in standalone mode");
    }
    mergeStatement.setOnCluster(ctx.LOCAL() == null);
    return mergeStatement;
  }

  // Flush

  @Override
  public Statement visitFlush(IoTDBSqlParser.FlushContext ctx) {
    FlushStatement flushStatement = new FlushStatement(StatementType.FLUSH);
    List<PartialPath> storageGroups = null;
    if (ctx.boolean_literal() != null) {
      flushStatement.setSeq(Boolean.parseBoolean(ctx.boolean_literal().getText()));
    }
    if (ctx.CLUSTER() != null && !IoTDBDescriptor.getInstance().getConfig().isClusterMode()) {
      throw new SemanticException("FLUSH ON CLUSTER is not supported in standalone mode");
    }
    flushStatement.setOnCluster(ctx.LOCAL() == null);
    if (ctx.prefixPath(0) != null) {
      storageGroups = new ArrayList<>();
      for (IoTDBSqlParser.PrefixPathContext prefixPathContext : ctx.prefixPath()) {
        storageGroups.add(parsePrefixPath(prefixPathContext));
      }
    }
    flushStatement.setStorageGroups(storageGroups);
    return flushStatement;
  }

  // Clear Cache

  @Override
  public Statement visitClearCache(IoTDBSqlParser.ClearCacheContext ctx) {
    ClearCacheStatement clearCacheStatement = new ClearCacheStatement(StatementType.CLEAR_CACHE);
    if (ctx.CLUSTER() != null && !IoTDBDescriptor.getInstance().getConfig().isClusterMode()) {
      throw new SemanticException("CLEAR CACHE ON CLUSTER is not supported in standalone mode");
    }
    clearCacheStatement.setOnCluster(ctx.LOCAL() == null);
    return clearCacheStatement;
  }

  // Load Configuration

  @Override
  public Statement visitLoadConfiguration(IoTDBSqlParser.LoadConfigurationContext ctx) {
    LoadConfigurationStatement loadConfigurationStatement =
        new LoadConfigurationStatement(StatementType.LOAD_CONFIGURATION);
    if (ctx.CLUSTER() != null && !IoTDBDescriptor.getInstance().getConfig().isClusterMode()) {
      throw new SemanticException(
          "LOAD CONFIGURATION ON CLUSTER is not supported in standalone mode");
    }
    loadConfigurationStatement.setOnCluster(ctx.LOCAL() == null);
    return loadConfigurationStatement;
  }

  // Set System Status

  @Override
  public Statement visitSetSystemStatus(IoTDBSqlParser.SetSystemStatusContext ctx) {
    SetSystemStatusStatement setSystemStatusStatement = new SetSystemStatusStatement();
    if (ctx.CLUSTER() != null && !IoTDBDescriptor.getInstance().getConfig().isClusterMode()) {
      throw new SemanticException(
          "SET SYSTEM STATUS ON CLUSTER is not supported in standalone mode");
    }
    setSystemStatusStatement.setOnCluster(ctx.LOCAL() == null);
    if (ctx.RUNNING() != null) {
      setSystemStatusStatement.setStatus(NodeStatus.Running);
    } else if (ctx.READONLY() != null) {
      setSystemStatusStatement.setStatus(NodeStatus.ReadOnly);
    } else {
      throw new SemanticException("Unknown system status in set system command.");
    }
    return setSystemStatusStatement;
  }

  // Kill Query
  @Override
  public Statement visitKillQuery(IoTDBSqlParser.KillQueryContext ctx) {
    if (ctx.queryId != null) {
      return new KillQueryStatement(parseStringLiteral(ctx.queryId.getText()));
    }
    return new KillQueryStatement();
  }

  // show query processlist

  @Override
  public Statement visitShowQueries(IoTDBSqlParser.ShowQueriesContext ctx) {
    ShowQueriesStatement showQueriesStatement = new ShowQueriesStatement();
    // parse WHERE
    if (ctx.whereClause() != null) {
      showQueriesStatement.setWhereCondition(parseWhereClause(ctx.whereClause()));
    }

    // parse ORDER BY
    if (ctx.orderByClause() != null) {
      showQueriesStatement.setOrderByComponent(
          parseOrderByClause(
              ctx.orderByClause(),
              ImmutableSet.of(
                  OrderByKey.TIME,
                  OrderByKey.QUERYID,
                  OrderByKey.DATANODEID,
                  OrderByKey.ELAPSEDTIME,
                  OrderByKey.STATEMENT)));
    }

    // parse LIMIT & OFFSET
    if (ctx.rowPaginationClause() != null) {
      if (ctx.rowPaginationClause().limitClause() != null) {
        showQueriesStatement.setRowLimit(parseLimitClause(ctx.rowPaginationClause().limitClause()));
      }
      if (ctx.rowPaginationClause().offsetClause() != null) {
        showQueriesStatement.setRowOffset(
            parseOffsetClause(ctx.rowPaginationClause().offsetClause()));
      }
    }

    showQueriesStatement.setZoneId(zoneId);
    return showQueriesStatement;
  }

  // show region

  @Override
  public Statement visitShowRegions(IoTDBSqlParser.ShowRegionsContext ctx) {
    ShowRegionStatement showRegionStatement = new ShowRegionStatement();
    // TODO: Maybe add a show ConfigNode region in the future
    if (ctx.DATA() != null) {
      showRegionStatement.setRegionType(TConsensusGroupType.DataRegion);
    } else if (ctx.SCHEMA() != null) {
      showRegionStatement.setRegionType(TConsensusGroupType.SchemaRegion);
    } else {
      showRegionStatement.setRegionType(null);
    }

    if (ctx.OF() != null) {
      List<PartialPath> storageGroups = null;
      if (ctx.prefixPath(0) != null) {
        storageGroups = new ArrayList<>();
        for (IoTDBSqlParser.PrefixPathContext prefixPathContext : ctx.prefixPath()) {
          storageGroups.add(parsePrefixPath(prefixPathContext));
        }
      }
      showRegionStatement.setStorageGroups(storageGroups);
    } else {
      showRegionStatement.setStorageGroups(null);
    }

    if (ctx.ON() != null) {
      List<Integer> nodeIds = new ArrayList<>();
      for (TerminalNode nodeid : ctx.INTEGER_LITERAL()) {
        nodeIds.add(Integer.parseInt(nodeid.getText()));
      }
      showRegionStatement.setNodeIds(nodeIds);
    } else {
      showRegionStatement.setNodeIds(null);
    }
    return showRegionStatement;
  }

  // show datanodes

  @Override
  public Statement visitShowDataNodes(IoTDBSqlParser.ShowDataNodesContext ctx) {
    return new ShowDataNodesStatement();
  }

  // show confignodes

  @Override
  public Statement visitShowConfigNodes(IoTDBSqlParser.ShowConfigNodesContext ctx) {
    return new ShowConfigNodesStatement();
  }

  // device template

  @Override
  public Statement visitCreateSchemaTemplate(IoTDBSqlParser.CreateSchemaTemplateContext ctx) {
    String name = parseIdentifier(ctx.templateName.getText());
    List<List<String>> measurementsList = new ArrayList<>();
    List<List<TSDataType>> dataTypesList = new ArrayList<>();
    List<List<TSEncoding>> encodingsList = new ArrayList<>();
    List<List<CompressionType>> compressorsList = new ArrayList<>();

    if (ctx.ALIGNED() != null) {
      // aligned
      List<String> measurements = new ArrayList<>();
      List<TSDataType> dataTypes = new ArrayList<>();
      List<TSEncoding> encodings = new ArrayList<>();
      List<CompressionType> compressors = new ArrayList<>();
      for (IoTDBSqlParser.TemplateMeasurementClauseContext templateClauseContext :
          ctx.templateMeasurementClause()) {
        measurements.add(
            parseNodeNameWithoutWildCard(templateClauseContext.nodeNameWithoutWildcard()));
        parseAttributeClauseForSchemaTemplate(
            templateClauseContext.attributeClauses(), dataTypes, encodings, compressors);
      }
      measurementsList.add(measurements);
      dataTypesList.add(dataTypes);
      encodingsList.add(encodings);
      compressorsList.add(compressors);
    } else {
      // non-aligned
      for (IoTDBSqlParser.TemplateMeasurementClauseContext templateClauseContext :
          ctx.templateMeasurementClause()) {
        List<String> measurements = new ArrayList<>();
        List<TSDataType> dataTypes = new ArrayList<>();
        List<TSEncoding> encodings = new ArrayList<>();
        List<CompressionType> compressors = new ArrayList<>();
        measurements.add(
            parseNodeNameWithoutWildCard(templateClauseContext.nodeNameWithoutWildcard()));
        parseAttributeClauseForSchemaTemplate(
            templateClauseContext.attributeClauses(), dataTypes, encodings, compressors);
        measurementsList.add(measurements);
        dataTypesList.add(dataTypes);
        encodingsList.add(encodings);
        compressorsList.add(compressors);
      }
    }

    return new CreateSchemaTemplateStatement(
        name,
        measurementsList,
        dataTypesList,
        encodingsList,
        compressorsList,
        ctx.ALIGNED() != null);
  }

  @Override
  public Statement visitAlterSchemaTemplate(IoTDBSqlParser.AlterSchemaTemplateContext ctx) {
    String name = parseIdentifier(ctx.templateName.getText());
    List<String> measurements = new ArrayList<>();
    List<TSDataType> dataTypes = new ArrayList<>();
    List<TSEncoding> encodings = new ArrayList<>();
    List<CompressionType> compressors = new ArrayList<>();

    for (IoTDBSqlParser.TemplateMeasurementClauseContext templateClauseContext :
        ctx.templateMeasurementClause()) {
      measurements.add(
          parseNodeNameWithoutWildCard(templateClauseContext.nodeNameWithoutWildcard()));
      parseAttributeClauseForSchemaTemplate(
          templateClauseContext.attributeClauses(), dataTypes, encodings, compressors);
    }

    return new AlterSchemaTemplateStatement(
        name,
        measurements,
        dataTypes,
        encodings,
        compressors,
        TemplateAlterOperationType.EXTEND_TEMPLATE);
  }

  void parseAttributeClauseForSchemaTemplate(
      IoTDBSqlParser.AttributeClausesContext ctx,
      List<TSDataType> dataTypes,
      List<TSEncoding> encodings,
      List<CompressionType> compressors) {
    if (ctx.aliasNodeName() != null) {
      throw new SemanticException("Device Template: alias is not supported yet.");
    }

    TSDataType dataType = parseDataTypeAttribute(ctx);
    dataTypes.add(dataType);

    Map<String, String> props = new HashMap<>();
    if (ctx.attributePair() != null) {
      for (int i = 0; i < ctx.attributePair().size(); i++) {
        props.put(
            parseAttributeKey(ctx.attributePair(i).attributeKey()).toLowerCase(),
            parseAttributeValue(ctx.attributePair(i).attributeValue()));
      }
    }

    TSEncoding encoding = IoTDBDescriptor.getInstance().getDefaultEncodingByType(dataType);
    if (props.containsKey(IoTDBConstant.COLUMN_TIMESERIES_ENCODING.toLowerCase())) {
      String encodingString =
          props.get(IoTDBConstant.COLUMN_TIMESERIES_ENCODING.toLowerCase()).toUpperCase();
      try {
        encoding = TSEncoding.valueOf(encodingString);
        encodings.add(encoding);
        props.remove(IoTDBConstant.COLUMN_TIMESERIES_ENCODING.toLowerCase());
      } catch (Exception e) {
        throw new SemanticException(String.format("Unsupported encoding: %s", encodingString));
      }
    } else {
      encodings.add(encoding);
    }

    CompressionType compressor = TSFileDescriptor.getInstance().getConfig().getCompressor();
    if (props.containsKey(IoTDBConstant.COLUMN_TIMESERIES_COMPRESSOR.toLowerCase())) {
      String compressorString =
          props.get(IoTDBConstant.COLUMN_TIMESERIES_COMPRESSOR.toLowerCase()).toUpperCase();
      try {
        compressor = CompressionType.valueOf(compressorString);
        compressors.add(compressor);
        props.remove(IoTDBConstant.COLUMN_TIMESERIES_COMPRESSOR.toLowerCase());
      } catch (Exception e) {
        throw new SemanticException(String.format("Unsupported compressor: %s", compressorString));
      }
    } else if (props.containsKey(IoTDBConstant.COLUMN_TIMESERIES_COMPRESSION.toLowerCase())) {
      String compressionString =
          props.get(IoTDBConstant.COLUMN_TIMESERIES_COMPRESSION.toLowerCase()).toUpperCase();
      try {
        compressor = CompressionType.valueOf(compressionString);
        compressors.add(compressor);
        props.remove(IoTDBConstant.COLUMN_TIMESERIES_COMPRESSION.toLowerCase());
      } catch (Exception e) {
        throw new SemanticException(
            String.format("Unsupported compression: %s", compressionString));
      }
    } else {
      compressors.add(compressor);
    }

    if (props.size() > 0) {
      throw new SemanticException("Device Template: property is not supported yet.");
    }

    if (ctx.tagClause() != null) {
      throw new SemanticException("Device Template: tag is not supported yet.");
    }

    if (ctx.attributeClause() != null) {
      throw new SemanticException("Device Template: attribute is not supported yet.");
    }
  }

  private TSDataType parseDataTypeAttribute(IoTDBSqlParser.AttributeClausesContext ctx) {
    TSDataType dataType = null;
    if (ctx.dataType != null) {
      if (ctx.attributeKey() != null
          && !parseAttributeKey(ctx.attributeKey())
              .equalsIgnoreCase(IoTDBConstant.COLUMN_TIMESERIES_DATATYPE)) {
        throw new SemanticException("Expecting datatype");
      }
      String dataTypeString = ctx.dataType.getText().toUpperCase();
      try {
        dataType = TSDataType.valueOf(dataTypeString);
      } catch (Exception e) {
        throw new SemanticException(String.format("Unsupported datatype: %s", dataTypeString));
      }
    }
    return dataType;
  }

  @Override
  public Statement visitShowSchemaTemplates(IoTDBSqlParser.ShowSchemaTemplatesContext ctx) {
    return new ShowSchemaTemplateStatement();
  }

  @Override
  public Statement visitShowNodesInSchemaTemplate(
      IoTDBSqlParser.ShowNodesInSchemaTemplateContext ctx) {
    String templateName = parseIdentifier(ctx.templateName.getText());
    return new ShowNodesInSchemaTemplateStatement(templateName);
  }

  @Override
  public Statement visitSetSchemaTemplate(IoTDBSqlParser.SetSchemaTemplateContext ctx) {
    String templateName = parseIdentifier(ctx.templateName.getText());
    return new SetSchemaTemplateStatement(templateName, parsePrefixPath(ctx.prefixPath()));
  }

  @Override
  public Statement visitShowPathsSetSchemaTemplate(
      IoTDBSqlParser.ShowPathsSetSchemaTemplateContext ctx) {
    String templateName = parseIdentifier(ctx.templateName.getText());
    return new ShowPathSetTemplateStatement(templateName);
  }

  @Override
  public Statement visitCreateTimeseriesUsingSchemaTemplate(
      IoTDBSqlParser.CreateTimeseriesUsingSchemaTemplateContext ctx) {
    ActivateTemplateStatement statement = new ActivateTemplateStatement();
    statement.setPath(parsePrefixPath(ctx.prefixPath()));
    return statement;
  }

  @Override
  public Statement visitShowPathsUsingSchemaTemplate(
      IoTDBSqlParser.ShowPathsUsingSchemaTemplateContext ctx) {
    PartialPath pathPattern;
    if (ctx.prefixPath() == null) {
      pathPattern = new PartialPath(SqlConstant.getSingleRootArray());
    } else {
      pathPattern = parsePrefixPath(ctx.prefixPath());
    }
    return new ShowPathsUsingTemplateStatement(
        pathPattern, parseIdentifier(ctx.templateName.getText()));
  }

  @Override
  public Statement visitDropTimeseriesOfSchemaTemplate(
      IoTDBSqlParser.DropTimeseriesOfSchemaTemplateContext ctx) {
    DeactivateTemplateStatement statement = new DeactivateTemplateStatement();
    if (ctx.templateName != null) {
      statement.setTemplateName(parseIdentifier(ctx.templateName.getText()));
    }
    List<PartialPath> pathPatternList = new ArrayList<>();
    for (IoTDBSqlParser.PrefixPathContext prefixPathContext : ctx.prefixPath()) {
      pathPatternList.add(parsePrefixPath(prefixPathContext));
    }
    statement.setPathPatternList(pathPatternList);
    return statement;
  }

  @Override
  public Statement visitUnsetSchemaTemplate(IoTDBSqlParser.UnsetSchemaTemplateContext ctx) {
    String templateName = parseIdentifier(ctx.templateName.getText());
    PartialPath path = parsePrefixPath(ctx.prefixPath());
    return new UnsetSchemaTemplateStatement(templateName, path);
  }

  @Override
  public Statement visitDropSchemaTemplate(IoTDBSqlParser.DropSchemaTemplateContext ctx) {
    return new DropSchemaTemplateStatement(parseIdentifier(ctx.templateName.getText()));
  }

  public Map<String, String> parseSyncAttributeClauses(
      IoTDBSqlParser.SyncAttributeClausesContext ctx) {

    Map<String, String> attributes = new HashMap<>();

    List<IoTDBSqlParser.AttributePairContext> attributePairs = ctx.attributePair();
    if (ctx.attributePair(0) != null) {
      for (IoTDBSqlParser.AttributePairContext attributePair : attributePairs) {
        attributes.put(
            parseAttributeKey(attributePair.attributeKey()).toLowerCase(),
            parseAttributeValue(attributePair.attributeValue()).toLowerCase());
      }
    }

    return attributes;
  }

  // PIPE

  @Override
  public Statement visitCreatePipe(IoTDBSqlParser.CreatePipeContext ctx) {
    final CreatePipeStatement createPipeStatement =
        new CreatePipeStatement(StatementType.CREATE_PIPE);

    if (ctx.pipeName != null) {
      createPipeStatement.setPipeName(ctx.pipeName.getText());
    } else {
      throw new SemanticException(
          "Not support for this sql in CREATEPIPE, please enter pipe name.");
    }
    if (ctx.extractorAttributesClause() != null) {
      createPipeStatement.setExtractorAttributes(
          parseExtractorAttributesClause(ctx.extractorAttributesClause()));
    } else {
      createPipeStatement.setExtractorAttributes(new HashMap<>());
    }
    if (ctx.processorAttributesClause() != null) {
      createPipeStatement.setProcessorAttributes(
          parseProcessorAttributesClause(ctx.processorAttributesClause()));
    } else {
      createPipeStatement.setProcessorAttributes(new HashMap<>());
    }
    createPipeStatement.setConnectorAttributes(
        parseConnectorAttributesClause(ctx.connectorAttributesClause()));
    return createPipeStatement;
  }

  private Map<String, String> parseExtractorAttributesClause(
      IoTDBSqlParser.ExtractorAttributesClauseContext ctx) {
    final Map<String, String> collectorMap = new HashMap<>();
    for (IoTDBSqlParser.ExtractorAttributeClauseContext singleCtx :
        ctx.extractorAttributeClause()) {
      collectorMap.put(
          parseStringLiteral(singleCtx.extractorKey.getText()),
          parseStringLiteral(singleCtx.extractorValue.getText()));
    }
    return collectorMap;
  }

  private Map<String, String> parseProcessorAttributesClause(
      IoTDBSqlParser.ProcessorAttributesClauseContext ctx) {
    final Map<String, String> processorMap = new HashMap<>();
    for (IoTDBSqlParser.ProcessorAttributeClauseContext singleCtx :
        ctx.processorAttributeClause()) {
      processorMap.put(
          parseStringLiteral(singleCtx.processorKey.getText()),
          parseStringLiteral(singleCtx.processorValue.getText()));
    }
    return processorMap;
  }

  private Map<String, String> parseConnectorAttributesClause(
      IoTDBSqlParser.ConnectorAttributesClauseContext ctx) {
    final Map<String, String> connectorMap = new HashMap<>();
    for (IoTDBSqlParser.ConnectorAttributeClauseContext singleCtx :
        ctx.connectorAttributeClause()) {
      connectorMap.put(
          parseStringLiteral(singleCtx.connectorKey.getText()),
          parseStringLiteral(singleCtx.connectorValue.getText()));
    }
    return connectorMap;
  }

  @Override
  public Statement visitDropPipe(IoTDBSqlParser.DropPipeContext ctx) {
    final DropPipeStatement dropPipeStatement = new DropPipeStatement(StatementType.DROP_PIPE);

    if (ctx.pipeName != null) {
      dropPipeStatement.setPipeName(ctx.pipeName.getText());
    } else {
      throw new SemanticException("Not support for this sql in DROP PIPE, please enter pipename.");
    }

    return dropPipeStatement;
  }

  @Override
  public Statement visitStartPipe(IoTDBSqlParser.StartPipeContext ctx) {
    final StartPipeStatement startPipeStatement = new StartPipeStatement(StatementType.START_PIPE);

    if (ctx.pipeName != null) {
      startPipeStatement.setPipeName(ctx.pipeName.getText());
    } else {
      throw new SemanticException("Not support for this sql in START PIPE, please enter pipename.");
    }

    return startPipeStatement;
  }

  @Override
  public Statement visitStopPipe(IoTDBSqlParser.StopPipeContext ctx) {
    final StopPipeStatement stopPipeStatement = new StopPipeStatement(StatementType.STOP_PIPE);

    if (ctx.pipeName != null) {
      stopPipeStatement.setPipeName(ctx.pipeName.getText());
    } else {
      throw new SemanticException("Not support for this sql in STOP PIPE, please enter pipename.");
    }

    return stopPipeStatement;
  }

  @Override
  public Statement visitShowPipes(IoTDBSqlParser.ShowPipesContext ctx) {
    final ShowPipesStatement showPipesStatement = new ShowPipesStatement();

    if (ctx.pipeName != null) {
      showPipesStatement.setPipeName(parseIdentifier(ctx.pipeName.getText()));
    }
    showPipesStatement.setWhereClause(ctx.CONNECTOR() != null);

    return showPipesStatement;
  }

  @Override
  public Statement visitGetRegionId(IoTDBSqlParser.GetRegionIdContext ctx) {
    TConsensusGroupType type =
        ctx.DATA() == null ? TConsensusGroupType.SchemaRegion : TConsensusGroupType.DataRegion;
    GetRegionIdStatement getRegionIdStatement = new GetRegionIdStatement(type);
    if (ctx.database != null) {
      getRegionIdStatement.setDatabase(ctx.database.getText());
    } else {
      getRegionIdStatement.setDevice(ctx.device.getText());
    }
    if (ctx.time != null) {
      long timestamp = parseTimeValue(ctx.time, DateTimeUtils.currentTime());
      getRegionIdStatement.setTimeStamp(timestamp);
    }
    return getRegionIdStatement;
  }

  @Override
  public Statement visitGetSeriesSlotList(IoTDBSqlParser.GetSeriesSlotListContext ctx) {
    TConsensusGroupType type =
        ctx.DATA() == null ? TConsensusGroupType.SchemaRegion : TConsensusGroupType.DataRegion;
    return new GetSeriesSlotListStatement(ctx.database.getText(), type);
  }

  @Override
  public Statement visitGetTimeSlotList(IoTDBSqlParser.GetTimeSlotListContext ctx) {
    GetTimeSlotListStatement getTimeSlotListStatement = new GetTimeSlotListStatement();
    if (ctx.database != null) {
      getTimeSlotListStatement.setDatabase(ctx.database.getText());
    } else if (ctx.device != null) {
      getTimeSlotListStatement.setDevice(ctx.device.getText());
    } else if (ctx.regionId != null) {
      getTimeSlotListStatement.setRegionId(Integer.parseInt(ctx.regionId.getText()));
    }
    if (ctx.startTime != null) {
      long timestamp = parseTimeValue(ctx.startTime, DateTimeUtils.currentTime());
      getTimeSlotListStatement.setStartTime(timestamp);
    }
    if (ctx.endTime != null) {
      long timestamp = parseTimeValue(ctx.endTime, DateTimeUtils.currentTime());
      getTimeSlotListStatement.setEndTime(timestamp);
    }
    return getTimeSlotListStatement;
  }

  @Override
  public Statement visitCountTimeSlotList(IoTDBSqlParser.CountTimeSlotListContext ctx) {
    CountTimeSlotListStatement countTimeSlotListStatement = new CountTimeSlotListStatement();
    if (ctx.database != null) {
      countTimeSlotListStatement.setDatabase(ctx.database.getText());
    } else if (ctx.device != null) {
      countTimeSlotListStatement.setDevice(ctx.device.getText());
    } else if (ctx.regionId != null) {
      countTimeSlotListStatement.setRegionId(Integer.parseInt(ctx.regionId.getText()));
    }
    if (ctx.startTime != null) {
      countTimeSlotListStatement.setStartTime(Long.parseLong(ctx.startTime.getText()));
    }
    if (ctx.endTime != null) {
      countTimeSlotListStatement.setEndTime(Long.parseLong(ctx.endTime.getText()));
    }
    return countTimeSlotListStatement;
  }

  @Override
  public Statement visitMigrateRegion(IoTDBSqlParser.MigrateRegionContext ctx) {
    return new MigrateRegionStatement(
        Integer.parseInt(ctx.regionId.getText()),
        Integer.parseInt(ctx.fromId.getText()),
        Integer.parseInt(ctx.toId.getText()));
  }

  // Quota
  @Override
  public Statement visitSetSpaceQuota(IoTDBSqlParser.SetSpaceQuotaContext ctx) {
    if (!IoTDBDescriptor.getInstance().getConfig().isQuotaEnable()) {
      throw new SemanticException(LIMIT_CONFIGURATION_ENABLED_ERROR_MSG);
    }
    SetSpaceQuotaStatement setSpaceQuotaStatement = new SetSpaceQuotaStatement();
    List<IoTDBSqlParser.PrefixPathContext> prefixPathContexts = ctx.prefixPath();
    List<String> paths = new ArrayList<>();
    for (IoTDBSqlParser.PrefixPathContext prefixPathContext : prefixPathContexts) {
      paths.add(parsePrefixPath(prefixPathContext).getFullPath());
    }
    setSpaceQuotaStatement.setPrefixPathList(paths);

    Map<String, String> quotas = new HashMap<>();
    for (IoTDBSqlParser.AttributePairContext attributePair : ctx.attributePair()) {
      quotas.put(
          parseAttributeKey(attributePair.attributeKey()),
          parseAttributeValue(attributePair.attributeValue()));
    }

    quotas
        .keySet()
        .forEach(
            quotaType -> {
              switch (quotaType) {
                case IoTDBConstant.COLUMN_DEVICES:
                  break;
                case IoTDBConstant.COLUMN_TIMESERIES:
                  break;
                case IoTDBConstant.SPACE_QUOTA_DISK:
                  break;
                default:
                  throw new SemanticException("Wrong space quota type: " + quotaType);
              }
            });

    if (quotas.containsKey(IoTDBConstant.COLUMN_DEVICES)) {
      if (quotas.get(IoTDBConstant.COLUMN_DEVICES).equals(IoTDBConstant.QUOTA_UNLIMITED)) {
        setSpaceQuotaStatement.setDeviceNum(IoTDBConstant.UNLIMITED_VALUE);
      } else if (Long.parseLong(quotas.get(IoTDBConstant.COLUMN_DEVICES)) <= 0) {
        throw new SemanticException("Please set the number of devices greater than 0");
      } else {
        setSpaceQuotaStatement.setDeviceNum(
            Long.parseLong(quotas.get(IoTDBConstant.COLUMN_DEVICES)));
      }
    }
    if (quotas.containsKey(IoTDBConstant.COLUMN_TIMESERIES)) {
      if (quotas.get(IoTDBConstant.COLUMN_TIMESERIES).equals(IoTDBConstant.QUOTA_UNLIMITED)) {
        setSpaceQuotaStatement.setTimeSeriesNum(IoTDBConstant.UNLIMITED_VALUE);
      } else if (Long.parseLong(quotas.get(IoTDBConstant.COLUMN_TIMESERIES)) <= 0) {
        throw new SemanticException("Please set the number of timeseries greater than 0");
      } else {
        setSpaceQuotaStatement.setTimeSeriesNum(
            Long.parseLong(quotas.get(IoTDBConstant.COLUMN_TIMESERIES)));
      }
    }
    if (quotas.containsKey(IoTDBConstant.SPACE_QUOTA_DISK)) {
      if (quotas.get(IoTDBConstant.SPACE_QUOTA_DISK).equals(IoTDBConstant.QUOTA_UNLIMITED)) {
        setSpaceQuotaStatement.setDiskSize(IoTDBConstant.UNLIMITED_VALUE);
      } else {
        setSpaceQuotaStatement.setDiskSize(
            parseSpaceQuotaSizeUnit(quotas.get(IoTDBConstant.SPACE_QUOTA_DISK)));
      }
    }
    return setSpaceQuotaStatement;
  }

  @Override
  public Statement visitSetThrottleQuota(IoTDBSqlParser.SetThrottleQuotaContext ctx) {
    if (!IoTDBDescriptor.getInstance().getConfig().isQuotaEnable()) {
      throw new SemanticException(LIMIT_CONFIGURATION_ENABLED_ERROR_MSG);
    }
    if (parseIdentifier(ctx.userName.getText()).equals(IoTDBConstant.PATH_ROOT)) {
      throw new SemanticException("Cannot set throttle quota for user root.");
    }
    SetThrottleQuotaStatement setThrottleQuotaStatement = new SetThrottleQuotaStatement();
    setThrottleQuotaStatement.setUserName(parseIdentifier(ctx.userName.getText()));
    Map<String, String> quotas = new HashMap<>();
    Map<ThrottleType, TTimedQuota> throttleLimit = new HashMap<>();
    for (IoTDBSqlParser.AttributePairContext attributePair : ctx.attributePair()) {
      quotas.put(
          parseAttributeKey(attributePair.attributeKey()),
          parseAttributeValue(attributePair.attributeValue()));
    }
    if (quotas.containsKey(IoTDBConstant.REQUEST_NUM_PER_UNIT_TIME)) {
      TTimedQuota timedQuota;
      String request = quotas.get(IoTDBConstant.REQUEST_NUM_PER_UNIT_TIME);
      if (request.equals(IoTDBConstant.QUOTA_UNLIMITED)) {
        timedQuota = new TTimedQuota(IoTDBConstant.SEC, Long.MAX_VALUE);
      } else {
        String[] split = request.toLowerCase().split(IoTDBConstant.REQ_SPLIT_UNIT);
        if (Long.parseLong(split[0]) < 0) {
          throw new SemanticException("Please set the number of requests greater than 0");
        }
        timedQuota =
            new TTimedQuota(parseThrottleQuotaTimeUnit(split[1]), Long.parseLong(split[0]));
      }
      if (quotas.get(IoTDBConstant.REQUEST_TYPE) == null) {
        throttleLimit.put(ThrottleType.REQUEST_NUMBER, timedQuota);
      } else {
        switch (quotas.get(IoTDBConstant.REQUEST_TYPE)) {
          case IoTDBConstant.REQUEST_TYPE_READ:
            throttleLimit.put(ThrottleType.READ_NUMBER, timedQuota);
            break;
          case IoTDBConstant.REQUEST_TYPE_WRITE:
            throttleLimit.put(ThrottleType.WRITE_NUMBER, timedQuota);
            break;
          default:
            throw new SemanticException(
                "Please set the correct request type: " + quotas.get(IoTDBConstant.REQUEST_TYPE));
        }
      }
    }

    if (quotas.containsKey(IoTDBConstant.REQUEST_SIZE_PER_UNIT_TIME)) {
      TTimedQuota timedQuota;
      String size = quotas.get(IoTDBConstant.REQUEST_SIZE_PER_UNIT_TIME);
      if (size.equals(IoTDBConstant.QUOTA_UNLIMITED)) {
        timedQuota = new TTimedQuota(IoTDBConstant.SEC, Long.MAX_VALUE);
      } else {
        String[] split = size.toLowerCase().split("/");
        timedQuota =
            new TTimedQuota(
                parseThrottleQuotaTimeUnit(split[1]), parseThrottleQuotaSizeUnit(split[0]));
      }
      if (quotas.get(IoTDBConstant.REQUEST_TYPE) == null) {
        throttleLimit.put(ThrottleType.REQUEST_SIZE, timedQuota);
      } else {
        switch (quotas.get(IoTDBConstant.REQUEST_TYPE)) {
          case IoTDBConstant.REQUEST_TYPE_READ:
            throttleLimit.put(ThrottleType.READ_SIZE, timedQuota);
            break;
          case IoTDBConstant.REQUEST_TYPE_WRITE:
            throttleLimit.put(ThrottleType.WRITE_SIZE, timedQuota);
            break;
          default:
            throw new SemanticException(
                "Please set the correct request type: " + quotas.get(IoTDBConstant.REQUEST_TYPE));
        }
      }
    }

    if (quotas.containsKey(IoTDBConstant.MEMORY_SIZE_PER_READ)) {
      String mem = quotas.get(IoTDBConstant.MEMORY_SIZE_PER_READ);
      if (mem.equals(IoTDBConstant.QUOTA_UNLIMITED)) {
        setThrottleQuotaStatement.setMemLimit(IoTDBConstant.UNLIMITED_VALUE);
      } else {
        setThrottleQuotaStatement.setMemLimit(parseThrottleQuotaSizeUnit(mem));
      }
    }

    if (quotas.containsKey(IoTDBConstant.CPU_NUMBER_PER_READ)) {
      String cpuLimit = quotas.get(IoTDBConstant.CPU_NUMBER_PER_READ);
      if (cpuLimit.contains(IoTDBConstant.QUOTA_UNLIMITED)) {
        setThrottleQuotaStatement.setCpuLimit(IoTDBConstant.UNLIMITED_VALUE);
      } else {
        int cpuNum = Integer.parseInt(cpuLimit);
        if (cpuNum <= 0) {
          throw new SemanticException("Please set the number of cpu greater than 0");
        }
        setThrottleQuotaStatement.setCpuLimit(cpuNum);
      }
    }
    setThrottleQuotaStatement.setThrottleLimit(throttleLimit);
    return setThrottleQuotaStatement;
  }

  @Override
  public Statement visitShowThrottleQuota(IoTDBSqlParser.ShowThrottleQuotaContext ctx) {
    if (!IoTDBDescriptor.getInstance().getConfig().isQuotaEnable()) {
      throw new SemanticException(LIMIT_CONFIGURATION_ENABLED_ERROR_MSG);
    }
    ShowThrottleQuotaStatement showThrottleQuotaStatement = new ShowThrottleQuotaStatement();
    if (ctx.userName != null) {
      showThrottleQuotaStatement.setUserName(parseIdentifier(ctx.userName.getText()));
    }
    return showThrottleQuotaStatement;
  }

  private long parseThrottleQuotaTimeUnit(String timeUnit) {
    switch (timeUnit.toLowerCase()) {
      case IoTDBConstant.SEC_UNIT:
        return IoTDBConstant.SEC;
      case IoTDBConstant.MIN_UNIT:
        return IoTDBConstant.MIN;
      case IoTDBConstant.HOUR_UNIT:
        return IoTDBConstant.HOUR;
      case IoTDBConstant.DAY_UNIT:
        return IoTDBConstant.DAY;
      default:
        throw new SemanticException(
            "When setting the request, the unit is incorrect. Please use 'sec', 'min', 'hour', 'day' as the unit");
    }
  }

  private long parseThrottleQuotaSizeUnit(String data) {
    String unit = data.substring(data.length() - 1);
    long size = Long.parseLong(data.substring(0, data.length() - 1));
    if (size <= 0) {
      throw new SemanticException("Please set the size greater than 0");
    }
    switch (unit.toUpperCase()) {
      case IoTDBConstant.B_UNIT:
        return size;
      case IoTDBConstant.KB_UNIT:
        return size * IoTDBConstant.KB;
      case IoTDBConstant.MB_UNIT:
        return size * IoTDBConstant.MB;
      case IoTDBConstant.GB_UNIT:
        return size * IoTDBConstant.GB;
      case IoTDBConstant.TB_UNIT:
        return size * IoTDBConstant.TB;
      case IoTDBConstant.PB_UNIT:
        return size * IoTDBConstant.PB;
      default:
        throw new SemanticException(
            "When setting the size/time, the unit is incorrect. Please use 'B', 'K', 'M', 'G', 'P', 'T' as the unit");
    }
  }

  private long parseSpaceQuotaSizeUnit(String data) {
    String unit = data.substring(data.length() - 1);
    long disk = Long.parseLong(data.substring(0, data.length() - 1));
    if (disk <= 0) {
      throw new SemanticException("Please set the disk size greater than 0");
    }
    switch (unit.toUpperCase()) {
      case IoTDBConstant.MB_UNIT:
        return disk;
      case IoTDBConstant.GB_UNIT:
        return disk * IoTDBConstant.KB;
      case IoTDBConstant.TB_UNIT:
        return disk * IoTDBConstant.MB;
      case IoTDBConstant.PB_UNIT:
        return disk * IoTDBConstant.GB;
      default:
        throw new SemanticException(
            "When setting the disk size, the unit is incorrect. Please use 'M', 'G', 'P', 'T' as the unit");
    }
  }

  @Override
  public Statement visitShowSpaceQuota(IoTDBSqlParser.ShowSpaceQuotaContext ctx) {
    if (!IoTDBDescriptor.getInstance().getConfig().isQuotaEnable()) {
      throw new SemanticException(LIMIT_CONFIGURATION_ENABLED_ERROR_MSG);
    }
    ShowSpaceQuotaStatement showSpaceQuotaStatement = new ShowSpaceQuotaStatement();
    if (ctx.prefixPath() != null) {
      List<PartialPath> databases = new ArrayList<>();
      for (IoTDBSqlParser.PrefixPathContext prefixPathContext : ctx.prefixPath()) {
        databases.add(parsePrefixPath(prefixPathContext));
      }
      showSpaceQuotaStatement.setDatabases(databases);
    } else {
      showSpaceQuotaStatement.setDatabases(null);
    }
    return showSpaceQuotaStatement;
  }
}<|MERGE_RESOLUTION|>--- conflicted
+++ resolved
@@ -1579,20 +1579,15 @@
    */
   private long parseTimeIntervalOrSlidingStep(
       String duration, boolean isParsingTimeInterval, GroupByTimeComponent groupByTimeComponent) {
-<<<<<<< HEAD
     String convertedDuration =
         convertDurationStrYearToMonth(duration, isParsingTimeInterval, groupByTimeComponent);
     if (convertedDuration.contains("mo")) {
-=======
-    if (duration.toLowerCase().contains("y") || duration.toLowerCase().contains("mo")) {
->>>>>>> 4757f4d2
       if (isParsingTimeInterval) {
         groupByTimeComponent.setIntervalByMonth(true);
       } else {
         groupByTimeComponent.setSlidingStepByMonth(true);
       }
     }
-<<<<<<< HEAD
     return DateTimeUtils.convertDurationStrToLong(convertedDuration);
   }
 
@@ -1626,12 +1621,11 @@
     }
     if (tempY > 0) {
       duration = duration.replace(tempY + "y", "");
-      if (!duration.contains("mo")) {
+      if (tempMo > 0) {
+        duration = duration.replace(tempMo + "mo", (tempY * 12 + tempMo) + "mo");
+      } else {
         duration = duration.concat(tempY * 12 + "mo");
       }
-    }
-    if (tempMo > 0) {
-      duration = duration.replace(tempMo + "mo", (tempY * 12 + tempMo) + "mo");
     }
 
     if (isParsingTimeInterval) {
@@ -1639,11 +1633,7 @@
     } else {
       groupByTimeComponent.setFixedSlidingStepInMonth((tempY * 12 + tempMo) * 30 * 86_400_000L);
     }
-
     return duration;
-=======
-    return DateTimeUtils.convertDurationStrToLong(duration, true);
->>>>>>> 4757f4d2
   }
 
   private GroupByComponent parseGroupByClause(
