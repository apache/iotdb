--- conflicted
+++ resolved
@@ -65,7 +65,7 @@
 import org.apache.iotdb.db.queryengine.plan.relational.planner.iterative.rule.RemoveUnreferencedScalarApplyNodes;
 import org.apache.iotdb.db.queryengine.plan.relational.planner.iterative.rule.RemoveUnreferencedScalarSubqueries;
 import org.apache.iotdb.db.queryengine.plan.relational.planner.iterative.rule.SimplifyExpressions;
-<<<<<<< HEAD
+import org.apache.iotdb.db.queryengine.plan.relational.planner.iterative.rule.SingleDistinctAggregationToGroupBy;
 import org.apache.iotdb.db.queryengine.plan.relational.planner.iterative.rule.TransformCorrelatedDistinctAggregationWithProjection;
 import org.apache.iotdb.db.queryengine.plan.relational.planner.iterative.rule.TransformCorrelatedDistinctAggregationWithoutProjection;
 import org.apache.iotdb.db.queryengine.plan.relational.planner.iterative.rule.TransformCorrelatedGlobalAggregationWithProjection;
@@ -74,9 +74,6 @@
 import org.apache.iotdb.db.queryengine.plan.relational.planner.iterative.rule.TransformCorrelatedGroupedAggregationWithoutProjection;
 import org.apache.iotdb.db.queryengine.plan.relational.planner.iterative.rule.TransformCorrelatedJoinToJoin;
 import org.apache.iotdb.db.queryengine.plan.relational.planner.iterative.rule.TransformExistsApplyToCorrelatedJoin;
-=======
-import org.apache.iotdb.db.queryengine.plan.relational.planner.iterative.rule.SingleDistinctAggregationToGroupBy;
->>>>>>> 93e83c63
 import org.apache.iotdb.db.queryengine.plan.relational.planner.iterative.rule.TransformUncorrelatedInPredicateSubqueryToSemiJoin;
 import org.apache.iotdb.db.queryengine.plan.relational.planner.iterative.rule.TransformUncorrelatedSubqueryToJoin;
 
@@ -194,11 +191,7 @@
                         //                        new RemoveRedundantJoin(),
                         //                        new ReplaceRedundantJoinWithProject(),
                         new RemoveRedundantEnforceSingleRowNode(),
-<<<<<<< HEAD
-                        new RemoveRedundantExists()
-=======
-                        //                        new RemoveRedundantExists(),
->>>>>>> 93e83c63
+                        new RemoveRedundantExists(),
                         //                        new RemoveRedundantWindow(),
                         new SingleDistinctAggregationToGroupBy(),
                         // Our AggregationPushDown does not support AggregationNode with distinct,
