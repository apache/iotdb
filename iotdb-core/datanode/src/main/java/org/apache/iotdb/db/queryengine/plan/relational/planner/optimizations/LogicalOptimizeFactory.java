--- conflicted
+++ resolved
@@ -73,10 +73,7 @@
 import org.apache.iotdb.db.queryengine.plan.relational.planner.iterative.rule.TransformCorrelatedGroupedAggregationWithProjection;
 import org.apache.iotdb.db.queryengine.plan.relational.planner.iterative.rule.TransformCorrelatedGroupedAggregationWithoutProjection;
 import org.apache.iotdb.db.queryengine.plan.relational.planner.iterative.rule.TransformCorrelatedJoinToJoin;
-<<<<<<< HEAD
 import org.apache.iotdb.db.queryengine.plan.relational.planner.iterative.rule.TransformCorrelatedScalarSubquery;
-=======
->>>>>>> c1723158
 import org.apache.iotdb.db.queryengine.plan.relational.planner.iterative.rule.TransformExistsApplyToCorrelatedJoin;
 import org.apache.iotdb.db.queryengine.plan.relational.planner.iterative.rule.TransformUncorrelatedInPredicateSubqueryToSemiJoin;
 import org.apache.iotdb.db.queryengine.plan.relational.planner.iterative.rule.TransformUncorrelatedSubqueryToJoin;
@@ -260,14 +257,8 @@
                 new RemoveUnreferencedScalarApplyNodes(),
                 //                            new TransformCorrelatedInPredicateToJoin(metadata), //
                 // must be run after columnPruningOptimizer
-<<<<<<< HEAD
-
                 new TransformCorrelatedScalarSubquery(
                     metadata), // must be run after TransformCorrelatedAggregation rules
-=======
-                //                            new TransformCorrelatedScalarSubquery(metadata), //
-                // must be run after TransformCorrelatedAggregation rules
->>>>>>> c1723158
                 new TransformCorrelatedJoinToJoin(plannerContext))),
         new IterativeOptimizer(
             plannerContext,
