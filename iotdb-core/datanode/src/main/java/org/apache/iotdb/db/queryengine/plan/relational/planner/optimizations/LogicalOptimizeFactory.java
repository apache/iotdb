--- conflicted
+++ resolved
@@ -175,10 +175,6 @@
                         new RemoveRedundantIdentityProjections(),
                         new MergeLimits(),
                         new RemoveTrivialFilters(),
-<<<<<<< HEAD
-                        //                            TODO(UDF): new RemoveRedundantTableFunction(),
-=======
->>>>>>> 0a628cbf
                         //                        new RemoveRedundantLimit(),
                         //                        new RemoveRedundantOffset(),
                         //                        new RemoveRedundantSort(),
