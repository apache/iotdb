/*
 * Licensed under the Apache License, Version 2.0 (the "License");
 * you may not use this file except in compliance with the License.
 * You may obtain a copy of the License at
 *
 *     http://www.apache.org/licenses/LICENSE-2.0
 *
 * Unless required by applicable law or agreed to in writing, software
 * distributed under the License is distributed on an "AS IS" BASIS,
 * WITHOUT WARRANTIES OR CONDITIONS OF ANY KIND, either express or implied.
 * See the License for the specific language governing permissions and
 * limitations under the License.
 */
package org.apache.iotdb.db.queryengine.plan.relational.planner.optimizations;

import org.apache.iotdb.db.queryengine.plan.relational.planner.PlannerContext;
import org.apache.iotdb.db.queryengine.plan.relational.planner.iterative.IterativeOptimizer;
import org.apache.iotdb.db.queryengine.plan.relational.planner.iterative.Rule;
import org.apache.iotdb.db.queryengine.plan.relational.planner.iterative.RuleStatsRecorder;
import org.apache.iotdb.db.queryengine.plan.relational.planner.iterative.rule.InlineProjections;
import org.apache.iotdb.db.queryengine.plan.relational.planner.iterative.rule.MergeFilters;
import org.apache.iotdb.db.queryengine.plan.relational.planner.iterative.rule.MergeLimitOverProjectWithSort;
import org.apache.iotdb.db.queryengine.plan.relational.planner.iterative.rule.MergeLimitWithSort;
import org.apache.iotdb.db.queryengine.plan.relational.planner.iterative.rule.MergeLimits;
import org.apache.iotdb.db.queryengine.plan.relational.planner.iterative.rule.PruneFilterColumns;
import org.apache.iotdb.db.queryengine.plan.relational.planner.iterative.rule.PruneJoinColumns;
import org.apache.iotdb.db.queryengine.plan.relational.planner.iterative.rule.PruneLimitColumns;
import org.apache.iotdb.db.queryengine.plan.relational.planner.iterative.rule.PruneOffsetColumns;
import org.apache.iotdb.db.queryengine.plan.relational.planner.iterative.rule.PruneOutputSourceColumns;
import org.apache.iotdb.db.queryengine.plan.relational.planner.iterative.rule.PruneProjectColumns;
import org.apache.iotdb.db.queryengine.plan.relational.planner.iterative.rule.PruneSortColumns;
import org.apache.iotdb.db.queryengine.plan.relational.planner.iterative.rule.PruneTableScanColumns;
import org.apache.iotdb.db.queryengine.plan.relational.planner.iterative.rule.PruneTopKColumns;
import org.apache.iotdb.db.queryengine.plan.relational.planner.iterative.rule.PushLimitThroughOffset;
import org.apache.iotdb.db.queryengine.plan.relational.planner.iterative.rule.PushLimitThroughProject;
import org.apache.iotdb.db.queryengine.plan.relational.planner.iterative.rule.RemoveRedundantIdentityProjections;

import com.google.common.collect.ImmutableList;
import com.google.common.collect.ImmutableSet;

import java.util.List;
import java.util.Set;

public class LogicalOptimizeFactory {

  private final List<PlanOptimizer> planOptimizers;

  public LogicalOptimizeFactory(PlannerContext plannerContext) {

    PlanOptimizer simplifyExpressionOptimizer = new SimplifyExpressions();
    PlanOptimizer pushPredicateIntoTableScanOptimizer = new PushPredicateIntoTableScan();
    PlanOptimizer transformSortToStreamSortOptimizer = new TransformSortToStreamSort();

    Set<Rule<?>> columnPruningRules =
        ImmutableSet.of(
            new PruneFilterColumns(),
            new PruneLimitColumns(),
            new PruneOffsetColumns(),
            new PruneOutputSourceColumns(),
            new PruneProjectColumns(),
            new PruneSortColumns(),
            new PruneTableScanColumns(plannerContext.getMetadata()),
            new PruneTopKColumns(),
            new PruneJoinColumns());
    IterativeOptimizer columnPruningOptimizer =
        new IterativeOptimizer(plannerContext, new RuleStatsRecorder(), columnPruningRules);

<<<<<<< HEAD
    IterativeOptimizer inlineProjectionsFiltersOptimizer =
=======
    IterativeOptimizer inlineProjectionLimitFiltersOptimizer =
>>>>>>> 192d96c4
        new IterativeOptimizer(
            plannerContext,
            new RuleStatsRecorder(),
            ImmutableSet.of(
                new InlineProjections(plannerContext),
                new RemoveRedundantIdentityProjections(),
<<<<<<< HEAD
                new MergeFilters()));
=======
                new MergeFilters(),
                new MergeLimits()));
>>>>>>> 192d96c4

    IterativeOptimizer limitPushdownOptimizer =
        new IterativeOptimizer(
            plannerContext,
            new RuleStatsRecorder(),
            ImmutableSet.of(new PushLimitThroughOffset(), new PushLimitThroughProject()));

    PlanOptimizer pushLimitOffsetIntoTableScanOptimizer = new PushLimitOffsetIntoTableScan();

    IterativeOptimizer topKOptimizer =
        new IterativeOptimizer(
            plannerContext,
            new RuleStatsRecorder(),
            ImmutableSet.of(new MergeLimitWithSort(), new MergeLimitOverProjectWithSort()));

    this.planOptimizers =
        ImmutableList.of(
            simplifyExpressionOptimizer,
            columnPruningOptimizer,
<<<<<<< HEAD
            inlineProjectionsFiltersOptimizer,
            pushPredicateIntoTableScanOptimizer,
            // redo columnPrune and inlineProjections after pushPredicateIntoTableScan
            columnPruningOptimizer,
            inlineProjectionsFiltersOptimizer,
=======
            inlineProjectionLimitFiltersOptimizer,
            pushPredicateIntoTableScanOptimizer,
            // redo columnPrune and inlineProjections after pushPredicateIntoTableScan
            columnPruningOptimizer,
            inlineProjectionLimitFiltersOptimizer,
>>>>>>> 192d96c4
            limitPushdownOptimizer,
            pushLimitOffsetIntoTableScanOptimizer,
            transformSortToStreamSortOptimizer,
            topKOptimizer);
  }

  public List<PlanOptimizer> getPlanOptimizers() {
    return planOptimizers;
  }
}<|MERGE_RESOLUTION|>--- conflicted
+++ resolved
@@ -65,23 +65,15 @@
     IterativeOptimizer columnPruningOptimizer =
         new IterativeOptimizer(plannerContext, new RuleStatsRecorder(), columnPruningRules);
 
-<<<<<<< HEAD
-    IterativeOptimizer inlineProjectionsFiltersOptimizer =
-=======
     IterativeOptimizer inlineProjectionLimitFiltersOptimizer =
->>>>>>> 192d96c4
         new IterativeOptimizer(
             plannerContext,
             new RuleStatsRecorder(),
             ImmutableSet.of(
                 new InlineProjections(plannerContext),
                 new RemoveRedundantIdentityProjections(),
-<<<<<<< HEAD
-                new MergeFilters()));
-=======
                 new MergeFilters(),
                 new MergeLimits()));
->>>>>>> 192d96c4
 
     IterativeOptimizer limitPushdownOptimizer =
         new IterativeOptimizer(
@@ -101,19 +93,11 @@
         ImmutableList.of(
             simplifyExpressionOptimizer,
             columnPruningOptimizer,
-<<<<<<< HEAD
-            inlineProjectionsFiltersOptimizer,
-            pushPredicateIntoTableScanOptimizer,
-            // redo columnPrune and inlineProjections after pushPredicateIntoTableScan
-            columnPruningOptimizer,
-            inlineProjectionsFiltersOptimizer,
-=======
             inlineProjectionLimitFiltersOptimizer,
             pushPredicateIntoTableScanOptimizer,
             // redo columnPrune and inlineProjections after pushPredicateIntoTableScan
             columnPruningOptimizer,
             inlineProjectionLimitFiltersOptimizer,
->>>>>>> 192d96c4
             limitPushdownOptimizer,
             pushLimitOffsetIntoTableScanOptimizer,
             transformSortToStreamSortOptimizer,
