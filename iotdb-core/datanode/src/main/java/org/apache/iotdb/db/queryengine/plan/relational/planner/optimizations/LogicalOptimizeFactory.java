--- conflicted
+++ resolved
@@ -21,12 +21,9 @@
 import org.apache.iotdb.db.queryengine.plan.relational.planner.iterative.rule.MergeFilters;
 import org.apache.iotdb.db.queryengine.plan.relational.planner.iterative.rule.MergeLimitOverProjectWithSort;
 import org.apache.iotdb.db.queryengine.plan.relational.planner.iterative.rule.MergeLimitWithSort;
-<<<<<<< HEAD
+import org.apache.iotdb.db.queryengine.plan.relational.planner.iterative.rule.MergeLimits;
 import org.apache.iotdb.db.queryengine.plan.relational.planner.iterative.rule.PruneAggregationColumns;
 import org.apache.iotdb.db.queryengine.plan.relational.planner.iterative.rule.PruneAggregationSourceColumns;
-=======
-import org.apache.iotdb.db.queryengine.plan.relational.planner.iterative.rule.MergeLimits;
->>>>>>> edc3e8b8
 import org.apache.iotdb.db.queryengine.plan.relational.planner.iterative.rule.PruneFilterColumns;
 import org.apache.iotdb.db.queryengine.plan.relational.planner.iterative.rule.PruneLimitColumns;
 import org.apache.iotdb.db.queryengine.plan.relational.planner.iterative.rule.PruneOffsetColumns;
@@ -105,12 +102,8 @@
         ImmutableList.of(
             simplifyExpressionOptimizer,
             columnPruningOptimizer,
-<<<<<<< HEAD
             unAliasSymbolReferences,
-            inlineProjectionsOptimizer,
-=======
             inlineProjectionLimitFiltersOptimizer,
->>>>>>> edc3e8b8
             pushPredicateIntoTableScanOptimizer,
             // redo columnPrune and inlineProjections after pushPredicateIntoTableScan
             columnPruningOptimizer,
