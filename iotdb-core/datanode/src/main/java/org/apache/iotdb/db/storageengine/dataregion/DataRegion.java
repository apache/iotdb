--- conflicted
+++ resolved
@@ -1501,7 +1501,64 @@
     return true;
   }
 
-<<<<<<< HEAD
+  private TableSchema getTableSchemaFromCache(
+      final String database, final String tableName, final Pair<Long, Long> currentVersion) {
+    final TableSchemaCacheKey key = new TableSchemaCacheKey(database, tableName);
+    final Triple<Long, Long, TableSchema> cached = TABLE_SCHEMA_CACHE.getIfPresent(key);
+    if (cached == null) {
+      return null;
+    }
+    if (cached.getLeft().equals(currentVersion.getLeft())
+        && cached.getMiddle().equals(currentVersion.getRight())) {
+      return cached.getRight();
+    } else {
+      // remove stale entry to avoid unbounded growth (only on version mismatch)
+      TABLE_SCHEMA_CACHE.invalidate(key);
+      return null;
+    }
+  }
+
+  private void cacheTableSchema(
+      final String database,
+      final String tableName,
+      final Pair<Long, Long> version,
+      final TableSchema tableSchema) {
+    if (tableSchema == null) {
+      TABLE_SCHEMA_CACHE.invalidate(new TableSchemaCacheKey(database, tableName));
+      return;
+    }
+    TABLE_SCHEMA_CACHE.put(
+        new TableSchemaCacheKey(database, tableName),
+        Triple.of(version.getLeft(), version.getRight(), tableSchema));
+  }
+
+  private static final class TableSchemaCacheKey {
+    private final String database;
+    private final String tableName;
+
+    private TableSchemaCacheKey(final String database, final String tableName) {
+      this.database = database;
+      this.tableName = tableName;
+    }
+
+    @Override
+    public boolean equals(final Object o) {
+      if (this == o) {
+        return true;
+      }
+      if (!(o instanceof TableSchemaCacheKey)) {
+        return false;
+      }
+      final TableSchemaCacheKey that = (TableSchemaCacheKey) o;
+      return Objects.equals(database, that.database) && Objects.equals(tableName, that.tableName);
+    }
+
+    @Override
+    public int hashCode() {
+      return Objects.hash(database, tableName);
+    }
+  }
+
   private TsFileProcessor insertTabletWithTypeConsistencyCheck(
       TsFileProcessor tsFileProcessor,
       InsertTabletNode insertTabletNode,
@@ -1512,64 +1569,6 @@
       throws WriteProcessException {
 
     return tsFileProcessor;
-=======
-  private TableSchema getTableSchemaFromCache(
-      final String database, final String tableName, final Pair<Long, Long> currentVersion) {
-    final TableSchemaCacheKey key = new TableSchemaCacheKey(database, tableName);
-    final Triple<Long, Long, TableSchema> cached = TABLE_SCHEMA_CACHE.getIfPresent(key);
-    if (cached == null) {
-      return null;
-    }
-    if (cached.getLeft().equals(currentVersion.getLeft())
-        && cached.getMiddle().equals(currentVersion.getRight())) {
-      return cached.getRight();
-    } else {
-      // remove stale entry to avoid unbounded growth (only on version mismatch)
-      TABLE_SCHEMA_CACHE.invalidate(key);
-      return null;
-    }
-  }
-
-  private void cacheTableSchema(
-      final String database,
-      final String tableName,
-      final Pair<Long, Long> version,
-      final TableSchema tableSchema) {
-    if (tableSchema == null) {
-      TABLE_SCHEMA_CACHE.invalidate(new TableSchemaCacheKey(database, tableName));
-      return;
-    }
-    TABLE_SCHEMA_CACHE.put(
-        new TableSchemaCacheKey(database, tableName),
-        Triple.of(version.getLeft(), version.getRight(), tableSchema));
-  }
-
-  private static final class TableSchemaCacheKey {
-    private final String database;
-    private final String tableName;
-
-    private TableSchemaCacheKey(final String database, final String tableName) {
-      this.database = database;
-      this.tableName = tableName;
-    }
-
-    @Override
-    public boolean equals(final Object o) {
-      if (this == o) {
-        return true;
-      }
-      if (!(o instanceof TableSchemaCacheKey)) {
-        return false;
-      }
-      final TableSchemaCacheKey that = (TableSchemaCacheKey) o;
-      return Objects.equals(database, that.database) && Objects.equals(tableName, that.tableName);
-    }
-
-    @Override
-    public int hashCode() {
-      return Objects.hash(database, tableName);
-    }
->>>>>>> 1746cdb2
   }
 
   private void registerToTsFile(InsertNode node, TsFileProcessor tsFileProcessor) {
