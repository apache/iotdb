/*
 * Licensed to the Apache Software Foundation (ASF) under one
 * or more contributor license agreements.  See the NOTICE file
 * distributed with this work for additional information
 * regarding copyright ownership.  The ASF licenses this file
 * to you under the Apache License, Version 2.0 (the
 * "License"); you may not use this file except in compliance
 * with the License.  You may obtain a copy of the License at
 *
 *      http://www.apache.org/licenses/LICENSE-2.0
 *
 * Unless required by applicable law or agreed to in writing,
 * software distributed under the License is distributed on an
 * "AS IS" BASIS, WITHOUT WARRANTIES OR CONDITIONS OF ANY
 * KIND, either express or implied.  See the License for the
 * specific language governing permissions and limitations
 * under the License.
 */

package org.apache.iotdb.db.storageengine.dataregion;

import org.apache.iotdb.common.rpc.thrift.TSStatus;
import org.apache.iotdb.commons.cluster.NodeStatus;
import org.apache.iotdb.commons.conf.CommonDescriptor;
import org.apache.iotdb.commons.consensus.DataRegionId;
import org.apache.iotdb.commons.exception.MetadataException;
import org.apache.iotdb.commons.file.SystemFileFactory;
import org.apache.iotdb.commons.path.IFullPath;
import org.apache.iotdb.commons.path.MeasurementPath;
import org.apache.iotdb.commons.path.PartialPath;
import org.apache.iotdb.commons.schema.SchemaConstant;
import org.apache.iotdb.commons.service.metric.MetricService;
import org.apache.iotdb.commons.service.metric.PerformanceOverviewMetrics;
import org.apache.iotdb.commons.utils.CommonDateTimeUtils;
import org.apache.iotdb.commons.utils.TestOnly;
import org.apache.iotdb.commons.utils.TimePartitionUtils;
import org.apache.iotdb.consensus.ConsensusFactory;
import org.apache.iotdb.db.conf.IoTDBConfig;
import org.apache.iotdb.db.conf.IoTDBDescriptor;
import org.apache.iotdb.db.exception.BatchProcessException;
import org.apache.iotdb.db.exception.DataRegionException;
import org.apache.iotdb.db.exception.DiskSpaceInsufficientException;
import org.apache.iotdb.db.exception.LoadFileException;
import org.apache.iotdb.db.exception.TsFileProcessorException;
import org.apache.iotdb.db.exception.WriteProcessException;
import org.apache.iotdb.db.exception.WriteProcessRejectException;
import org.apache.iotdb.db.exception.query.OutOfTTLException;
import org.apache.iotdb.db.exception.query.QueryProcessException;
import org.apache.iotdb.db.exception.quota.ExceedQuotaException;
import org.apache.iotdb.db.pipe.extractor.dataregion.realtime.listener.PipeInsertionDataNodeListener;
import org.apache.iotdb.db.queryengine.common.DeviceContext;
import org.apache.iotdb.db.queryengine.execution.fragment.QueryContext;
import org.apache.iotdb.db.queryengine.metric.QueryResourceMetricSet;
import org.apache.iotdb.db.queryengine.plan.analyze.cache.schema.DataNodeTTLCache;
import org.apache.iotdb.db.queryengine.plan.planner.plan.node.PlanNodeId;
import org.apache.iotdb.db.queryengine.plan.planner.plan.node.write.ContinuousSameSearchIndexSeparatorNode;
import org.apache.iotdb.db.queryengine.plan.planner.plan.node.write.DeleteDataNode;
import org.apache.iotdb.db.queryengine.plan.planner.plan.node.write.InsertMultiTabletsNode;
import org.apache.iotdb.db.queryengine.plan.planner.plan.node.write.InsertNode;
import org.apache.iotdb.db.queryengine.plan.planner.plan.node.write.InsertRowNode;
import org.apache.iotdb.db.queryengine.plan.planner.plan.node.write.InsertRowsNode;
import org.apache.iotdb.db.queryengine.plan.planner.plan.node.write.InsertRowsOfOneDeviceNode;
import org.apache.iotdb.db.queryengine.plan.planner.plan.node.write.InsertTabletNode;
import org.apache.iotdb.db.queryengine.plan.relational.metadata.TableSchema;
import org.apache.iotdb.db.queryengine.plan.relational.metadata.fetcher.cache.TreeDeviceSchemaCacheManager;
import org.apache.iotdb.db.schemaengine.table.DataNodeTableCache;
import org.apache.iotdb.db.service.SettleService;
import org.apache.iotdb.db.service.metrics.CompactionMetrics;
import org.apache.iotdb.db.service.metrics.FileMetrics;
import org.apache.iotdb.db.service.metrics.WritingMetrics;
import org.apache.iotdb.db.storageengine.StorageEngine;
import org.apache.iotdb.db.storageengine.buffer.BloomFilterCache;
import org.apache.iotdb.db.storageengine.buffer.ChunkCache;
import org.apache.iotdb.db.storageengine.buffer.TimeSeriesMetadataCache;
import org.apache.iotdb.db.storageengine.dataregion.compaction.constant.CompactionTaskType;
import org.apache.iotdb.db.storageengine.dataregion.compaction.execute.recover.CompactionRecoverManager;
import org.apache.iotdb.db.storageengine.dataregion.compaction.execute.task.AbstractCompactionTask;
import org.apache.iotdb.db.storageengine.dataregion.compaction.schedule.CompactionScheduleContext;
import org.apache.iotdb.db.storageengine.dataregion.compaction.schedule.CompactionScheduleTaskManager;
import org.apache.iotdb.db.storageengine.dataregion.compaction.schedule.CompactionScheduler;
import org.apache.iotdb.db.storageengine.dataregion.compaction.schedule.CompactionTaskManager;
import org.apache.iotdb.db.storageengine.dataregion.flush.CloseFileListener;
import org.apache.iotdb.db.storageengine.dataregion.flush.FlushListener;
import org.apache.iotdb.db.storageengine.dataregion.flush.FlushStatus;
import org.apache.iotdb.db.storageengine.dataregion.flush.TsFileFlushPolicy;
import org.apache.iotdb.db.storageengine.dataregion.memtable.IMemTable;
import org.apache.iotdb.db.storageengine.dataregion.memtable.TsFileProcessor;
import org.apache.iotdb.db.storageengine.dataregion.memtable.TsFileProcessorInfo;
import org.apache.iotdb.db.storageengine.dataregion.modification.Deletion;
import org.apache.iotdb.db.storageengine.dataregion.modification.ModificationFile;
import org.apache.iotdb.db.storageengine.dataregion.read.IQueryDataSource;
import org.apache.iotdb.db.storageengine.dataregion.read.QueryDataSource;
import org.apache.iotdb.db.storageengine.dataregion.read.QueryDataSourceForRegionScan;
import org.apache.iotdb.db.storageengine.dataregion.read.control.FileReaderManager;
import org.apache.iotdb.db.storageengine.dataregion.read.filescan.IFileScanHandle;
import org.apache.iotdb.db.storageengine.dataregion.read.filescan.impl.ClosedFileScanHandleImpl;
import org.apache.iotdb.db.storageengine.dataregion.tsfile.TsFileID;
import org.apache.iotdb.db.storageengine.dataregion.tsfile.TsFileManager;
import org.apache.iotdb.db.storageengine.dataregion.tsfile.TsFileResource;
import org.apache.iotdb.db.storageengine.dataregion.tsfile.TsFileResourceStatus;
import org.apache.iotdb.db.storageengine.dataregion.tsfile.generator.TsFileNameGenerator;
import org.apache.iotdb.db.storageengine.dataregion.tsfile.generator.VersionController;
import org.apache.iotdb.db.storageengine.dataregion.tsfile.timeindex.FileTimeIndex;
import org.apache.iotdb.db.storageengine.dataregion.tsfile.timeindex.FileTimeIndexCacheRecorder;
import org.apache.iotdb.db.storageengine.dataregion.utils.fileTimeIndexCache.FileTimeIndexCacheReader;
import org.apache.iotdb.db.storageengine.dataregion.utils.validate.TsFileValidator;
import org.apache.iotdb.db.storageengine.dataregion.wal.WALManager;
import org.apache.iotdb.db.storageengine.dataregion.wal.node.IWALNode;
import org.apache.iotdb.db.storageengine.dataregion.wal.recover.WALRecoverManager;
import org.apache.iotdb.db.storageengine.dataregion.wal.recover.file.SealedTsFileRecoverPerformer;
import org.apache.iotdb.db.storageengine.dataregion.wal.recover.file.UnsealedTsFileRecoverPerformer;
import org.apache.iotdb.db.storageengine.dataregion.wal.utils.WALMode;
import org.apache.iotdb.db.storageengine.dataregion.wal.utils.listener.WALFlushListener;
import org.apache.iotdb.db.storageengine.dataregion.wal.utils.listener.WALRecoverListener;
import org.apache.iotdb.db.storageengine.load.limiter.LoadTsFileRateLimiter;
import org.apache.iotdb.db.storageengine.rescon.disk.TierManager;
import org.apache.iotdb.db.storageengine.rescon.memory.SystemInfo;
import org.apache.iotdb.db.storageengine.rescon.memory.TimePartitionInfo;
import org.apache.iotdb.db.storageengine.rescon.memory.TimePartitionManager;
import org.apache.iotdb.db.storageengine.rescon.memory.TsFileResourceManager;
import org.apache.iotdb.db.storageengine.rescon.quotas.DataNodeSpaceQuotaManager;
import org.apache.iotdb.db.tools.settle.TsFileAndModSettleTool;
import org.apache.iotdb.db.utils.CommonUtils;
import org.apache.iotdb.db.utils.DateTimeUtils;
import org.apache.iotdb.rpc.RpcUtils;
import org.apache.iotdb.rpc.TSStatusCode;

import org.apache.commons.io.FileUtils;
import org.apache.tsfile.file.metadata.ChunkMetadata;
import org.apache.tsfile.file.metadata.IDeviceID;
import org.apache.tsfile.fileSystem.FSFactoryProducer;
import org.apache.tsfile.fileSystem.FSType;
import org.apache.tsfile.fileSystem.fsFactory.FSFactory;
import org.apache.tsfile.read.filter.basic.Filter;
import org.apache.tsfile.utils.FSUtils;
import org.apache.tsfile.utils.Pair;
import org.apache.tsfile.write.writer.RestorableTsFileIOWriter;
import org.slf4j.Logger;
import org.slf4j.LoggerFactory;

import java.io.File;
import java.io.IOException;
import java.nio.file.Files;
import java.nio.file.Paths;
import java.util.ArrayList;
import java.util.Arrays;
import java.util.Collection;
import java.util.Collections;
import java.util.Comparator;
import java.util.HashMap;
import java.util.HashSet;
import java.util.Iterator;
import java.util.List;
import java.util.Map;
import java.util.Map.Entry;
import java.util.Optional;
import java.util.Set;
import java.util.TreeMap;
import java.util.concurrent.Callable;
import java.util.concurrent.CompletableFuture;
import java.util.concurrent.ConcurrentHashMap;
import java.util.concurrent.ExecutionException;
import java.util.concurrent.Future;
import java.util.concurrent.Phaser;
import java.util.concurrent.TimeUnit;
import java.util.concurrent.atomic.AtomicBoolean;
import java.util.concurrent.atomic.AtomicLong;
import java.util.concurrent.locks.Condition;
import java.util.concurrent.locks.ReadWriteLock;
import java.util.concurrent.locks.ReentrantReadWriteLock;
import java.util.function.IntToLongFunction;
import java.util.stream.Collectors;

import static org.apache.iotdb.commons.conf.IoTDBConstant.FILE_NAME_SEPARATOR;
import static org.apache.iotdb.db.queryengine.metric.QueryResourceMetricSet.SEQUENCE_TSFILE;
import static org.apache.iotdb.db.queryengine.metric.QueryResourceMetricSet.UNSEQUENCE_TSFILE;
import static org.apache.iotdb.db.storageengine.dataregion.tsfile.TsFileResource.BROKEN_SUFFIX;
import static org.apache.iotdb.db.storageengine.dataregion.tsfile.TsFileResource.RESOURCE_SUFFIX;
import static org.apache.iotdb.db.storageengine.dataregion.tsfile.TsFileResource.TEMP_SUFFIX;
import static org.apache.tsfile.common.constant.TsFileConstant.TSFILE_SUFFIX;

/**
 * For sequence data, a {@link DataRegion} has some {@link TsFileProcessor}s, in which there is only
 * one {@link TsFileProcessor} in the working status. <br>
 *
 * <p>There are two situations to set the working {@link TsFileProcessor} to closing status:<br>
 *
 * <p>(1) when inserting data into the {@link TsFileProcessor}, and the {@link TsFileProcessor}
 * shouldFlush() (or shouldClose())<br>
 *
 * <p>(2) someone calls syncCloseAllWorkingTsFileProcessors(). (up to now, only flush command from
 * cli will call this method)<br>
 *
 * <p>UnSequence data has the similar process as above.
 *
 * <p>When a sequence {@link TsFileProcessor} is submitted to be flushed, the
 * updateLatestFlushTimeCallback() method will be called as a callback.<br>
 *
 * <p>When a {@link TsFileProcessor} is closed, the closeUnsealedTsFileProcessorCallBack() method
 * will be called as a callback.
 */
public class DataRegion implements IDataRegionForQuery {

  private static final IoTDBConfig config = IoTDBDescriptor.getInstance().getConfig();
  private static final Logger DEBUG_LOGGER = LoggerFactory.getLogger("QUERY_DEBUG");

  /**
   * All newly generated chunks after merge have version number 0, so we set merged Modification
   * file version to 1 to take effect.
   */
  private static final int MERGE_MOD_START_VERSION_NUM = 1;

  private static final Logger logger = LoggerFactory.getLogger(DataRegion.class);

  /**
   * A read write lock for guaranteeing concurrent safety when accessing all fields in this class
   * (i.e., schema, (un)sequenceFileList, work(un)SequenceTsFileProcessor,
   * closing(Un)SequenceTsFileProcessor, latestTimeForEachDevice, and
   * partitionLatestFlushedTimeForEachDevice)
   */
  private final ReadWriteLock insertLock = new ReentrantReadWriteLock();

  /** Condition to safely delete data region. */
  private final Condition deletedCondition = insertLock.writeLock().newCondition();

  /** Data region has been deleted or not. */
  private volatile boolean deleted = false;

  /** closeStorageGroupCondition is used to wait for all currently closing TsFiles to be done. */
  private final Object closeStorageGroupCondition = new Object();

  /**
   * Avoid some tsfileResource is changed (e.g., from unsealed to sealed) when a read is executed.
   */
  private final ReadWriteLock closeQueryLock = new ReentrantReadWriteLock();

  /** time partition id in the database -> {@link TsFileProcessor} for this time partition. */
  private final TreeMap<Long, TsFileProcessor> workSequenceTsFileProcessors = new TreeMap<>();

  /** time partition id in the database -> {@link TsFileProcessor} for this time partition. */
  private final TreeMap<Long, TsFileProcessor> workUnsequenceTsFileProcessors = new TreeMap<>();

  /** sequence {@link TsFileProcessor}s which are closing. */
  private final Set<TsFileProcessor> closingSequenceTsFileProcessor = ConcurrentHashMap.newKeySet();

  /** unsequence {@link TsFileProcessor}s which are closing. */
  private final Set<TsFileProcessor> closingUnSequenceTsFileProcessor =
      ConcurrentHashMap.newKeySet();

  /** data region id. */
  private final String dataRegionId;

  /** database name. */
  private final String databaseName;

  /** data region system directory. */
  private File dataRegionSysDir;

  /** manage seqFileList and unSeqFileList. */
  private final TsFileManager tsFileManager;

  /** manage tsFileResource degrade. */
  private final TsFileResourceManager tsFileResourceManager = TsFileResourceManager.getInstance();

  /**
   * time partition id -> version controller which assigns a version for each MemTable and
   * deletion/update such that after they are persisted, the order of insertions, deletions and
   * updates can be re-determined. Will be empty if there are not MemTables in memory.
   */
  private final HashMap<Long, VersionController> timePartitionIdVersionControllerMap =
      new HashMap<>();

  /** file system factory (local or hdfs). */
  private final FSFactory fsFactory = FSFactoryProducer.getFSFactory();

  /** File flush policy. */
  private TsFileFlushPolicy fileFlushPolicy;

  /**
   * The max file versions in each partition. By recording this, if several IoTDB instances have the
   * same policy of closing file and their ingestion is identical, then files of the same version in
   * different IoTDB instance will have identical data, providing convenience for data comparison
   * across different instances. partition number -> max version number
   */
  private Map<Long, Long> partitionMaxFileVersions = new ConcurrentHashMap<>();

  /** database info for mem control. */
  private final DataRegionInfo dataRegionInfo = new DataRegionInfo(this);

  /** whether it's ready from recovery. */
  private boolean isReady = false;

  private List<Callable<Void>> asyncTsFileResourceRecoverTaskList;

  /** close file listeners. */
  private List<CloseFileListener> customCloseFileListeners = Collections.emptyList();

  /** flush listeners. */
  private List<FlushListener> customFlushListeners = Collections.emptyList();

  private ILastFlushTimeMap lastFlushTimeMap;

  /**
   * Record the insertWriteLock in SG is being hold by which method, it will be empty string if no
   * one holds the insertWriteLock.
   */
  private String insertWriteLockHolder = "";

  private volatile long directBufferMemoryCost = 0;

  private final AtomicBoolean isCompactionSelecting = new AtomicBoolean(false);

  private static final QueryResourceMetricSet QUERY_RESOURCE_METRIC_SET =
      QueryResourceMetricSet.getInstance();

  private static final PerformanceOverviewMetrics PERFORMANCE_OVERVIEW_METRICS =
      PerformanceOverviewMetrics.getInstance();

  /**
   * Construct a database processor.
   *
   * @param systemDir system dir path
   * @param dataRegionId data region id e.g. 1
   * @param fileFlushPolicy file flush policy
   * @param databaseName database name e.g. root.sg1
   */
  public DataRegion(
      String systemDir, String dataRegionId, TsFileFlushPolicy fileFlushPolicy, String databaseName)
      throws DataRegionException {
    this.dataRegionId = dataRegionId;
    this.databaseName = databaseName;
    this.fileFlushPolicy = fileFlushPolicy;
    acquireDirectBufferMemory();

    dataRegionSysDir = SystemFileFactory.INSTANCE.getFile(systemDir, dataRegionId);
    this.tsFileManager = new TsFileManager(databaseName, dataRegionId, dataRegionSysDir.getPath());
    if (dataRegionSysDir.mkdirs()) {
      logger.info(
          "Database system Directory {} doesn't exist, create it", dataRegionSysDir.getPath());
    } else if (!dataRegionSysDir.exists()) {
      logger.error("create database system Directory {} failed", dataRegionSysDir.getPath());
    }

    lastFlushTimeMap = new HashLastFlushTimeMap();

    // recover tsfiles unless consensus protocol is ratis and storage engine is not ready
    if (config.getDataRegionConsensusProtocolClass().equals(ConsensusFactory.RATIS_CONSENSUS)
        && !StorageEngine.getInstance().isReadyForReadAndWrite()) {
      logger.debug(
          "Skip recovering data region {}[{}] when consensus protocol is ratis and storage engine is not ready.",
          databaseName,
          dataRegionId);
      for (String fileFolder : TierManager.getInstance().getAllFilesFolders()) {
        File dataRegionFolder =
            fsFactory.getFile(fileFolder, databaseName + File.separator + dataRegionId);
        try {
          fsFactory.deleteDirectory(dataRegionFolder.getPath());
        } catch (IOException e) {
          logger.error(
              "Exception occurs when deleting data region folder for {}-{}",
              databaseName,
              dataRegionId,
              e);
        }
        if (FSUtils.getFSType(dataRegionFolder) == FSType.LOCAL) {
          dataRegionFolder.mkdirs();
        }
      }
    } else {
      asyncTsFileResourceRecoverTaskList = new ArrayList<>();
      recover();
    }

    MetricService.getInstance().addMetricSet(new DataRegionMetrics(this));
  }

  @TestOnly
  public DataRegion(String databaseName, String id) {
    this.databaseName = databaseName;
    this.dataRegionId = id;
    this.tsFileManager = new TsFileManager(databaseName, id, "");
    this.partitionMaxFileVersions = new HashMap<>();
    partitionMaxFileVersions.put(0L, 0L);
  }

  @Override
  public String getDatabaseName() {
    return databaseName;
  }

  public boolean isReady() {
    return isReady;
  }

  public List<Callable<Void>> getAsyncTsFileResourceRecoverTaskList() {
    return asyncTsFileResourceRecoverTaskList;
  }

  public void clearAsyncTsFileResourceRecoverTaskList() {
    asyncTsFileResourceRecoverTaskList.clear();
  }

  /** this class is used to store recovering context. */
  private class DataRegionRecoveryContext {

    /** number of files to be recovered. */
    private final long numOfFilesToRecover;

    /** number of already recovered files. */
    private long recoveredFilesNum;

    /** last recovery log time. */
    private long lastLogTime;

    /** recover performers of unsealed TsFiles. */
    private final List<UnsealedTsFileRecoverPerformer> recoverPerformers = new ArrayList<>();

    public DataRegionRecoveryContext(long numOfFilesToRecover) {
      this.numOfFilesToRecover = numOfFilesToRecover;
      this.recoveredFilesNum = 0;
      this.lastLogTime = System.currentTimeMillis();
    }

    public void incrementRecoveredFilesNum() {
      recoveredFilesNum++;
      if (recoveredFilesNum < numOfFilesToRecover) {
        if (System.currentTimeMillis() - lastLogTime > config.getRecoveryLogIntervalInMs()) {
          logger.info(
              "The TsFiles of data region {}[{}] has recovered {}/{}.",
              databaseName,
              dataRegionId,
              recoveredFilesNum,
              numOfFilesToRecover);
          lastLogTime = System.currentTimeMillis();
        }
      } else {
        logger.info(
            "The TsFiles of data region {}[{}] has recovered" + " {}/{}.",
            databaseName,
            dataRegionId,
            numOfFilesToRecover,
            numOfFilesToRecover);
      }
    }
  }

  /** recover from file */
  @SuppressWarnings({"squid:S3776", "squid:S6541"}) // Suppress high Cognitive Complexity warning
  private void recover() throws DataRegionException {
    try {
      recoverCompaction();
    } catch (Exception e) {
      // signal wal recover manager to recover this region's files
      WALRecoverManager.getInstance()
          .getAllDataRegionScannedLatch()
          .countDownWithException(e.getMessage());
      throw new DataRegionException(e);
    }

    try {
      // collect candidate TsFiles from sequential and unsequential data directory
      // split by partition so that we can find the last file of each partition and decide to
      // close it or not
      Map<Long, List<TsFileResource>> partitionTmpSeqTsFiles =
          getAllFiles(TierManager.getInstance().getAllLocalSequenceFileFolders());
      Map<Long, List<TsFileResource>> partitionTmpUnseqTsFiles =
          getAllFiles(TierManager.getInstance().getAllLocalUnSequenceFileFolders());
      DataRegionRecoveryContext dataRegionRecoveryContext =
          new DataRegionRecoveryContext(
              partitionTmpSeqTsFiles.values().stream().mapToLong(List::size).sum()
                  + partitionTmpUnseqTsFiles.values().stream().mapToLong(List::size).sum());
      // submit unsealed TsFiles to recover
      List<WALRecoverListener> recoverListeners = new ArrayList<>();
      for (List<TsFileResource> value : partitionTmpSeqTsFiles.values()) {
        // tsFiles without resource file are unsealed
        for (TsFileResource resource : value) {
          if (resource.resourceFileExists()) {
            FileMetrics.getInstance()
                .addTsFile(
                    resource.getDatabaseName(),
                    resource.getDataRegionId(),
                    resource.getTsFile().length(),
                    true,
                    resource.getTsFile().getName());
            if (resource.getModFile().exists()) {
              FileMetrics.getInstance().increaseModFileNum(1);
              FileMetrics.getInstance().increaseModFileSize(resource.getModFile().getSize());
            }
          }
        }
        while (!value.isEmpty()) {
          TsFileResource tsFileResource = value.get(value.size() - 1);
          if (tsFileResource.resourceFileExists()) {
            break;
          } else {
            value.remove(value.size() - 1);
            WALRecoverListener recoverListener =
                recoverUnsealedTsFile(tsFileResource, dataRegionRecoveryContext, true);
            if (recoverListener != null) {
              recoverListeners.add(recoverListener);
            }
          }
        }
      }
      for (List<TsFileResource> value : partitionTmpUnseqTsFiles.values()) {
        // tsFiles without resource file are unsealed
        for (TsFileResource resource : value) {
          if (resource.resourceFileExists()) {
            FileMetrics.getInstance()
                .addTsFile(
                    resource.getDatabaseName(),
                    resource.getDataRegionId(),
                    resource.getTsFile().length(),
                    false,
                    resource.getTsFile().getName());
          }
          if (resource.getModFile().exists()) {
            FileMetrics.getInstance().increaseModFileNum(1);
            FileMetrics.getInstance().increaseModFileSize(resource.getModFile().getSize());
          }
        }
        while (!value.isEmpty()) {
          TsFileResource tsFileResource = value.get(value.size() - 1);
          if (tsFileResource.resourceFileExists()) {
            break;
          } else {
            value.remove(value.size() - 1);
            WALRecoverListener recoverListener =
                recoverUnsealedTsFile(tsFileResource, dataRegionRecoveryContext, false);
            if (recoverListener != null) {
              recoverListeners.add(recoverListener);
            }
          }
        }
      }
      // signal wal recover manager to recover this region's files
      WALRecoverManager.getInstance().getAllDataRegionScannedLatch().countDown();
      // recover sealed TsFiles
      if (!partitionTmpSeqTsFiles.isEmpty() || !partitionTmpUnseqTsFiles.isEmpty()) {
        long latestPartitionId = Long.MIN_VALUE;
        if (!partitionTmpSeqTsFiles.isEmpty()) {
          latestPartitionId =
              ((TreeMap<Long, List<TsFileResource>>) partitionTmpSeqTsFiles).lastKey();
        }
        if (!partitionTmpUnseqTsFiles.isEmpty()) {
          latestPartitionId =
              Math.max(
                  latestPartitionId,
                  ((TreeMap<Long, List<TsFileResource>>) partitionTmpUnseqTsFiles).lastKey());
        }
        File logFile = SystemFileFactory.INSTANCE.getFile(dataRegionSysDir, "FileTimeIndexCache_0");
        Map<TsFileID, FileTimeIndex> fileTimeIndexMap = new HashMap<>();
        if (logFile.exists()) {
          try {
            FileTimeIndexCacheReader logReader =
                new FileTimeIndexCacheReader(logFile, dataRegionId);
            logReader.read(fileTimeIndexMap);
          } catch (Exception e) {
            throw new RuntimeException(e);
          }
        }
        for (Entry<Long, List<TsFileResource>> partitionFiles : partitionTmpSeqTsFiles.entrySet()) {
          Callable<Void> asyncRecoverTask =
              recoverFilesInPartition(
                  partitionFiles.getKey(),
                  dataRegionRecoveryContext,
                  partitionFiles.getValue(),
                  fileTimeIndexMap,
                  true);
          if (asyncRecoverTask != null) {
            asyncTsFileResourceRecoverTaskList.add(asyncRecoverTask);
          }
        }
        for (Entry<Long, List<TsFileResource>> partitionFiles :
            partitionTmpUnseqTsFiles.entrySet()) {
          Callable<Void> asyncRecoverTask =
              recoverFilesInPartition(
                  partitionFiles.getKey(),
                  dataRegionRecoveryContext,
                  partitionFiles.getValue(),
                  fileTimeIndexMap,
                  false);
          if (asyncRecoverTask != null) {
            asyncTsFileResourceRecoverTaskList.add(asyncRecoverTask);
          }
        }
        if (config.isEnableSeparateData()) {
          TimePartitionManager.getInstance()
              .registerTimePartitionInfo(
                  new TimePartitionInfo(
                      new DataRegionId(Integer.parseInt(dataRegionId)),
                      latestPartitionId,
                      false,
                      Long.MAX_VALUE,
                      lastFlushTimeMap.getMemSize(latestPartitionId)));
        }
      }
      // wait until all unsealed TsFiles have been recovered
      for (WALRecoverListener recoverListener : recoverListeners) {
        if (recoverListener.waitForResult() == WALRecoverListener.Status.FAILURE) {
          logger.error(
              "Fail to recover unsealed TsFile {}, skip it.",
              recoverListener.getFilePath(),
              recoverListener.getCause());
        }
        // update VSGRecoveryContext
        dataRegionRecoveryContext.incrementRecoveredFilesNum();
      }
      // recover unsealed TsFiles, sort make sure last flush time not be replaced by early files
      dataRegionRecoveryContext.recoverPerformers.sort(
          (p1, p2) ->
              compareFileName(
                  p1.getTsFileResource().getTsFile(), p2.getTsFileResource().getTsFile()));
      for (UnsealedTsFileRecoverPerformer recoverPerformer :
          dataRegionRecoveryContext.recoverPerformers) {
        recoverUnsealedTsFileCallBack(recoverPerformer);
      }
      for (TsFileResource resource : tsFileManager.getTsFileList(true)) {
        long partitionNum = resource.getTimePartition();
        updatePartitionFileVersion(partitionNum, resource.getVersion());
      }
      for (TsFileResource resource : tsFileManager.getTsFileList(false)) {
        long partitionNum = resource.getTimePartition();
        updatePartitionFileVersion(partitionNum, resource.getVersion());
      }
    } catch (IOException e) {
      // signal wal recover manager to recover this region's files
      WALRecoverManager.getInstance()
          .getAllDataRegionScannedLatch()
          .countDownWithException(e.getMessage());
      throw new DataRegionException(e);
    }

    if (asyncTsFileResourceRecoverTaskList.isEmpty()) {
      initCompactionSchedule();
    }

    if (StorageEngine.getInstance().isReadyForReadAndWrite()) {
      logger.info("The data region {}[{}] is created successfully", databaseName, dataRegionId);
    } else {
      logger.info("The data region {}[{}] is recovered successfully", databaseName, dataRegionId);
    }
  }

  private void updatePartitionLastFlushTime(TsFileResource resource) {
    if (config.isEnableSeparateData()) {
      lastFlushTimeMap.updatePartitionFlushedTime(
          resource.getTimePartition(), resource.getTimeIndex().getMaxEndTime());
    }
  }

  protected void updateDeviceLastFlushTime(TsFileResource resource) {
    long timePartitionId = resource.getTimePartition();
    Map<IDeviceID, Long> endTimeMap = new HashMap<>();
    for (IDeviceID deviceId : resource.getDevices()) {
      long endTime = resource.getEndTime(deviceId);
      endTimeMap.put(deviceId, endTime);
    }
    if (config.isEnableSeparateData()) {
      lastFlushTimeMap.updateMultiDeviceFlushedTime(timePartitionId, endTimeMap);
    }
    if (CommonDescriptor.getInstance().getConfig().isLastCacheEnable()) {
      lastFlushTimeMap.updateMultiDeviceGlobalFlushedTime(endTimeMap);
    }
  }

  protected void upgradeAndUpdateDeviceLastFlushTime(
      long timePartitionId, List<TsFileResource> resources) {
    Map<IDeviceID, Long> endTimeMap = new HashMap<>();
    for (TsFileResource resource : resources) {
      for (IDeviceID deviceId : resource.getDevices()) {
        long endTime = resource.getEndTime(deviceId);
        endTimeMap.put(deviceId, endTime);
      }
    }
    if (config.isEnableSeparateData()) {
      lastFlushTimeMap.upgradeAndUpdateMultiDeviceFlushedTime(timePartitionId, endTimeMap);
    }
    if (CommonDescriptor.getInstance().getConfig().isLastCacheEnable()) {
      lastFlushTimeMap.updateMultiDeviceGlobalFlushedTime(endTimeMap);
    }
  }

  public void initCompactionSchedule() {
    if (!config.isEnableSeqSpaceCompaction()
        && !config.isEnableUnseqSpaceCompaction()
        && !config.isEnableCrossSpaceCompaction()) {
      return;
    }
    CompactionScheduleTaskManager.getInstance().registerDataRegion(this);
  }

  private void recoverCompaction() {
    CompactionRecoverManager compactionRecoverManager =
        new CompactionRecoverManager(tsFileManager, databaseName, dataRegionId);
    compactionRecoverManager.recoverCompaction();
  }

  public void updatePartitionFileVersion(long partitionNum, long fileVersion) {
    partitionMaxFileVersions.compute(
        partitionNum,
        (key, oldVersion) ->
            (oldVersion == null || fileVersion > oldVersion) ? fileVersion : oldVersion);
  }

  @SuppressWarnings("squid:S3776") // Suppress high Cognitive Complexity warning
  private Map<Long, List<TsFileResource>> getAllFiles(List<String> folders)
      throws IOException, DataRegionException {
    // "{partition id}/{tsfile name}" -> tsfile file, remove duplicate files in one time partition
    Map<String, File> tsFilePartitionPath2File = new HashMap<>();
    for (String baseDir : folders) {
      File fileFolder = fsFactory.getFile(baseDir + File.separator + databaseName, dataRegionId);
      if (!fileFolder.exists()) {
        continue;
      }
      // some TsFileResource may be being persisted when the system crashed, try recovering such
      // resources
      continueFailedRenames(fileFolder, TEMP_SUFFIX);

      File[] subFiles = fileFolder.listFiles();
      if (subFiles != null) {
        for (File partitionFolder : subFiles) {
          if (!partitionFolder.isDirectory()) {
            logger.warn("{} is not a directory.", partitionFolder.getAbsolutePath());
          } else {
            // some TsFileResource may be being persisted when the system crashed, try recovering
            // such resources
            continueFailedRenames(partitionFolder, TEMP_SUFFIX);
            String partitionName = partitionFolder.getName();
            File[] tsFilesInThisFolder =
                fsFactory.listFilesBySuffix(partitionFolder.getAbsolutePath(), TSFILE_SUFFIX);
            for (File f : tsFilesInThisFolder) {
              String tsFilePartitionPath = partitionName + File.separator + f.getName();
              tsFilePartitionPath2File.put(tsFilePartitionPath, f);
            }
          }
        }
      }
    }

    List<File> sortedFiles = new ArrayList<>(tsFilePartitionPath2File.values());
    sortedFiles.sort(this::compareFileName);

    long currentTime = System.currentTimeMillis();
    Map<Long, List<TsFileResource>> ret = new TreeMap<>();
    for (File f : sortedFiles) {
      checkTsFileTime(f, currentTime);
      TsFileResource resource = new TsFileResource(f);
      ret.computeIfAbsent(resource.getTsFileID().timePartitionId, l -> new ArrayList<>())
          .add(resource);
    }
    return ret;
  }

  private void continueFailedRenames(File fileFolder, String suffix) throws IOException {
    File[] files = fsFactory.listFilesBySuffix(fileFolder.getAbsolutePath(), suffix);
    if (files != null) {
      for (File tempResource : files) {
        File originResource = fsFactory.getFile(tempResource.getPath().replace(suffix, ""));
        if (originResource.exists()) {
          Files.delete(tempResource.toPath());
        } else {
          Files.move(tempResource.toPath(), originResource.toPath());
        }
      }
    }
  }

  /** check if the tsfile's time is smaller than system current time. */
  private void checkTsFileTime(File tsFile, long currentTime) throws DataRegionException {
    String[] items = tsFile.getName().replace(TSFILE_SUFFIX, "").split(FILE_NAME_SEPARATOR);
    long fileTime = Long.parseLong(items[0]);
    if (fileTime > currentTime) {
      throw new DataRegionException(
          String.format(
              "data region %s[%s] is down, because the time of tsfile %s is larger than system current time, "
                  + "file time is %d while system current time is %d, please check it.",
              databaseName, dataRegionId, tsFile.getAbsolutePath(), fileTime, currentTime));
    }
  }

  /** submit unsealed TsFile to WALRecoverManager. */
  private WALRecoverListener recoverUnsealedTsFile(
      TsFileResource unsealedTsFile, DataRegionRecoveryContext context, boolean isSeq) {
    UnsealedTsFileRecoverPerformer recoverPerformer =
        new UnsealedTsFileRecoverPerformer(unsealedTsFile, isSeq, context.recoverPerformers::add);
    // remember to close UnsealedTsFileRecoverPerformer
    return WALRecoverManager.getInstance().addRecoverPerformer(recoverPerformer);
  }

  private void recoverUnsealedTsFileCallBack(UnsealedTsFileRecoverPerformer recoverPerformer) {
    try {
      TsFileResource tsFileResource = recoverPerformer.getTsFileResource();
      boolean isSeq = recoverPerformer.isSequence();
      if (!recoverPerformer.canWrite()) {
        // cannot write, just close it
        try {
          tsFileResource.close();
        } catch (IOException e) {
          logger.error("Fail to close TsFile {} when recovering", tsFileResource.getTsFile(), e);
        }
        if (!TsFileValidator.getInstance().validateTsFile(tsFileResource)) {
          tsFileResource.remove();
          return;
        }
        updateDeviceLastFlushTime(tsFileResource);
        tsFileResourceManager.registerSealedTsFileResource(tsFileResource);
        FileMetrics.getInstance()
            .addTsFile(
                tsFileResource.getDatabaseName(),
                tsFileResource.getDataRegionId(),
                tsFileResource.getTsFile().length(),
                recoverPerformer.isSequence(),
                tsFileResource.getTsFile().getName());
      } else {
        // the last file is not closed, continue writing to it
        RestorableTsFileIOWriter writer = recoverPerformer.getWriter();
        long timePartitionId = tsFileResource.getTimePartition();
        TimePartitionManager.getInstance()
            .updateAfterOpeningTsFileProcessor(
                new DataRegionId(Integer.parseInt(dataRegionId)), timePartitionId);
        TsFileProcessor tsFileProcessor =
            new TsFileProcessor(
                dataRegionId,
                dataRegionInfo,
                tsFileResource,
                this::closeUnsealedTsFileProcessorCallBack,
                this::flushCallback,
                isSeq,
                writer);
        if (workSequenceTsFileProcessors.get(tsFileProcessor.getTimeRangeId()) == null
            && workUnsequenceTsFileProcessors.get(tsFileProcessor.getTimeRangeId()) == null) {
          WritingMetrics.getInstance().recordActiveTimePartitionCount(1);
        }
        if (isSeq) {
          workSequenceTsFileProcessors.put(timePartitionId, tsFileProcessor);
        } else {
          workUnsequenceTsFileProcessors.put(timePartitionId, tsFileProcessor);
        }
        tsFileResource.setProcessor(tsFileProcessor);
        tsFileResource.removeResourceFile();
        tsFileProcessor.setTimeRangeId(timePartitionId);
        writer.makeMetadataVisible();
        TsFileProcessorInfo tsFileProcessorInfo = new TsFileProcessorInfo(dataRegionInfo);
        tsFileProcessor.setTsFileProcessorInfo(tsFileProcessorInfo);
        this.dataRegionInfo.initTsFileProcessorInfo(tsFileProcessor);
        // get chunkMetadata size
        long chunkMetadataSize = 0;
        for (Map<String, List<ChunkMetadata>> metaMap : writer.getMetadatasForQuery().values()) {
          for (List<ChunkMetadata> metadatas : metaMap.values()) {
            for (ChunkMetadata chunkMetadata : metadatas) {
              chunkMetadataSize += chunkMetadata.getRetainedSizeInBytes();
            }
          }
        }
        tsFileProcessorInfo.addTSPMemCost(chunkMetadataSize);
      }
      tsFileManager.add(tsFileResource, recoverPerformer.isSequence());
    } catch (Throwable e) {
      logger.error(
          "Fail to recover unsealed TsFile {}, skip it.",
          recoverPerformer.getTsFileAbsolutePath(),
          e);
    }
  }

  /** recover sealed TsFile. */
  private void recoverSealedTsFiles(
      TsFileResource sealedTsFile, DataRegionRecoveryContext context, boolean isSeq) {
    try (SealedTsFileRecoverPerformer recoverPerformer =
        new SealedTsFileRecoverPerformer(sealedTsFile)) {
      recoverPerformer.recover();
      sealedTsFile.close();
      tsFileManager.add(sealedTsFile, isSeq);
      tsFileResourceManager.registerSealedTsFileResource(sealedTsFile);
    } catch (Throwable e) {
      logger.error("Fail to recover sealed TsFile {}, skip it.", sealedTsFile.getTsFilePath(), e);
    } finally {
      // update recovery context
      context.incrementRecoveredFilesNum();
    }
  }

  private Callable<Void> recoverFilesInPartition(
      long partitionId,
      DataRegionRecoveryContext context,
      List<TsFileResource> resourceList,
      Map<TsFileID, FileTimeIndex> fileTimeIndexMap,
      boolean isSeq) {
    List<TsFileResource> resourceListForAsyncRecover = new ArrayList<>();
    List<TsFileResource> resourceListForSyncRecover = new ArrayList<>();
    Callable<Void> asyncRecoverTask = null;
    for (TsFileResource tsFileResource : resourceList) {
      if (fileTimeIndexMap.containsKey(tsFileResource.getTsFileID())) {
        tsFileResource.setTimeIndex(fileTimeIndexMap.get(tsFileResource.getTsFileID()));
        tsFileResource.setStatus(TsFileResourceStatus.NORMAL);
        tsFileManager.add(tsFileResource, isSeq);
        resourceListForAsyncRecover.add(tsFileResource);
      } else {
        resourceListForSyncRecover.add(tsFileResource);
      }
    }
    if (!resourceListForAsyncRecover.isEmpty()) {
      asyncRecoverTask =
          asyncRecoverFilesInPartition(partitionId, context, resourceListForAsyncRecover, isSeq);
    }
    if (!resourceListForSyncRecover.isEmpty()) {
      syncRecoverFilesInPartition(partitionId, context, resourceListForSyncRecover, isSeq);
    }
    return asyncRecoverTask;
  }

  private Callable<Void> asyncRecoverFilesInPartition(
      long partitionId,
      DataRegionRecoveryContext context,
      List<TsFileResource> resourceList,
      boolean isSeq) {
    if (config.isEnableSeparateData()) {
      if (!lastFlushTimeMap.checkAndCreateFlushedTimePartition(partitionId, false)) {
        TimePartitionManager.getInstance()
            .registerTimePartitionInfo(
                new TimePartitionInfo(
                    new DataRegionId(Integer.parseInt(dataRegionId)),
                    partitionId,
                    false,
                    Long.MAX_VALUE,
                    lastFlushTimeMap.getMemSize(partitionId)));
      }
      for (TsFileResource tsFileResource : resourceList) {
        updatePartitionLastFlushTime(tsFileResource);
      }
      TimePartitionManager.getInstance()
          .updateAfterFlushing(
              new DataRegionId(Integer.parseInt(dataRegionId)),
              partitionId,
              System.currentTimeMillis(),
              lastFlushTimeMap.getMemSize(partitionId),
              false);
    }
    return () -> {
      for (TsFileResource tsFileResource : resourceList) {
        try (SealedTsFileRecoverPerformer recoverPerformer =
            new SealedTsFileRecoverPerformer(tsFileResource)) {
          recoverPerformer.recover();
          tsFileResourceManager.registerSealedTsFileResource(tsFileResource);
        } catch (Throwable e) {
          logger.error(
              "Fail to recover sealed TsFile {}, skip it.", tsFileResource.getTsFilePath(), e);
        } finally {
          // update recovery context
          context.incrementRecoveredFilesNum();
        }
      }
      // After recover, replace partition last flush time with device last flush time
      if (config.isEnableSeparateData()) {
        upgradeAndUpdateDeviceLastFlushTime(partitionId, resourceList);
      }

      return null;
    };
  }

  private void syncRecoverFilesInPartition(
      long partitionId,
      DataRegionRecoveryContext context,
      List<TsFileResource> resourceList,
      boolean isSeq) {
    for (TsFileResource tsFileResource : resourceList) {
      recoverSealedTsFiles(tsFileResource, context, isSeq);
    }
    FileTimeIndexCacheRecorder.getInstance()
        .logFileTimeIndex(resourceList.toArray(new TsFileResource[0]));
    if (config.isEnableSeparateData()) {
      if (!lastFlushTimeMap.checkAndCreateFlushedTimePartition(partitionId, true)) {
        TimePartitionManager.getInstance()
            .registerTimePartitionInfo(
                new TimePartitionInfo(
                    new DataRegionId(Integer.parseInt(dataRegionId)),
                    partitionId,
                    false,
                    Long.MAX_VALUE,
                    lastFlushTimeMap.getMemSize(partitionId)));
      }
      for (TsFileResource tsFileResource : resourceList) {
        updateDeviceLastFlushTime(tsFileResource);
      }
      TimePartitionManager.getInstance()
          .updateAfterFlushing(
              new DataRegionId(Integer.parseInt(dataRegionId)),
              partitionId,
              System.currentTimeMillis(),
              lastFlushTimeMap.getMemSize(partitionId),
              false);
    }
  }

  // ({systemTime}-{versionNum}-{mergeNum}.tsfile)
  private int compareFileName(File o1, File o2) {
    String[] items1 = o1.getName().replace(TSFILE_SUFFIX, "").split(FILE_NAME_SEPARATOR);
    String[] items2 = o2.getName().replace(TSFILE_SUFFIX, "").split(FILE_NAME_SEPARATOR);
    long ver1 = Long.parseLong(items1[0]);
    long ver2 = Long.parseLong(items2[0]);
    int cmp = Long.compare(ver1, ver2);
    if (cmp == 0) {
      return Long.compare(Long.parseLong(items1[1]), Long.parseLong(items2[1]));
    } else {
      return cmp;
    }
  }

  /**
   * insert one row of data.
   *
   * @param insertRowNode one row of data
   */
  public void insert(InsertRowNode insertRowNode) throws WriteProcessException {
    // reject insertions that are out of ttl
    long deviceTTL =
        DataNodeTTLCache.getInstance().getTTL(insertRowNode.getTargetPath().getNodes());
    if (!CommonUtils.isAlive(insertRowNode.getTime(), deviceTTL)) {
      throw new OutOfTTLException(
          insertRowNode.getTime(), (CommonDateTimeUtils.currentTime() - deviceTTL));
    }
    StorageEngine.blockInsertionIfReject();
    long startTime = System.nanoTime();
    writeLock("InsertRow");
    PERFORMANCE_OVERVIEW_METRICS.recordScheduleLockCost(System.nanoTime() - startTime);
    try {
      if (deleted) {
        return;
      }
      // init map
      long timePartitionId = TimePartitionUtils.getTimePartitionId(insertRowNode.getTime());
      initFlushTimeMap(timePartitionId);

      boolean isSequence =
          config.isEnableSeparateData()
              && insertRowNode.getTime()
                  > lastFlushTimeMap.getFlushedTime(timePartitionId, insertRowNode.getDeviceID());

      // insert to sequence or unSequence file
      TsFileProcessor tsFileProcessor =
          insertToTsFileProcessor(insertRowNode, isSequence, timePartitionId);

      // check memtable size and may asyncTryToFlush the work memtable
      if (tsFileProcessor != null && tsFileProcessor.shouldFlush()) {
        fileFlushPolicy.apply(this, tsFileProcessor, tsFileProcessor.isSequence());
      }
      if (CommonDescriptor.getInstance().getConfig().isLastCacheEnable()) {
        if (!insertRowNode.isGeneratedByRemoteConsensusLeader()) {
          // disable updating last cache on follower
          startTime = System.nanoTime();
          tryToUpdateInsertRowLastCache(insertRowNode);
          PERFORMANCE_OVERVIEW_METRICS.recordScheduleUpdateLastCacheCost(
              System.nanoTime() - startTime);
        }
      }
    } finally {
      writeUnlock();
    }
  }

  private long getLastFlushTime(long timePartitionID, IDeviceID deviceID) {
    return config.isEnableSeparateData()
        ? lastFlushTimeMap.getFlushedTime(timePartitionID, deviceID)
        : Long.MAX_VALUE;
  }

  private boolean splitAndInsert(InsertTabletNode insertTabletNode, int loc, TSStatus[] results)
      throws BatchProcessException, WriteProcessException {
    boolean noFailure = true;

    // before is first start point
    int before = loc;
    long beforeTime = insertTabletNode.getTimes()[before];
    // before time partition
    long beforeTimePartition = TimePartitionUtils.getTimePartitionId(beforeTime);
    // init flush time map
    initFlushTimeMap(beforeTimePartition);

    int insertCnt = 0;
    // if is sequence
    boolean isSequence = false;
    while (loc < insertTabletNode.getRowCount()) {
      long time = insertTabletNode.getTimes()[loc];
      final long timePartitionId = TimePartitionUtils.getTimePartitionId(time);

      long lastFlushTime;
      // judge if we should insert sequence
      if (timePartitionId != beforeTimePartition) {
        initFlushTimeMap(timePartitionId);
        lastFlushTime = getLastFlushTime(timePartitionId, insertTabletNode.getDeviceID(loc));
        // a new partition, insert the remaining of the previous partition
        noFailure =
            insertTabletToTsFileProcessor(
                    insertTabletNode,
                    before,
                    loc,
                    isSequence,
                    results,
                    beforeTimePartition,
                    noFailure)
                && noFailure;
        if (before < loc) {
          insertCnt += 1;
          logger.debug(
              "insertTabletToTsFileProcessor, insertCnt:{}, noFailure:{}, before:{}, loc:{}",
              insertCnt,
              noFailure,
              before,
              loc);
        }
        before = loc;
        beforeTimePartition = timePartitionId;
        isSequence = time > lastFlushTime;
      } else if (!isSequence) {
        lastFlushTime = getLastFlushTime(timePartitionId, insertTabletNode.getDeviceID(loc));
        if (time > lastFlushTime) {
          // the same partition and switch to sequence data
          // insert previous range into unsequence
          noFailure =
              insertTabletToTsFileProcessor(
                      insertTabletNode,
                      before,
                      loc,
                      isSequence,
                      results,
                      beforeTimePartition,
                      noFailure)
                  && noFailure;
          before = loc;
          if (before < loc) {
            insertCnt += 1;
            logger.debug(
                "insertTabletToTsFileProcessor, insertCnt:{}, noFailure:{}, before:{}, loc:{}",
                insertCnt,
                noFailure,
                before,
                loc);
          }
          isSequence = true;
        }
      }
      // else: the same partition and isSequence not changed, just move the cursor forward
      loc++;
    }

    // do not forget last part
    if (before < loc) {
      noFailure =
          insertTabletToTsFileProcessor(
                  insertTabletNode,
                  before,
                  loc,
                  isSequence,
                  results,
                  beforeTimePartition,
                  noFailure)
              && noFailure;
      insertCnt += 1;
      logger.debug(
          "insertTabletToTsFileProcessor, insertCnt:{}, noFailure:{}, before:{}, loc:{}",
          insertCnt,
          noFailure,
          before,
          loc);
    }

    return noFailure;
  }

  /**
   * Insert a tablet into this database.
   *
   * @throws BatchProcessException if some of the rows failed to be inserted
   */
  @SuppressWarnings({"squid:S3776", "squid:S6541"}) // Suppress high Cognitive Complexity warning
  public void insertTablet(InsertTabletNode insertTabletNode)
      throws BatchProcessException, WriteProcessException {
    StorageEngine.blockInsertionIfReject();
    long startTime = System.nanoTime();
    writeLock("insertTablet");
    PERFORMANCE_OVERVIEW_METRICS.recordScheduleLockCost(System.nanoTime() - startTime);
    try {
      if (deleted) {
        logger.info(
            "Won't insert tablet {}, because region is deleted", insertTabletNode.getSearchIndex());
        return;
      }
      TSStatus[] results = new TSStatus[insertTabletNode.getRowCount()];
      Arrays.fill(results, RpcUtils.SUCCESS_STATUS);
      boolean noFailure;
      int loc =
          insertTabletNode.checkTTL(
              results, i -> DataNodeTTLCache.getInstance().getTTL(insertTabletNode.getDeviceID(i)));
      noFailure = loc == 0;
      noFailure = noFailure && splitAndInsert(insertTabletNode, loc, results);

      if (CommonDescriptor.getInstance().getConfig().isLastCacheEnable()) {
        if (!insertTabletNode.isGeneratedByRemoteConsensusLeader()) {
          // disable updating last cache on follower
          startTime = System.nanoTime();
          tryToUpdateInsertTabletLastCache(insertTabletNode);
          PERFORMANCE_OVERVIEW_METRICS.recordScheduleUpdateLastCacheCost(
              System.nanoTime() - startTime);
        }
      }

      if (!noFailure) {
        throw new BatchProcessException(results);
      }
    } finally {
      writeUnlock();
    }
  }

  private void initFlushTimeMap(long timePartitionId) {
    if (config.isEnableSeparateData()
        && !lastFlushTimeMap.checkAndCreateFlushedTimePartition(timePartitionId, true)) {
      TimePartitionManager.getInstance()
          .registerTimePartitionInfo(
              new TimePartitionInfo(
                  new DataRegionId(Integer.parseInt(dataRegionId)),
                  timePartitionId,
                  true,
                  Long.MAX_VALUE,
                  0));
    }
  }

  private int checkTTL(
      InsertTabletNode insertTabletNode,
      TSStatus[] results,
      IntToLongFunction rowTTLGetter,
      boolean breakOnFirstAlive)
      throws OutOfTTLException {

    /*
     * assume that batch has been sorted by client
     */
    int loc = 0;
    long ttl = 0;
    int firstAliveLoc = -1;
    while (loc < insertTabletNode.getRowCount()) {
      ttl = rowTTLGetter.applyAsLong(loc);
      long currTime = insertTabletNode.getTimes()[loc];
      // skip points that do not satisfy TTL
      if (!CommonUtils.isAlive(currTime, ttl)) {
        results[loc] =
            RpcUtils.getStatus(
                TSStatusCode.OUT_OF_TTL,
                String.format(
                    "Insertion time [%s] is less than ttl time bound [%s]",
                    DateTimeUtils.convertLongToDate(currTime),
                    DateTimeUtils.convertLongToDate(CommonDateTimeUtils.currentTime() - ttl)));
      } else {
        if (firstAliveLoc == -1) {
          firstAliveLoc = loc;
        }
        if (breakOnFirstAlive) {
          break;
        }
      }
      loc++;
    }

    if (firstAliveLoc == -1) {
      // no alive data
      throw new OutOfTTLException(
          insertTabletNode.getTimes()[insertTabletNode.getTimes().length - 1],
          (CommonDateTimeUtils.currentTime() - ttl));
    }
    return firstAliveLoc;
  }

  /**
   * insert batch to tsfile processor thread-safety that the caller need to guarantee The rows to be
   * inserted are in the range [start, end) Null value in each column values will be replaced by the
   * subsequent non-null value, e.g., {1, null, 3, null, 5} will be {1, 3, 5, null, 5}
   *
   * @param insertTabletNode insert a tablet of a device
   * @param sequence whether is sequence
   * @param start start index of rows to be inserted in insertTabletPlan
   * @param end end index of rows to be inserted in insertTabletPlan
   * @param results result array
   * @param timePartitionId time partition id
   * @return false if any failure occurs when inserting the tablet, true otherwise
   */
  private boolean insertTabletToTsFileProcessor(
      InsertTabletNode insertTabletNode,
      int start,
      int end,
      boolean sequence,
      TSStatus[] results,
      long timePartitionId,
      boolean noFailure) {
    // return when start >= end or all measurement failed
    if (start >= end || insertTabletNode.allMeasurementFailed()) {
      if (logger.isDebugEnabled()) {
        logger.debug(
            "Won't insert tablet {}, because {}",
            insertTabletNode.getSearchIndex(),
            start >= end ? "start >= end" : "insertTabletNode allMeasurementFailed");
      }
      return true;
    }

    TsFileProcessor tsFileProcessor = getOrCreateTsFileProcessor(timePartitionId, sequence);
    if (tsFileProcessor == null) {
      for (int i = start; i < end; i++) {
        results[i] =
            RpcUtils.getStatus(
                TSStatusCode.INTERNAL_SERVER_ERROR,
                "can not create TsFileProcessor, timePartitionId: " + timePartitionId);
      }
      return false;
    }

    // register TableSchema (and maybe more) for table insertion
    registerToTsFile(insertTabletNode, tsFileProcessor);

    try {
      tsFileProcessor.insertTablet(insertTabletNode, start, end, results, noFailure);
    } catch (WriteProcessRejectException e) {
      logger.warn("insert to TsFileProcessor rejected, {}", e.getMessage());
      return false;
    } catch (WriteProcessException e) {
      logger.error("insert to TsFileProcessor error ", e);
      return false;
    }

    // check memtable size and may async try to flush the work memtable
    if (tsFileProcessor.shouldFlush()) {
      fileFlushPolicy.apply(this, tsFileProcessor, sequence);
    }
    return true;
  }

  private void registerToTsFile(InsertNode node, TsFileProcessor tsFileProcessor) {
    final String tableName = node.getTableName();
    if (tableName != null) {
      tsFileProcessor.registerToTsFile(
          tableName,
          t ->
              TableSchema.of(DataNodeTableCache.getInstance().getTable(getDatabaseName(), t))
                  .toTsFileTableSchema());
    }
  }

  private void tryToUpdateInsertTabletLastCache(InsertTabletNode node) {
<<<<<<< HEAD
    node.updateLastCache(getDatabaseName());
=======
    long latestFlushedTime = lastFlushTimeMap.getGlobalFlushedTime(node.getDeviceID());
    String[] measurements = node.getMeasurements();
    MeasurementSchema[] measurementSchemas = node.getMeasurementSchemas();
    String[] rawMeasurements = new String[measurements.length];
    for (int i = 0; i < measurements.length; i++) {
      if (measurementSchemas[i] != null) {
        // get raw measurement rather than alias
        rawMeasurements[i] = measurementSchemas[i].getMeasurementId();
      } else {
        rawMeasurements[i] = measurements[i];
      }
    }
    DataNodeSchemaCache.getInstance()
        .updateLastCache(
            getDatabaseName(),
            node.getTargetPath(),
            rawMeasurements,
            node.getMeasurementSchemas(),
            node.isAligned(),
            node::composeLastTimeValuePair,
            index ->
                node.getColumns()[index] != null
                    && (node.getColumnCategories() == null
                        || node.getColumnCategories()[index] == TsTableColumnCategory.MEASUREMENT),
            true,
            latestFlushedTime);
>>>>>>> 15365ffe
  }

  private TsFileProcessor insertToTsFileProcessor(
      InsertRowNode insertRowNode, boolean sequence, long timePartitionId)
      throws WriteProcessException {
    TsFileProcessor tsFileProcessor = getOrCreateTsFileProcessor(timePartitionId, sequence);
    if (tsFileProcessor == null || insertRowNode.allMeasurementFailed()) {
      return null;
    }
    long[] costsForMetrics = new long[4];
    tsFileProcessor.insert(insertRowNode, costsForMetrics);
    PERFORMANCE_OVERVIEW_METRICS.recordCreateMemtableBlockCost(costsForMetrics[0]);
    PERFORMANCE_OVERVIEW_METRICS.recordScheduleMemoryBlockCost(costsForMetrics[1]);
    PERFORMANCE_OVERVIEW_METRICS.recordScheduleWalCost(costsForMetrics[2]);
    PERFORMANCE_OVERVIEW_METRICS.recordScheduleMemTableCost(costsForMetrics[3]);
    return tsFileProcessor;
  }

  private void tryToUpdateInsertRowLastCache(InsertRowNode node) {
<<<<<<< HEAD
    node.updateLastCache(databaseName);
=======
    long latestFlushedTime = lastFlushTimeMap.getGlobalFlushedTime(node.getDeviceID());
    String[] measurements = node.getMeasurements();
    MeasurementSchema[] measurementSchemas = node.getMeasurementSchemas();
    String[] rawMeasurements = new String[measurements.length];
    for (int i = 0; i < measurements.length; i++) {
      if (measurementSchemas[i] != null) {
        // get raw measurement rather than alias
        rawMeasurements[i] = measurementSchemas[i].getMeasurementId();
      } else {
        rawMeasurements[i] = measurements[i];
      }
    }
    DataNodeSchemaCache.getInstance()
        .updateLastCache(
            getDatabaseName(),
            node.getTargetPath(),
            rawMeasurements,
            node.getMeasurementSchemas(),
            node.isAligned(),
            node::composeTimeValuePair,
            index ->
                node.getValues()[index] != null
                    && (node.getColumnCategories() == null
                        || node.getColumnCategories()[index] == TsTableColumnCategory.MEASUREMENT),
            true,
            latestFlushedTime);
>>>>>>> 15365ffe
  }

  private List<InsertRowNode> insertToTsFileProcessors(
      InsertRowsNode insertRowsNode, boolean[] areSequence, long[] timePartitionIds) {
    long[] costsForMetrics = new long[4];
    Map<TsFileProcessor, InsertRowsNode> tsFileProcessorMap = new HashMap<>();
    for (int i = 0; i < areSequence.length; i++) {
      InsertRowNode insertRowNode = insertRowsNode.getInsertRowNodeList().get(i);
      if (insertRowNode.allMeasurementFailed()) {
        continue;
      }
      TsFileProcessor tsFileProcessor =
          getOrCreateTsFileProcessor(timePartitionIds[i], areSequence[i]);
      if (tsFileProcessor == null) {
        continue;
      }
      int finalI = i;
      tsFileProcessorMap.compute(
          tsFileProcessor,
          (k, v) -> {
            if (v == null) {
              v = insertRowsNode.emptyClone();
              v.setSearchIndex(insertRowNode.getSearchIndex());
              v.setAligned(insertRowNode.isAligned());
              if (insertRowNode.isGeneratedByPipe()) {
                v.markAsGeneratedByPipe();
              }
              if (insertRowNode.isGeneratedByRemoteConsensusLeader()) {
                v.markAsGeneratedByRemoteConsensusLeader();
              }
            }
            v.addOneInsertRowNode(insertRowNode, finalI);
            v.updateProgressIndex(insertRowNode.getProgressIndex());
            return v;
          });
    }

    List<InsertRowNode> executedInsertRowNodeList = new ArrayList<>();
    for (Map.Entry<TsFileProcessor, InsertRowsNode> entry : tsFileProcessorMap.entrySet()) {
      TsFileProcessor tsFileProcessor = entry.getKey();
      InsertRowsNode subInsertRowsNode = entry.getValue();
      try {
        tsFileProcessor.insert(subInsertRowsNode, costsForMetrics);
      } catch (WriteProcessException e) {
        insertRowsNode
            .getResults()
            .put(
                subInsertRowsNode.getInsertRowNodeIndexList().get(0),
                RpcUtils.getStatus(e.getErrorCode(), e.getMessage()));
      }
      executedInsertRowNodeList.addAll(subInsertRowsNode.getInsertRowNodeList());

      // check memtable size and may asyncTryToFlush the work memtable
      if (entry.getKey().shouldFlush()) {
        fileFlushPolicy.apply(this, tsFileProcessor, tsFileProcessor.isSequence());
      }
    }

    PERFORMANCE_OVERVIEW_METRICS.recordCreateMemtableBlockCost(costsForMetrics[0]);
    PERFORMANCE_OVERVIEW_METRICS.recordScheduleMemoryBlockCost(costsForMetrics[1]);
    PERFORMANCE_OVERVIEW_METRICS.recordScheduleWalCost(costsForMetrics[2]);
    PERFORMANCE_OVERVIEW_METRICS.recordScheduleMemTableCost(costsForMetrics[3]);
    return executedInsertRowNodeList;
  }

  private void tryToUpdateInsertRowsLastCache(List<InsertRowNode> nodeList) {
<<<<<<< HEAD
    for (InsertRowNode node : nodeList) {
      node.updateLastCache(databaseName);
=======
    DataNodeSchemaCache.getInstance().takeReadLock();
    try {
      for (InsertRowNode node : nodeList) {
        long latestFlushedTime = lastFlushTimeMap.getGlobalFlushedTime(node.getDeviceID());
        String[] measurements = node.getMeasurements();
        MeasurementSchema[] measurementSchemas = node.getMeasurementSchemas();
        String[] rawMeasurements = new String[measurements.length];
        for (int i = 0; i < measurements.length; i++) {
          if (measurementSchemas[i] != null) {
            // get raw measurement rather than alias
            rawMeasurements[i] = measurementSchemas[i].getMeasurementId();
          } else {
            rawMeasurements[i] = measurements[i];
          }
        }
        DataNodeSchemaCache.getInstance()
            .updateLastCacheWithoutLock(
                getDatabaseName(),
                node.getTargetPath(),
                rawMeasurements,
                node.getMeasurementSchemas(),
                node.isAligned(),
                node::composeTimeValuePair,
                index -> node.getValues()[index] != null,
                true,
                latestFlushedTime);
      }
    } finally {
      DataNodeSchemaCache.getInstance().releaseReadLock();
>>>>>>> 15365ffe
    }
  }

  /**
   * WAL module uses this method to flush memTable
   *
   * @return True if flush task is submitted successfully
   */
  public boolean submitAFlushTask(long timeRangeId, boolean sequence, IMemTable memTable) {
    writeLock("submitAFlushTask");
    try {
      if (memTable.getFlushStatus() != FlushStatus.WORKING) {
        return false;
      }

      TsFileProcessor tsFileProcessor;
      if (sequence) {
        tsFileProcessor = workSequenceTsFileProcessors.get(timeRangeId);
      } else {
        tsFileProcessor = workUnsequenceTsFileProcessors.get(timeRangeId);
      }
      // only submit when tsFileProcessor exists and memTables are same
      boolean shouldSubmit =
          tsFileProcessor != null && tsFileProcessor.getWorkMemTable() == memTable;
      if (shouldSubmit) {
        fileFlushPolicy.apply(this, tsFileProcessor, tsFileProcessor.isSequence());
      }
      return shouldSubmit;
    } finally {
      writeUnlock();
    }
  }

  /**
   * mem control module uses this method to flush memTable
   *
   * @param tsFileProcessor tsfile processor in which memTable to be flushed
   */
  public void submitAFlushTaskWhenShouldFlush(TsFileProcessor tsFileProcessor) {
    if (closingSequenceTsFileProcessor.contains(tsFileProcessor)
        || closingUnSequenceTsFileProcessor.contains(tsFileProcessor)
        || tsFileProcessor.alreadyMarkedClosing()) {
      return;
    }
    writeLock("submitAFlushTaskWhenShouldFlush");
    try {
      // check memtable size and may asyncTryToFlush the work memtable
      if (tsFileProcessor.shouldFlush()) {
        fileFlushPolicy.apply(this, tsFileProcessor, tsFileProcessor.isSequence());
      }
    } finally {
      writeUnlock();
    }
  }

  private TsFileProcessor getOrCreateTsFileProcessor(long timeRangeId, boolean sequence) {
    TsFileProcessor tsFileProcessor = null;
    int retryCnt = 0;
    do {
      try {
        if (IoTDBDescriptor.getInstance().getConfig().isQuotaEnable()) {
          if (!DataNodeSpaceQuotaManager.getInstance().checkRegionDisk(databaseName)) {
            throw new ExceedQuotaException(
                "Unable to continue writing data, because the space allocated to the database "
                    + databaseName
                    + " has already used the upper limit",
                TSStatusCode.SPACE_QUOTA_EXCEEDED.getStatusCode());
          }
        }
        if (sequence) {
          tsFileProcessor =
              getOrCreateTsFileProcessorIntern(timeRangeId, workSequenceTsFileProcessors, true);
        } else {
          tsFileProcessor =
              getOrCreateTsFileProcessorIntern(timeRangeId, workUnsequenceTsFileProcessors, false);
        }
      } catch (DiskSpaceInsufficientException e) {
        logger.error(
            "disk space is insufficient when creating TsFile processor, change system mode to read-only",
            e);
        CommonDescriptor.getInstance().getConfig().setNodeStatus(NodeStatus.ReadOnly);
        break;
      } catch (IOException e) {
        if (retryCnt < 3) {
          logger.warn("meet IOException when creating TsFileProcessor, retry it again", e);
          retryCnt++;
        } else {
          logger.error(
              "meet IOException when creating TsFileProcessor, change system mode to error", e);
          CommonDescriptor.getInstance().getConfig().handleUnrecoverableError();
          break;
        }
      } catch (ExceedQuotaException e) {
        logger.error(e.getMessage());
        break;
      }
    } while (tsFileProcessor == null);
    return tsFileProcessor;
  }

  /**
   * get processor from hashmap, flush oldest processor if necessary
   *
   * @param timeRangeId time partition range
   * @param tsFileProcessorTreeMap tsFileProcessorTreeMap
   * @param sequence whether is sequence or not
   */
  private TsFileProcessor getOrCreateTsFileProcessorIntern(
      long timeRangeId, TreeMap<Long, TsFileProcessor> tsFileProcessorTreeMap, boolean sequence)
      throws IOException, DiskSpaceInsufficientException {

    TsFileProcessor res = tsFileProcessorTreeMap.get(timeRangeId);
    if (null == res) {
      // build new processor, memory control module will control the number of memtables
      TimePartitionManager.getInstance()
          .updateAfterOpeningTsFileProcessor(
              new DataRegionId(Integer.valueOf(dataRegionId)), timeRangeId);
      res = newTsFileProcessor(sequence, timeRangeId);
      if (workSequenceTsFileProcessors.get(timeRangeId) == null
          && workUnsequenceTsFileProcessors.get(timeRangeId) == null) {
        WritingMetrics.getInstance().recordActiveTimePartitionCount(1);
      }
      tsFileProcessorTreeMap.put(timeRangeId, res);
      tsFileManager.add(res.getTsFileResource(), sequence);
    }

    return res;
  }

  private TsFileProcessor newTsFileProcessor(boolean sequence, long timePartitionId)
      throws IOException, DiskSpaceInsufficientException {
    long version =
        partitionMaxFileVersions.compute(
            timePartitionId, (key, oldVersion) -> (oldVersion == null ? 1 : oldVersion + 1));
    String filePath =
        TsFileNameGenerator.generateNewTsFilePathWithMkdir(
            sequence,
            databaseName,
            dataRegionId,
            timePartitionId,
            System.currentTimeMillis(),
            version,
            0,
            0);

    return getTsFileProcessor(sequence, filePath, timePartitionId);
  }

  private TsFileProcessor getTsFileProcessor(
      boolean sequence, String filePath, long timePartitionId) throws IOException {
    TsFileProcessor tsFileProcessor =
        new TsFileProcessor(
            databaseName + FILE_NAME_SEPARATOR + dataRegionId,
            fsFactory.getFileWithParent(filePath),
            dataRegionInfo,
            this::closeUnsealedTsFileProcessorCallBack,
            this::flushCallback,
            sequence);

    TsFileProcessorInfo tsFileProcessorInfo = new TsFileProcessorInfo(dataRegionInfo);
    tsFileProcessor.setTsFileProcessorInfo(tsFileProcessorInfo);
    this.dataRegionInfo.initTsFileProcessorInfo(tsFileProcessor);

    tsFileProcessor.addCloseFileListeners(customCloseFileListeners);
    tsFileProcessor.addFlushListeners(customFlushListeners);
    tsFileProcessor.setTimeRangeId(timePartitionId);

    return tsFileProcessor;
  }

  /**
   * Create a new tsfile name
   *
   * @return file name
   */
  private String getNewTsFileName(long timePartitionId) {
    long version =
        partitionMaxFileVersions.compute(
            timePartitionId, (key, oldVersion) -> (oldVersion == null ? 1 : oldVersion + 1));
    return getNewTsFileName(System.currentTimeMillis(), version, 0, 0);
  }

  private String getNewTsFileName(long time, long version, int mergeCnt, int unseqCompactionCnt) {
    return TsFileNameGenerator.generateNewTsFileName(time, version, mergeCnt, unseqCompactionCnt);
  }

  /**
   * close one tsfile processor
   *
   * @param sequence whether this tsfile processor is sequence or not
   * @param tsFileProcessor tsfile processor
   */
  public void syncCloseOneTsFileProcessor(boolean sequence, TsFileProcessor tsFileProcessor) {
    synchronized (closeStorageGroupCondition) {
      try {
        asyncCloseOneTsFileProcessor(sequence, tsFileProcessor);
        long startTime = System.currentTimeMillis();
        while (closingSequenceTsFileProcessor.contains(tsFileProcessor)
            || closingUnSequenceTsFileProcessor.contains(tsFileProcessor)) {
          closeStorageGroupCondition.wait(60_000);
          if (System.currentTimeMillis() - startTime > 60_000) {
            logger.warn(
                "{} has spent {}s to wait for closing one tsfile.",
                databaseName + "-" + this.dataRegionId,
                (System.currentTimeMillis() - startTime) / 1000);
          }
        }
      } catch (InterruptedException e) {
        Thread.currentThread().interrupt();
        logger.error(
            "syncCloseOneTsFileProcessor error occurs while waiting for closing the storage "
                + "group {}",
            databaseName + "-" + dataRegionId,
            e);
      }
    }
    WritingMetrics.getInstance().recordManualFlushMemTableCount(1);
  }

  /**
   * close one tsfile processor, thread-safety should be ensured by caller
   *
   * @param sequence whether this tsfile processor is sequence or not
   * @param tsFileProcessor tsfile processor
   */
  public Future<?> asyncCloseOneTsFileProcessor(boolean sequence, TsFileProcessor tsFileProcessor) {
    // for sequence tsfile, we update the endTimeMap only when the file is prepared to be closed.
    // for unsequence tsfile, we have maintained the endTimeMap when an insertion comes.
    if (closingSequenceTsFileProcessor.contains(tsFileProcessor)
        || closingUnSequenceTsFileProcessor.contains(tsFileProcessor)
        || tsFileProcessor.alreadyMarkedClosing()) {
      return CompletableFuture.completedFuture(null);
    }
    logger.info(
        "Async close tsfile: {}",
        tsFileProcessor.getTsFileResource().getTsFile().getAbsolutePath());
    Future<?> future;
    if (sequence) {
      closingSequenceTsFileProcessor.add(tsFileProcessor);
      future = tsFileProcessor.asyncClose();

      workSequenceTsFileProcessors.remove(tsFileProcessor.getTimeRangeId());
      // if unsequence files don't contain this time range id, we should remove it's version
      // controller
      if (!workUnsequenceTsFileProcessors.containsKey(tsFileProcessor.getTimeRangeId())) {
        timePartitionIdVersionControllerMap.remove(tsFileProcessor.getTimeRangeId());
      }
    } else {
      closingUnSequenceTsFileProcessor.add(tsFileProcessor);
      future = tsFileProcessor.asyncClose();

      workUnsequenceTsFileProcessors.remove(tsFileProcessor.getTimeRangeId());
      // if sequence files don't contain this time range id, we should remove it's version
      // controller
      if (!workSequenceTsFileProcessors.containsKey(tsFileProcessor.getTimeRangeId())) {
        timePartitionIdVersionControllerMap.remove(tsFileProcessor.getTimeRangeId());
      }
    }
    if (workSequenceTsFileProcessors.get(tsFileProcessor.getTimeRangeId()) == null
        && workUnsequenceTsFileProcessors.get(tsFileProcessor.getTimeRangeId()) == null) {
      WritingMetrics.getInstance().recordActiveTimePartitionCount(-1);
    }
    return future;
  }

  /**
   * delete the database's own folder in folder data/system/databases
   *
   * @param systemDir system dir
   */
  public void deleteFolder(String systemDir) {
    logger.info(
        "{} will close all files for deleting data folder {}",
        databaseName + "-" + dataRegionId,
        systemDir);
    FileTimeIndexCacheRecorder.getInstance()
        .removeFileTimeIndexCache(Integer.parseInt(dataRegionId));
    writeLock("deleteFolder");
    try {
      File dataRegionSystemFolder =
          SystemFileFactory.INSTANCE.getFile(
              systemDir + File.separator + databaseName, dataRegionId);
      org.apache.iotdb.commons.utils.FileUtils.deleteDirectoryAndEmptyParent(
          dataRegionSystemFolder);
    } finally {
      writeUnlock();
    }
  }

  /** close all tsfile resource */
  public void closeAllResources() {
    for (TsFileResource tsFileResource : tsFileManager.getTsFileList(false)) {
      try {
        tsFileResource.close();
      } catch (IOException e) {
        logger.error("Cannot close a TsFileResource {}", tsFileResource, e);
      }
    }
    for (TsFileResource tsFileResource : tsFileManager.getTsFileList(true)) {
      try {
        tsFileResource.close();
      } catch (IOException e) {
        logger.error("Cannot close a TsFileResource {}", tsFileResource, e);
      }
    }
  }

  /** delete tsfile */
  public void syncDeleteDataFiles() throws TsFileProcessorException {
    logger.info(
        "{} will close all files for deleting data files", databaseName + "-" + dataRegionId);
    writeLock("syncDeleteDataFiles");
    try {
      forceCloseAllWorkingTsFileProcessors();
      waitClosingTsFileProcessorFinished();
      // normally, mergingModification is just need to be closed by after a merge task is finished.
      // we close it here just for IT test.
      closeAllResources();
      List<TsFileResource> tsFileResourceList = tsFileManager.getTsFileList(true);
      tsFileResourceList.addAll(tsFileManager.getTsFileList(false));
      tsFileResourceList.forEach(
          x -> {
            FileMetrics.getInstance().deleteTsFile(x.isSeq(), Collections.singletonList(x));
            if (x.getModFile().exists()) {
              FileMetrics.getInstance().decreaseModFileNum(1);
              FileMetrics.getInstance().decreaseModFileSize(x.getModFile().getSize());
            }
          });
      deleteAllSGFolders(TierManager.getInstance().getAllFilesFolders());
      this.workSequenceTsFileProcessors.clear();
      this.workUnsequenceTsFileProcessors.clear();
      this.tsFileManager.clear();
      lastFlushTimeMap.clearFlushedTime();
      lastFlushTimeMap.clearGlobalFlushedTime();
      TimePartitionManager.getInstance()
          .removeTimePartitionInfo(new DataRegionId(Integer.parseInt(dataRegionId)));
    } catch (InterruptedException e) {
      logger.error(
          "CloseFileNodeCondition error occurs while waiting for closing the storage " + "group {}",
          databaseName + "-" + dataRegionId,
          e);
      Thread.currentThread().interrupt();
    } finally {
      writeUnlock();
    }
  }

  private void deleteAllSGFolders(List<String> folder) {
    for (String tsfilePath : folder) {
      File dataRegionDataFolder =
          fsFactory.getFile(tsfilePath, databaseName + File.separator + dataRegionId);
      if (FSUtils.getFSType(dataRegionDataFolder) != FSType.LOCAL) {
        try {
          fsFactory.deleteDirectory(dataRegionDataFolder.getPath());
        } catch (IOException e) {
          logger.error("Fail to delete data region folder {}", dataRegionDataFolder);
        }
      } else {
        if (dataRegionDataFolder.exists()) {
          org.apache.iotdb.commons.utils.FileUtils.deleteDirectoryAndEmptyParent(
              dataRegionDataFolder);
        }
      }
    }
  }

  public void timedFlushSeqMemTable() {
    int count = 0;
    writeLock("timedFlushSeqMemTable");
    try {
      // only check sequence tsfiles' memtables
      List<TsFileProcessor> tsFileProcessors =
          new ArrayList<>(workSequenceTsFileProcessors.values());
      long timeLowerBound = System.currentTimeMillis() - config.getSeqMemtableFlushInterval();
      for (TsFileProcessor tsFileProcessor : tsFileProcessors) {
        if (tsFileProcessor.getWorkMemTableUpdateTime() < timeLowerBound) {
          logger.info(
              "Exceed sequence memtable flush interval, so flush working memtable of time partition {} in database {}[{}]",
              tsFileProcessor.getTimeRangeId(),
              databaseName,
              dataRegionId);
          fileFlushPolicy.apply(this, tsFileProcessor, tsFileProcessor.isSequence());
          count++;
        }
      }
    } finally {
      writeUnlock();
    }
    WritingMetrics.getInstance().recordTimedFlushMemTableCount(count);
  }

  public void timedFlushUnseqMemTable() {
    int count = 0;
    writeLock("timedFlushUnseqMemTable");
    try {
      // only check unsequence tsfiles' memtables
      List<TsFileProcessor> tsFileProcessors =
          new ArrayList<>(workUnsequenceTsFileProcessors.values());
      long timeLowerBound = System.currentTimeMillis() - config.getUnseqMemtableFlushInterval();

      for (TsFileProcessor tsFileProcessor : tsFileProcessors) {
        if (tsFileProcessor.getWorkMemTableUpdateTime() < timeLowerBound) {
          logger.info(
              "Exceed unsequence memtable flush interval, so flush working memtable of time partition {} in database {}[{}]",
              tsFileProcessor.getTimeRangeId(),
              databaseName,
              dataRegionId);
          fileFlushPolicy.apply(this, tsFileProcessor, tsFileProcessor.isSequence());
          count++;
        }
      }
    } finally {
      writeUnlock();
    }
    WritingMetrics.getInstance().recordTimedFlushMemTableCount(count);
  }

  /** This method will be blocked until all tsfile processors are closed. */
  public void syncCloseAllWorkingTsFileProcessors() {
    try {
      List<Future<?>> tsFileProcessorsClosingFutures = asyncCloseAllWorkingTsFileProcessors();
      waitClosingTsFileProcessorFinished();
      for (Future<?> f : tsFileProcessorsClosingFutures) {
        if (f != null) {
          f.get();
        }
      }
    } catch (InterruptedException | ExecutionException e) {
      logger.error(
          "CloseFileNodeCondition error occurs while waiting for closing the storage " + "group {}",
          databaseName + "-" + dataRegionId,
          e);
      Thread.currentThread().interrupt();
    }
  }

  private void waitClosingTsFileProcessorFinished() throws InterruptedException {
    long startTime = System.currentTimeMillis();
    while (!closingSequenceTsFileProcessor.isEmpty()
        || !closingUnSequenceTsFileProcessor.isEmpty()) {
      synchronized (closeStorageGroupCondition) {
        // double check to avoid unnecessary waiting
        if (!closingSequenceTsFileProcessor.isEmpty()
            || !closingUnSequenceTsFileProcessor.isEmpty()) {
          closeStorageGroupCondition.wait(60_000);
        }
      }
      if (System.currentTimeMillis() - startTime > 60_000) {
        logger.warn(
            "{} has spent {}s to wait for closing all TsFiles.",
            databaseName + "-" + this.dataRegionId,
            (System.currentTimeMillis() - startTime) / 1000);
      }
    }
  }

  /** close all working tsfile processors */
  List<Future<?>> asyncCloseAllWorkingTsFileProcessors() {
    writeLock("asyncCloseAllWorkingTsFileProcessors");
    List<Future<?>> futures = new ArrayList<>();
    int count = 0;
    try {
      logger.info("async force close all files in database: {}", databaseName + "-" + dataRegionId);
      // to avoid concurrent modification problem, we need a new array list
      for (TsFileProcessor tsFileProcessor :
          new ArrayList<>(workSequenceTsFileProcessors.values())) {
        futures.add(asyncCloseOneTsFileProcessor(true, tsFileProcessor));
        count++;
      }
      // to avoid concurrent modification problem, we need a new array list
      for (TsFileProcessor tsFileProcessor :
          new ArrayList<>(workUnsequenceTsFileProcessors.values())) {
        futures.add(asyncCloseOneTsFileProcessor(false, tsFileProcessor));
        count++;
      }
    } finally {
      writeUnlock();
    }
    WritingMetrics.getInstance().recordManualFlushMemTableCount(count);
    return futures;
  }

  /** force close all working tsfile processors */
  public void forceCloseAllWorkingTsFileProcessors() throws TsFileProcessorException {
    writeLock("forceCloseAllWorkingTsFileProcessors");
    try {
      logger.info("force close all processors in database: {}", databaseName + "-" + dataRegionId);
      // to avoid concurrent modification problem, we need a new array list
      for (TsFileProcessor tsFileProcessor :
          new ArrayList<>(workSequenceTsFileProcessors.values())) {
        tsFileProcessor.putMemTableBackAndClose();
      }
      // to avoid concurrent modification problem, we need a new array list
      for (TsFileProcessor tsFileProcessor :
          new ArrayList<>(workUnsequenceTsFileProcessors.values())) {
        tsFileProcessor.putMemTableBackAndClose();
      }
      WritingMetrics.getInstance().recordActiveTimePartitionCount(-1);
    } finally {
      writeUnlock();
    }
  }

  /** used for queryengine */
  @Override
  public QueryDataSource query(
      List<IFullPath> pathList,
      IDeviceID singleDeviceId,
      QueryContext context,
      Filter globalTimeFilter,
      List<Long> timePartitions)
      throws QueryProcessException {
    try {
      List<TsFileResource> seqResources =
          getFileResourceListForQuery(
              tsFileManager.getTsFileList(true, timePartitions, globalTimeFilter),
              pathList,
              singleDeviceId,
              context,
              globalTimeFilter,
              true);
      List<TsFileResource> unseqResources =
          getFileResourceListForQuery(
              tsFileManager.getTsFileList(false, timePartitions, globalTimeFilter),
              pathList,
              singleDeviceId,
              context,
              globalTimeFilter,
              false);

      QUERY_RESOURCE_METRIC_SET.recordQueryResourceNum(SEQUENCE_TSFILE, seqResources.size());
      QUERY_RESOURCE_METRIC_SET.recordQueryResourceNum(UNSEQUENCE_TSFILE, unseqResources.size());

      return new QueryDataSource(seqResources, unseqResources);
    } catch (MetadataException e) {
      throw new QueryProcessException(e);
    }
  }

  @Override
  public IQueryDataSource queryForSeriesRegionScan(
      List<IFullPath> pathList,
      QueryContext queryContext,
      Filter globalTimeFilter,
      List<Long> timePartitions)
      throws QueryProcessException {
    try {
      List<IFileScanHandle> seqFileScanHandles =
          getFileHandleListForQuery(
              tsFileManager.getTsFileList(true, timePartitions, globalTimeFilter),
              pathList,
              queryContext,
              globalTimeFilter,
              true);
      List<IFileScanHandle> unseqFileScanHandles =
          getFileHandleListForQuery(
              tsFileManager.getTsFileList(false, timePartitions, globalTimeFilter),
              pathList,
              queryContext,
              globalTimeFilter,
              false);

      QUERY_RESOURCE_METRIC_SET.recordQueryResourceNum(SEQUENCE_TSFILE, seqFileScanHandles.size());
      QUERY_RESOURCE_METRIC_SET.recordQueryResourceNum(
          UNSEQUENCE_TSFILE, unseqFileScanHandles.size());

      QueryDataSourceForRegionScan dataSource =
          new QueryDataSourceForRegionScan(seqFileScanHandles, unseqFileScanHandles);
      return dataSource;
    } catch (MetadataException e) {
      throw new QueryProcessException(e);
    }
  }

  private List<IFileScanHandle> getFileHandleListForQuery(
      Collection<TsFileResource> tsFileResources,
      List<IFullPath> partialPaths,
      QueryContext context,
      Filter globalTimeFilter,
      boolean isSeq)
      throws MetadataException {
    List<IFileScanHandle> fileScanHandles = new ArrayList<>();

    for (TsFileResource tsFileResource : tsFileResources) {
      if (!tsFileResource.isSatisfied(null, globalTimeFilter, isSeq, context.isDebug())) {
        continue;
      }
      closeQueryLock.readLock().lock();
      try {
        if (tsFileResource.isClosed()) {
          fileScanHandles.add(new ClosedFileScanHandleImpl(tsFileResource, context));
        } else {
          tsFileResource
              .getProcessor()
              .queryForSeriesRegionScan(partialPaths, context, fileScanHandles);
        }
      } finally {
        closeQueryLock.readLock().unlock();
      }
    }
    return fileScanHandles;
  }

  @Override
  public IQueryDataSource queryForDeviceRegionScan(
      Map<IDeviceID, DeviceContext> devicePathToAligned,
      QueryContext queryContext,
      Filter globalTimeFilter,
      List<Long> timePartitions)
      throws QueryProcessException {
    try {
      List<IFileScanHandle> seqFileScanHandles =
          getFileHandleListForQuery(
              tsFileManager.getTsFileList(true, timePartitions, globalTimeFilter),
              devicePathToAligned,
              queryContext,
              globalTimeFilter,
              true);
      List<IFileScanHandle> unseqFileScanHandles =
          getFileHandleListForQuery(
              tsFileManager.getTsFileList(false, timePartitions, globalTimeFilter),
              devicePathToAligned,
              queryContext,
              globalTimeFilter,
              false);

      QUERY_RESOURCE_METRIC_SET.recordQueryResourceNum(SEQUENCE_TSFILE, seqFileScanHandles.size());
      QUERY_RESOURCE_METRIC_SET.recordQueryResourceNum(
          UNSEQUENCE_TSFILE, unseqFileScanHandles.size());

      QueryDataSourceForRegionScan dataSource =
          new QueryDataSourceForRegionScan(seqFileScanHandles, unseqFileScanHandles);
      return dataSource;
    } catch (MetadataException e) {
      throw new QueryProcessException(e);
    }
  }

  private List<IFileScanHandle> getFileHandleListForQuery(
      Collection<TsFileResource> tsFileResources,
      Map<IDeviceID, DeviceContext> devicePathsToContext,
      QueryContext context,
      Filter globalTimeFilter,
      boolean isSeq)
      throws MetadataException {
    List<IFileScanHandle> fileScanHandles = new ArrayList<>();

    for (TsFileResource tsFileResource : tsFileResources) {
      if (!tsFileResource.isSatisfied(null, globalTimeFilter, isSeq, context.isDebug())) {
        continue;
      }
      closeQueryLock.readLock().lock();
      try {
        if (tsFileResource.isClosed()) {
          fileScanHandles.add(new ClosedFileScanHandleImpl(tsFileResource, context));
        } else {
          tsFileResource
              .getProcessor()
              .queryForDeviceRegionScan(devicePathsToContext, context, fileScanHandles);
        }
      } finally {
        closeQueryLock.readLock().unlock();
      }
    }
    return fileScanHandles;
  }

  /** lock the read lock of the insert lock */
  @Override
  public void readLock() {
    // apply read lock for SG insert lock to prevent inconsistent with concurrently writing memtable
    insertLock.readLock().lock();
    // apply read lock for TsFileResource list
    tsFileManager.readLock();
  }

  /** unlock the read lock of insert lock */
  @Override
  public void readUnlock() {
    tsFileManager.readUnlock();
    insertLock.readLock().unlock();
  }

  /** lock the write lock of the insert lock */
  public void writeLock(String holder) {
    insertLock.writeLock().lock();
    insertWriteLockHolder = holder;
  }

  /** unlock the write lock of the insert lock */
  public void writeUnlock() {
    insertWriteLockHolder = "";
    insertLock.writeLock().unlock();
  }

  /**
   * @param tsFileResources includes sealed and unsealed tsfile resources
   * @return fill unsealed tsfile resources with memory data and ChunkMetadataList of data in disk
   */
  private List<TsFileResource> getFileResourceListForQuery(
      Collection<TsFileResource> tsFileResources,
      List<IFullPath> pathList,
      IDeviceID singleDeviceId,
      QueryContext context,
      Filter globalTimeFilter,
      boolean isSeq)
      throws MetadataException {

    if (context.isDebug()) {
      DEBUG_LOGGER.info(
          "Path: {}, get tsfile list: {} isSeq: {} timefilter: {}",
          pathList,
          tsFileResources,
          isSeq,
          (globalTimeFilter == null ? "null" : globalTimeFilter));
    }

    List<TsFileResource> tsfileResourcesForQuery = new ArrayList<>();

    for (TsFileResource tsFileResource : tsFileResources) {
      if (!tsFileResource.isSatisfied(singleDeviceId, globalTimeFilter, isSeq, context.isDebug())) {
        continue;
      }
      closeQueryLock.readLock().lock();
      try {
        if (tsFileResource.isClosed()) {
          tsfileResourcesForQuery.add(tsFileResource);
        } else {
          tsFileResource.getProcessor().query(pathList, context, tsfileResourcesForQuery);
        }
      } catch (IOException e) {
        throw new MetadataException(e);
      } finally {
        closeQueryLock.readLock().unlock();
      }
    }
    return tsfileResourcesForQuery;
  }

  /** Seperate tsfiles in TsFileManager to sealedList and unsealedList. */
  private void getTwoKindsOfTsFiles(
      List<TsFileResource> sealedResource,
      List<TsFileResource> unsealedResource,
      long startTime,
      long endTime) {
    List<TsFileResource> tsFileResources = tsFileManager.getTsFileList(true, startTime, endTime);
    tsFileResources.addAll(tsFileManager.getTsFileList(false, startTime, endTime));
    tsFileResources.stream().filter(TsFileResource::isClosed).forEach(sealedResource::add);
    tsFileResources.stream()
        .filter(resource -> !resource.isClosed())
        .forEach(unsealedResource::add);
  }

  public void deleteByDevice(
      final MeasurementPath pattern,
      final long startTime,
      final long endTime,
      final long searchIndex)
      throws IOException {
    if (SettleService.getINSTANCE().getFilesToBeSettledCount().get() != 0) {
      throw new IOException(
          "Delete failed. " + "Please do not delete until the old files settled.");
    }
    // TODO: how to avoid partial deletion?
    // FIXME: notice that if we may remove a SGProcessor out of memory, we need to close all opened
    // mod files in mergingModification, sequenceFileList, and unsequenceFileList
    writeLock("delete");

    boolean hasReleasedLock = false;

    try {
      TreeDeviceSchemaCacheManager.getInstance().invalidateLastCache(pattern);
      Set<PartialPath> devicePaths = new HashSet<>(pattern.getDevicePathPattern());
      // write log to impacted working TsFileProcessors
      List<WALFlushListener> walListeners =
          logDeletionInWAL(startTime, endTime, searchIndex, pattern);

      for (WALFlushListener walFlushListener : walListeners) {
        if (walFlushListener.waitForResult() == WALFlushListener.Status.FAILURE) {
          logger.error("Fail to log delete to wal.", walFlushListener.getCause());
          throw walFlushListener.getCause();
        }
      }

      Deletion deletion = new Deletion(pattern, MERGE_MOD_START_VERSION_NUM, startTime, endTime);

      List<TsFileResource> sealedTsFileResource = new ArrayList<>();
      List<TsFileResource> unsealedTsFileResource = new ArrayList<>();
      getTwoKindsOfTsFiles(sealedTsFileResource, unsealedTsFileResource, startTime, endTime);
      // deviceMatchInfo is used for filter the matched deviceId in TsFileResource
      // deviceMatchInfo contains the DeviceId means this device matched the pattern
      Set<String> deviceMatchInfo = new HashSet<>();
      deleteDataInFiles(unsealedTsFileResource, deletion, devicePaths, deviceMatchInfo);
      writeUnlock();
      hasReleasedLock = true;

      deleteDataInFiles(sealedTsFileResource, deletion, devicePaths, deviceMatchInfo);
    } catch (Exception e) {
      throw new IOException(e);
    } finally {
      if (!hasReleasedLock) {
        writeUnlock();
      }
    }
  }

  public void deleteDataDirectly(
      MeasurementPath pathToDelete, long startTime, long endTime, long searchIndex)
      throws IOException {
    logger.info(
        "{} will delete data files directly for deleting data between {} and {}",
        databaseName + "-" + dataRegionId,
        startTime,
        endTime);

    writeLock("deleteDataDirect");
    boolean releasedLock = false;

    try {
      TreeDeviceSchemaCacheManager.getInstance().invalidateLastCacheInDataRegion(getDatabaseName());
      // write log to impacted working TsFileProcessors
      List<WALFlushListener> walListeners =
          logDeletionInWAL(startTime, endTime, searchIndex, pathToDelete);

      for (WALFlushListener walFlushListener : walListeners) {
        if (walFlushListener.waitForResult() == WALFlushListener.Status.FAILURE) {
          logger.error("Fail to log delete to wal.", walFlushListener.getCause());
          throw walFlushListener.getCause();
        }
      }
      List<TsFileResource> sealedTsFileResource = new ArrayList<>();
      List<TsFileResource> unsealedTsFileResource = new ArrayList<>();
      getTwoKindsOfTsFiles(sealedTsFileResource, unsealedTsFileResource, startTime, endTime);
      deleteDataDirectlyInFile(unsealedTsFileResource, pathToDelete, startTime, endTime);
      writeUnlock();
      releasedLock = true;
      deleteDataDirectlyInFile(sealedTsFileResource, pathToDelete, startTime, endTime);
    } catch (Exception e) {
      throw new IOException(e);
    } finally {
      if (!releasedLock) {
        writeUnlock();
      }
    }
  }

  private List<WALFlushListener> logDeletionInWAL(
      long startTime, long endTime, long searchIndex, MeasurementPath path) {
    List<WALFlushListener> walFlushListeners = new ArrayList<>();
    if (config.getWalMode() == WALMode.DISABLE) {
      return walFlushListeners;
    }
    DeleteDataNode deleteDataNode =
        new DeleteDataNode(new PlanNodeId(""), Collections.singletonList(path), startTime, endTime);
    deleteDataNode.setSearchIndex(searchIndex);
    for (Map.Entry<Long, TsFileProcessor> entry : workSequenceTsFileProcessors.entrySet()) {
      if (TimePartitionUtils.satisfyPartitionId(startTime, endTime, entry.getKey())) {
        WALFlushListener walFlushListener = entry.getValue().logDeleteDataNodeInWAL(deleteDataNode);
        walFlushListeners.add(walFlushListener);
      }
    }
    for (Map.Entry<Long, TsFileProcessor> entry : workUnsequenceTsFileProcessors.entrySet()) {
      if (TimePartitionUtils.satisfyPartitionId(startTime, endTime, entry.getKey())) {
        WALFlushListener walFlushListener = entry.getValue().logDeleteDataNodeInWAL(deleteDataNode);
        walFlushListeners.add(walFlushListener);
      }
    }
    // Some time the deletion operation doesn't have any related tsfile processor or memtable,
    // but it's still necessary to write to the WAL, so that iotconsensus can synchronize the delete
    // operation to other nodes.
    if (walFlushListeners.isEmpty()) {
      // TODO: IoTConsensusV2 deletion support
      getWALNode()
          .ifPresent(
              walNode ->
                  walFlushListeners.add(
                      walNode.log(TsFileProcessor.MEMTABLE_NOT_EXIST, deleteDataNode)));
    }
    return walFlushListeners;
  }

  /**
   * For IoTConsensus sync. See <a href="https://github.com/apache/iotdb/pull/12955">github pull
   * request</a> for details.
   */
  public void insertSeparatorToWAL() {
    getWALNode()
        .ifPresent(
            walNode ->
                walNode.log(
                    TsFileProcessor.MEMTABLE_NOT_EXIST,
                    new ContinuousSameSearchIndexSeparatorNode()));
  }

  private boolean canSkipDelete(
      TsFileResource tsFileResource,
      Set<PartialPath> devicePaths,
      long deleteStart,
      long deleteEnd,
      Set<String> deviceMatchInfo) {
    long fileStartTime = tsFileResource.getTimeIndex().getMinStartTime();
    long fileEndTime = tsFileResource.getTimeIndex().getMaxEndTime();

    for (PartialPath device : devicePaths) {
      long deviceStartTime, deviceEndTime;
      if (device.hasWildcard()) {
        if (!tsFileResource.isClosed() && fileEndTime == Long.MIN_VALUE) {
          // unsealed seq file
          if (deleteEnd < fileStartTime) {
            // time range of file has not overlapped with the deletion
            return true;
          }
        } else {
          if (deleteEnd < fileStartTime || deleteStart > fileEndTime) {
            // time range of file has not overlapped with the deletion
            return true;
          }
        }
        if (databaseName.contentEquals(device.getIDeviceID().toString())) {
          return false;
        }
        Pair<Long, Long> startAndEndTime =
            tsFileResource.getPossibleStartTimeAndEndTime(
                device,
                deviceMatchInfo.stream()
                    .map(IDeviceID.Factory.DEFAULT_FACTORY::create)
                    .collect(Collectors.toSet()));
        if (startAndEndTime == null) {
          continue;
        }
        deviceStartTime = startAndEndTime.getLeft();
        deviceEndTime = startAndEndTime.getRight();
      } else {
        // TODO: DELETE
        IDeviceID deviceId = IDeviceID.Factory.DEFAULT_FACTORY.create(device.getFullPath());
        if (tsFileResource.definitelyNotContains(deviceId)) {
          // resource does not contain this device
          continue;
        }
        deviceStartTime = tsFileResource.getStartTime(deviceId);
        deviceEndTime = tsFileResource.getEndTime(deviceId);
      }

      if (!tsFileResource.isClosed() && deviceEndTime == Long.MIN_VALUE) {
        // unsealed seq file
        if (deleteEnd >= deviceStartTime) {
          return false;
        }
      } else {
        // sealed file or unsealed unseq file
        if (deleteEnd >= deviceStartTime && deleteStart <= deviceEndTime) {
          // time range of device has overlap with the deletion
          return false;
        }
      }
    }
    return true;
  }

  // suppress warn of Throwable catch
  @SuppressWarnings("java:S1181")
  private void deleteDataInFiles(
      Collection<TsFileResource> tsFileResourceList,
      Deletion deletion,
      Set<PartialPath> devicePaths,
      Set<String> deviceMatchInfo)
      throws IOException {
    for (TsFileResource tsFileResource : tsFileResourceList) {
      if (canSkipDelete(
          tsFileResource,
          devicePaths,
          deletion.getStartTime(),
          deletion.getEndTime(),
          deviceMatchInfo)) {
        continue;
      }

      ModificationFile modFile = tsFileResource.getModFile();
      if (tsFileResource.isClosed()) {
        long originSize = -1;
        synchronized (modFile) {
          try {
            originSize = modFile.getSize();
            // delete data in sealed file
            if (tsFileResource.isCompacting()) {
              // we have to set modification offset to MAX_VALUE, as the offset of source chunk may
              // change after compaction
              deletion.setFileOffset(Long.MAX_VALUE);
              // write deletion into compaction modification file
              tsFileResource.getCompactionModFile().write(deletion);
              // write deletion into modification file to enable read during compaction
              modFile.write(deletion);
              // remember to close mod file
              tsFileResource.getCompactionModFile().close();
              modFile.close();
            } else {
              deletion.setFileOffset(tsFileResource.getTsFileSize());
              // write deletion into modification file
              boolean modFileExists = modFile.exists();

              modFile.write(deletion);

              // remember to close mod file
              modFile.close();

              // if file length greater than 1M,execute compact.
              modFile.compact();

              if (!modFileExists) {
                FileMetrics.getInstance().increaseModFileNum(1);
              }

              // The file size may be smaller than the original file, so the increment here may be
              // negative
              FileMetrics.getInstance().increaseModFileSize(modFile.getSize() - originSize);
            }
          } catch (Throwable t) {
            if (originSize != -1) {
              modFile.truncate(originSize);
            }
            throw t;
          }
          logger.info(
              "[Deletion] Deletion with path:{}, time:{}-{} written into mods file:{}.",
              deletion.getPath(),
              deletion.getStartTime(),
              deletion.getEndTime(),
              modFile.getFilePath());
        }
      } else {
        // delete data in memory of unsealed file
        tsFileResource.getProcessor().deleteDataInMemory(deletion, devicePaths);
      }
    }
  }

  private void deleteDataDirectlyInFile(
      List<TsFileResource> tsfileResourceList,
      MeasurementPath pathToDelete,
      long startTime,
      long endTime)
      throws IOException {
    List<TsFileResource> deletedByMods = new ArrayList<>();
    List<TsFileResource> deletedByFiles = new ArrayList<>();
    separateTsFileToDelete(
        new HashSet<>(pathToDelete.getDevicePathPattern()),
        tsfileResourceList,
        deletedByMods,
        deletedByFiles,
        startTime,
        endTime);
    Deletion deletion = new Deletion(pathToDelete, MERGE_MOD_START_VERSION_NUM, startTime, endTime);
    // can be deleted by mods.
    for (TsFileResource tsFileResource : deletedByMods) {
      ModificationFile modFile = tsFileResource.getModFile();
      if (tsFileResource.isClosed()) {
        long originSize = -1;
        synchronized (modFile) {
          try {
            originSize = modFile.getSize();
            // delete data in sealed file
            if (tsFileResource.isCompacting()) {
              // we have to set modification offset to MAX_VALUE, as the offset of source chunk
              // may change after compaction
              deletion.setFileOffset(Long.MAX_VALUE);
              // write deletion into compaction modification file
              tsFileResource.getCompactionModFile().write(deletion);
              // write deletion into modification file to enable read during compaction
              modFile.write(deletion);
              // remember to close mod file
              tsFileResource.getCompactionModFile().close();
              modFile.close();
            } else {
              deletion.setFileOffset(tsFileResource.getTsFileSize());
              // write deletion into modification file
              boolean modFileExists = modFile.exists();

              modFile.write(deletion);

              // remember to close mod file
              modFile.close();

              // if file length greater than 1M,execute compact.
              modFile.compact();

              if (!modFileExists) {
                FileMetrics.getInstance().increaseModFileNum(1);
              }

              // The file size may be smaller than the original file, so the increment here may be
              // negative
              FileMetrics.getInstance().increaseModFileSize(modFile.getSize() - originSize);
            }
          } catch (Throwable t) {
            if (originSize != -1) {
              modFile.truncate(originSize);
            }
            throw t;
          }
          logger.info(
              "[Deletion] Deletion with path:{}, time:{}-{} written into mods file:{}.",
              deletion.getPath(),
              deletion.getStartTime(),
              deletion.getEndTime(),
              modFile.getFilePath());
        }
      } else {
        // delete data in memory of unsealed file
        tsFileResource
            .getProcessor()
            .deleteDataInMemory(deletion, new HashSet<>(pathToDelete.getDevicePathPattern()));
      }
    }

    // can be deleted by files
    for (TsFileResource tsFileResource : deletedByFiles) {
      tsFileManager.remove(tsFileResource, tsFileResource.isSeq());
      tsFileResource.writeLock();
      try {
        FileMetrics.getInstance()
            .deleteTsFile(tsFileResource.isSeq(), Collections.singletonList(tsFileResource));
        if (tsFileResource.getModFile().exists()) {
          FileMetrics.getInstance().decreaseModFileNum(1);
          FileMetrics.getInstance().decreaseModFileSize(tsFileResource.getModFile().getSize());
        }
        tsFileResource.remove();
        logger.info("Remove tsfile {} directly when delete data", tsFileResource.getTsFilePath());
      } finally {
        tsFileResource.writeUnlock();
      }
    }
  }

  private void separateTsFileToDelete(
      Set<PartialPath> pathToDelete,
      List<TsFileResource> tsFileResourceList,
      List<TsFileResource> deletedByMods,
      List<TsFileResource> deletedByFiles,
      long startTime,
      long endTime) {
    Set<String> deviceMatchInfo = new HashSet<>();
    for (TsFileResource file : tsFileResourceList) {
      long fileStartTime = file.getTimeIndex().getMinStartTime();
      long fileEndTime = file.getTimeIndex().getMaxEndTime();

      if (!canSkipDelete(file, pathToDelete, startTime, endTime, deviceMatchInfo)) {
        if (startTime <= fileStartTime
            && endTime >= fileEndTime
            && file.isClosed()
            && file.setStatus(TsFileResourceStatus.DELETED)) {
          deletedByFiles.add(file);
        } else {
          deletedByMods.add(file);
        }
      }
    }
  }

  private void flushCallback(
      TsFileProcessor processor, Map<IDeviceID, Long> updateMap, long systemFlushTime) {
    if (config.isEnableSeparateData()
        && CommonDescriptor.getInstance().getConfig().isLastCacheEnable()) {
      // Update both partitionLastFlushTime and globalLastFlushTime
      lastFlushTimeMap.updateLatestFlushTime(processor.getTimeRangeId(), updateMap);
    } else {
      // isEnableSeparateData is true and isLastCacheEnable is false, then update
      // partitionLastFlushTime only
      lastFlushTimeMap.updateMultiDeviceFlushedTime(processor.getTimeRangeId(), updateMap);
    }

    if (config.isEnableSeparateData()) {
      TimePartitionManager.getInstance()
          .updateAfterFlushing(
              new DataRegionId(Integer.parseInt(dataRegionId)),
              processor.getTimeRangeId(),
              systemFlushTime,
              lastFlushTimeMap.getMemSize(processor.getTimeRangeId()),
              workSequenceTsFileProcessors.get(processor.getTimeRangeId()) != null);
    }
  }

  /** Put the memtable back to the MemTablePool and make the metadata in writer visible */
  // TODO please consider concurrency with read and insert method.
  private void closeUnsealedTsFileProcessorCallBack(TsFileProcessor tsFileProcessor)
      throws TsFileProcessorException {
    boolean isEmptyFile =
        tsFileProcessor.isEmpty() || tsFileProcessor.getTsFileResource().isEmpty();
    boolean isValidateTsFileFailed = false;
    if (!isEmptyFile) {
      isValidateTsFileFailed =
          !TsFileValidator.getInstance().validateTsFile(tsFileProcessor.getTsFileResource());
    }
    closeQueryLock.writeLock().lock();
    try {
      tsFileProcessor.close();
      if (isEmptyFile) {
        tsFileProcessor.getTsFileResource().remove();
      } else if (isValidateTsFileFailed) {
        String tsFilePath = tsFileProcessor.getTsFileResource().getTsFile().getAbsolutePath();
        renameAndHandleError(tsFilePath, tsFilePath + BROKEN_SUFFIX);
        renameAndHandleError(
            tsFilePath + RESOURCE_SUFFIX, tsFilePath + RESOURCE_SUFFIX + BROKEN_SUFFIX);
      } else {
        tsFileResourceManager.registerSealedTsFileResource(tsFileProcessor.getTsFileResource());
      }
    } finally {
      closeQueryLock.writeLock().unlock();
    }
    if (isEmptyFile || isValidateTsFileFailed) {
      tsFileManager.remove(tsFileProcessor.getTsFileResource(), tsFileProcessor.isSequence());
    }

    // closingSequenceTsFileProcessor is a thread safety class.

    synchronized (closeStorageGroupCondition) {
      if (closingSequenceTsFileProcessor.contains(tsFileProcessor)) {
        closingSequenceTsFileProcessor.remove(tsFileProcessor);
      } else {
        closingUnSequenceTsFileProcessor.remove(tsFileProcessor);
      }
      closeStorageGroupCondition.notifyAll();
    }
    if (!isValidateTsFileFailed) {
      TsFileResource tsFileResource = tsFileProcessor.getTsFileResource();
      FileMetrics.getInstance()
          .addTsFile(
              tsFileResource.getDatabaseName(),
              tsFileResource.getDataRegionId(),
              tsFileResource.getTsFileSize(),
              tsFileProcessor.isSequence(),
              tsFileResource.getTsFile().getName());
    }
  }

  public int executeCompaction() throws InterruptedException {
    if (!isCompactionSelecting.compareAndSet(false, true)) {
      return 0;
    }
    int trySubmitCount = 0;
    try {
      List<Long> timePartitions = new ArrayList<>(tsFileManager.getTimePartitions());
      // Sort the time partition from largest to smallest
      timePartitions.sort(Comparator.reverseOrder());

      CompactionScheduleContext context = new CompactionScheduleContext();

      // schedule insert compaction
      trySubmitCount += executeInsertionCompaction(timePartitions, context);
      context.incrementSubmitTaskNum(CompactionTaskType.INSERTION, trySubmitCount);

      // schedule the other compactions
      if (trySubmitCount == 0) {
        // the name of this variable is trySubmitCount, because the task submitted to the queue
        // could be evicted due to the low priority of the task
        for (long timePartition : timePartitions) {
          CompactionScheduler.sharedLockCompactionSelection();
          try {
            trySubmitCount +=
                CompactionScheduler.scheduleCompaction(tsFileManager, timePartition, context);
          } finally {
            context.clearTimePartitionDeviceInfoCache();
            CompactionScheduler.sharedUnlockCompactionSelection();
          }
        }
      }
      if (context.hasSubmitTask()) {
        CompactionMetrics.getInstance().updateCompactionTaskSelectionNum(context);
      }
    } catch (InterruptedException e) {
      throw e;
    } catch (Throwable e) {
      logger.error("Meet error in compaction schedule.", e);
    } finally {
      isCompactionSelecting.set(false);
    }
    return trySubmitCount;
  }

  /** Schedule settle compaction for ttl check. */
  public int executeTTLCheck() throws InterruptedException {
    while (!isCompactionSelecting.compareAndSet(false, true)) {
      // wait until success
      Thread.sleep(500);
    }
    logger.info("[TTL] {}-{} Start ttl checking.", databaseName, dataRegionId);
    int trySubmitCount = 0;
    try {
      CompactionScheduleContext context = new CompactionScheduleContext();
      List<Long> timePartitions = new ArrayList<>(tsFileManager.getTimePartitions());
      // Sort the time partition from smallest to largest
      Collections.sort(timePartitions);

      for (long timePartition : timePartitions) {
        CompactionScheduler.sharedLockCompactionSelection();
        try {
          trySubmitCount +=
              CompactionScheduler.tryToSubmitSettleCompactionTask(
                  tsFileManager, timePartition, context, true);
        } finally {
          context.clearTimePartitionDeviceInfoCache();
          CompactionScheduler.sharedUnlockCompactionSelection();
        }
      }
      if (context.hasSubmitTask()) {
        CompactionMetrics.getInstance().updateCompactionTaskSelectionNum(context);
      }
      logger.info(
          "[TTL] {}-{} Totally select {} all-outdated files and {} partial-outdated files.",
          databaseName,
          dataRegionId,
          context.getFullyDirtyFileNum(),
          context.getPartiallyDirtyFileNum());
    } catch (InterruptedException e) {
      throw e;
    } catch (Throwable e) {
      logger.error("Meet error in ttl check.", e);
    } finally {
      isCompactionSelecting.set(false);
    }
    return trySubmitCount;
  }

  protected int executeInsertionCompaction(
      List<Long> timePartitions, CompactionScheduleContext context) throws InterruptedException {
    int trySubmitCount = 0;
    CompactionScheduler.sharedLockCompactionSelection();
    try {
      while (true) {
        int currentSubmitCount = 0;
        for (long timePartition : timePartitions) {
          while (true) {
            Phaser insertionTaskPhaser = new Phaser(1);
            int selectedTaskNum =
                CompactionScheduler.scheduleInsertionCompaction(
                    tsFileManager, timePartition, insertionTaskPhaser, context);
            insertionTaskPhaser.awaitAdvanceInterruptibly(insertionTaskPhaser.arrive());
            currentSubmitCount += selectedTaskNum;
            if (selectedTaskNum <= 0) {
              break;
            }
          }
          context.clearTimePartitionDeviceInfoCache();
        }
        if (currentSubmitCount <= 0) {
          break;
        }
        trySubmitCount += currentSubmitCount;
      }
    } catch (InterruptedException e) {
      throw e;
    } catch (Throwable e) {
      logger.error("Meet error in insertion compaction schedule.", e);
    } finally {
      CompactionScheduler.sharedUnlockCompactionSelection();
    }
    return trySubmitCount;
  }

  /**
   * After finishing settling tsfile, we need to do 2 things : (1) move the new tsfile to the
   * correct folder, including deleting its old mods file (2) update the relevant data of this old
   * tsFile in memory ,eg: TsFileSequenceReader, {@link #tsFileManager}, cache, etc.
   */
  private void settleTsFileCallBack(
      TsFileResource oldTsFileResource, List<TsFileResource> newTsFileResources)
      throws WriteProcessException {
    oldTsFileResource.readUnlock();
    oldTsFileResource.writeLock();
    try {
      TsFileAndModSettleTool.moveNewTsFile(oldTsFileResource, newTsFileResources);
      if (TsFileAndModSettleTool.getInstance().recoverSettleFileMap.size() != 0) {
        TsFileAndModSettleTool.getInstance()
            .recoverSettleFileMap
            .remove(oldTsFileResource.getTsFile().getAbsolutePath());
      }
      // clear Cache , including chunk cache, timeseriesMetadata cache and bloom filter cache
      operateClearCache();

      // if old tsfile is being deleted in the process due to its all data's being deleted.
      if (!oldTsFileResource.getTsFile().exists()) {
        tsFileManager.remove(oldTsFileResource, oldTsFileResource.isSeq());
      }
      FileReaderManager.getInstance().closeFileAndRemoveReader(oldTsFileResource.getTsFilePath());
      oldTsFileResource.setSettleTsFileCallBack(null);
      SettleService.getINSTANCE().getFilesToBeSettledCount().addAndGet(-1);
    } catch (IOException e) {
      logger.error("Exception to move new tsfile in settling", e);
      throw new WriteProcessException(
          "Meet error when settling file: " + oldTsFileResource.getTsFile().getAbsolutePath(), e);
    } finally {
      oldTsFileResource.writeUnlock();
    }
  }

  public static void operateClearCache() {
    ChunkCache.getInstance().clear();
    TimeSeriesMetadataCache.getInstance().clear();
    BloomFilterCache.getInstance().clear();
  }

  public static Optional<String> getNonSystemDatabaseName(String databaseName) {
    if (databaseName.startsWith(SchemaConstant.SYSTEM_DATABASE)) {
      return Optional.empty();
    }
    int lastIndex = databaseName.lastIndexOf("-");
    if (lastIndex == -1) {
      lastIndex = databaseName.length();
    }
    return Optional.of(databaseName.substring(0, lastIndex));
  }

  public Optional<String> getNonSystemDatabaseName() {
    return getNonSystemDatabaseName(databaseName);
  }

  /** Merge file under this database processor */
  public int compact() {
    writeLock("merge");
    CompactionScheduler.exclusiveLockCompactionSelection();
    try {
      return executeCompaction();
    } catch (InterruptedException ignored) {
      Thread.currentThread().interrupt();
      return 0;
    } finally {
      CompactionScheduler.exclusiveUnlockCompactionSelection();
      writeUnlock();
    }
  }

  /**
   * Load a new tsfile to unsequence dir.
   *
   * <p>Then, update the latestTimeForEachDevice and partitionLatestFlushedTimeForEachDevice.
   *
   * @param newTsFileResource tsfile resource @UsedBy load external tsfile module
   * @param deleteOriginFile whether to delete origin tsfile
   * @param isGeneratedByPipe whether the load tsfile request is generated by pipe
   */
  public void loadNewTsFile(
      final TsFileResource newTsFileResource,
      final boolean deleteOriginFile,
      final boolean isGeneratedByPipe)
      throws LoadFileException {
    final File tsfileToBeInserted = newTsFileResource.getTsFile();
    final long newFilePartitionId = newTsFileResource.getTimePartitionWithCheck();

    if (!TsFileValidator.getInstance().validateTsFile(newTsFileResource)) {
      throw new LoadFileException(
          "tsfile validate failed, " + newTsFileResource.getTsFile().getName());
    }

    writeLock("loadNewTsFile");
    try {
      newTsFileResource.setSeq(false);
      final String newFileName =
          getNewTsFileName(
              System.currentTimeMillis(),
              getAndSetNewVersion(newFilePartitionId, newTsFileResource),
              0,
              0);

      if (!newFileName.equals(tsfileToBeInserted.getName())) {
        logger.info(
            "TsFile {} must be renamed to {} for loading into the unsequence list.",
            tsfileToBeInserted.getName(),
            newFileName);
        newTsFileResource.setFile(
            fsFactory.getFile(tsfileToBeInserted.getParentFile(), newFileName));
      }
      loadTsFileToUnSequence(
          tsfileToBeInserted,
          newTsFileResource,
          newFilePartitionId,
          deleteOriginFile,
          isGeneratedByPipe);

      FileMetrics.getInstance()
          .addTsFile(
              newTsFileResource.getDatabaseName(),
              newTsFileResource.getDataRegionId(),
              newTsFileResource.getTsFile().length(),
              false,
              newTsFileResource.getTsFile().getName());

      if (config.isEnableSeparateData()) {
        final DataRegionId dataRegionId = new DataRegionId(Integer.parseInt(this.dataRegionId));
        final long timePartitionId = newTsFileResource.getTimePartition();
        if (!lastFlushTimeMap.checkAndCreateFlushedTimePartition(timePartitionId, true)) {
          TimePartitionManager.getInstance()
              .registerTimePartitionInfo(
                  new TimePartitionInfo(
                      dataRegionId,
                      timePartitionId,
                      false,
                      Long.MAX_VALUE,
                      lastFlushTimeMap.getMemSize(timePartitionId)));
        }
        updateDeviceLastFlushTime(newTsFileResource);
        TimePartitionManager.getInstance()
            .updateAfterFlushing(
                dataRegionId,
                timePartitionId,
                System.currentTimeMillis(),
                lastFlushTimeMap.getMemSize(timePartitionId),
                false);
      }

      logger.info("TsFile {} is successfully loaded in unsequence list.", newFileName);
    } catch (final DiskSpaceInsufficientException e) {
      logger.error(
          "Failed to append the tsfile {} to database processor {} because the disk space is insufficient.",
          tsfileToBeInserted.getAbsolutePath(),
          tsfileToBeInserted.getParentFile().getName());
      throw new LoadFileException(e);
    } finally {
      writeUnlock();
      // TODO: do more precise control and call "invalidateTableLastCache"
      TreeDeviceSchemaCacheManager.getInstance().cleanUp();
    }
  }

  /**
   * Set the version in "partition" to "version" if "version" is larger than the current version.
   */
  public void setPartitionFileVersionToMax(long partition, long version) {
    partitionMaxFileVersions.compute(
        partition, (prt, oldVer) -> computeMaxVersion(oldVer, version));
  }

  private long computeMaxVersion(Long oldVersion, Long newVersion) {
    if (oldVersion == null) {
      return newVersion;
    }
    return Math.max(oldVersion, newVersion);
  }

  /**
   * If the historical versions of a file is a sub-set of the given file's, (close and) remove it to
   * reduce unnecessary merge. Only used when the file sender and the receiver share the same file
   * close policy. Warning: DO NOT REMOVE
   */
  @SuppressWarnings("unused")
  public void removeFullyOverlapFiles(TsFileResource resource) {
    writeLock("removeFullyOverlapFiles");
    try {
      Iterator<TsFileResource> iterator = tsFileManager.getIterator(true);
      removeFullyOverlapFiles(resource, iterator, true);

      iterator = tsFileManager.getIterator(false);
      removeFullyOverlapFiles(resource, iterator, false);
    } finally {
      writeUnlock();
    }
  }

  private void removeFullyOverlapFiles(
      TsFileResource newTsFile, Iterator<TsFileResource> iterator, boolean isSeq) {
    while (iterator.hasNext()) {
      TsFileResource existingTsFile = iterator.next();
      if (newTsFile.isPlanRangeCovers(existingTsFile)
          && !newTsFile.getTsFile().equals(existingTsFile.getTsFile())
          && existingTsFile.tryWriteLock()) {
        logger.info(
            "{} is covered by {}: [{}, {}], [{}, {}], remove it",
            existingTsFile,
            newTsFile,
            existingTsFile.minPlanIndex,
            existingTsFile.maxPlanIndex,
            newTsFile.minPlanIndex,
            newTsFile.maxPlanIndex);
        // if we fail to lock the file, it means it is being queried or merged and we will not
        // wait until it is free, we will just leave it to the next merge
        try {
          removeFullyOverlapFile(existingTsFile, iterator, isSeq);
        } catch (Exception e) {
          logger.error(
              "Something gets wrong while removing FullyOverlapFiles: {}",
              existingTsFile.getTsFile().getAbsolutePath(),
              e);
        } finally {
          existingTsFile.writeUnlock();
        }
      }
    }
  }

  /**
   * Remove the given {@link TsFileResource}. If the corresponding {@link TsFileProcessor} is in the
   * working status, close it before remove the related resource files. maybe time-consuming for
   * closing a tsfile.
   */
  private void removeFullyOverlapFile(
      TsFileResource tsFileResource, Iterator<TsFileResource> iterator, boolean isSeq) {
    logger.info(
        "Removing a covered file {}, closed: {}", tsFileResource, tsFileResource.isClosed());
    if (!tsFileResource.isClosed()) {
      try {
        // also remove the TsFileProcessor if the overlapped file is not closed
        long timePartition = tsFileResource.getTimePartition();
        Map<Long, TsFileProcessor> fileProcessorMap =
            isSeq ? workSequenceTsFileProcessors : workUnsequenceTsFileProcessors;
        TsFileProcessor tsFileProcessor = fileProcessorMap.get(timePartition);
        if (tsFileProcessor != null && tsFileProcessor.getTsFileResource() == tsFileResource) {
          // have to take some time to close the tsFileProcessor
          tsFileProcessor.syncClose();
          fileProcessorMap.remove(timePartition);
        }
      } catch (Exception e) {
        logger.error("Cannot close {}", tsFileResource, e);
      }
    }
    tsFileManager.remove(tsFileResource, isSeq);
    iterator.remove();
    tsFileResource.remove();
  }

  private long getAndSetNewVersion(long timePartitionId, TsFileResource tsFileResource) {
    long version =
        partitionMaxFileVersions.compute(
            timePartitionId, (key, oldVersion) -> (oldVersion == null ? 1 : oldVersion + 1));
    tsFileResource.setVersion(version);
    return version;
  }

  /**
   * Execute the loading process by the type.
   *
   * @param tsFileResource tsfile resource to be loaded
   * @param filePartitionId the partition id of the new file
   * @param deleteOriginFile whether to delete the original file
   * @return load the file successfully @UsedBy sync module, load external tsfile module.
   */
  private boolean loadTsFileToUnSequence(
      final File tsFileToLoad,
      final TsFileResource tsFileResource,
      final long filePartitionId,
      final boolean deleteOriginFile,
      boolean isGeneratedByPipe)
      throws LoadFileException, DiskSpaceInsufficientException {
    final File targetFile;
    targetFile =
        fsFactory.getFile(
            TierManager.getInstance().getNextFolderForTsFile(0, false),
            databaseName
                + File.separatorChar
                + dataRegionId
                + File.separatorChar
                + filePartitionId
                + File.separator
                + tsFileResource.getTsFile().getName());
    tsFileResource.setFile(targetFile);
    if (tsFileManager.contains(tsFileResource, false)) {
      logger.error("The file {} has already been loaded in unsequence list", tsFileResource);
      return false;
    }

    logger.info(
        "Load tsfile in unsequence list, move file from {} to {}",
        tsFileToLoad.getAbsolutePath(),
        targetFile.getAbsolutePath());

    LoadTsFileRateLimiter.getInstance().acquire(tsFileResource.getTsFile().length());

    // move file from sync dir to data dir
    if (!targetFile.getParentFile().exists()) {
      targetFile.getParentFile().mkdirs();
    }
    try {
      if (deleteOriginFile) {
        FileUtils.moveFile(tsFileToLoad, targetFile);
      } else {
        Files.copy(tsFileToLoad.toPath(), targetFile.toPath());
      }
    } catch (final IOException e) {
      logger.error(
          "File renaming failed when loading tsfile. Origin: {}, Target: {}",
          tsFileToLoad.getAbsolutePath(),
          targetFile.getAbsolutePath(),
          e);
      throw new LoadFileException(
          String.format(
              "File renaming failed when loading tsfile. Origin: %s, Target: %s, because %s",
              tsFileToLoad.getAbsolutePath(), targetFile.getAbsolutePath(), e.getMessage()));
    }

    final File resourceFileToLoad =
        fsFactory.getFile(tsFileToLoad.getAbsolutePath() + RESOURCE_SUFFIX);
    final File targetResourceFile =
        fsFactory.getFile(targetFile.getAbsolutePath() + RESOURCE_SUFFIX);
    try {
      if (deleteOriginFile) {
        FileUtils.moveFile(resourceFileToLoad, targetResourceFile);
      } else {
        Files.copy(resourceFileToLoad.toPath(), targetResourceFile.toPath());
      }

    } catch (final IOException e) {
      logger.error(
          "File renaming failed when loading .resource file. Origin: {}, Target: {}",
          resourceFileToLoad.getAbsolutePath(),
          targetResourceFile.getAbsolutePath(),
          e);
      throw new LoadFileException(
          String.format(
              "File renaming failed when loading .resource file. Origin: %s, Target: %s, because %s",
              resourceFileToLoad.getAbsolutePath(),
              targetResourceFile.getAbsolutePath(),
              e.getMessage()));
    }

    final File modFileToLoad =
        fsFactory.getFile(tsFileToLoad.getAbsolutePath() + ModificationFile.FILE_SUFFIX);
    if (modFileToLoad.exists()) {
      // when successfully loaded, the filepath of the resource will be changed to the IoTDB data
      // dir, so we can add a suffix to find the old modification file.
      final File targetModFile =
          fsFactory.getFile(targetFile.getAbsolutePath() + ModificationFile.FILE_SUFFIX);
      try {
        Files.deleteIfExists(targetModFile.toPath());
      } catch (final IOException e) {
        logger.warn("Cannot delete localModFile {}", targetModFile, e);
      }
      try {
        if (deleteOriginFile) {
          FileUtils.moveFile(modFileToLoad, targetModFile);
        } else {
          Files.copy(modFileToLoad.toPath(), targetModFile.toPath());
        }
      } catch (final IOException e) {
        logger.error(
            "File renaming failed when loading .mod file. Origin: {}, Target: {}",
            modFileToLoad.getAbsolutePath(),
            targetModFile.getAbsolutePath(),
            e);
        throw new LoadFileException(
            String.format(
                "File renaming failed when loading .mod file. Origin: %s, Target: %s, because %s",
                modFileToLoad.getAbsolutePath(), targetModFile.getAbsolutePath(), e.getMessage()));
      } finally {
        // ModFile will be updated during the next call to `getModFile`
        tsFileResource.setModFile(null);
      }
    }

    // Listen before the tsFile is added into tsFile manager to avoid it being compacted
    PipeInsertionDataNodeListener.getInstance()
        .listenToTsFile(dataRegionId, tsFileResource, true, isGeneratedByPipe);

    // help tsfile resource degrade
    tsFileResourceManager.registerSealedTsFileResource(tsFileResource);

    tsFileManager.add(tsFileResource, false);

    return true;
  }

  /**
   * Get all working sequence tsfile processors
   *
   * @return all working sequence tsfile processors
   */
  public Collection<TsFileProcessor> getWorkSequenceTsFileProcessors() {
    return workSequenceTsFileProcessors.values();
  }

  public boolean removeTsFile(File fileToBeRemoved) {
    TsFileResource tsFileResourceToBeRemoved = unloadTsFileInside(fileToBeRemoved);
    if (tsFileResourceToBeRemoved == null) {
      return false;
    }
    tsFileResourceToBeRemoved.writeLock();
    try {
      tsFileResourceToBeRemoved.remove();
      logger.info("Remove tsfile {} successfully.", tsFileResourceToBeRemoved.getTsFile());
    } finally {
      tsFileResourceToBeRemoved.writeUnlock();
    }
    return true;
  }

  /**
   * Unload tsfile and move it to the target directory if it exists.
   *
   * <p>Firstly, unload the TsFileResource from sequenceFileList/unSequenceFileList.
   *
   * <p>Secondly, move the tsfile and .resource file to the target directory.
   *
   * @param fileToBeUnloaded tsfile to be unloaded
   * @return whether the file to be unloaded exists. @UsedBy load external tsfile module.
   */
  public boolean unloadTsfile(File fileToBeUnloaded, File targetDir) throws IOException {
    TsFileResource tsFileResourceToBeMoved = unloadTsFileInside(fileToBeUnloaded);
    if (tsFileResourceToBeMoved == null) {
      return false;
    }
    tsFileResourceToBeMoved.writeLock();
    try {
      tsFileResourceToBeMoved.moveTo(targetDir);
      logger.info(
          "Move tsfile {} to target dir {} successfully.",
          tsFileResourceToBeMoved.getTsFile(),
          targetDir.getPath());
    } finally {
      tsFileResourceToBeMoved.writeUnlock();
    }
    return true;
  }

  private TsFileResource unloadTsFileInside(File fileToBeUnloaded) {
    writeLock("unloadTsFileInside");
    TsFileResource unloadedTsFileResource = null;
    try {
      Iterator<TsFileResource> sequenceIterator = tsFileManager.getIterator(true);
      while (sequenceIterator.hasNext()) {
        TsFileResource sequenceResource = sequenceIterator.next();
        if (sequenceResource.getTsFile().getName().equals(fileToBeUnloaded.getName())) {
          unloadedTsFileResource = sequenceResource;
          tsFileManager.remove(unloadedTsFileResource, true);
          FileMetrics.getInstance()
              .deleteTsFile(true, Collections.singletonList(unloadedTsFileResource));
          break;
        }
      }
      if (unloadedTsFileResource == null) {
        Iterator<TsFileResource> unsequenceIterator = tsFileManager.getIterator(false);
        while (unsequenceIterator.hasNext()) {
          TsFileResource unsequenceResource = unsequenceIterator.next();
          if (unsequenceResource.getTsFile().getName().equals(fileToBeUnloaded.getName())) {
            unloadedTsFileResource = unsequenceResource;
            tsFileManager.remove(unloadedTsFileResource, false);
            FileMetrics.getInstance()
                .deleteTsFile(false, Collections.singletonList(unloadedTsFileResource));
            break;
          }
        }
      }
    } finally {
      writeUnlock();
    }
    return unloadedTsFileResource;
  }

  /**
   * Get all working unsequence tsfile processors
   *
   * @return all working unsequence tsfile processors
   */
  public Collection<TsFileProcessor> getWorkUnsequenceTsFileProcessors() {
    return workUnsequenceTsFileProcessors.values();
  }

  public List<TsFileResource> getSequenceFileList() {
    return tsFileManager.getTsFileList(true);
  }

  public List<TsFileResource> getUnSequenceFileList() {
    return tsFileManager.getTsFileList(false);
  }

  public String getDataRegionId() {
    return dataRegionId;
  }

  /**
   * Get the storageGroupPath with dataRegionId.
   *
   * @return data region path, like root.sg1/0
   */
  public String getStorageGroupPath() {
    return databaseName + File.separator + dataRegionId;
  }

  /**
   * Check if the data of "tsFileResource" all exist locally by comparing planIndexes in the
   * partition of "partitionNumber". This is available only when the IoTDB instances which generated
   * "tsFileResource" have the same plan indexes as the local one.
   *
   * @return true if any file contains plans with indexes no less than the max plan index of
   *     "tsFileResource", otherwise false.
   */
  public boolean isFileAlreadyExist(TsFileResource tsFileResource, long partitionNum) {
    // examine working processor first as they have the largest plan index
    return isFileAlreadyExistInWorking(
            tsFileResource, partitionNum, getWorkSequenceTsFileProcessors())
        || isFileAlreadyExistInWorking(
            tsFileResource, partitionNum, getWorkUnsequenceTsFileProcessors())
        || isFileAlreadyExistInClosed(tsFileResource, partitionNum, getSequenceFileList())
        || isFileAlreadyExistInClosed(tsFileResource, partitionNum, getUnSequenceFileList());
  }

  private boolean isFileAlreadyExistInClosed(
      TsFileResource tsFileResource, long partitionNum, Collection<TsFileResource> existingFiles) {
    for (TsFileResource resource : existingFiles) {
      if (resource.getTimePartition() == partitionNum
          && resource.getMaxPlanIndex() > tsFileResource.getMaxPlanIndex()) {
        logger.info(
            "{} is covered by a closed file {}: [{}, {}] [{}, {}]",
            tsFileResource,
            resource,
            tsFileResource.minPlanIndex,
            tsFileResource.maxPlanIndex,
            resource.minPlanIndex,
            resource.maxPlanIndex);
        return true;
      }
    }
    return false;
  }

  private boolean isFileAlreadyExistInWorking(
      TsFileResource tsFileResource,
      long partitionNum,
      Collection<TsFileProcessor> workingProcessors) {
    for (TsFileProcessor workingProcesssor : workingProcessors) {
      if (workingProcesssor.getTimeRangeId() == partitionNum) {
        TsFileResource workResource = workingProcesssor.getTsFileResource();
        boolean isCovered = workResource.getMaxPlanIndex() > tsFileResource.getMaxPlanIndex();
        if (isCovered) {
          logger.info(
              "{} is covered by a working file {}: [{}, {}] [{}, {}]",
              tsFileResource,
              workResource,
              tsFileResource.minPlanIndex,
              tsFileResource.maxPlanIndex,
              workResource.minPlanIndex,
              workResource.maxPlanIndex);
        }
        return isCovered;
      }
    }
    return false;
  }

  public void abortCompaction() {
    tsFileManager.setAllowCompaction(false);
    CompactionScheduleTaskManager.getInstance().unregisterDataRegion(this);
    List<AbstractCompactionTask> runningTasks =
        CompactionTaskManager.getInstance().abortCompaction(databaseName + "-" + dataRegionId);
    while (CompactionTaskManager.getInstance().isAnyTaskInListStillRunning(runningTasks)) {
      try {
        TimeUnit.MILLISECONDS.sleep(10);
      } catch (InterruptedException e) {
        logger.error("Thread get interrupted when waiting compaction to finish", e);
        Thread.currentThread().interrupt();
      }
    }
    isCompactionSelecting.set(false);
  }

  public TsFileManager getTsFileResourceManager() {
    return tsFileManager;
  }

  /**
   * Insert batch of rows belongs to one device
   *
   * @param insertRowsOfOneDeviceNode batch of rows belongs to one device
   */
  public void insert(InsertRowsOfOneDeviceNode insertRowsOfOneDeviceNode)
      throws WriteProcessException, BatchProcessException {
    StorageEngine.blockInsertionIfReject();
    long startTime = System.nanoTime();
    writeLock("InsertRowsOfOneDevice");
    PERFORMANCE_OVERVIEW_METRICS.recordScheduleLockCost(System.nanoTime() - startTime);
    try {
      if (deleted) {
        return;
      }
      long deviceTTL =
          DataNodeTTLCache.getInstance()
              .getTTL(insertRowsOfOneDeviceNode.getTargetPath().getNodes());
      long[] costsForMetrics = new long[4];
      Map<TsFileProcessor, InsertRowsNode> tsFileProcessorMap = new HashMap<>();
      for (int i = 0; i < insertRowsOfOneDeviceNode.getInsertRowNodeList().size(); i++) {
        InsertRowNode insertRowNode = insertRowsOfOneDeviceNode.getInsertRowNodeList().get(i);
        if (!CommonUtils.isAlive(insertRowNode.getTime(), deviceTTL)) {
          // we do not need to write these part of data, as they can not be queried
          // or the sub-plan has already been executed, we are retrying other sub-plans
          insertRowsOfOneDeviceNode
              .getResults()
              .put(
                  i,
                  RpcUtils.getStatus(
                      TSStatusCode.OUT_OF_TTL.getStatusCode(),
                      String.format(
                          "Insertion time [%s] is less than ttl time bound [%s]",
                          DateTimeUtils.convertLongToDate(insertRowNode.getTime()),
                          DateTimeUtils.convertLongToDate(
                              CommonDateTimeUtils.currentTime() - deviceTTL))));
          continue;
        }
        // init map
        long timePartitionId = TimePartitionUtils.getTimePartitionId(insertRowNode.getTime());

        if (config.isEnableSeparateData()
            && !lastFlushTimeMap.checkAndCreateFlushedTimePartition(timePartitionId, true)) {
          TimePartitionManager.getInstance()
              .registerTimePartitionInfo(
                  new TimePartitionInfo(
                      new DataRegionId(Integer.valueOf(dataRegionId)),
                      timePartitionId,
                      true,
                      Long.MAX_VALUE,
                      0));
        }

        boolean isSequence =
            config.isEnableSeparateData()
                && insertRowNode.getTime()
                    > lastFlushTimeMap.getFlushedTime(timePartitionId, insertRowNode.getDeviceID());
        TsFileProcessor tsFileProcessor = getOrCreateTsFileProcessor(timePartitionId, isSequence);
        if (tsFileProcessor == null) {
          continue;
        }
        int finalI = i;
        tsFileProcessorMap.compute(
            tsFileProcessor,
            (k, v) -> {
              if (v == null) {
                v = new InsertRowsNode(insertRowsOfOneDeviceNode.getPlanNodeId());
                v.setSearchIndex(insertRowNode.getSearchIndex());
                v.setAligned(insertRowNode.isAligned());
                if (insertRowNode.isGeneratedByPipe()) {
                  v.markAsGeneratedByPipe();
                }
                if (insertRowNode.isGeneratedByRemoteConsensusLeader()) {
                  v.markAsGeneratedByRemoteConsensusLeader();
                }
              }
              v.addOneInsertRowNode(insertRowNode, finalI);
              v.updateProgressIndex(insertRowNode.getProgressIndex());
              return v;
            });
      }
      List<InsertRowNode> executedInsertRowNodeList = new ArrayList<>();
      for (Map.Entry<TsFileProcessor, InsertRowsNode> entry : tsFileProcessorMap.entrySet()) {
        TsFileProcessor tsFileProcessor = entry.getKey();
        InsertRowsNode subInsertRowsNode = entry.getValue();
        try {
          tsFileProcessor.insert(subInsertRowsNode, costsForMetrics);
        } catch (WriteProcessException e) {
          insertRowsOfOneDeviceNode
              .getResults()
              .put(
                  subInsertRowsNode.getInsertRowNodeIndexList().get(0),
                  RpcUtils.getStatus(e.getErrorCode(), e.getMessage()));
        }
        executedInsertRowNodeList.addAll(subInsertRowsNode.getInsertRowNodeList());

        // check memtable size and may asyncTryToFlush the work memtable
        if (tsFileProcessor.shouldFlush()) {
          fileFlushPolicy.apply(this, tsFileProcessor, tsFileProcessor.isSequence());
        }
      }

      PERFORMANCE_OVERVIEW_METRICS.recordCreateMemtableBlockCost(costsForMetrics[0]);
      PERFORMANCE_OVERVIEW_METRICS.recordScheduleMemoryBlockCost(costsForMetrics[1]);
      PERFORMANCE_OVERVIEW_METRICS.recordScheduleWalCost(costsForMetrics[2]);
      PERFORMANCE_OVERVIEW_METRICS.recordScheduleMemTableCost(costsForMetrics[3]);
      if (CommonDescriptor.getInstance().getConfig().isLastCacheEnable()) {
        if (!insertRowsOfOneDeviceNode.isGeneratedByRemoteConsensusLeader()) {
          // disable updating last cache on follower
          startTime = System.nanoTime();
          tryToUpdateInsertRowsLastCache(executedInsertRowNodeList);
          PERFORMANCE_OVERVIEW_METRICS.recordScheduleUpdateLastCacheCost(
              System.nanoTime() - startTime);
        }
      }
    } finally {
      writeUnlock();
    }
    if (!insertRowsOfOneDeviceNode.getResults().isEmpty()) {
      throw new BatchProcessException("Partial failed inserting rows of one device");
    }
  }

  public void insert(InsertRowsNode insertRowsNode)
      throws BatchProcessException, WriteProcessRejectException {
    StorageEngine.blockInsertionIfReject();
    long startTime = System.nanoTime();
    writeLock("InsertRows");
    PERFORMANCE_OVERVIEW_METRICS.recordScheduleLockCost(System.nanoTime() - startTime);
    try {
      if (deleted) {
        return;
      }
      boolean[] areSequence = new boolean[insertRowsNode.getInsertRowNodeList().size()];
      long[] timePartitionIds = new long[insertRowsNode.getInsertRowNodeList().size()];
      for (int i = 0; i < insertRowsNode.getInsertRowNodeList().size(); i++) {
        InsertRowNode insertRowNode = insertRowsNode.getInsertRowNodeList().get(i);
        long deviceTTL =
            DataNodeTTLCache.getInstance()
                .getTTL(
                    Arrays.stream(insertRowNode.getDeviceID().getSegments())
                        .map(seg -> seg != null ? seg.toString() : null)
                        .toArray(String[]::new));
        if (!CommonUtils.isAlive(insertRowNode.getTime(), deviceTTL)) {
          insertRowsNode
              .getResults()
              .put(
                  i,
                  RpcUtils.getStatus(
                      TSStatusCode.OUT_OF_TTL.getStatusCode(),
                      String.format(
                          "Insertion time [%s] is less than ttl time bound [%s]",
                          DateTimeUtils.convertLongToDate(insertRowNode.getTime()),
                          DateTimeUtils.convertLongToDate(
                              CommonDateTimeUtils.currentTime() - deviceTTL))));
          continue;
        }
        // init map
        timePartitionIds[i] = TimePartitionUtils.getTimePartitionId(insertRowNode.getTime());

        if (config.isEnableSeparateData()
            && !lastFlushTimeMap.checkAndCreateFlushedTimePartition(timePartitionIds[i], true)) {
          TimePartitionManager.getInstance()
              .registerTimePartitionInfo(
                  new TimePartitionInfo(
                      new DataRegionId(Integer.parseInt(dataRegionId)),
                      timePartitionIds[i],
                      true,
                      Long.MAX_VALUE,
                      0));
        }
        areSequence[i] =
            config.isEnableSeparateData()
                && insertRowNode.getTime()
                    > lastFlushTimeMap.getFlushedTime(
                        timePartitionIds[i], insertRowNode.getDeviceID());
      }
      List<InsertRowNode> executedInsertRowNodeList =
          insertToTsFileProcessors(insertRowsNode, areSequence, timePartitionIds);

      if (CommonDescriptor.getInstance().getConfig().isLastCacheEnable()) {
        if (!insertRowsNode.isGeneratedByRemoteConsensusLeader()) {
          // disable updating last cache on follower
          startTime = System.nanoTime();
          tryToUpdateInsertRowsLastCache(executedInsertRowNodeList);
          PERFORMANCE_OVERVIEW_METRICS.recordScheduleUpdateLastCacheCost(
              System.nanoTime() - startTime);
        }
      }

      if (!insertRowsNode.getResults().isEmpty()) {
        throw new BatchProcessException("Partial failed inserting rows");
      }
    } finally {
      writeUnlock();
    }
  }

  /**
   * Insert batch of tablets belongs to multiple devices
   *
   * @param insertMultiTabletsNode batch of tablets belongs to multiple devices
   */
  public void insertTablets(InsertMultiTabletsNode insertMultiTabletsNode)
      throws BatchProcessException {
    for (int i = 0; i < insertMultiTabletsNode.getInsertTabletNodeList().size(); i++) {
      InsertTabletNode insertTabletNode = insertMultiTabletsNode.getInsertTabletNodeList().get(i);
      try {
        insertTablet(insertTabletNode);
      } catch (WriteProcessException e) {
        insertMultiTabletsNode
            .getResults()
            .put(i, RpcUtils.getStatus(e.getErrorCode(), e.getMessage()));
      } catch (BatchProcessException e) {
        // for each error
        TSStatus firstStatus = null;
        for (TSStatus status : e.getFailingStatus()) {
          if (status.getCode() != TSStatusCode.SUCCESS_STATUS.getStatusCode()) {
            firstStatus = status;
          }
          // return WRITE_PROCESS_REJECT directly for the consensus retry logic
          if (status.getCode() == TSStatusCode.WRITE_PROCESS_REJECT.getStatusCode()) {
            insertMultiTabletsNode.getResults().put(i, status);
            throw new BatchProcessException("Rejected inserting multi tablets");
          }
        }
        insertMultiTabletsNode.getResults().put(i, firstStatus);
      }
    }

    if (!insertMultiTabletsNode.getResults().isEmpty()) {
      throw new BatchProcessException("Partial failed inserting multi tablets");
    }
  }

  /**
   * @return the disk space occupied by this data region, unit is MB
   */
  public long countRegionDiskSize() {
    AtomicLong diskSize = new AtomicLong(0);
    TierManager.getInstance()
        .getAllLocalFilesFolders()
        .forEach(
            folder -> {
              folder = folder + File.separator + databaseName + File.separator + dataRegionId;
              countFolderDiskSize(folder, diskSize);
            });
    return diskSize.get() / 1024 / 1024;
  }

  /**
   * @param folder the folder's path
   * @param diskSize the disk space occupied by this folder, unit is MB
   */
  private void countFolderDiskSize(String folder, AtomicLong diskSize) {
    File file = FSFactoryProducer.getFSFactory().getFile(folder);
    File[] allFile = file.listFiles();
    if (allFile == null) {
      return;
    }
    for (File f : allFile) {
      if (f.isFile()) {
        diskSize.addAndGet(f.length());
      } else if (f.isDirectory()) {
        countFolderDiskSize(f.getAbsolutePath(), diskSize);
      }
    }
  }

  public File getDataRegionSysDir() {
    return dataRegionSysDir;
  }

  public void addSettleFilesToList(
      List<TsFileResource> seqResourcesToBeSettled,
      List<TsFileResource> unseqResourcesToBeSettled,
      List<String> tsFilePaths) {
    if (tsFilePaths.isEmpty()) {
      for (TsFileResource resource : tsFileManager.getTsFileList(true)) {
        if (!resource.isClosed()) {
          continue;
        }
        resource.setSettleTsFileCallBack(this::settleTsFileCallBack);
        seqResourcesToBeSettled.add(resource);
      }
      for (TsFileResource resource : tsFileManager.getTsFileList(false)) {
        if (!resource.isClosed()) {
          continue;
        }
        resource.setSettleTsFileCallBack(this::settleTsFileCallBack);
        unseqResourcesToBeSettled.add(resource);
      }
    } else {
      for (String tsFilePath : tsFilePaths) {
        File fileToBeSettled = new File(tsFilePath);
        if ("sequence"
            .equals(
                fileToBeSettled
                    .getParentFile()
                    .getParentFile()
                    .getParentFile()
                    .getParentFile()
                    .getName())) {
          for (TsFileResource resource : tsFileManager.getTsFileList(true)) {
            if (resource.getTsFile().getAbsolutePath().equals(tsFilePath)) {
              resource.setSettleTsFileCallBack(this::settleTsFileCallBack);
              seqResourcesToBeSettled.add(resource);
              break;
            }
          }
        } else {
          for (TsFileResource resource : tsFileManager.getTsFileList(false)) {
            if (resource.getTsFile().getAbsolutePath().equals(tsFilePath)) {
              unseqResourcesToBeSettled.add(resource);
              break;
            }
          }
        }
      }
    }
  }

  public void setCustomCloseFileListeners(List<CloseFileListener> customCloseFileListeners) {
    this.customCloseFileListeners = customCloseFileListeners;
  }

  public void setCustomFlushListeners(List<FlushListener> customFlushListeners) {
    this.customFlushListeners = customFlushListeners;
  }

  public void setAllowCompaction(boolean allowCompaction) {
    this.tsFileManager.setAllowCompaction(allowCompaction);
  }

  @FunctionalInterface
  public interface CloseTsFileCallBack {

    void call(TsFileProcessor caller) throws TsFileProcessorException, IOException;
  }

  @FunctionalInterface
  public interface UpdateEndTimeCallBack {

    void call(TsFileProcessor caller, Map<IDeviceID, Long> updateMap, long systemFlushTime);
  }

  @FunctionalInterface
  public interface SettleTsFileCallBack {

    void call(TsFileResource oldTsFileResource, List<TsFileResource> newTsFileResources)
        throws WriteProcessException;
  }

  public List<Long> getTimePartitions() {
    return new ArrayList<>(partitionMaxFileVersions.keySet());
  }

  public Long getLatestTimePartition() {
    return getTimePartitions().stream().max(Long::compareTo).orElse(0L);
  }

  public String getInsertWriteLockHolder() {
    return insertWriteLockHolder;
  }

  /** This method could only be used in iot consensus */
  public Optional<IWALNode> getWALNode() {
    if (!config.getDataRegionConsensusProtocolClass().equals(ConsensusFactory.IOT_CONSENSUS)) {
      return Optional.empty();
    }
    // identifier should be same with getTsFileProcessor method
    return Optional.of(
        WALManager.getInstance()
            .applyForWALNode(databaseName + FILE_NAME_SEPARATOR + dataRegionId));
  }

  /** Wait for this data region successfully deleted */
  public void waitForDeleted() {
    writeLock("waitForDeleted");
    try {
      if (!deleted) {
        deletedCondition.await();
      }
      FileMetrics.getInstance().deleteRegion(databaseName, dataRegionId);
    } catch (InterruptedException e) {
      logger.error("Interrupted When waiting for data region deleted.");
      Thread.currentThread().interrupt();
    } finally {
      writeUnlock();
    }
  }

  /** Release all threads waiting for this data region successfully deleted */
  public void markDeleted() {
    writeLock("markDeleted");
    try {
      deleted = true;
      releaseDirectBufferMemory();
      deletedCondition.signalAll();
    } finally {
      writeUnlock();
    }
  }

  private void acquireDirectBufferMemory() throws DataRegionException {
    long acquireDirectBufferMemCost = 0;
    if (config.getDataRegionConsensusProtocolClass().equals(ConsensusFactory.IOT_CONSENSUS)
        || config.getDataRegionConsensusProtocolClass().equals(ConsensusFactory.FAST_IOT_CONSENSUS)
        || config.getDataRegionConsensusProtocolClass().equals(ConsensusFactory.IOT_CONSENSUS_V2)) {
      acquireDirectBufferMemCost = config.getWalBufferSize();
    } else if (config
        .getDataRegionConsensusProtocolClass()
        .equals(ConsensusFactory.RATIS_CONSENSUS)) {
      acquireDirectBufferMemCost = config.getDataRatisConsensusLogAppenderBufferSizeMax();
    }
    if (!SystemInfo.getInstance().addDirectBufferMemoryCost(acquireDirectBufferMemCost)) {
      throw new DataRegionException(
          "Total allocated memory for direct buffer will be "
              + (SystemInfo.getInstance().getDirectBufferMemoryCost() + acquireDirectBufferMemCost)
              + ", which is greater than limit mem cost: "
              + SystemInfo.getInstance().getTotalDirectBufferMemorySizeLimit());
    }
    this.directBufferMemoryCost = acquireDirectBufferMemCost;
  }

  private void releaseDirectBufferMemory() {
    SystemInfo.getInstance().decreaseDirectBufferMemoryCost(directBufferMemoryCost);
    // avoid repeated deletion
    this.directBufferMemoryCost = 0;
  }

  /* Be careful, the thread that calls this method may not hold the write lock!!*/
  public void degradeFlushTimeMap(long timePartitionId) {
    lastFlushTimeMap.degradeLastFlushTime(timePartitionId);
  }

  public long getMemCost() {
    return dataRegionInfo.getMemCost();
  }

  private void renameAndHandleError(String originFileName, String newFileName) {
    try {
      File originFile = new File(originFileName);
      if (originFile.exists()) {
        Files.move(originFile.toPath(), Paths.get(newFileName));
      }
    } catch (IOException e) {
      logger.error("Failed to rename {} to {},", originFileName, newFileName, e);
    }
  }

  public void compactFileTimeIndexCache() {
    tsFileManager.compactFileTimeIndexCache();
  }

  @TestOnly
  public ILastFlushTimeMap getLastFlushTimeMap() {
    return lastFlushTimeMap;
  }

  @TestOnly
  public TsFileManager getTsFileManager() {
    return tsFileManager;
  }
}<|MERGE_RESOLUTION|>--- conflicted
+++ resolved
@@ -1348,36 +1348,7 @@
   }
 
   private void tryToUpdateInsertTabletLastCache(InsertTabletNode node) {
-<<<<<<< HEAD
     node.updateLastCache(getDatabaseName());
-=======
-    long latestFlushedTime = lastFlushTimeMap.getGlobalFlushedTime(node.getDeviceID());
-    String[] measurements = node.getMeasurements();
-    MeasurementSchema[] measurementSchemas = node.getMeasurementSchemas();
-    String[] rawMeasurements = new String[measurements.length];
-    for (int i = 0; i < measurements.length; i++) {
-      if (measurementSchemas[i] != null) {
-        // get raw measurement rather than alias
-        rawMeasurements[i] = measurementSchemas[i].getMeasurementId();
-      } else {
-        rawMeasurements[i] = measurements[i];
-      }
-    }
-    DataNodeSchemaCache.getInstance()
-        .updateLastCache(
-            getDatabaseName(),
-            node.getTargetPath(),
-            rawMeasurements,
-            node.getMeasurementSchemas(),
-            node.isAligned(),
-            node::composeLastTimeValuePair,
-            index ->
-                node.getColumns()[index] != null
-                    && (node.getColumnCategories() == null
-                        || node.getColumnCategories()[index] == TsTableColumnCategory.MEASUREMENT),
-            true,
-            latestFlushedTime);
->>>>>>> 15365ffe
   }
 
   private TsFileProcessor insertToTsFileProcessor(
@@ -1397,36 +1368,7 @@
   }
 
   private void tryToUpdateInsertRowLastCache(InsertRowNode node) {
-<<<<<<< HEAD
     node.updateLastCache(databaseName);
-=======
-    long latestFlushedTime = lastFlushTimeMap.getGlobalFlushedTime(node.getDeviceID());
-    String[] measurements = node.getMeasurements();
-    MeasurementSchema[] measurementSchemas = node.getMeasurementSchemas();
-    String[] rawMeasurements = new String[measurements.length];
-    for (int i = 0; i < measurements.length; i++) {
-      if (measurementSchemas[i] != null) {
-        // get raw measurement rather than alias
-        rawMeasurements[i] = measurementSchemas[i].getMeasurementId();
-      } else {
-        rawMeasurements[i] = measurements[i];
-      }
-    }
-    DataNodeSchemaCache.getInstance()
-        .updateLastCache(
-            getDatabaseName(),
-            node.getTargetPath(),
-            rawMeasurements,
-            node.getMeasurementSchemas(),
-            node.isAligned(),
-            node::composeTimeValuePair,
-            index ->
-                node.getValues()[index] != null
-                    && (node.getColumnCategories() == null
-                        || node.getColumnCategories()[index] == TsTableColumnCategory.MEASUREMENT),
-            true,
-            latestFlushedTime);
->>>>>>> 15365ffe
   }
 
   private List<InsertRowNode> insertToTsFileProcessors(
@@ -1493,40 +1435,8 @@
   }
 
   private void tryToUpdateInsertRowsLastCache(List<InsertRowNode> nodeList) {
-<<<<<<< HEAD
     for (InsertRowNode node : nodeList) {
       node.updateLastCache(databaseName);
-=======
-    DataNodeSchemaCache.getInstance().takeReadLock();
-    try {
-      for (InsertRowNode node : nodeList) {
-        long latestFlushedTime = lastFlushTimeMap.getGlobalFlushedTime(node.getDeviceID());
-        String[] measurements = node.getMeasurements();
-        MeasurementSchema[] measurementSchemas = node.getMeasurementSchemas();
-        String[] rawMeasurements = new String[measurements.length];
-        for (int i = 0; i < measurements.length; i++) {
-          if (measurementSchemas[i] != null) {
-            // get raw measurement rather than alias
-            rawMeasurements[i] = measurementSchemas[i].getMeasurementId();
-          } else {
-            rawMeasurements[i] = measurements[i];
-          }
-        }
-        DataNodeSchemaCache.getInstance()
-            .updateLastCacheWithoutLock(
-                getDatabaseName(),
-                node.getTargetPath(),
-                rawMeasurements,
-                node.getMeasurementSchemas(),
-                node.isAligned(),
-                node::composeTimeValuePair,
-                index -> node.getValues()[index] != null,
-                true,
-                latestFlushedTime);
-      }
-    } finally {
-      DataNodeSchemaCache.getInstance().releaseReadLock();
->>>>>>> 15365ffe
     }
   }
 
