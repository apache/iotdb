--- conflicted
+++ resolved
@@ -2054,22 +2054,10 @@
     closeQueryLock.writeLock().lock();
     try {
       tsFileProcessor.close();
-<<<<<<< HEAD
       if (tsFileProcessor.isEmpty()
           || !TsFileValidator.getInstance().validateTsFile(tsFileProcessor.getTsFileResource())) {
-        try {
-          fsFactory.deleteIfExists(tsFileProcessor.getTsFileResource().getTsFile());
-          tsFileManager.remove(tsFileProcessor.getTsFileResource(), tsFileProcessor.isSequence());
-        } catch (IOException e) {
-          logger.error(
-              "Remove empty file {} error",
-              tsFileProcessor.getTsFileResource().getTsFile().getAbsolutePath());
-        }
-=======
-      if (tsFileProcessor.isEmpty() || tsFileProcessor.getTsFileResource().isEmpty()) {
         tsFileProcessor.getTsFileResource().remove();
         tsFileManager.remove(tsFileProcessor.getTsFileResource(), tsFileProcessor.isSequence());
->>>>>>> 32e3d066
       } else {
         tsFileResourceManager.registerSealedTsFileResource(tsFileProcessor.getTsFileResource());
       }
