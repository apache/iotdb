--- conflicted
+++ resolved
@@ -253,17 +253,7 @@
   private final HashMap<Long, VersionController> timePartitionIdVersionControllerMap =
       new HashMap<>();
 
-<<<<<<< HEAD
   /** file system factory (local or hdfs). */
-=======
-  /**
-   * When the data in a database is older than dataTTL, it is considered invalid and will be
-   * eventually removed.
-   */
-  private long dataTTL = Long.MAX_VALUE;
-
-  /** File system factory (local or hdfs). */
->>>>>>> 1a16b6d3
   private final FSFactory fsFactory = FSFactoryProducer.getFSFactory();
 
   /** File flush policy. */
