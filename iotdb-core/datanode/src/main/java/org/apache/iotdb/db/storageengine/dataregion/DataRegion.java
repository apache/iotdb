--- conflicted
+++ resolved
@@ -2957,24 +2957,6 @@
     }
   }
 
-<<<<<<< HEAD
-  /**
-   * Set the version in "partition" to "version" if "version" is larger than the current version.
-   */
-  public void setPartitionFileVersionToMax(long partition, long version) {
-    partitionMaxFileVersions.compute(
-        partition, (prt, oldVer) -> computeMaxVersion(oldVer, version));
-  }
-
-  private long computeMaxVersion(Long oldVersion, Long newVersion) {
-    if (oldVersion == null) {
-      return newVersion;
-    }
-    return Math.max(oldVersion, newVersion);
-  }
-
-=======
->>>>>>> 7f56c1bc
   private long getAndSetNewVersion(long timePartitionId, TsFileResource tsFileResource) {
     long version =
         partitionMaxFileVersions.compute(
