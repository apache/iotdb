/*
 * Licensed to the Apache Software Foundation (ASF) under one
 * or more contributor license agreements.  See the NOTICE file
 * distributed with this work for additional information
 * regarding copyright ownership.  The ASF licenses this file
 * to you under the Apache License, Version 2.0 (the
 * "License"); you may not use this file except in compliance
 * with the License.  You may obtain a copy of the License at
 *
 *      http://www.apache.org/licenses/LICENSE-2.0
 *
 * Unless required by applicable law or agreed to in writing,
 * software distributed under the License is distributed on an
 * "AS IS" BASIS, WITHOUT WARRANTIES OR CONDITIONS OF ANY
 * KIND, either express or implied.  See the License for the
 * specific language governing permissions and limitations
 * under the License.
 */

package org.apache.iotdb.db.storageengine.dataregion;

import org.apache.iotdb.common.rpc.thrift.TSStatus;
import org.apache.iotdb.commons.cluster.NodeStatus;
import org.apache.iotdb.commons.conf.CommonDescriptor;
import org.apache.iotdb.commons.consensus.DataRegionId;
import org.apache.iotdb.commons.exception.MetadataException;
import org.apache.iotdb.commons.file.SystemFileFactory;
import org.apache.iotdb.commons.path.IFullPath;
import org.apache.iotdb.commons.path.MeasurementPath;
import org.apache.iotdb.commons.path.PartialPath;
import org.apache.iotdb.commons.schema.SchemaConstant;
import org.apache.iotdb.commons.schema.table.column.TsTableColumnCategory;
import org.apache.iotdb.commons.service.metric.MetricService;
import org.apache.iotdb.commons.service.metric.PerformanceOverviewMetrics;
import org.apache.iotdb.commons.utils.CommonDateTimeUtils;
import org.apache.iotdb.commons.utils.TestOnly;
import org.apache.iotdb.commons.utils.TimePartitionUtils;
import org.apache.iotdb.consensus.ConsensusFactory;
import org.apache.iotdb.db.conf.IoTDBConfig;
import org.apache.iotdb.db.conf.IoTDBDescriptor;
import org.apache.iotdb.db.exception.BatchProcessException;
import org.apache.iotdb.db.exception.DataRegionException;
import org.apache.iotdb.db.exception.DiskSpaceInsufficientException;
import org.apache.iotdb.db.exception.LoadFileException;
import org.apache.iotdb.db.exception.TsFileProcessorException;
import org.apache.iotdb.db.exception.WriteProcessException;
import org.apache.iotdb.db.exception.WriteProcessRejectException;
import org.apache.iotdb.db.exception.query.OutOfTTLException;
import org.apache.iotdb.db.exception.query.QueryProcessException;
import org.apache.iotdb.db.exception.quota.ExceedQuotaException;
import org.apache.iotdb.db.pipe.extractor.dataregion.realtime.listener.PipeInsertionDataNodeListener;
import org.apache.iotdb.db.queryengine.common.DeviceContext;
import org.apache.iotdb.db.queryengine.execution.fragment.QueryContext;
import org.apache.iotdb.db.queryengine.metric.QueryResourceMetricSet;
import org.apache.iotdb.db.queryengine.plan.analyze.cache.schema.DataNodeSchemaCache;
import org.apache.iotdb.db.queryengine.plan.analyze.cache.schema.DataNodeTTLCache;
import org.apache.iotdb.db.queryengine.plan.planner.plan.node.PlanNodeId;
import org.apache.iotdb.db.queryengine.plan.planner.plan.node.write.ContinuousSameSearchIndexSeparatorNode;
import org.apache.iotdb.db.queryengine.plan.planner.plan.node.write.DeleteDataNode;
import org.apache.iotdb.db.queryengine.plan.planner.plan.node.write.InsertMultiTabletsNode;
import org.apache.iotdb.db.queryengine.plan.planner.plan.node.write.InsertNode;
import org.apache.iotdb.db.queryengine.plan.planner.plan.node.write.InsertRowNode;
import org.apache.iotdb.db.queryengine.plan.planner.plan.node.write.InsertRowsNode;
import org.apache.iotdb.db.queryengine.plan.planner.plan.node.write.InsertRowsOfOneDeviceNode;
import org.apache.iotdb.db.queryengine.plan.planner.plan.node.write.InsertTabletNode;
import org.apache.iotdb.db.queryengine.plan.relational.metadata.TableSchema;
import org.apache.iotdb.db.schemaengine.table.DataNodeTableCache;
import org.apache.iotdb.db.service.SettleService;
import org.apache.iotdb.db.service.metrics.CompactionMetrics;
import org.apache.iotdb.db.service.metrics.FileMetrics;
import org.apache.iotdb.db.service.metrics.WritingMetrics;
import org.apache.iotdb.db.storageengine.StorageEngine;
import org.apache.iotdb.db.storageengine.buffer.BloomFilterCache;
import org.apache.iotdb.db.storageengine.buffer.ChunkCache;
import org.apache.iotdb.db.storageengine.buffer.TimeSeriesMetadataCache;
import org.apache.iotdb.db.storageengine.dataregion.compaction.constant.CompactionTaskType;
import org.apache.iotdb.db.storageengine.dataregion.compaction.execute.recover.CompactionRecoverManager;
import org.apache.iotdb.db.storageengine.dataregion.compaction.execute.task.AbstractCompactionTask;
import org.apache.iotdb.db.storageengine.dataregion.compaction.execute.task.RepairUnsortedFileCompactionTask;
import org.apache.iotdb.db.storageengine.dataregion.compaction.schedule.CompactionScheduleContext;
import org.apache.iotdb.db.storageengine.dataregion.compaction.schedule.CompactionScheduleTaskManager;
import org.apache.iotdb.db.storageengine.dataregion.compaction.schedule.CompactionScheduler;
import org.apache.iotdb.db.storageengine.dataregion.compaction.schedule.CompactionTaskManager;
import org.apache.iotdb.db.storageengine.dataregion.flush.CloseFileListener;
import org.apache.iotdb.db.storageengine.dataregion.flush.FlushListener;
import org.apache.iotdb.db.storageengine.dataregion.flush.FlushStatus;
import org.apache.iotdb.db.storageengine.dataregion.flush.TsFileFlushPolicy;
import org.apache.iotdb.db.storageengine.dataregion.memtable.IMemTable;
import org.apache.iotdb.db.storageengine.dataregion.memtable.TsFileProcessor;
import org.apache.iotdb.db.storageengine.dataregion.memtable.TsFileProcessorInfo;
import org.apache.iotdb.db.storageengine.dataregion.modification.Deletion;
import org.apache.iotdb.db.storageengine.dataregion.modification.ModificationFile;
import org.apache.iotdb.db.storageengine.dataregion.read.IQueryDataSource;
import org.apache.iotdb.db.storageengine.dataregion.read.QueryDataSource;
import org.apache.iotdb.db.storageengine.dataregion.read.QueryDataSourceForRegionScan;
import org.apache.iotdb.db.storageengine.dataregion.read.control.FileReaderManager;
import org.apache.iotdb.db.storageengine.dataregion.read.filescan.IFileScanHandle;
import org.apache.iotdb.db.storageengine.dataregion.read.filescan.impl.ClosedFileScanHandleImpl;
import org.apache.iotdb.db.storageengine.dataregion.tsfile.TsFileID;
import org.apache.iotdb.db.storageengine.dataregion.tsfile.TsFileManager;
import org.apache.iotdb.db.storageengine.dataregion.tsfile.TsFileResource;
import org.apache.iotdb.db.storageengine.dataregion.tsfile.TsFileResourceStatus;
import org.apache.iotdb.db.storageengine.dataregion.tsfile.generator.TsFileNameGenerator;
import org.apache.iotdb.db.storageengine.dataregion.tsfile.generator.VersionController;
import org.apache.iotdb.db.storageengine.dataregion.tsfile.timeindex.FileTimeIndex;
import org.apache.iotdb.db.storageengine.dataregion.tsfile.timeindex.FileTimeIndexCacheRecorder;
import org.apache.iotdb.db.storageengine.dataregion.utils.fileTimeIndexCache.FileTimeIndexCacheReader;
import org.apache.iotdb.db.storageengine.dataregion.utils.validate.TsFileValidator;
import org.apache.iotdb.db.storageengine.dataregion.wal.WALManager;
import org.apache.iotdb.db.storageengine.dataregion.wal.node.IWALNode;
import org.apache.iotdb.db.storageengine.dataregion.wal.recover.WALRecoverManager;
import org.apache.iotdb.db.storageengine.dataregion.wal.recover.file.SealedTsFileRecoverPerformer;
import org.apache.iotdb.db.storageengine.dataregion.wal.recover.file.UnsealedTsFileRecoverPerformer;
import org.apache.iotdb.db.storageengine.dataregion.wal.utils.WALMode;
import org.apache.iotdb.db.storageengine.dataregion.wal.utils.listener.WALFlushListener;
import org.apache.iotdb.db.storageengine.dataregion.wal.utils.listener.WALRecoverListener;
import org.apache.iotdb.db.storageengine.load.limiter.LoadTsFileRateLimiter;
import org.apache.iotdb.db.storageengine.rescon.disk.TierManager;
import org.apache.iotdb.db.storageengine.rescon.memory.SystemInfo;
import org.apache.iotdb.db.storageengine.rescon.memory.TimePartitionInfo;
import org.apache.iotdb.db.storageengine.rescon.memory.TimePartitionManager;
import org.apache.iotdb.db.storageengine.rescon.memory.TsFileResourceManager;
import org.apache.iotdb.db.storageengine.rescon.quotas.DataNodeSpaceQuotaManager;
import org.apache.iotdb.db.tools.settle.TsFileAndModSettleTool;
import org.apache.iotdb.db.utils.CommonUtils;
import org.apache.iotdb.db.utils.DateTimeUtils;
import org.apache.iotdb.rpc.RpcUtils;
import org.apache.iotdb.rpc.TSStatusCode;

import org.apache.commons.io.FileUtils;
import org.apache.tsfile.file.metadata.ChunkMetadata;
import org.apache.tsfile.file.metadata.IDeviceID;
import org.apache.tsfile.fileSystem.FSFactoryProducer;
import org.apache.tsfile.fileSystem.FSType;
import org.apache.tsfile.fileSystem.fsFactory.FSFactory;
import org.apache.tsfile.read.filter.basic.Filter;
import org.apache.tsfile.utils.FSUtils;
import org.apache.tsfile.utils.Pair;
import org.apache.tsfile.write.schema.MeasurementSchema;
import org.apache.tsfile.write.writer.RestorableTsFileIOWriter;
import org.slf4j.Logger;
import org.slf4j.LoggerFactory;

import java.io.File;
import java.io.IOException;
import java.nio.file.Files;
import java.nio.file.Paths;
import java.util.ArrayList;
import java.util.Arrays;
import java.util.Collection;
import java.util.Collections;
import java.util.Comparator;
import java.util.HashMap;
import java.util.HashSet;
import java.util.Iterator;
import java.util.List;
import java.util.Map;
import java.util.Map.Entry;
import java.util.Optional;
import java.util.Set;
import java.util.TreeMap;
import java.util.concurrent.Callable;
import java.util.concurrent.CompletableFuture;
import java.util.concurrent.ConcurrentHashMap;
import java.util.concurrent.ExecutionException;
import java.util.concurrent.Future;
import java.util.concurrent.Phaser;
import java.util.concurrent.TimeUnit;
import java.util.concurrent.atomic.AtomicBoolean;
import java.util.concurrent.atomic.AtomicLong;
import java.util.concurrent.locks.Condition;
import java.util.concurrent.locks.ReadWriteLock;
import java.util.concurrent.locks.ReentrantReadWriteLock;
import java.util.function.IntToLongFunction;
import java.util.stream.Collectors;

import static org.apache.iotdb.commons.conf.IoTDBConstant.FILE_NAME_SEPARATOR;
import static org.apache.iotdb.db.queryengine.metric.QueryResourceMetricSet.SEQUENCE_TSFILE;
import static org.apache.iotdb.db.queryengine.metric.QueryResourceMetricSet.UNSEQUENCE_TSFILE;
import static org.apache.iotdb.db.storageengine.dataregion.tsfile.TsFileResource.BROKEN_SUFFIX;
import static org.apache.iotdb.db.storageengine.dataregion.tsfile.TsFileResource.RESOURCE_SUFFIX;
import static org.apache.iotdb.db.storageengine.dataregion.tsfile.TsFileResource.TEMP_SUFFIX;
import static org.apache.tsfile.common.constant.TsFileConstant.TSFILE_SUFFIX;

/**
 * For sequence data, a {@link DataRegion} has some {@link TsFileProcessor}s, in which there is only
 * one {@link TsFileProcessor} in the working status. <br>
 *
 * <p>There are two situations to set the working {@link TsFileProcessor} to closing status:<br>
 *
 * <p>(1) when inserting data into the {@link TsFileProcessor}, and the {@link TsFileProcessor}
 * shouldFlush() (or shouldClose())<br>
 *
 * <p>(2) someone calls syncCloseAllWorkingTsFileProcessors(). (up to now, only flush command from
 * cli will call this method)<br>
 *
 * <p>UnSequence data has the similar process as above.
 *
 * <p>When a sequence {@link TsFileProcessor} is submitted to be flushed, the
 * updateLatestFlushTimeCallback() method will be called as a callback.<br>
 *
 * <p>When a {@link TsFileProcessor} is closed, the closeUnsealedTsFileProcessorCallBack() method
 * will be called as a callback.
 */
public class DataRegion implements IDataRegionForQuery {

  private static final IoTDBConfig config = IoTDBDescriptor.getInstance().getConfig();
  private static final Logger DEBUG_LOGGER = LoggerFactory.getLogger("QUERY_DEBUG");

  /**
   * All newly generated chunks after merge have version number 0, so we set merged Modification
   * file version to 1 to take effect.
   */
  private static final int MERGE_MOD_START_VERSION_NUM = 1;

  private static final Logger logger = LoggerFactory.getLogger(DataRegion.class);

  /**
   * A read write lock for guaranteeing concurrent safety when accessing all fields in this class
   * (i.e., schema, (un)sequenceFileList, work(un)SequenceTsFileProcessor,
   * closing(Un)SequenceTsFileProcessor, latestTimeForEachDevice, and
   * partitionLatestFlushedTimeForEachDevice)
   */
  private final ReadWriteLock insertLock = new ReentrantReadWriteLock();

  /** Condition to safely delete data region. */
  private final Condition deletedCondition = insertLock.writeLock().newCondition();

  /** Data region has been deleted or not. */
  private volatile boolean deleted = false;

  /** closeStorageGroupCondition is used to wait for all currently closing TsFiles to be done. */
  private final Object closeStorageGroupCondition = new Object();

  /**
   * Avoid some tsfileResource is changed (e.g., from unsealed to sealed) when a read is executed.
   */
  private final ReadWriteLock closeQueryLock = new ReentrantReadWriteLock();

  /** time partition id in the database -> {@link TsFileProcessor} for this time partition. */
  private final TreeMap<Long, TsFileProcessor> workSequenceTsFileProcessors = new TreeMap<>();

  /** time partition id in the database -> {@link TsFileProcessor} for this time partition. */
  private final TreeMap<Long, TsFileProcessor> workUnsequenceTsFileProcessors = new TreeMap<>();

  /** sequence {@link TsFileProcessor}s which are closing. */
  private final Set<TsFileProcessor> closingSequenceTsFileProcessor = ConcurrentHashMap.newKeySet();

  /** unsequence {@link TsFileProcessor}s which are closing. */
  private final Set<TsFileProcessor> closingUnSequenceTsFileProcessor =
      ConcurrentHashMap.newKeySet();

  /** data region id. */
  private final String dataRegionId;

  /** database name. */
  private final String databaseName;

  /** data region system directory. */
  private File dataRegionSysDir;

  /** manage seqFileList and unSeqFileList. */
  private final TsFileManager tsFileManager;

  /** manage tsFileResource degrade. */
  private final TsFileResourceManager tsFileResourceManager = TsFileResourceManager.getInstance();

  /**
   * time partition id -> version controller which assigns a version for each MemTable and
   * deletion/update such that after they are persisted, the order of insertions, deletions and
   * updates can be re-determined. Will be empty if there are not MemTables in memory.
   */
  private final HashMap<Long, VersionController> timePartitionIdVersionControllerMap =
      new HashMap<>();

  /** file system factory (local or hdfs). */
  private final FSFactory fsFactory = FSFactoryProducer.getFSFactory();

  /** File flush policy. */
  private TsFileFlushPolicy fileFlushPolicy;

  /**
   * The max file versions in each partition. By recording this, if several IoTDB instances have the
   * same policy of closing file and their ingestion is identical, then files of the same version in
   * different IoTDB instance will have identical data, providing convenience for data comparison
   * across different instances. partition number -> max version number
   */
  private Map<Long, Long> partitionMaxFileVersions = new ConcurrentHashMap<>();

  /** database info for mem control. */
  private final DataRegionInfo dataRegionInfo = new DataRegionInfo(this);

  /** whether it's ready from recovery. */
  private boolean isReady = false;

  private List<Callable<Void>> asyncTsFileResourceRecoverTaskList;

  /** close file listeners. */
  private List<CloseFileListener> customCloseFileListeners = Collections.emptyList();

  /** flush listeners. */
  private List<FlushListener> customFlushListeners = Collections.emptyList();

  private ILastFlushTimeMap lastFlushTimeMap;

  /**
   * Record the insertWriteLock in SG is being hold by which method, it will be empty string if no
   * one holds the insertWriteLock.
   */
  private String insertWriteLockHolder = "";

  private volatile long directBufferMemoryCost = 0;

  private final AtomicBoolean isCompactionSelecting = new AtomicBoolean(false);

  private static final QueryResourceMetricSet QUERY_RESOURCE_METRIC_SET =
      QueryResourceMetricSet.getInstance();

  private static final PerformanceOverviewMetrics PERFORMANCE_OVERVIEW_METRICS =
      PerformanceOverviewMetrics.getInstance();

  /**
   * Construct a database processor.
   *
   * @param systemDir system dir path
   * @param dataRegionId data region id e.g. 1
   * @param fileFlushPolicy file flush policy
   * @param databaseName database name e.g. root.sg1
   */
  public DataRegion(
      String systemDir, String dataRegionId, TsFileFlushPolicy fileFlushPolicy, String databaseName)
      throws DataRegionException {
    this.dataRegionId = dataRegionId;
    this.databaseName = databaseName;
    this.fileFlushPolicy = fileFlushPolicy;
    acquireDirectBufferMemory();

    dataRegionSysDir = SystemFileFactory.INSTANCE.getFile(systemDir, dataRegionId);
    this.tsFileManager = new TsFileManager(databaseName, dataRegionId, dataRegionSysDir.getPath());
    if (dataRegionSysDir.mkdirs()) {
      logger.info(
          "Database system Directory {} doesn't exist, create it", dataRegionSysDir.getPath());
    } else if (!dataRegionSysDir.exists()) {
      logger.error("create database system Directory {} failed", dataRegionSysDir.getPath());
    }

    lastFlushTimeMap = new HashLastFlushTimeMap();

    // recover tsfiles unless consensus protocol is ratis and storage engine is not ready
    if (config.getDataRegionConsensusProtocolClass().equals(ConsensusFactory.RATIS_CONSENSUS)
        && !StorageEngine.getInstance().isReadyForReadAndWrite()) {
      logger.debug(
          "Skip recovering data region {}[{}] when consensus protocol is ratis and storage engine is not ready.",
          databaseName,
          dataRegionId);
      for (String fileFolder : TierManager.getInstance().getAllFilesFolders()) {
        File dataRegionFolder =
            fsFactory.getFile(fileFolder, databaseName + File.separator + dataRegionId);
        try {
          fsFactory.deleteDirectory(dataRegionFolder.getPath());
        } catch (IOException e) {
          logger.error(
              "Exception occurs when deleting data region folder for {}-{}",
              databaseName,
              dataRegionId,
              e);
        }
        if (FSUtils.getFSType(dataRegionFolder) == FSType.LOCAL) {
          dataRegionFolder.mkdirs();
        }
      }
    } else {
      asyncTsFileResourceRecoverTaskList = new ArrayList<>();
      recover();
    }

    MetricService.getInstance().addMetricSet(new DataRegionMetrics(this));
  }

  @TestOnly
  public DataRegion(String databaseName, String id) {
    this.databaseName = databaseName;
    this.dataRegionId = id;
    this.tsFileManager = new TsFileManager(databaseName, id, "");
    this.partitionMaxFileVersions = new HashMap<>();
    partitionMaxFileVersions.put(0L, 0L);
  }

  @Override
  public String getDatabaseName() {
    return databaseName;
  }

  public boolean isReady() {
    return isReady;
  }

  public List<Callable<Void>> getAsyncTsFileResourceRecoverTaskList() {
    return asyncTsFileResourceRecoverTaskList;
  }

  public void clearAsyncTsFileResourceRecoverTaskList() {
    asyncTsFileResourceRecoverTaskList.clear();
  }

  /** this class is used to store recovering context. */
  private class DataRegionRecoveryContext {

    /** number of files to be recovered. */
    private final long numOfFilesToRecover;

    /** number of already recovered files. */
    private long recoveredFilesNum;

    /** last recovery log time. */
    private long lastLogTime;

    /** recover performers of unsealed TsFiles. */
    private final List<UnsealedTsFileRecoverPerformer> recoverPerformers = new ArrayList<>();

    public DataRegionRecoveryContext(long numOfFilesToRecover) {
      this.numOfFilesToRecover = numOfFilesToRecover;
      this.recoveredFilesNum = 0;
      this.lastLogTime = System.currentTimeMillis();
    }

    public void incrementRecoveredFilesNum() {
      recoveredFilesNum++;
      if (recoveredFilesNum < numOfFilesToRecover) {
        if (System.currentTimeMillis() - lastLogTime > config.getRecoveryLogIntervalInMs()) {
          logger.info(
              "The TsFiles of data region {}[{}] has recovered {}/{}.",
              databaseName,
              dataRegionId,
              recoveredFilesNum,
              numOfFilesToRecover);
          lastLogTime = System.currentTimeMillis();
        }
      } else {
        logger.info(
            "The TsFiles of data region {}[{}] has recovered" + " {}/{}.",
            databaseName,
            dataRegionId,
            numOfFilesToRecover,
            numOfFilesToRecover);
      }
    }
  }

  /** recover from file */
  @SuppressWarnings({"squid:S3776", "squid:S6541"}) // Suppress high Cognitive Complexity warning
  private void recover() throws DataRegionException {
    try {
      recoverCompaction();
    } catch (Exception e) {
      // signal wal recover manager to recover this region's files
      WALRecoverManager.getInstance()
          .getAllDataRegionScannedLatch()
          .countDownWithException(e.getMessage());
      throw new DataRegionException(e);
    }

    try {
      // collect candidate TsFiles from sequential and unsequential data directory
      // split by partition so that we can find the last file of each partition and decide to
      // close it or not
      Map<Long, List<TsFileResource>> partitionTmpSeqTsFiles =
          getAllFiles(TierManager.getInstance().getAllLocalSequenceFileFolders());
      Map<Long, List<TsFileResource>> partitionTmpUnseqTsFiles =
          getAllFiles(TierManager.getInstance().getAllLocalUnSequenceFileFolders());
      DataRegionRecoveryContext dataRegionRecoveryContext =
          new DataRegionRecoveryContext(
              partitionTmpSeqTsFiles.values().stream().mapToLong(List::size).sum()
                  + partitionTmpUnseqTsFiles.values().stream().mapToLong(List::size).sum());
      // submit unsealed TsFiles to recover
      List<WALRecoverListener> recoverListeners = new ArrayList<>();
      for (List<TsFileResource> value : partitionTmpSeqTsFiles.values()) {
        // tsFiles without resource file are unsealed
        for (TsFileResource resource : value) {
          if (resource.resourceFileExists()) {
            FileMetrics.getInstance()
                .addTsFile(
                    resource.getDatabaseName(),
                    resource.getDataRegionId(),
                    resource.getTsFile().length(),
                    true,
                    resource.getTsFile().getName());
            if (resource.getModFile().exists()) {
              FileMetrics.getInstance().increaseModFileNum(1);
              FileMetrics.getInstance().increaseModFileSize(resource.getModFile().getSize());
            }
          }
        }
        while (!value.isEmpty()) {
          TsFileResource tsFileResource = value.get(value.size() - 1);
          if (tsFileResource.resourceFileExists()) {
            break;
          } else {
            value.remove(value.size() - 1);
            WALRecoverListener recoverListener =
                recoverUnsealedTsFile(tsFileResource, dataRegionRecoveryContext, true);
            if (recoverListener != null) {
              recoverListeners.add(recoverListener);
            }
          }
        }
      }
      for (List<TsFileResource> value : partitionTmpUnseqTsFiles.values()) {
        // tsFiles without resource file are unsealed
        for (TsFileResource resource : value) {
          if (resource.resourceFileExists()) {
            FileMetrics.getInstance()
                .addTsFile(
                    resource.getDatabaseName(),
                    resource.getDataRegionId(),
                    resource.getTsFile().length(),
                    false,
                    resource.getTsFile().getName());
          }
          if (resource.getModFile().exists()) {
            FileMetrics.getInstance().increaseModFileNum(1);
            FileMetrics.getInstance().increaseModFileSize(resource.getModFile().getSize());
          }
        }
        while (!value.isEmpty()) {
          TsFileResource tsFileResource = value.get(value.size() - 1);
          if (tsFileResource.resourceFileExists()) {
            break;
          } else {
            value.remove(value.size() - 1);
            WALRecoverListener recoverListener =
                recoverUnsealedTsFile(tsFileResource, dataRegionRecoveryContext, false);
            if (recoverListener != null) {
              recoverListeners.add(recoverListener);
            }
          }
        }
      }
      // signal wal recover manager to recover this region's files
      WALRecoverManager.getInstance().getAllDataRegionScannedLatch().countDown();
      // recover sealed TsFiles
      if (!partitionTmpSeqTsFiles.isEmpty() || !partitionTmpUnseqTsFiles.isEmpty()) {
        long latestPartitionId = Long.MIN_VALUE;
        if (!partitionTmpSeqTsFiles.isEmpty()) {
          latestPartitionId =
              ((TreeMap<Long, List<TsFileResource>>) partitionTmpSeqTsFiles).lastKey();
        }
        if (!partitionTmpUnseqTsFiles.isEmpty()) {
          latestPartitionId =
              Math.max(
                  latestPartitionId,
                  ((TreeMap<Long, List<TsFileResource>>) partitionTmpUnseqTsFiles).lastKey());
        }
        File logFile = SystemFileFactory.INSTANCE.getFile(dataRegionSysDir, "FileTimeIndexCache_0");
        Map<TsFileID, FileTimeIndex> fileTimeIndexMap = new HashMap<>();
        if (logFile.exists()) {
          try {
            FileTimeIndexCacheReader logReader =
                new FileTimeIndexCacheReader(logFile, dataRegionId);
            logReader.read(fileTimeIndexMap);
          } catch (Exception e) {
            throw new RuntimeException(e);
          }
        }
        for (Entry<Long, List<TsFileResource>> partitionFiles : partitionTmpSeqTsFiles.entrySet()) {
          Callable<Void> asyncRecoverTask =
              recoverFilesInPartition(
                  partitionFiles.getKey(),
                  dataRegionRecoveryContext,
                  partitionFiles.getValue(),
                  fileTimeIndexMap,
                  true);
          if (asyncRecoverTask != null) {
            asyncTsFileResourceRecoverTaskList.add(asyncRecoverTask);
          }
        }
        for (Entry<Long, List<TsFileResource>> partitionFiles :
            partitionTmpUnseqTsFiles.entrySet()) {
          Callable<Void> asyncRecoverTask =
              recoverFilesInPartition(
                  partitionFiles.getKey(),
                  dataRegionRecoveryContext,
                  partitionFiles.getValue(),
                  fileTimeIndexMap,
                  false);
          if (asyncRecoverTask != null) {
            asyncTsFileResourceRecoverTaskList.add(asyncRecoverTask);
          }
        }
        if (config.isEnableSeparateData()) {
          TimePartitionManager.getInstance()
              .registerTimePartitionInfo(
                  new TimePartitionInfo(
                      new DataRegionId(Integer.parseInt(dataRegionId)),
                      latestPartitionId,
                      false,
                      Long.MAX_VALUE,
                      lastFlushTimeMap.getMemSize(latestPartitionId)));
        }
      }
      // wait until all unsealed TsFiles have been recovered
      for (WALRecoverListener recoverListener : recoverListeners) {
        if (recoverListener.waitForResult() == WALRecoverListener.Status.FAILURE) {
          logger.error(
              "Fail to recover unsealed TsFile {}, skip it.",
              recoverListener.getFilePath(),
              recoverListener.getCause());
        }
        // update VSGRecoveryContext
        dataRegionRecoveryContext.incrementRecoveredFilesNum();
      }
      // recover unsealed TsFiles, sort make sure last flush time not be replaced by early files
      dataRegionRecoveryContext.recoverPerformers.sort(
          (p1, p2) ->
              compareFileName(
                  p1.getTsFileResource().getTsFile(), p2.getTsFileResource().getTsFile()));
      for (UnsealedTsFileRecoverPerformer recoverPerformer :
          dataRegionRecoveryContext.recoverPerformers) {
        recoverUnsealedTsFileCallBack(recoverPerformer);
      }
      for (TsFileResource resource : tsFileManager.getTsFileList(true)) {
        long partitionNum = resource.getTimePartition();
        updatePartitionFileVersion(partitionNum, resource.getVersion());
      }
      for (TsFileResource resource : tsFileManager.getTsFileList(false)) {
        long partitionNum = resource.getTimePartition();
        updatePartitionFileVersion(partitionNum, resource.getVersion());
      }
    } catch (IOException e) {
      // signal wal recover manager to recover this region's files
      WALRecoverManager.getInstance()
          .getAllDataRegionScannedLatch()
          .countDownWithException(e.getMessage());
      throw new DataRegionException(e);
    }

    if (asyncTsFileResourceRecoverTaskList.isEmpty()) {
      initCompactionSchedule();
    }

    if (StorageEngine.getInstance().isReadyForReadAndWrite()) {
      logger.info("The data region {}[{}] is created successfully", databaseName, dataRegionId);
    } else {
      logger.info("The data region {}[{}] is recovered successfully", databaseName, dataRegionId);
    }
  }

  private void updatePartitionLastFlushTime(TsFileResource resource) {
    if (config.isEnableSeparateData()) {
      lastFlushTimeMap.updatePartitionFlushedTime(
          resource.getTimePartition(), resource.getTimeIndex().getMaxEndTime());
    }
  }

  protected void updateDeviceLastFlushTime(TsFileResource resource) {
    long timePartitionId = resource.getTimePartition();
    Map<IDeviceID, Long> endTimeMap = new HashMap<>();
    for (IDeviceID deviceId : resource.getDevices()) {
      long endTime = resource.getEndTime(deviceId);
      endTimeMap.put(deviceId, endTime);
    }
    if (config.isEnableSeparateData()) {
      lastFlushTimeMap.updateMultiDeviceFlushedTime(timePartitionId, endTimeMap);
    }
    if (CommonDescriptor.getInstance().getConfig().isLastCacheEnable()) {
      lastFlushTimeMap.updateMultiDeviceGlobalFlushedTime(endTimeMap);
    }
  }

  protected void upgradeAndUpdateDeviceLastFlushTime(
      long timePartitionId, List<TsFileResource> resources) {
    Map<IDeviceID, Long> endTimeMap = new HashMap<>();
    for (TsFileResource resource : resources) {
      for (IDeviceID deviceId : resource.getDevices()) {
        long endTime = resource.getEndTime(deviceId);
        endTimeMap.put(deviceId, endTime);
      }
    }
    if (config.isEnableSeparateData()) {
      lastFlushTimeMap.upgradeAndUpdateMultiDeviceFlushedTime(timePartitionId, endTimeMap);
    }
    if (CommonDescriptor.getInstance().getConfig().isLastCacheEnable()) {
      lastFlushTimeMap.updateMultiDeviceGlobalFlushedTime(endTimeMap);
    }
  }

  public void initCompactionSchedule() {
    if (!config.isEnableSeqSpaceCompaction()
        && !config.isEnableUnseqSpaceCompaction()
        && !config.isEnableCrossSpaceCompaction()) {
      return;
    }
    RepairUnsortedFileCompactionTask.recoverAllocatedFileTimestamp(
        tsFileManager.getMaxFileTimestampOfUnSequenceFile());
    CompactionScheduleTaskManager.getInstance().registerDataRegion(this);
  }

  private void recoverCompaction() {
    CompactionRecoverManager compactionRecoverManager =
        new CompactionRecoverManager(tsFileManager, databaseName, dataRegionId);
    compactionRecoverManager.recoverCompaction();
  }

  public void updatePartitionFileVersion(long partitionNum, long fileVersion) {
    partitionMaxFileVersions.compute(
        partitionNum,
        (key, oldVersion) ->
            (oldVersion == null || fileVersion > oldVersion) ? fileVersion : oldVersion);
  }

  @SuppressWarnings("squid:S3776") // Suppress high Cognitive Complexity warning
  private Map<Long, List<TsFileResource>> getAllFiles(List<String> folders)
      throws IOException, DataRegionException {
    // "{partition id}/{tsfile name}" -> tsfile file, remove duplicate files in one time partition
    Map<String, File> tsFilePartitionPath2File = new HashMap<>();
    for (String baseDir : folders) {
      File fileFolder = fsFactory.getFile(baseDir + File.separator + databaseName, dataRegionId);
      if (!fileFolder.exists()) {
        continue;
      }
      // some TsFileResource may be being persisted when the system crashed, try recovering such
      // resources
      continueFailedRenames(fileFolder, TEMP_SUFFIX);

      File[] subFiles = fileFolder.listFiles();
      if (subFiles != null) {
        for (File partitionFolder : subFiles) {
          if (!partitionFolder.isDirectory()) {
            logger.warn("{} is not a directory.", partitionFolder.getAbsolutePath());
          } else {
            // some TsFileResource may be being persisted when the system crashed, try recovering
            // such resources
            continueFailedRenames(partitionFolder, TEMP_SUFFIX);
            String partitionName = partitionFolder.getName();
            File[] tsFilesInThisFolder =
                fsFactory.listFilesBySuffix(partitionFolder.getAbsolutePath(), TSFILE_SUFFIX);
            for (File f : tsFilesInThisFolder) {
              String tsFilePartitionPath = partitionName + File.separator + f.getName();
              tsFilePartitionPath2File.put(tsFilePartitionPath, f);
            }
          }
        }
      }
    }

    List<File> sortedFiles = new ArrayList<>(tsFilePartitionPath2File.values());
    sortedFiles.sort(this::compareFileName);

    long currentTime = System.currentTimeMillis();
    Map<Long, List<TsFileResource>> ret = new TreeMap<>();
    for (File f : sortedFiles) {
      checkTsFileTime(f, currentTime);
      TsFileResource resource = new TsFileResource(f);
      ret.computeIfAbsent(resource.getTsFileID().timePartitionId, l -> new ArrayList<>())
          .add(resource);
    }
    return ret;
  }

  private void continueFailedRenames(File fileFolder, String suffix) throws IOException {
    File[] files = fsFactory.listFilesBySuffix(fileFolder.getAbsolutePath(), suffix);
    if (files != null) {
      for (File tempResource : files) {
        File originResource = fsFactory.getFile(tempResource.getPath().replace(suffix, ""));
        if (originResource.exists()) {
          Files.delete(tempResource.toPath());
        } else {
          Files.move(tempResource.toPath(), originResource.toPath());
        }
      }
    }
  }

  /** check if the tsfile's time is smaller than system current time. */
  private void checkTsFileTime(File tsFile, long currentTime) throws DataRegionException {
    String[] items = tsFile.getName().replace(TSFILE_SUFFIX, "").split(FILE_NAME_SEPARATOR);
    long fileTime = Long.parseLong(items[0]);
    if (fileTime > currentTime) {
      throw new DataRegionException(
          String.format(
              "data region %s[%s] is down, because the time of tsfile %s is larger than system current time, "
                  + "file time is %d while system current time is %d, please check it.",
              databaseName, dataRegionId, tsFile.getAbsolutePath(), fileTime, currentTime));
    }
  }

  /** submit unsealed TsFile to WALRecoverManager. */
  private WALRecoverListener recoverUnsealedTsFile(
      TsFileResource unsealedTsFile, DataRegionRecoveryContext context, boolean isSeq) {
    UnsealedTsFileRecoverPerformer recoverPerformer =
        new UnsealedTsFileRecoverPerformer(unsealedTsFile, isSeq, context.recoverPerformers::add);
    // remember to close UnsealedTsFileRecoverPerformer
    return WALRecoverManager.getInstance().addRecoverPerformer(recoverPerformer);
  }

  private void recoverUnsealedTsFileCallBack(UnsealedTsFileRecoverPerformer recoverPerformer) {
    try {
      TsFileResource tsFileResource = recoverPerformer.getTsFileResource();
      boolean isSeq = recoverPerformer.isSequence();
      if (!recoverPerformer.canWrite()) {
        // cannot write, just close it
        try {
          tsFileResource.close();
        } catch (IOException e) {
          logger.error("Fail to close TsFile {} when recovering", tsFileResource.getTsFile(), e);
        }
        if (!TsFileValidator.getInstance().validateTsFile(tsFileResource)) {
          tsFileResource.remove();
          return;
        }
        updateDeviceLastFlushTime(tsFileResource);
        tsFileResourceManager.registerSealedTsFileResource(tsFileResource);
        FileMetrics.getInstance()
            .addTsFile(
                tsFileResource.getDatabaseName(),
                tsFileResource.getDataRegionId(),
                tsFileResource.getTsFile().length(),
                recoverPerformer.isSequence(),
                tsFileResource.getTsFile().getName());
      } else {
        // the last file is not closed, continue writing to it
        RestorableTsFileIOWriter writer = recoverPerformer.getWriter();
        long timePartitionId = tsFileResource.getTimePartition();
        TimePartitionManager.getInstance()
            .updateAfterOpeningTsFileProcessor(
                new DataRegionId(Integer.parseInt(dataRegionId)), timePartitionId);
        TsFileProcessor tsFileProcessor =
            new TsFileProcessor(
                dataRegionId,
                dataRegionInfo,
                tsFileResource,
                this::closeUnsealedTsFileProcessorCallBack,
                this::flushCallback,
                isSeq,
                writer);
        if (workSequenceTsFileProcessors.get(tsFileProcessor.getTimeRangeId()) == null
            && workUnsequenceTsFileProcessors.get(tsFileProcessor.getTimeRangeId()) == null) {
          WritingMetrics.getInstance().recordActiveTimePartitionCount(1);
        }
        if (isSeq) {
          workSequenceTsFileProcessors.put(timePartitionId, tsFileProcessor);
        } else {
          workUnsequenceTsFileProcessors.put(timePartitionId, tsFileProcessor);
        }
        tsFileResource.setProcessor(tsFileProcessor);
        tsFileResource.removeResourceFile();
        tsFileProcessor.setTimeRangeId(timePartitionId);
        writer.makeMetadataVisible();
        TsFileProcessorInfo tsFileProcessorInfo = new TsFileProcessorInfo(dataRegionInfo);
        tsFileProcessor.setTsFileProcessorInfo(tsFileProcessorInfo);
        this.dataRegionInfo.initTsFileProcessorInfo(tsFileProcessor);
        // get chunkMetadata size
        long chunkMetadataSize = 0;
        for (Map<String, List<ChunkMetadata>> metaMap : writer.getMetadatasForQuery().values()) {
          for (List<ChunkMetadata> metadatas : metaMap.values()) {
            for (ChunkMetadata chunkMetadata : metadatas) {
              chunkMetadataSize += chunkMetadata.getRetainedSizeInBytes();
            }
          }
        }
        tsFileProcessorInfo.addTSPMemCost(chunkMetadataSize);
      }
      tsFileManager.add(tsFileResource, recoverPerformer.isSequence());
    } catch (Throwable e) {
      logger.error(
          "Fail to recover unsealed TsFile {}, skip it.",
          recoverPerformer.getTsFileAbsolutePath(),
          e);
    }
  }

  /** recover sealed TsFile. */
  private void recoverSealedTsFiles(
      TsFileResource sealedTsFile, DataRegionRecoveryContext context, boolean isSeq) {
    try (SealedTsFileRecoverPerformer recoverPerformer =
        new SealedTsFileRecoverPerformer(sealedTsFile)) {
      recoverPerformer.recover();
      sealedTsFile.close();
      tsFileManager.add(sealedTsFile, isSeq);
      tsFileResourceManager.registerSealedTsFileResource(sealedTsFile);
    } catch (Throwable e) {
      logger.error("Fail to recover sealed TsFile {}, skip it.", sealedTsFile.getTsFilePath(), e);
    } finally {
      // update recovery context
      context.incrementRecoveredFilesNum();
    }
  }

  private Callable<Void> recoverFilesInPartition(
      long partitionId,
      DataRegionRecoveryContext context,
      List<TsFileResource> resourceList,
      Map<TsFileID, FileTimeIndex> fileTimeIndexMap,
      boolean isSeq) {
    List<TsFileResource> resourceListForAsyncRecover = new ArrayList<>();
    List<TsFileResource> resourceListForSyncRecover = new ArrayList<>();
    Callable<Void> asyncRecoverTask = null;
    for (TsFileResource tsFileResource : resourceList) {
      if (fileTimeIndexMap.containsKey(tsFileResource.getTsFileID())) {
        tsFileResource.setTimeIndex(fileTimeIndexMap.get(tsFileResource.getTsFileID()));
        tsFileResource.setStatus(TsFileResourceStatus.NORMAL);
        tsFileManager.add(tsFileResource, isSeq);
        resourceListForAsyncRecover.add(tsFileResource);
      } else {
        resourceListForSyncRecover.add(tsFileResource);
      }
    }
    if (!resourceListForAsyncRecover.isEmpty()) {
      asyncRecoverTask =
          asyncRecoverFilesInPartition(partitionId, context, resourceListForAsyncRecover, isSeq);
    }
    if (!resourceListForSyncRecover.isEmpty()) {
      syncRecoverFilesInPartition(partitionId, context, resourceListForSyncRecover, isSeq);
    }
    return asyncRecoverTask;
  }

  private Callable<Void> asyncRecoverFilesInPartition(
      long partitionId,
      DataRegionRecoveryContext context,
      List<TsFileResource> resourceList,
      boolean isSeq) {
    if (config.isEnableSeparateData()) {
      if (!lastFlushTimeMap.checkAndCreateFlushedTimePartition(partitionId, false)) {
        TimePartitionManager.getInstance()
            .registerTimePartitionInfo(
                new TimePartitionInfo(
                    new DataRegionId(Integer.parseInt(dataRegionId)),
                    partitionId,
                    false,
                    Long.MAX_VALUE,
                    lastFlushTimeMap.getMemSize(partitionId)));
      }
      for (TsFileResource tsFileResource : resourceList) {
        updatePartitionLastFlushTime(tsFileResource);
      }
      TimePartitionManager.getInstance()
          .updateAfterFlushing(
              new DataRegionId(Integer.parseInt(dataRegionId)),
              partitionId,
              System.currentTimeMillis(),
              lastFlushTimeMap.getMemSize(partitionId),
              false);
    }
    return () -> {
      for (TsFileResource tsFileResource : resourceList) {
        try (SealedTsFileRecoverPerformer recoverPerformer =
            new SealedTsFileRecoverPerformer(tsFileResource)) {
          recoverPerformer.recover();
          tsFileResourceManager.registerSealedTsFileResource(tsFileResource);
        } catch (Throwable e) {
          logger.error(
              "Fail to recover sealed TsFile {}, skip it.", tsFileResource.getTsFilePath(), e);
        } finally {
          // update recovery context
          context.incrementRecoveredFilesNum();
        }
      }
      // After recover, replace partition last flush time with device last flush time
      if (config.isEnableSeparateData()) {
        upgradeAndUpdateDeviceLastFlushTime(partitionId, resourceList);
      }

      return null;
    };
  }

  private void syncRecoverFilesInPartition(
      long partitionId,
      DataRegionRecoveryContext context,
      List<TsFileResource> resourceList,
      boolean isSeq) {
    for (TsFileResource tsFileResource : resourceList) {
      recoverSealedTsFiles(tsFileResource, context, isSeq);
    }
    FileTimeIndexCacheRecorder.getInstance()
        .logFileTimeIndex(resourceList.toArray(new TsFileResource[0]));
    if (config.isEnableSeparateData()) {
      if (!lastFlushTimeMap.checkAndCreateFlushedTimePartition(partitionId, true)) {
        TimePartitionManager.getInstance()
            .registerTimePartitionInfo(
                new TimePartitionInfo(
                    new DataRegionId(Integer.parseInt(dataRegionId)),
                    partitionId,
                    false,
                    Long.MAX_VALUE,
                    lastFlushTimeMap.getMemSize(partitionId)));
      }
      for (TsFileResource tsFileResource : resourceList) {
        updateDeviceLastFlushTime(tsFileResource);
      }
      TimePartitionManager.getInstance()
          .updateAfterFlushing(
              new DataRegionId(Integer.parseInt(dataRegionId)),
              partitionId,
              System.currentTimeMillis(),
              lastFlushTimeMap.getMemSize(partitionId),
              false);
    }
  }

  // ({systemTime}-{versionNum}-{mergeNum}.tsfile)
  private int compareFileName(File o1, File o2) {
    String[] items1 = o1.getName().replace(TSFILE_SUFFIX, "").split(FILE_NAME_SEPARATOR);
    String[] items2 = o2.getName().replace(TSFILE_SUFFIX, "").split(FILE_NAME_SEPARATOR);
    long ver1 = Long.parseLong(items1[0]);
    long ver2 = Long.parseLong(items2[0]);
    int cmp = Long.compare(ver1, ver2);
    if (cmp == 0) {
      return Long.compare(Long.parseLong(items1[1]), Long.parseLong(items2[1]));
    } else {
      return cmp;
    }
  }

  /**
   * insert one row of data.
   *
   * @param insertRowNode one row of data
   */
  public void insert(InsertRowNode insertRowNode) throws WriteProcessException {
    // reject insertions that are out of ttl
    long deviceTTL =
        DataNodeTTLCache.getInstance().getTTL(insertRowNode.getTargetPath().getNodes());
    if (!CommonUtils.isAlive(insertRowNode.getTime(), deviceTTL)) {
      throw new OutOfTTLException(
          insertRowNode.getTime(), (CommonDateTimeUtils.currentTime() - deviceTTL));
    }
    StorageEngine.blockInsertionIfReject();
    long startTime = System.nanoTime();
    writeLock("InsertRow");
    PERFORMANCE_OVERVIEW_METRICS.recordScheduleLockCost(System.nanoTime() - startTime);
    try {
      if (deleted) {
        return;
      }
      // init map
      long timePartitionId = TimePartitionUtils.getTimePartitionId(insertRowNode.getTime());
      initFlushTimeMap(timePartitionId);

      boolean isSequence =
          config.isEnableSeparateData()
              && insertRowNode.getTime()
                  > lastFlushTimeMap.getFlushedTime(timePartitionId, insertRowNode.getDeviceID());

      // insert to sequence or unSequence file
      TsFileProcessor tsFileProcessor =
          insertToTsFileProcessor(insertRowNode, isSequence, timePartitionId);

      // check memtable size and may asyncTryToFlush the work memtable
      if (tsFileProcessor != null && tsFileProcessor.shouldFlush()) {
        fileFlushPolicy.apply(this, tsFileProcessor, tsFileProcessor.isSequence());
      }
      if (CommonDescriptor.getInstance().getConfig().isLastCacheEnable()) {
        if (!insertRowNode.isGeneratedByRemoteConsensusLeader()) {
          // disable updating last cache on follower
          startTime = System.nanoTime();
          tryToUpdateInsertRowLastCache(insertRowNode);
          PERFORMANCE_OVERVIEW_METRICS.recordScheduleUpdateLastCacheCost(
              System.nanoTime() - startTime);
        }
      }
    } finally {
      writeUnlock();
    }
  }

  private long getLastFlushTime(long timePartitionID, IDeviceID deviceID) {
    return config.isEnableSeparateData()
        ? lastFlushTimeMap.getFlushedTime(timePartitionID, deviceID)
        : Long.MAX_VALUE;
  }

  private boolean splitAndInsert(InsertTabletNode insertTabletNode, int loc, TSStatus[] results)
      throws BatchProcessException, WriteProcessException {
    boolean noFailure = true;

    // before is first start point
    int before = loc;
    long beforeTime = insertTabletNode.getTimes()[before];
    // before time partition
    long beforeTimePartition = TimePartitionUtils.getTimePartitionId(beforeTime);
    // init flush time map
    initFlushTimeMap(beforeTimePartition);

    int insertCnt = 0;
    // if is sequence
    boolean isSequence = false;
    while (loc < insertTabletNode.getRowCount()) {
      long time = insertTabletNode.getTimes()[loc];
      final long timePartitionId = TimePartitionUtils.getTimePartitionId(time);

      long lastFlushTime;
      // judge if we should insert sequence
      if (timePartitionId != beforeTimePartition) {
        initFlushTimeMap(timePartitionId);
        lastFlushTime = getLastFlushTime(timePartitionId, insertTabletNode.getDeviceID(loc));
        // a new partition, insert the remaining of the previous partition
        noFailure =
            insertTabletToTsFileProcessor(
                    insertTabletNode,
                    before,
                    loc,
                    isSequence,
                    results,
                    beforeTimePartition,
                    noFailure)
                && noFailure;
        if (before < loc) {
          insertCnt += 1;
          logger.debug(
              "insertTabletToTsFileProcessor, insertCnt:{}, noFailure:{}, before:{}, loc:{}",
              insertCnt,
              noFailure,
              before,
              loc);
        }
        before = loc;
        beforeTimePartition = timePartitionId;
        isSequence = time > lastFlushTime;
      } else if (!isSequence) {
        lastFlushTime = getLastFlushTime(timePartitionId, insertTabletNode.getDeviceID(loc));
        if (time > lastFlushTime) {
          // the same partition and switch to sequence data
          // insert previous range into unsequence
          noFailure =
              insertTabletToTsFileProcessor(
                      insertTabletNode,
                      before,
                      loc,
                      isSequence,
                      results,
                      beforeTimePartition,
                      noFailure)
                  && noFailure;
          before = loc;
          if (before < loc) {
            insertCnt += 1;
            logger.debug(
                "insertTabletToTsFileProcessor, insertCnt:{}, noFailure:{}, before:{}, loc:{}",
                insertCnt,
                noFailure,
                before,
                loc);
          }
          isSequence = true;
        }
      }
      // else: the same partition and isSequence not changed, just move the cursor forward
      loc++;
    }

    // do not forget last part
    if (before < loc) {
      noFailure =
          insertTabletToTsFileProcessor(
                  insertTabletNode,
                  before,
                  loc,
                  isSequence,
                  results,
                  beforeTimePartition,
                  noFailure)
              && noFailure;
      insertCnt += 1;
      logger.debug(
          "insertTabletToTsFileProcessor, insertCnt:{}, noFailure:{}, before:{}, loc:{}",
          insertCnt,
          noFailure,
          before,
          loc);
    }

    return noFailure;
  }

  /**
   * Insert a tablet into this database.
   *
   * @throws BatchProcessException if some of the rows failed to be inserted
   */
  @SuppressWarnings({"squid:S3776", "squid:S6541"}) // Suppress high Cognitive Complexity warning
  public void insertTablet(InsertTabletNode insertTabletNode)
      throws BatchProcessException, WriteProcessException {
    StorageEngine.blockInsertionIfReject();
    long startTime = System.nanoTime();
    writeLock("insertTablet");
    PERFORMANCE_OVERVIEW_METRICS.recordScheduleLockCost(System.nanoTime() - startTime);
    try {
      if (deleted) {
        logger.info(
            "Won't insert tablet {}, because region is deleted", insertTabletNode.getSearchIndex());
        return;
      }
      TSStatus[] results = new TSStatus[insertTabletNode.getRowCount()];
      Arrays.fill(results, RpcUtils.SUCCESS_STATUS);
      boolean noFailure;
      int loc =
          insertTabletNode.checkTTL(
              results, i -> DataNodeTTLCache.getInstance().getTTL(insertTabletNode.getDeviceID(i)));
      noFailure = loc == 0;
      noFailure = noFailure && splitAndInsert(insertTabletNode, loc, results);

      if (CommonDescriptor.getInstance().getConfig().isLastCacheEnable()) {
        if (!insertTabletNode.isGeneratedByRemoteConsensusLeader()) {
          // disable updating last cache on follower
          startTime = System.nanoTime();
          tryToUpdateInsertTabletLastCache(insertTabletNode);
          PERFORMANCE_OVERVIEW_METRICS.recordScheduleUpdateLastCacheCost(
              System.nanoTime() - startTime);
        }
      }

      if (!noFailure) {
        throw new BatchProcessException(results);
      }
    } finally {
      writeUnlock();
    }
  }

  private void initFlushTimeMap(long timePartitionId) {
    if (config.isEnableSeparateData()
        && !lastFlushTimeMap.checkAndCreateFlushedTimePartition(timePartitionId, true)) {
      TimePartitionManager.getInstance()
          .registerTimePartitionInfo(
              new TimePartitionInfo(
                  new DataRegionId(Integer.parseInt(dataRegionId)),
                  timePartitionId,
                  true,
                  Long.MAX_VALUE,
                  0));
    }
  }

  private int checkTTL(
      InsertTabletNode insertTabletNode,
      TSStatus[] results,
      IntToLongFunction rowTTLGetter,
      boolean breakOnFirstAlive)
      throws OutOfTTLException {

    /*
     * assume that batch has been sorted by client
     */
    int loc = 0;
    long ttl = 0;
    int firstAliveLoc = -1;
    while (loc < insertTabletNode.getRowCount()) {
      ttl = rowTTLGetter.applyAsLong(loc);
      long currTime = insertTabletNode.getTimes()[loc];
      // skip points that do not satisfy TTL
      if (!CommonUtils.isAlive(currTime, ttl)) {
        results[loc] =
            RpcUtils.getStatus(
                TSStatusCode.OUT_OF_TTL,
                String.format(
                    "Insertion time [%s] is less than ttl time bound [%s]",
                    DateTimeUtils.convertLongToDate(currTime),
                    DateTimeUtils.convertLongToDate(CommonDateTimeUtils.currentTime() - ttl)));
      } else {
        if (firstAliveLoc == -1) {
          firstAliveLoc = loc;
        }
        if (breakOnFirstAlive) {
          break;
        }
      }
      loc++;
    }

    if (firstAliveLoc == -1) {
      // no alive data
      throw new OutOfTTLException(
          insertTabletNode.getTimes()[insertTabletNode.getTimes().length - 1],
          (CommonDateTimeUtils.currentTime() - ttl));
    }
    return firstAliveLoc;
  }

  /**
   * insert batch to tsfile processor thread-safety that the caller need to guarantee The rows to be
   * inserted are in the range [start, end) Null value in each column values will be replaced by the
   * subsequent non-null value, e.g., {1, null, 3, null, 5} will be {1, 3, 5, null, 5}
   *
   * @param insertTabletNode insert a tablet of a device
   * @param sequence whether is sequence
   * @param start start index of rows to be inserted in insertTabletPlan
   * @param end end index of rows to be inserted in insertTabletPlan
   * @param results result array
   * @param timePartitionId time partition id
   * @return false if any failure occurs when inserting the tablet, true otherwise
   */
  private boolean insertTabletToTsFileProcessor(
      InsertTabletNode insertTabletNode,
      int start,
      int end,
      boolean sequence,
      TSStatus[] results,
      long timePartitionId,
      boolean noFailure) {
    // return when start >= end or all measurement failed
    if (start >= end || insertTabletNode.allMeasurementFailed()) {
      if (logger.isDebugEnabled()) {
        logger.debug(
            "Won't insert tablet {}, because {}",
            insertTabletNode.getSearchIndex(),
            start >= end ? "start >= end" : "insertTabletNode allMeasurementFailed");
      }
      return true;
    }

    TsFileProcessor tsFileProcessor = getOrCreateTsFileProcessor(timePartitionId, sequence);
    if (tsFileProcessor == null) {
      for (int i = start; i < end; i++) {
        results[i] =
            RpcUtils.getStatus(
                TSStatusCode.INTERNAL_SERVER_ERROR,
                "can not create TsFileProcessor, timePartitionId: " + timePartitionId);
      }
      return false;
    }

    // register TableSchema (and maybe more) for table insertion
    registerToTsFile(insertTabletNode, tsFileProcessor);

    try {
      tsFileProcessor.insertTablet(insertTabletNode, start, end, results, noFailure);
    } catch (WriteProcessRejectException e) {
      logger.warn("insert to TsFileProcessor rejected, {}", e.getMessage());
      return false;
    } catch (WriteProcessException e) {
      logger.error("insert to TsFileProcessor error ", e);
      return false;
    }

    // check memtable size and may async try to flush the work memtable
    if (tsFileProcessor.shouldFlush()) {
      fileFlushPolicy.apply(this, tsFileProcessor, sequence);
    }
    return true;
  }

  private void registerToTsFile(InsertNode node, TsFileProcessor tsFileProcessor) {
    final String tableName = node.getTableName();
    if (tableName != null) {
      tsFileProcessor.registerToTsFile(
          tableName,
          t ->
              TableSchema.of(DataNodeTableCache.getInstance().getTable(getDatabaseName(), t))
                  .toTsFileTableSchema());
    }
  }

  private void tryToUpdateInsertTabletLastCache(InsertTabletNode node) {
    long latestFlushedTime = lastFlushTimeMap.getGlobalFlushedTime(node.getDeviceID());
    String[] measurements = node.getMeasurements();
    MeasurementSchema[] measurementSchemas = node.getMeasurementSchemas();
    String[] rawMeasurements = new String[measurements.length];
    for (int i = 0; i < measurements.length; i++) {
      if (measurementSchemas[i] != null) {
        // get raw measurement rather than alias
        rawMeasurements[i] = measurementSchemas[i].getMeasurementId();
      } else {
        rawMeasurements[i] = measurements[i];
      }
    }
    DataNodeSchemaCache.getInstance()
        .updateLastCache(
            getDatabaseName(),
            node.getTargetPath(),
            rawMeasurements,
            node.getMeasurementSchemas(),
            node.isAligned(),
            node::composeLastTimeValuePair,
            index ->
                node.getColumns()[index] != null
                    && (node.getColumnCategories() == null
                        || node.getColumnCategories()[index] == TsTableColumnCategory.MEASUREMENT),
            true,
            latestFlushedTime);
  }

  private TsFileProcessor insertToTsFileProcessor(
      InsertRowNode insertRowNode, boolean sequence, long timePartitionId)
      throws WriteProcessException {
    TsFileProcessor tsFileProcessor = getOrCreateTsFileProcessor(timePartitionId, sequence);
    if (tsFileProcessor == null || insertRowNode.allMeasurementFailed()) {
      return null;
    }
    long[] costsForMetrics = new long[4];
    tsFileProcessor.insert(insertRowNode, costsForMetrics);
    PERFORMANCE_OVERVIEW_METRICS.recordCreateMemtableBlockCost(costsForMetrics[0]);
    PERFORMANCE_OVERVIEW_METRICS.recordScheduleMemoryBlockCost(costsForMetrics[1]);
    PERFORMANCE_OVERVIEW_METRICS.recordScheduleWalCost(costsForMetrics[2]);
    PERFORMANCE_OVERVIEW_METRICS.recordScheduleMemTableCost(costsForMetrics[3]);
    return tsFileProcessor;
  }

  private void tryToUpdateInsertRowLastCache(InsertRowNode node) {
    long latestFlushedTime = lastFlushTimeMap.getGlobalFlushedTime(node.getDeviceID());
    String[] measurements = node.getMeasurements();
    MeasurementSchema[] measurementSchemas = node.getMeasurementSchemas();
    String[] rawMeasurements = new String[measurements.length];
    for (int i = 0; i < measurements.length; i++) {
      if (measurementSchemas[i] != null) {
        // get raw measurement rather than alias
        rawMeasurements[i] = measurementSchemas[i].getMeasurementId();
      } else {
        rawMeasurements[i] = measurements[i];
      }
    }
    DataNodeSchemaCache.getInstance()
        .updateLastCache(
            getDatabaseName(),
            node.getTargetPath(),
            rawMeasurements,
            node.getMeasurementSchemas(),
            node.isAligned(),
            node::composeTimeValuePair,
            index ->
                node.getValues()[index] != null
                    && (node.getColumnCategories() == null
                        || node.getColumnCategories()[index] == TsTableColumnCategory.MEASUREMENT),
            true,
            latestFlushedTime);
  }

  private List<InsertRowNode> insertToTsFileProcessors(
      InsertRowsNode insertRowsNode, boolean[] areSequence, long[] timePartitionIds) {
    long[] costsForMetrics = new long[4];
    Map<TsFileProcessor, InsertRowsNode> tsFileProcessorMap = new HashMap<>();
    for (int i = 0; i < areSequence.length; i++) {
      InsertRowNode insertRowNode = insertRowsNode.getInsertRowNodeList().get(i);
      if (insertRowNode.allMeasurementFailed()) {
        continue;
      }
      TsFileProcessor tsFileProcessor =
          getOrCreateTsFileProcessor(timePartitionIds[i], areSequence[i]);
      if (tsFileProcessor == null) {
        continue;
      }
      int finalI = i;
      tsFileProcessorMap.compute(
          tsFileProcessor,
          (k, v) -> {
            if (v == null) {
              v = insertRowsNode.emptyClone();
              v.setSearchIndex(insertRowNode.getSearchIndex());
<<<<<<< HEAD
=======
              v.setAligned(insertRowNode.isAligned());
              if (insertRowNode.isGeneratedByPipe()) {
                v.markAsGeneratedByPipe();
              }
              if (insertRowNode.isGeneratedByRemoteConsensusLeader()) {
                v.markAsGeneratedByRemoteConsensusLeader();
              }
>>>>>>> 3f4fa64c
            }
            v.addOneInsertRowNode(insertRowNode, finalI);
            v.updateProgressIndex(insertRowNode.getProgressIndex());
            return v;
          });
    }

    List<InsertRowNode> executedInsertRowNodeList = new ArrayList<>();
    for (Map.Entry<TsFileProcessor, InsertRowsNode> entry : tsFileProcessorMap.entrySet()) {
      TsFileProcessor tsFileProcessor = entry.getKey();
      InsertRowsNode subInsertRowsNode = entry.getValue();
      try {
        tsFileProcessor.insert(subInsertRowsNode, costsForMetrics);
      } catch (WriteProcessException e) {
        insertRowsNode
            .getResults()
            .put(
                subInsertRowsNode.getInsertRowNodeIndexList().get(0),
                RpcUtils.getStatus(e.getErrorCode(), e.getMessage()));
      }
      executedInsertRowNodeList.addAll(subInsertRowsNode.getInsertRowNodeList());

      // check memtable size and may asyncTryToFlush the work memtable
      if (entry.getKey().shouldFlush()) {
        fileFlushPolicy.apply(this, tsFileProcessor, tsFileProcessor.isSequence());
      }
    }

    PERFORMANCE_OVERVIEW_METRICS.recordCreateMemtableBlockCost(costsForMetrics[0]);
    PERFORMANCE_OVERVIEW_METRICS.recordScheduleMemoryBlockCost(costsForMetrics[1]);
    PERFORMANCE_OVERVIEW_METRICS.recordScheduleWalCost(costsForMetrics[2]);
    PERFORMANCE_OVERVIEW_METRICS.recordScheduleMemTableCost(costsForMetrics[3]);
    return executedInsertRowNodeList;
  }

  private void tryToUpdateInsertRowsLastCache(List<InsertRowNode> nodeList) {
    DataNodeSchemaCache.getInstance().takeReadLock();
    try {
      for (InsertRowNode node : nodeList) {
        long latestFlushedTime = lastFlushTimeMap.getGlobalFlushedTime(node.getDeviceID());
        String[] measurements = node.getMeasurements();
        MeasurementSchema[] measurementSchemas = node.getMeasurementSchemas();
        String[] rawMeasurements = new String[measurements.length];
        for (int i = 0; i < measurements.length; i++) {
          if (measurementSchemas[i] != null) {
            // get raw measurement rather than alias
            rawMeasurements[i] = measurementSchemas[i].getMeasurementId();
          } else {
            rawMeasurements[i] = measurements[i];
          }
        }
        DataNodeSchemaCache.getInstance()
            .updateLastCacheWithoutLock(
                getDatabaseName(),
                node.getTargetPath(),
                rawMeasurements,
                node.getMeasurementSchemas(),
                node.isAligned(),
                node::composeTimeValuePair,
                index -> node.getValues()[index] != null,
                true,
                latestFlushedTime);
      }
    } finally {
      DataNodeSchemaCache.getInstance().releaseReadLock();
    }
  }

  /**
   * WAL module uses this method to flush memTable
   *
   * @return True if flush task is submitted successfully
   */
  public boolean submitAFlushTask(long timeRangeId, boolean sequence, IMemTable memTable) {
    writeLock("submitAFlushTask");
    try {
      if (memTable.getFlushStatus() != FlushStatus.WORKING) {
        return false;
      }

      TsFileProcessor tsFileProcessor;
      if (sequence) {
        tsFileProcessor = workSequenceTsFileProcessors.get(timeRangeId);
      } else {
        tsFileProcessor = workUnsequenceTsFileProcessors.get(timeRangeId);
      }
      // only submit when tsFileProcessor exists and memTables are same
      boolean shouldSubmit =
          tsFileProcessor != null && tsFileProcessor.getWorkMemTable() == memTable;
      if (shouldSubmit) {
        fileFlushPolicy.apply(this, tsFileProcessor, tsFileProcessor.isSequence());
      }
      return shouldSubmit;
    } finally {
      writeUnlock();
    }
  }

  /**
   * mem control module uses this method to flush memTable
   *
   * @param tsFileProcessor tsfile processor in which memTable to be flushed
   */
  public void submitAFlushTaskWhenShouldFlush(TsFileProcessor tsFileProcessor) {
    if (closingSequenceTsFileProcessor.contains(tsFileProcessor)
        || closingUnSequenceTsFileProcessor.contains(tsFileProcessor)
        || tsFileProcessor.alreadyMarkedClosing()) {
      return;
    }
    writeLock("submitAFlushTaskWhenShouldFlush");
    try {
      // check memtable size and may asyncTryToFlush the work memtable
      if (tsFileProcessor.shouldFlush()) {
        fileFlushPolicy.apply(this, tsFileProcessor, tsFileProcessor.isSequence());
      }
    } finally {
      writeUnlock();
    }
  }

  private TsFileProcessor getOrCreateTsFileProcessor(long timeRangeId, boolean sequence) {
    TsFileProcessor tsFileProcessor = null;
    int retryCnt = 0;
    do {
      try {
        if (IoTDBDescriptor.getInstance().getConfig().isQuotaEnable()) {
          if (!DataNodeSpaceQuotaManager.getInstance().checkRegionDisk(databaseName)) {
            throw new ExceedQuotaException(
                "Unable to continue writing data, because the space allocated to the database "
                    + databaseName
                    + " has already used the upper limit",
                TSStatusCode.SPACE_QUOTA_EXCEEDED.getStatusCode());
          }
        }
        if (sequence) {
          tsFileProcessor =
              getOrCreateTsFileProcessorIntern(timeRangeId, workSequenceTsFileProcessors, true);
        } else {
          tsFileProcessor =
              getOrCreateTsFileProcessorIntern(timeRangeId, workUnsequenceTsFileProcessors, false);
        }
      } catch (DiskSpaceInsufficientException e) {
        logger.error(
            "disk space is insufficient when creating TsFile processor, change system mode to read-only",
            e);
        CommonDescriptor.getInstance().getConfig().setNodeStatus(NodeStatus.ReadOnly);
        break;
      } catch (IOException e) {
        if (retryCnt < 3) {
          logger.warn("meet IOException when creating TsFileProcessor, retry it again", e);
          retryCnt++;
        } else {
          logger.error(
              "meet IOException when creating TsFileProcessor, change system mode to error", e);
          CommonDescriptor.getInstance().getConfig().handleUnrecoverableError();
          break;
        }
      } catch (ExceedQuotaException e) {
        logger.error(e.getMessage());
        break;
      }
    } while (tsFileProcessor == null);
    return tsFileProcessor;
  }

  /**
   * get processor from hashmap, flush oldest processor if necessary
   *
   * @param timeRangeId time partition range
   * @param tsFileProcessorTreeMap tsFileProcessorTreeMap
   * @param sequence whether is sequence or not
   */
  private TsFileProcessor getOrCreateTsFileProcessorIntern(
      long timeRangeId, TreeMap<Long, TsFileProcessor> tsFileProcessorTreeMap, boolean sequence)
      throws IOException, DiskSpaceInsufficientException {

    TsFileProcessor res = tsFileProcessorTreeMap.get(timeRangeId);
    if (null == res) {
      // build new processor, memory control module will control the number of memtables
      TimePartitionManager.getInstance()
          .updateAfterOpeningTsFileProcessor(
              new DataRegionId(Integer.valueOf(dataRegionId)), timeRangeId);
      res = newTsFileProcessor(sequence, timeRangeId);
      if (workSequenceTsFileProcessors.get(timeRangeId) == null
          && workUnsequenceTsFileProcessors.get(timeRangeId) == null) {
        WritingMetrics.getInstance().recordActiveTimePartitionCount(1);
      }
      tsFileProcessorTreeMap.put(timeRangeId, res);
      tsFileManager.add(res.getTsFileResource(), sequence);
    }

    return res;
  }

  private TsFileProcessor newTsFileProcessor(boolean sequence, long timePartitionId)
      throws IOException, DiskSpaceInsufficientException {
    long version =
        partitionMaxFileVersions.compute(
            timePartitionId, (key, oldVersion) -> (oldVersion == null ? 1 : oldVersion + 1));
    String filePath =
        TsFileNameGenerator.generateNewTsFilePathWithMkdir(
            sequence,
            databaseName,
            dataRegionId,
            timePartitionId,
            System.currentTimeMillis(),
            version,
            0,
            0);

    return getTsFileProcessor(sequence, filePath, timePartitionId);
  }

  private TsFileProcessor getTsFileProcessor(
      boolean sequence, String filePath, long timePartitionId) throws IOException {
    TsFileProcessor tsFileProcessor =
        new TsFileProcessor(
            databaseName + FILE_NAME_SEPARATOR + dataRegionId,
            fsFactory.getFileWithParent(filePath),
            dataRegionInfo,
            this::closeUnsealedTsFileProcessorCallBack,
            this::flushCallback,
            sequence);

    TsFileProcessorInfo tsFileProcessorInfo = new TsFileProcessorInfo(dataRegionInfo);
    tsFileProcessor.setTsFileProcessorInfo(tsFileProcessorInfo);
    this.dataRegionInfo.initTsFileProcessorInfo(tsFileProcessor);

    tsFileProcessor.addCloseFileListeners(customCloseFileListeners);
    tsFileProcessor.addFlushListeners(customFlushListeners);
    tsFileProcessor.setTimeRangeId(timePartitionId);

    return tsFileProcessor;
  }

  /**
   * Create a new tsfile name
   *
   * @return file name
   */
  private String getNewTsFileName(long timePartitionId) {
    long version =
        partitionMaxFileVersions.compute(
            timePartitionId, (key, oldVersion) -> (oldVersion == null ? 1 : oldVersion + 1));
    return getNewTsFileName(System.currentTimeMillis(), version, 0, 0);
  }

  private String getNewTsFileName(long time, long version, int mergeCnt, int unseqCompactionCnt) {
    return TsFileNameGenerator.generateNewTsFileName(time, version, mergeCnt, unseqCompactionCnt);
  }

  /**
   * close one tsfile processor
   *
   * @param sequence whether this tsfile processor is sequence or not
   * @param tsFileProcessor tsfile processor
   */
  public void syncCloseOneTsFileProcessor(boolean sequence, TsFileProcessor tsFileProcessor) {
    synchronized (closeStorageGroupCondition) {
      try {
        asyncCloseOneTsFileProcessor(sequence, tsFileProcessor);
        long startTime = System.currentTimeMillis();
        while (closingSequenceTsFileProcessor.contains(tsFileProcessor)
            || closingUnSequenceTsFileProcessor.contains(tsFileProcessor)) {
          closeStorageGroupCondition.wait(60_000);
          if (System.currentTimeMillis() - startTime > 60_000) {
            logger.warn(
                "{} has spent {}s to wait for closing one tsfile.",
                databaseName + "-" + this.dataRegionId,
                (System.currentTimeMillis() - startTime) / 1000);
          }
        }
      } catch (InterruptedException e) {
        Thread.currentThread().interrupt();
        logger.error(
            "syncCloseOneTsFileProcessor error occurs while waiting for closing the storage "
                + "group {}",
            databaseName + "-" + dataRegionId,
            e);
      }
    }
    WritingMetrics.getInstance().recordManualFlushMemTableCount(1);
  }

  /**
   * close one tsfile processor, thread-safety should be ensured by caller
   *
   * @param sequence whether this tsfile processor is sequence or not
   * @param tsFileProcessor tsfile processor
   */
  public Future<?> asyncCloseOneTsFileProcessor(boolean sequence, TsFileProcessor tsFileProcessor) {
    // for sequence tsfile, we update the endTimeMap only when the file is prepared to be closed.
    // for unsequence tsfile, we have maintained the endTimeMap when an insertion comes.
    if (closingSequenceTsFileProcessor.contains(tsFileProcessor)
        || closingUnSequenceTsFileProcessor.contains(tsFileProcessor)
        || tsFileProcessor.alreadyMarkedClosing()) {
      return CompletableFuture.completedFuture(null);
    }
    logger.info(
        "Async close tsfile: {}",
        tsFileProcessor.getTsFileResource().getTsFile().getAbsolutePath());
    Future<?> future;
    if (sequence) {
      closingSequenceTsFileProcessor.add(tsFileProcessor);
      future = tsFileProcessor.asyncClose();

      workSequenceTsFileProcessors.remove(tsFileProcessor.getTimeRangeId());
      // if unsequence files don't contain this time range id, we should remove it's version
      // controller
      if (!workUnsequenceTsFileProcessors.containsKey(tsFileProcessor.getTimeRangeId())) {
        timePartitionIdVersionControllerMap.remove(tsFileProcessor.getTimeRangeId());
      }
    } else {
      closingUnSequenceTsFileProcessor.add(tsFileProcessor);
      future = tsFileProcessor.asyncClose();

      workUnsequenceTsFileProcessors.remove(tsFileProcessor.getTimeRangeId());
      // if sequence files don't contain this time range id, we should remove it's version
      // controller
      if (!workSequenceTsFileProcessors.containsKey(tsFileProcessor.getTimeRangeId())) {
        timePartitionIdVersionControllerMap.remove(tsFileProcessor.getTimeRangeId());
      }
    }
    if (workSequenceTsFileProcessors.get(tsFileProcessor.getTimeRangeId()) == null
        && workUnsequenceTsFileProcessors.get(tsFileProcessor.getTimeRangeId()) == null) {
      WritingMetrics.getInstance().recordActiveTimePartitionCount(-1);
    }
    return future;
  }

  /**
   * delete the database's own folder in folder data/system/databases
   *
   * @param systemDir system dir
   */
  public void deleteFolder(String systemDir) {
    logger.info(
        "{} will close all files for deleting data folder {}",
        databaseName + "-" + dataRegionId,
        systemDir);
    FileTimeIndexCacheRecorder.getInstance()
        .removeFileTimeIndexCache(Integer.parseInt(dataRegionId));
    writeLock("deleteFolder");
    try {
      File dataRegionSystemFolder =
          SystemFileFactory.INSTANCE.getFile(
              systemDir + File.separator + databaseName, dataRegionId);
      org.apache.iotdb.commons.utils.FileUtils.deleteDirectoryAndEmptyParent(
          dataRegionSystemFolder);
    } finally {
      writeUnlock();
    }
  }

  /** close all tsfile resource */
  public void closeAllResources() {
    for (TsFileResource tsFileResource : tsFileManager.getTsFileList(false)) {
      try {
        tsFileResource.close();
      } catch (IOException e) {
        logger.error("Cannot close a TsFileResource {}", tsFileResource, e);
      }
    }
    for (TsFileResource tsFileResource : tsFileManager.getTsFileList(true)) {
      try {
        tsFileResource.close();
      } catch (IOException e) {
        logger.error("Cannot close a TsFileResource {}", tsFileResource, e);
      }
    }
  }

  /** delete tsfile */
  public void syncDeleteDataFiles() throws TsFileProcessorException {
    logger.info(
        "{} will close all files for deleting data files", databaseName + "-" + dataRegionId);
    writeLock("syncDeleteDataFiles");
    try {
      forceCloseAllWorkingTsFileProcessors();
      waitClosingTsFileProcessorFinished();
      // normally, mergingModification is just need to be closed by after a merge task is finished.
      // we close it here just for IT test.
      closeAllResources();
      List<TsFileResource> tsFileResourceList = tsFileManager.getTsFileList(true);
      tsFileResourceList.addAll(tsFileManager.getTsFileList(false));
      tsFileResourceList.forEach(
          x -> {
            FileMetrics.getInstance().deleteTsFile(x.isSeq(), Collections.singletonList(x));
            if (x.getModFile().exists()) {
              FileMetrics.getInstance().decreaseModFileNum(1);
              FileMetrics.getInstance().decreaseModFileSize(x.getModFile().getSize());
            }
          });
      deleteAllSGFolders(TierManager.getInstance().getAllFilesFolders());
      this.workSequenceTsFileProcessors.clear();
      this.workUnsequenceTsFileProcessors.clear();
      this.tsFileManager.clear();
      lastFlushTimeMap.clearFlushedTime();
      lastFlushTimeMap.clearGlobalFlushedTime();
      TimePartitionManager.getInstance()
          .removeTimePartitionInfo(new DataRegionId(Integer.parseInt(dataRegionId)));
    } catch (InterruptedException e) {
      logger.error(
          "CloseFileNodeCondition error occurs while waiting for closing the storage " + "group {}",
          databaseName + "-" + dataRegionId,
          e);
      Thread.currentThread().interrupt();
    } finally {
      writeUnlock();
    }
  }

  private void deleteAllSGFolders(List<String> folder) {
    for (String tsfilePath : folder) {
      File dataRegionDataFolder =
          fsFactory.getFile(tsfilePath, databaseName + File.separator + dataRegionId);
      if (FSUtils.getFSType(dataRegionDataFolder) != FSType.LOCAL) {
        try {
          fsFactory.deleteDirectory(dataRegionDataFolder.getPath());
        } catch (IOException e) {
          logger.error("Fail to delete data region folder {}", dataRegionDataFolder);
        }
      } else {
        if (dataRegionDataFolder.exists()) {
          org.apache.iotdb.commons.utils.FileUtils.deleteDirectoryAndEmptyParent(
              dataRegionDataFolder);
        }
      }
    }
  }

  public void timedFlushSeqMemTable() {
    int count = 0;
    writeLock("timedFlushSeqMemTable");
    try {
      // only check sequence tsfiles' memtables
      List<TsFileProcessor> tsFileProcessors =
          new ArrayList<>(workSequenceTsFileProcessors.values());
      long timeLowerBound = System.currentTimeMillis() - config.getSeqMemtableFlushInterval();
      for (TsFileProcessor tsFileProcessor : tsFileProcessors) {
        if (tsFileProcessor.getWorkMemTableUpdateTime() < timeLowerBound) {
          logger.info(
              "Exceed sequence memtable flush interval, so flush working memtable of time partition {} in database {}[{}]",
              tsFileProcessor.getTimeRangeId(),
              databaseName,
              dataRegionId);
          fileFlushPolicy.apply(this, tsFileProcessor, tsFileProcessor.isSequence());
          count++;
        }
      }
    } finally {
      writeUnlock();
    }
    WritingMetrics.getInstance().recordTimedFlushMemTableCount(count);
  }

  public void timedFlushUnseqMemTable() {
    int count = 0;
    writeLock("timedFlushUnseqMemTable");
    try {
      // only check unsequence tsfiles' memtables
      List<TsFileProcessor> tsFileProcessors =
          new ArrayList<>(workUnsequenceTsFileProcessors.values());
      long timeLowerBound = System.currentTimeMillis() - config.getUnseqMemtableFlushInterval();

      for (TsFileProcessor tsFileProcessor : tsFileProcessors) {
        if (tsFileProcessor.getWorkMemTableUpdateTime() < timeLowerBound) {
          logger.info(
              "Exceed unsequence memtable flush interval, so flush working memtable of time partition {} in database {}[{}]",
              tsFileProcessor.getTimeRangeId(),
              databaseName,
              dataRegionId);
          fileFlushPolicy.apply(this, tsFileProcessor, tsFileProcessor.isSequence());
          count++;
        }
      }
    } finally {
      writeUnlock();
    }
    WritingMetrics.getInstance().recordTimedFlushMemTableCount(count);
  }

  /** This method will be blocked until all tsfile processors are closed. */
  public void syncCloseAllWorkingTsFileProcessors() {
    try {
      List<Future<?>> tsFileProcessorsClosingFutures = asyncCloseAllWorkingTsFileProcessors();
      waitClosingTsFileProcessorFinished();
      for (Future<?> f : tsFileProcessorsClosingFutures) {
        if (f != null) {
          f.get();
        }
      }
    } catch (InterruptedException | ExecutionException e) {
      logger.error(
          "CloseFileNodeCondition error occurs while waiting for closing the storage " + "group {}",
          databaseName + "-" + dataRegionId,
          e);
      Thread.currentThread().interrupt();
    }
  }

  private void waitClosingTsFileProcessorFinished() throws InterruptedException {
    long startTime = System.currentTimeMillis();
    while (!closingSequenceTsFileProcessor.isEmpty()
        || !closingUnSequenceTsFileProcessor.isEmpty()) {
      synchronized (closeStorageGroupCondition) {
        // double check to avoid unnecessary waiting
        if (!closingSequenceTsFileProcessor.isEmpty()
            || !closingUnSequenceTsFileProcessor.isEmpty()) {
          closeStorageGroupCondition.wait(60_000);
        }
      }
      if (System.currentTimeMillis() - startTime > 60_000) {
        logger.warn(
            "{} has spent {}s to wait for closing all TsFiles.",
            databaseName + "-" + this.dataRegionId,
            (System.currentTimeMillis() - startTime) / 1000);
      }
    }
  }

  /** close all working tsfile processors */
  List<Future<?>> asyncCloseAllWorkingTsFileProcessors() {
    writeLock("asyncCloseAllWorkingTsFileProcessors");
    List<Future<?>> futures = new ArrayList<>();
    int count = 0;
    try {
      logger.info("async force close all files in database: {}", databaseName + "-" + dataRegionId);
      // to avoid concurrent modification problem, we need a new array list
      for (TsFileProcessor tsFileProcessor :
          new ArrayList<>(workSequenceTsFileProcessors.values())) {
        futures.add(asyncCloseOneTsFileProcessor(true, tsFileProcessor));
        count++;
      }
      // to avoid concurrent modification problem, we need a new array list
      for (TsFileProcessor tsFileProcessor :
          new ArrayList<>(workUnsequenceTsFileProcessors.values())) {
        futures.add(asyncCloseOneTsFileProcessor(false, tsFileProcessor));
        count++;
      }
    } finally {
      writeUnlock();
    }
    WritingMetrics.getInstance().recordManualFlushMemTableCount(count);
    return futures;
  }

  /** force close all working tsfile processors */
  public void forceCloseAllWorkingTsFileProcessors() throws TsFileProcessorException {
    writeLock("forceCloseAllWorkingTsFileProcessors");
    try {
      logger.info("force close all processors in database: {}", databaseName + "-" + dataRegionId);
      // to avoid concurrent modification problem, we need a new array list
      for (TsFileProcessor tsFileProcessor :
          new ArrayList<>(workSequenceTsFileProcessors.values())) {
        tsFileProcessor.putMemTableBackAndClose();
      }
      // to avoid concurrent modification problem, we need a new array list
      for (TsFileProcessor tsFileProcessor :
          new ArrayList<>(workUnsequenceTsFileProcessors.values())) {
        tsFileProcessor.putMemTableBackAndClose();
      }
      WritingMetrics.getInstance().recordActiveTimePartitionCount(-1);
    } finally {
      writeUnlock();
    }
  }

  /** used for queryengine */
  @Override
  public QueryDataSource query(
      List<IFullPath> pathList,
      IDeviceID singleDeviceId,
      QueryContext context,
      Filter globalTimeFilter,
      List<Long> timePartitions)
      throws QueryProcessException {
    try {
      List<TsFileResource> seqResources =
          getFileResourceListForQuery(
              tsFileManager.getTsFileList(true, timePartitions, globalTimeFilter),
              pathList,
              singleDeviceId,
              context,
              globalTimeFilter,
              true);
      List<TsFileResource> unseqResources =
          getFileResourceListForQuery(
              tsFileManager.getTsFileList(false, timePartitions, globalTimeFilter),
              pathList,
              singleDeviceId,
              context,
              globalTimeFilter,
              false);

      QUERY_RESOURCE_METRIC_SET.recordQueryResourceNum(SEQUENCE_TSFILE, seqResources.size());
      QUERY_RESOURCE_METRIC_SET.recordQueryResourceNum(UNSEQUENCE_TSFILE, unseqResources.size());

      return new QueryDataSource(seqResources, unseqResources);
    } catch (MetadataException e) {
      throw new QueryProcessException(e);
    }
  }

  @Override
  public IQueryDataSource queryForSeriesRegionScan(
      List<IFullPath> pathList,
      QueryContext queryContext,
      Filter globalTimeFilter,
      List<Long> timePartitions)
      throws QueryProcessException {
    try {
      List<IFileScanHandle> seqFileScanHandles =
          getFileHandleListForQuery(
              tsFileManager.getTsFileList(true, timePartitions, globalTimeFilter),
              pathList,
              queryContext,
              globalTimeFilter,
              true);
      List<IFileScanHandle> unseqFileScanHandles =
          getFileHandleListForQuery(
              tsFileManager.getTsFileList(false, timePartitions, globalTimeFilter),
              pathList,
              queryContext,
              globalTimeFilter,
              false);

      QUERY_RESOURCE_METRIC_SET.recordQueryResourceNum(SEQUENCE_TSFILE, seqFileScanHandles.size());
      QUERY_RESOURCE_METRIC_SET.recordQueryResourceNum(
          UNSEQUENCE_TSFILE, unseqFileScanHandles.size());

      QueryDataSourceForRegionScan dataSource =
          new QueryDataSourceForRegionScan(seqFileScanHandles, unseqFileScanHandles);
      return dataSource;
    } catch (MetadataException e) {
      throw new QueryProcessException(e);
    }
  }

  private List<IFileScanHandle> getFileHandleListForQuery(
      Collection<TsFileResource> tsFileResources,
      List<IFullPath> partialPaths,
      QueryContext context,
      Filter globalTimeFilter,
      boolean isSeq)
      throws MetadataException {
    List<IFileScanHandle> fileScanHandles = new ArrayList<>();

    for (TsFileResource tsFileResource : tsFileResources) {
      if (!tsFileResource.isSatisfied(null, globalTimeFilter, isSeq, context.isDebug())) {
        continue;
      }
      closeQueryLock.readLock().lock();
      try {
        if (tsFileResource.isClosed()) {
          fileScanHandles.add(new ClosedFileScanHandleImpl(tsFileResource, context));
        } else {
          tsFileResource
              .getProcessor()
              .queryForSeriesRegionScan(partialPaths, context, fileScanHandles);
        }
      } finally {
        closeQueryLock.readLock().unlock();
      }
    }
    return fileScanHandles;
  }

  @Override
  public IQueryDataSource queryForDeviceRegionScan(
      Map<IDeviceID, DeviceContext> devicePathToAligned,
      QueryContext queryContext,
      Filter globalTimeFilter,
      List<Long> timePartitions)
      throws QueryProcessException {
    try {
      List<IFileScanHandle> seqFileScanHandles =
          getFileHandleListForQuery(
              tsFileManager.getTsFileList(true, timePartitions, globalTimeFilter),
              devicePathToAligned,
              queryContext,
              globalTimeFilter,
              true);
      List<IFileScanHandle> unseqFileScanHandles =
          getFileHandleListForQuery(
              tsFileManager.getTsFileList(false, timePartitions, globalTimeFilter),
              devicePathToAligned,
              queryContext,
              globalTimeFilter,
              false);

      QUERY_RESOURCE_METRIC_SET.recordQueryResourceNum(SEQUENCE_TSFILE, seqFileScanHandles.size());
      QUERY_RESOURCE_METRIC_SET.recordQueryResourceNum(
          UNSEQUENCE_TSFILE, unseqFileScanHandles.size());

      QueryDataSourceForRegionScan dataSource =
          new QueryDataSourceForRegionScan(seqFileScanHandles, unseqFileScanHandles);
      return dataSource;
    } catch (MetadataException e) {
      throw new QueryProcessException(e);
    }
  }

  private List<IFileScanHandle> getFileHandleListForQuery(
      Collection<TsFileResource> tsFileResources,
      Map<IDeviceID, DeviceContext> devicePathsToContext,
      QueryContext context,
      Filter globalTimeFilter,
      boolean isSeq)
      throws MetadataException {
    List<IFileScanHandle> fileScanHandles = new ArrayList<>();

    for (TsFileResource tsFileResource : tsFileResources) {
      if (!tsFileResource.isSatisfied(null, globalTimeFilter, isSeq, context.isDebug())) {
        continue;
      }
      closeQueryLock.readLock().lock();
      try {
        if (tsFileResource.isClosed()) {
          fileScanHandles.add(new ClosedFileScanHandleImpl(tsFileResource, context));
        } else {
          tsFileResource
              .getProcessor()
              .queryForDeviceRegionScan(devicePathsToContext, context, fileScanHandles);
        }
      } finally {
        closeQueryLock.readLock().unlock();
      }
    }
    return fileScanHandles;
  }

  /** lock the read lock of the insert lock */
  @Override
  public void readLock() {
    // apply read lock for SG insert lock to prevent inconsistent with concurrently writing memtable
    insertLock.readLock().lock();
    // apply read lock for TsFileResource list
    tsFileManager.readLock();
  }

  /** unlock the read lock of insert lock */
  @Override
  public void readUnlock() {
    tsFileManager.readUnlock();
    insertLock.readLock().unlock();
  }

  /** lock the write lock of the insert lock */
  public void writeLock(String holder) {
    insertLock.writeLock().lock();
    insertWriteLockHolder = holder;
  }

  /** unlock the write lock of the insert lock */
  public void writeUnlock() {
    insertWriteLockHolder = "";
    insertLock.writeLock().unlock();
  }

  /**
   * @param tsFileResources includes sealed and unsealed tsfile resources
   * @return fill unsealed tsfile resources with memory data and ChunkMetadataList of data in disk
   */
  private List<TsFileResource> getFileResourceListForQuery(
      Collection<TsFileResource> tsFileResources,
      List<IFullPath> pathList,
      IDeviceID singleDeviceId,
      QueryContext context,
      Filter globalTimeFilter,
      boolean isSeq)
      throws MetadataException {

    if (context.isDebug()) {
      DEBUG_LOGGER.info(
          "Path: {}, get tsfile list: {} isSeq: {} timefilter: {}",
          pathList,
          tsFileResources,
          isSeq,
          (globalTimeFilter == null ? "null" : globalTimeFilter));
    }

    List<TsFileResource> tsfileResourcesForQuery = new ArrayList<>();

    for (TsFileResource tsFileResource : tsFileResources) {
      if (!tsFileResource.isSatisfied(singleDeviceId, globalTimeFilter, isSeq, context.isDebug())) {
        continue;
      }
      closeQueryLock.readLock().lock();
      try {
        if (tsFileResource.isClosed()) {
          tsfileResourcesForQuery.add(tsFileResource);
        } else {
          tsFileResource.getProcessor().query(pathList, context, tsfileResourcesForQuery);
        }
      } catch (IOException e) {
        throw new MetadataException(e);
      } finally {
        closeQueryLock.readLock().unlock();
      }
    }
    return tsfileResourcesForQuery;
  }

  /** Seperate tsfiles in TsFileManager to sealedList and unsealedList. */
  private void getTwoKindsOfTsFiles(
      List<TsFileResource> sealedResource,
      List<TsFileResource> unsealedResource,
      long startTime,
      long endTime) {
    List<TsFileResource> tsFileResources = tsFileManager.getTsFileList(true, startTime, endTime);
    tsFileResources.addAll(tsFileManager.getTsFileList(false, startTime, endTime));
    tsFileResources.stream().filter(TsFileResource::isClosed).forEach(sealedResource::add);
    tsFileResources.stream()
        .filter(resource -> !resource.isClosed())
        .forEach(unsealedResource::add);
  }

  /**
   * @param pattern Must be a pattern start with a precise device path
   */
  public void deleteByDevice(
      MeasurementPath pattern, long startTime, long endTime, long searchIndex) throws IOException {
    if (SettleService.getINSTANCE().getFilesToBeSettledCount().get() != 0) {
      throw new IOException(
          "Delete failed. " + "Please do not delete until the old files settled.");
    }
    // TODO: how to avoid partial deletion?
    // FIXME: notice that if we may remove a SGProcessor out of memory, we need to close all opened
    // mod files in mergingModification, sequenceFileList, and unsequenceFileList
    writeLock("delete");

    boolean hasReleasedLock = false;

    try {
      DataNodeSchemaCache.getInstance().invalidateLastCache(pattern);
      Set<PartialPath> devicePaths = new HashSet<>(pattern.getDevicePathPattern());
      // write log to impacted working TsFileProcessors
      List<WALFlushListener> walListeners =
          logDeletionInWAL(startTime, endTime, searchIndex, pattern);

      for (WALFlushListener walFlushListener : walListeners) {
        if (walFlushListener.waitForResult() == WALFlushListener.Status.FAILURE) {
          logger.error("Fail to log delete to wal.", walFlushListener.getCause());
          throw walFlushListener.getCause();
        }
      }

      Deletion deletion = new Deletion(pattern, MERGE_MOD_START_VERSION_NUM, startTime, endTime);

      List<TsFileResource> sealedTsFileResource = new ArrayList<>();
      List<TsFileResource> unsealedTsFileResource = new ArrayList<>();
      getTwoKindsOfTsFiles(sealedTsFileResource, unsealedTsFileResource, startTime, endTime);
      // deviceMatchInfo is used for filter the matched deviceId in TsFileResource
      // deviceMatchInfo contains the DeviceId means this device matched the pattern
      Set<String> deviceMatchInfo = new HashSet<>();
      deleteDataInFiles(unsealedTsFileResource, deletion, devicePaths, deviceMatchInfo);
      writeUnlock();
      hasReleasedLock = true;

      deleteDataInFiles(sealedTsFileResource, deletion, devicePaths, deviceMatchInfo);
    } catch (Exception e) {
      throw new IOException(e);
    } finally {
      if (!hasReleasedLock) {
        writeUnlock();
      }
    }
  }

  public void deleteDataDirectly(
      MeasurementPath pathToDelete, long startTime, long endTime, long searchIndex)
      throws IOException {
    logger.info(
        "{} will delete data files directly for deleting data between {} and {}",
        databaseName + "-" + dataRegionId,
        startTime,
        endTime);

    writeLock("deleteDataDirect");
    boolean releasedLock = false;

    try {
      DataNodeSchemaCache.getInstance().invalidateLastCacheInDataRegion(getDatabaseName());
      // write log to impacted working TsFileProcessors
      List<WALFlushListener> walListeners =
          logDeletionInWAL(startTime, endTime, searchIndex, pathToDelete);

      for (WALFlushListener walFlushListener : walListeners) {
        if (walFlushListener.waitForResult() == WALFlushListener.Status.FAILURE) {
          logger.error("Fail to log delete to wal.", walFlushListener.getCause());
          throw walFlushListener.getCause();
        }
      }
      List<TsFileResource> sealedTsFileResource = new ArrayList<>();
      List<TsFileResource> unsealedTsFileResource = new ArrayList<>();
      getTwoKindsOfTsFiles(sealedTsFileResource, unsealedTsFileResource, startTime, endTime);
      deleteDataDirectlyInFile(unsealedTsFileResource, pathToDelete, startTime, endTime);
      writeUnlock();
      releasedLock = true;
      deleteDataDirectlyInFile(sealedTsFileResource, pathToDelete, startTime, endTime);
    } catch (Exception e) {
      throw new IOException(e);
    } finally {
      if (!releasedLock) {
        writeUnlock();
      }
    }
  }

  private List<WALFlushListener> logDeletionInWAL(
      long startTime, long endTime, long searchIndex, MeasurementPath path) {
    List<WALFlushListener> walFlushListeners = new ArrayList<>();
    if (config.getWalMode() == WALMode.DISABLE) {
      return walFlushListeners;
    }
    DeleteDataNode deleteDataNode =
        new DeleteDataNode(new PlanNodeId(""), Collections.singletonList(path), startTime, endTime);
    deleteDataNode.setSearchIndex(searchIndex);
    for (Map.Entry<Long, TsFileProcessor> entry : workSequenceTsFileProcessors.entrySet()) {
      if (TimePartitionUtils.satisfyPartitionId(startTime, endTime, entry.getKey())) {
        WALFlushListener walFlushListener = entry.getValue().logDeleteDataNodeInWAL(deleteDataNode);
        walFlushListeners.add(walFlushListener);
      }
    }
    for (Map.Entry<Long, TsFileProcessor> entry : workUnsequenceTsFileProcessors.entrySet()) {
      if (TimePartitionUtils.satisfyPartitionId(startTime, endTime, entry.getKey())) {
        WALFlushListener walFlushListener = entry.getValue().logDeleteDataNodeInWAL(deleteDataNode);
        walFlushListeners.add(walFlushListener);
      }
    }
    // Some time the deletion operation doesn't have any related tsfile processor or memtable,
    // but it's still necessary to write to the WAL, so that iotconsensus can synchronize the delete
    // operation to other nodes.
    if (walFlushListeners.isEmpty()) {
      // TODO: IoTConsensusV2 deletion support
      getWALNode()
          .ifPresent(
              walNode ->
                  walFlushListeners.add(
                      walNode.log(TsFileProcessor.MEMTABLE_NOT_EXIST, deleteDataNode)));
    }
    return walFlushListeners;
  }

  /**
   * For IoTConsensus sync. See <a href="https://github.com/apache/iotdb/pull/12955">github pull
   * request</a> for details.
   */
  public void insertSeparatorToWAL() {
    getWALNode()
        .ifPresent(
            walNode ->
                walNode.log(
                    TsFileProcessor.MEMTABLE_NOT_EXIST,
                    new ContinuousSameSearchIndexSeparatorNode()));
  }

  private boolean canSkipDelete(
      TsFileResource tsFileResource,
      Set<PartialPath> devicePaths,
      long deleteStart,
      long deleteEnd,
      Set<String> deviceMatchInfo) {
    long fileStartTime = tsFileResource.getTimeIndex().getMinStartTime();
    long fileEndTime = tsFileResource.getTimeIndex().getMaxEndTime();

    for (PartialPath device : devicePaths) {
      long deviceStartTime, deviceEndTime;
      if (device.hasWildcard()) {
        if (!tsFileResource.isClosed() && fileEndTime == Long.MIN_VALUE) {
          // unsealed seq file
          if (deleteEnd < fileStartTime) {
            // time range of file has not overlapped with the deletion
            return true;
          }
        } else {
          if (deleteEnd < fileStartTime || deleteStart > fileEndTime) {
            // time range of file has not overlapped with the deletion
            return true;
          }
        }
        if (databaseName.contentEquals(device.getIDeviceID().toString())) {
          return false;
        }
        Pair<Long, Long> startAndEndTime =
            tsFileResource.getPossibleStartTimeAndEndTime(
                device,
                deviceMatchInfo.stream()
                    .map(IDeviceID.Factory.DEFAULT_FACTORY::create)
                    .collect(Collectors.toSet()));
        if (startAndEndTime == null) {
          continue;
        }
        deviceStartTime = startAndEndTime.getLeft();
        deviceEndTime = startAndEndTime.getRight();
      } else {
        // TODO: DELETE
        IDeviceID deviceId = IDeviceID.Factory.DEFAULT_FACTORY.create(device.getFullPath());
        if (tsFileResource.definitelyNotContains(deviceId)) {
          // resource does not contain this device
          continue;
        }
        deviceStartTime = tsFileResource.getStartTime(deviceId);
        deviceEndTime = tsFileResource.getEndTime(deviceId);
      }

      if (!tsFileResource.isClosed() && deviceEndTime == Long.MIN_VALUE) {
        // unsealed seq file
        if (deleteEnd >= deviceStartTime) {
          return false;
        }
      } else {
        // sealed file or unsealed unseq file
        if (deleteEnd >= deviceStartTime && deleteStart <= deviceEndTime) {
          // time range of device has overlap with the deletion
          return false;
        }
      }
    }
    return true;
  }

  // suppress warn of Throwable catch
  @SuppressWarnings("java:S1181")
  private void deleteDataInFiles(
      Collection<TsFileResource> tsFileResourceList,
      Deletion deletion,
      Set<PartialPath> devicePaths,
      Set<String> deviceMatchInfo)
      throws IOException {
    for (TsFileResource tsFileResource : tsFileResourceList) {
      if (canSkipDelete(
          tsFileResource,
          devicePaths,
          deletion.getStartTime(),
          deletion.getEndTime(),
          deviceMatchInfo)) {
        continue;
      }

      ModificationFile modFile = tsFileResource.getModFile();
      if (tsFileResource.isClosed()) {
        long originSize = -1;
        synchronized (modFile) {
          try {
            originSize = modFile.getSize();
            // delete data in sealed file
            if (tsFileResource.isCompacting()) {
              // we have to set modification offset to MAX_VALUE, as the offset of source chunk may
              // change after compaction
              deletion.setFileOffset(Long.MAX_VALUE);
              // write deletion into compaction modification file
              tsFileResource.getCompactionModFile().write(deletion);
              // write deletion into modification file to enable read during compaction
              modFile.write(deletion);
              // remember to close mod file
              tsFileResource.getCompactionModFile().close();
              modFile.close();
            } else {
              deletion.setFileOffset(tsFileResource.getTsFileSize());
              // write deletion into modification file
              boolean modFileExists = modFile.exists();

              modFile.write(deletion);

              // remember to close mod file
              modFile.close();

              // if file length greater than 1M,execute compact.
              modFile.compact();

              if (!modFileExists) {
                FileMetrics.getInstance().increaseModFileNum(1);
              }

              // The file size may be smaller than the original file, so the increment here may be
              // negative
              FileMetrics.getInstance().increaseModFileSize(modFile.getSize() - originSize);
            }
          } catch (Throwable t) {
            if (originSize != -1) {
              modFile.truncate(originSize);
            }
            throw t;
          }
          logger.info(
              "[Deletion] Deletion with path:{}, time:{}-{} written into mods file:{}.",
              deletion.getPath(),
              deletion.getStartTime(),
              deletion.getEndTime(),
              modFile.getFilePath());
        }
      } else {
        // delete data in memory of unsealed file
        tsFileResource.getProcessor().deleteDataInMemory(deletion, devicePaths);
      }
    }
  }

  private void deleteDataDirectlyInFile(
      List<TsFileResource> tsfileResourceList,
      MeasurementPath pathToDelete,
      long startTime,
      long endTime)
      throws IOException {
    List<TsFileResource> deletedByMods = new ArrayList<>();
    List<TsFileResource> deletedByFiles = new ArrayList<>();
    separateTsFileToDelete(
        new HashSet<>(pathToDelete.getDevicePathPattern()),
        tsfileResourceList,
        deletedByMods,
        deletedByFiles,
        startTime,
        endTime);
    Deletion deletion = new Deletion(pathToDelete, MERGE_MOD_START_VERSION_NUM, startTime, endTime);
    // can be deleted by mods.
    for (TsFileResource tsFileResource : deletedByMods) {
      ModificationFile modFile = tsFileResource.getModFile();
      if (tsFileResource.isClosed()) {
        long originSize = -1;
        synchronized (modFile) {
          try {
            originSize = modFile.getSize();
            // delete data in sealed file
            if (tsFileResource.isCompacting()) {
              // we have to set modification offset to MAX_VALUE, as the offset of source chunk
              // may change after compaction
              deletion.setFileOffset(Long.MAX_VALUE);
              // write deletion into compaction modification file
              tsFileResource.getCompactionModFile().write(deletion);
              // write deletion into modification file to enable read during compaction
              modFile.write(deletion);
              // remember to close mod file
              tsFileResource.getCompactionModFile().close();
              modFile.close();
            } else {
              deletion.setFileOffset(tsFileResource.getTsFileSize());
              // write deletion into modification file
              boolean modFileExists = modFile.exists();

              modFile.write(deletion);

              // remember to close mod file
              modFile.close();

              // if file length greater than 1M,execute compact.
              modFile.compact();

              if (!modFileExists) {
                FileMetrics.getInstance().increaseModFileNum(1);
              }

              // The file size may be smaller than the original file, so the increment here may be
              // negative
              FileMetrics.getInstance().increaseModFileSize(modFile.getSize() - originSize);
            }
          } catch (Throwable t) {
            if (originSize != -1) {
              modFile.truncate(originSize);
            }
            throw t;
          }
          logger.info(
              "[Deletion] Deletion with path:{}, time:{}-{} written into mods file:{}.",
              deletion.getPath(),
              deletion.getStartTime(),
              deletion.getEndTime(),
              modFile.getFilePath());
        }
      } else {
        // delete data in memory of unsealed file
        tsFileResource
            .getProcessor()
            .deleteDataInMemory(deletion, new HashSet<>(pathToDelete.getDevicePathPattern()));
      }
    }

    // can be deleted by files
    for (TsFileResource tsFileResource : deletedByFiles) {
      tsFileManager.remove(tsFileResource, tsFileResource.isSeq());
      tsFileResource.writeLock();
      try {
        FileMetrics.getInstance()
            .deleteTsFile(tsFileResource.isSeq(), Collections.singletonList(tsFileResource));
        if (tsFileResource.getModFile().exists()) {
          FileMetrics.getInstance().decreaseModFileNum(1);
          FileMetrics.getInstance().decreaseModFileSize(tsFileResource.getModFile().getSize());
        }
        tsFileResource.remove();
        logger.info("Remove tsfile {} directly when delete data", tsFileResource.getTsFilePath());
      } finally {
        tsFileResource.writeUnlock();
      }
    }
  }

  private void separateTsFileToDelete(
      Set<PartialPath> pathToDelete,
      List<TsFileResource> tsFileResourceList,
      List<TsFileResource> deletedByMods,
      List<TsFileResource> deletedByFiles,
      long startTime,
      long endTime) {
    Set<String> deviceMatchInfo = new HashSet<>();
    for (TsFileResource file : tsFileResourceList) {
      long fileStartTime = file.getTimeIndex().getMinStartTime();
      long fileEndTime = file.getTimeIndex().getMaxEndTime();

      if (!canSkipDelete(file, pathToDelete, startTime, endTime, deviceMatchInfo)) {
        if (startTime <= fileStartTime
            && endTime >= fileEndTime
            && file.isClosed()
            && file.setStatus(TsFileResourceStatus.DELETED)) {
          deletedByFiles.add(file);
        } else {
          deletedByMods.add(file);
        }
      }
    }
  }

  private void flushCallback(
      TsFileProcessor processor, Map<IDeviceID, Long> updateMap, long systemFlushTime) {
    if (config.isEnableSeparateData()
        && CommonDescriptor.getInstance().getConfig().isLastCacheEnable()) {
      // Update both partitionLastFlushTime and globalLastFlushTime
      lastFlushTimeMap.updateLatestFlushTime(processor.getTimeRangeId(), updateMap);
    } else {
      // isEnableSeparateData is true and isLastCacheEnable is false, then update
      // partitionLastFlushTime only
      lastFlushTimeMap.updateMultiDeviceFlushedTime(processor.getTimeRangeId(), updateMap);
    }

    if (config.isEnableSeparateData()) {
      TimePartitionManager.getInstance()
          .updateAfterFlushing(
              new DataRegionId(Integer.parseInt(dataRegionId)),
              processor.getTimeRangeId(),
              systemFlushTime,
              lastFlushTimeMap.getMemSize(processor.getTimeRangeId()),
              workSequenceTsFileProcessors.get(processor.getTimeRangeId()) != null);
    }
  }

  /** Put the memtable back to the MemTablePool and make the metadata in writer visible */
  // TODO please consider concurrency with read and insert method.
  private void closeUnsealedTsFileProcessorCallBack(TsFileProcessor tsFileProcessor)
      throws TsFileProcessorException {
    boolean isEmptyFile =
        tsFileProcessor.isEmpty() || tsFileProcessor.getTsFileResource().isEmpty();
    boolean isValidateTsFileFailed = false;
    if (!isEmptyFile) {
      isValidateTsFileFailed =
          !TsFileValidator.getInstance().validateTsFile(tsFileProcessor.getTsFileResource());
    }
    closeQueryLock.writeLock().lock();
    try {
      tsFileProcessor.close();
      if (isEmptyFile) {
        tsFileProcessor.getTsFileResource().remove();
      } else if (isValidateTsFileFailed) {
        String tsFilePath = tsFileProcessor.getTsFileResource().getTsFile().getAbsolutePath();
        renameAndHandleError(tsFilePath, tsFilePath + BROKEN_SUFFIX);
        renameAndHandleError(
            tsFilePath + RESOURCE_SUFFIX, tsFilePath + RESOURCE_SUFFIX + BROKEN_SUFFIX);
      } else {
        tsFileResourceManager.registerSealedTsFileResource(tsFileProcessor.getTsFileResource());
      }
    } finally {
      closeQueryLock.writeLock().unlock();
    }
    if (isEmptyFile || isValidateTsFileFailed) {
      tsFileManager.remove(tsFileProcessor.getTsFileResource(), tsFileProcessor.isSequence());
    }

    // closingSequenceTsFileProcessor is a thread safety class.

    synchronized (closeStorageGroupCondition) {
      if (closingSequenceTsFileProcessor.contains(tsFileProcessor)) {
        closingSequenceTsFileProcessor.remove(tsFileProcessor);
      } else {
        closingUnSequenceTsFileProcessor.remove(tsFileProcessor);
      }
      closeStorageGroupCondition.notifyAll();
    }
    if (!isValidateTsFileFailed) {
      TsFileResource tsFileResource = tsFileProcessor.getTsFileResource();
      FileMetrics.getInstance()
          .addTsFile(
              tsFileResource.getDatabaseName(),
              tsFileResource.getDataRegionId(),
              tsFileResource.getTsFileSize(),
              tsFileProcessor.isSequence(),
              tsFileResource.getTsFile().getName());
    }
  }

  public int executeCompaction() throws InterruptedException {
    if (!isCompactionSelecting.compareAndSet(false, true)) {
      return 0;
    }
    int trySubmitCount = 0;
    try {
      List<Long> timePartitions = new ArrayList<>(tsFileManager.getTimePartitions());
      // Sort the time partition from largest to smallest
      timePartitions.sort(Comparator.reverseOrder());

      CompactionScheduleContext context = new CompactionScheduleContext();

      // schedule insert compaction
      trySubmitCount += executeInsertionCompaction(timePartitions, context);
      context.incrementSubmitTaskNum(CompactionTaskType.INSERTION, trySubmitCount);

      // schedule the other compactions
      if (trySubmitCount == 0) {
        // the name of this variable is trySubmitCount, because the task submitted to the queue
        // could be evicted due to the low priority of the task
        for (long timePartition : timePartitions) {
          CompactionScheduler.sharedLockCompactionSelection();
          try {
            trySubmitCount +=
                CompactionScheduler.scheduleCompaction(tsFileManager, timePartition, context);
          } finally {
            context.clearTimePartitionDeviceInfoCache();
            CompactionScheduler.sharedUnlockCompactionSelection();
          }
        }
      }
      if (context.hasSubmitTask()) {
        CompactionMetrics.getInstance().updateCompactionTaskSelectionNum(context);
      }
    } catch (InterruptedException e) {
      throw e;
    } catch (Throwable e) {
      logger.error("Meet error in compaction schedule.", e);
    } finally {
      isCompactionSelecting.set(false);
    }
    return trySubmitCount;
  }

  /** Schedule settle compaction for ttl check. */
  public int executeTTLCheck() throws InterruptedException {
    while (!isCompactionSelecting.compareAndSet(false, true)) {
      // wait until success
      Thread.sleep(500);
    }
    logger.info("[TTL] {}-{} Start ttl checking.", databaseName, dataRegionId);
    int trySubmitCount = 0;
    try {
      CompactionScheduleContext context = new CompactionScheduleContext();
      List<Long> timePartitions = new ArrayList<>(tsFileManager.getTimePartitions());
      // Sort the time partition from smallest to largest
      Collections.sort(timePartitions);

      for (long timePartition : timePartitions) {
        CompactionScheduler.sharedLockCompactionSelection();
        try {
          trySubmitCount +=
              CompactionScheduler.tryToSubmitSettleCompactionTask(
                  tsFileManager, timePartition, context, true);
        } finally {
          context.clearTimePartitionDeviceInfoCache();
          CompactionScheduler.sharedUnlockCompactionSelection();
        }
      }
      if (context.hasSubmitTask()) {
        CompactionMetrics.getInstance().updateCompactionTaskSelectionNum(context);
      }
      logger.info(
          "[TTL] {}-{} Totally select {} all-outdated files and {} partial-outdated files.",
          databaseName,
          dataRegionId,
          context.getFullyDirtyFileNum(),
          context.getPartiallyDirtyFileNum());
    } catch (InterruptedException e) {
      throw e;
    } catch (Throwable e) {
      logger.error("Meet error in ttl check.", e);
    } finally {
      isCompactionSelecting.set(false);
    }
    return trySubmitCount;
  }

  protected int executeInsertionCompaction(
      List<Long> timePartitions, CompactionScheduleContext context) throws InterruptedException {
    int trySubmitCount = 0;
    CompactionScheduler.sharedLockCompactionSelection();
    try {
      while (true) {
        int currentSubmitCount = 0;
        for (long timePartition : timePartitions) {
          while (true) {
            Phaser insertionTaskPhaser = new Phaser(1);
            int selectedTaskNum =
                CompactionScheduler.scheduleInsertionCompaction(
                    tsFileManager, timePartition, insertionTaskPhaser, context);
            insertionTaskPhaser.awaitAdvanceInterruptibly(insertionTaskPhaser.arrive());
            currentSubmitCount += selectedTaskNum;
            if (selectedTaskNum <= 0) {
              break;
            }
          }
          context.clearTimePartitionDeviceInfoCache();
        }
        if (currentSubmitCount <= 0) {
          break;
        }
        trySubmitCount += currentSubmitCount;
      }
    } catch (InterruptedException e) {
      throw e;
    } catch (Throwable e) {
      logger.error("Meet error in insertion compaction schedule.", e);
    } finally {
      CompactionScheduler.sharedUnlockCompactionSelection();
    }
    return trySubmitCount;
  }

  /**
   * After finishing settling tsfile, we need to do 2 things : (1) move the new tsfile to the
   * correct folder, including deleting its old mods file (2) update the relevant data of this old
   * tsFile in memory ,eg: TsFileSequenceReader, {@link #tsFileManager}, cache, etc.
   */
  private void settleTsFileCallBack(
      TsFileResource oldTsFileResource, List<TsFileResource> newTsFileResources)
      throws WriteProcessException {
    oldTsFileResource.readUnlock();
    oldTsFileResource.writeLock();
    try {
      TsFileAndModSettleTool.moveNewTsFile(oldTsFileResource, newTsFileResources);
      if (TsFileAndModSettleTool.getInstance().recoverSettleFileMap.size() != 0) {
        TsFileAndModSettleTool.getInstance()
            .recoverSettleFileMap
            .remove(oldTsFileResource.getTsFile().getAbsolutePath());
      }
      // clear Cache , including chunk cache, timeseriesMetadata cache and bloom filter cache
      operateClearCache();

      // if old tsfile is being deleted in the process due to its all data's being deleted.
      if (!oldTsFileResource.getTsFile().exists()) {
        tsFileManager.remove(oldTsFileResource, oldTsFileResource.isSeq());
      }
      FileReaderManager.getInstance().closeFileAndRemoveReader(oldTsFileResource.getTsFilePath());
      oldTsFileResource.setSettleTsFileCallBack(null);
      SettleService.getINSTANCE().getFilesToBeSettledCount().addAndGet(-1);
    } catch (IOException e) {
      logger.error("Exception to move new tsfile in settling", e);
      throw new WriteProcessException(
          "Meet error when settling file: " + oldTsFileResource.getTsFile().getAbsolutePath(), e);
    } finally {
      oldTsFileResource.writeUnlock();
    }
  }

  public static void operateClearCache() {
    ChunkCache.getInstance().clear();
    TimeSeriesMetadataCache.getInstance().clear();
    BloomFilterCache.getInstance().clear();
  }

  public static Optional<String> getNonSystemDatabaseName(String databaseName) {
    if (databaseName.startsWith(SchemaConstant.SYSTEM_DATABASE)) {
      return Optional.empty();
    }
    int lastIndex = databaseName.lastIndexOf("-");
    if (lastIndex == -1) {
      lastIndex = databaseName.length();
    }
    return Optional.of(databaseName.substring(0, lastIndex));
  }

  public Optional<String> getNonSystemDatabaseName() {
    return getNonSystemDatabaseName(databaseName);
  }

  /** Merge file under this database processor */
  public int compact() {
    writeLock("merge");
    CompactionScheduler.exclusiveLockCompactionSelection();
    try {
      return executeCompaction();
    } catch (InterruptedException ignored) {
      Thread.currentThread().interrupt();
      return 0;
    } finally {
      CompactionScheduler.exclusiveUnlockCompactionSelection();
      writeUnlock();
    }
  }

  /**
   * Load a new tsfile to unsequence dir.
   *
   * <p>Then, update the latestTimeForEachDevice and partitionLatestFlushedTimeForEachDevice.
   *
   * @param newTsFileResource tsfile resource @UsedBy load external tsfile module
   * @param deleteOriginFile whether to delete origin tsfile
   * @param isGeneratedByPipe whether the load tsfile request is generated by pipe
   */
  public void loadNewTsFile(
      final TsFileResource newTsFileResource,
      final boolean deleteOriginFile,
      final boolean isGeneratedByPipe)
      throws LoadFileException {
    final File tsfileToBeInserted = newTsFileResource.getTsFile();
    final long newFilePartitionId = newTsFileResource.getTimePartitionWithCheck();

    if (!TsFileValidator.getInstance().validateTsFile(newTsFileResource)) {
      throw new LoadFileException(
          "tsfile validate failed, " + newTsFileResource.getTsFile().getName());
    }

    writeLock("loadNewTsFile");
    try {
      newTsFileResource.setSeq(false);
      final String newFileName =
          getNewTsFileName(
              System.currentTimeMillis(),
              getAndSetNewVersion(newFilePartitionId, newTsFileResource),
              0,
              0);

      if (!newFileName.equals(tsfileToBeInserted.getName())) {
        logger.info(
            "TsFile {} must be renamed to {} for loading into the unsequence list.",
            tsfileToBeInserted.getName(),
            newFileName);
        newTsFileResource.setFile(
            fsFactory.getFile(tsfileToBeInserted.getParentFile(), newFileName));
      }
      loadTsFileToUnSequence(
          tsfileToBeInserted,
          newTsFileResource,
          newFilePartitionId,
          deleteOriginFile,
          isGeneratedByPipe);

      FileMetrics.getInstance()
          .addTsFile(
              newTsFileResource.getDatabaseName(),
              newTsFileResource.getDataRegionId(),
              newTsFileResource.getTsFile().length(),
              false,
              newTsFileResource.getTsFile().getName());

      if (config.isEnableSeparateData()) {
        final DataRegionId dataRegionId = new DataRegionId(Integer.parseInt(this.dataRegionId));
        final long timePartitionId = newTsFileResource.getTimePartition();
        if (!lastFlushTimeMap.checkAndCreateFlushedTimePartition(timePartitionId, true)) {
          TimePartitionManager.getInstance()
              .registerTimePartitionInfo(
                  new TimePartitionInfo(
                      dataRegionId,
                      timePartitionId,
                      false,
                      Long.MAX_VALUE,
                      lastFlushTimeMap.getMemSize(timePartitionId)));
        }
        updateDeviceLastFlushTime(newTsFileResource);
        TimePartitionManager.getInstance()
            .updateAfterFlushing(
                dataRegionId,
                timePartitionId,
                System.currentTimeMillis(),
                lastFlushTimeMap.getMemSize(timePartitionId),
                false);
      }

      logger.info("TsFile {} is successfully loaded in unsequence list.", newFileName);
    } catch (final DiskSpaceInsufficientException e) {
      logger.error(
          "Failed to append the tsfile {} to database processor {} because the disk space is insufficient.",
          tsfileToBeInserted.getAbsolutePath(),
          tsfileToBeInserted.getParentFile().getName());
      throw new LoadFileException(e);
    } finally {
      writeUnlock();
      DataNodeSchemaCache.getInstance().invalidateAll();
    }
  }

  /**
   * Set the version in "partition" to "version" if "version" is larger than the current version.
   */
  public void setPartitionFileVersionToMax(long partition, long version) {
    partitionMaxFileVersions.compute(
        partition, (prt, oldVer) -> computeMaxVersion(oldVer, version));
  }

  private long computeMaxVersion(Long oldVersion, Long newVersion) {
    if (oldVersion == null) {
      return newVersion;
    }
    return Math.max(oldVersion, newVersion);
  }

  /**
   * If the historical versions of a file is a sub-set of the given file's, (close and) remove it to
   * reduce unnecessary merge. Only used when the file sender and the receiver share the same file
   * close policy. Warning: DO NOT REMOVE
   */
  @SuppressWarnings("unused")
  public void removeFullyOverlapFiles(TsFileResource resource) {
    writeLock("removeFullyOverlapFiles");
    try {
      Iterator<TsFileResource> iterator = tsFileManager.getIterator(true);
      removeFullyOverlapFiles(resource, iterator, true);

      iterator = tsFileManager.getIterator(false);
      removeFullyOverlapFiles(resource, iterator, false);
    } finally {
      writeUnlock();
    }
  }

  private void removeFullyOverlapFiles(
      TsFileResource newTsFile, Iterator<TsFileResource> iterator, boolean isSeq) {
    while (iterator.hasNext()) {
      TsFileResource existingTsFile = iterator.next();
      if (newTsFile.isPlanRangeCovers(existingTsFile)
          && !newTsFile.getTsFile().equals(existingTsFile.getTsFile())
          && existingTsFile.tryWriteLock()) {
        logger.info(
            "{} is covered by {}: [{}, {}], [{}, {}], remove it",
            existingTsFile,
            newTsFile,
            existingTsFile.minPlanIndex,
            existingTsFile.maxPlanIndex,
            newTsFile.minPlanIndex,
            newTsFile.maxPlanIndex);
        // if we fail to lock the file, it means it is being queried or merged and we will not
        // wait until it is free, we will just leave it to the next merge
        try {
          removeFullyOverlapFile(existingTsFile, iterator, isSeq);
        } catch (Exception e) {
          logger.error(
              "Something gets wrong while removing FullyOverlapFiles: {}",
              existingTsFile.getTsFile().getAbsolutePath(),
              e);
        } finally {
          existingTsFile.writeUnlock();
        }
      }
    }
  }

  /**
   * Remove the given {@link TsFileResource}. If the corresponding {@link TsFileProcessor} is in the
   * working status, close it before remove the related resource files. maybe time-consuming for
   * closing a tsfile.
   */
  private void removeFullyOverlapFile(
      TsFileResource tsFileResource, Iterator<TsFileResource> iterator, boolean isSeq) {
    logger.info(
        "Removing a covered file {}, closed: {}", tsFileResource, tsFileResource.isClosed());
    if (!tsFileResource.isClosed()) {
      try {
        // also remove the TsFileProcessor if the overlapped file is not closed
        long timePartition = tsFileResource.getTimePartition();
        Map<Long, TsFileProcessor> fileProcessorMap =
            isSeq ? workSequenceTsFileProcessors : workUnsequenceTsFileProcessors;
        TsFileProcessor tsFileProcessor = fileProcessorMap.get(timePartition);
        if (tsFileProcessor != null && tsFileProcessor.getTsFileResource() == tsFileResource) {
          // have to take some time to close the tsFileProcessor
          tsFileProcessor.syncClose();
          fileProcessorMap.remove(timePartition);
        }
      } catch (Exception e) {
        logger.error("Cannot close {}", tsFileResource, e);
      }
    }
    tsFileManager.remove(tsFileResource, isSeq);
    iterator.remove();
    tsFileResource.remove();
  }

  private long getAndSetNewVersion(long timePartitionId, TsFileResource tsFileResource) {
    long version =
        partitionMaxFileVersions.compute(
            timePartitionId, (key, oldVersion) -> (oldVersion == null ? 1 : oldVersion + 1));
    tsFileResource.setVersion(version);
    return version;
  }

  /**
   * Execute the loading process by the type.
   *
   * @param tsFileResource tsfile resource to be loaded
   * @param filePartitionId the partition id of the new file
   * @param deleteOriginFile whether to delete the original file
   * @return load the file successfully @UsedBy sync module, load external tsfile module.
   */
  private boolean loadTsFileToUnSequence(
      final File tsFileToLoad,
      final TsFileResource tsFileResource,
      final long filePartitionId,
      final boolean deleteOriginFile,
      boolean isGeneratedByPipe)
      throws LoadFileException, DiskSpaceInsufficientException {
    final File targetFile;
    targetFile =
        fsFactory.getFile(
            TierManager.getInstance().getNextFolderForTsFile(0, false),
            databaseName
                + File.separatorChar
                + dataRegionId
                + File.separatorChar
                + filePartitionId
                + File.separator
                + tsFileResource.getTsFile().getName());
    tsFileResource.setFile(targetFile);
    if (tsFileManager.contains(tsFileResource, false)) {
      logger.error("The file {} has already been loaded in unsequence list", tsFileResource);
      return false;
    }

    logger.info(
        "Load tsfile in unsequence list, move file from {} to {}",
        tsFileToLoad.getAbsolutePath(),
        targetFile.getAbsolutePath());

    LoadTsFileRateLimiter.getInstance().acquire(tsFileResource.getTsFile().length());

    // move file from sync dir to data dir
    if (!targetFile.getParentFile().exists()) {
      targetFile.getParentFile().mkdirs();
    }
    try {
      if (deleteOriginFile) {
        FileUtils.moveFile(tsFileToLoad, targetFile);
      } else {
        Files.copy(tsFileToLoad.toPath(), targetFile.toPath());
      }
    } catch (final IOException e) {
      logger.error(
          "File renaming failed when loading tsfile. Origin: {}, Target: {}",
          tsFileToLoad.getAbsolutePath(),
          targetFile.getAbsolutePath(),
          e);
      throw new LoadFileException(
          String.format(
              "File renaming failed when loading tsfile. Origin: %s, Target: %s, because %s",
              tsFileToLoad.getAbsolutePath(), targetFile.getAbsolutePath(), e.getMessage()));
    }

    final File resourceFileToLoad =
        fsFactory.getFile(tsFileToLoad.getAbsolutePath() + RESOURCE_SUFFIX);
    final File targetResourceFile =
        fsFactory.getFile(targetFile.getAbsolutePath() + RESOURCE_SUFFIX);
    try {
      if (deleteOriginFile) {
        FileUtils.moveFile(resourceFileToLoad, targetResourceFile);
      } else {
        Files.copy(resourceFileToLoad.toPath(), targetResourceFile.toPath());
      }

    } catch (final IOException e) {
      logger.error(
          "File renaming failed when loading .resource file. Origin: {}, Target: {}",
          resourceFileToLoad.getAbsolutePath(),
          targetResourceFile.getAbsolutePath(),
          e);
      throw new LoadFileException(
          String.format(
              "File renaming failed when loading .resource file. Origin: %s, Target: %s, because %s",
              resourceFileToLoad.getAbsolutePath(),
              targetResourceFile.getAbsolutePath(),
              e.getMessage()));
    }

    final File modFileToLoad =
        fsFactory.getFile(tsFileToLoad.getAbsolutePath() + ModificationFile.FILE_SUFFIX);
    if (modFileToLoad.exists()) {
      // when successfully loaded, the filepath of the resource will be changed to the IoTDB data
      // dir, so we can add a suffix to find the old modification file.
      final File targetModFile =
          fsFactory.getFile(targetFile.getAbsolutePath() + ModificationFile.FILE_SUFFIX);
      try {
        Files.deleteIfExists(targetModFile.toPath());
      } catch (final IOException e) {
        logger.warn("Cannot delete localModFile {}", targetModFile, e);
      }
      try {
        if (deleteOriginFile) {
          FileUtils.moveFile(modFileToLoad, targetModFile);
        } else {
          Files.copy(modFileToLoad.toPath(), targetModFile.toPath());
        }
      } catch (final IOException e) {
        logger.error(
            "File renaming failed when loading .mod file. Origin: {}, Target: {}",
            modFileToLoad.getAbsolutePath(),
            targetModFile.getAbsolutePath(),
            e);
        throw new LoadFileException(
            String.format(
                "File renaming failed when loading .mod file. Origin: %s, Target: %s, because %s",
                modFileToLoad.getAbsolutePath(), targetModFile.getAbsolutePath(), e.getMessage()));
      } finally {
        // ModFile will be updated during the next call to `getModFile`
        tsFileResource.setModFile(null);
      }
    }

    // Listen before the tsFile is added into tsFile manager to avoid it being compacted
    PipeInsertionDataNodeListener.getInstance()
        .listenToTsFile(dataRegionId, tsFileResource, true, isGeneratedByPipe);

    // help tsfile resource degrade
    tsFileResourceManager.registerSealedTsFileResource(tsFileResource);

    tsFileManager.add(tsFileResource, false);

    return true;
  }

  /**
   * Get all working sequence tsfile processors
   *
   * @return all working sequence tsfile processors
   */
  public Collection<TsFileProcessor> getWorkSequenceTsFileProcessors() {
    return workSequenceTsFileProcessors.values();
  }

  public boolean removeTsFile(File fileToBeRemoved) {
    TsFileResource tsFileResourceToBeRemoved = unloadTsFileInside(fileToBeRemoved);
    if (tsFileResourceToBeRemoved == null) {
      return false;
    }
    tsFileResourceToBeRemoved.writeLock();
    try {
      tsFileResourceToBeRemoved.remove();
      logger.info("Remove tsfile {} successfully.", tsFileResourceToBeRemoved.getTsFile());
    } finally {
      tsFileResourceToBeRemoved.writeUnlock();
    }
    return true;
  }

  /**
   * Unload tsfile and move it to the target directory if it exists.
   *
   * <p>Firstly, unload the TsFileResource from sequenceFileList/unSequenceFileList.
   *
   * <p>Secondly, move the tsfile and .resource file to the target directory.
   *
   * @param fileToBeUnloaded tsfile to be unloaded
   * @return whether the file to be unloaded exists. @UsedBy load external tsfile module.
   */
  public boolean unloadTsfile(File fileToBeUnloaded, File targetDir) throws IOException {
    TsFileResource tsFileResourceToBeMoved = unloadTsFileInside(fileToBeUnloaded);
    if (tsFileResourceToBeMoved == null) {
      return false;
    }
    tsFileResourceToBeMoved.writeLock();
    try {
      tsFileResourceToBeMoved.moveTo(targetDir);
      logger.info(
          "Move tsfile {} to target dir {} successfully.",
          tsFileResourceToBeMoved.getTsFile(),
          targetDir.getPath());
    } finally {
      tsFileResourceToBeMoved.writeUnlock();
    }
    return true;
  }

  private TsFileResource unloadTsFileInside(File fileToBeUnloaded) {
    writeLock("unloadTsFileInside");
    TsFileResource unloadedTsFileResource = null;
    try {
      Iterator<TsFileResource> sequenceIterator = tsFileManager.getIterator(true);
      while (sequenceIterator.hasNext()) {
        TsFileResource sequenceResource = sequenceIterator.next();
        if (sequenceResource.getTsFile().getName().equals(fileToBeUnloaded.getName())) {
          unloadedTsFileResource = sequenceResource;
          tsFileManager.remove(unloadedTsFileResource, true);
          FileMetrics.getInstance()
              .deleteTsFile(true, Collections.singletonList(unloadedTsFileResource));
          break;
        }
      }
      if (unloadedTsFileResource == null) {
        Iterator<TsFileResource> unsequenceIterator = tsFileManager.getIterator(false);
        while (unsequenceIterator.hasNext()) {
          TsFileResource unsequenceResource = unsequenceIterator.next();
          if (unsequenceResource.getTsFile().getName().equals(fileToBeUnloaded.getName())) {
            unloadedTsFileResource = unsequenceResource;
            tsFileManager.remove(unloadedTsFileResource, false);
            FileMetrics.getInstance()
                .deleteTsFile(false, Collections.singletonList(unloadedTsFileResource));
            break;
          }
        }
      }
    } finally {
      writeUnlock();
    }
    return unloadedTsFileResource;
  }

  /**
   * Get all working unsequence tsfile processors
   *
   * @return all working unsequence tsfile processors
   */
  public Collection<TsFileProcessor> getWorkUnsequenceTsFileProcessors() {
    return workUnsequenceTsFileProcessors.values();
  }

  public List<TsFileResource> getSequenceFileList() {
    return tsFileManager.getTsFileList(true);
  }

  public List<TsFileResource> getUnSequenceFileList() {
    return tsFileManager.getTsFileList(false);
  }

  public String getDataRegionId() {
    return dataRegionId;
  }

  /**
   * Get the storageGroupPath with dataRegionId.
   *
   * @return data region path, like root.sg1/0
   */
  public String getStorageGroupPath() {
    return databaseName + File.separator + dataRegionId;
  }

  /**
   * Check if the data of "tsFileResource" all exist locally by comparing planIndexes in the
   * partition of "partitionNumber". This is available only when the IoTDB instances which generated
   * "tsFileResource" have the same plan indexes as the local one.
   *
   * @return true if any file contains plans with indexes no less than the max plan index of
   *     "tsFileResource", otherwise false.
   */
  public boolean isFileAlreadyExist(TsFileResource tsFileResource, long partitionNum) {
    // examine working processor first as they have the largest plan index
    return isFileAlreadyExistInWorking(
            tsFileResource, partitionNum, getWorkSequenceTsFileProcessors())
        || isFileAlreadyExistInWorking(
            tsFileResource, partitionNum, getWorkUnsequenceTsFileProcessors())
        || isFileAlreadyExistInClosed(tsFileResource, partitionNum, getSequenceFileList())
        || isFileAlreadyExistInClosed(tsFileResource, partitionNum, getUnSequenceFileList());
  }

  private boolean isFileAlreadyExistInClosed(
      TsFileResource tsFileResource, long partitionNum, Collection<TsFileResource> existingFiles) {
    for (TsFileResource resource : existingFiles) {
      if (resource.getTimePartition() == partitionNum
          && resource.getMaxPlanIndex() > tsFileResource.getMaxPlanIndex()) {
        logger.info(
            "{} is covered by a closed file {}: [{}, {}] [{}, {}]",
            tsFileResource,
            resource,
            tsFileResource.minPlanIndex,
            tsFileResource.maxPlanIndex,
            resource.minPlanIndex,
            resource.maxPlanIndex);
        return true;
      }
    }
    return false;
  }

  private boolean isFileAlreadyExistInWorking(
      TsFileResource tsFileResource,
      long partitionNum,
      Collection<TsFileProcessor> workingProcessors) {
    for (TsFileProcessor workingProcesssor : workingProcessors) {
      if (workingProcesssor.getTimeRangeId() == partitionNum) {
        TsFileResource workResource = workingProcesssor.getTsFileResource();
        boolean isCovered = workResource.getMaxPlanIndex() > tsFileResource.getMaxPlanIndex();
        if (isCovered) {
          logger.info(
              "{} is covered by a working file {}: [{}, {}] [{}, {}]",
              tsFileResource,
              workResource,
              tsFileResource.minPlanIndex,
              tsFileResource.maxPlanIndex,
              workResource.minPlanIndex,
              workResource.maxPlanIndex);
        }
        return isCovered;
      }
    }
    return false;
  }

  public void abortCompaction() {
    tsFileManager.setAllowCompaction(false);
    CompactionScheduleTaskManager.getInstance().unregisterDataRegion(this);
    List<AbstractCompactionTask> runningTasks =
        CompactionTaskManager.getInstance().abortCompaction(databaseName + "-" + dataRegionId);
    while (CompactionTaskManager.getInstance().isAnyTaskInListStillRunning(runningTasks)) {
      try {
        TimeUnit.MILLISECONDS.sleep(10);
      } catch (InterruptedException e) {
        logger.error("Thread get interrupted when waiting compaction to finish", e);
        Thread.currentThread().interrupt();
      }
    }
    isCompactionSelecting.set(false);
  }

  public TsFileManager getTsFileResourceManager() {
    return tsFileManager;
  }

  /**
   * Insert batch of rows belongs to one device
   *
   * @param insertRowsOfOneDeviceNode batch of rows belongs to one device
   */
  public void insert(InsertRowsOfOneDeviceNode insertRowsOfOneDeviceNode)
      throws WriteProcessException, BatchProcessException {
    StorageEngine.blockInsertionIfReject();
    long startTime = System.nanoTime();
    writeLock("InsertRowsOfOneDevice");
    PERFORMANCE_OVERVIEW_METRICS.recordScheduleLockCost(System.nanoTime() - startTime);
    try {
      if (deleted) {
        return;
      }
      long deviceTTL =
          DataNodeTTLCache.getInstance()
              .getTTL(insertRowsOfOneDeviceNode.getTargetPath().getNodes());
      long[] costsForMetrics = new long[4];
      Map<TsFileProcessor, InsertRowsNode> tsFileProcessorMap = new HashMap<>();
      for (int i = 0; i < insertRowsOfOneDeviceNode.getInsertRowNodeList().size(); i++) {
        InsertRowNode insertRowNode = insertRowsOfOneDeviceNode.getInsertRowNodeList().get(i);
        if (!CommonUtils.isAlive(insertRowNode.getTime(), deviceTTL)) {
          // we do not need to write these part of data, as they can not be queried
          // or the sub-plan has already been executed, we are retrying other sub-plans
          insertRowsOfOneDeviceNode
              .getResults()
              .put(
                  i,
                  RpcUtils.getStatus(
                      TSStatusCode.OUT_OF_TTL.getStatusCode(),
                      String.format(
                          "Insertion time [%s] is less than ttl time bound [%s]",
                          DateTimeUtils.convertLongToDate(insertRowNode.getTime()),
                          DateTimeUtils.convertLongToDate(
                              CommonDateTimeUtils.currentTime() - deviceTTL))));
          continue;
        }
        // init map
        long timePartitionId = TimePartitionUtils.getTimePartitionId(insertRowNode.getTime());

        if (config.isEnableSeparateData()
            && !lastFlushTimeMap.checkAndCreateFlushedTimePartition(timePartitionId, true)) {
          TimePartitionManager.getInstance()
              .registerTimePartitionInfo(
                  new TimePartitionInfo(
                      new DataRegionId(Integer.valueOf(dataRegionId)),
                      timePartitionId,
                      true,
                      Long.MAX_VALUE,
                      0));
        }

        boolean isSequence =
            config.isEnableSeparateData()
                && insertRowNode.getTime()
                    > lastFlushTimeMap.getFlushedTime(timePartitionId, insertRowNode.getDeviceID());
        TsFileProcessor tsFileProcessor = getOrCreateTsFileProcessor(timePartitionId, isSequence);
        if (tsFileProcessor == null) {
          continue;
        }
        int finalI = i;
        tsFileProcessorMap.compute(
            tsFileProcessor,
            (k, v) -> {
              if (v == null) {
                v = new InsertRowsNode(insertRowsOfOneDeviceNode.getPlanNodeId());
                v.setSearchIndex(insertRowNode.getSearchIndex());
<<<<<<< HEAD
=======
                v.setAligned(insertRowNode.isAligned());
                if (insertRowNode.isGeneratedByPipe()) {
                  v.markAsGeneratedByPipe();
                }
                if (insertRowNode.isGeneratedByRemoteConsensusLeader()) {
                  v.markAsGeneratedByRemoteConsensusLeader();
                }
>>>>>>> 3f4fa64c
              }
              v.addOneInsertRowNode(insertRowNode, finalI);
              v.updateProgressIndex(insertRowNode.getProgressIndex());
              return v;
            });
      }
      List<InsertRowNode> executedInsertRowNodeList = new ArrayList<>();
      for (Map.Entry<TsFileProcessor, InsertRowsNode> entry : tsFileProcessorMap.entrySet()) {
        TsFileProcessor tsFileProcessor = entry.getKey();
        InsertRowsNode subInsertRowsNode = entry.getValue();
        try {
          tsFileProcessor.insert(subInsertRowsNode, costsForMetrics);
        } catch (WriteProcessException e) {
          insertRowsOfOneDeviceNode
              .getResults()
              .put(
                  subInsertRowsNode.getInsertRowNodeIndexList().get(0),
                  RpcUtils.getStatus(e.getErrorCode(), e.getMessage()));
        }
        executedInsertRowNodeList.addAll(subInsertRowsNode.getInsertRowNodeList());

        // check memtable size and may asyncTryToFlush the work memtable
        if (tsFileProcessor.shouldFlush()) {
          fileFlushPolicy.apply(this, tsFileProcessor, tsFileProcessor.isSequence());
        }
      }

      PERFORMANCE_OVERVIEW_METRICS.recordCreateMemtableBlockCost(costsForMetrics[0]);
      PERFORMANCE_OVERVIEW_METRICS.recordScheduleMemoryBlockCost(costsForMetrics[1]);
      PERFORMANCE_OVERVIEW_METRICS.recordScheduleWalCost(costsForMetrics[2]);
      PERFORMANCE_OVERVIEW_METRICS.recordScheduleMemTableCost(costsForMetrics[3]);
      if (CommonDescriptor.getInstance().getConfig().isLastCacheEnable()) {
        if (!insertRowsOfOneDeviceNode.isGeneratedByRemoteConsensusLeader()) {
          // disable updating last cache on follower
          startTime = System.nanoTime();
          tryToUpdateInsertRowsLastCache(executedInsertRowNodeList);
          PERFORMANCE_OVERVIEW_METRICS.recordScheduleUpdateLastCacheCost(
              System.nanoTime() - startTime);
        }
      }
    } finally {
      writeUnlock();
    }
    if (!insertRowsOfOneDeviceNode.getResults().isEmpty()) {
      throw new BatchProcessException("Partial failed inserting rows of one device");
    }
  }

  public void insert(InsertRowsNode insertRowsNode)
      throws BatchProcessException, WriteProcessRejectException {
    StorageEngine.blockInsertionIfReject();
    long startTime = System.nanoTime();
    writeLock("InsertRows");
    PERFORMANCE_OVERVIEW_METRICS.recordScheduleLockCost(System.nanoTime() - startTime);
    try {
      if (deleted) {
        return;
      }
      boolean[] areSequence = new boolean[insertRowsNode.getInsertRowNodeList().size()];
      long[] timePartitionIds = new long[insertRowsNode.getInsertRowNodeList().size()];
      for (int i = 0; i < insertRowsNode.getInsertRowNodeList().size(); i++) {
        InsertRowNode insertRowNode = insertRowsNode.getInsertRowNodeList().get(i);
        long deviceTTL =
            DataNodeTTLCache.getInstance()
                .getTTL(
                    Arrays.stream(insertRowNode.getDeviceID().getSegments())
                        .map(seg -> seg != null ? seg.toString() : null)
                        .toArray(String[]::new));
        if (!CommonUtils.isAlive(insertRowNode.getTime(), deviceTTL)) {
          insertRowsNode
              .getResults()
              .put(
                  i,
                  RpcUtils.getStatus(
                      TSStatusCode.OUT_OF_TTL.getStatusCode(),
                      String.format(
                          "Insertion time [%s] is less than ttl time bound [%s]",
                          DateTimeUtils.convertLongToDate(insertRowNode.getTime()),
                          DateTimeUtils.convertLongToDate(
                              CommonDateTimeUtils.currentTime() - deviceTTL))));
          continue;
        }
        // init map
        timePartitionIds[i] = TimePartitionUtils.getTimePartitionId(insertRowNode.getTime());

        if (config.isEnableSeparateData()
            && !lastFlushTimeMap.checkAndCreateFlushedTimePartition(timePartitionIds[i], true)) {
          TimePartitionManager.getInstance()
              .registerTimePartitionInfo(
                  new TimePartitionInfo(
                      new DataRegionId(Integer.parseInt(dataRegionId)),
                      timePartitionIds[i],
                      true,
                      Long.MAX_VALUE,
                      0));
        }
        areSequence[i] =
            config.isEnableSeparateData()
                && insertRowNode.getTime()
                    > lastFlushTimeMap.getFlushedTime(
                        timePartitionIds[i], insertRowNode.getDeviceID());
      }
      List<InsertRowNode> executedInsertRowNodeList =
          insertToTsFileProcessors(insertRowsNode, areSequence, timePartitionIds);

      if (CommonDescriptor.getInstance().getConfig().isLastCacheEnable()) {
        if (!insertRowsNode.isGeneratedByRemoteConsensusLeader()) {
          // disable updating last cache on follower
          startTime = System.nanoTime();
          tryToUpdateInsertRowsLastCache(executedInsertRowNodeList);
          PERFORMANCE_OVERVIEW_METRICS.recordScheduleUpdateLastCacheCost(
              System.nanoTime() - startTime);
        }
      }

      if (!insertRowsNode.getResults().isEmpty()) {
        throw new BatchProcessException("Partial failed inserting rows");
      }
    } finally {
      writeUnlock();
    }
  }

  /**
   * Insert batch of tablets belongs to multiple devices
   *
   * @param insertMultiTabletsNode batch of tablets belongs to multiple devices
   */
  public void insertTablets(InsertMultiTabletsNode insertMultiTabletsNode)
      throws BatchProcessException {
    for (int i = 0; i < insertMultiTabletsNode.getInsertTabletNodeList().size(); i++) {
      InsertTabletNode insertTabletNode = insertMultiTabletsNode.getInsertTabletNodeList().get(i);
      try {
        insertTablet(insertTabletNode);
      } catch (WriteProcessException e) {
        insertMultiTabletsNode
            .getResults()
            .put(i, RpcUtils.getStatus(e.getErrorCode(), e.getMessage()));
      } catch (BatchProcessException e) {
        // for each error
        TSStatus firstStatus = null;
        for (TSStatus status : e.getFailingStatus()) {
          if (status.getCode() != TSStatusCode.SUCCESS_STATUS.getStatusCode()) {
            firstStatus = status;
          }
          // return WRITE_PROCESS_REJECT directly for the consensus retry logic
          if (status.getCode() == TSStatusCode.WRITE_PROCESS_REJECT.getStatusCode()) {
            insertMultiTabletsNode.getResults().put(i, status);
            throw new BatchProcessException("Rejected inserting multi tablets");
          }
        }
        insertMultiTabletsNode.getResults().put(i, firstStatus);
      }
    }

    if (!insertMultiTabletsNode.getResults().isEmpty()) {
      throw new BatchProcessException("Partial failed inserting multi tablets");
    }
  }

  /**
   * @return the disk space occupied by this data region, unit is MB
   */
  public long countRegionDiskSize() {
    AtomicLong diskSize = new AtomicLong(0);
    TierManager.getInstance()
        .getAllLocalFilesFolders()
        .forEach(
            folder -> {
              folder = folder + File.separator + databaseName + File.separator + dataRegionId;
              countFolderDiskSize(folder, diskSize);
            });
    return diskSize.get() / 1024 / 1024;
  }

  /**
   * @param folder the folder's path
   * @param diskSize the disk space occupied by this folder, unit is MB
   */
  private void countFolderDiskSize(String folder, AtomicLong diskSize) {
    File file = FSFactoryProducer.getFSFactory().getFile(folder);
    File[] allFile = file.listFiles();
    if (allFile == null) {
      return;
    }
    for (File f : allFile) {
      if (f.isFile()) {
        diskSize.addAndGet(f.length());
      } else if (f.isDirectory()) {
        countFolderDiskSize(f.getAbsolutePath(), diskSize);
      }
    }
  }

  public File getDataRegionSysDir() {
    return dataRegionSysDir;
  }

  public void addSettleFilesToList(
      List<TsFileResource> seqResourcesToBeSettled,
      List<TsFileResource> unseqResourcesToBeSettled,
      List<String> tsFilePaths) {
    if (tsFilePaths.isEmpty()) {
      for (TsFileResource resource : tsFileManager.getTsFileList(true)) {
        if (!resource.isClosed()) {
          continue;
        }
        resource.setSettleTsFileCallBack(this::settleTsFileCallBack);
        seqResourcesToBeSettled.add(resource);
      }
      for (TsFileResource resource : tsFileManager.getTsFileList(false)) {
        if (!resource.isClosed()) {
          continue;
        }
        resource.setSettleTsFileCallBack(this::settleTsFileCallBack);
        unseqResourcesToBeSettled.add(resource);
      }
    } else {
      for (String tsFilePath : tsFilePaths) {
        File fileToBeSettled = new File(tsFilePath);
        if ("sequence"
            .equals(
                fileToBeSettled
                    .getParentFile()
                    .getParentFile()
                    .getParentFile()
                    .getParentFile()
                    .getName())) {
          for (TsFileResource resource : tsFileManager.getTsFileList(true)) {
            if (resource.getTsFile().getAbsolutePath().equals(tsFilePath)) {
              resource.setSettleTsFileCallBack(this::settleTsFileCallBack);
              seqResourcesToBeSettled.add(resource);
              break;
            }
          }
        } else {
          for (TsFileResource resource : tsFileManager.getTsFileList(false)) {
            if (resource.getTsFile().getAbsolutePath().equals(tsFilePath)) {
              unseqResourcesToBeSettled.add(resource);
              break;
            }
          }
        }
      }
    }
  }

  public void setCustomCloseFileListeners(List<CloseFileListener> customCloseFileListeners) {
    this.customCloseFileListeners = customCloseFileListeners;
  }

  public void setCustomFlushListeners(List<FlushListener> customFlushListeners) {
    this.customFlushListeners = customFlushListeners;
  }

  public void setAllowCompaction(boolean allowCompaction) {
    this.tsFileManager.setAllowCompaction(allowCompaction);
  }

  @FunctionalInterface
  public interface CloseTsFileCallBack {

    void call(TsFileProcessor caller) throws TsFileProcessorException, IOException;
  }

  @FunctionalInterface
  public interface UpdateEndTimeCallBack {

    void call(TsFileProcessor caller, Map<IDeviceID, Long> updateMap, long systemFlushTime);
  }

  @FunctionalInterface
  public interface SettleTsFileCallBack {

    void call(TsFileResource oldTsFileResource, List<TsFileResource> newTsFileResources)
        throws WriteProcessException;
  }

  public List<Long> getTimePartitions() {
    return new ArrayList<>(partitionMaxFileVersions.keySet());
  }

  public Long getLatestTimePartition() {
    return getTimePartitions().stream().max(Long::compareTo).orElse(0L);
  }

  public String getInsertWriteLockHolder() {
    return insertWriteLockHolder;
  }

  /** This method could only be used in iot consensus */
  public Optional<IWALNode> getWALNode() {
    if (!config.getDataRegionConsensusProtocolClass().equals(ConsensusFactory.IOT_CONSENSUS)) {
      return Optional.empty();
    }
    // identifier should be same with getTsFileProcessor method
    return Optional.of(
        WALManager.getInstance()
            .applyForWALNode(databaseName + FILE_NAME_SEPARATOR + dataRegionId));
  }

  /** Wait for this data region successfully deleted */
  public void waitForDeleted() {
    writeLock("waitForDeleted");
    try {
      if (!deleted) {
        deletedCondition.await();
      }
      FileMetrics.getInstance().deleteRegion(databaseName, dataRegionId);
    } catch (InterruptedException e) {
      logger.error("Interrupted When waiting for data region deleted.");
      Thread.currentThread().interrupt();
    } finally {
      writeUnlock();
    }
  }

  /** Release all threads waiting for this data region successfully deleted */
  public void markDeleted() {
    writeLock("markDeleted");
    try {
      deleted = true;
      releaseDirectBufferMemory();
      deletedCondition.signalAll();
    } finally {
      writeUnlock();
    }
  }

  private void acquireDirectBufferMemory() throws DataRegionException {
    long acquireDirectBufferMemCost = 0;
    if (config.getDataRegionConsensusProtocolClass().equals(ConsensusFactory.IOT_CONSENSUS)
        || config.getDataRegionConsensusProtocolClass().equals(ConsensusFactory.FAST_IOT_CONSENSUS)
        || config.getDataRegionConsensusProtocolClass().equals(ConsensusFactory.IOT_CONSENSUS_V2)) {
      acquireDirectBufferMemCost = config.getWalBufferSize();
    } else if (config
        .getDataRegionConsensusProtocolClass()
        .equals(ConsensusFactory.RATIS_CONSENSUS)) {
      acquireDirectBufferMemCost = config.getDataRatisConsensusLogAppenderBufferSizeMax();
    }
    if (!SystemInfo.getInstance().addDirectBufferMemoryCost(acquireDirectBufferMemCost)) {
      throw new DataRegionException(
          "Total allocated memory for direct buffer will be "
              + (SystemInfo.getInstance().getDirectBufferMemoryCost() + acquireDirectBufferMemCost)
              + ", which is greater than limit mem cost: "
              + SystemInfo.getInstance().getTotalDirectBufferMemorySizeLimit());
    }
    this.directBufferMemoryCost = acquireDirectBufferMemCost;
  }

  private void releaseDirectBufferMemory() {
    SystemInfo.getInstance().decreaseDirectBufferMemoryCost(directBufferMemoryCost);
    // avoid repeated deletion
    this.directBufferMemoryCost = 0;
  }

  /* Be careful, the thread that calls this method may not hold the write lock!!*/
  public void degradeFlushTimeMap(long timePartitionId) {
    lastFlushTimeMap.degradeLastFlushTime(timePartitionId);
  }

  public long getMemCost() {
    return dataRegionInfo.getMemCost();
  }

  private void renameAndHandleError(String originFileName, String newFileName) {
    try {
      File originFile = new File(originFileName);
      if (originFile.exists()) {
        Files.move(originFile.toPath(), Paths.get(newFileName));
      }
    } catch (IOException e) {
      logger.error("Failed to rename {} to {},", originFileName, newFileName, e);
    }
  }

  public void compactFileTimeIndexCache() {
    tsFileManager.compactFileTimeIndexCache();
  }

  @TestOnly
  public ILastFlushTimeMap getLastFlushTimeMap() {
    return lastFlushTimeMap;
  }

  @TestOnly
  public TsFileManager getTsFileManager() {
    return tsFileManager;
  }
}<|MERGE_RESOLUTION|>--- conflicted
+++ resolved
@@ -1447,16 +1447,12 @@
             if (v == null) {
               v = insertRowsNode.emptyClone();
               v.setSearchIndex(insertRowNode.getSearchIndex());
-<<<<<<< HEAD
-=======
-              v.setAligned(insertRowNode.isAligned());
               if (insertRowNode.isGeneratedByPipe()) {
                 v.markAsGeneratedByPipe();
               }
               if (insertRowNode.isGeneratedByRemoteConsensusLeader()) {
                 v.markAsGeneratedByRemoteConsensusLeader();
               }
->>>>>>> 3f4fa64c
             }
             v.addOneInsertRowNode(insertRowNode, finalI);
             v.updateProgressIndex(insertRowNode.getProgressIndex());
@@ -3542,16 +3538,12 @@
               if (v == null) {
                 v = new InsertRowsNode(insertRowsOfOneDeviceNode.getPlanNodeId());
                 v.setSearchIndex(insertRowNode.getSearchIndex());
-<<<<<<< HEAD
-=======
-                v.setAligned(insertRowNode.isAligned());
                 if (insertRowNode.isGeneratedByPipe()) {
                   v.markAsGeneratedByPipe();
                 }
                 if (insertRowNode.isGeneratedByRemoteConsensusLeader()) {
                   v.markAsGeneratedByRemoteConsensusLeader();
                 }
->>>>>>> 3f4fa64c
               }
               v.addOneInsertRowNode(insertRowNode, finalI);
               v.updateProgressIndex(insertRowNode.getProgressIndex());
