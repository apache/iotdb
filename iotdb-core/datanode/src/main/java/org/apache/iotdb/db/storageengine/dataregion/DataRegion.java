--- conflicted
+++ resolved
@@ -1805,58 +1805,6 @@
     }
   }
 
-<<<<<<< HEAD
-  /**
-   * @param tsFileResources includes sealed and unsealed tsfile resources
-   * @return fill unsealed tsfile resources with memory data and ChunkMetadataList of data in disk
-   */
-  private List<TsFileResource> getFileResourceListForQuery(
-      Collection<TsFileResource> tsFileResources,
-      List<IFullPath> pathList,
-      IDeviceID singleDeviceId,
-      QueryContext context,
-      Filter globalTimeFilter,
-      boolean isSeq)
-      throws MetadataException {
-
-    if (context.isDebug()) {
-      DEBUG_LOGGER.info(
-          "Path: {}, get tsfile list: {} isSeq: {} timefilter: {}",
-          pathList,
-          tsFileResources,
-          isSeq,
-          (globalTimeFilter == null ? "null" : globalTimeFilter));
-    }
-
-    List<TsFileResource> tsFileResourcesForQuery = new ArrayList<>();
-
-    long timeLowerBound =
-        dataTTL != Long.MAX_VALUE ? CommonDateTimeUtils.currentTime() - dataTTL : Long.MIN_VALUE;
-    context.setQueryTimeLowerBound(timeLowerBound);
-
-    for (TsFileResource tsFileResource : tsFileResources) {
-      if (!tsFileResource.isSatisfied(
-          singleDeviceId, globalTimeFilter, isSeq, dataTTL, context.isDebug())) {
-        continue;
-      }
-      closeQueryLock.readLock().lock();
-      try {
-        if (tsFileResource.isClosed()) {
-          tsFileResourcesForQuery.add(tsFileResource);
-        } else {
-          tsFileResource.getProcessor().query(pathList, context, tsFileResourcesForQuery);
-        }
-      } catch (IOException e) {
-        throw new MetadataException(e);
-      } finally {
-        closeQueryLock.readLock().unlock();
-      }
-    }
-    return tsFileResourcesForQuery;
-  }
-
-=======
->>>>>>> 9465ac24
   @Override
   public IQueryDataSource queryForSeriesRegionScan(
       List<IFullPath> pathList,
@@ -2019,8 +1967,8 @@
    */
   private List<TsFileResource> getFileResourceListForQuery(
       Collection<TsFileResource> tsFileResources,
-      List<PartialPath> pathList,
-      String singleDeviceId,
+      List<IFullPath> pathList,
+      IDeviceID singleDeviceId,
       QueryContext context,
       Filter globalTimeFilter,
       boolean isSeq)
@@ -2038,11 +1986,7 @@
     List<TsFileResource> tsfileResourcesForQuery = new ArrayList<>();
 
     for (TsFileResource tsFileResource : tsFileResources) {
-      if (!tsFileResource.isSatisfied(
-          singleDeviceId == null ? null : new PlainDeviceID(singleDeviceId),
-          globalTimeFilter,
-          isSeq,
-          context.isDebug())) {
+      if (!tsFileResource.isSatisfied(singleDeviceId, globalTimeFilter, isSeq, context.isDebug())) {
         continue;
       }
       closeQueryLock.readLock().lock();
