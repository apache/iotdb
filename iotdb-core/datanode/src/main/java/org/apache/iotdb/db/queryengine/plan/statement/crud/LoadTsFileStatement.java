--- conflicted
+++ resolved
@@ -255,14 +255,11 @@
     this.deleteAfterLoad = LoadTsFileConfigurator.parseOrGetDefaultOnSuccess(loadAttributes);
     this.convertOnTypeMismatch =
         LoadTsFileConfigurator.parseOrGetDefaultConvertOnTypeMismatch(loadAttributes);
-<<<<<<< HEAD
     this.tabletConversionThreshold =
         LoadTsFileConfigurator.parseOrGetDefaultTabletConversionThreshold(loadAttributes);
     this.model =
         LoadTsFileConfigurator.parseOrGetDefaultModel(
             loadAttributes, LoadTsFileConfigurator.MODEL_TREE_VALUE);
-=======
->>>>>>> 662de311
   }
 
   @Override
@@ -289,13 +286,10 @@
     loadAttributes.put(
         ON_SUCCESS_KEY, deleteAfterLoad ? ON_SUCCESS_DELETE_VALUE : ON_SUCCESS_NONE_VALUE);
     loadAttributes.put(CONVERT_ON_TYPE_MISMATCH_KEY, String.valueOf(convertOnTypeMismatch));
-<<<<<<< HEAD
     loadAttributes.put(TABLET_CONVERSION_THRESHOLD_KEY, String.valueOf(tabletConversionThreshold));
     if (model != null) {
       loadAttributes.put(MODEL_KEY, model);
     }
-=======
->>>>>>> 662de311
 
     return new LoadTsFile(null, file.getAbsolutePath(), loadAttributes);
   }
