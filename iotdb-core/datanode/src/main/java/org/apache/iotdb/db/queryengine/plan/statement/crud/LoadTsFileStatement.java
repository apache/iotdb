/*
 * Licensed to the Apache Software Foundation (ASF) under one
 * or more contributor license agreements.  See the NOTICE file
 * distributed with this work for additional information
 * regarding copyright ownership.  The ASF licenses this file
 * to you under the Apache License, Version 2.0 (the
 * "License"); you may not use this file except in compliance
 * with the License.  You may obtain a copy of the License at
 *
 *     http://www.apache.org/licenses/LICENSE-2.0
 *
 * Unless required by applicable law or agreed to in writing,
 * software distributed under the License is distributed on an
 * "AS IS" BASIS, WITHOUT WARRANTIES OR CONDITIONS OF ANY
 * KIND, either express or implied.  See the License for the
 * specific language governing permissions and limitations
 * under the License.
 */

package org.apache.iotdb.db.queryengine.plan.statement.crud;

import org.apache.iotdb.common.rpc.thrift.TSStatus;
import org.apache.iotdb.commons.path.PartialPath;
import org.apache.iotdb.db.conf.IoTDBDescriptor;
import org.apache.iotdb.db.queryengine.common.MPPQueryContext;
import org.apache.iotdb.db.queryengine.plan.relational.sql.ast.LoadTsFile;
import org.apache.iotdb.db.queryengine.plan.statement.Statement;
import org.apache.iotdb.db.queryengine.plan.statement.StatementType;
import org.apache.iotdb.db.queryengine.plan.statement.StatementVisitor;
import org.apache.iotdb.db.storageengine.dataregion.tsfile.TsFileResource;
import org.apache.iotdb.db.storageengine.load.config.LoadTsFileConfigurator;
import org.apache.iotdb.rpc.TSStatusCode;

import org.apache.tsfile.annotations.TableModel;
import org.apache.tsfile.common.constant.TsFileConstant;

import java.io.File;
import java.io.FileNotFoundException;
import java.io.IOException;
import java.util.ArrayList;
import java.util.Collections;
import java.util.HashMap;
import java.util.List;
import java.util.Map;

import static org.apache.iotdb.db.storageengine.load.config.LoadTsFileConfigurator.CONVERT_ON_TYPE_MISMATCH_KEY;
import static org.apache.iotdb.db.storageengine.load.config.LoadTsFileConfigurator.DATABASE_LEVEL_KEY;
import static org.apache.iotdb.db.storageengine.load.config.LoadTsFileConfigurator.DATABASE_NAME_KEY;
import static org.apache.iotdb.db.storageengine.load.config.LoadTsFileConfigurator.LOAD_WITH_MODS_KEY;
import static org.apache.iotdb.db.storageengine.load.config.LoadTsFileConfigurator.MODEL_KEY;
import static org.apache.iotdb.db.storageengine.load.config.LoadTsFileConfigurator.ON_SUCCESS_DELETE_VALUE;
import static org.apache.iotdb.db.storageengine.load.config.LoadTsFileConfigurator.ON_SUCCESS_KEY;
import static org.apache.iotdb.db.storageengine.load.config.LoadTsFileConfigurator.ON_SUCCESS_NONE_VALUE;

public class LoadTsFileStatement extends Statement {

  private final File file;
  private int databaseLevel; // For loading to tree-model only
  private String database; // For loading to table-model only
<<<<<<< HEAD
  private boolean verifySchema;
  private boolean deleteAfterLoad;
  private boolean autoCreateDatabase;
  private boolean loadWithMods;
=======
  private boolean verifySchema = true;
  private boolean deleteAfterLoad = false;
  private boolean convertOnTypeMismatch = true;
  private boolean autoCreateDatabase = true;
>>>>>>> f3ebf521
  private String model = LoadTsFileConfigurator.MODEL_TREE_VALUE;

  private Map<String, String> loadAttributes;

  private final List<File> tsFiles;
  private final List<TsFileResource> resources;
  private final List<Long> writePointCountList;

  public LoadTsFileStatement(final String filePath) throws FileNotFoundException {
    this.file = new File(filePath);
    this.databaseLevel = IoTDBDescriptor.getInstance().getConfig().getDefaultStorageGroupLevel();
    this.verifySchema = true;
    this.deleteAfterLoad = false;
    this.convertOnTypeMismatch = true;
    this.autoCreateDatabase = IoTDBDescriptor.getInstance().getConfig().isAutoCreateSchemaEnabled();
    this.loadWithMods = true;
    this.resources = new ArrayList<>();
    this.writePointCountList = new ArrayList<>();
    this.statementType = StatementType.MULTI_BATCH_INSERT;

    this.tsFiles = processTsFile(file);
  }

  public static List<File> processTsFile(final File file) throws FileNotFoundException {
    final List<File> tsFiles = new ArrayList<>();
    if (file.isFile()) {
      tsFiles.add(file);
    } else {
      if (file.listFiles() == null) {
        throw new FileNotFoundException(
            String.format(
                "Can not find %s on this machine, notice that load can only handle files on this machine.",
                file.getPath()));
      }
      tsFiles.addAll(findAllTsFile(file));
    }
    sortTsFiles(tsFiles);
    return tsFiles;
  }

  protected LoadTsFileStatement() {
    this.file = null;
    this.databaseLevel = IoTDBDescriptor.getInstance().getConfig().getDefaultStorageGroupLevel();
    this.verifySchema = true;
    this.deleteAfterLoad = false;
    this.convertOnTypeMismatch = true;
    this.autoCreateDatabase = IoTDBDescriptor.getInstance().getConfig().isAutoCreateSchemaEnabled();
    this.tsFiles = new ArrayList<>();
    this.resources = new ArrayList<>();
    this.writePointCountList = new ArrayList<>();
    this.statementType = StatementType.MULTI_BATCH_INSERT;
  }

  private static List<File> findAllTsFile(File file) {
    final File[] files = file.listFiles();
    if (files == null) {
      return Collections.emptyList();
    }

    final List<File> tsFiles = new ArrayList<>();
    for (File nowFile : files) {
      if (nowFile.getName().endsWith(TsFileConstant.TSFILE_SUFFIX)) {
        tsFiles.add(nowFile);
      } else if (nowFile.isDirectory()) {
        tsFiles.addAll(findAllTsFile(nowFile));
      }
    }
    return tsFiles;
  }

  private static void sortTsFiles(final List<File> files) {
    files.sort(
        (o1, o2) -> {
          final String file1Name = o1.getName();
          final String file2Name = o2.getName();
          try {
            return TsFileResource.checkAndCompareFileName(file1Name, file2Name);
          } catch (IOException e) {
            return file1Name.compareTo(file2Name);
          }
        });
  }

<<<<<<< HEAD
  public void setDeleteAfterLoad(final boolean deleteAfterLoad) {
    this.deleteAfterLoad = deleteAfterLoad;
  }

  public void setDatabaseLevel(final int databaseLevel) {
    this.databaseLevel = databaseLevel;
  }

  public void setDatabase(final String database) {
    this.database = database;
  }

  public void setModel(final String model) {
    this.model = model;
=======
  public void setDatabaseLevel(int databaseLevel) {
    this.databaseLevel = databaseLevel;
  }

  public int getDatabaseLevel() {
    return databaseLevel;
  }

  public void setDatabase(String database) {
    this.database = database;
  }

  public String getDatabase() {
    return database;
>>>>>>> f3ebf521
  }

  public void setVerifySchema(final boolean verifySchema) {
    this.verifySchema = verifySchema;
  }

<<<<<<< HEAD
  public void setAutoCreateDatabase(final boolean autoCreateDatabase) {
    this.autoCreateDatabase = autoCreateDatabase;
  }

=======
>>>>>>> f3ebf521
  public boolean isVerifySchema() {
    return verifySchema;
  }

  public void setDeleteAfterLoad(boolean deleteAfterLoad) {
    this.deleteAfterLoad = deleteAfterLoad;
  }

  public boolean isDeleteAfterLoad() {
    return deleteAfterLoad;
  }

  public void setConvertOnTypeMismatch(boolean convertOnTypeMismatch) {
    this.convertOnTypeMismatch = convertOnTypeMismatch;
  }

<<<<<<< HEAD
  public boolean isLoadWithMods() {
    return loadWithMods;
  }

  public int getDatabaseLevel() {
    return databaseLevel;
=======
  public boolean isConvertOnTypeMismatch() {
    return convertOnTypeMismatch;
>>>>>>> f3ebf521
  }

  public void setAutoCreateDatabase(boolean autoCreateDatabase) {
    this.autoCreateDatabase = autoCreateDatabase;
  }

  public boolean isAutoCreateDatabase() {
    return autoCreateDatabase;
  }

  public void setModel(String model) {
    this.model = model;
  }

  public String getModel() {
    return model;
  }

  public List<File> getTsFiles() {
    return tsFiles;
  }

  public void addTsFileResource(final TsFileResource resource) {
    resources.add(resource);
  }

  public List<TsFileResource> getResources() {
    return resources;
  }

  public void addWritePointCount(final long writePointCount) {
    writePointCountList.add(writePointCount);
  }

  public long getWritePointCount(final int resourceIndex) {
    return writePointCountList.get(resourceIndex);
  }

  public void setLoadAttributes(final Map<String, String> loadAttributes) {
    this.loadAttributes = loadAttributes;
    initAttributes();
  }

  private void initAttributes() {
    this.databaseLevel = LoadTsFileConfigurator.parseOrGetDefaultDatabaseLevel(loadAttributes);
    this.database = LoadTsFileConfigurator.parseDatabaseName(loadAttributes);
    this.deleteAfterLoad = LoadTsFileConfigurator.parseOrGetDefaultOnSuccess(loadAttributes);
    this.convertOnTypeMismatch =
        LoadTsFileConfigurator.parseOrGetDefaultConvertOnTypeMismatch(loadAttributes);
    this.model =
        LoadTsFileConfigurator.parseOrGetDefaultModel(
            loadAttributes, LoadTsFileConfigurator.MODEL_TREE_VALUE);
    this.loadWithMods = LoadTsFileConfigurator.parseOrGetDefaultLoadWithMod(loadAttributes);
  }

  @Override
  public List<PartialPath> getPaths() {
    return Collections.emptyList();
  }

  @Override
  public TSStatus checkPermissionBeforeProcess(final String userName) {
    // no need to check here, it will be checked in process phase
    return new TSStatus(TSStatusCode.SUCCESS_STATUS.getStatusCode());
  }

  @TableModel
  @Override
  public org.apache.iotdb.db.queryengine.plan.relational.sql.ast.Statement toRelationalStatement(
      final MPPQueryContext context) {
    loadAttributes = new HashMap<>();

    loadAttributes.put(DATABASE_LEVEL_KEY, String.valueOf(databaseLevel));
    if (database != null) {
      loadAttributes.put(DATABASE_NAME_KEY, database);
    }
    loadAttributes.put(
        ON_SUCCESS_KEY, deleteAfterLoad ? ON_SUCCESS_DELETE_VALUE : ON_SUCCESS_NONE_VALUE);
    loadAttributes.put(CONVERT_ON_TYPE_MISMATCH_KEY, String.valueOf(convertOnTypeMismatch));
    if (model != null) {
      loadAttributes.put(MODEL_KEY, model);
    }
<<<<<<< HEAD
    loadAttributes.put(LOAD_WITH_MODS_KEY, String.valueOf(loadWithMods));
=======

>>>>>>> f3ebf521
    return new LoadTsFile(null, file.getAbsolutePath(), loadAttributes);
  }

  @Override
  public <R, C> R accept(final StatementVisitor<R, C> visitor, C context) {
    return visitor.visitLoadFile(this, context);
  }

  @Override
  public String toString() {
    return "LoadTsFileStatement{"
        + "file="
        + file
        + ", delete-after-load="
        + deleteAfterLoad
        + ", database-level="
        + databaseLevel
        + ", verify-schema="
        + verifySchema
        + ", convert-on-type-mismatch="
        + convertOnTypeMismatch
        + ", tsFiles size="
        + tsFiles.size()
        + '}';
  }
}<|MERGE_RESOLUTION|>--- conflicted
+++ resolved
@@ -57,17 +57,11 @@
   private final File file;
   private int databaseLevel; // For loading to tree-model only
   private String database; // For loading to table-model only
-<<<<<<< HEAD
-  private boolean verifySchema;
-  private boolean deleteAfterLoad;
-  private boolean autoCreateDatabase;
-  private boolean loadWithMods;
-=======
   private boolean verifySchema = true;
   private boolean deleteAfterLoad = false;
   private boolean convertOnTypeMismatch = true;
   private boolean autoCreateDatabase = true;
->>>>>>> f3ebf521
+  private boolean loadWithMods;
   private String model = LoadTsFileConfigurator.MODEL_TREE_VALUE;
 
   private Map<String, String> loadAttributes;
@@ -151,50 +145,26 @@
         });
   }
 
-<<<<<<< HEAD
-  public void setDeleteAfterLoad(final boolean deleteAfterLoad) {
-    this.deleteAfterLoad = deleteAfterLoad;
-  }
-
-  public void setDatabaseLevel(final int databaseLevel) {
+  public void setDatabaseLevel(int databaseLevel) {
     this.databaseLevel = databaseLevel;
+  }
+
+  public int getDatabaseLevel() {
+    return databaseLevel;
   }
 
   public void setDatabase(final String database) {
     this.database = database;
   }
 
-  public void setModel(final String model) {
-    this.model = model;
-=======
-  public void setDatabaseLevel(int databaseLevel) {
-    this.databaseLevel = databaseLevel;
-  }
-
-  public int getDatabaseLevel() {
-    return databaseLevel;
-  }
-
-  public void setDatabase(String database) {
-    this.database = database;
-  }
-
   public String getDatabase() {
     return database;
->>>>>>> f3ebf521
   }
 
   public void setVerifySchema(final boolean verifySchema) {
     this.verifySchema = verifySchema;
   }
 
-<<<<<<< HEAD
-  public void setAutoCreateDatabase(final boolean autoCreateDatabase) {
-    this.autoCreateDatabase = autoCreateDatabase;
-  }
-
-=======
->>>>>>> f3ebf521
   public boolean isVerifySchema() {
     return verifySchema;
   }
@@ -211,25 +181,20 @@
     this.convertOnTypeMismatch = convertOnTypeMismatch;
   }
 
-<<<<<<< HEAD
+  public boolean isConvertOnTypeMismatch() {
+    return convertOnTypeMismatch;
+  }
+
+  public void setAutoCreateDatabase(boolean autoCreateDatabase) {
+    this.autoCreateDatabase = autoCreateDatabase;
+  }
+
+  public boolean isAutoCreateDatabase() {
+    return autoCreateDatabase;
+  }
+
   public boolean isLoadWithMods() {
     return loadWithMods;
-  }
-
-  public int getDatabaseLevel() {
-    return databaseLevel;
-=======
-  public boolean isConvertOnTypeMismatch() {
-    return convertOnTypeMismatch;
->>>>>>> f3ebf521
-  }
-
-  public void setAutoCreateDatabase(boolean autoCreateDatabase) {
-    this.autoCreateDatabase = autoCreateDatabase;
-  }
-
-  public boolean isAutoCreateDatabase() {
-    return autoCreateDatabase;
   }
 
   public void setModel(String model) {
@@ -304,11 +269,8 @@
     if (model != null) {
       loadAttributes.put(MODEL_KEY, model);
     }
-<<<<<<< HEAD
     loadAttributes.put(LOAD_WITH_MODS_KEY, String.valueOf(loadWithMods));
-=======
-
->>>>>>> f3ebf521
+
     return new LoadTsFile(null, file.getAbsolutePath(), loadAttributes);
   }
 
