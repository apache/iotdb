--- conflicted
+++ resolved
@@ -61,11 +61,8 @@
   private boolean deleteAfterLoad = false;
   private boolean convertOnTypeMismatch = true;
   private boolean autoCreateDatabase = true;
-<<<<<<< HEAD
   private boolean loadWithMods;
-=======
   private boolean isGeneratedByPipe = false;
->>>>>>> c087c244
   private String model = LoadTsFileConfigurator.MODEL_TREE_VALUE;
 
   private Map<String, String> loadAttributes;
