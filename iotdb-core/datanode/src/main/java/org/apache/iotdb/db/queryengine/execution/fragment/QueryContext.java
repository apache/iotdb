/*
 * Licensed to the Apache Software Foundation (ASF) under one
 * or more contributor license agreements.  See the NOTICE file
 * distributed with this work for additional information
 * regarding copyright ownership.  The ASF licenses this file
 * to you under the Apache License, Version 2.0 (the
 * "License"); you may not use this file except in compliance
 * with the License.  You may obtain a copy of the License at
 *
 *     http://www.apache.org/licenses/LICENSE-2.0
 *
 * Unless required by applicable law or agreed to in writing,
 * software distributed under the License is distributed on an
 * "AS IS" BASIS, WITHOUT WARRANTIES OR CONDITIONS OF ANY
 * KIND, either express or implied.  See the License for the
 * specific language governing permissions and limitations
 * under the License.
 */

package org.apache.iotdb.db.queryengine.execution.fragment;

import org.apache.iotdb.commons.exception.IllegalPathException;
import org.apache.iotdb.commons.path.AlignedPath;
import org.apache.iotdb.commons.path.PartialPath;
import org.apache.iotdb.commons.path.PatternTreeMap;
import org.apache.iotdb.db.storageengine.dataregion.modification.Modification;
import org.apache.iotdb.db.storageengine.dataregion.modification.ModificationFile;
import org.apache.iotdb.db.storageengine.dataregion.tsfile.TsFileID;
import org.apache.iotdb.db.storageengine.dataregion.tsfile.TsFileResource;
import org.apache.iotdb.db.utils.datastructure.PatternTreeMapFactory;
import org.apache.iotdb.db.utils.datastructure.PatternTreeMapFactory.ModsSerializer;
import org.apache.iotdb.db.utils.datastructure.TVList;

import org.apache.tsfile.file.metadata.IDeviceID;

import java.util.ArrayList;
import java.util.Collections;
import java.util.HashSet;
import java.util.List;
import java.util.Map;
import java.util.Set;
import java.util.concurrent.ConcurrentHashMap;
import java.util.concurrent.CopyOnWriteArraySet;
import java.util.concurrent.atomic.AtomicLong;

/** QueryContext contains the shared information with in a query. */
public class QueryContext {

  private QueryStatistics queryStatistics = new QueryStatistics();

  /**
   * The key is TsFileID and the value is all Modifications in this file. We use this field because
   * each call of Modification.getModifications() return a copy of the Modifications, and we do not
   * want it to create multiple copies within a query.
   */
  protected Map<TsFileID, PatternTreeMap<Modification, ModsSerializer>> fileModCache =
      new ConcurrentHashMap<>();

  protected AtomicLong cachedModEntriesSize = new AtomicLong(0);

  protected long queryId;

  private boolean debug;

  private long startTime;
  private long timeout;

  private volatile boolean isInterrupted = false;

  protected Set<TsFileID> nonExistentModFiles = new CopyOnWriteArraySet<>();

  // referenced TVLists for the query
  protected final Set<TVList> tvListSet = new HashSet<>();

  public QueryContext() {}

  public QueryContext(long queryId) {
    this(queryId, false, System.currentTimeMillis(), 0);
  }

  /** Every time we generate the queryContext, register it to queryTimeManager. */
  public QueryContext(long queryId, boolean debug, long startTime, long timeout) {
    this.queryId = queryId;
    this.debug = debug;
    this.startTime = startTime;
    this.timeout = timeout;
  }

  protected boolean checkIfModificationExists(TsFileResource tsFileResource) {
    if (nonExistentModFiles.contains(tsFileResource.getTsFileID())) {
      return false;
    }

    ModificationFile modFile = tsFileResource.getModFile();
    if (!modFile.exists()) {
      nonExistentModFiles.add(tsFileResource.getTsFileID());
      return false;
    }
    return true;
  }

  protected PatternTreeMap<Modification, ModsSerializer> getAllModifications(
      TsFileResource resource) {
    return fileModCache.computeIfAbsent(
        resource.getTsFileID(), k -> loadAllModificationsFromDisk(resource));
  }

  public PatternTreeMap<Modification, ModsSerializer> loadAllModificationsFromDisk(
      TsFileResource resource) {
    PatternTreeMap<Modification, ModsSerializer> modifications =
        PatternTreeMapFactory.getModsPatternTreeMap();
    Iterable<Modification> modEntryIterator = resource.getModFile().getModificationsIter();
    for (Modification modification : modEntryIterator) {
      modifications.append(modification.getPath(), modification);
    }
    return modifications;
  }

  public List<Modification> getPathModifications(
      TsFileResource tsFileResource, IDeviceID deviceID, String measurement)
      throws IllegalPathException {
    // if the mods file does not exist, do not add it to the cache
    if (!checkIfModificationExists(tsFileResource)) {
      return Collections.emptyList();
    }

    return ModificationFile.sortAndMerge(
        getAllModifications(tsFileResource).getOverlapped(new PartialPath(deviceID, measurement)));
  }

  public List<Modification> getPathModifications(
      PatternTreeMap<Modification, ModsSerializer> fileMods, IDeviceID deviceID)
      throws IllegalPathException {
    if (fileMods == null) {
      return Collections.emptyList();
    }
<<<<<<< HEAD

    return ModificationFile.sortAndMerge(
        getAllModifications(tsFileResource.getModFile())
            .getOverlapped(
                new PartialPath(deviceID).concatAsMeasurementPath(AlignedPath.VECTOR_PLACEHOLDER)));
=======
    return ModificationFile.sortAndMerge(fileMods.getDeviceOverlapped(new PartialPath(deviceID)));
>>>>>>> 7082d00f
  }

  /**
   * Find the modifications of timeseries 'path' in 'modFile'. If they are not in the cache, read
   * them from 'modFile' and put then into the cache.
   */
  public List<Modification> getPathModifications(TsFileResource tsFileResource, PartialPath path) {
    // if the mods file does not exist, do not add it to the cache
    if (!checkIfModificationExists(tsFileResource)) {
      return Collections.emptyList();
    }

    return getPathModifications(getAllModifications(tsFileResource), path);
  }

  public List<Modification> getPathModifications(
      PatternTreeMap<Modification, ModsSerializer> fileMods, PartialPath path) {
    if (fileMods == null) {
      return Collections.emptyList();
    }
    return ModificationFile.sortAndMerge(fileMods.getOverlapped(path));
  }

  /**
   * Find the modifications of all aligned 'paths' in 'modFile'. If they are not in the cache, read
   * them from 'modFile' and put then into the cache.
   */
  public List<List<Modification>> getPathModifications(
      TsFileResource tsFileResource, AlignedPath path) {
    int n = path.getMeasurementList().size();
    List<List<Modification>> ans = new ArrayList<>(n);
    for (int i = 0; i < n; i++) {
      ans.add(getPathModifications(tsFileResource, path.getPathWithMeasurement(i)));
    }
    return ans;
  }

  public long getQueryId() {
    return queryId;
  }

  public boolean isDebug() {
    return debug;
  }

  public long getStartTime() {
    return startTime;
  }

  public QueryContext setStartTime(long startTime) {
    this.startTime = startTime;
    return this;
  }

  public long getTimeout() {
    return timeout;
  }

  public QueryContext setTimeout(long timeout) {
    this.timeout = timeout;
    return this;
  }

  public boolean isInterrupted() {
    return isInterrupted;
  }

  public void setInterrupted(boolean interrupted) {
    isInterrupted = interrupted;
  }

  public QueryStatistics getQueryStatistics() {
    return this.queryStatistics;
  }

  public void setQueryStatistics(QueryStatistics queryStatistics) {
    this.queryStatistics = queryStatistics;
  }

  public void addTVListToSet(Map<TVList, Integer> tvListMap) {
    tvListSet.addAll(tvListMap.keySet());
  }
}<|MERGE_RESOLUTION|>--- conflicted
+++ resolved
@@ -134,15 +134,10 @@
     if (fileMods == null) {
       return Collections.emptyList();
     }
-<<<<<<< HEAD
 
     return ModificationFile.sortAndMerge(
-        getAllModifications(tsFileResource.getModFile())
-            .getOverlapped(
-                new PartialPath(deviceID).concatAsMeasurementPath(AlignedPath.VECTOR_PLACEHOLDER)));
-=======
-    return ModificationFile.sortAndMerge(fileMods.getDeviceOverlapped(new PartialPath(deviceID)));
->>>>>>> 7082d00f
+        fileMods.getOverlapped(
+            new PartialPath(deviceID).concatAsMeasurementPath(AlignedPath.VECTOR_PLACEHOLDER)));
   }
 
   /**
