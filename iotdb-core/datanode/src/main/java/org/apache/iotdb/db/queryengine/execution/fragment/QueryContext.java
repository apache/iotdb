/*
 * Licensed to the Apache Software Foundation (ASF) under one
 * or more contributor license agreements.  See the NOTICE file
 * distributed with this work for additional information
 * regarding copyright ownership.  The ASF licenses this file
 * to you under the Apache License, Version 2.0 (the
 * "License"); you may not use this file except in compliance
 * with the License.  You may obtain a copy of the License at
 *
 *     http://www.apache.org/licenses/LICENSE-2.0
 *
 * Unless required by applicable law or agreed to in writing,
 * software distributed under the License is distributed on an
 * "AS IS" BASIS, WITHOUT WARRANTIES OR CONDITIONS OF ANY
 * KIND, either express or implied.  See the License for the
 * specific language governing permissions and limitations
 * under the License.
 */

package org.apache.iotdb.db.queryengine.execution.fragment;

import org.apache.iotdb.commons.exception.IllegalPathException;
import org.apache.iotdb.commons.path.AlignedPath;
import org.apache.iotdb.commons.path.PartialPath;
import org.apache.iotdb.commons.path.PatternTreeMap;
import org.apache.iotdb.db.storageengine.dataregion.modification.Modification;
import org.apache.iotdb.db.storageengine.dataregion.modification.ModificationFile;
import org.apache.iotdb.db.storageengine.dataregion.tsfile.TsFileID;
import org.apache.iotdb.db.storageengine.dataregion.tsfile.TsFileResource;
import org.apache.iotdb.db.utils.datastructure.PatternTreeMapFactory;
import org.apache.iotdb.db.utils.datastructure.PatternTreeMapFactory.ModsSerializer;
import org.apache.iotdb.db.utils.datastructure.TVList;

import org.apache.tsfile.file.metadata.IDeviceID;

import java.util.ArrayList;
import java.util.Collections;
import java.util.HashSet;
import java.util.List;
import java.util.Map;
import java.util.Set;
import java.util.concurrent.ConcurrentHashMap;
import java.util.concurrent.CopyOnWriteArraySet;

/** QueryContext contains the shared information with in a query. */
public class QueryContext {

  private QueryStatistics queryStatistics = new QueryStatistics();

  /**
   * The key is the path of a ModificationFile and the value is all Modifications in this file. We
   * use this field because each call of Modification.getModifications() return a copy of the
   * Modifications, and we do not want it to create multiple copies within a query.
   */
  private final Map<String, PatternTreeMap<Modification, ModsSerializer>> fileModCache =
      new ConcurrentHashMap<>();

  protected long queryId;

  private boolean debug;

  private long startTime;
  private long timeout;

  private volatile boolean isInterrupted = false;

  private final Set<TsFileID> nonExistentModFiles = new CopyOnWriteArraySet<>();

<<<<<<< HEAD
  protected boolean mayHaveDeleteOperation = true;
=======
  // referenced TVLists for the query
  protected final Set<TVList> tvListSet = new HashSet<>();
>>>>>>> f019f262

  public QueryContext() {}

  public QueryContext(long queryId) {
    this(queryId, false, System.currentTimeMillis(), 0);
  }

  /** Every time we generate the queryContext, register it to queryTimeManager. */
  public QueryContext(long queryId, boolean debug, long startTime, long timeout) {
    this.queryId = queryId;
    this.debug = debug;
    this.startTime = startTime;
    this.timeout = timeout;
  }

  private boolean checkIfModificationExists(TsFileResource tsFileResource) {
    if (!mayHaveDeleteOperation) {
      return false;
    }

    if (nonExistentModFiles.contains(tsFileResource.getTsFileID())) {
      return false;
    }

    ModificationFile modFile = tsFileResource.getModFile();
    if (!modFile.exists()) {
      nonExistentModFiles.add(tsFileResource.getTsFileID());
      return false;
    }
    return true;
  }

  private PatternTreeMap<Modification, ModsSerializer> getAllModifications(
      ModificationFile modFile) {
    return fileModCache.computeIfAbsent(
        modFile.getFilePath(),
        k -> {
          PatternTreeMap<Modification, ModsSerializer> modifications =
              PatternTreeMapFactory.getModsPatternTreeMap();
          for (Modification modification : modFile.getModificationsIter()) {
            modifications.append(modification.getPath(), modification);
          }
          return modifications;
        });
  }

  public List<Modification> getPathModifications(
      TsFileResource tsFileResource, IDeviceID deviceID, String measurement)
      throws IllegalPathException {
    // if the mods file does not exist, do not add it to the cache
    if (!checkIfModificationExists(tsFileResource)) {
      return Collections.emptyList();
    }

    return ModificationFile.sortAndMerge(
        getAllModifications(tsFileResource.getModFile())
            .getOverlapped(new PartialPath(deviceID, measurement)));
  }

  public List<Modification> getPathModifications(TsFileResource tsFileResource, IDeviceID deviceID)
      throws IllegalPathException {
    // if the mods file does not exist, do not add it to the cache
    if (!checkIfModificationExists(tsFileResource)) {
      return Collections.emptyList();
    }

    return ModificationFile.sortAndMerge(
        getAllModifications(tsFileResource.getModFile())
            .getDeviceOverlapped(new PartialPath(deviceID)));
  }

  /**
   * Find the modifications of timeseries 'path' in 'modFile'. If they are not in the cache, read
   * them from 'modFile' and put then into the cache.
   */
  public List<Modification> getPathModifications(TsFileResource tsFileResource, PartialPath path) {
    // if the mods file does not exist, do not add it to the cache
    if (!checkIfModificationExists(tsFileResource)) {
      return Collections.emptyList();
    }

    return ModificationFile.sortAndMerge(
        getAllModifications(tsFileResource.getModFile()).getOverlapped(path));
  }

  /**
   * Find the modifications of all aligned 'paths' in 'modFile'. If they are not in the cache, read
   * them from 'modFile' and put then into the cache.
   */
  public List<List<Modification>> getPathModifications(
      TsFileResource tsFileResource, AlignedPath path) {
    int n = path.getMeasurementList().size();
    List<List<Modification>> ans = new ArrayList<>(n);
    for (int i = 0; i < n; i++) {
      ans.add(getPathModifications(tsFileResource, path.getPathWithMeasurement(i)));
    }
    return ans;
  }

  public long getQueryId() {
    return queryId;
  }

  public boolean isDebug() {
    return debug;
  }

  public long getStartTime() {
    return startTime;
  }

  public QueryContext setStartTime(long startTime) {
    this.startTime = startTime;
    return this;
  }

  public long getTimeout() {
    return timeout;
  }

  public QueryContext setTimeout(long timeout) {
    this.timeout = timeout;
    return this;
  }

  public boolean isInterrupted() {
    return isInterrupted;
  }

  public void setInterrupted(boolean interrupted) {
    isInterrupted = interrupted;
  }

  public QueryStatistics getQueryStatistics() {
    return this.queryStatistics;
  }

  public void setQueryStatistics(QueryStatistics queryStatistics) {
    this.queryStatistics = queryStatistics;
  }

  public void addTVListToSet(Map<TVList, Integer> tvListMap) {
    tvListSet.addAll(tvListMap.keySet());
  }
}<|MERGE_RESOLUTION|>--- conflicted
+++ resolved
@@ -66,12 +66,10 @@
 
   private final Set<TsFileID> nonExistentModFiles = new CopyOnWriteArraySet<>();
 
-<<<<<<< HEAD
   protected boolean mayHaveDeleteOperation = true;
-=======
+
   // referenced TVLists for the query
   protected final Set<TVList> tvListSet = new HashSet<>();
->>>>>>> f019f262
 
   public QueryContext() {}
 
