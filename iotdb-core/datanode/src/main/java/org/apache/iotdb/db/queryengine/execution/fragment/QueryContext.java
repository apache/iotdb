/*
 * Licensed to the Apache Software Foundation (ASF) under one
 * or more contributor license agreements.  See the NOTICE file
 * distributed with this work for additional information
 * regarding copyright ownership.  The ASF licenses this file
 * to you under the Apache License, Version 2.0 (the
 * "License"); you may not use this file except in compliance
 * with the License.  You may obtain a copy of the License at
 *
 *     http://www.apache.org/licenses/LICENSE-2.0
 *
 * Unless required by applicable law or agreed to in writing,
 * software distributed under the License is distributed on an
 * "AS IS" BASIS, WITHOUT WARRANTIES OR CONDITIONS OF ANY
 * KIND, either express or implied.  See the License for the
 * specific language governing permissions and limitations
 * under the License.
 */

package org.apache.iotdb.db.queryengine.execution.fragment;

<<<<<<< HEAD
=======
import org.apache.iotdb.commons.exception.IllegalPathException;
import org.apache.iotdb.commons.path.AlignedPath;
import org.apache.iotdb.commons.path.PartialPath;
>>>>>>> 911d7b67
import org.apache.iotdb.commons.path.PatternTreeMap;
import org.apache.iotdb.db.storageengine.dataregion.modification.Modification;
import org.apache.iotdb.db.storageengine.dataregion.modification.ModificationFile;
import org.apache.iotdb.db.storageengine.dataregion.tsfile.TsFileID;
import org.apache.iotdb.db.storageengine.dataregion.tsfile.TsFileResource;
import org.apache.iotdb.db.utils.datastructure.PatternTreeMapFactory;
import org.apache.iotdb.db.utils.datastructure.PatternTreeMapFactory.ModsSerializer;

import org.apache.tsfile.file.metadata.IChunkMetadata;
import org.apache.tsfile.file.metadata.IDeviceID;

import java.util.ArrayList;
import java.util.Collections;
import java.util.List;
import java.util.Map;
import java.util.Set;
import java.util.concurrent.ConcurrentHashMap;
import java.util.concurrent.CopyOnWriteArraySet;

/** QueryContext contains the shared information with in a query. */
public class QueryContext {

  private QueryStatistics queryStatistics = new QueryStatistics();

  /**
   * The key is the path of a ModificationFile and the value is all Modifications in this file. We
   * use this field because each call of Modification.getModifications() return a copy of the
   * Modifications, and we do not want it to create multiple copies within a query.
   */
  private final Map<String, PatternTreeMap<Modification, ModsSerializer>> fileModCache =
      new ConcurrentHashMap<>();

  protected long queryId;

  private long queryTimeLowerBound = Long.MIN_VALUE;

  private boolean debug;

  private long startTime;
  private long timeout;

  private volatile boolean isInterrupted = false;

  private final Set<TsFileID> nonExistentModFiles = new CopyOnWriteArraySet<>();

  public QueryContext() {}

  public QueryContext(long queryId) {
    this(queryId, false, System.currentTimeMillis(), 0);
  }

  /** Every time we generate the queryContext, register it to queryTimeManager. */
  public QueryContext(long queryId, boolean debug, long startTime, long timeout) {
    this.queryId = queryId;
    this.debug = debug;
    this.startTime = startTime;
    this.timeout = timeout;
  }

<<<<<<< HEAD
  /**
   * Find the modifications of timeseries 'path' in 'modFile'. If they are not in the cache, read
   * them from 'modFile' and put then into the cache.
   */
  public List<Modification> getPathModifications(
      TsFileResource tsFileResource, IDeviceID deviceID, String measurementId) {
    // if the mods file does not exist, do not add it to the cache
=======
  private boolean checkIfModificationExists(TsFileResource tsFileResource) {
>>>>>>> 911d7b67
    if (nonExistentModFiles.contains(tsFileResource.getTsFileID())) {
      return false;
    }

    ModificationFile modFile = tsFileResource.getModFile();
    if (!modFile.exists()) {
      nonExistentModFiles.add(tsFileResource.getTsFileID());
      return false;
    }
    return true;
  }

  private PatternTreeMap<Modification, ModsSerializer> getAllModifications(
      ModificationFile modFile) {
    return fileModCache.computeIfAbsent(
        modFile.getFilePath(),
        k -> {
          PatternTreeMap<Modification, ModsSerializer> modifications =
              PatternTreeMapFactory.getModsPatternTreeMap();
          for (Modification modification : modFile.getModificationsIter()) {
            modifications.append(modification.getPath(), modification);
          }
          return modifications;
        });
  }

  public List<Modification> getPathModifications(
      TsFileResource tsFileResource, IDeviceID deviceID, String measurement)
      throws IllegalPathException {
    // if the mods file does not exist, do not add it to the cache
    if (!checkIfModificationExists(tsFileResource)) {
      return Collections.emptyList();
    }

    return ModificationFile.sortAndMerge(
        getAllModifications(tsFileResource.getModFile())
            .getOverlapped(new PartialPath(deviceID, measurement)));
  }

  public List<Modification> getPathModifications(TsFileResource tsFileResource, IDeviceID deviceID)
      throws IllegalPathException {
    // if the mods file does not exist, do not add it to the cache
    if (!checkIfModificationExists(tsFileResource)) {
      return Collections.emptyList();
    }

    return ModificationFile.sortAndMerge(
        getAllModifications(tsFileResource.getModFile())
            .getDeviceOverlapped(new PartialPath(deviceID)));
  }

  /**
   * Find the modifications of timeseries 'path' in 'modFile'. If they are not in the cache, read
   * them from 'modFile' and put then into the cache.
   */
  public List<Modification> getPathModifications(TsFileResource tsFileResource, PartialPath path) {
    // if the mods file does not exist, do not add it to the cache
    if (!checkIfModificationExists(tsFileResource)) {
      return Collections.emptyList();
    }

<<<<<<< HEAD
    PatternTreeMap<Modification, ModsSerializer> allModifications =
        fileModCache.computeIfAbsent(
            modFile.getFilePath(),
            k -> {
              PatternTreeMap<Modification, ModsSerializer> modifications =
                  PatternTreeMapFactory.getModsPatternTreeMap();
              for (Modification modification : modFile.getModificationsIter()) {
                modifications.append(modification.getPath(), modification);
              }
              return modifications;
            });
    return ModificationFile.sortAndMerge(allModifications.getOverlapped(deviceID, measurementId));
=======
    return ModificationFile.sortAndMerge(
        getAllModifications(tsFileResource.getModFile()).getOverlapped(path));
>>>>>>> 911d7b67
  }

  /**
   * Find the modifications of all aligned 'paths' in 'modFile'. If they are not in the cache, read
   * them from 'modFile' and put then into the cache.
   */
  public List<List<Modification>> getPathModifications(
      TsFileResource tsFileResource, IDeviceID deviceID, List<String> measurementList) {
    int n = measurementList.size();
    List<List<Modification>> ans = new ArrayList<>(n);
    for (String s : measurementList) {
      ans.add(getPathModifications(tsFileResource, deviceID, s));
    }
    return ans;
  }

  public long getQueryId() {
    return queryId;
  }

  public boolean isDebug() {
    return debug;
  }

  public long getQueryTimeLowerBound() {
    return queryTimeLowerBound;
  }

  public void setQueryTimeLowerBound(long queryTimeLowerBound) {
    this.queryTimeLowerBound = queryTimeLowerBound;
  }

  public boolean chunkNotSatisfy(IChunkMetadata chunkMetaData) {
    return chunkMetaData.getEndTime() < queryTimeLowerBound;
  }

  public long getStartTime() {
    return startTime;
  }

  public QueryContext setStartTime(long startTime) {
    this.startTime = startTime;
    return this;
  }

  public long getTimeout() {
    return timeout;
  }

  public QueryContext setTimeout(long timeout) {
    this.timeout = timeout;
    return this;
  }

  public boolean isInterrupted() {
    return isInterrupted;
  }

  public void setInterrupted(boolean interrupted) {
    isInterrupted = interrupted;
  }

  public QueryStatistics getQueryStatistics() {
    return this.queryStatistics;
  }

  public void setQueryStatistics(QueryStatistics queryStatistics) {
    this.queryStatistics = queryStatistics;
  }
}<|MERGE_RESOLUTION|>--- conflicted
+++ resolved
@@ -19,12 +19,8 @@
 
 package org.apache.iotdb.db.queryengine.execution.fragment;
 
-<<<<<<< HEAD
-=======
 import org.apache.iotdb.commons.exception.IllegalPathException;
-import org.apache.iotdb.commons.path.AlignedPath;
 import org.apache.iotdb.commons.path.PartialPath;
->>>>>>> 911d7b67
 import org.apache.iotdb.commons.path.PatternTreeMap;
 import org.apache.iotdb.db.storageengine.dataregion.modification.Modification;
 import org.apache.iotdb.db.storageengine.dataregion.modification.ModificationFile;
@@ -84,17 +80,8 @@
     this.timeout = timeout;
   }
 
-<<<<<<< HEAD
-  /**
-   * Find the modifications of timeseries 'path' in 'modFile'. If they are not in the cache, read
-   * them from 'modFile' and put then into the cache.
-   */
-  public List<Modification> getPathModifications(
-      TsFileResource tsFileResource, IDeviceID deviceID, String measurementId) {
-    // if the mods file does not exist, do not add it to the cache
-=======
+  // if the mods file does not exist, do not add it to the cache
   private boolean checkIfModificationExists(TsFileResource tsFileResource) {
->>>>>>> 911d7b67
     if (nonExistentModFiles.contains(tsFileResource.getTsFileID())) {
       return false;
     }
@@ -122,16 +109,14 @@
   }
 
   public List<Modification> getPathModifications(
-      TsFileResource tsFileResource, IDeviceID deviceID, String measurement)
-      throws IllegalPathException {
+      TsFileResource tsFileResource, IDeviceID deviceID, String measurement) {
     // if the mods file does not exist, do not add it to the cache
     if (!checkIfModificationExists(tsFileResource)) {
       return Collections.emptyList();
     }
 
     return ModificationFile.sortAndMerge(
-        getAllModifications(tsFileResource.getModFile())
-            .getOverlapped(new PartialPath(deviceID, measurement)));
+        getAllModifications(tsFileResource.getModFile()).getOverlapped(deviceID, measurement));
   }
 
   public List<Modification> getPathModifications(TsFileResource tsFileResource, IDeviceID deviceID)
@@ -144,35 +129,6 @@
     return ModificationFile.sortAndMerge(
         getAllModifications(tsFileResource.getModFile())
             .getDeviceOverlapped(new PartialPath(deviceID)));
-  }
-
-  /**
-   * Find the modifications of timeseries 'path' in 'modFile'. If they are not in the cache, read
-   * them from 'modFile' and put then into the cache.
-   */
-  public List<Modification> getPathModifications(TsFileResource tsFileResource, PartialPath path) {
-    // if the mods file does not exist, do not add it to the cache
-    if (!checkIfModificationExists(tsFileResource)) {
-      return Collections.emptyList();
-    }
-
-<<<<<<< HEAD
-    PatternTreeMap<Modification, ModsSerializer> allModifications =
-        fileModCache.computeIfAbsent(
-            modFile.getFilePath(),
-            k -> {
-              PatternTreeMap<Modification, ModsSerializer> modifications =
-                  PatternTreeMapFactory.getModsPatternTreeMap();
-              for (Modification modification : modFile.getModificationsIter()) {
-                modifications.append(modification.getPath(), modification);
-              }
-              return modifications;
-            });
-    return ModificationFile.sortAndMerge(allModifications.getOverlapped(deviceID, measurementId));
-=======
-    return ModificationFile.sortAndMerge(
-        getAllModifications(tsFileResource.getModFile()).getOverlapped(path));
->>>>>>> 911d7b67
   }
 
   /**
