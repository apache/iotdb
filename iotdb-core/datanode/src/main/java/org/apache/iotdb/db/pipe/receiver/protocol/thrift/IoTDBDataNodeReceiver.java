/*
 * Licensed to the Apache Software Foundation (ASF) under one
 * or more contributor license agreements.  See the NOTICE file
 * distributed with this work for additional information
 * regarding copyright ownership.  The ASF licenses this file
 * to you under the Apache License, Version 2.0 (the
 * "License"); you may not use this file except in compliance
 * with the License.  You may obtain a copy of the License at
 *
 *     http://www.apache.org/licenses/LICENSE-2.0
 *
 * Unless required by applicable law or agreed to in writing,
 * software distributed under the License is distributed on an
 * "AS IS" BASIS, WITHOUT WARRANTIES OR CONDITIONS OF ANY
 * KIND, either express or implied.  See the License for the
 * specific language governing permissions and limitations
 * under the License.
 */

package org.apache.iotdb.db.pipe.receiver.protocol.thrift;

import org.apache.iotdb.common.rpc.thrift.TSStatus;
import org.apache.iotdb.commons.exception.IllegalPathException;
import org.apache.iotdb.commons.path.PartialPath;
import org.apache.iotdb.commons.pipe.connector.PipeReceiverStatusHandler;
import org.apache.iotdb.commons.pipe.connector.payload.airgap.AirGapPseudoTPipeTransferRequest;
import org.apache.iotdb.commons.pipe.connector.payload.thrift.request.PipeRequestType;
import org.apache.iotdb.commons.pipe.connector.payload.thrift.request.PipeTransferFileSealReqV1;
import org.apache.iotdb.commons.pipe.connector.payload.thrift.request.PipeTransferFileSealReqV2;
import org.apache.iotdb.commons.pipe.receiver.IoTDBFileReceiver;
import org.apache.iotdb.db.auth.AuthorityChecker;
import org.apache.iotdb.db.conf.IoTDBConfig;
import org.apache.iotdb.db.conf.IoTDBDescriptor;
import org.apache.iotdb.db.exception.DiskSpaceInsufficientException;
import org.apache.iotdb.db.pipe.agent.PipeAgent;
import org.apache.iotdb.db.pipe.connector.payload.evolvable.request.PipeTransferDataNodeHandshakeV1Req;
import org.apache.iotdb.db.pipe.connector.payload.evolvable.request.PipeTransferDataNodeHandshakeV2Req;
import org.apache.iotdb.db.pipe.connector.payload.evolvable.request.PipeTransferPlanNodeReq;
import org.apache.iotdb.db.pipe.connector.payload.evolvable.request.PipeTransferSchemaSnapshotPieceReq;
import org.apache.iotdb.db.pipe.connector.payload.evolvable.request.PipeTransferSchemaSnapshotSealReq;
import org.apache.iotdb.db.pipe.connector.payload.evolvable.request.PipeTransferTabletBatchReq;
import org.apache.iotdb.db.pipe.connector.payload.evolvable.request.PipeTransferTabletBinaryReq;
import org.apache.iotdb.db.pipe.connector.payload.evolvable.request.PipeTransferTabletInsertNodeReq;
import org.apache.iotdb.db.pipe.connector.payload.evolvable.request.PipeTransferTabletRawReq;
import org.apache.iotdb.db.pipe.connector.payload.evolvable.request.PipeTransferTsFilePieceReq;
import org.apache.iotdb.db.pipe.connector.payload.evolvable.request.PipeTransferTsFilePieceWithModReq;
import org.apache.iotdb.db.pipe.connector.payload.evolvable.request.PipeTransferTsFileSealReq;
import org.apache.iotdb.db.pipe.connector.payload.evolvable.request.PipeTransferTsFileSealWithModReq;
import org.apache.iotdb.db.pipe.event.common.schema.PipeSchemaRegionSnapshotEvent;
import org.apache.iotdb.db.pipe.receiver.visitor.PipePlanToStatementVisitor;
import org.apache.iotdb.db.pipe.receiver.visitor.PipeStatementExceptionVisitor;
import org.apache.iotdb.db.pipe.receiver.visitor.PipeStatementTSStatusVisitor;
import org.apache.iotdb.db.pipe.receiver.visitor.PipeStatementToBatchVisitor;
import org.apache.iotdb.db.protocol.session.SessionManager;
import org.apache.iotdb.db.queryengine.common.SessionInfo;
import org.apache.iotdb.db.queryengine.common.header.ColumnHeaderConstant;
import org.apache.iotdb.db.queryengine.plan.Coordinator;
import org.apache.iotdb.db.queryengine.plan.analyze.ClusterPartitionFetcher;
import org.apache.iotdb.db.queryengine.plan.analyze.schema.ClusterSchemaFetcher;
import org.apache.iotdb.db.queryengine.plan.execution.ExecutionResult;
import org.apache.iotdb.db.queryengine.plan.execution.config.executor.ClusterConfigTaskExecutor;
import org.apache.iotdb.db.queryengine.plan.planner.plan.node.metedata.write.view.AlterLogicalViewNode;
import org.apache.iotdb.db.queryengine.plan.statement.Statement;
import org.apache.iotdb.db.queryengine.plan.statement.StatementType;
import org.apache.iotdb.db.queryengine.plan.statement.crud.InsertBaseStatement;
import org.apache.iotdb.db.queryengine.plan.statement.crud.InsertMultiTabletsStatement;
import org.apache.iotdb.db.queryengine.plan.statement.crud.InsertRowsStatement;
import org.apache.iotdb.db.queryengine.plan.statement.crud.InsertTabletStatement;
import org.apache.iotdb.db.queryengine.plan.statement.crud.LoadTsFileStatement;
import org.apache.iotdb.db.queryengine.plan.statement.pipe.PipeEnrichedStatement;
import org.apache.iotdb.db.storageengine.rescon.disk.FolderManager;
import org.apache.iotdb.db.storageengine.rescon.disk.strategy.DirectoryStrategyType;
import org.apache.iotdb.db.tools.schema.SRStatementGenerator;
import org.apache.iotdb.db.tools.schema.SchemaRegionSnapshotParser;
import org.apache.iotdb.rpc.RpcUtils;
import org.apache.iotdb.rpc.TSStatusCode;
import org.apache.iotdb.service.rpc.thrift.TPipeTransferReq;
import org.apache.iotdb.service.rpc.thrift.TPipeTransferResp;

import org.apache.tsfile.utils.Pair;
import org.slf4j.Logger;
import org.slf4j.LoggerFactory;

import java.io.FileNotFoundException;
import java.io.IOException;
import java.nio.file.Paths;
import java.time.ZoneId;
import java.util.ArrayList;
import java.util.Arrays;
import java.util.List;
import java.util.Map;
import java.util.Objects;
import java.util.Optional;
import java.util.Set;
import java.util.concurrent.atomic.AtomicLong;
import java.util.concurrent.atomic.AtomicReference;
import java.util.stream.Collectors;
import java.util.stream.Stream;

public class IoTDBDataNodeReceiver extends IoTDBFileReceiver {

  private static final Logger LOGGER = LoggerFactory.getLogger(IoTDBDataNodeReceiver.class);

  private static final IoTDBConfig IOTDB_CONFIG = IoTDBDescriptor.getInstance().getConfig();
  private static final String[] RECEIVER_FILE_BASE_DIRS = IOTDB_CONFIG.getPipeReceiverFileDirs();
  private static FolderManager folderManager = null;

  private final PipeStatementTSStatusVisitor statusVisitor = new PipeStatementTSStatusVisitor();
  private final PipeStatementExceptionVisitor exceptionVisitor =
      new PipeStatementExceptionVisitor();
  private final PipeStatementToBatchVisitor batchVisitor = new PipeStatementToBatchVisitor();

  // Used for data transfer: confignode (cluster A) -> datanode (cluster B) -> confignode (cluster
  // B).
  // If connection from confignode (cluster A) to datanode (cluster B) is lost, the receiver in
  // confignode (cluster B) needs to handle the thread exit using configReceiverId generated by
  // datanode (cluster B).
  private static final AtomicLong CONFIG_RECEIVER_ID_GENERATOR = new AtomicLong(0);
  protected final AtomicReference<String> configReceiverId = new AtomicReference<>();

  static {
    try {
      folderManager =
          new FolderManager(
              Arrays.asList(RECEIVER_FILE_BASE_DIRS), DirectoryStrategyType.SEQUENCE_STRATEGY);
    } catch (final DiskSpaceInsufficientException e) {
      LOGGER.error(
          "Fail to create pipe receiver file folders allocation strategy because all disks of folders are full.",
          e);
    }
  }

  @Override
  public synchronized TPipeTransferResp receive(final TPipeTransferReq req) {
    try {
      final short rawRequestType = req.getType();
      if (PipeRequestType.isValidatedRequestType(rawRequestType)) {
        switch (PipeRequestType.valueOf(rawRequestType)) {
          case HANDSHAKE_DATANODE_V1:
            return handleTransferHandshakeV1(
                PipeTransferDataNodeHandshakeV1Req.fromTPipeTransferReq(req));
          case HANDSHAKE_DATANODE_V2:
            return handleTransferHandshakeV2(
                PipeTransferDataNodeHandshakeV2Req.fromTPipeTransferReq(req));
          case TRANSFER_TABLET_INSERT_NODE:
            return handleTransferTabletInsertNode(
                PipeTransferTabletInsertNodeReq.fromTPipeTransferReq(req));
          case TRANSFER_TABLET_RAW:
            return handleTransferTabletRaw(PipeTransferTabletRawReq.fromTPipeTransferReq(req));
          case TRANSFER_TABLET_BINARY:
            return handleTransferTabletBinary(
                PipeTransferTabletBinaryReq.fromTPipeTransferReq(req));
          case TRANSFER_TABLET_BATCH:
            return handleTransferTabletBatch(PipeTransferTabletBatchReq.fromTPipeTransferReq(req));
          case TRANSFER_TS_FILE_PIECE:
            return handleTransferFilePiece(
                PipeTransferTsFilePieceReq.fromTPipeTransferReq(req),
                req instanceof AirGapPseudoTPipeTransferRequest,
                true);
          case TRANSFER_TS_FILE_SEAL:
            return handleTransferFileSealV1(PipeTransferTsFileSealReq.fromTPipeTransferReq(req));
          case TRANSFER_TS_FILE_PIECE_WITH_MOD:
            return handleTransferFilePiece(
                PipeTransferTsFilePieceWithModReq.fromTPipeTransferReq(req),
                req instanceof AirGapPseudoTPipeTransferRequest,
                false);
          case TRANSFER_TS_FILE_SEAL_WITH_MOD:
            return handleTransferFileSealV2(
                PipeTransferTsFileSealWithModReq.fromTPipeTransferReq(req));
          case TRANSFER_SCHEMA_PLAN:
            return handleTransferSchemaPlan(PipeTransferPlanNodeReq.fromTPipeTransferReq(req));
          case TRANSFER_SCHEMA_SNAPSHOT_PIECE:
            return handleTransferFilePiece(
                PipeTransferSchemaSnapshotPieceReq.fromTPipeTransferReq(req),
                req instanceof AirGapPseudoTPipeTransferRequest,
                false);
          case TRANSFER_SCHEMA_SNAPSHOT_SEAL:
            return handleTransferFileSealV2(
                PipeTransferSchemaSnapshotSealReq.fromTPipeTransferReq(req));
          case HANDSHAKE_CONFIGNODE_V1:
          case HANDSHAKE_CONFIGNODE_V2:
          case TRANSFER_CONFIG_PLAN:
          case TRANSFER_CONFIG_SNAPSHOT_PIECE:
          case TRANSFER_CONFIG_SNAPSHOT_SEAL:
            // Config requests will first be received by the DataNode receiver,
            // then transferred to ConfigNode receiver to execute.
            return handleTransferConfigPlan(req);
          default:
            break;
        }
      }

      // Unknown request type, which means the request can not be handled by this receiver,
      // maybe the version of the receiver is not compatible with the sender
      final TSStatus status =
          RpcUtils.getStatus(
              TSStatusCode.PIPE_TYPE_ERROR,
              String.format("Unknown PipeRequestType %s.", rawRequestType));
      LOGGER.warn(
          "Receiver id = {}: Unknown PipeRequestType, response status = {}.",
          receiverId.get(),
          status);
      return new TPipeTransferResp(status);
<<<<<<< HEAD
    } catch (Exception e) {
      final String error =
          String.format("Exception %s encountered while handling request %s.", e.getMessage(), req);
=======
    } catch (final IOException e) {
      final String error = String.format("Serialization error during pipe receiving, %s", e);
>>>>>>> bd22fe65
      LOGGER.warn("Receiver id = {}: {}", receiverId.get(), error, e);
      return new TPipeTransferResp(RpcUtils.getStatus(TSStatusCode.PIPE_ERROR, error));
    }
  }

  private TPipeTransferResp handleTransferTabletInsertNode(
      final PipeTransferTabletInsertNodeReq req) {
    final InsertBaseStatement statement = req.constructStatement();
    return new TPipeTransferResp(
        statement.isEmpty()
            ? RpcUtils.SUCCESS_STATUS
            : executeStatementAndClassifyExceptions(statement));
  }

  private TPipeTransferResp handleTransferTabletBinary(final PipeTransferTabletBinaryReq req) {
    final InsertBaseStatement statement = req.constructStatement();
    return new TPipeTransferResp(
        statement.isEmpty()
            ? RpcUtils.SUCCESS_STATUS
            : executeStatementAndClassifyExceptions(statement));
  }

  private TPipeTransferResp handleTransferTabletRaw(final PipeTransferTabletRawReq req) {
    final InsertTabletStatement statement = req.constructStatement();
    return new TPipeTransferResp(
        statement.isEmpty()
            ? RpcUtils.SUCCESS_STATUS
            : executeStatementAndClassifyExceptions(statement));
  }

  private TPipeTransferResp handleTransferTabletBatch(final PipeTransferTabletBatchReq req) {
    final Pair<InsertRowsStatement, InsertMultiTabletsStatement> statementPair =
        req.constructStatements();
    return new TPipeTransferResp(
        PipeReceiverStatusHandler.getPriorStatus(
            Stream.of(
                    statementPair.getLeft().isEmpty()
                        ? RpcUtils.SUCCESS_STATUS
                        : executeStatementAndClassifyExceptions(statementPair.getLeft()),
                    statementPair.getRight().isEmpty()
                        ? RpcUtils.SUCCESS_STATUS
                        : executeStatementAndClassifyExceptions(statementPair.getRight()))
                .collect(Collectors.toList())));
  }

  @Override
  protected String getClusterId() {
    return IoTDBDescriptor.getInstance().getConfig().getClusterId();
  }

  @Override
  protected String getReceiverFileBaseDir() throws DiskSpaceInsufficientException {
    // Get next receiver file base dir by folder manager
    return Objects.isNull(folderManager) ? null : folderManager.getNextFolder();
  }

  @Override
  protected TSStatus loadFileV1(final PipeTransferFileSealReqV1 req, final String fileAbsolutePath)
      throws FileNotFoundException {
    return loadTsFile(fileAbsolutePath);
  }

  @Override
  protected TSStatus loadFileV2(
      final PipeTransferFileSealReqV2 req, final List<String> fileAbsolutePaths)
      throws IOException, IllegalPathException {
    return req instanceof PipeTransferTsFileSealWithModReq
        // TsFile's absolute path will be the second element
        ? loadTsFile(fileAbsolutePaths.get(1))
        : loadSchemaSnapShot(req.getParameters(), fileAbsolutePaths);
  }

  private TSStatus loadTsFile(final String fileAbsolutePath) throws FileNotFoundException {
    final LoadTsFileStatement statement = new LoadTsFileStatement(fileAbsolutePath);

    statement.setDeleteAfterLoad(true);
    statement.setVerifySchema(true);
    statement.setAutoCreateDatabase(false);

    return executeStatementAndClassifyExceptions(statement);
  }

  private TSStatus loadSchemaSnapShot(
      final Map<String, String> parameters, final List<String> fileAbsolutePaths)
      throws IllegalPathException, IOException {
    final SRStatementGenerator generator =
        SchemaRegionSnapshotParser.translate2Statements(
            Paths.get(fileAbsolutePaths.get(0)),
            fileAbsolutePaths.size() > 1 ? Paths.get(fileAbsolutePaths.get(1)) : null,
            new PartialPath(parameters.get(ColumnHeaderConstant.DATABASE)));
    final Set<StatementType> executionTypes =
        PipeSchemaRegionSnapshotEvent.getStatementTypeSet(
            parameters.get(ColumnHeaderConstant.TYPE));

    // Clear to avoid previous exceptions
    batchVisitor.clear();
    final List<TSStatus> results = new ArrayList<>();
    while (generator.hasNext()) {
      final Statement originalStatement = generator.next();
      if (!executionTypes.contains(originalStatement.getType())) {
        continue;
      }

      // The statements do not contain AlterLogicalViewStatements
      // Here we apply the statements as many as possible
      // Even if there are failed statements
      batchVisitor
          .process(originalStatement, null)
          .ifPresent(statement -> results.add(executeStatementAndClassifyExceptions(statement)));
    }
    batchVisitor.getRemainBatches().stream()
        .filter(Optional::isPresent)
        .forEach(statement -> results.add(executeStatementAndClassifyExceptions(statement.get())));
    return PipeReceiverStatusHandler.getPriorStatus(results);
  }

  private TPipeTransferResp handleTransferSchemaPlan(final PipeTransferPlanNodeReq req) {
    // We may be able to skip the alter logical view's exception parsing because
    // the "AlterLogicalViewNode" is itself idempotent
    return req.getPlanNode() instanceof AlterLogicalViewNode
        ? new TPipeTransferResp(
            ClusterConfigTaskExecutor.getInstance()
                .alterLogicalViewByPipe((AlterLogicalViewNode) req.getPlanNode()))
        : new TPipeTransferResp(
            executeStatementAndClassifyExceptions(
                new PipePlanToStatementVisitor().process(req.getPlanNode(), null)));
  }

  private TPipeTransferResp handleTransferConfigPlan(final TPipeTransferReq req) {
    return ClusterConfigTaskExecutor.getInstance()
        .handleTransferConfigPlan(getConfigReceiverId(), req);
  }

  /** Used to identify the sender client */
  private String getConfigReceiverId() {
    if (Objects.isNull(configReceiverId.get())) {
      configReceiverId.set(
          IoTDBDescriptor.getInstance().getConfig().getDataNodeId()
              + "_"
              + PipeAgent.runtime().getRebootTimes()
              + "_"
              + CONFIG_RECEIVER_ID_GENERATOR.incrementAndGet());
    }
    return configReceiverId.get();
  }

  private TSStatus executeStatementAndClassifyExceptions(final Statement statement) {
    try {
      final TSStatus result = executeStatement(statement);
      if (result.getCode() == TSStatusCode.SUCCESS_STATUS.getStatusCode()) {
        return result;
      } else {
        LOGGER.warn(
            "Receiver id = {}: Failure status encountered while executing statement {}: {}",
            receiverId.get(),
            statement,
            result);
        return statement.accept(statusVisitor, result);
      }
    } catch (final Exception e) {
      LOGGER.warn(
          "Receiver id = {}: Exception encountered while executing statement {}: ",
          receiverId.get(),
          statement,
          e);
      return statement.accept(exceptionVisitor, e);
    }
  }

  private TSStatus executeStatement(Statement statement) {
    if (statement == null) {
      return RpcUtils.getStatus(
          TSStatusCode.PIPE_TRANSFER_EXECUTE_STATEMENT_ERROR, "Execute null statement.");
    }

    statement = new PipeEnrichedStatement(statement);

    final ExecutionResult result =
        Coordinator.getInstance()
            .executeForTreeModel(
                statement,
                SessionManager.getInstance().requestQueryId(),
                new SessionInfo(0, AuthorityChecker.SUPER_USER, ZoneId.systemDefault()),
                "",
                ClusterPartitionFetcher.getInstance(),
                ClusterSchemaFetcher.getInstance(),
                IoTDBDescriptor.getInstance().getConfig().getQueryTimeoutThreshold());
    return result.status;
  }

  @Override
  public synchronized void handleExit() {
    if (Objects.nonNull(configReceiverId.get())) {
      try {
        ClusterConfigTaskExecutor.getInstance().handlePipeConfigClientExit(configReceiverId.get());
      } catch (final Exception e) {
        LOGGER.warn("Failed to handle config client (id = {}) exit", configReceiverId.get(), e);
      }
    }

    super.handleExit();
  }
}<|MERGE_RESOLUTION|>--- conflicted
+++ resolved
@@ -201,14 +201,9 @@
           receiverId.get(),
           status);
       return new TPipeTransferResp(status);
-<<<<<<< HEAD
     } catch (Exception e) {
       final String error =
           String.format("Exception %s encountered while handling request %s.", e.getMessage(), req);
-=======
-    } catch (final IOException e) {
-      final String error = String.format("Serialization error during pipe receiving, %s", e);
->>>>>>> bd22fe65
       LOGGER.warn("Receiver id = {}: {}", receiverId.get(), error, e);
       return new TPipeTransferResp(RpcUtils.getStatus(TSStatusCode.PIPE_ERROR, error));
     }
