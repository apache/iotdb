--- conflicted
+++ resolved
@@ -941,15 +941,10 @@
 
       return Coordinator.getInstance()
           .executeForTableModel(
-<<<<<<< HEAD
               shouldMarkAsPipeRequest.get()
                   ? new PipeEnrichedStatement(statement, clusterIdFromHandshakeRequest)
                   : statement,
-              relationalSqlParser,
-=======
-              shouldMarkAsPipeRequest.get() ? new PipeEnrichedStatement(statement) : statement,
               tableSqlParser,
->>>>>>> f76c2c98
               SESSION_MANAGER.getCurrSession(),
               SESSION_MANAGER.requestQueryId(),
               SESSION_MANAGER.getSessionInfoOfPipeReceiver(
@@ -972,15 +967,10 @@
         // Retry after creating the database
         return Coordinator.getInstance()
             .executeForTableModel(
-<<<<<<< HEAD
                 shouldMarkAsPipeRequest.get()
                     ? new PipeEnrichedStatement(statement, clusterIdFromHandshakeRequest)
                     : statement,
-                relationalSqlParser,
-=======
-                shouldMarkAsPipeRequest.get() ? new PipeEnrichedStatement(statement) : statement,
                 tableSqlParser,
->>>>>>> f76c2c98
                 SESSION_MANAGER.getCurrSession(),
                 SESSION_MANAGER.requestQueryId(),
                 SESSION_MANAGER.getSessionInfoOfPipeReceiver(
@@ -1063,15 +1053,10 @@
       final TSStatus result =
           Coordinator.getInstance()
               .executeForTableModel(
-<<<<<<< HEAD
                   shouldMarkAsPipeRequest.get()
                       ? new PipeEnriched(statement, clusterIdFromHandshakeRequest)
                       : statement,
-                  relationalSqlParser,
-=======
-                  shouldMarkAsPipeRequest.get() ? new PipeEnriched(statement) : statement,
                   tableSqlParser,
->>>>>>> f76c2c98
                   SESSION_MANAGER.getCurrSession(),
                   SESSION_MANAGER.requestQueryId(),
                   SESSION_MANAGER.getSessionInfoOfPipeReceiver(
