--- conflicted
+++ resolved
@@ -672,8 +672,6 @@
     // We may be able to skip the alter logical view's exception parsing because
     // the "AlterLogicalViewNode" is itself idempotent
     if (req.getPlanNode() instanceof AlterLogicalViewNode) {
-<<<<<<< HEAD
-=======
       final TSStatus status =
           ((AlterLogicalViewNode) req.getPlanNode()).checkPermissionBeforeProcess(username);
       if (status.getCode() != TSStatusCode.SUCCESS_STATUS.getStatusCode()) {
@@ -685,12 +683,10 @@
             status);
         return new TPipeTransferResp(status);
       }
->>>>>>> 067b0b35
       return new TPipeTransferResp(
           ClusterConfigTaskExecutor.getInstance()
               .alterLogicalViewByPipe((AlterLogicalViewNode) req.getPlanNode()));
     }
-<<<<<<< HEAD
     final Object statement = PLAN_TO_STATEMENT_VISITOR.process(req.getPlanNode(), null);
     return statement instanceof Statement
         ? new TPipeTransferResp(executeStatementAndClassifyExceptions((Statement) statement))
@@ -705,11 +701,6 @@
     final Delete statement = (Delete) PLAN_TO_STATEMENT_VISITOR.process(req.getPlanNode(), null);
     statement.setDatabaseName(req.getDatabaseName());
     return new TPipeTransferResp(executeTableStatement(statement, null));
-=======
-    return new TPipeTransferResp(
-        executeStatementAndClassifyExceptions(
-            PLAN_TO_STATEMENT_VISITOR.process(req.getPlanNode(), null)));
->>>>>>> 067b0b35
   }
 
   private TPipeTransferResp handleTransferConfigPlan(final TPipeTransferReq req) {
