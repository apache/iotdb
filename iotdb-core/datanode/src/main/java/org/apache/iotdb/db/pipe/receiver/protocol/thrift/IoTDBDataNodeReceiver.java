--- conflicted
+++ resolved
@@ -122,10 +122,7 @@
 import java.util.stream.Stream;
 
 import static org.apache.iotdb.db.exception.metadata.DatabaseNotSetException.DATABASE_NOT_SET;
-<<<<<<< HEAD
-=======
 import static org.apache.iotdb.db.utils.ErrorHandlingUtils.getRootCause;
->>>>>>> dcde7f9e
 import static org.apache.iotdb.db.utils.constant.SqlConstant.ROOT;
 import static org.apache.tsfile.common.constant.TsFileConstant.PATH_SEPARATOR_CHAR;
 
@@ -745,70 +742,6 @@
         : status;
   }
 
-<<<<<<< HEAD
-  private TSStatus executeStatement(Statement statement) {
-    if (statement instanceof LoadTsFileStatement
-        && ((LoadTsFileStatement) statement)
-            .getModel()
-            .equals(LoadTsFileConfigurator.MODEL_TABLE_VALUE)) {
-      return executeStatementForTableModel(
-          statement, ((LoadTsFileStatement) statement).getDatabase());
-    }
-
-    if (statement instanceof InsertBaseStatement
-        && ((InsertBaseStatement) statement).isWriteToTable()) {
-      return executeStatementForTableModel(
-          statement, ((InsertBaseStatement) statement).getDatabaseName().get());
-    }
-
-    return executeStatementForTreeModel(statement);
-  }
-
-  private TSStatus executeStatementForTableModel(Statement statement, String dataBaseName) {
-    try {
-      autoCreateDatabaseIfNecessary(dataBaseName);
-
-      return Coordinator.getInstance()
-          .executeForTableModel(
-              new PipeEnrichedStatement(statement),
-              relationalSqlParser,
-              SessionManager.getInstance().getCurrSession(),
-              SessionManager.getInstance().requestQueryId(),
-              SessionManager.getInstance()
-                  .getSessionInfoOfPipeReceiver(
-                      SessionManager.getInstance().getCurrSession(), dataBaseName),
-              "",
-              LocalExecutionPlanner.getInstance().metadata,
-              IoTDBDescriptor.getInstance().getConfig().getQueryTimeoutThreshold())
-          .status;
-    } catch (final Exception e) {
-      if (e.getMessage() != null
-          && e.getMessage().contains(DATABASE_NOT_SET.toLowerCase(Locale.ROOT))) {
-        ALREADY_CREATED_DATABASES.remove(dataBaseName);
-        autoCreateDatabaseIfNecessary(dataBaseName);
-
-        // Retry after creating the database
-        return Coordinator.getInstance()
-            .executeForTableModel(
-                new PipeEnrichedStatement(statement),
-                relationalSqlParser,
-                SessionManager.getInstance().getCurrSession(),
-                SessionManager.getInstance().requestQueryId(),
-                SessionManager.getInstance()
-                    .getSessionInfoOfPipeReceiver(
-                        SessionManager.getInstance().getCurrSession(), dataBaseName),
-                "",
-                LocalExecutionPlanner.getInstance().metadata,
-                IoTDBDescriptor.getInstance().getConfig().getQueryTimeoutThreshold())
-            .status;
-      }
-
-      // If the exception is not caused by database not set, throw it directly
-      throw e;
-    }
-  }
-
-=======
   private TSStatus executeStatementForTableModel(Statement statement, String dataBaseName) {
     try {
       autoCreateDatabaseIfNecessary(dataBaseName);
@@ -858,7 +791,6 @@
     }
   }
 
->>>>>>> dcde7f9e
   private void autoCreateDatabaseIfNecessary(final String database) {
     if (ALREADY_CREATED_DATABASES.contains(database)) {
       return;
