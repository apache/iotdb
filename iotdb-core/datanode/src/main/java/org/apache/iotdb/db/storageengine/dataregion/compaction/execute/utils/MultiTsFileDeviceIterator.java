--- conflicted
+++ resolved
@@ -38,11 +38,7 @@
 import org.apache.tsfile.file.metadata.ChunkMetadata;
 import org.apache.tsfile.file.metadata.IChunkMetadata;
 import org.apache.tsfile.file.metadata.IDeviceID;
-<<<<<<< HEAD
-=======
 import org.apache.tsfile.file.metadata.MetadataIndexNode;
-import org.apache.tsfile.file.metadata.PlainDeviceID;
->>>>>>> 28cd29c9
 import org.apache.tsfile.file.metadata.TimeseriesMetadata;
 import org.apache.tsfile.read.TsFileDeviceIterator;
 import org.apache.tsfile.read.TsFileSequenceReader;
@@ -409,7 +405,6 @@
               List<Modification> list =
                   new LinkedList<>(ModificationFile.getNormalMods(r).getModifications());
               // add outdated device mods by ttl
-<<<<<<< HEAD
               for (IDeviceID device : r.getDevices()) {
                 // TODO: remove deviceId conversion
                 long timeLowerBound =
@@ -417,16 +412,6 @@
                         - DataNodeTTLCache.getInstance().getTTL(device);
                 if (r.getStartTime(device) < timeLowerBound) {
                   try {
-=======
-              try {
-                for (IDeviceID device : r.getDevices()) {
-                  // TODO: remove deviceId conversion
-                  long timeLowerBound =
-                      CommonDateTimeUtils.currentTime()
-                          - DataNodeTTLCache.getInstance()
-                              .getTTL(((PlainDeviceID) device).toStringID());
-                  if (r.getStartTime(device) < timeLowerBound) {
->>>>>>> 28cd29c9
                     list.add(
                         new Deletion(
                             CompactionPathUtils.getPath(device)
@@ -434,10 +419,10 @@
                             Long.MAX_VALUE,
                             Long.MIN_VALUE,
                             timeLowerBound));
+                  } catch (IllegalPathException e) {
+                    throw new RuntimeException(e);
                   }
                 }
-              } catch (IllegalPathException e) {
-                throw new RuntimeException(e);
               }
               return list;
             });
@@ -665,7 +650,6 @@
                     List<Modification> list =
                         new LinkedList<>(ModificationFile.getNormalMods(r).getModifications());
                     // add outdated device mods by ttl
-<<<<<<< HEAD
                     for (IDeviceID device : r.getDevices()) {
                       // TODO: remove deviceId conversion
                       long timeLowerBound =
@@ -673,16 +657,6 @@
                               - DataNodeTTLCache.getInstance().getTTL(device);
                       if (r.getStartTime(device) < timeLowerBound) {
                         try {
-=======
-                    try {
-                      for (IDeviceID device : r.getDevices()) {
-                        // TODO: remove deviceId conversion
-                        long timeLowerBound =
-                            CommonDateTimeUtils.currentTime()
-                                - DataNodeTTLCache.getInstance()
-                                    .getTTL(((PlainDeviceID) device).toStringID());
-                        if (r.getStartTime(device) < timeLowerBound) {
->>>>>>> 28cd29c9
                           list.add(
                               new Deletion(
                                   CompactionPathUtils.getPath(device)
@@ -690,10 +664,10 @@
                                   Long.MAX_VALUE,
                                   Long.MIN_VALUE,
                                   timeLowerBound));
+                        } catch (IllegalPathException e) {
+                          throw new RuntimeException(e);
                         }
                       }
-                    } catch (IllegalPathException e) {
-                      throw new RuntimeException(e);
                     }
                     return list;
                   });
