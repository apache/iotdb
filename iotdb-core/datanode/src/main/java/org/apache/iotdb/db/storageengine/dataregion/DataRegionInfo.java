/*
 * Licensed to the Apache Software Foundation (ASF) under one
 * or more contributor license agreements.  See the NOTICE file
 * distributed with this work for additional information
 * regarding copyright ownership.  The ASF licenses this file
 * to you under the Apache License, Version 2.0 (the
 * "License"); you may not use this file except in compliance
 * with the License.  You may obtain a copy of the License at
 *
 *     http://www.apache.org/licenses/LICENSE-2.0
 *
 * Unless required by applicable law or agreed to in writing,
 * software distributed under the License is distributed on an
 * "AS IS" BASIS, WITHOUT WARRANTIES OR CONDITIONS OF ANY
 * KIND, either express or implied.  See the License for the
 * specific language governing permissions and limitations
 * under the License.
 */
package org.apache.iotdb.db.storageengine.dataregion;

import org.apache.iotdb.commons.memory.MemoryConfig;
import org.apache.iotdb.db.conf.IoTDBDescriptor;
import org.apache.iotdb.db.storageengine.dataregion.memtable.TsFileProcessor;
import org.apache.iotdb.db.storageengine.rescon.memory.SystemInfo;

import java.util.List;
import java.util.concurrent.CopyOnWriteArrayList;
import java.util.concurrent.atomic.AtomicBoolean;
import java.util.concurrent.atomic.AtomicLong;

/** The storageGroupInfo records the total memory cost of the database. */
public class DataRegionInfo {

  private final DataRegion dataRegion;

  /**
   * The total database memory cost, including unsealed TsFileResource, ChunkMetadata, WAL,
   * primitive arrays and TEXT values
   */
  private final AtomicLong memoryCost;

  /** The threshold of reporting it's size to SystemInfo */
  private final long storageGroupSizeReportThreshold =
      (long)
          (IoTDBDescriptor.getInstance().getConfig().getWriteMemoryVariationReportProportion()
<<<<<<< HEAD
              * IoTDBDescriptor.getInstance()
                  .getConfig()
                  .getMemtableMemoryManager()
                  .getTotalMemorySizeInBytes());
=======
              * MemoryConfig.getInstance().getMemtableMemoryManager().getTotalMemorySizeInBytes());
>>>>>>> 1a4ac0ea

  private final AtomicLong lastReportedSize = new AtomicLong();

  /** Must report to the system when this value is true */
  private final AtomicBoolean needToReportToSystem = new AtomicBoolean();

  /** A set of all unclosed TsFileProcessors in this SG */
  private final List<TsFileProcessor> reportedTsps = new CopyOnWriteArrayList<>();

  public DataRegionInfo(DataRegion dataRegion) {
    this.dataRegion = dataRegion;
    memoryCost = new AtomicLong();
  }

  public DataRegion getDataRegion() {
    return dataRegion;
  }

  /** When create a new TsFileProcessor, call this method */
  public void initTsFileProcessorInfo(TsFileProcessor tsFileProcessor) {
    reportedTsps.add(tsFileProcessor);
  }

  public void addStorageGroupMemCost(long cost) {
    memoryCost.getAndAdd(cost);
  }

  public void releaseStorageGroupMemCost(long cost) {
    memoryCost.getAndAdd(-cost);
  }

  public long getMemCost() {
    return memoryCost.get();
  }

  public List<TsFileProcessor> getAllReportedTsp() {
    return reportedTsps;
  }

  public boolean needToReportToSystem() {
    boolean needToReport =
        memoryCost.get() - lastReportedSize.get() > storageGroupSizeReportThreshold
            || needToReportToSystem.get();
    // report once and then reset flag to false
    if (needToReportToSystem.get()) {
      needToReportToSystem.set(false);
    }
    return needToReport;
  }

  public void setLastReportedSize(long size) {
    lastReportedSize.set(size);
  }

  public void setNeedToReportToSystem(boolean needToReport) {
    needToReportToSystem.set(needToReport);
  }

  /**
   * When a TsFileProcessor is closing, remove it from reportedTsps, and report to systemInfo to
   * update SG cost.
   *
   * @param tsFileProcessor
   */
  public void closeTsFileProcessorAndReportToSystem(TsFileProcessor tsFileProcessor) {
    reportedTsps.remove(tsFileProcessor);
    SystemInfo.getInstance().resetStorageGroupStatus(this);
  }
}<|MERGE_RESOLUTION|>--- conflicted
+++ resolved
@@ -43,14 +43,7 @@
   private final long storageGroupSizeReportThreshold =
       (long)
           (IoTDBDescriptor.getInstance().getConfig().getWriteMemoryVariationReportProportion()
-<<<<<<< HEAD
-              * IoTDBDescriptor.getInstance()
-                  .getConfig()
-                  .getMemtableMemoryManager()
-                  .getTotalMemorySizeInBytes());
-=======
               * MemoryConfig.getInstance().getMemtableMemoryManager().getTotalMemorySizeInBytes());
->>>>>>> 1a4ac0ea
 
   private final AtomicLong lastReportedSize = new AtomicLong();
 
