--- conflicted
+++ resolved
@@ -547,17 +547,10 @@
       Map<String, List<IChunkHandle>> memChunkHandleMap,
       List<Pair<Modification, IMemTable>> modsToMemTabled) {
 
-<<<<<<< HEAD
     IDeviceID deviceID = fullPath.getDeviceId();
     if (fullPath instanceof NonAlignedFullPath) {
       String measurementId = ((NonAlignedFullPath) fullPath).getMeasurement();
 
-=======
-    IDeviceID deviceID = DeviceIDFactory.getInstance().getDeviceID(fullPath.getDevicePath());
-
-    if (fullPath instanceof MeasurementPath) {
-      String measurementId = fullPath.getMeasurement();
->>>>>>> 28cd29c9
       // check If MemTable Contains this path
       if (!memTableMap.containsKey(deviceID)
           || !memTableMap.get(deviceID).contains(measurementId)) {
@@ -572,10 +565,7 @@
       getMemChunkHandleFromMemTable(
           deviceID, measurementId, chunkMetaDataMap, memChunkHandleMap, deletionList);
     } else {
-<<<<<<< HEAD
       // check If MemTable Contains this path
-=======
->>>>>>> 28cd29c9
       if (!memTableMap.containsKey(deviceID)) {
         return;
       }
