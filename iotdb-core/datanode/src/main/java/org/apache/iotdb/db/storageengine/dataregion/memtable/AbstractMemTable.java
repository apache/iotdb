--- conflicted
+++ resolved
@@ -1011,17 +1011,6 @@
     this.database = database;
     this.dataRegionId = dataRegionId;
   }
-<<<<<<< HEAD
-
-  @Override
-  public void markAsNotGeneratedByPipe() {
-    this.isTotallyGeneratedByPipe.set(false);
-  }
-
-  @Override
-  public boolean isTotallyGeneratedByPipe() {
-    return this.isTotallyGeneratedByPipe.get();
-  }
 
   @Override
   public void checkDataType(InsertNode node) throws DataTypeInconsistentException {
@@ -1031,6 +1020,4 @@
   public IWritableMemChunkGroup getWritableMemChunkGroup(IDeviceID deviceID) {
     return memTableMap.get(deviceID);
   }
-=======
->>>>>>> 08ab2c9d
 }