/*
 * Licensed to the Apache Software Foundation (ASF) under one
 * or more contributor license agreements.  See the NOTICE file
 * distributed with this work for additional information
 * regarding copyright ownership.  The ASF licenses this file
 * to you under the Apache License, Version 2.0 (the
 * "License"); you may not use this file except in compliance
 * with the License.  You may obtain a copy of the License at
 *
 *     http://www.apache.org/licenses/LICENSE-2.0
 *
 * Unless required by applicable law or agreed to in writing,
 * software distributed under the License is distributed on an
 * "AS IS" BASIS, WITHOUT WARRANTIES OR CONDITIONS OF ANY
 * KIND, either express or implied.  See the License for the
 * specific language governing permissions and limitations
 * under the License.
 */

package org.apache.iotdb.db.storageengine.dataregion.memtable;

import org.apache.iotdb.commons.exception.IllegalPathException;
<<<<<<< HEAD
import org.apache.iotdb.commons.path.IFullPath;
=======
import org.apache.iotdb.commons.exception.MetadataException;
import org.apache.iotdb.commons.path.AlignedPath;
import org.apache.iotdb.commons.path.MeasurementPath;
>>>>>>> 911d7b67
import org.apache.iotdb.commons.path.PartialPath;
import org.apache.iotdb.commons.service.metric.MetricService;
import org.apache.iotdb.commons.service.metric.enums.Metric;
import org.apache.iotdb.commons.service.metric.enums.Tag;
import org.apache.iotdb.db.conf.IoTDBDescriptor;
import org.apache.iotdb.db.exception.WriteProcessException;
import org.apache.iotdb.db.exception.query.QueryProcessException;
import org.apache.iotdb.db.queryengine.execution.fragment.QueryContext;
import org.apache.iotdb.db.queryengine.plan.planner.plan.node.write.InsertRowNode;
import org.apache.iotdb.db.queryengine.plan.planner.plan.node.write.InsertTabletNode;
import org.apache.iotdb.db.schemaengine.schemaregion.utils.ResourceByPathUtils;
import org.apache.iotdb.db.storageengine.dataregion.flush.FlushStatus;
import org.apache.iotdb.db.storageengine.dataregion.flush.NotifyFlushMemTable;
import org.apache.iotdb.db.storageengine.dataregion.modification.Modification;
import org.apache.iotdb.db.storageengine.dataregion.read.filescan.IChunkHandle;
import org.apache.iotdb.db.storageengine.dataregion.read.filescan.impl.MemAlignedChunkHandleImpl;
import org.apache.iotdb.db.storageengine.dataregion.read.filescan.impl.MemChunkHandleImpl;
import org.apache.iotdb.db.storageengine.dataregion.wal.buffer.IWALByteBufferView;
import org.apache.iotdb.db.storageengine.dataregion.wal.utils.WALWriteUtils;
import org.apache.iotdb.db.utils.MemUtils;
import org.apache.iotdb.db.utils.ModificationUtils;
import org.apache.iotdb.db.utils.datastructure.AlignedTVList;
import org.apache.iotdb.db.utils.datastructure.TVList;
import org.apache.iotdb.metrics.utils.MetricLevel;

import org.apache.tsfile.enums.TSDataType;
import org.apache.tsfile.file.metadata.ChunkMetadata;
import org.apache.tsfile.file.metadata.IChunkMetadata;
import org.apache.tsfile.file.metadata.IDeviceID;
<<<<<<< HEAD
import org.apache.tsfile.file.metadata.IDeviceID.Deserializer;
=======
import org.apache.tsfile.file.metadata.PlainDeviceID;
import org.apache.tsfile.file.metadata.statistics.TimeStatistics;
import org.apache.tsfile.read.common.TimeRange;
import org.apache.tsfile.utils.BitMap;
>>>>>>> 911d7b67
import org.apache.tsfile.utils.Pair;
import org.apache.tsfile.utils.ReadWriteIOUtils;
import org.apache.tsfile.write.schema.IMeasurementSchema;

import java.io.DataInputStream;
import java.io.IOException;
import java.util.ArrayList;
import java.util.Collections;
import java.util.HashMap;
import java.util.List;
import java.util.Map;
import java.util.Map.Entry;
import java.util.Objects;
import java.util.concurrent.atomic.AtomicBoolean;
import java.util.concurrent.atomic.AtomicLong;
import java.util.stream.Collectors;
import java.util.stream.LongStream;

public abstract class AbstractMemTable implements IMemTable {
  /** Each memTable node has a unique int value identifier, init when recovering wal. */
  public static final AtomicLong memTableIdCounter = new AtomicLong(-1);

  private static final int FIXED_SERIALIZED_SIZE = Byte.BYTES + 2 * Integer.BYTES + 6 * Long.BYTES;

  /** DeviceId -> chunkGroup(MeasurementId -> chunk). */
  private final Map<IDeviceID, IWritableMemChunkGroup> memTableMap;

  private static final DeviceIDFactory deviceIDFactory = DeviceIDFactory.getInstance();

  private boolean shouldFlush = false;
  private volatile FlushStatus flushStatus = FlushStatus.WORKING;
  private final int avgSeriesPointNumThreshold =
      IoTDBDescriptor.getInstance().getConfig().getAvgSeriesPointNumberThreshold();

  /** Memory size of data points, including TEXT values. */
  private long memSize = 0;

  /**
   * Memory usage of all TVLists memory usage regardless of whether these TVLists are full,
   * including TEXT values.
   */
  private long tvListRamCost = 0;

  private int seriesNumber = 0;

  private long totalPointsNum = 0;

  private long totalPointsNumThreshold = 0;

  private long maxPlanIndex = Long.MIN_VALUE;

  private long minPlanIndex = Long.MAX_VALUE;

  private final long memTableId = memTableIdCounter.incrementAndGet();

  private final long createdTime = System.currentTimeMillis();

  /** this time is updated by the timed flush, same as createdTime when the feature is disabled. */
  private long updateTime = createdTime;

  /**
   * check whether this memTable has been updated since last timed flush check, update updateTime
   * when changed
   */
  private long lastTotalPointsNum = totalPointsNum;

  private String database;
  private String dataRegionId;

  private static final String METRIC_POINT_IN = Metric.POINTS_IN.toString();

  private final AtomicBoolean isTotallyGeneratedByPipe = new AtomicBoolean(true);

  protected AbstractMemTable() {
    this.database = null;
    this.dataRegionId = null;
    this.memTableMap = new HashMap<>();
  }

  protected AbstractMemTable(String database, String dataRegionId) {
    this.database = database;
    this.dataRegionId = dataRegionId;
    this.memTableMap = new HashMap<>();
  }

  protected AbstractMemTable(
      String database, String dataRegionId, Map<IDeviceID, IWritableMemChunkGroup> memTableMap) {
    this.database = database;
    this.dataRegionId = dataRegionId;
    this.memTableMap = memTableMap;
  }

  @Override
  public Map<IDeviceID, IWritableMemChunkGroup> getMemTableMap() {
    return memTableMap;
  }

  /**
   * Create this MemChunk if it's not exist.
   *
   * @param deviceId device id
   * @param schemaList measurement schemaList
   * @return this MemChunkGroup
   */
  private IWritableMemChunkGroup createMemChunkGroupIfNotExistAndGet(
      IDeviceID deviceId, List<IMeasurementSchema> schemaList) {
    IWritableMemChunkGroup memChunkGroup =
        memTableMap.computeIfAbsent(deviceId, k -> new WritableMemChunkGroup());
    for (IMeasurementSchema schema : schemaList) {
      if (schema != null && !memChunkGroup.contains(schema.getMeasurementId())) {
        seriesNumber++;
        totalPointsNumThreshold += avgSeriesPointNumThreshold;
      }
    }
    return memChunkGroup;
  }

  private IWritableMemChunkGroup createAlignedMemChunkGroupIfNotExistAndGet(
      IDeviceID deviceId, List<IMeasurementSchema> schemaList) {
    IWritableMemChunkGroup memChunkGroup =
        memTableMap.computeIfAbsent(
            deviceId,
            k -> {
              seriesNumber += schemaList.size();
              totalPointsNumThreshold += ((long) avgSeriesPointNumThreshold) * schemaList.size();
              return new AlignedWritableMemChunkGroup(
                  schemaList.stream().filter(Objects::nonNull).collect(Collectors.toList()));
            });
    for (IMeasurementSchema schema : schemaList) {
      if (schema != null && !memChunkGroup.contains(schema.getMeasurementId())) {
        seriesNumber++;
        totalPointsNumThreshold += avgSeriesPointNumThreshold;
      }
    }
    return memChunkGroup;
  }

  @Override
  public void insert(InsertRowNode insertRowNode) {

    String[] measurements = insertRowNode.getMeasurements();
    Object[] values = insertRowNode.getValues();

    List<IMeasurementSchema> schemaList = new ArrayList<>();
    List<TSDataType> dataTypes = new ArrayList<>();
    int nullPointsNumber = 0;
    for (int i = 0; i < insertRowNode.getMeasurements().length; i++) {
      // Use measurements[i] to ignore failed partial insert
      if (measurements[i] == null || values[i] == null) {
        if (values[i] == null) {
          nullPointsNumber++;
        }
        schemaList.add(null);
      } else {
        IMeasurementSchema schema = insertRowNode.getMeasurementSchemas()[i];
        schemaList.add(schema);
        dataTypes.add(schema.getType());
      }
    }
    memSize += MemUtils.getRowRecordSize(dataTypes, values);
    write(insertRowNode.getDeviceID(), schemaList, insertRowNode.getTime(), values);

    int pointsInserted =
        insertRowNode.getMeasurements().length
            - insertRowNode.getFailedMeasurementNumber()
            - nullPointsNumber;

    totalPointsNum += pointsInserted;

    MetricService.getInstance()
        .count(
            pointsInserted,
            Metric.QUANTITY.toString(),
            MetricLevel.CORE,
            Tag.NAME.toString(),
            METRIC_POINT_IN,
            Tag.DATABASE.toString(),
            database,
            Tag.REGION.toString(),
            dataRegionId);
  }

  @Override
  public void insertAlignedRow(InsertRowNode insertRowNode) {

    String[] measurements = insertRowNode.getMeasurements();
    Object[] values = insertRowNode.getValues();
    List<IMeasurementSchema> schemaList = new ArrayList<>();
    List<TSDataType> dataTypes = new ArrayList<>();
    for (int i = 0; i < insertRowNode.getMeasurements().length; i++) {
      // Use measurements[i] to ignore failed partial insert
      if (measurements[i] == null || values[i] == null) {
        schemaList.add(null);
        continue;
      }
      IMeasurementSchema schema = insertRowNode.getMeasurementSchemas()[i];
      schemaList.add(schema);
      dataTypes.add(schema.getType());
    }
    if (schemaList.isEmpty()) {
      return;
    }
    memSize += MemUtils.getAlignedRowRecordSize(dataTypes, values);
    writeAlignedRow(insertRowNode.getDeviceID(), schemaList, insertRowNode.getTime(), values);
    int pointsInserted =
        insertRowNode.getMeasurements().length - insertRowNode.getFailedMeasurementNumber();
    totalPointsNum += pointsInserted;

    MetricService.getInstance()
        .count(
            pointsInserted,
            Metric.QUANTITY.toString(),
            MetricLevel.CORE,
            Tag.NAME.toString(),
            METRIC_POINT_IN,
            Tag.DATABASE.toString(),
            database,
            Tag.REGION.toString(),
            dataRegionId);
  }

  @Override
  public void insertTablet(InsertTabletNode insertTabletNode, int start, int end)
      throws WriteProcessException {
    try {
      writeTabletNode(insertTabletNode, start, end);
      memSize += MemUtils.getTabletSize(insertTabletNode, start, end);
      int pointsInserted =
          (insertTabletNode.getDataTypes().length - insertTabletNode.getFailedMeasurementNumber())
              * (end - start);
      totalPointsNum += pointsInserted;
      MetricService.getInstance()
          .count(
              pointsInserted,
              Metric.QUANTITY.toString(),
              MetricLevel.CORE,
              Tag.NAME.toString(),
              METRIC_POINT_IN,
              Tag.DATABASE.toString(),
              database,
              Tag.REGION.toString(),
              dataRegionId);
    } catch (RuntimeException e) {
      throw new WriteProcessException(e);
    }
  }

  @Override
  public void insertAlignedTablet(InsertTabletNode insertTabletNode, int start, int end)
      throws WriteProcessException {
    try {
      writeAlignedTablet(insertTabletNode, start, end);
      memSize += MemUtils.getAlignedTabletSize(insertTabletNode, start, end);
      int pointsInserted =
          (insertTabletNode.getDataTypes().length - insertTabletNode.getFailedMeasurementNumber())
              * (end - start);
      totalPointsNum += pointsInserted;
      MetricService.getInstance()
          .count(
              pointsInserted,
              Metric.QUANTITY.toString(),
              MetricLevel.CORE,
              Tag.NAME.toString(),
              METRIC_POINT_IN,
              Tag.DATABASE.toString(),
              database,
              Tag.REGION.toString(),
              dataRegionId);
    } catch (RuntimeException e) {
      throw new WriteProcessException(e);
    }
  }

  @Override
  public void write(
      IDeviceID deviceId,
      List<IMeasurementSchema> schemaList,
      long insertTime,
      Object[] objectValue) {
    IWritableMemChunkGroup memChunkGroup =
        createMemChunkGroupIfNotExistAndGet(deviceId, schemaList);
    if (memChunkGroup.writeWithFlushCheck(insertTime, objectValue, schemaList)) {
      shouldFlush = true;
    }
  }

  @Override
  public void writeAlignedRow(
      IDeviceID deviceId,
      List<IMeasurementSchema> schemaList,
      long insertTime,
      Object[] objectValue) {
    IWritableMemChunkGroup memChunkGroup =
        createAlignedMemChunkGroupIfNotExistAndGet(deviceId, schemaList);
    if (memChunkGroup.writeWithFlushCheck(insertTime, objectValue, schemaList)) {
      shouldFlush = true;
    }
  }

  public void writeTabletNode(InsertTabletNode insertTabletNode, int start, int end) {
    List<IMeasurementSchema> schemaList = new ArrayList<>();
    for (int i = 0; i < insertTabletNode.getMeasurementSchemas().length; i++) {
      if (insertTabletNode.getColumns()[i] == null) {
        schemaList.add(null);
      } else {
        schemaList.add(insertTabletNode.getMeasurementSchemas()[i]);
      }
    }
    IWritableMemChunkGroup memChunkGroup =
        createMemChunkGroupIfNotExistAndGet(insertTabletNode.getDeviceID(), schemaList);
    if (memChunkGroup.writeValuesWithFlushCheck(
        insertTabletNode.getTimes(),
        insertTabletNode.getColumns(),
        insertTabletNode.getBitMaps(),
        schemaList,
        start,
        end)) {
      shouldFlush = true;
    }
  }

  public void writeAlignedTablet(InsertTabletNode insertTabletNode, int start, int end) {

    List<IMeasurementSchema> schemaList = new ArrayList<>();
    for (int i = 0; i < insertTabletNode.getMeasurementSchemas().length; i++) {
      if (insertTabletNode.getColumns()[i] == null) {
        schemaList.add(null);
      } else {
        schemaList.add(insertTabletNode.getMeasurementSchemas()[i]);
      }
    }
    if (schemaList.isEmpty()) {
      return;
    }
    IWritableMemChunkGroup memChunkGroup =
        createAlignedMemChunkGroupIfNotExistAndGet(insertTabletNode.getDeviceID(), schemaList);
    if (memChunkGroup.writeValuesWithFlushCheck(
        insertTabletNode.getTimes(),
        insertTabletNode.getColumns(),
        insertTabletNode.getBitMaps(),
        schemaList,
        start,
        end)) {
      shouldFlush = true;
    }
  }

  @Override
  public boolean checkIfChunkDoesNotExist(IDeviceID deviceId, String measurement) {
    IWritableMemChunkGroup memChunkGroup = memTableMap.get(deviceId);
    if (null == memChunkGroup) {
      return true;
    }
    return !memChunkGroup.contains(measurement);
  }

  @Override
  public long getCurrentTVListSize(IDeviceID deviceId, String measurement) {
    IWritableMemChunkGroup memChunkGroup = memTableMap.get(deviceId);
    if (null == memChunkGroup) {
      return 0;
    }
    return memChunkGroup.getCurrentTVListSize(measurement);
  }

  @Override
  public int getSeriesNumber() {
    return seriesNumber;
  }

  @Override
  public long getTotalPointsNum() {
    return totalPointsNum;
  }

  @Override
  public long size() {
    long sum = 0;
    for (IWritableMemChunkGroup writableMemChunkGroup : memTableMap.values()) {
      sum += writableMemChunkGroup.count();
    }
    return sum;
  }

  @Override
  public long memSize() {
    return memSize;
  }

  @Override
  public boolean reachTotalPointNumThreshold() {
    if (totalPointsNum == 0) {
      return false;
    }
    return totalPointsNum >= totalPointsNumThreshold;
  }

  @Override
  public void clear() {
    memTableMap.clear();
    memSize = 0;
    seriesNumber = 0;
    totalPointsNum = 0;
    totalPointsNumThreshold = 0;
    tvListRamCost = 0;
    maxPlanIndex = 0;
    minPlanIndex = 0;
  }

  @Override
  public boolean isEmpty() {
    return memTableMap.isEmpty();
  }

  @Override
  public ReadOnlyMemChunk query(
      QueryContext context,
      IFullPath fullPath,
      long ttlLowerBound,
      List<Pair<Modification, IMemTable>> modsToMemtable)
      throws IOException, QueryProcessException {
    return ResourceByPathUtils.getResourceInstance(fullPath)
        .getReadOnlyMemChunkFromMemTable(context, this, modsToMemtable, ttlLowerBound);
  }

  @Override
  public void queryForSeriesRegionScan(
      PartialPath fullPath,
      long ttlLowerBound,
      Map<String, List<IChunkMetadata>> chunkMetaDataMap,
      Map<String, List<IChunkHandle>> memChunkHandleMap,
      List<Pair<Modification, IMemTable>> modsToMemTabled) {

    IDeviceID deviceID = DeviceIDFactory.getInstance().getDeviceID(fullPath.getDevicePath());
    String measurementId = fullPath.getMeasurement();
    Map<IDeviceID, IWritableMemChunkGroup> memTableMap = getMemTableMap();

    // check If MemTable Contains this path
    if (!memTableMap.containsKey(deviceID) || !memTableMap.get(deviceID).contains(measurementId)) {
      return;
    }

    if (fullPath instanceof MeasurementPath) {
      List<TimeRange> deletionList = new ArrayList<>();
      if (modsToMemTabled != null) {
        deletionList =
            ModificationUtils.constructDeletionList(
                (MeasurementPath) fullPath, this, modsToMemTabled, ttlLowerBound);
      }
      getMemChunkHandleFromMemTable(
          deviceID, measurementId, chunkMetaDataMap, memChunkHandleMap, deletionList);
    } else {
      List<List<TimeRange>> deletionList = new ArrayList<>();
      if (modsToMemTabled != null) {
        deletionList =
            ModificationUtils.constructDeletionList(
                (AlignedPath) fullPath, this, modsToMemTabled, ttlLowerBound);
      }

      getMemAlignedChunkHandleFromMemTable(
          deviceID,
          ((AlignedPath) fullPath).getSchemaList(),
          chunkMetaDataMap,
          memChunkHandleMap,
          deletionList);
    }
  }

  @Override
  public void queryForDeviceRegionScan(
      IDeviceID deviceID,
      boolean isAligned,
      long ttlLowerBound,
      Map<String, List<IChunkMetadata>> chunkMetadataMap,
      Map<String, List<IChunkHandle>> memChunkHandleMap,
      List<Pair<Modification, IMemTable>> modsToMemTabled)
      throws MetadataException {

    Map<IDeviceID, IWritableMemChunkGroup> memTableMap = getMemTableMap();

    // check If MemTable Contains this path
    if (!memTableMap.containsKey(deviceID)) {
      return;
    }

    IWritableMemChunkGroup writableMemChunkGroup = memTableMap.get(deviceID);
    if (isAligned) {
      getMemAlignedChunkHandleFromMemTable(
          deviceID,
          (AlignedWritableMemChunkGroup) writableMemChunkGroup,
          chunkMetadataMap,
          memChunkHandleMap,
          ttlLowerBound,
          modsToMemTabled);
    } else {
      getMemChunkHandleFromMemTable(
          deviceID,
          (WritableMemChunkGroup) writableMemChunkGroup,
          chunkMetadataMap,
          memChunkHandleMap,
          ttlLowerBound,
          modsToMemTabled);
    }
  }

  private void getMemChunkHandleFromMemTable(
      IDeviceID deviceID,
      String measurementId,
      Map<String, List<IChunkMetadata>> chunkMetadataMap,
      Map<String, List<IChunkHandle>> memChunkHandleMap,
      List<TimeRange> deletionList) {

    IWritableMemChunk memChunk = memTableMap.get(deviceID).getMemChunkMap().get(measurementId);

    TVList tvListCopy = memChunk.getSortedTvListForQuery();
    long[] timestamps = filterDeletedTimestamp(tvListCopy, deletionList);

    chunkMetadataMap
        .computeIfAbsent(measurementId, k -> new ArrayList<>())
        .add(
            buildChunkMetaDataForMemoryChunk(
                measurementId,
                timestamps[0],
                timestamps[timestamps.length - 1],
                Collections.emptyList()));
    memChunkHandleMap
        .computeIfAbsent(measurementId, k -> new ArrayList<>())
        .add(new MemChunkHandleImpl(timestamps));
  }

  private void getMemAlignedChunkHandleFromMemTable(
      IDeviceID deviceID,
      List<IMeasurementSchema> schemaList,
      Map<String, List<IChunkMetadata>> chunkMetadataList,
      Map<String, List<IChunkHandle>> memChunkHandleMap,
      List<List<TimeRange>> deletionList) {

    AlignedWritableMemChunk alignedMemChunk =
        ((AlignedWritableMemChunkGroup) memTableMap.get(deviceID)).getAlignedMemChunk();

    boolean containsMeasurement = false;
    for (IMeasurementSchema measurementSchema : schemaList) {
      if (alignedMemChunk.containsMeasurement(measurementSchema.getMeasurementId())) {
        containsMeasurement = true;
        break;
      }
    }
    if (!containsMeasurement) {
      return;
    }

    AlignedTVList alignedTVListCopy =
        (AlignedTVList) alignedMemChunk.getSortedTvListForQuery(schemaList);

    buildAlignedMemChunkHandle(
        alignedTVListCopy, deletionList, schemaList, chunkMetadataList, memChunkHandleMap);
  }

  private void getMemAlignedChunkHandleFromMemTable(
      IDeviceID deviceID,
      AlignedWritableMemChunkGroup writableMemChunkGroup,
      Map<String, List<IChunkMetadata>> chunkMetadataList,
      Map<String, List<IChunkHandle>> memChunkHandleMap,
      long ttlLowerBound,
      List<Pair<Modification, IMemTable>> modsToMemTabled)
      throws IllegalPathException {

    AlignedWritableMemChunk memChunk = writableMemChunkGroup.getAlignedMemChunk();
    List<IMeasurementSchema> schemaList = memChunk.getSchemaList();

    AlignedTVList alignedTVListCopy = (AlignedTVList) memChunk.getSortedTvListForQuery(schemaList);

    List<List<TimeRange>> deletionList = new ArrayList<>();
    if (modsToMemTabled != null) {
      for (IMeasurementSchema schema : schemaList) {
        deletionList.add(
            ModificationUtils.constructDeletionList(
                new MeasurementPath(deviceID, schema.getMeasurementId(), schema),
                this,
                modsToMemTabled,
                ttlLowerBound));
      }
    }
    buildAlignedMemChunkHandle(
        alignedTVListCopy, deletionList, schemaList, chunkMetadataList, memChunkHandleMap);
  }

  private void getMemChunkHandleFromMemTable(
      IDeviceID deviceID,
      WritableMemChunkGroup writableMemChunkGroup,
      Map<String, List<IChunkMetadata>> chunkMetadataMap,
      Map<String, List<IChunkHandle>> memChunkHandleMap,
      long ttlLowerBound,
      List<Pair<Modification, IMemTable>> modsToMemTabled)
      throws IllegalPathException {

    for (Entry<String, IWritableMemChunk> entry :
        writableMemChunkGroup.getMemChunkMap().entrySet()) {

      String measurementId = entry.getKey();
      IWritableMemChunk writableMemChunk = entry.getValue();
      TVList tvListCopy = writableMemChunk.getSortedTvListForQuery();

      List<TimeRange> deletionList = new ArrayList<>();
      if (modsToMemTabled != null) {
        deletionList =
            ModificationUtils.constructDeletionList(
                new MeasurementPath(deviceID, measurementId, null),
                this,
                modsToMemTabled,
                ttlLowerBound);
      }
      long[] timestamps = filterDeletedTimestamp(tvListCopy, deletionList);
      chunkMetadataMap
          .computeIfAbsent(measurementId, k -> new ArrayList<>())
          .add(
              buildChunkMetaDataForMemoryChunk(
                  measurementId,
                  timestamps[0],
                  timestamps[timestamps.length - 1],
                  Collections.emptyList()));
      memChunkHandleMap
          .computeIfAbsent(measurementId, k -> new ArrayList<>())
          .add(new MemChunkHandleImpl(timestamps));
    }
  }

  private void buildAlignedMemChunkHandle(
      AlignedTVList alignedTVList,
      List<List<TimeRange>> deletionList,
      List<IMeasurementSchema> schemaList,
      Map<String, List<IChunkMetadata>> chunkMetadataList,
      Map<String, List<IChunkHandle>> chunkHandleMap) {

    List<List<BitMap>> bitMaps = alignedTVList.getBitMaps();
    long[] timestamps =
        alignedTVList.getTimestamps().stream().flatMapToLong(LongStream::of).toArray();
    for (int i = 0; i < schemaList.size(); i++) {
      String measurement = schemaList.get(i).getMeasurementId();
      long[] startEndTime = calculateStartEndTime(timestamps, bitMaps.get(i));
      chunkMetadataList
          .computeIfAbsent(measurement, k -> new ArrayList<>())
          .add(
              buildChunkMetaDataForMemoryChunk(
                  measurement, startEndTime[0], startEndTime[1], deletionList.get(i)));
      chunkHandleMap
          .computeIfAbsent(measurement, k -> new ArrayList<>())
          .add(
              new MemAlignedChunkHandleImpl(
                  timestamps, bitMaps.get(i), deletionList.get(i), startEndTime));
    }
  }

  private long[] calculateStartEndTime(long[] timestamps, List<BitMap> bitMaps) {
    long startTime = -1;
    for (int i = 0; i < bitMaps.size(); i++) {
      BitMap bitMap = bitMaps.get(i);
      for (int j = 0; j < bitMap.getSize(); j++) {
        if (!bitMap.isMarked(j)) {
          startTime = timestamps[i];
          break;
        }
      }
      if (startTime != -1) {
        break;
      }
    }

    long endTime = -1;
    for (int i = bitMaps.size() - 1; i >= 0; i--) {
      BitMap bitMap = bitMaps.get(i);
      for (int j = bitMap.getSize() - 1; j >= 0; j--) {
        if (!bitMap.isMarked(j)) {
          endTime = timestamps[i];
          break;
        }
      }
      if (endTime != -1) {
        break;
      }
    }
    return new long[] {startTime, endTime};
  }

  private IChunkMetadata buildChunkMetaDataForMemoryChunk(
      String measurement, long startTime, long endTime, List<TimeRange> deletionList) {
    TimeStatistics timeStatistics = new TimeStatistics();
    timeStatistics.setStartTime(startTime);
    timeStatistics.setEndTime(endTime);

    // ChunkMetaData for memory is only used to get time statistics, the dataType is irrelevant.
    IChunkMetadata chunkMetadata =
        new ChunkMetadata(measurement, TSDataType.UNKNOWN, 0, timeStatistics);
    for (TimeRange timeRange : deletionList) {
      chunkMetadata.insertIntoSortedDeletions(timeRange);
    }
    return chunkMetadata;
  }

  private long[] filterDeletedTimestamp(TVList tvList, List<TimeRange> deletionList) {
    if (deletionList.isEmpty()) {
      return tvList.getTimestamps().stream().flatMapToLong(LongStream::of).toArray();
    }

    long lastTime = -1;
    int[] deletionCursor = {0};
    int rowCount = tvList.rowCount();
    List<Long> result = new ArrayList<>();

    for (int i = 0; i < rowCount; i++) {
      long curTime = tvList.getTime(i);
      if (!ModificationUtils.isPointDeleted(curTime, deletionList, deletionCursor)
          && (i == rowCount - 1 || curTime != lastTime)) {
        result.add(curTime);
      }
      lastTime = curTime;
    }
    return result.stream().mapToLong(Long::longValue).toArray();
  }

  /**
   * Delete data by path and timeStamp.
   *
   * @param originalPath the original path pattern or full path to be used to match timeseries, e.g.
   *     root.sg.**, root.sg.*.s, root.sg.d.s
   * @param devicePath one of the device path patterns generated by original path, e.g. given
   *     original path root.sg.** and the device path may be root.sg or root.sg.**
   * @param startTimestamp the lower-bound of deletion time.
   * @param endTimestamp the upper-bound of deletion time
   */
  @SuppressWarnings("squid:S3776") // high Cognitive Complexity
  @Override
  public void delete(
      PartialPath originalPath, PartialPath devicePath, long startTimestamp, long endTimestamp) {
    if (devicePath.hasWildcard()) {
      // In cluster mode without IDTable, the input devicePath may be a devicePathPattern
      List<Pair<PartialPath, IWritableMemChunkGroup>> targetDeviceList = new ArrayList<>();
      for (Entry<IDeviceID, IWritableMemChunkGroup> entry : memTableMap.entrySet()) {
        try {
          PartialPath devicePathInMemTable = new PartialPath(entry.getKey());
          if (devicePath.matchFullPath(devicePathInMemTable)) {
            targetDeviceList.add(new Pair<>(devicePathInMemTable, entry.getValue()));
          }
        } catch (IllegalPathException e) {
          // Won't reach here
        }
      }

      for (Pair<PartialPath, IWritableMemChunkGroup> targetDevice : targetDeviceList) {
        deleteDataInChunkGroup(
            targetDevice.right, originalPath, targetDevice.left, startTimestamp, endTimestamp);
      }
    } else {
      // TODO:[DELETE]
      IWritableMemChunkGroup memChunkGroup =
          memTableMap.get(deviceIDFactory.getDeviceID(devicePath));
      if (memChunkGroup == null) {
        return;
      }
      deleteDataInChunkGroup(memChunkGroup, originalPath, devicePath, startTimestamp, endTimestamp);
    }
  }

  private void deleteDataInChunkGroup(
      IWritableMemChunkGroup memChunkGroup,
      PartialPath originalPath,
      PartialPath devicePath,
      long startTimestamp,
      long endTimestamp) {
    totalPointsNum -= memChunkGroup.delete(originalPath, devicePath, startTimestamp, endTimestamp);
    if (memChunkGroup.getMemChunkMap().isEmpty()) {
      memTableMap.remove(deviceIDFactory.getDeviceID(devicePath));
    }
  }

  @Override
  public void addTVListRamCost(long cost) {
    this.tvListRamCost += cost;
  }

  @Override
  public void releaseTVListRamCost(long cost) {
    this.tvListRamCost -= cost;
  }

  @Override
  public long getTVListsRamCost() {
    return tvListRamCost;
  }

  @Override
  public void addTextDataSize(long textDataSize) {
    this.memSize += textDataSize;
  }

  @Override
  public void releaseTextDataSize(long textDataSize) {
    this.memSize -= textDataSize;
  }

  @Override
  public void setShouldFlush() {
    shouldFlush = true;
  }

  @Override
  public boolean shouldFlush() {
    return shouldFlush;
  }

  @Override
  public void release() {
    for (Entry<IDeviceID, IWritableMemChunkGroup> entry : memTableMap.entrySet()) {
      entry.getValue().release();
    }
  }

  @Override
  public long getMaxPlanIndex() {
    return maxPlanIndex;
  }

  @Override
  public long getMinPlanIndex() {
    return minPlanIndex;
  }

  @Override
  public long getMemTableId() {
    return memTableId;
  }

  @Override
  public long getCreatedTime() {
    return createdTime;
  }

  /** Check whether updated since last get method */
  @Override
  public long getUpdateTime() {
    if (lastTotalPointsNum != totalPointsNum) {
      lastTotalPointsNum = totalPointsNum;
      updateTime = System.currentTimeMillis();
    }
    return updateTime;
  }

  @Override
  public FlushStatus getFlushStatus() {
    return flushStatus;
  }

  @Override
  public void setFlushStatus(FlushStatus flushStatus) {
    this.flushStatus = flushStatus;
  }

  /** Notice: this method is concurrent unsafe. */
  @Override
  public int serializedSize() {
    if (isSignalMemTable()) {
      return Byte.BYTES;
    }
    int size = FIXED_SERIALIZED_SIZE;
    for (Map.Entry<IDeviceID, IWritableMemChunkGroup> entry : memTableMap.entrySet()) {
      size += entry.getKey().serializedSize();
      size += Byte.BYTES;
      size += entry.getValue().serializedSize();
    }
    return size;
  }

  /** Notice: this method is concurrent unsafe. */
  @Override
  public void serializeToWAL(IWALByteBufferView buffer) {
    // TODO:[WAL]
    WALWriteUtils.write(isSignalMemTable(), buffer);
    if (isSignalMemTable()) {
      return;
    }
    buffer.putInt(seriesNumber);
    buffer.putLong(memSize);
    buffer.putLong(tvListRamCost);
    buffer.putLong(totalPointsNum);
    buffer.putLong(totalPointsNumThreshold);
    buffer.putLong(maxPlanIndex);
    buffer.putLong(minPlanIndex);

    buffer.putInt(memTableMap.size());
    for (Map.Entry<IDeviceID, IWritableMemChunkGroup> entry : memTableMap.entrySet()) {
      WALWriteUtils.write(entry.getKey(), buffer);
      IWritableMemChunkGroup memChunkGroup = entry.getValue();
      WALWriteUtils.write(memChunkGroup instanceof AlignedWritableMemChunkGroup, buffer);
      memChunkGroup.serializeToWAL(buffer);
    }
  }

  public void deserialize(DataInputStream stream) throws IOException {
    seriesNumber = stream.readInt();
    memSize = stream.readLong();
    tvListRamCost = stream.readLong();
    totalPointsNum = stream.readLong();
    totalPointsNumThreshold = stream.readLong();
    maxPlanIndex = stream.readLong();
    minPlanIndex = stream.readLong();

    int memTableMapSize = stream.readInt();
    for (int i = 0; i < memTableMapSize; ++i) {
      IDeviceID deviceID = Deserializer.DEFAULT_DESERIALIZER.deserializeFrom(stream);
      boolean isAligned = ReadWriteIOUtils.readBool(stream);
      IWritableMemChunkGroup memChunkGroup;
      if (isAligned) {
        memChunkGroup = AlignedWritableMemChunkGroup.deserialize(stream);
      } else {
        memChunkGroup = WritableMemChunkGroup.deserialize(stream);
      }
      memTableMap.put(deviceID, memChunkGroup);
    }
  }

  @Override
  public Map<IDeviceID, Long> getMaxTime() {
    Map<IDeviceID, Long> latestTimeForEachDevice = new HashMap<>();
    for (Entry<IDeviceID, IWritableMemChunkGroup> entry : memTableMap.entrySet()) {
      // When insert null values in to IWritableMemChunkGroup, the maxTime will not be updated.
      // In this scenario, the maxTime will be Long.MIN_VALUE. We shouldn't return this device.
      long maxTime = entry.getValue().getMaxTime();
      if (maxTime != Long.MIN_VALUE) {
        latestTimeForEachDevice.put(entry.getKey(), maxTime);
      }
    }
    return latestTimeForEachDevice;
  }

  public static class Factory {
    private Factory() {
      // Empty constructor
    }

    public static IMemTable create(DataInputStream stream) throws IOException {
      boolean isSignal = ReadWriteIOUtils.readBool(stream);
      IMemTable memTable;
      if (isSignal) {
        memTable = new NotifyFlushMemTable();
      } else {
        // database will be updated when deserialize
        PrimitiveMemTable primitiveMemTable = new PrimitiveMemTable();
        primitiveMemTable.deserialize(stream);
        memTable = primitiveMemTable;
      }
      return memTable;
    }
  }

  @Override
  public String getDatabase() {
    return database;
  }

  @Override
  public String getDataRegionId() {
    return dataRegionId;
  }

  @Override
  public void setDatabaseAndDataRegionId(String database, String dataRegionId) {
    this.database = database;
    this.dataRegionId = dataRegionId;
  }

  @Override
  public void markAsNotGeneratedByPipe() {
    this.isTotallyGeneratedByPipe.set(false);
  }

  @Override
  public boolean isTotallyGeneratedByPipe() {
    return this.isTotallyGeneratedByPipe.get();
  }
}<|MERGE_RESOLUTION|>--- conflicted
+++ resolved
@@ -20,13 +20,10 @@
 package org.apache.iotdb.db.storageengine.dataregion.memtable;
 
 import org.apache.iotdb.commons.exception.IllegalPathException;
-<<<<<<< HEAD
+import org.apache.iotdb.commons.exception.MetadataException;
+import org.apache.iotdb.commons.path.AlignedFullPath;
 import org.apache.iotdb.commons.path.IFullPath;
-=======
-import org.apache.iotdb.commons.exception.MetadataException;
-import org.apache.iotdb.commons.path.AlignedPath;
-import org.apache.iotdb.commons.path.MeasurementPath;
->>>>>>> 911d7b67
+import org.apache.iotdb.commons.path.NonAlignedFullPath;
 import org.apache.iotdb.commons.path.PartialPath;
 import org.apache.iotdb.commons.service.metric.MetricService;
 import org.apache.iotdb.commons.service.metric.enums.Metric;
@@ -56,14 +53,12 @@
 import org.apache.tsfile.file.metadata.ChunkMetadata;
 import org.apache.tsfile.file.metadata.IChunkMetadata;
 import org.apache.tsfile.file.metadata.IDeviceID;
-<<<<<<< HEAD
 import org.apache.tsfile.file.metadata.IDeviceID.Deserializer;
-=======
-import org.apache.tsfile.file.metadata.PlainDeviceID;
+import org.apache.tsfile.file.metadata.enums.CompressionType;
+import org.apache.tsfile.file.metadata.enums.TSEncoding;
 import org.apache.tsfile.file.metadata.statistics.TimeStatistics;
 import org.apache.tsfile.read.common.TimeRange;
 import org.apache.tsfile.utils.BitMap;
->>>>>>> 911d7b67
 import org.apache.tsfile.utils.Pair;
 import org.apache.tsfile.utils.ReadWriteIOUtils;
 import org.apache.tsfile.write.schema.IMeasurementSchema;
@@ -491,41 +486,48 @@
 
   @Override
   public void queryForSeriesRegionScan(
-      PartialPath fullPath,
+      IFullPath fullPath,
       long ttlLowerBound,
       Map<String, List<IChunkMetadata>> chunkMetaDataMap,
       Map<String, List<IChunkHandle>> memChunkHandleMap,
       List<Pair<Modification, IMemTable>> modsToMemTabled) {
 
-    IDeviceID deviceID = DeviceIDFactory.getInstance().getDeviceID(fullPath.getDevicePath());
-    String measurementId = fullPath.getMeasurement();
-    Map<IDeviceID, IWritableMemChunkGroup> memTableMap = getMemTableMap();
-
-    // check If MemTable Contains this path
-    if (!memTableMap.containsKey(deviceID) || !memTableMap.get(deviceID).contains(measurementId)) {
-      return;
-    }
-
-    if (fullPath instanceof MeasurementPath) {
+    IDeviceID deviceID = fullPath.getDeviceId();
+    if (fullPath instanceof NonAlignedFullPath) {
+      String measurementId = ((NonAlignedFullPath) fullPath).getMeasurement();
+
+      // check If MemTable Contains this path
+      if (!memTableMap.containsKey(deviceID)
+          || !memTableMap.get(deviceID).contains(measurementId)) {
+        return;
+      }
       List<TimeRange> deletionList = new ArrayList<>();
       if (modsToMemTabled != null) {
         deletionList =
             ModificationUtils.constructDeletionList(
-                (MeasurementPath) fullPath, this, modsToMemTabled, ttlLowerBound);
+                fullPath.getDeviceId(), measurementId, this, modsToMemTabled, ttlLowerBound);
       }
       getMemChunkHandleFromMemTable(
           deviceID, measurementId, chunkMetaDataMap, memChunkHandleMap, deletionList);
     } else {
+      // check If MemTable Contains this path
+      if (!memTableMap.containsKey(deviceID)) {
+        return;
+      }
       List<List<TimeRange>> deletionList = new ArrayList<>();
       if (modsToMemTabled != null) {
         deletionList =
             ModificationUtils.constructDeletionList(
-                (AlignedPath) fullPath, this, modsToMemTabled, ttlLowerBound);
+                deviceID,
+                ((AlignedFullPath) fullPath).getMeasurementList(),
+                this,
+                modsToMemTabled,
+                ttlLowerBound);
       }
 
       getMemAlignedChunkHandleFromMemTable(
           deviceID,
-          ((AlignedPath) fullPath).getSchemaList(),
+          ((AlignedFullPath) fullPath).getSchemaList(),
           chunkMetaDataMap,
           memChunkHandleMap,
           deletionList);
@@ -641,10 +643,7 @@
       for (IMeasurementSchema schema : schemaList) {
         deletionList.add(
             ModificationUtils.constructDeletionList(
-                new MeasurementPath(deviceID, schema.getMeasurementId(), schema),
-                this,
-                modsToMemTabled,
-                ttlLowerBound));
+                deviceID, schema.getMeasurementId(), this, modsToMemTabled, ttlLowerBound));
       }
     }
     buildAlignedMemChunkHandle(
@@ -671,10 +670,7 @@
       if (modsToMemTabled != null) {
         deletionList =
             ModificationUtils.constructDeletionList(
-                new MeasurementPath(deviceID, measurementId, null),
-                this,
-                modsToMemTabled,
-                ttlLowerBound);
+                deviceID, measurementId, this, modsToMemTabled, ttlLowerBound);
       }
       long[] timestamps = filterDeletedTimestamp(tvListCopy, deletionList);
       chunkMetadataMap
@@ -756,7 +752,13 @@
 
     // ChunkMetaData for memory is only used to get time statistics, the dataType is irrelevant.
     IChunkMetadata chunkMetadata =
-        new ChunkMetadata(measurement, TSDataType.UNKNOWN, 0, timeStatistics);
+        new ChunkMetadata(
+            measurement,
+            TSDataType.UNKNOWN,
+            TSEncoding.PLAIN,
+            CompressionType.UNCOMPRESSED,
+            0,
+            timeStatistics);
     for (TimeRange timeRange : deletionList) {
       chunkMetadata.insertIntoSortedDeletions(timeRange);
     }
