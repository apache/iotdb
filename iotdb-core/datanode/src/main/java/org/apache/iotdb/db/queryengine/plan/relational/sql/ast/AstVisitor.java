/*
 * Licensed to the Apache Software Foundation (ASF) under one
 * or more contributor license agreements.  See the NOTICE file
 * distributed with this work for additional information
 * regarding copyright ownership.  The ASF licenses this file
 * to you under the Apache License, Version 2.0 (the
 * "License"); you may not use this file except in compliance
 * with the License.  You may obtain a copy of the License at
 *
 *     http://www.apache.org/licenses/LICENSE-2.0
 *
 * Unless required by applicable law or agreed to in writing,
 * software distributed under the License is distributed on an
 * "AS IS" BASIS, WITHOUT WARRANTIES OR CONDITIONS OF ANY
 * KIND, either express or implied.  See the License for the
 * specific language governing permissions and limitations
 * under the License.
 */

package org.apache.iotdb.db.queryengine.plan.relational.sql.ast;

import org.apache.iotdb.db.exception.sql.SemanticException;

import javax.annotation.Nullable;

public abstract class AstVisitor<R, C> {

  public R process(Node node) {
    return process(node, null);
  }

  public R process(Node node, @Nullable C context) {
    return node.accept(this, context);
  }

  protected R visitNode(Node node, C context) {
    return null;
  }

  protected R visitExpression(Expression node, C context) {
    return visitNode(node, context);
  }

  protected R visitCurrentTime(CurrentTime node, C context) {
    return visitExpression(node, context);
  }

  protected R visitArithmeticBinary(ArithmeticBinaryExpression node, C context) {
    return visitExpression(node, context);
  }

  protected R visitBetweenPredicate(BetweenPredicate node, C context) {
    return visitExpression(node, context);
  }

  protected R visitCoalesceExpression(CoalesceExpression node, C context) {
    return visitExpression(node, context);
  }

  protected R visitComparisonExpression(ComparisonExpression node, C context) {
    return visitExpression(node, context);
  }

  protected R visitLiteral(Literal node, C context) {
    return visitExpression(node, context);
  }

  protected R visitDoubleLiteral(DoubleLiteral node, C context) {
    return visitLiteral(node, context);
  }

  protected R visitDecimalLiteral(DecimalLiteral node, C context) {
    return visitLiteral(node, context);
  }

  protected R visitStatement(Statement node, C context) {
    return visitNode(node, context);
  }

  protected R visitQuery(Query node, C context) {
    return visitStatement(node, context);
  }

  protected R visitExplain(Explain node, C context) {
    return visitStatement(node, context);
  }

  protected R visitExplainAnalyze(ExplainAnalyze node, C context) {
    return visitStatement(node, context);
  }

  protected R visitUse(Use node, C context) {
    return visitStatement(node, context);
  }

  protected R visitGenericLiteral(GenericLiteral node, C context) {
    return visitLiteral(node, context);
  }

  protected R visitWith(With node, C context) {
    return visitNode(node, context);
  }

  protected R visitWithQuery(WithQuery node, C context) {
    return visitNode(node, context);
  }

  protected R visitSelect(Select node, C context) {
    return visitNode(node, context);
  }

  protected R visitRelation(Relation node, C context) {
    return visitNode(node, context);
  }

  protected R visitQueryBody(QueryBody node, C context) {
    return visitRelation(node, context);
  }

  protected R visitFill(Fill node, C context) {
    return visitNode(node, context);
  }

  protected R visitOrderBy(OrderBy node, C context) {
    return visitNode(node, context);
  }

  protected R visitOffset(Offset node, C context) {
    return visitNode(node, context);
  }

  protected R visitLimit(Limit node, C context) {
    return visitNode(node, context);
  }

  protected R visitAllRows(AllRows node, C context) {
    return visitExpression(node, context);
  }

  protected R visitQuerySpecification(QuerySpecification node, C context) {
    return visitQueryBody(node, context);
  }

  protected R visitSetOperation(SetOperation node, C context) {
    return visitQueryBody(node, context);
  }

  protected R visitUnion(Union node, C context) {
    return visitSetOperation(node, context);
  }

  protected R visitIntersect(Intersect node, C context) {
    return visitSetOperation(node, context);
  }

  protected R visitExcept(Except node, C context) {
    return visitSetOperation(node, context);
  }

  protected R visitWhenClause(WhenClause node, C context) {
    return visitExpression(node, context);
  }

  protected R visitInPredicate(InPredicate node, C context) {
    return visitExpression(node, context);
  }

  protected R visitFunctionCall(FunctionCall node, C context) {
    return visitExpression(node, context);
  }

  protected R visitSimpleCaseExpression(SimpleCaseExpression node, C context) {
    return visitExpression(node, context);
  }

  protected R visitSearchedCaseExpression(SearchedCaseExpression node, C context) {
    return visitExpression(node, context);
  }

  protected R visitStringLiteral(StringLiteral node, C context) {
    return visitLiteral(node, context);
  }

  protected R visitBinaryLiteral(BinaryLiteral node, C context) {
    return visitLiteral(node, context);
  }

  protected R visitBooleanLiteral(BooleanLiteral node, C context) {
    return visitLiteral(node, context);
  }

  protected R visitInListExpression(InListExpression node, C context) {
    return visitExpression(node, context);
  }

  protected R visitIdentifier(Identifier node, C context) {
    return visitExpression(node, context);
  }

  protected R visitDereferenceExpression(DereferenceExpression node, C context) {
    return visitExpression(node, context);
  }

  protected R visitTrim(Trim node, C context) {
    return visitExpression(node, context);
  }

  protected R visitIfExpression(IfExpression node, C context) {
    return visitExpression(node, context);
  }

  protected R visitNullIfExpression(NullIfExpression node, C context) {
    return visitExpression(node, context);
  }

  protected R visitNullLiteral(NullLiteral node, C context) {
    return visitLiteral(node, context);
  }

  protected R visitArithmeticUnary(ArithmeticUnaryExpression node, C context) {
    return visitExpression(node, context);
  }

  protected R visitNotExpression(NotExpression node, C context) {
    return visitExpression(node, context);
  }

  protected R visitSelectItem(SelectItem node, C context) {
    return visitNode(node, context);
  }

  protected R visitSingleColumn(SingleColumn node, C context) {
    return visitSelectItem(node, context);
  }

  protected R visitAllColumns(AllColumns node, C context) {
    return visitSelectItem(node, context);
  }

  protected R visitLikePredicate(LikePredicate node, C context) {
    return visitExpression(node, context);
  }

  protected R visitIsNotNullPredicate(IsNotNullPredicate node, C context) {
    return visitExpression(node, context);
  }

  protected R visitIsNullPredicate(IsNullPredicate node, C context) {
    return visitExpression(node, context);
  }

  protected R visitLongLiteral(LongLiteral node, C context) {
    return visitLiteral(node, context);
  }

  protected R visitParameter(Parameter node, C context) {
    return visitExpression(node, context);
  }

  protected R visitLogicalExpression(LogicalExpression node, C context) {
    return visitExpression(node, context);
  }

  protected R visitSubqueryExpression(SubqueryExpression node, C context) {
    throw new SemanticException("Only TableSubquery is supported now");
  }

  protected R visitSortItem(SortItem node, C context) {
    return visitNode(node, context);
  }

  protected R visitTable(Table node, C context) {
    return visitQueryBody(node, context);
  }

  protected R visitValues(Values node, C context) {
    return visitQueryBody(node, context);
  }

  protected R visitRow(Row node, C context) {
    return visitExpression(node, context);
  }

  protected R visitTableSubquery(TableSubquery node, C context) {
    return visitQueryBody(node, context);
  }

  protected R visitAliasedRelation(AliasedRelation node, C context) {
    return visitRelation(node, context);
  }

  protected R visitJoin(Join node, C context) {
    return visitRelation(node, context);
  }

  protected R visitExists(ExistsPredicate node, C context) {
    return visitExpression(node, context);
  }

  protected R visitCast(Cast node, C context) {
    return visitExpression(node, context);
  }

  protected R visitFieldReference(FieldReference node, C context) {
    return visitExpression(node, context);
  }

  protected R visitColumnDefinition(ColumnDefinition node, C context) {
    return visitNode(node, context);
  }

  protected R visitCreateDB(final CreateDB node, final C context) {
    return visitStatement(node, context);
  }

  protected R visitAlterDB(final AlterDB node, final C context) {
    return visitStatement(node, context);
  }

  protected R visitDropDB(final DropDB node, final C context) {
    return visitStatement(node, context);
  }

  protected R visitShowDB(final ShowDB node, final C context) {
    return visitStatement(node, context);
  }

  protected R visitCreateTable(final CreateTable node, final C context) {
    return visitStatement(node, context);
  }

  protected R visitProperty(final Property node, final C context) {
    return visitNode(node, context);
  }

  protected R visitDropTable(final DropTable node, final C context) {
    return visitStatement(node, context);
  }

  protected R visitDeleteDevice(final DeleteDevice node, final C context) {
    return visitStatement(node, context);
  }

  protected R visitShowTables(ShowTables node, C context) {
    return visitStatement(node, context);
  }

  protected R visitShowCluster(ShowCluster node, C context) {
    return visitStatement(node, context);
  }

  protected R visitShowRegions(ShowRegions node, C context) {
    return visitStatement(node, context);
  }

  protected R visitShowDataNodes(ShowDataNodes node, C context) {
    return visitStatement(node, context);
  }

  protected R visitShowConfigNodes(ShowConfigNodes node, C context) {
    return visitStatement(node, context);
  }

  protected R visitShowAINodes(ShowAINodes node, C context) {
    return visitStatement(node, context);
  }

  protected R visitClearCache(ClearCache node, C context) {
    return visitStatement(node, context);
  }

  protected R visitRenameTable(RenameTable node, C context) {
    return visitStatement(node, context);
  }

  protected R visitRemoveDataNode(RemoveDataNode node, C context) {
    return visitStatement(node, context);
  }

  protected R visitRemoveConfigNode(RemoveConfigNode node, C context) {
    return visitStatement(node, context);
  }

  protected R visitDescribeTable(DescribeTable node, C context) {
    return visitStatement(node, context);
  }

  protected R visitSetProperties(SetProperties node, C context) {
    return visitStatement(node, context);
  }

  protected R visitRenameColumn(RenameColumn node, C context) {
    return visitStatement(node, context);
  }

  protected R visitDropColumn(DropColumn node, C context) {
    return visitStatement(node, context);
  }

  protected R visitAddColumn(AddColumn node, C context) {
    return visitStatement(node, context);
  }

  protected R visitSetTableComment(SetTableComment node, C context) {
    return visitStatement(node, context);
  }

  protected R visitSetColumnComment(SetColumnComment node, C context) {
    return visitStatement(node, context);
  }

  protected R visitCreateIndex(CreateIndex node, C context) {
    return visitStatement(node, context);
  }

  protected R visitDropIndex(DropIndex node, C context) {
    return visitStatement(node, context);
  }

  protected R visitShowIndex(ShowIndex node, C context) {
    return visitStatement(node, context);
  }

  protected R visitInsert(Insert node, C context) {
    return visitStatement(node, context);
  }

  protected R visitInsertTablet(InsertTablet node, C context) {
    return visitStatement(node, context);
  }

  protected R visitFlush(Flush node, C context) {
    return visitStatement(node, context);
  }

  protected R visitSetConfiguration(SetConfiguration node, C context) {
    return visitStatement(node, context);
  }

  protected R visitStartRepairData(StartRepairData node, C context) {
    return visitStatement(node, context);
  }

  protected R visitStopRepairData(StopRepairData node, C context) {
    return visitStatement(node, context);
  }

  protected R visitLoadConfiguration(LoadConfiguration node, C context) {
    return visitStatement(node, context);
  }

  protected R visitSetSystemStatus(SetSystemStatus node, C context) {
    return visitStatement(node, context);
  }

  protected R visitInsertRow(InsertRow node, C context) {
    return visitStatement(node, context);
  }

  protected R visitInsertRows(InsertRows node, C context) {
    return visitStatement(node, context);
  }

  protected R visitDelete(Delete node, C context) {
    return visitStatement(node, context);
  }

  protected R visitUpdate(Update node, C context) {
    return visitStatement(node, context);
  }

  protected R visitUpdateAssignment(UpdateAssignment node, C context) {
    return visitNode(node, context);
  }

  protected R visitGroupBy(GroupBy node, C context) {
    return visitNode(node, context);
  }

  protected R visitGroupingElement(GroupingElement node, C context) {
    return visitNode(node, context);
  }

  protected R visitGroupingSets(GroupingSets node, C context) {
    return visitGroupingElement(node, context);
  }

  protected R visitSimpleGroupBy(SimpleGroupBy node, C context) {
    return visitGroupingElement(node, context);
  }

  protected R visitSymbolReference(SymbolReference node, C context) {
    return visitExpression(node, context);
  }

  protected R visitQuantifiedComparisonExpression(QuantifiedComparisonExpression node, C context) {
    return visitExpression(node, context);
  }

  protected R visitCurrentDatabase(CurrentDatabase node, C context) {
    return visitExpression(node, context);
  }

  protected R visitCurrentUser(CurrentUser node, C context) {
    return visitExpression(node, context);
  }

  protected R visitDataType(DataType node, C context) {
    return visitExpression(node, context);
  }

  protected R visitGenericDataType(GenericDataType node, C context) {
    return visitDataType(node, context);
  }

  protected R visitDataTypeParameter(DataTypeParameter node, C context) {
    return visitNode(node, context);
  }

  protected R visitNumericTypeParameter(NumericParameter node, C context) {
    return visitDataTypeParameter(node, context);
  }

  protected R visitTypeParameter(TypeParameter node, C context) {
    return visitDataTypeParameter(node, context);
  }

  protected R visitShowFunctions(ShowFunctions node, C context) {
    return visitStatement(node, context);
  }

  protected R visitCreateFunction(CreateFunction node, C context) {
    return visitStatement(node, context);
  }

  protected R visitDropFunction(DropFunction node, C context) {
    return visitStatement(node, context);
  }

  protected R visitCreateOrUpdateDevice(CreateOrUpdateDevice node, C context) {
    return visitStatement(node, context);
  }

  protected R visitFetchDevice(FetchDevice node, C context) {
    return visitStatement(node, context);
  }

  protected R visitShowDevice(ShowDevice node, C context) {
    return visitStatement(node, context);
  }

  protected R visitCountDevice(CountDevice node, C context) {
    return visitStatement(node, context);
  }

  protected R visitCreatePipe(CreatePipe node, C context) {
    return visitStatement(node, context);
  }

  protected R visitAlterPipe(AlterPipe node, C context) {
    return visitStatement(node, context);
  }

  protected R visitDropPipe(DropPipe node, C context) {
    return visitStatement(node, context);
  }

  protected R visitStartPipe(StartPipe node, C context) {
    return visitStatement(node, context);
  }

  protected R visitStopPipe(StopPipe node, C context) {
    return visitStatement(node, context);
  }

  protected R visitShowPipes(ShowPipes node, C context) {
    return visitStatement(node, context);
  }

  protected R visitCreatePipePlugin(CreatePipePlugin node, C context) {
    return visitStatement(node, context);
  }

  protected R visitDropPipePlugin(DropPipePlugin node, C context) {
    return visitStatement(node, context);
  }

  protected R visitShowPipePlugins(ShowPipePlugins node, C context) {
    return visitStatement(node, context);
  }

  protected R visitLoadTsFile(LoadTsFile node, C context) {
    return visitStatement(node, context);
  }

  protected R visitPipeEnriched(PipeEnriched node, C context) {
    return visitStatement(node, context);
  }

  protected R visitCreateTopic(CreateTopic node, C context) {
    return visitStatement(node, context);
  }

  protected R visitDropTopic(DropTopic node, C context) {
    return visitStatement(node, context);
  }

  protected R visitShowTopics(ShowTopics node, C context) {
    return visitStatement(node, context);
  }

  protected R visitShowSubscriptions(ShowSubscriptions node, C context) {
    return visitStatement(node, context);
  }

  protected R visitShowVersion(ShowVersion node, C context) {
    return visitStatement(node, context);
  }

  protected R visitShowCurrentUser(ShowCurrentUser node, C context) {
    return visitStatement(node, context);
  }

  protected R visitShowCurrentDatabase(ShowCurrentDatabase node, C context) {
    return visitStatement(node, context);
  }

  protected R visitShowCurrentSqlDialect(ShowCurrentSqlDialect node, C context) {
    return visitStatement(node, context);
  }

  protected R visitShowVariables(ShowVariables node, C context) {
    return visitStatement(node, context);
  }

  protected R visitShowClusterId(ShowClusterId node, C context) {
    return visitStatement(node, context);
  }

  protected R visitShowCurrentTimestamp(ShowCurrentTimestamp node, C context) {
    return visitStatement(node, context);
  }

  protected R visitShowStatement(ShowStatement node, C context) {
    return visitStatement(node, context);
  }

  protected R visitShowQueriesStatement(ShowQueriesStatement node, C context) {
    return visitShowStatement(node, context);
  }

  protected R visitCountStatement(CountStatement node, C context) {
    return visitStatement(node, context);
  }

  protected R visitKillQuery(KillQuery node, C context) {
    return visitStatement(node, context);
  }

  protected R visitRelationalAuthorPlan(RelationalAuthorStatement node, C context) {
    return visitStatement(node, context);
  }

  protected R visitMigrateRegion(MigrateRegion node, C context) {
    return visitStatement(node, context);
  }

  protected R visitReconstructRegion(ReconstructRegion node, C context) {
    return visitStatement(node, context);
  }

  protected R visitExtendRegion(ExtendRegion node, C context) {
    return visitStatement(node, context);
  }

  protected R visitRemoveRegion(RemoveRegion node, C context) {
    return visitStatement(node, context);
  }

  protected R visitSetSqlDialect(SetSqlDialect node, C context) {
    return visitStatement(node, context);
  }

  public R visitTableArgument(TableFunctionTableArgument tableFunctionTableArgument, C context) {
    return visitNode(tableFunctionTableArgument, context);
  }

<<<<<<< HEAD
  public R visitEmptyTableTreatment(EmptyTableTreatment emptyTableTreatment, C context) {
    return visitNode(emptyTableTreatment, context);
  }

=======
>>>>>>> a7ebfa82
  public R visitTableFunctionArgument(TableFunctionArgument tableFunctionArgument, C context) {
    return visitNode(tableFunctionArgument, context);
  }

  public R visitTableFunctionInvocation(
      TableFunctionInvocation tableFunctionInvocation, C context) {
    return visitNode(tableFunctionInvocation, context);
  }
}<|MERGE_RESOLUTION|>--- conflicted
+++ resolved
@@ -685,13 +685,6 @@
     return visitNode(tableFunctionTableArgument, context);
   }
 
-<<<<<<< HEAD
-  public R visitEmptyTableTreatment(EmptyTableTreatment emptyTableTreatment, C context) {
-    return visitNode(emptyTableTreatment, context);
-  }
-
-=======
->>>>>>> a7ebfa82
   public R visitTableFunctionArgument(TableFunctionArgument tableFunctionArgument, C context) {
     return visitNode(tableFunctionArgument, context);
   }
