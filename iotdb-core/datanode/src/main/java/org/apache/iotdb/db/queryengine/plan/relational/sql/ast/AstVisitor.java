/*
 * Licensed to the Apache Software Foundation (ASF) under one
 * or more contributor license agreements.  See the NOTICE file
 * distributed with this work for additional information
 * regarding copyright ownership.  The ASF licenses this file
 * to you under the Apache License, Version 2.0 (the
 * "License"); you may not use this file except in compliance
 * with the License.  You may obtain a copy of the License at
 *
 *     http://www.apache.org/licenses/LICENSE-2.0
 *
 * Unless required by applicable law or agreed to in writing,
 * software distributed under the License is distributed on an
 * "AS IS" BASIS, WITHOUT WARRANTIES OR CONDITIONS OF ANY
 * KIND, either express or implied.  See the License for the
 * specific language governing permissions and limitations
 * under the License.
 */

package org.apache.iotdb.db.queryengine.plan.relational.sql.ast;

import org.apache.iotdb.db.exception.sql.SemanticException;

import javax.annotation.Nullable;

public abstract class AstVisitor<R, C> {

  public R process(Node node) {
    return process(node, null);
  }

  public R process(Node node, @Nullable C context) {
    return node.accept(this, context);
  }

  protected R visitNode(Node node, C context) {
    return null;
  }

  protected R visitExpression(Expression node, C context) {
    return visitNode(node, context);
  }

  protected R visitCurrentTime(CurrentTime node, C context) {
    return visitExpression(node, context);
  }

  protected R visitArithmeticBinary(ArithmeticBinaryExpression node, C context) {
    return visitExpression(node, context);
  }

  protected R visitBetweenPredicate(BetweenPredicate node, C context) {
    return visitExpression(node, context);
  }

  protected R visitCoalesceExpression(CoalesceExpression node, C context) {
    return visitExpression(node, context);
  }

  protected R visitComparisonExpression(ComparisonExpression node, C context) {
    return visitExpression(node, context);
  }

  protected R visitLiteral(Literal node, C context) {
    return visitExpression(node, context);
  }

  protected R visitDoubleLiteral(DoubleLiteral node, C context) {
    return visitLiteral(node, context);
  }

  protected R visitDecimalLiteral(DecimalLiteral node, C context) {
    return visitLiteral(node, context);
  }

  protected R visitStatement(Statement node, C context) {
    return visitNode(node, context);
  }

  protected R visitQuery(Query node, C context) {
    return visitStatement(node, context);
  }

  protected R visitExplain(Explain node, C context) {
    return visitStatement(node, context);
  }

  protected R visitExplainAnalyze(ExplainAnalyze node, C context) {
    return visitStatement(node, context);
  }

  protected R visitUse(Use node, C context) {
    return visitStatement(node, context);
  }

  protected R visitGenericLiteral(GenericLiteral node, C context) {
    return visitLiteral(node, context);
  }

  protected R visitWith(With node, C context) {
    return visitNode(node, context);
  }

  protected R visitWithQuery(WithQuery node, C context) {
    return visitNode(node, context);
  }

  protected R visitSelect(Select node, C context) {
    return visitNode(node, context);
  }

  protected R visitRelation(Relation node, C context) {
    return visitNode(node, context);
  }

  protected R visitQueryBody(QueryBody node, C context) {
    return visitRelation(node, context);
  }

  protected R visitFill(Fill node, C context) {
    return visitNode(node, context);
  }

  protected R visitOrderBy(OrderBy node, C context) {
    return visitNode(node, context);
  }

  protected R visitOffset(Offset node, C context) {
    return visitNode(node, context);
  }

  protected R visitLimit(Limit node, C context) {
    return visitNode(node, context);
  }

  protected R visitAllRows(AllRows node, C context) {
    return visitExpression(node, context);
  }

  protected R visitQuerySpecification(QuerySpecification node, C context) {
    return visitQueryBody(node, context);
  }

  protected R visitSetOperation(SetOperation node, C context) {
    return visitQueryBody(node, context);
  }

  protected R visitUnion(Union node, C context) {
    return visitSetOperation(node, context);
  }

  protected R visitIntersect(Intersect node, C context) {
    return visitSetOperation(node, context);
  }

  protected R visitExcept(Except node, C context) {
    return visitSetOperation(node, context);
  }

  protected R visitWhenClause(WhenClause node, C context) {
    return visitExpression(node, context);
  }

  protected R visitInPredicate(InPredicate node, C context) {
    return visitExpression(node, context);
  }

  protected R visitFunctionCall(FunctionCall node, C context) {
    return visitExpression(node, context);
  }

  protected R visitSimpleCaseExpression(SimpleCaseExpression node, C context) {
    return visitExpression(node, context);
  }

  protected R visitSearchedCaseExpression(SearchedCaseExpression node, C context) {
    return visitExpression(node, context);
  }

  protected R visitStringLiteral(StringLiteral node, C context) {
    return visitLiteral(node, context);
  }

  protected R visitBinaryLiteral(BinaryLiteral node, C context) {
    return visitLiteral(node, context);
  }

  protected R visitBooleanLiteral(BooleanLiteral node, C context) {
    return visitLiteral(node, context);
  }

  protected R visitInListExpression(InListExpression node, C context) {
    return visitExpression(node, context);
  }

  protected R visitIdentifier(Identifier node, C context) {
    return visitExpression(node, context);
  }

  protected R visitDereferenceExpression(DereferenceExpression node, C context) {
    return visitExpression(node, context);
  }

  protected R visitTrim(Trim node, C context) {
    return visitExpression(node, context);
  }

  protected R visitIfExpression(IfExpression node, C context) {
    return visitExpression(node, context);
  }

  protected R visitNullIfExpression(NullIfExpression node, C context) {
    return visitExpression(node, context);
  }

  protected R visitNullLiteral(NullLiteral node, C context) {
    return visitLiteral(node, context);
  }

  protected R visitArithmeticUnary(ArithmeticUnaryExpression node, C context) {
    return visitExpression(node, context);
  }

  protected R visitNotExpression(NotExpression node, C context) {
    return visitExpression(node, context);
  }

  protected R visitSelectItem(SelectItem node, C context) {
    return visitNode(node, context);
  }

  protected R visitSingleColumn(SingleColumn node, C context) {
    return visitSelectItem(node, context);
  }

  protected R visitAllColumns(AllColumns node, C context) {
    return visitSelectItem(node, context);
  }

  protected R visitLikePredicate(LikePredicate node, C context) {
    return visitExpression(node, context);
  }

  protected R visitIsNotNullPredicate(IsNotNullPredicate node, C context) {
    return visitExpression(node, context);
  }

  protected R visitIsNullPredicate(IsNullPredicate node, C context) {
    return visitExpression(node, context);
  }

  protected R visitLongLiteral(LongLiteral node, C context) {
    return visitLiteral(node, context);
  }

  protected R visitParameter(Parameter node, C context) {
    return visitExpression(node, context);
  }

  protected R visitLogicalExpression(LogicalExpression node, C context) {
    return visitExpression(node, context);
  }

  protected R visitSubqueryExpression(SubqueryExpression node, C context) {
    throw new SemanticException("Only TableSubquery is supported now");
  }

  protected R visitSortItem(SortItem node, C context) {
    return visitNode(node, context);
  }

  protected R visitTable(Table node, C context) {
    return visitQueryBody(node, context);
  }

  protected R visitValues(Values node, C context) {
    return visitQueryBody(node, context);
  }

  protected R visitRow(Row node, C context) {
    return visitExpression(node, context);
  }

  protected R visitTableSubquery(TableSubquery node, C context) {
    return visitQueryBody(node, context);
  }

  protected R visitAliasedRelation(AliasedRelation node, C context) {
    return visitRelation(node, context);
  }

  protected R visitJoin(Join node, C context) {
    return visitRelation(node, context);
  }

  protected R visitExists(ExistsPredicate node, C context) {
    return visitExpression(node, context);
  }

  protected R visitCast(Cast node, C context) {
    return visitExpression(node, context);
  }

  protected R visitFieldReference(FieldReference node, C context) {
    return visitExpression(node, context);
  }

  protected R visitColumnDefinition(ColumnDefinition node, C context) {
    return visitNode(node, context);
  }

  protected R visitCreateDB(final CreateDB node, final C context) {
    return visitStatement(node, context);
  }

  protected R visitAlterDB(final AlterDB node, final C context) {
    return visitStatement(node, context);
  }

  protected R visitDropDB(final DropDB node, final C context) {
    return visitStatement(node, context);
  }

  protected R visitShowDB(final ShowDB node, final C context) {
    return visitStatement(node, context);
  }

  protected R visitCreateTable(final CreateTable node, final C context) {
    return visitStatement(node, context);
  }

  protected R visitProperty(final Property node, final C context) {
    return visitNode(node, context);
  }

  protected R visitDropTable(final DropTable node, final C context) {
    return visitStatement(node, context);
  }

  protected R visitDeleteDevice(final DeleteDevice node, final C context) {
    return visitStatement(node, context);
  }

  protected R visitShowTables(ShowTables node, C context) {
    return visitStatement(node, context);
  }

  protected R visitShowCluster(ShowCluster node, C context) {
    return visitStatement(node, context);
  }

  protected R visitShowRegions(ShowRegions node, C context) {
    return visitStatement(node, context);
  }

  protected R visitShowDataNodes(ShowDataNodes node, C context) {
    return visitStatement(node, context);
  }

  protected R visitShowConfigNodes(ShowConfigNodes node, C context) {
    return visitStatement(node, context);
  }

  protected R visitShowAINodes(ShowAINodes node, C context) {
    return visitStatement(node, context);
  }

  protected R visitClearCache(ClearCache node, C context) {
    return visitStatement(node, context);
  }

  protected R visitRenameTable(RenameTable node, C context) {
    return visitStatement(node, context);
  }

  protected R visitRemoveDataNode(RemoveDataNode node, C context) {
    return visitStatement(node, context);
  }

  protected R visitDescribeTable(DescribeTable node, C context) {
    return visitStatement(node, context);
  }

  protected R visitSetProperties(SetProperties node, C context) {
    return visitStatement(node, context);
  }

  protected R visitRenameColumn(RenameColumn node, C context) {
    return visitStatement(node, context);
  }

  protected R visitDropColumn(DropColumn node, C context) {
    return visitStatement(node, context);
  }

  protected R visitAddColumn(AddColumn node, C context) {
    return visitStatement(node, context);
  }

  protected R visitCreateIndex(CreateIndex node, C context) {
    return visitStatement(node, context);
  }

  protected R visitDropIndex(DropIndex node, C context) {
    return visitStatement(node, context);
  }

  protected R visitShowIndex(ShowIndex node, C context) {
    return visitStatement(node, context);
  }

  protected R visitInsert(Insert node, C context) {
    return visitStatement(node, context);
  }

  protected R visitInsertTablet(InsertTablet node, C context) {
    return visitStatement(node, context);
  }

  protected R visitFlush(Flush node, C context) {
    return visitStatement(node, context);
  }

  protected R visitSetConfiguration(SetConfiguration node, C context) {
    return visitStatement(node, context);
  }

  protected R visitStartRepairData(StartRepairData node, C context) {
    return visitStatement(node, context);
  }

  protected R visitStopRepairData(StopRepairData node, C context) {
    return visitStatement(node, context);
  }

  protected R visitInsertRow(InsertRow node, C context) {
    return visitStatement(node, context);
  }

  protected R visitInsertRows(InsertRows node, C context) {
    return visitStatement(node, context);
  }

  protected R visitDelete(Delete node, C context) {
    return visitStatement(node, context);
  }

  protected R visitUpdate(Update node, C context) {
    return visitStatement(node, context);
  }

  protected R visitUpdateAssignment(UpdateAssignment node, C context) {
    return visitNode(node, context);
  }

  protected R visitGroupBy(GroupBy node, C context) {
    return visitNode(node, context);
  }

  protected R visitGroupingElement(GroupingElement node, C context) {
    return visitNode(node, context);
  }

  protected R visitGroupingSets(GroupingSets node, C context) {
    return visitGroupingElement(node, context);
  }

  protected R visitSimpleGroupBy(SimpleGroupBy node, C context) {
    return visitGroupingElement(node, context);
  }

  protected R visitSymbolReference(SymbolReference node, C context) {
    return visitExpression(node, context);
  }

  protected R visitQuantifiedComparisonExpression(QuantifiedComparisonExpression node, C context) {
    return visitExpression(node, context);
  }

  protected R visitCurrentDatabase(CurrentDatabase node, C context) {
    return visitExpression(node, context);
  }

  protected R visitCurrentUser(CurrentUser node, C context) {
    return visitExpression(node, context);
  }

  protected R visitDataType(DataType node, C context) {
    return visitExpression(node, context);
  }

  protected R visitGenericDataType(GenericDataType node, C context) {
    return visitDataType(node, context);
  }

  protected R visitDataTypeParameter(DataTypeParameter node, C context) {
    return visitNode(node, context);
  }

  protected R visitNumericTypeParameter(NumericParameter node, C context) {
    return visitDataTypeParameter(node, context);
  }

  protected R visitTypeParameter(TypeParameter node, C context) {
    return visitDataTypeParameter(node, context);
  }

  protected R visitShowFunctions(ShowFunctions node, C context) {
    return visitStatement(node, context);
  }

  protected R visitCreateFunction(CreateFunction node, C context) {
    return visitStatement(node, context);
  }

  protected R visitDropFunction(DropFunction node, C context) {
    return visitStatement(node, context);
  }

  protected R visitCreateOrUpdateDevice(CreateOrUpdateDevice node, C context) {
    return visitStatement(node, context);
  }

  protected R visitFetchDevice(FetchDevice node, C context) {
    return visitStatement(node, context);
  }

  protected R visitShowDevice(ShowDevice node, C context) {
    return visitStatement(node, context);
  }

  protected R visitCountDevice(CountDevice node, C context) {
    return visitStatement(node, context);
  }

  protected R visitCreatePipe(CreatePipe node, C context) {
    return visitStatement(node, context);
  }

  protected R visitAlterPipe(AlterPipe node, C context) {
    return visitStatement(node, context);
  }

  protected R visitDropPipe(DropPipe node, C context) {
    return visitStatement(node, context);
  }

  protected R visitStartPipe(StartPipe node, C context) {
    return visitStatement(node, context);
  }

  protected R visitStopPipe(StopPipe node, C context) {
    return visitStatement(node, context);
  }

  protected R visitShowPipes(ShowPipes node, C context) {
    return visitStatement(node, context);
  }

  protected R visitCreatePipePlugin(CreatePipePlugin node, C context) {
    return visitStatement(node, context);
  }

  protected R visitDropPipePlugin(DropPipePlugin node, C context) {
    return visitStatement(node, context);
  }

  protected R visitShowPipePlugins(ShowPipePlugins node, C context) {
    return visitStatement(node, context);
  }

  protected R visitLoadTsFile(LoadTsFile node, C context) {
    return visitStatement(node, context);
  }

  protected R visitPipeEnriched(PipeEnriched node, C context) {
    return visitStatement(node, context);
  }

  protected R visitCreateTopic(CreateTopic node, C context) {
    return visitStatement(node, context);
  }

  protected R visitDropTopic(DropTopic node, C context) {
    return visitStatement(node, context);
  }

  protected R visitShowTopics(ShowTopics node, C context) {
    return visitStatement(node, context);
  }

  protected R visitShowSubscriptions(ShowSubscriptions node, C context) {
    return visitStatement(node, context);
  }

  protected R visitShowVersion(ShowVersion node, C context) {
    return visitStatement(node, context);
  }

  protected R visitShowCurrentUser(ShowCurrentUser node, C context) {
    return visitStatement(node, context);
  }

  protected R visitShowCurrentDatabase(ShowCurrentDatabase node, C context) {
    return visitStatement(node, context);
  }

  protected R visitShowCurrentSqlDialect(ShowCurrentSqlDialect node, C context) {
    return visitStatement(node, context);
  }

  protected R visitShowVariables(ShowVariables node, C context) {
    return visitStatement(node, context);
  }

  protected R visitShowClusterId(ShowClusterId node, C context) {
    return visitStatement(node, context);
  }

  protected R visitShowCurrentTimestamp(ShowCurrentTimestamp node, C context) {
    return visitStatement(node, context);
  }

  protected R visitShowStatement(ShowStatement node, C context) {
    return visitStatement(node, context);
  }

  protected R visitCountStatement(CountStatement node, C context) {
    return visitStatement(node, context);
  }

  protected R visitKillQuery(KillQuery node, C context) {
    return visitStatement(node, context);
  }

<<<<<<< HEAD
  public R visitTableArgument(TableFunctionTableArgument tableFunctionTableArgument, C context) {
    return visitNode(tableFunctionTableArgument, context);
  }

  public R visitEmptyTableTreatment(EmptyTableTreatment emptyTableTreatment, C context) {
    return visitNode(emptyTableTreatment, context);
  }

  public R visitTableFunctionArgument(TableFunctionArgument tableFunctionArgument, C context) {
    return visitNode(tableFunctionArgument, context);
  }

  public R visitTableFunctionInvocation(
      TableFunctionInvocation tableFunctionInvocation, C context) {
    return visitNode(tableFunctionInvocation, context);
=======
  protected R visitRelationalAuthorPlan(RelationalAuthorStatement node, C context) {
    return visitStatement(node, context);
  }

  protected R visitMigrateRegion(MigrateRegion node, C context) {
    return visitStatement(node, context);
  }

  protected R visitReconstructRegion(ReconstructRegion node, C context) {
    return visitStatement(node, context);
  }

  protected R visitExtendRegion(ExtendRegion node, C context) {
    return visitStatement(node, context);
  }

  protected R visitRemoveRegion(RemoveRegion node, C context) {
    return visitStatement(node, context);
>>>>>>> 0a628cbf
  }
}<|MERGE_RESOLUTION|>--- conflicted
+++ resolved
@@ -633,7 +633,26 @@
     return visitStatement(node, context);
   }
 
-<<<<<<< HEAD
+  protected R visitRelationalAuthorPlan(RelationalAuthorStatement node, C context) {
+    return visitStatement(node, context);
+  }
+
+  protected R visitMigrateRegion(MigrateRegion node, C context) {
+    return visitStatement(node, context);
+  }
+
+  protected R visitReconstructRegion(ReconstructRegion node, C context) {
+    return visitStatement(node, context);
+  }
+
+  protected R visitExtendRegion(ExtendRegion node, C context) {
+    return visitStatement(node, context);
+  }
+
+  protected R visitRemoveRegion(RemoveRegion node, C context) {
+    return visitStatement(node, context);
+  }
+
   public R visitTableArgument(TableFunctionTableArgument tableFunctionTableArgument, C context) {
     return visitNode(tableFunctionTableArgument, context);
   }
@@ -649,25 +668,5 @@
   public R visitTableFunctionInvocation(
       TableFunctionInvocation tableFunctionInvocation, C context) {
     return visitNode(tableFunctionInvocation, context);
-=======
-  protected R visitRelationalAuthorPlan(RelationalAuthorStatement node, C context) {
-    return visitStatement(node, context);
-  }
-
-  protected R visitMigrateRegion(MigrateRegion node, C context) {
-    return visitStatement(node, context);
-  }
-
-  protected R visitReconstructRegion(ReconstructRegion node, C context) {
-    return visitStatement(node, context);
-  }
-
-  protected R visitExtendRegion(ExtendRegion node, C context) {
-    return visitStatement(node, context);
-  }
-
-  protected R visitRemoveRegion(RemoveRegion node, C context) {
-    return visitStatement(node, context);
->>>>>>> 0a628cbf
   }
 }