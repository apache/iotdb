/*
 * Licensed to the Apache Software Foundation (ASF) under one
 * or more contributor license agreements.  See the NOTICE file
 * distributed with this work for additional information
 * regarding copyright ownership.  The ASF licenses this file
 * to you under the Apache License, Version 2.0 (the
 * "License"); you may not use this file except in compliance
 * with the License.  You may obtain a copy of the License at
 *
 *     http://www.apache.org/licenses/LICENSE-2.0
 *
 * Unless required by applicable law or agreed to in writing,
 * software distributed under the License is distributed on an
 * "AS IS" BASIS, WITHOUT WARRANTIES OR CONDITIONS OF ANY
 * KIND, either express or implied.  See the License for the
 * specific language governing permissions and limitations
 * under the License.
 */

package org.apache.iotdb.db.queryengine.plan.relational.sql.ast;

import org.apache.iotdb.db.exception.sql.SemanticException;

import javax.annotation.Nullable;

public abstract class AstVisitor<R, C> {

  public R process(Node node) {
    return process(node, null);
  }

  public R process(Node node, @Nullable C context) {
    return node.accept(this, context);
  }

  protected R visitNode(Node node, C context) {
    return null;
  }

  protected R visitExpression(Expression node, C context) {
    return visitNode(node, context);
  }

  protected R visitCurrentTime(CurrentTime node, C context) {
    return visitExpression(node, context);
  }

  protected R visitArithmeticBinary(ArithmeticBinaryExpression node, C context) {
    return visitExpression(node, context);
  }

  protected R visitBetweenPredicate(BetweenPredicate node, C context) {
    return visitExpression(node, context);
  }

  protected R visitCoalesceExpression(CoalesceExpression node, C context) {
    return visitExpression(node, context);
  }

  protected R visitComparisonExpression(ComparisonExpression node, C context) {
    return visitExpression(node, context);
  }

  protected R visitLiteral(Literal node, C context) {
    return visitExpression(node, context);
  }

  protected R visitDoubleLiteral(DoubleLiteral node, C context) {
    return visitLiteral(node, context);
  }

  protected R visitDecimalLiteral(DecimalLiteral node, C context) {
    return visitLiteral(node, context);
  }

  protected R visitStatement(Statement node, C context) {
    return visitNode(node, context);
  }

  protected R visitQuery(Query node, C context) {
    return visitStatement(node, context);
  }

  protected R visitExplain(Explain node, C context) {
    return visitStatement(node, context);
  }

  protected R visitExplainAnalyze(ExplainAnalyze node, C context) {
    return visitStatement(node, context);
  }

  protected R visitUse(Use node, C context) {
    return visitStatement(node, context);
  }

  protected R visitGenericLiteral(GenericLiteral node, C context) {
    return visitLiteral(node, context);
  }

  protected R visitWith(With node, C context) {
    return visitNode(node, context);
  }

  protected R visitWithQuery(WithQuery node, C context) {
    return visitNode(node, context);
  }

  protected R visitSelect(Select node, C context) {
    return visitNode(node, context);
  }

  protected R visitRelation(Relation node, C context) {
    return visitNode(node, context);
  }

  protected R visitQueryBody(QueryBody node, C context) {
    return visitRelation(node, context);
  }

  protected R visitFill(Fill node, C context) {
    return visitNode(node, context);
  }

  protected R visitOrderBy(OrderBy node, C context) {
    return visitNode(node, context);
  }

  protected R visitOffset(Offset node, C context) {
    return visitNode(node, context);
  }

  protected R visitLimit(Limit node, C context) {
    return visitNode(node, context);
  }

  protected R visitAllRows(AllRows node, C context) {
    return visitExpression(node, context);
  }

  protected R visitQuerySpecification(QuerySpecification node, C context) {
    return visitQueryBody(node, context);
  }

  protected R visitSetOperation(SetOperation node, C context) {
    return visitQueryBody(node, context);
  }

  protected R visitUnion(Union node, C context) {
    return visitSetOperation(node, context);
  }

  protected R visitIntersect(Intersect node, C context) {
    return visitSetOperation(node, context);
  }

  protected R visitExcept(Except node, C context) {
    return visitSetOperation(node, context);
  }

  protected R visitWhenClause(WhenClause node, C context) {
    return visitExpression(node, context);
  }

  protected R visitInPredicate(InPredicate node, C context) {
    return visitExpression(node, context);
  }

  protected R visitFunctionCall(FunctionCall node, C context) {
    return visitExpression(node, context);
  }

  protected R visitSimpleCaseExpression(SimpleCaseExpression node, C context) {
    return visitExpression(node, context);
  }

  protected R visitSearchedCaseExpression(SearchedCaseExpression node, C context) {
    return visitExpression(node, context);
  }

  protected R visitStringLiteral(StringLiteral node, C context) {
    return visitLiteral(node, context);
  }

  protected R visitBinaryLiteral(BinaryLiteral node, C context) {
    return visitLiteral(node, context);
  }

  protected R visitBooleanLiteral(BooleanLiteral node, C context) {
    return visitLiteral(node, context);
  }

  protected R visitInListExpression(InListExpression node, C context) {
    return visitExpression(node, context);
  }

  protected R visitIdentifier(Identifier node, C context) {
    return visitExpression(node, context);
  }

  protected R visitDereferenceExpression(DereferenceExpression node, C context) {
    return visitExpression(node, context);
  }

  protected R visitTrim(Trim node, C context) {
    return visitExpression(node, context);
  }

  protected R visitIfExpression(IfExpression node, C context) {
    return visitExpression(node, context);
  }

  protected R visitNullIfExpression(NullIfExpression node, C context) {
    return visitExpression(node, context);
  }

  protected R visitNullLiteral(NullLiteral node, C context) {
    return visitLiteral(node, context);
  }

  protected R visitArithmeticUnary(ArithmeticUnaryExpression node, C context) {
    return visitExpression(node, context);
  }

  protected R visitNotExpression(NotExpression node, C context) {
    return visitExpression(node, context);
  }

  protected R visitSelectItem(SelectItem node, C context) {
    return visitNode(node, context);
  }

  protected R visitSingleColumn(SingleColumn node, C context) {
    return visitSelectItem(node, context);
  }

  protected R visitAllColumns(AllColumns node, C context) {
    return visitSelectItem(node, context);
  }

  protected R visitLikePredicate(LikePredicate node, C context) {
    return visitExpression(node, context);
  }

  protected R visitIsNotNullPredicate(IsNotNullPredicate node, C context) {
    return visitExpression(node, context);
  }

  protected R visitIsNullPredicate(IsNullPredicate node, C context) {
    return visitExpression(node, context);
  }

  protected R visitLongLiteral(LongLiteral node, C context) {
    return visitLiteral(node, context);
  }

  protected R visitParameter(Parameter node, C context) {
    return visitExpression(node, context);
  }

  protected R visitLogicalExpression(LogicalExpression node, C context) {
    return visitExpression(node, context);
  }

  protected R visitSubqueryExpression(SubqueryExpression node, C context) {
    throw new SemanticException("Only TableSubquery is supported now");
  }

  protected R visitSortItem(SortItem node, C context) {
    return visitNode(node, context);
  }

  protected R visitTable(Table node, C context) {
    return visitQueryBody(node, context);
  }

  protected R visitValues(Values node, C context) {
    return visitQueryBody(node, context);
  }

  protected R visitRow(Row node, C context) {
    return visitExpression(node, context);
  }

  protected R visitTableSubquery(TableSubquery node, C context) {
    return visitQueryBody(node, context);
  }

  protected R visitAliasedRelation(AliasedRelation node, C context) {
    return visitRelation(node, context);
  }

  protected R visitJoin(Join node, C context) {
    return visitRelation(node, context);
  }

  protected R visitExists(ExistsPredicate node, C context) {
    return visitExpression(node, context);
  }

  protected R visitCast(Cast node, C context) {
    return visitExpression(node, context);
  }

  protected R visitFieldReference(FieldReference node, C context) {
    return visitExpression(node, context);
  }

  protected R visitColumnDefinition(ColumnDefinition node, C context) {
    return visitNode(node, context);
  }

  protected R visitCreateDB(final CreateDB node, final C context) {
    return visitStatement(node, context);
  }

  protected R visitAlterDB(final AlterDB node, final C context) {
    return visitStatement(node, context);
  }

  protected R visitDropDB(final DropDB node, final C context) {
    return visitStatement(node, context);
  }

  protected R visitShowDB(final ShowDB node, final C context) {
    return visitStatement(node, context);
  }

  protected R visitCreateTable(final CreateTable node, final C context) {
    return visitStatement(node, context);
  }

  protected R visitProperty(final Property node, final C context) {
    return visitNode(node, context);
  }

  protected R visitDropTable(final DropTable node, final C context) {
    return visitStatement(node, context);
  }

  protected R visitDeleteDevice(final DeleteDevice node, final C context) {
    return visitStatement(node, context);
  }

  protected R visitShowTables(ShowTables node, C context) {
    return visitStatement(node, context);
  }

  protected R visitShowCluster(ShowCluster node, C context) {
    return visitStatement(node, context);
  }

  protected R visitShowRegions(ShowRegions node, C context) {
    return visitStatement(node, context);
  }

  protected R visitShowDataNodes(ShowDataNodes node, C context) {
    return visitStatement(node, context);
  }

  protected R visitShowConfigNodes(ShowConfigNodes node, C context) {
    return visitStatement(node, context);
  }

  protected R visitShowAINodes(ShowAINodes node, C context) {
    return visitStatement(node, context);
  }

  protected R visitClearCache(ClearCache node, C context) {
    return visitStatement(node, context);
  }

  protected R visitRenameTable(RenameTable node, C context) {
    return visitStatement(node, context);
  }

  protected R visitRemoveDataNode(RemoveDataNode node, C context) {
    return visitStatement(node, context);
  }

  protected R visitRemoveConfigNode(RemoveConfigNode node, C context) {
    return visitStatement(node, context);
  }

  protected R visitDescribeTable(DescribeTable node, C context) {
    return visitStatement(node, context);
  }

  protected R visitSetProperties(SetProperties node, C context) {
    return visitStatement(node, context);
  }

  protected R visitRenameColumn(RenameColumn node, C context) {
    return visitStatement(node, context);
  }

  protected R visitDropColumn(DropColumn node, C context) {
    return visitStatement(node, context);
  }

  protected R visitAddColumn(AddColumn node, C context) {
    return visitStatement(node, context);
  }

  protected R visitCreateIndex(CreateIndex node, C context) {
    return visitStatement(node, context);
  }

  protected R visitDropIndex(DropIndex node, C context) {
    return visitStatement(node, context);
  }

  protected R visitShowIndex(ShowIndex node, C context) {
    return visitStatement(node, context);
  }

  protected R visitInsert(Insert node, C context) {
    return visitStatement(node, context);
  }

  protected R visitInsertTablet(InsertTablet node, C context) {
    return visitStatement(node, context);
  }

  protected R visitFlush(Flush node, C context) {
    return visitStatement(node, context);
  }

  protected R visitSetConfiguration(SetConfiguration node, C context) {
    return visitStatement(node, context);
  }

  protected R visitStartRepairData(StartRepairData node, C context) {
    return visitStatement(node, context);
  }

  protected R visitStopRepairData(StopRepairData node, C context) {
    return visitStatement(node, context);
  }

  protected R visitLoadConfiguration(LoadConfiguration node, C context) {
    return visitStatement(node, context);
  }

  protected R visitSetSystemStatus(SetSystemStatus node, C context) {
    return visitStatement(node, context);
  }

  protected R visitInsertRow(InsertRow node, C context) {
    return visitStatement(node, context);
  }

  protected R visitInsertRows(InsertRows node, C context) {
    return visitStatement(node, context);
  }

  protected R visitDelete(Delete node, C context) {
    return visitStatement(node, context);
  }

  protected R visitUpdate(Update node, C context) {
    return visitStatement(node, context);
  }

  protected R visitUpdateAssignment(UpdateAssignment node, C context) {
    return visitNode(node, context);
  }

  protected R visitGroupBy(GroupBy node, C context) {
    return visitNode(node, context);
  }

  protected R visitGroupingElement(GroupingElement node, C context) {
    return visitNode(node, context);
  }

  protected R visitGroupingSets(GroupingSets node, C context) {
    return visitGroupingElement(node, context);
  }

  protected R visitSimpleGroupBy(SimpleGroupBy node, C context) {
    return visitGroupingElement(node, context);
  }

  protected R visitSymbolReference(SymbolReference node, C context) {
    return visitExpression(node, context);
  }

  protected R visitQuantifiedComparisonExpression(QuantifiedComparisonExpression node, C context) {
    return visitExpression(node, context);
  }

  protected R visitCurrentDatabase(CurrentDatabase node, C context) {
    return visitExpression(node, context);
  }

  protected R visitCurrentUser(CurrentUser node, C context) {
    return visitExpression(node, context);
  }

  protected R visitDataType(DataType node, C context) {
    return visitExpression(node, context);
  }

  protected R visitGenericDataType(GenericDataType node, C context) {
    return visitDataType(node, context);
  }

  protected R visitDataTypeParameter(DataTypeParameter node, C context) {
    return visitNode(node, context);
  }

  protected R visitNumericTypeParameter(NumericParameter node, C context) {
    return visitDataTypeParameter(node, context);
  }

  protected R visitTypeParameter(TypeParameter node, C context) {
    return visitDataTypeParameter(node, context);
  }

  protected R visitShowFunctions(ShowFunctions node, C context) {
    return visitStatement(node, context);
  }

  protected R visitCreateFunction(CreateFunction node, C context) {
    return visitStatement(node, context);
  }

  protected R visitDropFunction(DropFunction node, C context) {
    return visitStatement(node, context);
  }

  protected R visitCreateOrUpdateDevice(CreateOrUpdateDevice node, C context) {
    return visitStatement(node, context);
  }

  protected R visitFetchDevice(FetchDevice node, C context) {
    return visitStatement(node, context);
  }

  protected R visitShowDevice(ShowDevice node, C context) {
    return visitStatement(node, context);
  }

  protected R visitCountDevice(CountDevice node, C context) {
    return visitStatement(node, context);
  }

  protected R visitCreatePipe(CreatePipe node, C context) {
    return visitStatement(node, context);
  }

  protected R visitAlterPipe(AlterPipe node, C context) {
    return visitStatement(node, context);
  }

  protected R visitDropPipe(DropPipe node, C context) {
    return visitStatement(node, context);
  }

  protected R visitStartPipe(StartPipe node, C context) {
    return visitStatement(node, context);
  }

  protected R visitStopPipe(StopPipe node, C context) {
    return visitStatement(node, context);
  }

  protected R visitShowPipes(ShowPipes node, C context) {
    return visitStatement(node, context);
  }

  protected R visitCreatePipePlugin(CreatePipePlugin node, C context) {
    return visitStatement(node, context);
  }

  protected R visitDropPipePlugin(DropPipePlugin node, C context) {
    return visitStatement(node, context);
  }

  protected R visitShowPipePlugins(ShowPipePlugins node, C context) {
    return visitStatement(node, context);
  }

  protected R visitLoadTsFile(LoadTsFile node, C context) {
    return visitStatement(node, context);
  }

  protected R visitPipeEnriched(PipeEnriched node, C context) {
    return visitStatement(node, context);
  }

  protected R visitCreateTopic(CreateTopic node, C context) {
    return visitStatement(node, context);
  }

  protected R visitDropTopic(DropTopic node, C context) {
    return visitStatement(node, context);
  }

  protected R visitShowTopics(ShowTopics node, C context) {
    return visitStatement(node, context);
  }

  protected R visitShowSubscriptions(ShowSubscriptions node, C context) {
    return visitStatement(node, context);
  }

  protected R visitShowVersion(ShowVersion node, C context) {
    return visitStatement(node, context);
  }

  protected R visitShowCurrentUser(ShowCurrentUser node, C context) {
    return visitStatement(node, context);
  }

  protected R visitShowCurrentDatabase(ShowCurrentDatabase node, C context) {
    return visitStatement(node, context);
  }

  protected R visitShowCurrentSqlDialect(ShowCurrentSqlDialect node, C context) {
    return visitStatement(node, context);
  }

  protected R visitShowVariables(ShowVariables node, C context) {
    return visitStatement(node, context);
  }

  protected R visitShowClusterId(ShowClusterId node, C context) {
    return visitStatement(node, context);
  }

  protected R visitShowCurrentTimestamp(ShowCurrentTimestamp node, C context) {
    return visitStatement(node, context);
  }

  protected R visitShowStatement(ShowStatement node, C context) {
    return visitStatement(node, context);
  }

  protected R visitCountStatement(CountStatement node, C context) {
    return visitStatement(node, context);
  }

  protected R visitKillQuery(KillQuery node, C context) {
    return visitStatement(node, context);
  }

  protected R visitRelationalAuthorPlan(RelationalAuthorStatement node, C context) {
    return visitStatement(node, context);
  }

  protected R visitMigrateRegion(MigrateRegion node, C context) {
    return visitStatement(node, context);
  }

  protected R visitReconstructRegion(ReconstructRegion node, C context) {
    return visitStatement(node, context);
  }

  protected R visitExtendRegion(ExtendRegion node, C context) {
    return visitStatement(node, context);
  }

  protected R visitRemoveRegion(RemoveRegion node, C context) {
    return visitStatement(node, context);
  }

<<<<<<< HEAD
  public R visitTableArgument(TableFunctionTableArgument tableFunctionTableArgument, C context) {
    return visitNode(tableFunctionTableArgument, context);
  }

  public R visitEmptyTableTreatment(EmptyTableTreatment emptyTableTreatment, C context) {
    return visitNode(emptyTableTreatment, context);
  }

  public R visitTableFunctionArgument(TableFunctionArgument tableFunctionArgument, C context) {
    return visitNode(tableFunctionArgument, context);
  }

  public R visitTableFunctionInvocation(
      TableFunctionInvocation tableFunctionInvocation, C context) {
    return visitNode(tableFunctionInvocation, context);
=======
  protected R visitSetSqlDialect(SetSqlDialect node, C context) {
    return visitStatement(node, context);
>>>>>>> babc2af5
  }
}<|MERGE_RESOLUTION|>--- conflicted
+++ resolved
@@ -665,7 +665,10 @@
     return visitStatement(node, context);
   }
 
-<<<<<<< HEAD
+  protected R visitSetSqlDialect(SetSqlDialect node, C context) {
+    return visitStatement(node, context);
+  }
+
   public R visitTableArgument(TableFunctionTableArgument tableFunctionTableArgument, C context) {
     return visitNode(tableFunctionTableArgument, context);
   }
@@ -681,9 +684,5 @@
   public R visitTableFunctionInvocation(
       TableFunctionInvocation tableFunctionInvocation, C context) {
     return visitNode(tableFunctionInvocation, context);
-=======
-  protected R visitSetSqlDialect(SetSqlDialect node, C context) {
-    return visitStatement(node, context);
->>>>>>> babc2af5
   }
 }