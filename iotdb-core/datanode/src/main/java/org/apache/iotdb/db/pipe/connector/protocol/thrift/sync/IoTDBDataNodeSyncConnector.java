/*
 * Licensed to the Apache Software Foundation (ASF) under one
 * or more contributor license agreements.  See the NOTICE file
 * distributed with this work for additional information
 * regarding copyright ownership.  The ASF licenses this file
 * to you under the Apache License, Version 2.0 (the
 * "License"); you may not use this file except in compliance
 * with the License.  You may obtain a copy of the License at
 *
 *      http://www.apache.org/licenses/LICENSE-2.0
 *
 * Unless required by applicable law or agreed to in writing,
 * software distributed under the License is distributed on an
 * "AS IS" BASIS, WITHOUT WARRANTIES OR CONDITIONS OF ANY
 * KIND, either express or implied.  See the License for the
 * specific language governing permissions and limitations
 * under the License.
 */

package org.apache.iotdb.db.pipe.connector.protocol.thrift.sync;

import org.apache.iotdb.common.rpc.thrift.TEndPoint;
import org.apache.iotdb.common.rpc.thrift.TSStatus;
import org.apache.iotdb.commons.pipe.connector.client.IoTDBSyncClient;
import org.apache.iotdb.commons.pipe.connector.client.IoTDBSyncClientManager;
import org.apache.iotdb.commons.pipe.connector.protocol.IoTDBSslSyncConnector;
import org.apache.iotdb.commons.utils.NodeUrlUtils;
import org.apache.iotdb.db.conf.IoTDBConfig;
import org.apache.iotdb.db.conf.IoTDBDescriptor;
import org.apache.iotdb.db.pipe.connector.client.IoTDBDataNodeSyncClientManager;
import org.apache.iotdb.db.pipe.connector.payload.evolvable.request.PipeTransferPlanNodeReq;
import org.apache.iotdb.db.pipe.event.common.schema.PipeSchemaRegionWritePlanEvent;
import org.apache.iotdb.pipe.api.customizer.parameter.PipeParameterValidator;
import org.apache.iotdb.pipe.api.exception.PipeConnectionException;
import org.apache.iotdb.pipe.api.exception.PipeException;
import org.apache.iotdb.rpc.TSStatusCode;
import org.apache.iotdb.service.rpc.thrift.TPipeTransferResp;
import org.apache.iotdb.tsfile.utils.Pair;

import org.slf4j.Logger;
import org.slf4j.LoggerFactory;

import java.net.UnknownHostException;
import java.util.List;
import java.util.Set;
import java.util.stream.Collectors;

public abstract class IoTDBDataNodeSyncConnector extends IoTDBSslSyncConnector {

  private static final Logger LOGGER = LoggerFactory.getLogger(IoTDBDataNodeSyncConnector.class);

  protected IoTDBDataNodeSyncClientManager clientManager;

  @Override
  public void validate(final PipeParameterValidator validator) throws Exception {
    super.validate(validator);

    final IoTDBConfig iotdbConfig = IoTDBDescriptor.getInstance().getConfig();
    final Set<TEndPoint> givenNodeUrls = parseNodeUrls(validator.getParameters());

    validator.validate(
        empty -> {
          try {
            // Ensure the sink doesn't point to the thrift receiver on DataNode itself
            return !NodeUrlUtils.containsLocalAddress(
                givenNodeUrls.stream()
                    .filter(tEndPoint -> tEndPoint.getPort() == iotdbConfig.getRpcPort())
                    .map(TEndPoint::getIp)
                    .collect(Collectors.toList()));
          } catch (UnknownHostException e) {
            LOGGER.warn("Unknown host when checking pipe sink IP.", e);
            return false;
          }
        },
        String.format(
            "One of the endpoints %s of the receivers is pointing back to the thrift receiver %s on sender itself, "
                + "or unknown host when checking pipe sink IP.",
            givenNodeUrls, new TEndPoint(iotdbConfig.getRpcAddress(), iotdbConfig.getRpcPort())));
  }

  @Override
  protected IoTDBSyncClientManager constructClient(
      final List<TEndPoint> nodeUrls,
      final boolean useSSL,
      final String trustStorePath,
      final String trustStorePwd,
      final boolean useLeaderCache,
      final String loadBalanceStrategy) {
    clientManager =
        new IoTDBDataNodeSyncClientManager(
            nodeUrls, useSSL, trustStorePath, trustStorePwd, useLeaderCache, loadBalanceStrategy);
    return clientManager;
  }

<<<<<<< HEAD
  protected void doTransferWrapper(PipeSchemaRegionWritePlanEvent pipeSchemaRegionWritePlanEvent)
      throws PipeException {
    try {
      // We increase the reference count for this event to determine if the event may be released.
      if (!pipeSchemaRegionWritePlanEvent.increaseReferenceCount(
          IoTDBDataNodeSyncConnector.class.getName())) {
        return;
      }
      doTransfer(pipeSchemaRegionWritePlanEvent);
    } finally {
      pipeSchemaRegionWritePlanEvent.decreaseReferenceCount(
          IoTDBDataNodeSyncConnector.class.getName(), false);
    }
  }

  private void doTransfer(PipeSchemaRegionWritePlanEvent pipeSchemaRegionWritePlanEvent)
=======
  protected void doTransfer(final PipeSchemaRegionWritePlanEvent pipeSchemaRegionWritePlanEvent)
>>>>>>> 68265373
      throws PipeException {
    final Pair<IoTDBSyncClient, Boolean> clientAndStatus = clientManager.getClient();

    final TPipeTransferResp resp;
    try {
      resp =
          clientAndStatus
              .getLeft()
              .pipeTransfer(
                  PipeTransferPlanNodeReq.toTPipeTransferReq(
                      pipeSchemaRegionWritePlanEvent.getPlanNode()));
    } catch (final Exception e) {
      clientAndStatus.setRight(false);
      throw new PipeConnectionException(
          String.format(
              "Network error when transfer schema region write plan %s, because %s.",
              pipeSchemaRegionWritePlanEvent.getPlanNode().getType(), e.getMessage()),
          e);
    }

    final TSStatus status = resp.getStatus();
    // Only handle the failed statuses to avoid string format performance overhead
    if (resp.getStatus().getCode() != TSStatusCode.SUCCESS_STATUS.getStatusCode()
        && resp.getStatus().getCode() != TSStatusCode.REDIRECTION_RECOMMEND.getStatusCode()) {
      receiverStatusHandler.handle(
          status,
          String.format(
              "Transfer data node write plan %s error, result status %s.",
              pipeSchemaRegionWritePlanEvent.getPlanNode().getType(), status),
          pipeSchemaRegionWritePlanEvent.getPlanNode().toString());
    }

    if (LOGGER.isDebugEnabled()) {
      LOGGER.debug("Successfully transferred schema event {}.", pipeSchemaRegionWritePlanEvent);
    }
  }
}<|MERGE_RESOLUTION|>--- conflicted
+++ resolved
@@ -92,7 +92,6 @@
     return clientManager;
   }
 
-<<<<<<< HEAD
   protected void doTransferWrapper(PipeSchemaRegionWritePlanEvent pipeSchemaRegionWritePlanEvent)
       throws PipeException {
     try {
@@ -108,10 +107,7 @@
     }
   }
 
-  private void doTransfer(PipeSchemaRegionWritePlanEvent pipeSchemaRegionWritePlanEvent)
-=======
   protected void doTransfer(final PipeSchemaRegionWritePlanEvent pipeSchemaRegionWritePlanEvent)
->>>>>>> 68265373
       throws PipeException {
     final Pair<IoTDBSyncClient, Boolean> clientAndStatus = clientManager.getClient();
 
