--- conflicted
+++ resolved
@@ -173,14 +173,9 @@
                       extractor.getPipeName(),
                       extractor.getCreationTime(),
                       extractor.getPipeTaskMeta(),
-<<<<<<< HEAD
                       treePattern,
                       tablePattern,
-=======
-                      extractor.getTreePattern(),
-                      extractor.getTablePattern(),
                       String.valueOf(extractor.getUserId()),
->>>>>>> 25427da1
                       extractor.getUserName(),
                       extractor.getCliHostname(),
                       extractor.isSkipIfNoPrivileges(),
