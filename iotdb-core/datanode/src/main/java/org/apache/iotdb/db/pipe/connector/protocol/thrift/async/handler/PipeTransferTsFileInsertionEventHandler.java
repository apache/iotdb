/*
 * Licensed to the Apache Software Foundation (ASF) under one
 * or more contributor license agreements.  See the NOTICE file
 * distributed with this work for additional information
 * regarding copyright ownership.  The ASF licenses this file
 * to you under the Apache License, Version 2.0 (the
 * "License"); you may not use this file except in compliance
 * with the License.  You may obtain a copy of the License at
 *
 *     http://www.apache.org/licenses/LICENSE-2.0
 *
 * Unless required by applicable law or agreed to in writing,
 * software distributed under the License is distributed on an
 * "AS IS" BASIS, WITHOUT WARRANTIES OR CONDITIONS OF ANY
 * KIND, either express or implied.  See the License for the
 * specific language governing permissions and limitations
 * under the License.
 */

package org.apache.iotdb.db.pipe.connector.protocol.thrift.async.handler;

import org.apache.iotdb.common.rpc.thrift.TSStatus;
import org.apache.iotdb.commons.client.async.AsyncPipeDataTransferServiceClient;
import org.apache.iotdb.commons.pipe.config.PipeConfig;
import org.apache.iotdb.commons.pipe.connector.payload.thrift.request.PipeTransferCompressedReq;
import org.apache.iotdb.commons.pipe.connector.payload.thrift.response.PipeTransferFilePieceResp;
import org.apache.iotdb.db.pipe.connector.client.IoTDBDataNodeAsyncClientManager;
import org.apache.iotdb.db.pipe.connector.payload.evolvable.request.PipeTransferTsFilePieceReq;
import org.apache.iotdb.db.pipe.connector.payload.evolvable.request.PipeTransferTsFilePieceWithModReq;
import org.apache.iotdb.db.pipe.connector.payload.evolvable.request.PipeTransferTsFileSealReq;
import org.apache.iotdb.db.pipe.connector.payload.evolvable.request.PipeTransferTsFileSealWithModReq;
import org.apache.iotdb.db.pipe.connector.protocol.thrift.async.IoTDBDataRegionAsyncConnector;
import org.apache.iotdb.db.pipe.event.common.tsfile.PipeTsFileInsertionEvent;
import org.apache.iotdb.rpc.TSStatusCode;
import org.apache.iotdb.service.rpc.thrift.TPipeTransferReq;
import org.apache.iotdb.service.rpc.thrift.TPipeTransferResp;

import org.apache.thrift.TException;
import org.apache.thrift.async.AsyncMethodCallback;
import org.slf4j.Logger;
import org.slf4j.LoggerFactory;

import java.io.File;
import java.io.FileNotFoundException;
import java.io.IOException;
import java.io.RandomAccessFile;
import java.util.Arrays;
import java.util.Objects;
import java.util.concurrent.atomic.AtomicBoolean;

public class PipeTransferTsFileInsertionEventHandler
    implements AsyncMethodCallback<TPipeTransferResp> {

  private static final Logger LOGGER =
      LoggerFactory.getLogger(PipeTransferTsFileInsertionEventHandler.class);

  private final PipeTsFileInsertionEvent event;
  private final IoTDBDataRegionAsyncConnector connector;

  private final File tsFile;
  private final File modFile;
  private File currentFile;

  private final boolean transferMod;

  private final int readFileBufferSize;
  private final byte[] readBuffer;
  private long position;

  private RandomAccessFile reader;

  private final AtomicBoolean isSealSignalSent;

  private IoTDBDataNodeAsyncClientManager clientManager;
  private AsyncPipeDataTransferServiceClient client;

  public PipeTransferTsFileInsertionEventHandler(
      final PipeTsFileInsertionEvent event, final IoTDBDataRegionAsyncConnector connector)
      throws FileNotFoundException {
    this.event = event;
    this.connector = connector;

    tsFile = event.getTsFile();
    modFile = event.getModFile();
    transferMod = event.isWithMod() && connector.supportModsIfIsDataNodeReceiver();
    currentFile = transferMod ? modFile : tsFile;

    readFileBufferSize = PipeConfig.getInstance().getPipeConnectorReadFileBufferSize();
    readBuffer = new byte[readFileBufferSize];
    position = 0;

    reader =
        Objects.nonNull(modFile)
            ? new RandomAccessFile(modFile, "r")
            : new RandomAccessFile(tsFile, "r");

    isSealSignalSent = new AtomicBoolean(false);
  }

  public void transfer(
      IoTDBDataNodeAsyncClientManager clientManager,
      final AsyncPipeDataTransferServiceClient client)
      throws TException, IOException {
    this.clientManager = clientManager;
    this.client = client;

    client.setShouldReturnSelf(false);
    client.setTimeoutDynamically(clientManager.getConnectionTimeout());

    final int readLength = reader.read(readBuffer);

    if (readLength == -1) {
      if (currentFile == modFile) {
        currentFile = tsFile;
        position = 0;
        try {
          reader.close();
        } catch (final IOException e) {
          LOGGER.warn("Failed to close file reader when successfully transferred mod file.", e);
        }
        reader = new RandomAccessFile(tsFile, "r");
        transfer(clientManager, client);
      } else if (currentFile == tsFile) {
        isSealSignalSent.set(true);
<<<<<<< HEAD

        TPipeTransferReq req =
            transferMod
                ? PipeTransferTsFileSealWithModReq.toTPipeTransferReq(
                    modFile.getName(), modFile.length(), tsFile.getName(), tsFile.length())
                : PipeTransferTsFileSealReq.toTPipeTransferReq(tsFile.getName(), tsFile.length());

        connector.rateLimitIfNeeded(client.getEndPoint(), req.getBody().length);

        client.pipeTransfer(req, this);
=======
        client.pipeTransfer(
            PipeTransferCompressedReq.toTPipeTransferReq(
                transferMod
                    ? PipeTransferTsFileSealWithModReq.toTPipeTransferReq(
                        modFile.getName(), modFile.length(), tsFile.getName(), tsFile.length())
                    : PipeTransferTsFileSealReq.toTPipeTransferReq(
                        tsFile.getName(), tsFile.length()),
                connector.getCompressors()),
            this);
>>>>>>> bb80f6ce
      }
      return;
    }

    final byte[] payload =
        readLength == readFileBufferSize
            ? readBuffer
            : Arrays.copyOfRange(readBuffer, 0, readLength);
    final TPipeTransferReq uncompressedReq =
<<<<<<< HEAD
        PipeTransferCompressedReq.toTPipeTransferReq(
            transferMod
                ? PipeTransferTsFilePieceWithModReq.toTPipeTransferReq(
                    currentFile.getName(), position, payload)
                : PipeTransferTsFilePieceReq.toTPipeTransferReq(
                    currentFile.getName(), position, payload),
            connector.getCompressors());

    TPipeTransferReq req =
=======
        transferMod
            ? PipeTransferTsFilePieceWithModReq.toTPipeTransferReq(
                currentFile.getName(), position, payload)
            : PipeTransferTsFilePieceReq.toTPipeTransferReq(
                currentFile.getName(), position, payload);
    client.pipeTransfer(
>>>>>>> bb80f6ce
        connector.isRpcCompressionEnabled()
            ? PipeTransferCompressedReq.toTPipeTransferReq(
                uncompressedReq, connector.getCompressors())
            : uncompressedReq;

    connector.rateLimitIfNeeded(client.getEndPoint(), req.getBody().length);

    client.pipeTransfer(req, this);
    position += readLength;
  }

  @Override
  public void onComplete(final TPipeTransferResp response) {
    if (isSealSignalSent.get()) {
      try {
        final TSStatus status = response.getStatus();
        // Only handle the failed statuses to avoid string format performance overhead
        if (status.getCode() != TSStatusCode.SUCCESS_STATUS.getStatusCode()
            && status.getCode() != TSStatusCode.REDIRECTION_RECOMMEND.getStatusCode()) {
          connector
              .statusHandler()
              .handle(
                  status,
                  String.format(
                      "Seal file %s error, result status %s.", tsFile, response.getStatus()),
                  tsFile.getName());
        }
      } catch (final Exception e) {
        onError(e);
        return;
      }

      try {
        if (reader != null) {
          reader.close();
        }
      } catch (final IOException e) {
        LOGGER.warn("Failed to close file reader when successfully transferred file.", e);
      } finally {
        event.decreaseReferenceCount(PipeTransferTsFileInsertionEventHandler.class.getName(), true);

        LOGGER.info(
            "Successfully transferred file {} (committer key={}, commit id={}).",
            tsFile,
            event.getCommitterKey(),
            event.getCommitId());

        if (client != null) {
          client.setShouldReturnSelf(true);
          client.returnSelf();
        }
      }
      return;
    }

    // If the isSealSignalSent is false, then the response must be a PipeTransferFilePieceResp
    try {
      final PipeTransferFilePieceResp resp =
          PipeTransferFilePieceResp.fromTPipeTransferResp(response);

      // This case only happens when the connection is broken, and the connector is reconnected
      // to the receiver, then the receiver will redirect the file position to the last position
      final long code = resp.getStatus().getCode();

      if (code == TSStatusCode.PIPE_TRANSFER_FILE_OFFSET_RESET.getStatusCode()) {
        position = resp.getEndWritingOffset();
        reader.seek(position);
        LOGGER.info("Redirect file position to {}.", position);
      } else {
        final TSStatus status = response.getStatus();
        // Only handle the failed statuses to avoid string format performance overhead
        if (status.getCode() != TSStatusCode.SUCCESS_STATUS.getStatusCode()
            && status.getCode() != TSStatusCode.REDIRECTION_RECOMMEND.getStatusCode()) {
          connector
              .statusHandler()
              .handle(status, response.getStatus().getMessage(), tsFile.getName());
        }
      }

      transfer(clientManager, client);
    } catch (final Exception e) {
      onError(e);
    }
  }

  @Override
  public void onError(final Exception exception) {
    LOGGER.warn(
        "Failed to transfer TsFileInsertionEvent {} (committer key {}, commit id {}).",
        tsFile,
        event.getCommitterKey(),
        event.getCommitId(),
        exception);

    try {
      if (Objects.nonNull(clientManager)) {
        clientManager.adjustTimeoutIfNecessary(exception);
      }
    } catch (Exception e) {
      LOGGER.warn("Failed to adjust timeout when failed to transfer file.", e);
    }

    try {
      if (reader != null) {
        reader.close();
      }
    } catch (final IOException e) {
      LOGGER.warn("Failed to close file reader when failed to transfer file.", e);
    } finally {
      try {
        if (client != null) {
          client.setShouldReturnSelf(true);
          client.returnSelf();
        }
      } finally {
        connector.addFailureEventToRetryQueue(event);
      }
    }
  }
}<|MERGE_RESOLUTION|>--- conflicted
+++ resolved
@@ -122,28 +122,19 @@
         transfer(clientManager, client);
       } else if (currentFile == tsFile) {
         isSealSignalSent.set(true);
-<<<<<<< HEAD
 
         TPipeTransferReq req =
-            transferMod
-                ? PipeTransferTsFileSealWithModReq.toTPipeTransferReq(
-                    modFile.getName(), modFile.length(), tsFile.getName(), tsFile.length())
-                : PipeTransferTsFileSealReq.toTPipeTransferReq(tsFile.getName(), tsFile.length());
+        PipeTransferCompressedReq.toTPipeTransferReq(
+          transferMod
+              ? PipeTransferTsFileSealWithModReq.toTPipeTransferReq(
+                  modFile.getName(), modFile.length(), tsFile.getName(), tsFile.length())
+              : PipeTransferTsFileSealReq.toTPipeTransferReq(
+                  tsFile.getName(), tsFile.length()),
+          connector.getCompressors());
 
         connector.rateLimitIfNeeded(client.getEndPoint(), req.getBody().length);
 
         client.pipeTransfer(req, this);
-=======
-        client.pipeTransfer(
-            PipeTransferCompressedReq.toTPipeTransferReq(
-                transferMod
-                    ? PipeTransferTsFileSealWithModReq.toTPipeTransferReq(
-                        modFile.getName(), modFile.length(), tsFile.getName(), tsFile.length())
-                    : PipeTransferTsFileSealReq.toTPipeTransferReq(
-                        tsFile.getName(), tsFile.length()),
-                connector.getCompressors()),
-            this);
->>>>>>> bb80f6ce
       }
       return;
     }
@@ -153,32 +144,22 @@
             ? readBuffer
             : Arrays.copyOfRange(readBuffer, 0, readLength);
     final TPipeTransferReq uncompressedReq =
-<<<<<<< HEAD
-        PipeTransferCompressedReq.toTPipeTransferReq(
-            transferMod
-                ? PipeTransferTsFilePieceWithModReq.toTPipeTransferReq(
-                    currentFile.getName(), position, payload)
-                : PipeTransferTsFilePieceReq.toTPipeTransferReq(
-                    currentFile.getName(), position, payload),
-            connector.getCompressors());
-
-    TPipeTransferReq req =
-=======
         transferMod
             ? PipeTransferTsFilePieceWithModReq.toTPipeTransferReq(
                 currentFile.getName(), position, payload)
             : PipeTransferTsFilePieceReq.toTPipeTransferReq(
                 currentFile.getName(), position, payload);
-    client.pipeTransfer(
->>>>>>> bb80f6ce
-        connector.isRpcCompressionEnabled()
-            ? PipeTransferCompressedReq.toTPipeTransferReq(
-                uncompressedReq, connector.getCompressors())
-            : uncompressedReq;
+
+    final TPipeTransferReq req =
+    connector.isRpcCompressionEnabled()
+    ? PipeTransferCompressedReq.toTPipeTransferReq(
+        uncompressedReq, connector.getCompressors())
+    : uncompressedReq;
 
     connector.rateLimitIfNeeded(client.getEndPoint(), req.getBody().length);
 
-    client.pipeTransfer(req, this);
+    client.pipeTransfer(req);
+    
     position += readLength;
   }
 
