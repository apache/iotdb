--- conflicted
+++ resolved
@@ -50,10 +50,7 @@
   LIST_ROLE,
   LIST_USER_PRIV,
   LIST_ROLE_PRIV,
-<<<<<<< HEAD
-  ACCOUNT_UNLOCK
-=======
   // Remind to renew the convert codes in ConfigNodeRPCServiceProcessor
   RENAME_USER,
->>>>>>> e03560fa
+  ACCOUNT_UNLOCK
 }