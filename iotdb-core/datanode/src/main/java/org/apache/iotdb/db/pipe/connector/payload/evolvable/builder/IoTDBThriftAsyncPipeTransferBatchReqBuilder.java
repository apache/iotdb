--- conflicted
+++ resolved
@@ -56,15 +56,8 @@
     if (event instanceof PipeInsertNodeTabletInsertionEvent) {
       final PipeInsertNodeTabletInsertionEvent pipeInsertNodeTabletInsertionEvent =
           (PipeInsertNodeTabletInsertionEvent) event;
-<<<<<<< HEAD
-      if (pipeInsertNodeTabletInsertionEvent
-              .getPattern()
-              .equals(PipeExtractorConstant.EXTRACTOR_PATTERN_DEFAULT_VALUE)
+      if (!pipeInsertNodeTabletInsertionEvent.shouldParsePattern()
           && pipeInsertNodeTabletInsertionEvent.getInsertNodeViaCacheIfPossible() == null) {
-=======
-      if (!pipeInsertNodeTabletInsertionEvent.shouldParsePattern()
-          && pipeInsertNodeTabletInsertionEvent.getInsertNodeViaCache() == null) {
->>>>>>> a7a38fd4
         // we just need to read the bytebuffer from the wal file and transfer it directly without
         // serializing or deserializing
         req =
@@ -73,11 +66,7 @@
       } else {
         req =
             PipeTransferTabletInsertNodeReq.toTPipeTransferReq(
-<<<<<<< HEAD
-                pipeInsertNodeTabletInsertionEvent.getInsertNodeViaCacheIfPossible());
-=======
                 pipeInsertNodeTabletInsertionEvent.getInsertNode());
->>>>>>> a7a38fd4
       }
     } else {
       req =
