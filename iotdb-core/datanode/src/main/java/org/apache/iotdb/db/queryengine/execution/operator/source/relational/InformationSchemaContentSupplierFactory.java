/*
 * Licensed to the Apache Software Foundation (ASF) under one
 * or more contributor license agreements.  See the NOTICE file
 * distributed with this work for additional information
 * regarding copyright ownership.  The ASF licenses this file
 * to you under the Apache License, Version 2.0 (the
 * "License"); you may not use this file except in compliance
 * with the License.  You may obtain a copy of the License at
 *
 *     http://www.apache.org/licenses/LICENSE-2.0
 *
 * Unless required by applicable law or agreed to in writing,
 * software distributed under the License is distributed on an
 * "AS IS" BASIS, WITHOUT WARRANTIES OR CONDITIONS OF ANY
 * KIND, either express or implied.  See the License for the
 * specific language governing permissions and limitations
 * under the License.
 */

package org.apache.iotdb.db.queryengine.execution.operator.source.relational;

<<<<<<< HEAD
import org.apache.iotdb.commons.schema.table.InformationSchema;
=======
import org.apache.iotdb.db.protocol.session.IClientSession;
>>>>>>> 640a0c7a
import org.apache.iotdb.db.queryengine.plan.Coordinator;
import org.apache.iotdb.db.queryengine.plan.execution.IQueryExecution;

import org.apache.tsfile.block.column.ColumnBuilder;
import org.apache.tsfile.enums.TSDataType;
import org.apache.tsfile.read.common.block.TsBlock;
import org.apache.tsfile.read.common.block.TsBlockBuilder;
import org.apache.tsfile.read.common.block.column.RunLengthEncodedColumn;
import org.apache.tsfile.utils.BytesUtils;

import java.util.Iterator;
import java.util.List;

public class InformationSchemaContentSupplierFactory {
  private InformationSchemaContentSupplierFactory() {}

  public static Iterator<TsBlock> getSupplier(
      final String tableName, final List<TSDataType> dataTypes) {
    if (tableName.equals(InformationSchema.QUERIES)) {
      return new Iterator<TsBlock>() {
        private final TsBlockBuilder resultBuilder = new TsBlockBuilder(dataTypes);
        private final ColumnBuilder[] columnBuilders = resultBuilder.getValueColumnBuilders();

        private final List<IQueryExecution> queryExecutions =
            Coordinator.getInstance().getAllQueryExecutions();

        private final long currTime = System.currentTimeMillis();

        private final int totalSize = queryExecutions.size();
        private int nextConsumedIndex;

        @Override
        public boolean hasNext() {
          return nextConsumedIndex < totalSize;
        }

        @Override
        public TsBlock next() {
          while (nextConsumedIndex < totalSize && !resultBuilder.isFull()) {

            IQueryExecution queryExecution = queryExecutions.get(nextConsumedIndex);

<<<<<<< HEAD
            columnBuilders[0].writeBinary(BytesUtils.valueOf(queryExecution.getQueryId()));
            columnBuilders[1].writeLong(queryExecution.getStartExecutionTime());
            columnBuilders[2].writeInt(dataNodeId);
            columnBuilders[3].writeFloat(
                (float) (currTime - queryExecution.getStartExecutionTime()) / 1000);
            columnBuilders[4].writeBinary(
                BytesUtils.valueOf(queryExecution.getExecuteSQL().orElse("UNKNOWN")));
            columnBuilders[5].writeBinary(BytesUtils.valueOf(queryExecution.getSQLDialect()));
            resultBuilder.declarePosition();
=======
            if (queryExecution.getSQLDialect().equals(IClientSession.SqlDialect.TABLE)) {
              String[] splits = queryExecution.getQueryId().split("_");
              int dataNodeId = Integer.parseInt(splits[splits.length - 1]);
>>>>>>> 640a0c7a

              columnBuilders[0].writeBinary(BytesUtils.valueOf(queryExecution.getQueryId()));
              columnBuilders[1].writeLong(queryExecution.getStartExecutionTime());
              columnBuilders[2].writeInt(dataNodeId);
              columnBuilders[3].writeFloat(
                  (float) (currTime - queryExecution.getStartExecutionTime()) / 1000);
              columnBuilders[4].writeBinary(
                  BytesUtils.valueOf(queryExecution.getExecuteSQL().orElse("UNKNOWN")));
              resultBuilder.declarePosition();
            }
            nextConsumedIndex++;
          }
          TsBlock result =
              resultBuilder.build(
                  new RunLengthEncodedColumn(
                      TableScanOperator.TIME_COLUMN_TEMPLATE, resultBuilder.getPositionCount()));
          resultBuilder.reset();
          return result;
        }
      };

    } else {
      throw new UnsupportedOperationException("Unknown table: " + tableName);
    }
  }
}<|MERGE_RESOLUTION|>--- conflicted
+++ resolved
@@ -19,11 +19,8 @@
 
 package org.apache.iotdb.db.queryengine.execution.operator.source.relational;
 
-<<<<<<< HEAD
 import org.apache.iotdb.commons.schema.table.InformationSchema;
-=======
 import org.apache.iotdb.db.protocol.session.IClientSession;
->>>>>>> 640a0c7a
 import org.apache.iotdb.db.queryengine.plan.Coordinator;
 import org.apache.iotdb.db.queryengine.plan.execution.IQueryExecution;
 
@@ -66,21 +63,9 @@
 
             IQueryExecution queryExecution = queryExecutions.get(nextConsumedIndex);
 
-<<<<<<< HEAD
-            columnBuilders[0].writeBinary(BytesUtils.valueOf(queryExecution.getQueryId()));
-            columnBuilders[1].writeLong(queryExecution.getStartExecutionTime());
-            columnBuilders[2].writeInt(dataNodeId);
-            columnBuilders[3].writeFloat(
-                (float) (currTime - queryExecution.getStartExecutionTime()) / 1000);
-            columnBuilders[4].writeBinary(
-                BytesUtils.valueOf(queryExecution.getExecuteSQL().orElse("UNKNOWN")));
-            columnBuilders[5].writeBinary(BytesUtils.valueOf(queryExecution.getSQLDialect()));
-            resultBuilder.declarePosition();
-=======
             if (queryExecution.getSQLDialect().equals(IClientSession.SqlDialect.TABLE)) {
               String[] splits = queryExecution.getQueryId().split("_");
               int dataNodeId = Integer.parseInt(splits[splits.length - 1]);
->>>>>>> 640a0c7a
 
               columnBuilders[0].writeBinary(BytesUtils.valueOf(queryExecution.getQueryId()));
               columnBuilders[1].writeLong(queryExecution.getStartExecutionTime());
