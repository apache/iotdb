/*
 * Licensed to the Apache Software Foundation (ASF) under one
 * or more contributor license agreements.  See the NOTICE file
 * distributed with this work for additional information
 * regarding copyright ownership.  The ASF licenses this file
 * to you under the Apache License, Version 2.0 (the
 * "License"); you may not use this file except in compliance
 * with the License.  You may obtain a copy of the License at
 *
 *     http://www.apache.org/licenses/LICENSE-2.0
 *
 * Unless required by applicable law or agreed to in writing,
 * software distributed under the License is distributed on an
 * "AS IS" BASIS, WITHOUT WARRANTIES OR CONDITIONS OF ANY
 * KIND, either express or implied.  See the License for the
 * specific language governing permissions and limitations
 * under the License.
 */

package org.apache.iotdb.db.storageengine.dataregion.read.reader.chunk;

import org.apache.iotdb.db.storageengine.dataregion.read.reader.chunk.metadata.PageMetadata;

import org.apache.tsfile.block.column.Column;
import org.apache.tsfile.block.column.ColumnBuilder;
import org.apache.tsfile.enums.TSDataType;
import org.apache.tsfile.file.metadata.statistics.Statistics;
import org.apache.tsfile.read.common.BatchData;
import org.apache.tsfile.read.common.BatchDataFactory;
import org.apache.tsfile.read.common.block.TsBlock;
import org.apache.tsfile.read.common.block.TsBlockBuilder;
import org.apache.tsfile.read.filter.basic.Filter;
import org.apache.tsfile.read.filter.factory.FilterFactory;
import org.apache.tsfile.read.reader.IPageReader;
import org.apache.tsfile.read.reader.series.PaginationController;
import org.apache.tsfile.write.UnSupportedDataTypeException;

import java.io.IOException;
import java.io.Serializable;
import java.util.Arrays;
import java.util.Collections;
import java.util.List;
import java.util.Optional;
import java.util.function.Supplier;

import static org.apache.tsfile.read.reader.series.PaginationController.UNLIMITED_PAGINATION_CONTROLLER;

public class MemPageReader implements IPageReader {

  private TsBlock tsBlock;
  private Filter recordFilter;

  private final int pageIndex;
  private final Supplier<TsBlock> tsBlockSupplier;
  private final TSDataType tsDataType;
  private final PageMetadata pageMetadata;

  private PaginationController paginationController = UNLIMITED_PAGINATION_CONTROLLER;

  public MemPageReader(
      Supplier<TsBlock> tsBlockSupplier,
      int pageIndex,
      TSDataType tsDataType,
      String measurementUid,
      Statistics statistics,
      Filter recordFilter) {
    this.tsBlockSupplier = tsBlockSupplier;
    this.pageIndex = pageIndex;
    this.recordFilter = recordFilter;
    this.tsDataType = tsDataType;
    this.pageMetadata = new PageMetadata(measurementUid, tsDataType, statistics);
  }

  @Override
  public BatchData getAllSatisfiedPageData(boolean ascending) throws IOException {
    getTsBlock();

    BatchData batchData = BatchDataFactory.createBatchData(tsDataType, ascending, false);

    boolean[] satisfyInfo = buildSatisfyInfoArray();

    for (int i = 0; i < tsBlock.getPositionCount(); i++) {
      if (satisfyInfo[i]) {
        switch (tsDataType) {
          case BOOLEAN:
            batchData.putBoolean(
                tsBlock.getTimeColumn().getLong(i), tsBlock.getColumn(0).getBoolean(i));
            break;
          case INT32:
          case DATE:
            batchData.putInt(tsBlock.getTimeColumn().getLong(i), tsBlock.getColumn(0).getInt(i));
            break;
          case INT64:
          case TIMESTAMP:
            batchData.putLong(tsBlock.getTimeColumn().getLong(i), tsBlock.getColumn(0).getLong(i));
            break;
          case DOUBLE:
            batchData.putDouble(
                tsBlock.getTimeColumn().getLong(i), tsBlock.getColumn(0).getDouble(i));
            break;
          case FLOAT:
            batchData.putFloat(
                tsBlock.getTimeColumn().getLong(i), tsBlock.getColumn(0).getFloat(i));
            break;
          case TEXT:
          case STRING:
          case BLOB:
            batchData.putBinary(
                tsBlock.getTimeColumn().getLong(i), tsBlock.getColumn(0).getBinary(i));
            break;
          default:
            throw new UnSupportedDataTypeException(String.valueOf(tsDataType));
        }
      }
    }
    return batchData.flip();
  }

  @Override
  public TsBlock getAllSatisfiedData() {
    getTsBlock();

    TsBlockBuilder builder = new TsBlockBuilder(Collections.singletonList(tsDataType));

    boolean[] satisfyInfo = buildSatisfyInfoArray();

    // build time column
    int readEndIndex = buildTimeColumn(builder, satisfyInfo);

    // build value column
    buildValueColumn(builder, satisfyInfo, readEndIndex);

    return builder.build();
  }

  private boolean[] buildSatisfyInfoArray() {
    if (recordFilter == null || recordFilter.allSatisfy(this)) {
      boolean[] satisfyInfo = new boolean[tsBlock.getPositionCount()];
      Arrays.fill(satisfyInfo, true);
      return satisfyInfo;
    }
    return recordFilter.satisfyTsBlock(tsBlock);
  }

  private int buildTimeColumn(TsBlockBuilder builder, boolean[] satisfyInfo) {
    int readEndIndex = tsBlock.getPositionCount();
    for (int rowIndex = 0; rowIndex < readEndIndex; rowIndex++) {

      if (needSkipCurrentRow(satisfyInfo, rowIndex)) {
        continue;
      }

      if (paginationController.hasCurLimit()) {
        builder.getTimeColumnBuilder().writeLong(tsBlock.getTimeByIndex(rowIndex));
        builder.declarePosition();
        paginationController.consumeLimit();
      } else {
        readEndIndex = rowIndex;
      }
    }
    return readEndIndex;
  }

  private boolean needSkipCurrentRow(boolean[] satisfyInfo, int rowIndex) {
    if (!satisfyInfo[rowIndex]) {
      return true;
    }
    if (paginationController.hasCurOffset()) {
      paginationController.consumeOffset();
      satisfyInfo[rowIndex] = false;
      return true;
    }
    return false;
  }

  private void buildValueColumn(TsBlockBuilder builder, boolean[] satisfyInfo, int readEndIndex) {
    for (int column = 0; column < tsBlock.getValueColumnCount(); column++) {
      Column valueColumn = tsBlock.getColumn(column);
      ColumnBuilder valueBuilder = builder.getColumnBuilder(column);
      for (int row = 0; row < readEndIndex; row++) {
        if (satisfyInfo[row]) {
          if (!valueColumn.isNull(row)) {
            valueBuilder.write(valueColumn, row);
          } else {
            valueBuilder.appendNull();
          }
        }
      }
    }
  }

  @Override
  public Statistics<? extends Serializable> getStatistics() {
    return pageMetadata.getStatistics();
  }

  @Override
  public Statistics<? extends Serializable> getTimeStatistics() {
    return pageMetadata.getTimeStatistics();
  }

  @Override
  public Optional<Statistics<? extends Serializable>> getMeasurementStatistics(
      int measurementIndex) {
    return pageMetadata.getMeasurementStatistics(measurementIndex);
  }

  @Override
  public boolean hasNullValue(int measurementIndex) {
    return pageMetadata.hasNullValue(measurementIndex);
  }

  @Override
  public void addRecordFilter(Filter filter) {
    this.recordFilter = FilterFactory.and(recordFilter, filter);
  }

  @Override
  public void setLimitOffset(PaginationController paginationController) {
    this.paginationController = paginationController;
  }

  @Override
  public boolean isModified() {
    return false;
  }

  @Override
<<<<<<< HEAD
  public void setModified(boolean b) {}
=======
  public void setModified(boolean modified) {}
>>>>>>> 2df8710f

  @Override
  public void initTsBlockBuilder(List<TSDataType> dataTypes) {
    // non-aligned page reader don't need to init TsBlockBuilder at the very beginning
  }

  private void getTsBlock() {
    if (tsBlock == null) {
      initializeTsBlockIndex();
      tsBlock = tsBlockSupplier.get();
      if (pageMetadata.getStatistics() == null) {
        initPageStatistics();
      }
    }
  }

  private void initializeTsBlockIndex() {
    if (tsBlockSupplier instanceof MemChunkReader.TsBlockSupplier) {
      ((MemChunkReader.TsBlockSupplier) tsBlockSupplier).setTsBlockIndex(pageIndex);
    }
  }

  // memory page statistics should be initialized when constructing ReadOnlyMemChunk object.
  // We do the initialization if it is not set, especially in test cases.
  private void initPageStatistics() {
    Statistics statistics = Statistics.getStatsByType(tsDataType);
    updatePageStatisticsFromTsBlock(statistics);
    statistics.setEmpty(tsBlock.isEmpty());
    pageMetadata.setStatistics(statistics);
  }

  private void updatePageStatisticsFromTsBlock(Statistics statistics) {
    if (!tsBlock.isEmpty()) {
      switch (tsDataType) {
        case BOOLEAN:
          for (int i = 0; i < tsBlock.getPositionCount(); i++) {
            statistics.update(tsBlock.getTimeByIndex(i), tsBlock.getColumn(0).getBoolean(i));
          }
          break;
        case TEXT:
        case BLOB:
        case STRING:
          for (int i = 0; i < tsBlock.getPositionCount(); i++) {
            statistics.update(tsBlock.getTimeByIndex(i), tsBlock.getColumn(0).getBinary(i));
          }
          break;
        case FLOAT:
          for (int i = 0; i < tsBlock.getPositionCount(); i++) {
            statistics.update(tsBlock.getTimeByIndex(i), tsBlock.getColumn(0).getFloat(i));
          }
          break;
        case INT32:
        case DATE:
          for (int i = 0; i < tsBlock.getPositionCount(); i++) {
            statistics.update(tsBlock.getTimeByIndex(i), tsBlock.getColumn(0).getInt(i));
          }
          break;
        case INT64:
        case TIMESTAMP:
          for (int i = 0; i < tsBlock.getPositionCount(); i++) {
            statistics.update(tsBlock.getTimeByIndex(i), tsBlock.getColumn(0).getLong(i));
          }
          break;
        case DOUBLE:
          for (int i = 0; i < tsBlock.getPositionCount(); i++) {
            statistics.update(tsBlock.getTimeByIndex(i), tsBlock.getColumn(0).getDouble(i));
          }
          break;
        default:
          throw new UnSupportedDataTypeException(
              String.format("Data type %s is not supported.", tsDataType));
      }
    }
  }
}<|MERGE_RESOLUTION|>--- conflicted
+++ resolved
@@ -226,11 +226,7 @@
   }
 
   @Override
-<<<<<<< HEAD
-  public void setModified(boolean b) {}
-=======
   public void setModified(boolean modified) {}
->>>>>>> 2df8710f
 
   @Override
   public void initTsBlockBuilder(List<TSDataType> dataTypes) {
