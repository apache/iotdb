/*
 * Licensed to the Apache Software Foundation (ASF) under one
 * or more contributor license agreements.  See the NOTICE file
 * distributed with this work for additional information
 * regarding copyright ownership.  The ASF licenses this file
 * to you under the Apache License, Version 2.0 (the
 * "License"); you may not use this file except in compliance
 * with the License.  You may obtain a copy of the License at
 *
 *     http://www.apache.org/licenses/LICENSE-2.0
 *
 * Unless required by applicable law or agreed to in writing,
 * software distributed under the License is distributed on an
 * "AS IS" BASIS, WITHOUT WARRANTIES OR CONDITIONS OF ANY
 * KIND, either express or implied.  See the License for the
 * specific language governing permissions and limitations
 * under the License.
 */

package org.apache.iotdb.db.pipe.task.connection;

import org.apache.iotdb.commons.pipe.event.EnrichedEvent;
import org.apache.iotdb.commons.pipe.pattern.IoTDBPipePattern;
import org.apache.iotdb.commons.pipe.progress.PipeEventCommitManager;
import org.apache.iotdb.commons.pipe.task.connection.BoundedBlockingPendingQueue;
import org.apache.iotdb.db.pipe.event.common.heartbeat.PipeHeartbeatEvent;
import org.apache.iotdb.db.pipe.event.common.schema.PipeSchemaRegionWritePlanEvent;
import org.apache.iotdb.db.pipe.event.common.tablet.PipeInsertNodeTabletInsertionEvent;
import org.apache.iotdb.db.pipe.event.common.tablet.PipeRawTabletInsertionEvent;
import org.apache.iotdb.db.pipe.event.common.tsfile.PipeTsFileInsertionEvent;
import org.apache.iotdb.db.pipe.extractor.schemaregion.IoTDBSchemaRegionExtractor;
import org.apache.iotdb.pipe.api.collector.EventCollector;
import org.apache.iotdb.pipe.api.event.Event;
import org.apache.iotdb.pipe.api.event.dml.insertion.TabletInsertionEvent;
import org.apache.iotdb.pipe.api.exception.PipeException;

import org.slf4j.Logger;
import org.slf4j.LoggerFactory;

import java.util.LinkedList;
import java.util.concurrent.atomic.AtomicBoolean;
import java.util.concurrent.atomic.AtomicInteger;

public class PipeEventCollector implements EventCollector, AutoCloseable {

  private static final Logger LOGGER = LoggerFactory.getLogger(PipeEventCollector.class);

  private final BoundedBlockingPendingQueue<Event> pendingQueue;

  private final EnrichedDeque<Event> bufferQueue;

  private final long creationTime;

  private final int regionId;

  private final AtomicBoolean isClosed = new AtomicBoolean(false);

  private final AtomicInteger collectInvocationCount = new AtomicInteger(0);

  public PipeEventCollector(
      final BoundedBlockingPendingQueue<Event> pendingQueue,
      final long creationTime,
      final int regionId) {
    this.pendingQueue = pendingQueue;
    this.creationTime = creationTime;
    this.regionId = regionId;
    bufferQueue = new EnrichedDeque<>(new LinkedList<>());
  }

  @Override
<<<<<<< HEAD
  public synchronized void collect(final Event event) {
=======
  public void collect(final Event event) {
>>>>>>> 48d87bc4
    try {
      if (event instanceof PipeInsertNodeTabletInsertionEvent) {
        parseAndCollectEvent((PipeInsertNodeTabletInsertionEvent) event);
      } else if (event instanceof PipeRawTabletInsertionEvent) {
        parseAndCollectEvent((PipeRawTabletInsertionEvent) event);
      } else if (event instanceof PipeTsFileInsertionEvent) {
        parseAndCollectEvent((PipeTsFileInsertionEvent) event);
      } else if (event instanceof PipeSchemaRegionWritePlanEvent) {
        parseAndCollectEvent((PipeSchemaRegionWritePlanEvent) event);
      } else {
        collectEvent(event);
      }
    } catch (final PipeException e) {
      throw e;
    } catch (final Exception e) {
      throw new PipeException("Error occurred when collecting events from processor.", e);
    }
  }

  private void parseAndCollectEvent(final PipeInsertNodeTabletInsertionEvent sourceEvent) {
    if (sourceEvent.shouldParseTimeOrPattern()) {
      for (final PipeRawTabletInsertionEvent parsedEvent :
          sourceEvent.toRawTabletInsertionEvents()) {
        collectEvent(parsedEvent);
      }
    } else {
      collectEvent(sourceEvent);
    }
  }

  private void parseAndCollectEvent(final PipeRawTabletInsertionEvent sourceEvent) {
    if (sourceEvent.shouldParseTimeOrPattern()) {
      final PipeRawTabletInsertionEvent parsedEvent = sourceEvent.parseEventWithPatternOrTime();
      if (!parsedEvent.hasNoNeedParsingAndIsEmpty()) {
        collectEvent(parsedEvent);
      }
    } else {
      collectEvent(sourceEvent);
    }
  }

  private void parseAndCollectEvent(final PipeTsFileInsertionEvent sourceEvent) throws Exception {
    if (!sourceEvent.waitForTsFileClose()) {
      LOGGER.warn(
          "Pipe skipping temporary TsFile which shouldn't be transferred: {}",
          sourceEvent.getTsFile());
      return;
    }

    if (!sourceEvent.shouldParseTimeOrPattern()) {
      collectEvent(sourceEvent);
      return;
    }

    try {
      for (final TabletInsertionEvent parsedEvent : sourceEvent.toTabletInsertionEvents()) {
        collectEvent(parsedEvent);
      }
    } finally {
      sourceEvent.close();
    }
  }

<<<<<<< HEAD
  private void parseAndCollectEvent(final PipeSchemaRegionWritePlanEvent deleteDataEvent) {
    IoTDBSchemaRegionExtractor.PATTERN_PARSE_VISITOR
        .process(deleteDataEvent.getPlanNode(), (IoTDBPipePattern) deleteDataEvent.getPipePattern())
        .map(
            planNode ->
                new PipeSchemaRegionWritePlanEvent(
                    planNode,
                    deleteDataEvent.getPipeName(),
                    deleteDataEvent.getPipeTaskMeta(),
                    deleteDataEvent.getPipePattern(),
                    deleteDataEvent.isGeneratedByPipe()))
        .ifPresent(this::collectEvent);
  }

  private void collectEvent(final Event event) {
=======
  private synchronized void collectEvent(final Event event) {
>>>>>>> 48d87bc4
    collectInvocationCount.incrementAndGet();

    if (event instanceof EnrichedEvent) {
      ((EnrichedEvent) event).increaseReferenceCount(PipeEventCollector.class.getName());

      // Assign a commit id for this event in order to report progress in order.
      PipeEventCommitManager.getInstance()
          .enrichWithCommitterKeyAndCommitId((EnrichedEvent) event, creationTime, regionId);
    }
    if (event instanceof PipeHeartbeatEvent) {
      ((PipeHeartbeatEvent) event).recordBufferQueueSize(bufferQueue);
      ((PipeHeartbeatEvent) event).recordConnectorQueueSize(pendingQueue);
    }

    while (!isClosed.get() && !bufferQueue.isEmpty()) {
      final Event bufferedEvent = bufferQueue.peek();
      // Try to put already buffered events into pending queue, if pending queue is full, wait for
      // pending queue to be available with timeout.
      if (pendingQueue.waitedOffer(bufferedEvent)) {
        bufferQueue.poll();
      } else {
        // We can NOT keep too many PipeHeartbeatEvent in bufferQueue because they may cause OOM.
        if (event instanceof PipeHeartbeatEvent
            && bufferQueue.peekLast() instanceof PipeHeartbeatEvent) {
          ((EnrichedEvent) event).decreaseReferenceCount(PipeEventCollector.class.getName(), false);
        } else {
          bufferQueue.offer(event);
        }
        return;
      }
    }

    if (!pendingQueue.waitedOffer(event)) {
      bufferQueue.offer(event);
    }
  }

  public void resetCollectInvocationCount() {
    collectInvocationCount.set(0);
  }

  public boolean hasNoCollectInvocationAfterReset() {
    return collectInvocationCount.get() == 0;
  }

  public boolean isBufferQueueEmpty() {
    return bufferQueue.isEmpty();
  }

  /**
   * Try to collect buffered events into {@link PipeEventCollector#pendingQueue}.
   *
   * @return {@code true} if there are still buffered events after this operation, {@code false}
   *     otherwise.
   */
  public synchronized boolean tryCollectBufferedEvents() {
    while (!isClosed.get() && !bufferQueue.isEmpty()) {
      final Event bufferedEvent = bufferQueue.peek();
      if (pendingQueue.waitedOffer(bufferedEvent)) {
        bufferQueue.poll();
      } else {
        return true;
      }
    }
    return false;
  }

  public void close() {
    isClosed.set(true);
    doClose();
  }

  private synchronized void doClose() {
    bufferQueue.forEach(
        event -> {
          if (event instanceof EnrichedEvent) {
            ((EnrichedEvent) event).clearReferenceCount(PipeEventCollector.class.getName());
          }
        });
    bufferQueue.clear();
  }

  //////////////////////////// APIs provided for metric framework ////////////////////////////

  public int getTabletInsertionEventCount() {
    return bufferQueue.getTabletInsertionEventCount();
  }

  public int getTsFileInsertionEventCount() {
    return bufferQueue.getTsFileInsertionEventCount();
  }

  public int getPipeHeartbeatEventCount() {
    return bufferQueue.getPipeHeartbeatEventCount();
  }
}<|MERGE_RESOLUTION|>--- conflicted
+++ resolved
@@ -68,11 +68,7 @@
   }
 
   @Override
-<<<<<<< HEAD
-  public synchronized void collect(final Event event) {
-=======
   public void collect(final Event event) {
->>>>>>> 48d87bc4
     try {
       if (event instanceof PipeInsertNodeTabletInsertionEvent) {
         parseAndCollectEvent((PipeInsertNodeTabletInsertionEvent) event);
@@ -136,7 +132,6 @@
     }
   }
 
-<<<<<<< HEAD
   private void parseAndCollectEvent(final PipeSchemaRegionWritePlanEvent deleteDataEvent) {
     IoTDBSchemaRegionExtractor.PATTERN_PARSE_VISITOR
         .process(deleteDataEvent.getPlanNode(), (IoTDBPipePattern) deleteDataEvent.getPipePattern())
@@ -151,10 +146,7 @@
         .ifPresent(this::collectEvent);
   }
 
-  private void collectEvent(final Event event) {
-=======
   private synchronized void collectEvent(final Event event) {
->>>>>>> 48d87bc4
     collectInvocationCount.incrementAndGet();
 
     if (event instanceof EnrichedEvent) {
