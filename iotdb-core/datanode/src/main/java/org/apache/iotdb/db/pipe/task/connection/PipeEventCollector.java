/*
 * Licensed to the Apache Software Foundation (ASF) under one
 * or more contributor license agreements.  See the NOTICE file
 * distributed with this work for additional information
 * regarding copyright ownership.  The ASF licenses this file
 * to you under the Apache License, Version 2.0 (the
 * "License"); you may not use this file except in compliance
 * with the License.  You may obtain a copy of the License at
 *
 *     http://www.apache.org/licenses/LICENSE-2.0
 *
 * Unless required by applicable law or agreed to in writing,
 * software distributed under the License is distributed on an
 * "AS IS" BASIS, WITHOUT WARRANTIES OR CONDITIONS OF ANY
 * KIND, either express or implied.  See the License for the
 * specific language governing permissions and limitations
 * under the License.
 */

package org.apache.iotdb.db.pipe.task.connection;

import org.apache.iotdb.commons.pipe.event.EnrichedEvent;
import org.apache.iotdb.commons.pipe.progress.PipeEventCommitManager;
import org.apache.iotdb.commons.pipe.task.connection.BoundedBlockingPendingQueue;
import org.apache.iotdb.db.pipe.agent.PipeAgent;
import org.apache.iotdb.db.pipe.event.common.heartbeat.PipeHeartbeatEvent;
import org.apache.iotdb.db.pipe.event.common.tablet.PipeInsertNodeTabletInsertionEvent;
import org.apache.iotdb.db.pipe.event.common.tablet.PipeRawTabletInsertionEvent;
import org.apache.iotdb.db.pipe.event.common.tsfile.PipeTsFileInsertionEvent;
import org.apache.iotdb.pipe.api.collector.EventCollector;
import org.apache.iotdb.pipe.api.event.Event;
import org.apache.iotdb.pipe.api.event.dml.insertion.TabletInsertionEvent;
import org.apache.iotdb.pipe.api.exception.PipeException;

import org.slf4j.Logger;
import org.slf4j.LoggerFactory;

import java.util.LinkedList;
import java.util.concurrent.atomic.AtomicBoolean;
import java.util.concurrent.atomic.AtomicInteger;

public class PipeEventCollector implements EventCollector, AutoCloseable {

  private static final Logger LOGGER = LoggerFactory.getLogger(PipeEventCollector.class);

  private final BoundedBlockingPendingQueue<Event> pendingQueue;

  private final EnrichedDeque<Event> bufferQueue;

  private final long creationTime;

  private final int regionId;

  private final AtomicBoolean isClosed = new AtomicBoolean(false);

  private final AtomicInteger collectInvocationCount = new AtomicInteger(0);

  public PipeEventCollector(
      BoundedBlockingPendingQueue<Event> pendingQueue, long creationTime, int regionId) {
    this.pendingQueue = pendingQueue;
    this.creationTime = creationTime;
    this.regionId = regionId;
    bufferQueue = new EnrichedDeque<>(new LinkedList<>());
  }

  @Override
  public synchronized void collect(Event event) {
    try {
      if (event instanceof PipeInsertNodeTabletInsertionEvent) {
        parseAndCollectEvent((PipeInsertNodeTabletInsertionEvent) event);
      } else if (event instanceof PipeRawTabletInsertionEvent) {
        parseAndCollectEvent((PipeRawTabletInsertionEvent) event);
      } else if (event instanceof PipeTsFileInsertionEvent) {
        parseAndCollectEvent((PipeTsFileInsertionEvent) event);
      } else {
        collectEvent(event);
      }
    } catch (PipeException e) {
      throw e;
    } catch (Exception e) {
      throw new PipeException("Error occurred when collecting events from processor.", e);
    }
  }

  private void parseAndCollectEvent(PipeInsertNodeTabletInsertionEvent sourceEvent) {
    if (sourceEvent.shouldParseTimeOrPattern()) {
      final PipeRawTabletInsertionEvent parsedEvent = sourceEvent.parseEventWithPatternOrTime();
      if (!parsedEvent.hasNoNeedParsingAndIsEmpty()) {
        collectEvent(parsedEvent);
      }
    } else {
      collectEvent(sourceEvent);
    }
  }

  private void parseAndCollectEvent(PipeRawTabletInsertionEvent sourceEvent) {
    if (sourceEvent.shouldParseTimeOrPattern()) {
      final PipeRawTabletInsertionEvent parsedEvent = sourceEvent.parseEventWithPatternOrTime();
      if (!parsedEvent.hasNoNeedParsingAndIsEmpty()) {
        collectEvent(parsedEvent);
      }
    } else {
      collectEvent(sourceEvent);
    }
  }

  private void parseAndCollectEvent(PipeTsFileInsertionEvent sourceEvent) throws Exception {
    if (!sourceEvent.waitForTsFileClose()) {
      LOGGER.warn(
          "Pipe skipping temporary TsFile which shouldn't be transferred: {}",
          sourceEvent.getTsFile());
      return;
    }

    if (!sourceEvent.shouldParseTimeOrPattern()) {
      collectEvent(sourceEvent);
      return;
    }

    try {
      for (final TabletInsertionEvent parsedEvent : sourceEvent.toTabletInsertionEvents()) {
        collectEvent(parsedEvent);
      }
    } finally {
      sourceEvent.close();
    }
  }

  private void collectEvent(Event event) {
    collectInvocationCount.incrementAndGet();

    if (event instanceof EnrichedEvent) {
      ((EnrichedEvent) event).increaseReferenceCount(PipeEventCollector.class.getName());

      // Assign a commit id for this event in order to report progress in order.
      PipeEventCommitManager.getInstance()
<<<<<<< HEAD
          .enrichWithCommitterKeyAndCommitId((EnrichedEvent) event, regionId);

      // Assign a rebootTimes to a given event for PipeConsensus.
      ((EnrichedEvent) event).setRebootTimes(PipeAgent.runtime().getRebootTimes());
=======
          .enrichWithCommitterKeyAndCommitId((EnrichedEvent) event, creationTime, regionId);
>>>>>>> 9051aa57
    }
    if (event instanceof PipeHeartbeatEvent) {
      ((PipeHeartbeatEvent) event).recordBufferQueueSize(bufferQueue);
      ((PipeHeartbeatEvent) event).recordConnectorQueueSize(pendingQueue);
    }

    while (!isClosed.get() && !bufferQueue.isEmpty()) {
      final Event bufferedEvent = bufferQueue.peek();
      // Try to put already buffered events into pending queue, if pending queue is full, wait for
      // pending queue to be available with timeout.
      if (pendingQueue.waitedOffer(bufferedEvent)) {
        bufferQueue.poll();
      } else {
        // We can NOT keep too many PipeHeartbeatEvent in bufferQueue because they may cause OOM.
        if (event instanceof PipeHeartbeatEvent
            && bufferQueue.peekLast() instanceof PipeHeartbeatEvent) {
          ((EnrichedEvent) event).decreaseReferenceCount(PipeEventCollector.class.getName(), false);
        } else {
          bufferQueue.offer(event);
        }
        return;
      }
    }

    if (!pendingQueue.waitedOffer(event)) {
      bufferQueue.offer(event);
    }
  }

  public void resetCollectInvocationCount() {
    collectInvocationCount.set(0);
  }

  public boolean hasNoCollectInvocationAfterReset() {
    return collectInvocationCount.get() == 0;
  }

  public boolean isBufferQueueEmpty() {
    return bufferQueue.isEmpty();
  }

  /**
   * Try to collect buffered events into {@link PipeEventCollector#pendingQueue}.
   *
   * @return {@code true} if there are still buffered events after this operation, {@code false}
   *     otherwise.
   */
  public synchronized boolean tryCollectBufferedEvents() {
    while (!isClosed.get() && !bufferQueue.isEmpty()) {
      final Event bufferedEvent = bufferQueue.peek();
      if (pendingQueue.waitedOffer(bufferedEvent)) {
        bufferQueue.poll();
      } else {
        return true;
      }
    }
    return false;
  }

  public void close() {
    isClosed.set(true);
    doClose();
  }

  private synchronized void doClose() {
    bufferQueue.forEach(
        event -> {
          if (event instanceof EnrichedEvent) {
            ((EnrichedEvent) event).clearReferenceCount(PipeEventCollector.class.getName());
          }
        });
    bufferQueue.clear();
  }

  //////////////////////////// APIs provided for metric framework ////////////////////////////

  public int getTabletInsertionEventCount() {
    return bufferQueue.getTabletInsertionEventCount();
  }

  public int getTsFileInsertionEventCount() {
    return bufferQueue.getTsFileInsertionEventCount();
  }

  public int getPipeHeartbeatEventCount() {
    return bufferQueue.getPipeHeartbeatEventCount();
  }
}<|MERGE_RESOLUTION|>--- conflicted
+++ resolved
@@ -134,14 +134,10 @@
 
       // Assign a commit id for this event in order to report progress in order.
       PipeEventCommitManager.getInstance()
-<<<<<<< HEAD
-          .enrichWithCommitterKeyAndCommitId((EnrichedEvent) event, regionId);
+          .enrichWithCommitterKeyAndCommitId((EnrichedEvent) event, creationTime, regionId);
 
       // Assign a rebootTimes to a given event for PipeConsensus.
       ((EnrichedEvent) event).setRebootTimes(PipeAgent.runtime().getRebootTimes());
-=======
-          .enrichWithCommitterKeyAndCommitId((EnrichedEvent) event, creationTime, regionId);
->>>>>>> 9051aa57
     }
     if (event instanceof PipeHeartbeatEvent) {
       ((PipeHeartbeatEvent) event).recordBufferQueueSize(bufferQueue);
