--- conflicted
+++ resolved
@@ -20,11 +20,8 @@
 package org.apache.iotdb.db.pipe.task.connection;
 
 import org.apache.iotdb.commons.pipe.event.EnrichedEvent;
-<<<<<<< HEAD
+import org.apache.iotdb.commons.pipe.event.ProgressReportEvent;
 import org.apache.iotdb.commons.pipe.pattern.IoTDBPipePattern;
-=======
-import org.apache.iotdb.commons.pipe.event.ProgressReportEvent;
->>>>>>> e4f4ed03
 import org.apache.iotdb.commons.pipe.progress.PipeEventCommitManager;
 import org.apache.iotdb.commons.pipe.task.connection.BoundedBlockingPendingQueue;
 import org.apache.iotdb.db.pipe.event.common.heartbeat.PipeHeartbeatEvent;
@@ -80,13 +77,9 @@
         parseAndCollectEvent((PipeRawTabletInsertionEvent) event);
       } else if (event instanceof PipeTsFileInsertionEvent) {
         parseAndCollectEvent((PipeTsFileInsertionEvent) event);
-<<<<<<< HEAD
       } else if (event instanceof PipeSchemaRegionWritePlanEvent) {
         parseAndCollectEvent((PipeSchemaRegionWritePlanEvent) event);
-      } else {
-=======
       } else if (!(event instanceof ProgressReportEvent)) {
->>>>>>> e4f4ed03
         collectEvent(event);
       }
     } catch (final PipeException e) {
