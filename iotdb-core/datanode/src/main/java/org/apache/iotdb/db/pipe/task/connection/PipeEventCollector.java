/*
 * Licensed to the Apache Software Foundation (ASF) under one
 * or more contributor license agreements.  See the NOTICE file
 * distributed with this work for additional information
 * regarding copyright ownership.  The ASF licenses this file
 * to you under the Apache License, Version 2.0 (the
 * "License"); you may not use this file except in compliance
 * with the License.  You may obtain a copy of the License at
 *
 *     http://www.apache.org/licenses/LICENSE-2.0
 *
 * Unless required by applicable law or agreed to in writing,
 * software distributed under the License is distributed on an
 * "AS IS" BASIS, WITHOUT WARRANTIES OR CONDITIONS OF ANY
 * KIND, either express or implied.  See the License for the
 * specific language governing permissions and limitations
 * under the License.
 */

package org.apache.iotdb.db.pipe.task.connection;

import org.apache.iotdb.commons.pipe.event.EmptyEvent;
import org.apache.iotdb.commons.pipe.event.EnrichedEvent;
import org.apache.iotdb.commons.pipe.progress.PipeEventCommitManager;
import org.apache.iotdb.commons.pipe.task.connection.BoundedBlockingPendingQueue;
import org.apache.iotdb.db.pipe.event.common.heartbeat.PipeHeartbeatEvent;
import org.apache.iotdb.db.pipe.event.common.tablet.PipeInsertNodeTabletInsertionEvent;
import org.apache.iotdb.db.pipe.event.common.tablet.PipeRawTabletInsertionEvent;
import org.apache.iotdb.db.pipe.event.common.tsfile.PipeTsFileInsertionEvent;
import org.apache.iotdb.pipe.api.collector.EventCollector;
import org.apache.iotdb.pipe.api.event.Event;
import org.apache.iotdb.pipe.api.event.dml.insertion.TabletInsertionEvent;
import org.apache.iotdb.pipe.api.exception.PipeException;

import org.slf4j.Logger;
import org.slf4j.LoggerFactory;

import java.util.LinkedList;
import java.util.concurrent.atomic.AtomicBoolean;
import java.util.concurrent.atomic.AtomicInteger;

public class PipeEventCollector implements EventCollector, AutoCloseable {

  private static final Logger LOGGER = LoggerFactory.getLogger(PipeEventCollector.class);

  private final BoundedBlockingPendingQueue<Event> pendingQueue;

  private final EnrichedDeque<Event> bufferQueue;

  private final long creationTime;

  private final int regionId;

  private final AtomicBoolean isClosed = new AtomicBoolean(false);

  private final AtomicInteger collectInvocationCount = new AtomicInteger(0);

  public PipeEventCollector(
      final BoundedBlockingPendingQueue<Event> pendingQueue,
      final long creationTime,
      final int regionId) {
    this.pendingQueue = pendingQueue;
    this.creationTime = creationTime;
    this.regionId = regionId;
    bufferQueue = new EnrichedDeque<>(new LinkedList<>());
  }

  @Override
<<<<<<< HEAD
  public synchronized void collect(final Event event) {
=======
  public void collect(final Event event) {
>>>>>>> 741a218f
    try {
      if (event instanceof PipeInsertNodeTabletInsertionEvent) {
        parseAndCollectEvent((PipeInsertNodeTabletInsertionEvent) event);
      } else if (event instanceof PipeRawTabletInsertionEvent) {
        parseAndCollectEvent((PipeRawTabletInsertionEvent) event);
      } else if (event instanceof PipeTsFileInsertionEvent) {
        parseAndCollectEvent((PipeTsFileInsertionEvent) event);
      } else if (!(event instanceof EmptyEvent)) {
        collectEvent(event);
      }
    } catch (final PipeException e) {
      throw e;
    } catch (final Exception e) {
      throw new PipeException("Error occurred when collecting events from processor.", e);
    }
  }

  private void parseAndCollectEvent(final PipeInsertNodeTabletInsertionEvent sourceEvent) {
    if (sourceEvent.shouldParseTimeOrPattern()) {
      for (final PipeRawTabletInsertionEvent parsedEvent :
          sourceEvent.toRawTabletInsertionEvents()) {
        collectEvent(parsedEvent);
      }
    } else {
      collectEvent(sourceEvent);
    }
  }

  private void parseAndCollectEvent(final PipeRawTabletInsertionEvent sourceEvent) {
    if (sourceEvent.shouldParseTimeOrPattern()) {
      final PipeRawTabletInsertionEvent parsedEvent = sourceEvent.parseEventWithPatternOrTime();
      if (!parsedEvent.hasNoNeedParsingAndIsEmpty()) {
        collectEvent(parsedEvent);
      }
    } else {
      collectEvent(sourceEvent);
    }
  }

  private void parseAndCollectEvent(final PipeTsFileInsertionEvent sourceEvent) throws Exception {
    if (!sourceEvent.waitForTsFileClose()) {
      LOGGER.warn(
          "Pipe skipping temporary TsFile which shouldn't be transferred: {}",
          sourceEvent.getTsFile());
      return;
    }

    if (!sourceEvent.shouldParseTimeOrPattern()) {
      collectEvent(sourceEvent);
      return;
    }

    try {
      for (final TabletInsertionEvent parsedEvent : sourceEvent.toTabletInsertionEvents()) {
        collectEvent(parsedEvent);
      }
    } finally {
      sourceEvent.close();
    }
  }

<<<<<<< HEAD
  private void collectEvent(final Event event) {
=======
  private synchronized void collectEvent(final Event event) {
>>>>>>> 741a218f
    collectInvocationCount.incrementAndGet();

    if (event instanceof EnrichedEvent) {
      ((EnrichedEvent) event).increaseReferenceCount(PipeEventCollector.class.getName());

      // Assign a commit id for this event in order to report progress in order.
      PipeEventCommitManager.getInstance()
          .enrichWithCommitterKeyAndCommitId((EnrichedEvent) event, creationTime, regionId);
    }
    if (event instanceof PipeHeartbeatEvent) {
      ((PipeHeartbeatEvent) event).recordBufferQueueSize(bufferQueue);
      ((PipeHeartbeatEvent) event).recordConnectorQueueSize(pendingQueue);
    }

    while (!isClosed.get() && !bufferQueue.isEmpty()) {
      final Event bufferedEvent = bufferQueue.peek();
      // Try to put already buffered events into pending queue, if pending queue is full, wait for
      // pending queue to be available with timeout.
      if (pendingQueue.waitedOffer(bufferedEvent)) {
        bufferQueue.poll();
      } else {
        // We can NOT keep too many PipeHeartbeatEvent in bufferQueue because they may cause OOM.
        if (event instanceof PipeHeartbeatEvent
            && bufferQueue.peekLast() instanceof PipeHeartbeatEvent) {
          ((EnrichedEvent) event).decreaseReferenceCount(PipeEventCollector.class.getName(), false);
        } else {
          bufferQueue.offer(event);
        }
        return;
      }
    }

    if (!pendingQueue.waitedOffer(event)) {
      bufferQueue.offer(event);
    }
  }

  public void resetCollectInvocationCount() {
    collectInvocationCount.set(0);
  }

  public boolean hasNoCollectInvocationAfterReset() {
    return collectInvocationCount.get() == 0;
  }

  public boolean isBufferQueueEmpty() {
    return bufferQueue.isEmpty();
  }

  /**
   * Try to collect buffered events into {@link PipeEventCollector#pendingQueue}.
   *
   * @return {@code true} if there are still buffered events after this operation, {@code false}
   *     otherwise.
   */
  public synchronized boolean tryCollectBufferedEvents() {
    while (!isClosed.get() && !bufferQueue.isEmpty()) {
      final Event bufferedEvent = bufferQueue.peek();
      if (pendingQueue.waitedOffer(bufferedEvent)) {
        bufferQueue.poll();
      } else {
        return true;
      }
    }
    return false;
  }

  public void close() {
    isClosed.set(true);
    doClose();
  }

  private synchronized void doClose() {
    bufferQueue.forEach(
        event -> {
          if (event instanceof EnrichedEvent) {
            ((EnrichedEvent) event).clearReferenceCount(PipeEventCollector.class.getName());
          }
        });
    bufferQueue.clear();
  }

  //////////////////////////// APIs provided for metric framework ////////////////////////////

  public int getTabletInsertionEventCount() {
    return bufferQueue.getTabletInsertionEventCount();
  }

  public int getTsFileInsertionEventCount() {
    return bufferQueue.getTsFileInsertionEventCount();
  }

  public int getPipeHeartbeatEventCount() {
    return bufferQueue.getPipeHeartbeatEventCount();
  }

  public int getEventCount() {
    return bufferQueue.size();
  }
}<|MERGE_RESOLUTION|>--- conflicted
+++ resolved
@@ -66,11 +66,7 @@
   }
 
   @Override
-<<<<<<< HEAD
-  public synchronized void collect(final Event event) {
-=======
   public void collect(final Event event) {
->>>>>>> 741a218f
     try {
       if (event instanceof PipeInsertNodeTabletInsertionEvent) {
         parseAndCollectEvent((PipeInsertNodeTabletInsertionEvent) event);
@@ -132,11 +128,7 @@
     }
   }
 
-<<<<<<< HEAD
-  private void collectEvent(final Event event) {
-=======
   private synchronized void collectEvent(final Event event) {
->>>>>>> 741a218f
     collectInvocationCount.incrementAndGet();
 
     if (event instanceof EnrichedEvent) {
