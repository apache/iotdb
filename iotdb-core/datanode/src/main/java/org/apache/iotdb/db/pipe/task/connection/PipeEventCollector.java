/*
 * Licensed to the Apache Software Foundation (ASF) under one
 * or more contributor license agreements.  See the NOTICE file
 * distributed with this work for additional information
 * regarding copyright ownership.  The ASF licenses this file
 * to you under the Apache License, Version 2.0 (the
 * "License"); you may not use this file except in compliance
 * with the License.  You may obtain a copy of the License at
 *
 *     http://www.apache.org/licenses/LICENSE-2.0
 *
 * Unless required by applicable law or agreed to in writing,
 * software distributed under the License is distributed on an
 * "AS IS" BASIS, WITHOUT WARRANTIES OR CONDITIONS OF ANY
 * KIND, either express or implied.  See the License for the
 * specific language governing permissions and limitations
 * under the License.
 */

package org.apache.iotdb.db.pipe.task.connection;

import org.apache.iotdb.commons.pipe.event.EnrichedEvent;
import org.apache.iotdb.commons.pipe.event.ProgressReportEvent;
import org.apache.iotdb.commons.pipe.pattern.IoTDBPipePattern;
import org.apache.iotdb.commons.pipe.progress.PipeEventCommitManager;
import org.apache.iotdb.commons.pipe.task.connection.UnboundedBlockingPendingQueue;
import org.apache.iotdb.db.pipe.event.common.heartbeat.PipeHeartbeatEvent;
import org.apache.iotdb.db.pipe.event.common.schema.PipeSchemaRegionWritePlanEvent;
import org.apache.iotdb.db.pipe.event.common.tablet.PipeInsertNodeTabletInsertionEvent;
import org.apache.iotdb.db.pipe.event.common.tablet.PipeRawTabletInsertionEvent;
import org.apache.iotdb.db.pipe.event.common.tsfile.PipeTsFileInsertionEvent;
import org.apache.iotdb.db.pipe.extractor.schemaregion.IoTDBSchemaRegionExtractor;
import org.apache.iotdb.pipe.api.collector.EventCollector;
import org.apache.iotdb.pipe.api.event.Event;
import org.apache.iotdb.pipe.api.event.dml.insertion.TabletInsertionEvent;
import org.apache.iotdb.pipe.api.exception.PipeException;

import org.slf4j.Logger;
import org.slf4j.LoggerFactory;

import java.util.concurrent.atomic.AtomicInteger;

public class PipeEventCollector implements EventCollector {

  private static final Logger LOGGER = LoggerFactory.getLogger(PipeEventCollector.class);

  private final UnboundedBlockingPendingQueue<Event> pendingQueue;

  private final long creationTime;

  private final int regionId;

  private final AtomicInteger collectInvocationCount = new AtomicInteger(0);

  public PipeEventCollector(
      final UnboundedBlockingPendingQueue<Event> pendingQueue,
      final long creationTime,
      final int regionId) {
    this.pendingQueue = pendingQueue;
    this.creationTime = creationTime;
    this.regionId = regionId;
  }

  @Override
  public void collect(final Event event) {
    try {
      if (event instanceof PipeInsertNodeTabletInsertionEvent) {
        parseAndCollectEvent((PipeInsertNodeTabletInsertionEvent) event);
      } else if (event instanceof PipeRawTabletInsertionEvent) {
        parseAndCollectEvent((PipeRawTabletInsertionEvent) event);
      } else if (event instanceof PipeTsFileInsertionEvent) {
        parseAndCollectEvent((PipeTsFileInsertionEvent) event);
      } else if (event instanceof PipeSchemaRegionWritePlanEvent) {
        parseAndCollectEvent((PipeSchemaRegionWritePlanEvent) event);
      } else if (!(event instanceof ProgressReportEvent)) {
        collectEvent(event);
      }
    } catch (final PipeException e) {
      throw e;
    } catch (final Exception e) {
      throw new PipeException("Error occurred when collecting events from processor.", e);
    }
  }

  private void parseAndCollectEvent(final PipeInsertNodeTabletInsertionEvent sourceEvent) {
    if (sourceEvent.shouldParseTimeOrPattern()) {
      for (final PipeRawTabletInsertionEvent parsedEvent :
          sourceEvent.toRawTabletInsertionEvents()) {
        collectEvent(parsedEvent);
      }
    } else {
      collectEvent(sourceEvent);
    }
  }

  private void parseAndCollectEvent(final PipeRawTabletInsertionEvent sourceEvent) {
    if (sourceEvent.shouldParseTimeOrPattern()) {
      final PipeRawTabletInsertionEvent parsedEvent = sourceEvent.parseEventWithPatternOrTime();
      if (!parsedEvent.hasNoNeedParsingAndIsEmpty()) {
        collectEvent(parsedEvent);
      }
    } else {
      collectEvent(sourceEvent);
    }
  }

  private void parseAndCollectEvent(final PipeTsFileInsertionEvent sourceEvent) throws Exception {
    if (!sourceEvent.waitForTsFileClose()) {
      LOGGER.warn(
          "Pipe skipping temporary TsFile which shouldn't be transferred: {}",
          sourceEvent.getTsFile());
      return;
    }

    if (!sourceEvent.shouldParseTimeOrPattern()) {
      collectEvent(sourceEvent);
      return;
    }

    try {
      for (final TabletInsertionEvent parsedEvent : sourceEvent.toTabletInsertionEvents()) {
        collectEvent(parsedEvent);
      }
    } finally {
      sourceEvent.close();
    }
  }

<<<<<<< HEAD
  private void parseAndCollectEvent(final PipeSchemaRegionWritePlanEvent deleteDataEvent) {
    IoTDBSchemaRegionExtractor.PATTERN_PARSE_VISITOR
        .process(deleteDataEvent.getPlanNode(), (IoTDBPipePattern) deleteDataEvent.getPipePattern())
        .map(
            planNode ->
                new PipeSchemaRegionWritePlanEvent(
                    planNode,
                    deleteDataEvent.getPipeName(),
                    deleteDataEvent.getPipeTaskMeta(),
                    deleteDataEvent.getPipePattern(),
                    deleteDataEvent.isGeneratedByPipe()))
        .ifPresent(this::collectEvent);
  }

  private synchronized void collectEvent(final Event event) {
=======
  private void collectEvent(final Event event) {
>>>>>>> 3b0dfcd1
    collectInvocationCount.incrementAndGet();

    if (event instanceof EnrichedEvent) {
      ((EnrichedEvent) event).increaseReferenceCount(PipeEventCollector.class.getName());

      // Assign a commit id for this event in order to report progress in order.
      PipeEventCommitManager.getInstance()
          .enrichWithCommitterKeyAndCommitId((EnrichedEvent) event, creationTime, regionId);
    }

    if (event instanceof PipeHeartbeatEvent) {
      ((PipeHeartbeatEvent) event).recordConnectorQueueSize(pendingQueue);
    }

    pendingQueue.directOffer(event);
  }

  public void resetCollectInvocationCount() {
    collectInvocationCount.set(0);
  }

  public boolean hasNoCollectInvocationAfterReset() {
    return collectInvocationCount.get() == 0;
  }
}<|MERGE_RESOLUTION|>--- conflicted
+++ resolved
@@ -126,7 +126,6 @@
     }
   }
 
-<<<<<<< HEAD
   private void parseAndCollectEvent(final PipeSchemaRegionWritePlanEvent deleteDataEvent) {
     IoTDBSchemaRegionExtractor.PATTERN_PARSE_VISITOR
         .process(deleteDataEvent.getPlanNode(), (IoTDBPipePattern) deleteDataEvent.getPipePattern())
@@ -141,10 +140,7 @@
         .ifPresent(this::collectEvent);
   }
 
-  private synchronized void collectEvent(final Event event) {
-=======
   private void collectEvent(final Event event) {
->>>>>>> 3b0dfcd1
     collectInvocationCount.incrementAndGet();
 
     if (event instanceof EnrichedEvent) {
