/*
 * Licensed to the Apache Software Foundation (ASF) under one
 * or more contributor license agreements.  See the NOTICE file
 * distributed with this work for additional information
 * regarding copyright ownership.  The ASF licenses this file
 * to you under the Apache License, Version 2.0 (the
 * "License"); you may not use this file except in compliance
 * with the License.  You may obtain a copy of the License at
 *
 *     http://www.apache.org/licenses/LICENSE-2.0
 *
 * Unless required by applicable law or agreed to in writing,
 * software distributed under the License is distributed on an
 * "AS IS" BASIS, WITHOUT WARRANTIES OR CONDITIONS OF ANY
 * KIND, either express or implied.  See the License for the
 * specific language governing permissions and limitations
 * under the License.
 */

package org.apache.iotdb.db.pipe.processor.aggregate;

import org.apache.iotdb.commons.conf.CommonDescriptor;
import org.apache.iotdb.commons.consensus.DataRegionId;
import org.apache.iotdb.commons.consensus.index.ProgressIndex;
import org.apache.iotdb.commons.consensus.index.impl.MinimumProgressIndex;
import org.apache.iotdb.commons.consensus.index.impl.TimeWindowStateProgressIndex;
import org.apache.iotdb.commons.exception.IllegalPathException;
import org.apache.iotdb.commons.pipe.config.plugin.env.PipeTaskProcessorRuntimeEnvironment;
import org.apache.iotdb.commons.pipe.event.EnrichedEvent;
import org.apache.iotdb.commons.pipe.task.meta.PipeTaskMeta;
import org.apache.iotdb.commons.utils.PathUtils;
import org.apache.iotdb.db.pipe.agent.PipeAgent;
import org.apache.iotdb.db.pipe.agent.plugin.dataregion.PipeDataRegionPluginAgent;
import org.apache.iotdb.db.pipe.event.common.row.PipeResetTabletRow;
import org.apache.iotdb.db.pipe.event.common.row.PipeRow;
import org.apache.iotdb.db.pipe.event.common.row.PipeRowCollector;
import org.apache.iotdb.db.pipe.event.common.tablet.PipeInsertNodeTabletInsertionEvent;
import org.apache.iotdb.db.pipe.event.common.tablet.PipeRawTabletInsertionEvent;
import org.apache.iotdb.db.pipe.event.common.tsfile.PipeTsFileInsertionEvent;
import org.apache.iotdb.db.pipe.processor.aggregate.operator.aggregatedresult.AggregatedResultOperator;
import org.apache.iotdb.db.pipe.processor.aggregate.operator.intermediateresult.IntermediateResultOperator;
import org.apache.iotdb.db.pipe.processor.aggregate.operator.processor.AbstractOperatorProcessor;
import org.apache.iotdb.db.pipe.processor.aggregate.window.datastructure.WindowOutput;
import org.apache.iotdb.db.pipe.processor.aggregate.window.processor.AbstractWindowingProcessor;
import org.apache.iotdb.db.queryengine.transformation.dag.udf.UDFParametersFactory;
import org.apache.iotdb.db.storageengine.StorageEngine;
import org.apache.iotdb.pipe.api.PipeProcessor;
import org.apache.iotdb.pipe.api.access.Row;
import org.apache.iotdb.pipe.api.collector.EventCollector;
import org.apache.iotdb.pipe.api.collector.RowCollector;
import org.apache.iotdb.pipe.api.customizer.configuration.PipeProcessorRuntimeConfiguration;
import org.apache.iotdb.pipe.api.customizer.parameter.PipeParameterValidator;
import org.apache.iotdb.pipe.api.customizer.parameter.PipeParameters;
import org.apache.iotdb.pipe.api.event.Event;
import org.apache.iotdb.pipe.api.event.dml.insertion.TabletInsertionEvent;
import org.apache.iotdb.pipe.api.event.dml.insertion.TsFileInsertionEvent;
import org.apache.iotdb.pipe.api.exception.PipeException;
import org.apache.iotdb.tsfile.common.constant.TsFileConstant;
import org.apache.iotdb.tsfile.file.metadata.enums.TSDataType;
import org.apache.iotdb.tsfile.utils.BitMap;
import org.apache.iotdb.tsfile.utils.Pair;
import org.apache.iotdb.tsfile.write.schema.MeasurementSchema;

import java.io.IOException;
import java.nio.ByteBuffer;
import java.util.ArrayList;
import java.util.Arrays;
import java.util.Collections;
import java.util.Comparator;
import java.util.HashMap;
import java.util.HashSet;
import java.util.List;
import java.util.Map;
import java.util.Objects;
import java.util.Set;
import java.util.concurrent.ConcurrentHashMap;
import java.util.concurrent.ConcurrentMap;
import java.util.concurrent.atomic.AtomicLong;
import java.util.concurrent.atomic.AtomicReference;
import java.util.function.Supplier;
import java.util.stream.Collectors;

import static org.apache.iotdb.commons.pipe.config.constant.PipeProcessorConstant.PROCESSOR_OPERATORS_DEFAULT_VALUE;
import static org.apache.iotdb.commons.pipe.config.constant.PipeProcessorConstant.PROCESSOR_OPERATORS_KEY;
import static org.apache.iotdb.commons.pipe.config.constant.PipeProcessorConstant.PROCESSOR_OUTPUT_DATABASE_DEFAULT_VALUE;
import static org.apache.iotdb.commons.pipe.config.constant.PipeProcessorConstant.PROCESSOR_OUTPUT_DATABASE_KEY;
import static org.apache.iotdb.commons.pipe.config.constant.PipeProcessorConstant.PROCESSOR_OUTPUT_MAX_DELAY_SECONDS_DEFAULT_VALUE;
import static org.apache.iotdb.commons.pipe.config.constant.PipeProcessorConstant.PROCESSOR_OUTPUT_MAX_DELAY_SECONDS_KEY;
import static org.apache.iotdb.commons.pipe.config.constant.PipeProcessorConstant.PROCESSOR_OUTPUT_MEASUREMENTS_DEFAULT_VALUE;
import static org.apache.iotdb.commons.pipe.config.constant.PipeProcessorConstant.PROCESSOR_OUTPUT_MEASUREMENTS_KEY;
import static org.apache.iotdb.commons.pipe.config.constant.PipeProcessorConstant.PROCESSOR_OUTPUT_MIN_REPORT_INTERVAL_SECONDS_DEFAULT_VALUE;
import static org.apache.iotdb.commons.pipe.config.constant.PipeProcessorConstant.PROCESSOR_OUTPUT_MIN_REPORT_INTERVAL_SECONDS_KEY;
import static org.apache.iotdb.commons.pipe.config.constant.PipeProcessorConstant.PROCESSOR_WINDOWING_STRATEGY_DEFAULT_VALUE;
import static org.apache.iotdb.commons.pipe.config.constant.PipeProcessorConstant.PROCESSOR_WINDOWING_STRATEGY_KEY;

/**
 * {@link AggregateProcessor} is a {@link PipeProcessor} that can adopt different implementations of
 * {@link AbstractWindowingProcessor} as windowing strategy and use calculation methods from all the
 * {@link AbstractOperatorProcessor}s to calculate the given operators. Both the {@link
 * AbstractWindowingProcessor} and {@link AbstractOperatorProcessor} can be implemented by user and
 * loaded as a normal {@link PipeProcessor}
 */
public class AggregateProcessor implements PipeProcessor {
  private static final String WINDOWING_PROCESSOR_SUFFIX = "-windowing-processor";

  private String pipeName;
  private String databaseWithPathSeparator;
  private PipeTaskMeta pipeTaskMeta;
  private long outputMaxDelayMilliseconds;
  private long outputMinReportIntervalMilliseconds;
  private String outputDatabaseWithPathSeparator;

  private final Map<String, AggregatedResultOperator> outputName2OperatorMap = new HashMap<>();
  private final Map<String, Supplier<IntermediateResultOperator>>
      intermediateResultName2OperatorSupplierMap = new HashMap<>();
  private final Map<String, String> systemParameters = new HashMap<>();

  private static final Map<String, Integer> pipeName2referenceCountMap = new ConcurrentHashMap<>();
  private static final Map<String, AtomicLong> pipeName2LastValueReceiveTimeMap =
      new ConcurrentHashMap<>();
  private static final ConcurrentMap<
          String, ConcurrentMap<String, AtomicReference<TimeSeriesRuntimeState>>>
      pipeName2timeSeries2TimeSeriesRuntimeStateMap = new ConcurrentHashMap<>();

  private AbstractWindowingProcessor windowingProcessor;
  private final List<AbstractOperatorProcessor> operatorProcessors = new ArrayList<>();

  // Static values, calculated on initialization
  private String[] columnNameStringList;

  @Override
  public void validate(final PipeParameterValidator validator) throws Exception {
    final PipeParameters parameters = validator.getParameters();
    validator
        .validate(
            arg -> !((String) arg).isEmpty(),
            String.format("The parameter %s must not be empty.", PROCESSOR_OPERATORS_KEY),
            parameters.getStringOrDefault(
                PROCESSOR_OPERATORS_KEY, PROCESSOR_OPERATORS_DEFAULT_VALUE))
        .validate(
            arg -> !((String) arg).isEmpty(),
            String.format("The parameter %s must not be empty.", PROCESSOR_WINDOWING_STRATEGY_KEY),
            parameters.getStringOrDefault(
                PROCESSOR_WINDOWING_STRATEGY_KEY, PROCESSOR_WINDOWING_STRATEGY_DEFAULT_VALUE))
        .validate(
            arg -> ((String) arg).isEmpty() || ((String) arg).startsWith("root."),
            String.format(
                "The output database %s shall start with root.",
                parameters.getStringOrDefault(
                    PROCESSOR_OUTPUT_DATABASE_KEY, PROCESSOR_OUTPUT_DATABASE_DEFAULT_VALUE)),
            parameters.getStringOrDefault(
                PROCESSOR_OUTPUT_DATABASE_KEY, PROCESSOR_OUTPUT_DATABASE_DEFAULT_VALUE))
        .validate(
            arg ->
                Arrays.stream(((String) arg).replace(" ", "").split(","))
                    .allMatch(this::isLegalMeasurement),
            String.format(
                "The output measurements %s contains illegal measurements, the measurements must be the last level of a legal path",
                parameters.getStringOrDefault(
                    PROCESSOR_OUTPUT_MEASUREMENTS_KEY,
                    PROCESSOR_OUTPUT_MEASUREMENTS_DEFAULT_VALUE)),
            parameters.getStringOrDefault(
                PROCESSOR_OUTPUT_MEASUREMENTS_KEY, PROCESSOR_OUTPUT_MEASUREMENTS_DEFAULT_VALUE));
  }

  private boolean isLegalMeasurement(final String measurement) {
    try {
      PathUtils.isLegalPath("root." + measurement);
    } catch (final IllegalPathException e) {
      return false;
    }
    return measurement.startsWith("`") && measurement.endsWith("`") || !measurement.contains(".");
  }

  @Override
  public void customize(
      final PipeParameters parameters, final PipeProcessorRuntimeConfiguration configuration)
      throws Exception {
    pipeName = configuration.getRuntimeEnvironment().getPipeName();
    pipeName2referenceCountMap.compute(
        pipeName, (name, count) -> Objects.nonNull(count) ? count + 1 : 1);
    pipeName2timeSeries2TimeSeriesRuntimeStateMap.putIfAbsent(pipeName, new ConcurrentHashMap<>());

    databaseWithPathSeparator =
        StorageEngine.getInstance()
                .getDataRegion(
                    new DataRegionId(
                        ((PipeTaskProcessorRuntimeEnvironment)
                                configuration.getRuntimeEnvironment())
                            .getRegionId()))
                .getDatabaseName()
            + TsFileConstant.PATH_SEPARATOR;

    pipeTaskMeta =
        ((PipeTaskProcessorRuntimeEnvironment) configuration.getRuntimeEnvironment())
            .getPipeTaskMeta();
    // Load parameters
    final long outputMaxDelaySeconds =
        parameters.getLongOrDefault(
            PROCESSOR_OUTPUT_MAX_DELAY_SECONDS_KEY,
            PROCESSOR_OUTPUT_MAX_DELAY_SECONDS_DEFAULT_VALUE);
    // The output max delay milliseconds must be set to at least 1
    // to guarantee the correctness of the CAS in last receive time
    outputMaxDelayMilliseconds =
        outputMaxDelaySeconds < 0 ? Long.MAX_VALUE : Math.max(outputMaxDelaySeconds * 1000, 1);
    outputMinReportIntervalMilliseconds =
        parameters.getLongOrDefault(
                PROCESSOR_OUTPUT_MIN_REPORT_INTERVAL_SECONDS_KEY,
                PROCESSOR_OUTPUT_MIN_REPORT_INTERVAL_SECONDS_DEFAULT_VALUE)
            * 1000;
    final String outputDatabase =
        parameters.getStringOrDefault(
            PROCESSOR_OUTPUT_DATABASE_KEY, PROCESSOR_OUTPUT_DATABASE_DEFAULT_VALUE);
    outputDatabaseWithPathSeparator =
        outputDatabase.isEmpty() ? outputDatabase : outputDatabase + TsFileConstant.PATH_SEPARATOR;

    // Set output name
    final List<String> operatorNameList =
        Arrays.stream(
                parameters
                    .getStringOrDefault(PROCESSOR_OPERATORS_KEY, PROCESSOR_OPERATORS_DEFAULT_VALUE)
                    .replace(" ", "")
                    .split(","))
            .collect(Collectors.toList());

    final String outputMeasurementString =
        parameters.getStringOrDefault(
            PROCESSOR_OUTPUT_MEASUREMENTS_KEY, PROCESSOR_OUTPUT_MEASUREMENTS_DEFAULT_VALUE);
    final List<String> outputMeasurementNameList =
        outputMeasurementString.isEmpty()
            ? Collections.emptyList()
            : Arrays.stream(outputMeasurementString.replace(" ", "").split(","))
                .collect(Collectors.toList());

    final Map<String, String> aggregatorName2OutputNameMap = new HashMap<>();
    for (int i = 0; i < operatorNameList.size(); ++i) {
      if (i < outputMeasurementNameList.size()) {
        aggregatorName2OutputNameMap.put(
            operatorNameList.get(i).toLowerCase(), outputMeasurementNameList.get(i));
      } else {
        aggregatorName2OutputNameMap.put(
            operatorNameList.get(i).toLowerCase(), operatorNameList.get(i));
      }
    }

    // Load the useful aggregators' and their corresponding intermediate results' computational
    // logic.
    final Set<String> declaredIntermediateResultSet = new HashSet<>();
    final PipeDataRegionPluginAgent agent = PipeAgent.plugin().dataRegion();
    for (final String pipePluginName :
        agent.getSubProcessorNamesWithSpecifiedParent(AbstractOperatorProcessor.class)) {
      // Children are allowed to validate and configure the computational logic
      // from the same parameters other than processor name
      final AbstractOperatorProcessor operatorProcessor =
          (AbstractOperatorProcessor)
              agent.getConfiguredProcessor(pipePluginName, parameters, configuration);
      operatorProcessor.getAggregatorOperatorSet().stream()
          .filter(
              operator ->
                  aggregatorName2OutputNameMap.containsKey(operator.getName().toLowerCase()))
          .forEach(
              operator -> {
                outputName2OperatorMap.put(
                    aggregatorName2OutputNameMap.get(operator.getName().toLowerCase()), operator);
                declaredIntermediateResultSet.addAll(operator.getDeclaredIntermediateValueNames());
              });

      operatorProcessor
          .getIntermediateResultOperatorSupplierSet()
          .forEach(
              supplier ->
                  intermediateResultName2OperatorSupplierMap.put(
                      supplier.get().getName(), supplier));
      operatorProcessors.add(operatorProcessor);
    }

    aggregatorName2OutputNameMap
        .entrySet()
        .removeIf(entry -> outputName2OperatorMap.containsKey(entry.getValue()));
    if (!aggregatorName2OutputNameMap.isEmpty()) {
      throw new PipeException(
          String.format(
              "The aggregator and output name %s is invalid.", aggregatorName2OutputNameMap));
    }

    intermediateResultName2OperatorSupplierMap.keySet().retainAll(declaredIntermediateResultSet);
    declaredIntermediateResultSet.removeAll(intermediateResultName2OperatorSupplierMap.keySet());
    if (!declaredIntermediateResultSet.isEmpty()) {
      throw new PipeException(
          String.format(
              "The needed intermediate values %s are not defined.", declaredIntermediateResultSet));
    }

    // Set up column name strings
    columnNameStringList = new String[outputName2OperatorMap.size()];
    final List<String> operatorNames = new ArrayList<>(outputName2OperatorMap.keySet());
    for (int i = 0; i < outputName2OperatorMap.size(); ++i) {
      columnNameStringList[i] = operatorNames.get(i);
    }

    // Get windowing processor
    final String processorName =
        parameters.getStringOrDefault(
                PROCESSOR_WINDOWING_STRATEGY_KEY, PROCESSOR_WINDOWING_STRATEGY_DEFAULT_VALUE)
            + WINDOWING_PROCESSOR_SUFFIX;
    final PipeProcessor windowProcessor =
        agent.getConfiguredProcessor(processorName, parameters, configuration);
    if (!(windowProcessor instanceof AbstractWindowingProcessor)) {
      throw new PipeException(
          String.format("The processor %s is not a windowing processor.", processorName));
    }
    windowingProcessor = (AbstractWindowingProcessor) windowProcessor;

    // Configure system parameters
    systemParameters.put(
        UDFParametersFactory.TIMESTAMP_PRECISION,
        CommonDescriptor.getInstance().getConfig().getTimestampPrecision());

    // The aggregated result operators can be configured here because they are global
    // and stateless, needing only one configuration
    this.outputName2OperatorMap
        .values()
        .forEach(operator -> operator.configureSystemParameters(systemParameters));

    // Restore window state
    final ProgressIndex index = pipeTaskMeta.getProgressIndex();
    if (index == MinimumProgressIndex.INSTANCE) {
      return;
    }
    if (!(index instanceof TimeWindowStateProgressIndex)) {
      throw new PipeException(
          String.format(
              "The aggregate processor does not support progressIndexType %s", index.getType()));
    }

    final TimeWindowStateProgressIndex timeWindowStateProgressIndex =
        (TimeWindowStateProgressIndex) index;
    for (final Map.Entry<String, Pair<Long, ByteBuffer>> entry :
        timeWindowStateProgressIndex.getTimeSeries2TimestampWindowBufferPairMap().entrySet()) {
      final AtomicReference<TimeSeriesRuntimeState> stateReference =
          pipeName2timeSeries2TimeSeriesRuntimeStateMap
              .get(pipeName)
              .computeIfAbsent(
                  entry.getKey(),
                  key ->
                      new AtomicReference<>(
                          new TimeSeriesRuntimeState(
                              outputName2OperatorMap,
                              intermediateResultName2OperatorSupplierMap,
                              systemParameters,
                              windowingProcessor)));
      synchronized (stateReference) {
        try {
          stateReference.get().restoreTimestampAndWindows(entry.getValue());
        } catch (final IOException e) {
          throw new PipeException("Encountered exception when deserializing from PipeTaskMeta", e);
        }
      }
    }
  }

  @Override
  public void process(
      final TabletInsertionEvent tabletInsertionEvent, final EventCollector eventCollector)
      throws Exception {
    if (!(tabletInsertionEvent instanceof PipeInsertNodeTabletInsertionEvent)
        && !(tabletInsertionEvent instanceof PipeRawTabletInsertionEvent)) {
      eventCollector.collect(tabletInsertionEvent);
      return;
    }

    pipeName2LastValueReceiveTimeMap
        .computeIfAbsent(pipeName, key -> new AtomicLong(System.currentTimeMillis()))
        .set(System.currentTimeMillis());

    final AtomicReference<Exception> exception = new AtomicReference<>();
    final TimeWindowStateProgressIndex progressIndex =
        new TimeWindowStateProgressIndex(new ConcurrentHashMap<>());

    final Iterable<TabletInsertionEvent> outputEvents =
        tabletInsertionEvent.processRowByRow(
            (row, rowCollector) ->
                progressIndex.updateToMinimumEqualOrIsAfterProgressIndex(
                    new TimeWindowStateProgressIndex(processRow(row, rowCollector, exception))));

    // Must reset progressIndex before collection
    ((EnrichedEvent) tabletInsertionEvent).bindProgressIndex(progressIndex);

    outputEvents.forEach(
        event -> {
          try {
            eventCollector.collect(event);
          } catch (Exception e) {
            exception.set(e);
          }
        });

    if (Objects.nonNull(exception.get())) {
      throw exception.get();
    }
  }

  private Map<String, Pair<Long, ByteBuffer>> processRow(
      final Row row, final RowCollector rowCollector, final AtomicReference<Exception> exception) {
    final Map<String, Pair<Long, ByteBuffer>> resultMap = new HashMap<>();

    final long timestamp = row.getTime();
    for (int index = 0, size = row.size(); index < size; ++index) {
      // Do not calculate null values
      if (row.isNull(index)) {
        continue;
      }

      // All the timeSeries we stored are without database here if the parameters "outputDatabase"
      // is configured, because we do not support the same timeSeries (all the same except database)
      // in that mode, without the database we can save space and prevent string replacing problems.
      final String timeSeries =
          (outputDatabaseWithPathSeparator.isEmpty()
                  ? row.getDeviceId()
                  : row.getDeviceId().replaceFirst(databaseWithPathSeparator, ""))
              + TsFileConstant.PATH_SEPARATOR
              + row.getColumnName(index);

      final AtomicReference<TimeSeriesRuntimeState> stateReference =
          pipeName2timeSeries2TimeSeriesRuntimeStateMap
              .get(pipeName)
              .computeIfAbsent(
                  timeSeries,
                  key ->
                      new AtomicReference<>(
                          new TimeSeriesRuntimeState(
                              outputName2OperatorMap,
                              intermediateResultName2OperatorSupplierMap,
                              systemParameters,
                              windowingProcessor)));

      final Pair<List<WindowOutput>, Pair<Long, ByteBuffer>> result;
      synchronized (stateReference) {
        final TimeSeriesRuntimeState state = stateReference.get();
        try {
          switch (row.getDataType(index)) {
            case BOOLEAN:
              result =
                  state.updateWindows(
                      timestamp, row.getBoolean(index), outputMinReportIntervalMilliseconds);
              break;
            case INT32:
              result =
                  state.updateWindows(
                      timestamp, row.getInt(index), outputMinReportIntervalMilliseconds);
              break;
            case INT64:
              result =
                  state.updateWindows(
                      timestamp, row.getLong(index), outputMinReportIntervalMilliseconds);
              break;
            case FLOAT:
              result =
                  state.updateWindows(
                      timestamp, row.getFloat(index), outputMinReportIntervalMilliseconds);
              break;
            case DOUBLE:
              result =
                  state.updateWindows(
                      timestamp, row.getDouble(index), outputMinReportIntervalMilliseconds);
              break;
            case TEXT:
              result =
                  state.updateWindows(
                      timestamp, row.getString(index), outputMinReportIntervalMilliseconds);
              break;
            default:
              throw new UnsupportedOperationException(
                  String.format("The type %s is not supported", row.getDataType(index)));
          }
          if (Objects.nonNull(result)) {
            collectWindowOutputs(result.getLeft(), timeSeries, rowCollector);
            if (Objects.nonNull(result.getRight())) {
              resultMap.put(timeSeries, result.getRight());
            }
          }
        } catch (final IOException | UnsupportedOperationException e) {
          exception.set(e);
        }
      }
    }
    return resultMap;
  }

  @Override
  public void process(
      final TsFileInsertionEvent tsFileInsertionEvent, final EventCollector eventCollector)
      throws Exception {
    try {
      for (final TabletInsertionEvent tabletInsertionEvent :
          tsFileInsertionEvent.toTabletInsertionEvents()) {
        process(tabletInsertionEvent, eventCollector);
      }
    } finally {
      tsFileInsertionEvent.close();
    }
    // The timeProgressIndex shall only be reported by the output events
    // whose progressIndex is bounded with tablet events
    if (tsFileInsertionEvent instanceof PipeTsFileInsertionEvent) {
      ((PipeTsFileInsertionEvent) tsFileInsertionEvent).skipReportOnCommit();
    }
  }

  @Override
  public void process(final Event event, final EventCollector eventCollector) throws Exception {
<<<<<<< HEAD
    if (System.currentTimeMillis() - lastValueReceiveTime.get() > outputMaxDelayMilliseconds) {
=======
    final AtomicLong lastReceiveTime =
        pipeName2LastValueReceiveTimeMap.computeIfAbsent(
            pipeName, key -> new AtomicLong(System.currentTimeMillis()));

    final long previousTime = lastReceiveTime.get();

    if (System.currentTimeMillis() - previousTime > outputMaxDelayMilliseconds) {
>>>>>>> 68c7fc26
      final AtomicReference<Exception> exception = new AtomicReference<>();

      pipeName2timeSeries2TimeSeriesRuntimeStateMap
          .get(pipeName)
          .keySet()
          .forEach(
              timeSeries -> {
                final AtomicReference<TimeSeriesRuntimeState> stateReference =
                    pipeName2timeSeries2TimeSeriesRuntimeStateMap.get(pipeName).get(timeSeries);
                synchronized (stateReference) {
                  final PipeRowCollector rowCollector = new PipeRowCollector(pipeTaskMeta, null);
                  try {
                    collectWindowOutputs(
                        stateReference.get().forceOutput(), timeSeries, rowCollector);
                  } catch (final IOException e) {
                    exception.set(e);
                  }
                  rowCollector
                      .convertToTabletInsertionEvents(false)
                      .forEach(
                          tabletEvent -> {
                            try {
                              eventCollector.collect(tabletEvent);
                            } catch (Exception e) {
                              exception.set(e);
                            }
                          });
                }
              });
      if (exception.get() != null) {
        // Retry at the fixed interval
        lastReceiveTime.set(System.currentTimeMillis());
        throw exception.get();
      }
      // Forbidding emitting results until next data comes
      // If the last receive time has changed, it means new data has come
      // thus the next output is needed
      lastReceiveTime.compareAndSet(previousTime, Long.MAX_VALUE);
    }

    eventCollector.collect(event);
  }

  /**
   * Collect {@link WindowOutput}s of a single timeSeries in one turn. The {@link TSDataType}s shall
   * be the same because the {@link AggregatedResultOperator}s shall return the same value for the
   * same timeSeries.
   *
   * @param outputs the {@link WindowOutput} output
   * @param timeSeries the timeSeries‘ name
   * @param collector {@link RowCollector}
   */
  public void collectWindowOutputs(
      final List<WindowOutput> outputs, final String timeSeries, final RowCollector collector)
      throws IOException {
    if (Objects.isNull(outputs) || outputs.isEmpty()) {
      return;
    }
    // Sort and same timestamps removal
    outputs.sort(Comparator.comparingLong(WindowOutput::getTimestamp));

    final AtomicLong lastValue = new AtomicLong(Long.MIN_VALUE);
    final List<WindowOutput> distinctOutputs = new ArrayList<>();
    outputs.forEach(
        output -> {
          final long timeStamp = output.getTimestamp();
          if (timeStamp != lastValue.get()) {
            lastValue.set(timeStamp);
            distinctOutputs.add(output);
          }
        });

    final MeasurementSchema[] measurementSchemaList =
        new MeasurementSchema[columnNameStringList.length];
    final TSDataType[] valueColumnTypes = new TSDataType[columnNameStringList.length];
    final Object[] valueColumns = new Object[columnNameStringList.length];
    final BitMap[] bitMaps = new BitMap[columnNameStringList.length];

    // Setup timestamps
    final long[] timestampColumn = new long[distinctOutputs.size()];
    for (int i = 0; i < distinctOutputs.size(); ++i) {
      timestampColumn[i] = distinctOutputs.get(i).getTimestamp();
    }

    for (int columnIndex = 0; columnIndex < columnNameStringList.length; ++columnIndex) {
      bitMaps[columnIndex] = new BitMap(distinctOutputs.size());
      for (int rowIndex = 0; rowIndex < distinctOutputs.size(); ++rowIndex) {
        final Map<String, Pair<TSDataType, Object>> aggregatedResults =
            distinctOutputs.get(rowIndex).getAggregatedResults();
        if (aggregatedResults.containsKey(columnNameStringList[columnIndex])) {
          if (Objects.isNull(valueColumnTypes[columnIndex])) {
            // Fill in measurements and init columns when the first non-null value is seen
            valueColumnTypes[columnIndex] =
                aggregatedResults.get(columnNameStringList[columnIndex]).getLeft();
            measurementSchemaList[columnIndex] =
                new MeasurementSchema(
                    columnNameStringList[columnIndex], valueColumnTypes[columnIndex]);
            switch (valueColumnTypes[columnIndex]) {
              case BOOLEAN:
                valueColumns[columnIndex] = new boolean[distinctOutputs.size()];
                break;
              case INT32:
                valueColumns[columnIndex] = new int[distinctOutputs.size()];
                break;
              case INT64:
                valueColumns[columnIndex] = new long[distinctOutputs.size()];
                break;
              case FLOAT:
                valueColumns[columnIndex] = new float[distinctOutputs.size()];
                break;
              case DOUBLE:
                valueColumns[columnIndex] = new double[distinctOutputs.size()];
                break;
              case TEXT:
                valueColumns[columnIndex] = new String[distinctOutputs.size()];
                break;
              default:
                throw new UnsupportedOperationException(
                    String.format(
                        "The output tablet does not support column type %s",
                        valueColumnTypes[columnIndex]));
            }
          }
          // Fill in values
          switch (valueColumnTypes[columnIndex]) {
            case BOOLEAN:
              ((boolean[]) valueColumns[columnIndex])[rowIndex] =
                  (boolean) aggregatedResults.get(columnNameStringList[columnIndex]).getRight();
              break;
            case INT32:
              ((int[]) valueColumns[columnIndex])[rowIndex] =
                  (int) aggregatedResults.get(columnNameStringList[columnIndex]).getRight();
              break;
            case INT64:
              ((long[]) valueColumns[columnIndex])[rowIndex] =
                  (long) aggregatedResults.get(columnNameStringList[columnIndex]).getRight();
              break;
            case FLOAT:
              ((float[]) valueColumns[columnIndex])[rowIndex] =
                  (float) aggregatedResults.get(columnNameStringList[columnIndex]).getRight();
              break;
            case DOUBLE:
              ((double[]) valueColumns[columnIndex])[rowIndex] =
                  (double) aggregatedResults.get(columnNameStringList[columnIndex]).getRight();
              break;
            case TEXT:
              ((String[]) valueColumns[columnIndex])[rowIndex] =
                  (String) aggregatedResults.get(columnNameStringList[columnIndex]).getRight();
              break;
            default:
              throw new UnsupportedOperationException(
                  String.format(
                      "The output tablet does not support column type %s",
                      valueColumnTypes[rowIndex]));
          }
        } else {
          bitMaps[columnIndex].mark(rowIndex);
        }
      }
    }

    // Filter null outputs
    final Integer[] originColumnIndex2FilteredColumnIndexMapperList =
        new Integer[columnNameStringList.length];
    int filteredCount = 0;
    for (int i = 0; i < columnNameStringList.length; ++i) {
      if (!bitMaps[i].isAllMarked()) {
        originColumnIndex2FilteredColumnIndexMapperList[i] = ++filteredCount;
      }
    }

    final String outputTimeSeries =
        outputDatabaseWithPathSeparator.isEmpty()
            ? timeSeries
            : outputDatabaseWithPathSeparator + timeSeries;

    if (filteredCount == columnNameStringList.length) {
      // No filter, collect rows
      for (int rowIndex = 0; rowIndex < distinctOutputs.size(); ++rowIndex) {
        collector.collectRow(
            rowIndex == 0
                ? new PipeResetTabletRow(
                    rowIndex,
                    outputTimeSeries,
                    false,
                    measurementSchemaList,
                    timestampColumn,
                    valueColumnTypes,
                    valueColumns,
                    bitMaps,
                    columnNameStringList)
                : new PipeRow(
                    rowIndex,
                    outputTimeSeries,
                    false,
                    measurementSchemaList,
                    timestampColumn,
                    valueColumnTypes,
                    valueColumns,
                    bitMaps,
                    columnNameStringList));
      }
    } else {
      // Recompute the column arrays
      final MeasurementSchema[] filteredMeasurementSchemaList =
          new MeasurementSchema[filteredCount];
      final String[] filteredColumnNameStringList = new String[filteredCount];
      final TSDataType[] filteredValueColumnTypes = new TSDataType[filteredCount];
      final Object[] filteredValueColumns = new Object[filteredCount];
      final BitMap[] filteredBitMaps = new BitMap[filteredCount];

      for (int i = 0; i < originColumnIndex2FilteredColumnIndexMapperList.length; i++) {
        if (originColumnIndex2FilteredColumnIndexMapperList[i] != null) {
          final int filteredColumnIndex = originColumnIndex2FilteredColumnIndexMapperList[i];
          filteredMeasurementSchemaList[filteredColumnIndex] = measurementSchemaList[i];
          filteredColumnNameStringList[filteredColumnIndex] = columnNameStringList[i];
          filteredValueColumnTypes[filteredColumnIndex] = valueColumnTypes[i];
          filteredBitMaps[filteredColumnIndex] = bitMaps[i];
          filteredValueColumns[filteredColumnIndex] = valueColumns[i];
        }
      }
      // Collect rows
      for (int rowIndex = 0; rowIndex < distinctOutputs.size(); ++rowIndex) {
        collector.collectRow(
            rowIndex == 0
                ? new PipeResetTabletRow(
                    rowIndex,
                    outputTimeSeries,
                    false,
                    filteredMeasurementSchemaList,
                    timestampColumn,
                    filteredValueColumnTypes,
                    filteredValueColumns,
                    filteredBitMaps,
                    filteredColumnNameStringList)
                : new PipeRow(
                    rowIndex,
                    outputTimeSeries,
                    false,
                    filteredMeasurementSchemaList,
                    timestampColumn,
                    filteredValueColumnTypes,
                    filteredValueColumns,
                    filteredBitMaps,
                    filteredColumnNameStringList));
      }
    }
  }

  @Override
  public void close() throws Exception {
    if (Objects.nonNull(pipeName)
        && pipeName2referenceCountMap.compute(
                pipeName, (name, count) -> Objects.nonNull(count) ? count - 1 : 0)
            == 0) {
      pipeName2timeSeries2TimeSeriesRuntimeStateMap.get(pipeName).clear();
      pipeName2timeSeries2TimeSeriesRuntimeStateMap.remove(pipeName);
    }
    if (Objects.nonNull(windowingProcessor)) {
      windowingProcessor.close();
    }
    for (final PipeProcessor operatorProcessor : operatorProcessors) {
      operatorProcessor.close();
    }
  }
}<|MERGE_RESOLUTION|>--- conflicted
+++ resolved
@@ -508,9 +508,6 @@
 
   @Override
   public void process(final Event event, final EventCollector eventCollector) throws Exception {
-<<<<<<< HEAD
-    if (System.currentTimeMillis() - lastValueReceiveTime.get() > outputMaxDelayMilliseconds) {
-=======
     final AtomicLong lastReceiveTime =
         pipeName2LastValueReceiveTimeMap.computeIfAbsent(
             pipeName, key -> new AtomicLong(System.currentTimeMillis()));
@@ -518,7 +515,6 @@
     final long previousTime = lastReceiveTime.get();
 
     if (System.currentTimeMillis() - previousTime > outputMaxDelayMilliseconds) {
->>>>>>> 68c7fc26
       final AtomicReference<Exception> exception = new AtomicReference<>();
 
       pipeName2timeSeries2TimeSeriesRuntimeStateMap
