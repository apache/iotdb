--- conflicted
+++ resolved
@@ -187,11 +187,7 @@
   public PipeRawTabletInsertionEvent(
       final Tablet tablet, final long startTime, final long endTime) {
     this(
-<<<<<<< HEAD
-        null, null, tablet, false, null, false, null, 0, null, null, null, null, true, startTime,
-=======
-        null, null, null, null, tablet, false, null, false, null, 0, null, null, null, startTime,
->>>>>>> 85f85cec
+        null, null, null, null, tablet, false, null, false, null, 0, null, null, null, null, true, startTime,
         endTime);
   }
 
