--- conflicted
+++ resolved
@@ -116,8 +116,10 @@
 
   @Override
   public boolean internallyIncreaseResourceReferenceCount(final String holderMessage) {
-<<<<<<< HEAD
-    allocatedMemoryBlock = PipeDataNodeResourceManager.memory().forceAllocateWithRetry(tablet);
+    allocatedMemoryBlock =
+        PipeDataNodeResourceManager.memory()
+            .forceAllocateForTabletWithRetry(
+                PipeMemoryWeightUtil.calculateTabletSizeInBytes(tablet));
 
     if (!refTracked) {
       PipeDataNodeResourceManager.ref()
@@ -128,12 +130,6 @@
       refTracked = true;
     }
 
-=======
-    allocatedMemoryBlock =
-        PipeDataNodeResourceManager.memory()
-            .forceAllocateForTabletWithRetry(
-                PipeMemoryWeightUtil.calculateTabletSizeInBytes(tablet));
->>>>>>> ed9d6c0d
     return true;
   }
 
