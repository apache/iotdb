--- conflicted
+++ resolved
@@ -726,22 +726,14 @@
       return;
     }
     try {
-<<<<<<< HEAD
-      collectPipeMetaListWithoutLock(resp);
-=======
       collectPipeMetaListInternal(req, resp);
->>>>>>> b5e17863
     } finally {
       releaseReadLock();
     }
   }
 
-<<<<<<< HEAD
-  private void collectPipeMetaListWithoutLock(THeartbeatResp resp) throws TException {
-=======
   private void collectPipeMetaListInternal(THeartbeatReq req, THeartbeatResp resp)
       throws TException {
->>>>>>> b5e17863
     // Do nothing if data node is removing or removed, or request does not need pipe meta list
     if (PipeAgent.runtime().isShutdown()) {
       return;
