/*
 * Licensed to the Apache Software Foundation (ASF) under one
 * or more contributor license agreements.  See the NOTICE file
 * distributed with this work for additional information
 * regarding copyright ownership.  The ASF licenses this file
 * to you under the Apache License, Version 2.0 (the
 * "License"); you may not use this file except in compliance
 * with the License.  You may obtain a copy of the License at
 *
 *     http://www.apache.org/licenses/LICENSE-2.0
 *
 * Unless required by applicable law or agreed to in writing,
 * software distributed under the License is distributed on an
 * "AS IS" BASIS, WITHOUT WARRANTIES OR CONDITIONS OF ANY
 * KIND, either express or implied.  See the License for the
 * specific language governing permissions and limitations
 * under the License.
 */

package org.apache.iotdb.db.pipe.agent.task;

import org.apache.iotdb.common.rpc.thrift.TConsensusGroupId;
import org.apache.iotdb.commons.pipe.task.meta.PipeMeta;
import org.apache.iotdb.commons.pipe.task.meta.PipeMetaKeeper;
import org.apache.iotdb.commons.pipe.task.meta.PipeRuntimeMeta;
import org.apache.iotdb.commons.pipe.task.meta.PipeStaticMeta;
import org.apache.iotdb.commons.pipe.task.meta.PipeStatus;
import org.apache.iotdb.commons.pipe.task.meta.PipeTaskMeta;
import org.apache.iotdb.db.conf.IoTDBConfig;
import org.apache.iotdb.db.conf.IoTDBDescriptor;
import org.apache.iotdb.db.pipe.agent.PipeAgent;
import org.apache.iotdb.db.pipe.task.PipeBuilder;
import org.apache.iotdb.db.pipe.task.PipeTask;
import org.apache.iotdb.db.pipe.task.PipeTaskBuilder;
import org.apache.iotdb.db.pipe.task.PipeTaskManager;
import org.apache.iotdb.mpp.rpc.thrift.THeartbeatReq;
import org.apache.iotdb.mpp.rpc.thrift.THeartbeatResp;
import org.apache.iotdb.mpp.rpc.thrift.TPipeHeartbeatReq;
import org.apache.iotdb.mpp.rpc.thrift.TPipeHeartbeatResp;
import org.apache.iotdb.mpp.rpc.thrift.TPushPipeMetaRespExceptionMessage;

import org.apache.thrift.TException;
import org.slf4j.Logger;
import org.slf4j.LoggerFactory;

import javax.validation.constraints.NotNull;

import java.io.IOException;
import java.nio.ByteBuffer;
import java.util.ArrayList;
import java.util.Collections;
import java.util.List;
import java.util.Map;
import java.util.Objects;
import java.util.Set;
import java.util.concurrent.atomic.AtomicReference;
import java.util.stream.Collectors;

/**
 * State transition diagram of a pipe task:
 *
 * <p><code>
 * |----------------|                     |---------| --> start pipe --> |---------|                   |---------|
 * | initial status | --> create pipe --> | STOPPED |                    | RUNNING | --> drop pipe --> | DROPPED |
 * |----------------|                     |---------| <-- stop  pipe <-- |---------|                   |---------|
 *                                             |                                                            |
 *                                             | ----------------------> drop pipe -----------------------> |
 * </code>
 *
 * <p>Other transitions are not allowed, will be ignored when received in the pipe task agent.
 */
public class PipeTaskAgent {

  private static final Logger LOGGER = LoggerFactory.getLogger(PipeTaskAgent.class);
  private static final IoTDBConfig CONFIG = IoTDBDescriptor.getInstance().getConfig();

  private static final String MESSAGE_UNKNOWN_PIPE_STATUS = "Unknown pipe status %s for pipe %s";
  private static final String MESSAGE_UNEXPECTED_PIPE_STATUS = "Unexpected pipe status %s: ";

  private final PipeMetaKeeper pipeMetaKeeper;
  private final PipeTaskManager pipeTaskManager;

  public PipeTaskAgent() {
    pipeMetaKeeper = new PipeMetaKeeper();
    pipeTaskManager = new PipeTaskManager();
  }

  ////////////////////////// Pipe Task Management Entry //////////////////////////

<<<<<<< HEAD
  public synchronized List<TPushPipeMetaRespExceptionMessage> handlePipeMetaChanges(
      List<PipeMeta> pipeMetaListFromConfigNode) {
    // do nothing if data node is removing or removed
=======
  public synchronized void handlePipeMetaChanges(List<PipeMeta> pipeMetaListFromConfigNode) {
    // Do nothing if data node is removing or removed
>>>>>>> 13b28dda
    if (PipeAgent.runtime().isShutdown()) {
      return Collections.emptyList();
    }

    final List<TPushPipeMetaRespExceptionMessage> exceptionMessages = new ArrayList<>();

    // Iterate through pipe meta list from config node, check if pipe meta exists on data node
    // or has changed
    for (final PipeMeta metaFromConfigNode : pipeMetaListFromConfigNode) {
      final String pipeName = metaFromConfigNode.getStaticMeta().getPipeName();

      try {
        final PipeMeta metaOnDataNode = pipeMetaKeeper.getPipeMeta(pipeName);

        // If pipe meta does not exist on data node, create a new pipe
        if (metaOnDataNode == null) {
          if (createPipe(metaFromConfigNode)) {
            // If the status recorded in config node is RUNNING, start the pipe
            startPipe(pipeName, metaFromConfigNode.getStaticMeta().getCreationTime());
          }
          // If the status recorded in config node is STOPPED or DROPPED, do nothing
          continue;
        }

        // If pipe meta exists on data node, check if it has changed
        final PipeStaticMeta staticMetaOnDataNode = metaOnDataNode.getStaticMeta();
        final PipeStaticMeta staticMetaFromConfigNode = metaFromConfigNode.getStaticMeta();

        // First check if pipe static meta has changed, if so, drop the pipe and create a new one
        if (!staticMetaOnDataNode.equals(staticMetaFromConfigNode)) {
          dropPipe(pipeName);
          if (createPipe(metaFromConfigNode)) {
            startPipe(pipeName, metaFromConfigNode.getStaticMeta().getCreationTime());
          }
          // If the status is STOPPED or DROPPED, do nothing
          continue;
        }

        // Then check if pipe runtime meta has changed, if so, update the pipe
        final PipeRuntimeMeta runtimeMetaOnDataNode = metaOnDataNode.getRuntimeMeta();
        final PipeRuntimeMeta runtimeMetaFromConfigNode = metaFromConfigNode.getRuntimeMeta();
        handlePipeRuntimeMetaChanges(
            staticMetaFromConfigNode, runtimeMetaFromConfigNode, runtimeMetaOnDataNode);
      } catch (Exception e) {
        final String errorMessage =
            String.format(
                "Failed to handle pipe meta changes for %s, because %s", pipeName, e.getMessage());
        LOGGER.warn("Failed to handle pipe meta changes for {}", pipeName, e);
        exceptionMessages.add(
            new TPushPipeMetaRespExceptionMessage(
                pipeName, errorMessage, System.currentTimeMillis()));
      }
    }

    // Check if there are pipes on data node that do not exist on config node, if so, drop them
    final Set<String> pipeNamesFromConfigNode =
        pipeMetaListFromConfigNode.stream()
            .map(meta -> meta.getStaticMeta().getPipeName())
            .collect(Collectors.toSet());
    for (final PipeMeta metaOnDataNode : pipeMetaKeeper.getPipeMetaList()) {
      final String pipeName = metaOnDataNode.getStaticMeta().getPipeName();

      try {
        if (!pipeNamesFromConfigNode.contains(pipeName)) {
          dropPipe(metaOnDataNode.getStaticMeta().getPipeName());
        }
      } catch (Exception e) {
        // Do not record the error messages for the pipes don't exist on ConfigNode.
        LOGGER.warn("Failed to handle pipe meta changes for {}", pipeName, e);
      }
    }

    return exceptionMessages;
  }

  private void handlePipeRuntimeMetaChanges(
      @NotNull PipeStaticMeta pipeStaticMeta,
      @NotNull PipeRuntimeMeta runtimeMetaFromConfigNode,
      @NotNull PipeRuntimeMeta runtimeMetaOnDataNode) {
    // 1. Handle data region group leader changed first
    final Map<TConsensusGroupId, PipeTaskMeta> consensusGroupIdToTaskMetaMapFromConfigNode =
        runtimeMetaFromConfigNode.getConsensusGroupId2TaskMetaMap();
    final Map<TConsensusGroupId, PipeTaskMeta> consensusGroupIdToTaskMetaMapOnDataNode =
        runtimeMetaOnDataNode.getConsensusGroupId2TaskMetaMap();

    // 1.1 Iterate over all consensus group ids in config node's pipe runtime meta, decide if we
    // need to drop and create a new task for each consensus group id
    for (final Map.Entry<TConsensusGroupId, PipeTaskMeta> entryFromConfigNode :
        consensusGroupIdToTaskMetaMapFromConfigNode.entrySet()) {
      final TConsensusGroupId consensusGroupIdFromConfigNode = entryFromConfigNode.getKey();

      final PipeTaskMeta taskMetaFromConfigNode = entryFromConfigNode.getValue();
      final PipeTaskMeta taskMetaOnDataNode =
          consensusGroupIdToTaskMetaMapOnDataNode.get(consensusGroupIdFromConfigNode);

      // If task meta does not exist on data node, create a new task
      if (taskMetaOnDataNode == null) {
        createPipeTask(consensusGroupIdFromConfigNode, pipeStaticMeta, taskMetaFromConfigNode);
        // We keep the new created task's status consistent with the status recorded in data node's
        // pipe runtime meta. please note that the status recorded in data node's pipe runtime meta
        // is not reliable, but we will have a check later to make sure the status is correct.
        if (runtimeMetaOnDataNode.getStatus().get() == PipeStatus.RUNNING) {
          startPipeTask(consensusGroupIdFromConfigNode, pipeStaticMeta);
        }
        continue;
      }

      // If task meta exists on data node, check if it has changed
      final int dataNodeIdFromConfigNode = taskMetaFromConfigNode.getLeaderDataNodeId();
      final int dataNodeIdOnDataNode = taskMetaOnDataNode.getLeaderDataNodeId();

      if (dataNodeIdFromConfigNode != dataNodeIdOnDataNode) {
        dropPipeTask(consensusGroupIdFromConfigNode, pipeStaticMeta);
        createPipeTask(consensusGroupIdFromConfigNode, pipeStaticMeta, taskMetaFromConfigNode);
        // We keep the new created task's status consistent with the status recorded in data node's
        // pipe runtime meta. please note that the status recorded in data node's pipe runtime meta
        // is not reliable, but we will have a check later to make sure the status is correct.
        if (runtimeMetaOnDataNode.getStatus().get() == PipeStatus.RUNNING) {
          startPipeTask(consensusGroupIdFromConfigNode, pipeStaticMeta);
        }
      }
    }

    // 1.2 Iterate over all consensus group ids on data node's pipe runtime meta, decide if we need
    // to drop any task. we do not need to create any new task here because we have already done
    // that in 1.1.
    for (final Map.Entry<TConsensusGroupId, PipeTaskMeta> entryOnDataNode :
        consensusGroupIdToTaskMetaMapOnDataNode.entrySet()) {
      final TConsensusGroupId consensusGroupIdOnDataNode = entryOnDataNode.getKey();
      final PipeTaskMeta taskMetaFromConfigNode =
          consensusGroupIdToTaskMetaMapFromConfigNode.get(consensusGroupIdOnDataNode);
      if (taskMetaFromConfigNode == null) {
        dropPipeTask(consensusGroupIdOnDataNode, pipeStaticMeta);
      }
    }

    // 2. Handle pipe runtime meta status changes
    final PipeStatus statusFromConfigNode = runtimeMetaFromConfigNode.getStatus().get();
    final PipeStatus statusOnDataNode = runtimeMetaOnDataNode.getStatus().get();
    if (statusFromConfigNode == statusOnDataNode) {
      return;
    }

    switch (statusFromConfigNode) {
      case RUNNING:
        if (Objects.requireNonNull(statusOnDataNode) == PipeStatus.STOPPED) {
          startPipe(pipeStaticMeta.getPipeName(), pipeStaticMeta.getCreationTime());
        } else {
          throw new IllegalStateException(
              String.format(
                  MESSAGE_UNKNOWN_PIPE_STATUS, statusOnDataNode, pipeStaticMeta.getPipeName()));
        }
        break;
      case STOPPED:
        if (Objects.requireNonNull(statusOnDataNode) == PipeStatus.RUNNING) {
          stopPipe(pipeStaticMeta.getPipeName(), pipeStaticMeta.getCreationTime());
        } else {
          throw new IllegalStateException(
              String.format(
                  MESSAGE_UNKNOWN_PIPE_STATUS, statusOnDataNode, pipeStaticMeta.getPipeName()));
        }
        break;
      case DROPPED:
        // This should not happen, but we still handle it here
        dropPipe(pipeStaticMeta.getPipeName(), pipeStaticMeta.getCreationTime());
        break;
      default:
        throw new IllegalStateException(
            String.format(
                MESSAGE_UNKNOWN_PIPE_STATUS, statusFromConfigNode, pipeStaticMeta.getPipeName()));
    }
  }

  public synchronized void dropAllPipeTasks() {
    for (final PipeMeta pipeMeta : pipeMetaKeeper.getPipeMetaList()) {
      try {
        dropPipe(
            pipeMeta.getStaticMeta().getPipeName(), pipeMeta.getStaticMeta().getCreationTime());
      } catch (final Exception e) {
        LOGGER.warn(
            "Failed to drop pipe {} with creation time {}",
            pipeMeta.getStaticMeta().getPipeName(),
            pipeMeta.getStaticMeta().getCreationTime(),
            e);
      }
    }
  }

  ////////////////////////// Manage by Pipe Name //////////////////////////

  /**
   * Create a new pipe. If the pipe already exists, do nothing and return false. Otherwise, create
   * the pipe and return true.
   *
   * @param pipeMetaFromConfigNode pipe meta from config node
   * @return true if the pipe is created successfully and should be started, false if the pipe
   *     already exists or is created but should not be started
   * @throws IllegalStateException if the status is illegal
   */
  private boolean createPipe(PipeMeta pipeMetaFromConfigNode) {
    final String pipeName = pipeMetaFromConfigNode.getStaticMeta().getPipeName();
    final long creationTime = pipeMetaFromConfigNode.getStaticMeta().getCreationTime();

    final PipeMeta existedPipeMeta = pipeMetaKeeper.getPipeMeta(pipeName);
    if (existedPipeMeta != null) {
      if (existedPipeMeta.getStaticMeta().getCreationTime() == creationTime) {
        final PipeStatus status = existedPipeMeta.getRuntimeMeta().getStatus().get();
        switch (status) {
          case STOPPED:
          case RUNNING:
            if (LOGGER.isInfoEnabled()) {
              LOGGER.info(
                  "Pipe {} (creation time = {}) has already been created. "
                      + "Current status = {}. Skip creating.",
                  pipeName,
                  creationTime,
                  status.name());
            }
            return false;
          case DROPPED:
            if (LOGGER.isInfoEnabled()) {
              LOGGER.info(
                  "Pipe {} (creation time = {}) has already been dropped, "
                      + "but the pipe task meta has not been cleaned up. "
                      + "Current status = {}. Try dropping the pipe and recreating it.",
                  pipeName,
                  creationTime,
                  status.name());
            }
            // Break to drop the pipe and recreate it
            break;
          default:
            throw new IllegalStateException(
                MESSAGE_UNEXPECTED_PIPE_STATUS
                    + existedPipeMeta.getRuntimeMeta().getStatus().get().name());
        }
      }

      // Drop the pipe if
      // 1. the pipe with the same name but with different creation time has been created before
      // 2. the pipe with the same name and the same creation time has been dropped before, but the
      //  pipe task meta has not been cleaned up
      dropPipe(pipeName, existedPipeMeta.getStaticMeta().getCreationTime());
    }

    // Create pipe tasks and trigger create() method for each pipe task
    final Map<TConsensusGroupId, PipeTask> pipeTasks =
        new PipeBuilder(pipeMetaFromConfigNode).build();
    for (PipeTask pipeTask : pipeTasks.values()) {
      pipeTask.create();
    }
    pipeTaskManager.addPipeTasks(pipeMetaFromConfigNode.getStaticMeta(), pipeTasks);

    // No matter the pipe status from config node is RUNNING or STOPPED, we always set the status
    // of pipe meta to STOPPED when it is created. The STOPPED status should always be the initial
    // status of a pipe, which makes the status transition logic simpler.
    final AtomicReference<PipeStatus> pipeStatusFromConfigNode =
        pipeMetaFromConfigNode.getRuntimeMeta().getStatus();
    final boolean needToStartPipe = pipeStatusFromConfigNode.get() == PipeStatus.RUNNING;
    pipeStatusFromConfigNode.set(PipeStatus.STOPPED);

    pipeMetaKeeper.addPipeMeta(pipeName, pipeMetaFromConfigNode);

    // If the pipe status from config node is RUNNING, we will start the pipe later.
    return needToStartPipe;
  }

  private void dropPipe(String pipeName, long creationTime) {
    final PipeMeta existedPipeMeta = pipeMetaKeeper.getPipeMeta(pipeName);

    if (existedPipeMeta == null) {
      LOGGER.info(
          "Pipe {} (creation time = {}) has already been dropped or has not been created. "
              + "Skip dropping.",
          pipeName,
          creationTime);
      return;
    }
    if (existedPipeMeta.getStaticMeta().getCreationTime() != creationTime) {
      LOGGER.info(
          "Pipe {} (creation time = {}) has been created but does not match "
              + "the creation time ({}) in dropPipe request. Skip dropping.",
          pipeName,
          existedPipeMeta.getStaticMeta().getCreationTime(),
          creationTime);
      return;
    }

    // Mark pipe meta as dropped first. this will help us detect if the pipe meta has been dropped
    // but the pipe task meta has not been cleaned up (in case of failure when executing
    // dropPipeTaskByConsensusGroup).
    existedPipeMeta.getRuntimeMeta().getStatus().set(PipeStatus.DROPPED);

    // Drop pipe tasks and trigger drop() method for each pipe task
    final Map<TConsensusGroupId, PipeTask> pipeTasks =
        pipeTaskManager.removePipeTasks(existedPipeMeta.getStaticMeta());
    if (pipeTasks == null) {
      LOGGER.info(
          "Pipe {} (creation time = {}) has already been dropped or has not been created. "
              + "Skip dropping.",
          pipeName,
          creationTime);
      return;
    }
    for (PipeTask pipeTask : pipeTasks.values()) {
      pipeTask.drop();
    }

    // Remove pipe meta from pipe meta keeper
    pipeMetaKeeper.removePipeMeta(pipeName);
  }

  private void dropPipe(String pipeName) {
    final PipeMeta existedPipeMeta = pipeMetaKeeper.getPipeMeta(pipeName);

    if (existedPipeMeta == null) {
      LOGGER.info(
          "Pipe {} has already been dropped or has not been created. Skip dropping.", pipeName);
      return;
    }

    // Mark pipe meta as dropped first. this will help us detect if the pipe meta has been dropped
    // but the pipe task meta has not been cleaned up (in case of failure when executing
    // dropPipeTaskByConsensusGroup).
    existedPipeMeta.getRuntimeMeta().getStatus().set(PipeStatus.DROPPED);

    // Drop pipe tasks and trigger drop() method for each pipe task
    final Map<TConsensusGroupId, PipeTask> pipeTasks =
        pipeTaskManager.removePipeTasks(existedPipeMeta.getStaticMeta());
    if (pipeTasks == null) {
      LOGGER.info(
          "Pipe {} has already been dropped or has not been created. Skip dropping.", pipeName);
      return;
    }
    for (PipeTask pipeTask : pipeTasks.values()) {
      pipeTask.drop();
    }

    // Remove pipe meta from pipe meta keeper
    pipeMetaKeeper.removePipeMeta(pipeName);
  }

  private void startPipe(String pipeName, long creationTime) {
    final PipeMeta existedPipeMeta = pipeMetaKeeper.getPipeMeta(pipeName);

    if (existedPipeMeta == null) {
      LOGGER.info(
          "Pipe {} (creation time = {}) has already been dropped or has not been created. "
              + "Skip starting.",
          pipeName,
          creationTime);
      return;
    }
    if (existedPipeMeta.getStaticMeta().getCreationTime() != creationTime) {
      LOGGER.info(
          "Pipe {} (creation time = {}) has been created but does not match "
              + "the creation time ({}) in startPipe request. Skip starting.",
          pipeName,
          existedPipeMeta.getStaticMeta().getCreationTime(),
          creationTime);
      return;
    }

    final PipeStatus status = existedPipeMeta.getRuntimeMeta().getStatus().get();
    switch (status) {
      case STOPPED:
        if (LOGGER.isInfoEnabled()) {
          LOGGER.info(
              "Pipe {} (creation time = {}) has been created. Current status = {}. Starting.",
              pipeName,
              creationTime,
              status.name());
        }
        break;
      case RUNNING:
        if (LOGGER.isInfoEnabled()) {
          LOGGER.info(
              "Pipe {} (creation time = {}) has already been started. Current status = {}. "
                  + "Skip starting.",
              pipeName,
              creationTime,
              status.name());
        }
        return;
      case DROPPED:
        if (LOGGER.isInfoEnabled()) {
          LOGGER.info(
              "Pipe {} (creation time = {}) has already been dropped. Current status = {}. "
                  + "Skip starting.",
              pipeName,
              creationTime,
              status.name());
        }
        return;
      default:
        throw new IllegalStateException(
            MESSAGE_UNEXPECTED_PIPE_STATUS
                + existedPipeMeta.getRuntimeMeta().getStatus().get().name());
    }

    // Trigger start() method for each pipe task
    final Map<TConsensusGroupId, PipeTask> pipeTasks =
        pipeTaskManager.getPipeTasks(existedPipeMeta.getStaticMeta());
    if (pipeTasks == null) {
      LOGGER.info(
          "Pipe {} (creation time = {}) has already been dropped or has not been created. "
              + "Skip starting.",
          pipeName,
          creationTime);
      return;
    }
    for (PipeTask pipeTask : pipeTasks.values()) {
      pipeTask.start();
    }

    // Set pipe meta status to RUNNING
    existedPipeMeta.getRuntimeMeta().getStatus().set(PipeStatus.RUNNING);
    // Clear exception messages if started successfully
    existedPipeMeta
        .getRuntimeMeta()
        .getConsensusGroupId2TaskMetaMap()
        .values()
        .forEach(PipeTaskMeta::clearExceptionMessages);
  }

  private void stopPipe(String pipeName, long creationTime) {
    final PipeMeta existedPipeMeta = pipeMetaKeeper.getPipeMeta(pipeName);

    if (existedPipeMeta == null) {
      LOGGER.info(
          "Pipe {} (creation time = {}) has already been dropped or has not been created. "
              + "Skip stopping.",
          pipeName,
          creationTime);
      return;
    }
    if (existedPipeMeta.getStaticMeta().getCreationTime() != creationTime) {
      LOGGER.info(
          "Pipe {} (creation time = {}) has been created but does not match "
              + "the creation time ({}) in stopPipe request. Skip stopping.",
          pipeName,
          existedPipeMeta.getStaticMeta().getCreationTime(),
          creationTime);
      return;
    }

    final PipeStatus status = existedPipeMeta.getRuntimeMeta().getStatus().get();
    switch (status) {
      case STOPPED:
        if (LOGGER.isInfoEnabled()) {
          LOGGER.info(
              "Pipe {} (creation time = {}) has already been stopped. Current status = {}. "
                  + "Skip stopping.",
              pipeName,
              creationTime,
              status.name());
        }
        return;
      case RUNNING:
        if (LOGGER.isInfoEnabled()) {
          LOGGER.info(
              "Pipe {} (creation time = {}) has been started. Current status = {}. Stopping.",
              pipeName,
              creationTime,
              status.name());
        }
        break;
      case DROPPED:
        if (LOGGER.isInfoEnabled()) {
          LOGGER.info(
              "Pipe {} (creation time = {}) has already been dropped. Current status = {}. "
                  + "Skip stopping.",
              pipeName,
              creationTime,
              status.name());
        }
        return;
      default:
        throw new IllegalStateException(MESSAGE_UNEXPECTED_PIPE_STATUS + status.name());
    }

    // Trigger stop() method for each pipe task
    final Map<TConsensusGroupId, PipeTask> pipeTasks =
        pipeTaskManager.getPipeTasks(existedPipeMeta.getStaticMeta());
    if (pipeTasks == null) {
      LOGGER.info(
          "Pipe {} (creation time = {}) has already been dropped or has not been created. "
              + "Skip stopping.",
          pipeName,
          creationTime);
      return;
    }
    for (PipeTask pipeTask : pipeTasks.values()) {
      pipeTask.stop();
    }

    // Set pipe meta status to STOPPED
    existedPipeMeta.getRuntimeMeta().getStatus().set(PipeStatus.STOPPED);
  }

  ///////////////////////// Manage by dataRegionGroupId /////////////////////////

  private void createPipeTask(
      TConsensusGroupId consensusGroupId,
      PipeStaticMeta pipeStaticMeta,
      PipeTaskMeta pipeTaskMeta) {
    if (pipeTaskMeta.getLeaderDataNodeId() == CONFIG.getDataNodeId()) {
      final PipeTask pipeTask =
          new PipeTaskBuilder(pipeStaticMeta, consensusGroupId, pipeTaskMeta).build();
      pipeTask.create();
      pipeTaskManager.addPipeTask(pipeStaticMeta, consensusGroupId, pipeTask);
    }
    pipeMetaKeeper
        .getPipeMeta(pipeStaticMeta.getPipeName())
        .getRuntimeMeta()
        .getConsensusGroupId2TaskMetaMap()
        .put(consensusGroupId, pipeTaskMeta);
  }

  private void dropPipeTask(TConsensusGroupId dataRegionGroupId, PipeStaticMeta pipeStaticMeta) {
    pipeMetaKeeper
        .getPipeMeta(pipeStaticMeta.getPipeName())
        .getRuntimeMeta()
        .getConsensusGroupId2TaskMetaMap()
        .remove(dataRegionGroupId);
    final PipeTask pipeTask = pipeTaskManager.removePipeTask(pipeStaticMeta, dataRegionGroupId);
    if (pipeTask != null) {
      pipeTask.drop();
    }
  }

  private void startPipeTask(TConsensusGroupId dataRegionGroupId, PipeStaticMeta pipeStaticMeta) {
    final PipeTask pipeTask = pipeTaskManager.getPipeTask(pipeStaticMeta, dataRegionGroupId);
    if (pipeTask != null) {
      pipeTask.start();
    }
  }

  ///////////////////////// Heartbeat /////////////////////////

  public synchronized void collectPipeMetaList(THeartbeatReq req, THeartbeatResp resp)
      throws TException {
    // Do nothing if data node is removing or removed, or request does not need pipe meta list
    if (PipeAgent.runtime().isShutdown() || !req.isNeedPipeMetaList()) {
      return;
    }

    final List<ByteBuffer> pipeMetaBinaryList = new ArrayList<>();
    try {
      for (final PipeMeta pipeMeta : pipeMetaKeeper.getPipeMetaList()) {
        pipeMetaBinaryList.add(pipeMeta.serialize());
        LOGGER.info("Reporting pipe meta: {}", pipeMeta);
      }
    } catch (IOException e) {
      throw new TException(e);
    }
    resp.setPipeMetaList(pipeMetaBinaryList);
  }

  public synchronized void collectPipeMetaList(TPipeHeartbeatReq req, TPipeHeartbeatResp resp)
      throws TException {
    // Do nothing if data node is removing or removed, or request does not need pipe meta list
    if (PipeAgent.runtime().isShutdown()) {
      return;
    }
    LOGGER.info("Received pipe heartbeat request {} from config node.", req.heartbeatId);

    final List<ByteBuffer> pipeMetaBinaryList = new ArrayList<>();
    try {
      for (final PipeMeta pipeMeta : pipeMetaKeeper.getPipeMetaList()) {
        pipeMetaBinaryList.add(pipeMeta.serialize());
        LOGGER.info("Reporting pipe meta: {}", pipeMeta);
      }
    } catch (IOException e) {
      throw new TException(e);
    }
    resp.setPipeMetaList(pipeMetaBinaryList);
  }
}<|MERGE_RESOLUTION|>--- conflicted
+++ resolved
@@ -87,14 +87,9 @@
 
   ////////////////////////// Pipe Task Management Entry //////////////////////////
 
-<<<<<<< HEAD
   public synchronized List<TPushPipeMetaRespExceptionMessage> handlePipeMetaChanges(
       List<PipeMeta> pipeMetaListFromConfigNode) {
     // do nothing if data node is removing or removed
-=======
-  public synchronized void handlePipeMetaChanges(List<PipeMeta> pipeMetaListFromConfigNode) {
-    // Do nothing if data node is removing or removed
->>>>>>> 13b28dda
     if (PipeAgent.runtime().isShutdown()) {
       return Collections.emptyList();
     }
@@ -324,7 +319,7 @@
                   creationTime,
                   status.name());
             }
-            // Break to drop the pipe and recreate it
+            // break to drop the pipe and recreate it
             break;
           default:
             throw new IllegalStateException(
@@ -333,7 +328,7 @@
         }
       }
 
-      // Drop the pipe if
+      // drop the pipe if
       // 1. the pipe with the same name but with different creation time has been created before
       // 2. the pipe with the same name and the same creation time has been dropped before, but the
       //  pipe task meta has not been cleaned up
@@ -383,12 +378,12 @@
       return;
     }
 
-    // Mark pipe meta as dropped first. this will help us detect if the pipe meta has been dropped
+    // mark pipe meta as dropped first. this will help us detect if the pipe meta has been dropped
     // but the pipe task meta has not been cleaned up (in case of failure when executing
     // dropPipeTaskByConsensusGroup).
     existedPipeMeta.getRuntimeMeta().getStatus().set(PipeStatus.DROPPED);
 
-    // Drop pipe tasks and trigger drop() method for each pipe task
+    // drop pipe tasks and trigger drop() method for each pipe task
     final Map<TConsensusGroupId, PipeTask> pipeTasks =
         pipeTaskManager.removePipeTasks(existedPipeMeta.getStaticMeta());
     if (pipeTasks == null) {
@@ -495,7 +490,7 @@
                 + existedPipeMeta.getRuntimeMeta().getStatus().get().name());
     }
 
-    // Trigger start() method for each pipe task
+    // trigger start() method for each pipe task
     final Map<TConsensusGroupId, PipeTask> pipeTasks =
         pipeTaskManager.getPipeTasks(existedPipeMeta.getStaticMeta());
     if (pipeTasks == null) {
@@ -510,12 +505,12 @@
       pipeTask.start();
     }
 
-    // Set pipe meta status to RUNNING
+    // set pipe meta status to RUNNING
     existedPipeMeta.getRuntimeMeta().getStatus().set(PipeStatus.RUNNING);
-    // Clear exception messages if started successfully
+    // clear exception messages if started successfully
     existedPipeMeta
         .getRuntimeMeta()
-        .getConsensusGroupId2TaskMetaMap()
+        .getConsensusGroupIdToTaskMetaMap()
         .values()
         .forEach(PipeTaskMeta::clearExceptionMessages);
   }
@@ -610,7 +605,7 @@
     pipeMetaKeeper
         .getPipeMeta(pipeStaticMeta.getPipeName())
         .getRuntimeMeta()
-        .getConsensusGroupId2TaskMetaMap()
+        .getConsensusGroupIdToTaskMetaMap()
         .put(consensusGroupId, pipeTaskMeta);
   }
 
@@ -618,7 +613,7 @@
     pipeMetaKeeper
         .getPipeMeta(pipeStaticMeta.getPipeName())
         .getRuntimeMeta()
-        .getConsensusGroupId2TaskMetaMap()
+        .getConsensusGroupIdToTaskMetaMap()
         .remove(dataRegionGroupId);
     final PipeTask pipeTask = pipeTaskManager.removePipeTask(pipeStaticMeta, dataRegionGroupId);
     if (pipeTask != null) {
@@ -637,7 +632,7 @@
 
   public synchronized void collectPipeMetaList(THeartbeatReq req, THeartbeatResp resp)
       throws TException {
-    // Do nothing if data node is removing or removed, or request does not need pipe meta list
+    // do nothing if data node is removing or removed, or request does not need pipe meta list
     if (PipeAgent.runtime().isShutdown() || !req.isNeedPipeMetaList()) {
       return;
     }
@@ -656,7 +651,7 @@
 
   public synchronized void collectPipeMetaList(TPipeHeartbeatReq req, TPipeHeartbeatResp resp)
       throws TException {
-    // Do nothing if data node is removing or removed, or request does not need pipe meta list
+    // do nothing if data node is removing or removed, or request does not need pipe meta list
     if (PipeAgent.runtime().isShutdown()) {
       return;
     }
