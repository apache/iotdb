/*
 * Licensed to the Apache Software Foundation (ASF) under one
 * or more contributor license agreements.  See the NOTICE file
 * distributed with this work for additional information
 * regarding copyright ownership.  The ASF licenses this file
 * to you under the Apache License, Version 2.0 (the
 * "License"); you may not use this file except in compliance
 * with the License.  You may obtain a copy of the License at
 *
 *     http://www.apache.org/licenses/LICENSE-2.0
 *
 * Unless required by applicable law or agreed to in writing,
 * software distributed under the License is distributed on an
 * "AS IS" BASIS, WITHOUT WARRANTIES OR CONDITIONS OF ANY
 * KIND, either express or implied.  See the License for the
 * specific language governing permissions and limitations
 * under the License.
 */

package org.apache.iotdb.db.pipe.agent.task;

import org.apache.iotdb.common.rpc.thrift.TConsensusGroupId;
import org.apache.iotdb.commons.pipe.task.meta.PipeMeta;
import org.apache.iotdb.commons.pipe.task.meta.PipeMetaKeeper;
import org.apache.iotdb.commons.pipe.task.meta.PipeRuntimeMeta;
import org.apache.iotdb.commons.pipe.task.meta.PipeStaticMeta;
import org.apache.iotdb.commons.pipe.task.meta.PipeStatus;
import org.apache.iotdb.commons.pipe.task.meta.PipeTaskMeta;
import org.apache.iotdb.db.conf.IoTDBConfig;
import org.apache.iotdb.db.conf.IoTDBDescriptor;
import org.apache.iotdb.db.pipe.agent.PipeAgent;
import org.apache.iotdb.db.pipe.task.PipeBuilder;
import org.apache.iotdb.db.pipe.task.PipeTask;
import org.apache.iotdb.db.pipe.task.PipeTaskBuilder;
import org.apache.iotdb.db.pipe.task.PipeTaskManager;
import org.apache.iotdb.mpp.rpc.thrift.THeartbeatReq;
import org.apache.iotdb.mpp.rpc.thrift.THeartbeatResp;
import org.apache.iotdb.mpp.rpc.thrift.TPipeHeartbeatReq;
import org.apache.iotdb.mpp.rpc.thrift.TPipeHeartbeatResp;
import org.apache.iotdb.mpp.rpc.thrift.TPushPipeMetaRespExceptionMessage;

import org.apache.thrift.TException;
import org.slf4j.Logger;
import org.slf4j.LoggerFactory;

import javax.validation.constraints.NotNull;

import java.io.IOException;
import java.nio.ByteBuffer;
import java.util.ArrayList;
import java.util.Collections;
import java.util.List;
import java.util.Map;
import java.util.Objects;
import java.util.Set;
import java.util.concurrent.atomic.AtomicReference;
import java.util.stream.Collectors;

/**
 * State transition diagram of a pipe task:
 *
 * <p><code>
 * |----------------|                     |---------| --> start pipe --> |---------|                   |---------|
 * | initial status | --> create pipe --> | STOPPED |                    | RUNNING | --> drop pipe --> | DROPPED |
 * |----------------|                     |---------| <-- stop  pipe <-- |---------|                   |---------|
 *                                             |                                                            |
 *                                             | ----------------------> drop pipe -----------------------> |
 * </code>
 *
 * <p>Other transitions are not allowed, will be ignored when received in the pipe task agent.
 */
public class PipeTaskAgent {

  private static final Logger LOGGER = LoggerFactory.getLogger(PipeTaskAgent.class);
  private static final IoTDBConfig CONFIG = IoTDBDescriptor.getInstance().getConfig();

  private static final String MESSAGE_UNKNOWN_PIPE_STATUS = "Unknown pipe status %s for pipe %s";
  private static final String MESSAGE_UNEXPECTED_PIPE_STATUS = "Unexpected pipe status %s: ";

  private final PipeMetaKeeper pipeMetaKeeper;
  private final PipeTaskManager pipeTaskManager;

  public PipeTaskAgent() {
    pipeMetaKeeper = new PipeMetaKeeper();
    pipeTaskManager = new PipeTaskManager();
  }

  ////////////////////////// PipeMeta Lock Control //////////////////////////

  private void acquireReadLock() {
    pipeMetaKeeper.acquireReadLock();
  }

  private void releaseReadLock() {
    pipeMetaKeeper.releaseReadLock();
  }

  private void acquireWriteLock() {
    pipeMetaKeeper.acquireWriteLock();
  }

  private void releaseWriteLock() {
    pipeMetaKeeper.releaseWriteLock();
  }

  ////////////////////////// Pipe Task Management Entry //////////////////////////

  public synchronized List<TPushPipeMetaRespExceptionMessage> handlePipeMetaChanges(
      List<PipeMeta> pipeMetaListFromConfigNode) {
    // Do nothing if data node is removing or removed
    if (PipeAgent.runtime().isShutdown()) {
      return Collections.emptyList();
    }

<<<<<<< HEAD
    final List<Exception> exceptions = new ArrayList<>();
    acquireWriteLock();
=======
    final List<TPushPipeMetaRespExceptionMessage> exceptionMessages = new ArrayList<>();
>>>>>>> 812d6dfc

    // Iterate through pipe meta list from config node, check if pipe meta exists on data node
    // or has changed
    for (final PipeMeta metaFromConfigNode : pipeMetaListFromConfigNode) {
      final String pipeName = metaFromConfigNode.getStaticMeta().getPipeName();

      try {
        final PipeMeta metaOnDataNode = pipeMetaKeeper.getPipeMeta(pipeName);

        // If pipe meta does not exist on data node, create a new pipe
        if (metaOnDataNode == null) {
          if (createPipe(metaFromConfigNode)) {
            // If the status recorded in config node is RUNNING, start the pipe
            startPipe(pipeName, metaFromConfigNode.getStaticMeta().getCreationTime());
          }
          // If the status recorded in config node is STOPPED or DROPPED, do nothing
          continue;
        }

        // If pipe meta exists on data node, check if it has changed
        final PipeStaticMeta staticMetaOnDataNode = metaOnDataNode.getStaticMeta();
        final PipeStaticMeta staticMetaFromConfigNode = metaFromConfigNode.getStaticMeta();

        // First check if pipe static meta has changed, if so, drop the pipe and create a new one
        if (!staticMetaOnDataNode.equals(staticMetaFromConfigNode)) {
          dropPipe(pipeName);
          if (createPipe(metaFromConfigNode)) {
            startPipe(pipeName, metaFromConfigNode.getStaticMeta().getCreationTime());
          }
          // If the status is STOPPED or DROPPED, do nothing
          continue;
        }

        // Then check if pipe runtime meta has changed, if so, update the pipe
        final PipeRuntimeMeta runtimeMetaOnDataNode = metaOnDataNode.getRuntimeMeta();
        final PipeRuntimeMeta runtimeMetaFromConfigNode = metaFromConfigNode.getRuntimeMeta();
        handlePipeRuntimeMetaChanges(
            staticMetaFromConfigNode, runtimeMetaFromConfigNode, runtimeMetaOnDataNode);
      } catch (Exception e) {
        final String errorMessage =
            String.format(
                "Failed to handle pipe meta changes for %s, because %s", pipeName, e.getMessage());
        LOGGER.warn("Failed to handle pipe meta changes for {}", pipeName, e);
        exceptionMessages.add(
            new TPushPipeMetaRespExceptionMessage(
                pipeName, errorMessage, System.currentTimeMillis()));
      }
    }

    // Check if there are pipes on data node that do not exist on config node, if so, drop them
    final Set<String> pipeNamesFromConfigNode =
        pipeMetaListFromConfigNode.stream()
            .map(meta -> meta.getStaticMeta().getPipeName())
            .collect(Collectors.toSet());
    for (final PipeMeta metaOnDataNode : pipeMetaKeeper.getPipeMetaList()) {
      final String pipeName = metaOnDataNode.getStaticMeta().getPipeName();

      try {
        if (!pipeNamesFromConfigNode.contains(pipeName)) {
          dropPipe(metaOnDataNode.getStaticMeta().getPipeName());
        }
      } catch (Exception e) {
        // Do not record the error messages for the pipes don't exist on ConfigNode.
        LOGGER.warn("Failed to handle pipe meta changes for {}", pipeName, e);
      }
    }

<<<<<<< HEAD
    releaseWriteLock();
    if (!exceptions.isEmpty()) {
      throw new PipeException(
          String.format(
              "Failed to handle pipe meta changes on data node, because: %s", exceptions));
    }
=======
    return exceptionMessages;
>>>>>>> 812d6dfc
  }

  private void handlePipeRuntimeMetaChanges(
      @NotNull PipeStaticMeta pipeStaticMeta,
      @NotNull PipeRuntimeMeta runtimeMetaFromConfigNode,
      @NotNull PipeRuntimeMeta runtimeMetaOnDataNode) {
    // 1. Handle data region group leader changed first
    final Map<TConsensusGroupId, PipeTaskMeta> consensusGroupIdToTaskMetaMapFromConfigNode =
        runtimeMetaFromConfigNode.getConsensusGroupId2TaskMetaMap();
    final Map<TConsensusGroupId, PipeTaskMeta> consensusGroupIdToTaskMetaMapOnDataNode =
        runtimeMetaOnDataNode.getConsensusGroupId2TaskMetaMap();

    // 1.1 Iterate over all consensus group ids in config node's pipe runtime meta, decide if we
    // need to drop and create a new task for each consensus group id
    for (final Map.Entry<TConsensusGroupId, PipeTaskMeta> entryFromConfigNode :
        consensusGroupIdToTaskMetaMapFromConfigNode.entrySet()) {
      final TConsensusGroupId consensusGroupIdFromConfigNode = entryFromConfigNode.getKey();

      final PipeTaskMeta taskMetaFromConfigNode = entryFromConfigNode.getValue();
      final PipeTaskMeta taskMetaOnDataNode =
          consensusGroupIdToTaskMetaMapOnDataNode.get(consensusGroupIdFromConfigNode);

      // If task meta does not exist on data node, create a new task
      if (taskMetaOnDataNode == null) {
        createPipeTask(consensusGroupIdFromConfigNode, pipeStaticMeta, taskMetaFromConfigNode);
        // We keep the new created task's status consistent with the status recorded in data node's
        // pipe runtime meta. please note that the status recorded in data node's pipe runtime meta
        // is not reliable, but we will have a check later to make sure the status is correct.
        if (runtimeMetaOnDataNode.getStatus().get() == PipeStatus.RUNNING) {
          startPipeTask(consensusGroupIdFromConfigNode, pipeStaticMeta);
        }
        continue;
      }

      // If task meta exists on data node, check if it has changed
      final int dataNodeIdFromConfigNode = taskMetaFromConfigNode.getLeaderDataNodeId();
      final int dataNodeIdOnDataNode = taskMetaOnDataNode.getLeaderDataNodeId();

      if (dataNodeIdFromConfigNode != dataNodeIdOnDataNode) {
        dropPipeTask(consensusGroupIdFromConfigNode, pipeStaticMeta);
        createPipeTask(consensusGroupIdFromConfigNode, pipeStaticMeta, taskMetaFromConfigNode);
        // We keep the new created task's status consistent with the status recorded in data node's
        // pipe runtime meta. please note that the status recorded in data node's pipe runtime meta
        // is not reliable, but we will have a check later to make sure the status is correct.
        if (runtimeMetaOnDataNode.getStatus().get() == PipeStatus.RUNNING) {
          startPipeTask(consensusGroupIdFromConfigNode, pipeStaticMeta);
        }
      }
    }

    // 1.2 Iterate over all consensus group ids on data node's pipe runtime meta, decide if we need
    // to drop any task. we do not need to create any new task here because we have already done
    // that in 1.1.
    for (final Map.Entry<TConsensusGroupId, PipeTaskMeta> entryOnDataNode :
        consensusGroupIdToTaskMetaMapOnDataNode.entrySet()) {
      final TConsensusGroupId consensusGroupIdOnDataNode = entryOnDataNode.getKey();
      final PipeTaskMeta taskMetaFromConfigNode =
          consensusGroupIdToTaskMetaMapFromConfigNode.get(consensusGroupIdOnDataNode);
      if (taskMetaFromConfigNode == null) {
        dropPipeTask(consensusGroupIdOnDataNode, pipeStaticMeta);
      }
    }

    // 2. Handle pipe runtime meta status changes
    final PipeStatus statusFromConfigNode = runtimeMetaFromConfigNode.getStatus().get();
    final PipeStatus statusOnDataNode = runtimeMetaOnDataNode.getStatus().get();
    if (statusFromConfigNode == statusOnDataNode) {
      return;
    }

    switch (statusFromConfigNode) {
      case RUNNING:
        if (Objects.requireNonNull(statusOnDataNode) == PipeStatus.STOPPED) {
          startPipe(pipeStaticMeta.getPipeName(), pipeStaticMeta.getCreationTime());
        } else {
          throw new IllegalStateException(
              String.format(
                  MESSAGE_UNKNOWN_PIPE_STATUS, statusOnDataNode, pipeStaticMeta.getPipeName()));
        }
        break;
      case STOPPED:
        if (Objects.requireNonNull(statusOnDataNode) == PipeStatus.RUNNING) {
          stopPipe(pipeStaticMeta.getPipeName(), pipeStaticMeta.getCreationTime());
        } else {
          throw new IllegalStateException(
              String.format(
                  MESSAGE_UNKNOWN_PIPE_STATUS, statusOnDataNode, pipeStaticMeta.getPipeName()));
        }
        break;
      case DROPPED:
        // This should not happen, but we still handle it here
        dropPipe(pipeStaticMeta.getPipeName(), pipeStaticMeta.getCreationTime());
        break;
      default:
        throw new IllegalStateException(
            String.format(
                MESSAGE_UNKNOWN_PIPE_STATUS, statusFromConfigNode, pipeStaticMeta.getPipeName()));
    }
  }

  public synchronized void dropAllPipeTasks() {
    acquireWriteLock();
    for (final PipeMeta pipeMeta : pipeMetaKeeper.getPipeMetaList()) {
      try {
        dropPipe(
            pipeMeta.getStaticMeta().getPipeName(), pipeMeta.getStaticMeta().getCreationTime());
      } catch (final Exception e) {
        LOGGER.warn(
            "Failed to drop pipe {} with creation time {}",
            pipeMeta.getStaticMeta().getPipeName(),
            pipeMeta.getStaticMeta().getCreationTime(),
            e);
      }
    }
    releaseWriteLock();
  }

  ////////////////////////// Manage by Pipe Name //////////////////////////

  /**
   * Create a new pipe. If the pipe already exists, do nothing and return false. Otherwise, create
   * the pipe and return true.
   *
   * @param pipeMetaFromConfigNode pipe meta from config node
   * @return true if the pipe is created successfully and should be started, false if the pipe
   *     already exists or is created but should not be started
   * @throws IllegalStateException if the status is illegal
   */
  private boolean createPipe(PipeMeta pipeMetaFromConfigNode) {
    final String pipeName = pipeMetaFromConfigNode.getStaticMeta().getPipeName();
    final long creationTime = pipeMetaFromConfigNode.getStaticMeta().getCreationTime();

    final PipeMeta existedPipeMeta = pipeMetaKeeper.getPipeMeta(pipeName);
    if (existedPipeMeta != null) {
      if (existedPipeMeta.getStaticMeta().getCreationTime() == creationTime) {
        final PipeStatus status = existedPipeMeta.getRuntimeMeta().getStatus().get();
        switch (status) {
          case STOPPED:
          case RUNNING:
            if (LOGGER.isInfoEnabled()) {
              LOGGER.info(
                  "Pipe {} (creation time = {}) has already been created. "
                      + "Current status = {}. Skip creating.",
                  pipeName,
                  creationTime,
                  status.name());
            }
            return false;
          case DROPPED:
            if (LOGGER.isInfoEnabled()) {
              LOGGER.info(
                  "Pipe {} (creation time = {}) has already been dropped, "
                      + "but the pipe task meta has not been cleaned up. "
                      + "Current status = {}. Try dropping the pipe and recreating it.",
                  pipeName,
                  creationTime,
                  status.name());
            }
            // Break to drop the pipe and recreate it
            break;
          default:
            throw new IllegalStateException(
                MESSAGE_UNEXPECTED_PIPE_STATUS
                    + existedPipeMeta.getRuntimeMeta().getStatus().get().name());
        }
      }

      // Drop the pipe if
      // 1. The pipe with the same name but with different creation time has been created before
      // 2. The pipe with the same name and the same creation time has been dropped before, but the
      //  pipe task meta has not been cleaned up
      dropPipe(pipeName, existedPipeMeta.getStaticMeta().getCreationTime());
    }

    // Create pipe tasks and trigger create() method for each pipe task
    final Map<TConsensusGroupId, PipeTask> pipeTasks =
        new PipeBuilder(pipeMetaFromConfigNode).build();
    for (PipeTask pipeTask : pipeTasks.values()) {
      pipeTask.create();
    }
    pipeTaskManager.addPipeTasks(pipeMetaFromConfigNode.getStaticMeta(), pipeTasks);

    // No matter the pipe status from config node is RUNNING or STOPPED, we always set the status
    // of pipe meta to STOPPED when it is created. The STOPPED status should always be the initial
    // status of a pipe, which makes the status transition logic simpler.
    final AtomicReference<PipeStatus> pipeStatusFromConfigNode =
        pipeMetaFromConfigNode.getRuntimeMeta().getStatus();
    final boolean needToStartPipe = pipeStatusFromConfigNode.get() == PipeStatus.RUNNING;
    pipeStatusFromConfigNode.set(PipeStatus.STOPPED);

    pipeMetaKeeper.addPipeMeta(pipeName, pipeMetaFromConfigNode);

    // If the pipe status from config node is RUNNING, we will start the pipe later.
    return needToStartPipe;
  }

  private void dropPipe(String pipeName, long creationTime) {
    final PipeMeta existedPipeMeta = pipeMetaKeeper.getPipeMeta(pipeName);

    if (existedPipeMeta == null) {
      LOGGER.info(
          "Pipe {} (creation time = {}) has already been dropped or has not been created. "
              + "Skip dropping.",
          pipeName,
          creationTime);
      return;
    }
    if (existedPipeMeta.getStaticMeta().getCreationTime() != creationTime) {
      LOGGER.info(
          "Pipe {} (creation time = {}) has been created but does not match "
              + "the creation time ({}) in dropPipe request. Skip dropping.",
          pipeName,
          existedPipeMeta.getStaticMeta().getCreationTime(),
          creationTime);
      return;
    }

    // Mark pipe meta as dropped first. This will help us detect if the pipe meta has been dropped
    // but the pipe task meta has not been cleaned up (in case of failure when executing
    // dropPipeTaskByConsensusGroup).
    existedPipeMeta.getRuntimeMeta().getStatus().set(PipeStatus.DROPPED);

    // Drop pipe tasks and trigger drop() method for each pipe task
    final Map<TConsensusGroupId, PipeTask> pipeTasks =
        pipeTaskManager.removePipeTasks(existedPipeMeta.getStaticMeta());
    if (pipeTasks == null) {
      LOGGER.info(
          "Pipe {} (creation time = {}) has already been dropped or has not been created. "
              + "Skip dropping.",
          pipeName,
          creationTime);
      return;
    }
    for (PipeTask pipeTask : pipeTasks.values()) {
      pipeTask.drop();
    }

    // Remove pipe meta from pipe meta keeper
    pipeMetaKeeper.removePipeMeta(pipeName);
  }

  private void dropPipe(String pipeName) {
    final PipeMeta existedPipeMeta = pipeMetaKeeper.getPipeMeta(pipeName);

    if (existedPipeMeta == null) {
      LOGGER.info(
          "Pipe {} has already been dropped or has not been created. Skip dropping.", pipeName);
      return;
    }

    // Mark pipe meta as dropped first. This will help us detect if the pipe meta has been dropped
    // but the pipe task meta has not been cleaned up (in case of failure when executing
    // dropPipeTaskByConsensusGroup).
    existedPipeMeta.getRuntimeMeta().getStatus().set(PipeStatus.DROPPED);

    // Drop pipe tasks and trigger drop() method for each pipe task
    final Map<TConsensusGroupId, PipeTask> pipeTasks =
        pipeTaskManager.removePipeTasks(existedPipeMeta.getStaticMeta());
    if (pipeTasks == null) {
      LOGGER.info(
          "Pipe {} has already been dropped or has not been created. Skip dropping.", pipeName);
      return;
    }
    for (PipeTask pipeTask : pipeTasks.values()) {
      pipeTask.drop();
    }

    // Remove pipe meta from pipe meta keeper
    pipeMetaKeeper.removePipeMeta(pipeName);
  }

  private void startPipe(String pipeName, long creationTime) {
    final PipeMeta existedPipeMeta = pipeMetaKeeper.getPipeMeta(pipeName);

    if (existedPipeMeta == null) {
      LOGGER.info(
          "Pipe {} (creation time = {}) has already been dropped or has not been created. "
              + "Skip starting.",
          pipeName,
          creationTime);
      return;
    }
    if (existedPipeMeta.getStaticMeta().getCreationTime() != creationTime) {
      LOGGER.info(
          "Pipe {} (creation time = {}) has been created but does not match "
              + "the creation time ({}) in startPipe request. Skip starting.",
          pipeName,
          existedPipeMeta.getStaticMeta().getCreationTime(),
          creationTime);
      return;
    }

    final PipeStatus status = existedPipeMeta.getRuntimeMeta().getStatus().get();
    switch (status) {
      case STOPPED:
        if (LOGGER.isInfoEnabled()) {
          LOGGER.info(
              "Pipe {} (creation time = {}) has been created. Current status = {}. Starting.",
              pipeName,
              creationTime,
              status.name());
        }
        break;
      case RUNNING:
        if (LOGGER.isInfoEnabled()) {
          LOGGER.info(
              "Pipe {} (creation time = {}) has already been started. Current status = {}. "
                  + "Skip starting.",
              pipeName,
              creationTime,
              status.name());
        }
        return;
      case DROPPED:
        if (LOGGER.isInfoEnabled()) {
          LOGGER.info(
              "Pipe {} (creation time = {}) has already been dropped. Current status = {}. "
                  + "Skip starting.",
              pipeName,
              creationTime,
              status.name());
        }
        return;
      default:
        throw new IllegalStateException(
            MESSAGE_UNEXPECTED_PIPE_STATUS
                + existedPipeMeta.getRuntimeMeta().getStatus().get().name());
    }

    // Trigger start() method for each pipe task
    final Map<TConsensusGroupId, PipeTask> pipeTasks =
        pipeTaskManager.getPipeTasks(existedPipeMeta.getStaticMeta());
    if (pipeTasks == null) {
      LOGGER.info(
          "Pipe {} (creation time = {}) has already been dropped or has not been created. "
              + "Skip starting.",
          pipeName,
          creationTime);
      return;
    }
    for (PipeTask pipeTask : pipeTasks.values()) {
      pipeTask.start();
    }

    // Set pipe meta status to RUNNING
    existedPipeMeta.getRuntimeMeta().getStatus().set(PipeStatus.RUNNING);
    // Clear exception messages if started successfully
    existedPipeMeta
        .getRuntimeMeta()
        .getConsensusGroupId2TaskMetaMap()
        .values()
        .forEach(PipeTaskMeta::clearExceptionMessages);
  }

  private void stopPipe(String pipeName, long creationTime) {
    final PipeMeta existedPipeMeta = pipeMetaKeeper.getPipeMeta(pipeName);

    if (existedPipeMeta == null) {
      LOGGER.info(
          "Pipe {} (creation time = {}) has already been dropped or has not been created. "
              + "Skip stopping.",
          pipeName,
          creationTime);
      return;
    }
    if (existedPipeMeta.getStaticMeta().getCreationTime() != creationTime) {
      LOGGER.info(
          "Pipe {} (creation time = {}) has been created but does not match "
              + "the creation time ({}) in stopPipe request. Skip stopping.",
          pipeName,
          existedPipeMeta.getStaticMeta().getCreationTime(),
          creationTime);
      return;
    }

    final PipeStatus status = existedPipeMeta.getRuntimeMeta().getStatus().get();
    switch (status) {
      case STOPPED:
        if (LOGGER.isInfoEnabled()) {
          LOGGER.info(
              "Pipe {} (creation time = {}) has already been stopped. Current status = {}. "
                  + "Skip stopping.",
              pipeName,
              creationTime,
              status.name());
        }
        return;
      case RUNNING:
        if (LOGGER.isInfoEnabled()) {
          LOGGER.info(
              "Pipe {} (creation time = {}) has been started. Current status = {}. Stopping.",
              pipeName,
              creationTime,
              status.name());
        }
        break;
      case DROPPED:
        if (LOGGER.isInfoEnabled()) {
          LOGGER.info(
              "Pipe {} (creation time = {}) has already been dropped. Current status = {}. "
                  + "Skip stopping.",
              pipeName,
              creationTime,
              status.name());
        }
        return;
      default:
        throw new IllegalStateException(MESSAGE_UNEXPECTED_PIPE_STATUS + status.name());
    }

    // Trigger stop() method for each pipe task
    final Map<TConsensusGroupId, PipeTask> pipeTasks =
        pipeTaskManager.getPipeTasks(existedPipeMeta.getStaticMeta());
    if (pipeTasks == null) {
      LOGGER.info(
          "Pipe {} (creation time = {}) has already been dropped or has not been created. "
              + "Skip stopping.",
          pipeName,
          creationTime);
      return;
    }
    for (PipeTask pipeTask : pipeTasks.values()) {
      pipeTask.stop();
    }

    // Set pipe meta status to STOPPED
    existedPipeMeta.getRuntimeMeta().getStatus().set(PipeStatus.STOPPED);
  }

  ///////////////////////// Manage by dataRegionGroupId /////////////////////////

  private void createPipeTask(
      TConsensusGroupId consensusGroupId,
      PipeStaticMeta pipeStaticMeta,
      PipeTaskMeta pipeTaskMeta) {
    if (pipeTaskMeta.getLeaderDataNodeId() == CONFIG.getDataNodeId()) {
      final PipeTask pipeTask =
          new PipeTaskBuilder(pipeStaticMeta, consensusGroupId, pipeTaskMeta).build();
      pipeTask.create();
      pipeTaskManager.addPipeTask(pipeStaticMeta, consensusGroupId, pipeTask);
    }
    pipeMetaKeeper
        .getPipeMeta(pipeStaticMeta.getPipeName())
        .getRuntimeMeta()
        .getConsensusGroupId2TaskMetaMap()
        .put(consensusGroupId, pipeTaskMeta);
  }

  private void dropPipeTask(TConsensusGroupId dataRegionGroupId, PipeStaticMeta pipeStaticMeta) {
    pipeMetaKeeper
        .getPipeMeta(pipeStaticMeta.getPipeName())
        .getRuntimeMeta()
        .getConsensusGroupId2TaskMetaMap()
        .remove(dataRegionGroupId);
    final PipeTask pipeTask = pipeTaskManager.removePipeTask(pipeStaticMeta, dataRegionGroupId);
    if (pipeTask != null) {
      pipeTask.drop();
    }
  }

  private void startPipeTask(TConsensusGroupId dataRegionGroupId, PipeStaticMeta pipeStaticMeta) {
    final PipeTask pipeTask = pipeTaskManager.getPipeTask(pipeStaticMeta, dataRegionGroupId);
    if (pipeTask != null) {
      pipeTask.start();
    }
  }

  ///////////////////////// Heartbeat /////////////////////////

  public synchronized void collectPipeMetaList(THeartbeatReq req, THeartbeatResp resp)
      throws TException {
    // Do nothing if data node is removing or removed, or request does not need pipe meta list
    if (PipeAgent.runtime().isShutdown() || !req.isNeedPipeMetaList()) {
      return;
    }

    final List<ByteBuffer> pipeMetaBinaryList = new ArrayList<>();
    try {
      acquireReadLock();
      for (final PipeMeta pipeMeta : pipeMetaKeeper.getPipeMetaList()) {
        pipeMetaBinaryList.add(pipeMeta.serialize());
        LOGGER.info("Reporting pipe meta: {}", pipeMeta);
      }
    } catch (IOException e) {
      throw new TException(e);
    } finally {
      releaseReadLock();
    }
    resp.setPipeMetaList(pipeMetaBinaryList);
  }

  public synchronized void collectPipeMetaList(TPipeHeartbeatReq req, TPipeHeartbeatResp resp)
      throws TException {
    // Do nothing if data node is removing or removed, or request does not need pipe meta list
    if (PipeAgent.runtime().isShutdown()) {
      return;
    }
    LOGGER.info("Received pipe heartbeat request {} from config node.", req.heartbeatId);

    final List<ByteBuffer> pipeMetaBinaryList = new ArrayList<>();
    try {
      acquireReadLock();
      for (final PipeMeta pipeMeta : pipeMetaKeeper.getPipeMetaList()) {
        pipeMetaBinaryList.add(pipeMeta.serialize());
        LOGGER.info("Reporting pipe meta: {}", pipeMeta);
      }
    } catch (IOException e) {
      throw new TException(e);
    } finally {
      releaseReadLock();
    }
    resp.setPipeMetaList(pipeMetaBinaryList);
  }
}<|MERGE_RESOLUTION|>--- conflicted
+++ resolved
@@ -112,12 +112,8 @@
       return Collections.emptyList();
     }
 
-<<<<<<< HEAD
-    final List<Exception> exceptions = new ArrayList<>();
     acquireWriteLock();
-=======
     final List<TPushPipeMetaRespExceptionMessage> exceptionMessages = new ArrayList<>();
->>>>>>> 812d6dfc
 
     // Iterate through pipe meta list from config node, check if pipe meta exists on data node
     // or has changed
@@ -185,16 +181,8 @@
       }
     }
 
-<<<<<<< HEAD
     releaseWriteLock();
-    if (!exceptions.isEmpty()) {
-      throw new PipeException(
-          String.format(
-              "Failed to handle pipe meta changes on data node, because: %s", exceptions));
-    }
-=======
     return exceptionMessages;
->>>>>>> 812d6dfc
   }
 
   private void handlePipeRuntimeMetaChanges(
