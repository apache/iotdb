/*
 * Licensed to the Apache Software Foundation (ASF) under one
 * or more contributor license agreements.  See the NOTICE file
 * distributed with this work for additional information
 * regarding copyright ownership.  The ASF licenses this file
 * to you under the Apache License, Version 2.0 (the
 * "License"); you may not use this file except in compliance
 * with the License.  You may obtain a copy of the License at
 *
 *     http://www.apache.org/licenses/LICENSE-2.0
 *
 * Unless required by applicable law or agreed to in writing,
 * software distributed under the License is distributed on an
 * "AS IS" BASIS, WITHOUT WARRANTIES OR CONDITIONS OF ANY
 * KIND, either express or implied.  See the License for the
 * specific language governing permissions and limitations
 * under the License.
 */

package org.apache.iotdb.db.pipe.event.common.tsfile;

import org.apache.iotdb.commons.pipe.config.PipeConfig;
import org.apache.iotdb.commons.pipe.event.EnrichedEvent;
import org.apache.iotdb.commons.pipe.pattern.PipePattern;
import org.apache.iotdb.commons.pipe.task.meta.PipeTaskMeta;
import org.apache.iotdb.db.pipe.event.common.tablet.PipeRawTabletInsertionEvent;
import org.apache.iotdb.db.pipe.resource.PipeResourceManager;
import org.apache.iotdb.db.pipe.resource.memory.PipeMemoryBlock;
import org.apache.iotdb.db.pipe.resource.memory.PipeMemoryWeighUtil;
import org.apache.iotdb.db.pipe.resource.tsfile.PipeTsFileResourceManager;
import org.apache.iotdb.pipe.api.event.dml.insertion.TabletInsertionEvent;
import org.apache.iotdb.pipe.api.exception.PipeException;

import org.apache.tsfile.enums.TSDataType;
import org.apache.tsfile.file.metadata.IDeviceID;
import org.apache.tsfile.read.TsFileDeviceIterator;
import org.apache.tsfile.read.TsFileReader;
import org.apache.tsfile.read.TsFileSequenceReader;
import org.apache.tsfile.read.expression.IExpression;
import org.apache.tsfile.read.expression.impl.BinaryExpression;
import org.apache.tsfile.read.expression.impl.GlobalTimeExpression;
import org.apache.tsfile.read.filter.factory.TimeFilterApi;
import org.apache.tsfile.utils.Pair;
import org.apache.tsfile.write.record.Tablet;
import org.slf4j.Logger;
import org.slf4j.LoggerFactory;

import java.io.File;
import java.io.IOException;
import java.util.ArrayList;
import java.util.HashMap;
import java.util.Iterator;
import java.util.List;
import java.util.Map;
import java.util.NoSuchElementException;
import java.util.Objects;

public class TsFileInsertionDataContainer implements AutoCloseable {

  private static final Logger LOGGER = LoggerFactory.getLogger(TsFileInsertionDataContainer.class);

  private final PipePattern pattern; // used to filter data
  private final IExpression timeFilterExpression; // used to filter data

  private final PipeTaskMeta pipeTaskMeta; // used to report progress
  private final EnrichedEvent sourceEvent; // used to report progress

  private final PipeMemoryBlock allocatedMemoryBlock;

  private final TsFileSequenceReader tsFileSequenceReader;
  private final TsFileReader tsFileReader;

  private final Iterator<Map.Entry<IDeviceID, List<String>>> deviceMeasurementsMapIterator;
  private final Map<IDeviceID, Boolean> deviceIsAlignedMap;
  private final Map<String, TSDataType> measurementDataTypeMap;

  private boolean shouldParsePattern = false;

  public TsFileInsertionDataContainer(
      File tsFile, PipePattern pattern, long startTime, long endTime) throws IOException {
    this(tsFile, pattern, startTime, endTime, null, null);
  }

  public TsFileInsertionDataContainer(
      File tsFile,
      PipePattern pattern,
      long startTime,
      long endTime,
      PipeTaskMeta pipeTaskMeta,
      EnrichedEvent sourceEvent)
      throws IOException {
    this.pattern = pattern;
    timeFilterExpression =
        (startTime == Long.MIN_VALUE && endTime == Long.MAX_VALUE)
            ? null
            : BinaryExpression.and(
                new GlobalTimeExpression(TimeFilterApi.gtEq(startTime)),
                new GlobalTimeExpression(TimeFilterApi.ltEq(endTime)));

    this.pipeTaskMeta = pipeTaskMeta;
    this.sourceEvent = sourceEvent;

    try {
      final PipeTsFileResourceManager tsFileResourceManager = PipeResourceManager.tsfile();
      final Map<IDeviceID, List<String>> deviceMeasurementsMap;

      // TsFileReader is not thread-safe, so we need to create it here and close it later.
      long memoryRequiredInBytes =
          PipeConfig.getInstance().getPipeMemoryAllocateForTsFileSequenceReaderInBytes();
      tsFileSequenceReader = new TsFileSequenceReader(tsFile.getPath(), true, true);
      tsFileReader = new TsFileReader(tsFileSequenceReader);

      if (tsFileResourceManager.cacheObjectsIfAbsent(tsFile)) {
        // These read-only objects can be found in cache.
        deviceIsAlignedMap = tsFileResourceManager.getDeviceIsAlignedMapFromCache(tsFile);
        measurementDataTypeMap = tsFileResourceManager.getMeasurementDataTypeMapFromCache(tsFile);
        deviceMeasurementsMap = tsFileResourceManager.getDeviceMeasurementsMapFromCache(tsFile);
      } else {
        // We need to create these objects here and remove them later.
        deviceIsAlignedMap = readDeviceIsAlignedMap();
        memoryRequiredInBytes += PipeMemoryWeighUtil.memoryOfIDeviceId2Bool(deviceIsAlignedMap);

        measurementDataTypeMap = tsFileSequenceReader.getFullPathDataTypeMap();
        memoryRequiredInBytes += PipeMemoryWeighUtil.memoryOfStr2TSDataType(measurementDataTypeMap);

        deviceMeasurementsMap = tsFileSequenceReader.getDeviceMeasurementsMap();
        memoryRequiredInBytes +=
            PipeMemoryWeighUtil.memoryOfIDeviceID2StrList(deviceMeasurementsMap);
      }
      allocatedMemoryBlock = PipeResourceManager.memory().forceAllocate(memoryRequiredInBytes);

      deviceMeasurementsMapIterator =
          filterDeviceMeasurementsMapByPattern(deviceMeasurementsMap).entrySet().iterator();

      // No longer need this. Help GC.
      tsFileSequenceReader.clearCachedDeviceMetadata();
    } catch (Exception e) {
      close();
      throw e;
    }
  }

  private Map<IDeviceID, List<String>> filterDeviceMeasurementsMapByPattern(
      Map<IDeviceID, List<String>> originalDeviceMeasurementsMap) {
    final Map<IDeviceID, List<String>> filteredDeviceMeasurementsMap = new HashMap<>();
    for (Map.Entry<IDeviceID, List<String>> entry : originalDeviceMeasurementsMap.entrySet()) {
      final IDeviceID deviceId = entry.getKey();
<<<<<<< HEAD
=======
      String deviceStr = deviceId.toString();
>>>>>>> b8f590cf

      // case 1: for example, pattern is root.a.b or pattern is null and device is root.a.b.c
      // in this case, all data can be matched without checking the measurements
      if (Objects.isNull(pattern) || pattern.isRoot() || pattern.coversDevice(deviceStr)) {
        if (!entry.getValue().isEmpty()) {
          filteredDeviceMeasurementsMap.put(deviceId, entry.getValue());
        }
      }

      // case 2: for example, pattern is root.a.b.c and device is root.a.b
      // in this case, we need to check the full path
      else if (pattern.mayOverlapWithDevice(deviceStr)) {
        final List<String> filteredMeasurements = new ArrayList<>();

        for (final String measurement : entry.getValue()) {
          if (pattern.matchesMeasurement(deviceStr, measurement)) {
            filteredMeasurements.add(measurement);
          } else {
            // Parse pattern iff there are measurements filtered out
            shouldParsePattern = true;
          }
        }

        if (!filteredMeasurements.isEmpty()) {
          filteredDeviceMeasurementsMap.put(deviceId, filteredMeasurements);
        }
      }

      // case 3: for example, pattern is root.a.b.c and device is root.a.b.d
      // in this case, no data can be matched
      else {
        // Parse pattern iff there are measurements filtered out
        shouldParsePattern = true;
      }
    }

    return filteredDeviceMeasurementsMap;
  }

  private Map<IDeviceID, Boolean> readDeviceIsAlignedMap() throws IOException {
    final Map<IDeviceID, Boolean> deviceIsAlignedResultMap = new HashMap<>();
    final TsFileDeviceIterator deviceIsAlignedIterator =
        tsFileSequenceReader.getAllDevicesIteratorWithIsAligned();
    while (deviceIsAlignedIterator.hasNext()) {
      final Pair<IDeviceID, Boolean> deviceIsAlignedPair = deviceIsAlignedIterator.next();
      deviceIsAlignedResultMap.put(deviceIsAlignedPair.getLeft(), deviceIsAlignedPair.getRight());
    }
    return deviceIsAlignedResultMap;
  }

  /** @return {@link TabletInsertionEvent} in a streaming way */
  public Iterable<TabletInsertionEvent> toTabletInsertionEvents() {
    return () ->
        new Iterator<TabletInsertionEvent>() {

          private TsFileInsertionDataTabletIterator tabletIterator = null;

          @Override
          public boolean hasNext() {
            while (tabletIterator == null || !tabletIterator.hasNext()) {
              if (!deviceMeasurementsMapIterator.hasNext()) {
                close();
                return false;
              }

              final Map.Entry<IDeviceID, List<String>> entry = deviceMeasurementsMapIterator.next();

              try {
                tabletIterator =
                    new TsFileInsertionDataTabletIterator(
                        tsFileReader,
                        measurementDataTypeMap,
<<<<<<< HEAD
                        entry.getKey(),
=======
                        entry.getKey().toString(),
>>>>>>> b8f590cf
                        entry.getValue(),
                        timeFilterExpression);
              } catch (IOException e) {
                close();
                throw new PipeException("failed to create TsFileInsertionDataTabletIterator", e);
              }
            }

            return true;
          }

          @Override
          public TabletInsertionEvent next() {
            if (!hasNext()) {
              close();
              throw new NoSuchElementException();
            }

            final Tablet tablet = tabletIterator.next();
            final boolean isAligned =
                deviceIsAlignedMap.getOrDefault(
                    IDeviceID.Factory.DEFAULT_FACTORY.create(tablet.getDeviceId()), false);

            final TabletInsertionEvent next;
            if (!hasNext()) {
              next =
                  new PipeRawTabletInsertionEvent(
                      tablet,
                      isAligned,
                      sourceEvent != null ? sourceEvent.getPipeName() : null,
                      pipeTaskMeta,
                      sourceEvent,
                      true);
              close();
            } else {
              next =
                  new PipeRawTabletInsertionEvent(
                      tablet,
                      isAligned,
                      sourceEvent != null ? sourceEvent.getPipeName() : null,
                      pipeTaskMeta,
                      sourceEvent,
                      false);
            }
            return next;
          }
        };
  }

  public boolean shouldParsePattern() {
    return shouldParsePattern;
  }

  @Override
  public void close() {
    try {
      if (tsFileReader != null) {
        tsFileReader.close();
      }
    } catch (IOException e) {
      LOGGER.warn("Failed to close TsFileReader", e);
    }

    try {
      if (tsFileSequenceReader != null) {
        tsFileSequenceReader.close();
      }
    } catch (IOException e) {
      LOGGER.warn("Failed to close TsFileSequenceReader", e);
    }

    if (allocatedMemoryBlock != null) {
      allocatedMemoryBlock.close();
    }
  }
}<|MERGE_RESOLUTION|>--- conflicted
+++ resolved
@@ -145,10 +145,6 @@
     final Map<IDeviceID, List<String>> filteredDeviceMeasurementsMap = new HashMap<>();
     for (Map.Entry<IDeviceID, List<String>> entry : originalDeviceMeasurementsMap.entrySet()) {
       final IDeviceID deviceId = entry.getKey();
-<<<<<<< HEAD
-=======
-      String deviceStr = deviceId.toString();
->>>>>>> b8f590cf
 
       // case 1: for example, pattern is root.a.b or pattern is null and device is root.a.b.c
       // in this case, all data can be matched without checking the measurements
@@ -221,11 +217,7 @@
                     new TsFileInsertionDataTabletIterator(
                         tsFileReader,
                         measurementDataTypeMap,
-<<<<<<< HEAD
                         entry.getKey(),
-=======
-                        entry.getKey().toString(),
->>>>>>> b8f590cf
                         entry.getValue(),
                         timeFilterExpression);
               } catch (IOException e) {
