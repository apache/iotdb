/*
 * Licensed to the Apache Software Foundation (ASF) under one
 * or more contributor license agreements.  See the NOTICE file
 * distributed with this work for additional information
 * regarding copyright ownership.  The ASF licenses this file
 * to you under the Apache License, Version 2.0 (the
 * "License"); you may not use this file except in compliance
 * with the License.  You may obtain a copy of the License at
 *
 *     http://www.apache.org/licenses/LICENSE-2.0
 *
 * Unless required by applicable law or agreed to in writing,
 * software distributed under the License is distributed on an
 * "AS IS" BASIS, WITHOUT WARRANTIES OR CONDITIONS OF ANY
 * KIND, either express or implied.  See the License for the
 * specific language governing permissions and limitations
 * under the License.
 */

package org.apache.iotdb.db.pipe.event.common.tsfile;

import org.apache.iotdb.commons.pipe.config.PipeConfig;
import org.apache.iotdb.commons.pipe.event.EnrichedEvent;
import org.apache.iotdb.commons.pipe.pattern.PipePattern;
import org.apache.iotdb.commons.pipe.task.meta.PipeTaskMeta;
import org.apache.iotdb.db.pipe.event.common.tablet.PipeRawTabletInsertionEvent;
import org.apache.iotdb.db.pipe.resource.PipeResourceManager;
import org.apache.iotdb.db.pipe.resource.memory.PipeMemoryBlock;
import org.apache.iotdb.db.pipe.resource.memory.PipeMemoryWeighUtil;
import org.apache.iotdb.db.pipe.resource.tsfile.PipeTsFileResourceManager;
import org.apache.iotdb.pipe.api.event.dml.insertion.TabletInsertionEvent;
import org.apache.iotdb.pipe.api.exception.PipeException;

import org.apache.tsfile.enums.TSDataType;
import org.apache.tsfile.file.metadata.IDeviceID;
import org.apache.tsfile.read.TsFileDeviceIterator;
import org.apache.tsfile.read.TsFileReader;
import org.apache.tsfile.read.TsFileSequenceReader;
import org.apache.tsfile.read.expression.IExpression;
import org.apache.tsfile.read.expression.impl.BinaryExpression;
import org.apache.tsfile.read.expression.impl.GlobalTimeExpression;
import org.apache.tsfile.read.filter.factory.TimeFilterApi;
import org.apache.tsfile.utils.Pair;
import org.apache.tsfile.write.record.Tablet;
import org.slf4j.Logger;
import org.slf4j.LoggerFactory;

import java.io.File;
import java.io.IOException;
import java.util.ArrayList;
import java.util.HashMap;
import java.util.Iterator;
import java.util.List;
import java.util.Map;
import java.util.NoSuchElementException;
import java.util.Objects;

public class TsFileInsertionDataContainer implements AutoCloseable {

  private static final Logger LOGGER = LoggerFactory.getLogger(TsFileInsertionDataContainer.class);

  private final PipePattern pattern; // used to filter data
  private final IExpression timeFilterExpression; // used to filter data

  private final PipeTaskMeta pipeTaskMeta; // used to report progress
  private final EnrichedEvent sourceEvent; // used to report progress

  private final PipeMemoryBlock allocatedMemoryBlock;

  private final TsFileSequenceReader tsFileSequenceReader;
  private final TsFileReader tsFileReader;

  private final Iterator<Map.Entry<IDeviceID, List<String>>> deviceMeasurementsMapIterator;
  private final Map<IDeviceID, Boolean> deviceIsAlignedMap;
  private final Map<String, TSDataType> measurementDataTypeMap;

  private boolean shouldParsePattern = false;

  public TsFileInsertionDataContainer(
      final File tsFile, final PipePattern pattern, final long startTime, final long endTime)
      throws IOException {
    this(tsFile, pattern, startTime, endTime, null, null);
  }

  public TsFileInsertionDataContainer(
      final File tsFile,
      final PipePattern pattern,
      final long startTime,
      final long endTime,
      final PipeTaskMeta pipeTaskMeta,
      final EnrichedEvent sourceEvent)
      throws IOException {
    this.pattern = pattern;
    timeFilterExpression =
        (startTime == Long.MIN_VALUE && endTime == Long.MAX_VALUE)
            ? null
            : BinaryExpression.and(
                new GlobalTimeExpression(TimeFilterApi.gtEq(startTime)),
                new GlobalTimeExpression(TimeFilterApi.ltEq(endTime)));

    this.pipeTaskMeta = pipeTaskMeta;
    this.sourceEvent = sourceEvent;

    try {
      final PipeTsFileResourceManager tsFileResourceManager = PipeResourceManager.tsfile();
      final Map<IDeviceID, List<String>> deviceMeasurementsMap;

      // TsFileReader is not thread-safe, so we need to create it here and close it later.
      long memoryRequiredInBytes =
          PipeConfig.getInstance().getPipeMemoryAllocateForTsFileSequenceReaderInBytes();
      tsFileSequenceReader = new TsFileSequenceReader(tsFile.getPath(), true, true);
      tsFileReader = new TsFileReader(tsFileSequenceReader);

      if (tsFileResourceManager.cacheObjectsIfAbsent(tsFile)) {
        // These read-only objects can be found in cache.
        deviceIsAlignedMap = tsFileResourceManager.getDeviceIsAlignedMapFromCache(tsFile);
        measurementDataTypeMap = tsFileResourceManager.getMeasurementDataTypeMapFromCache(tsFile);
        deviceMeasurementsMap = tsFileResourceManager.getDeviceMeasurementsMapFromCache(tsFile);
      } else {
        // We need to create these objects here and remove them later.
        deviceIsAlignedMap = readDeviceIsAlignedMap();
        memoryRequiredInBytes += PipeMemoryWeighUtil.memoryOfIDeviceId2Bool(deviceIsAlignedMap);

        measurementDataTypeMap = tsFileSequenceReader.getFullPathDataTypeMap();
        memoryRequiredInBytes += PipeMemoryWeighUtil.memoryOfStr2TSDataType(measurementDataTypeMap);

        deviceMeasurementsMap = tsFileSequenceReader.getDeviceMeasurementsMap();
        memoryRequiredInBytes +=
            PipeMemoryWeighUtil.memoryOfIDeviceID2StrList(deviceMeasurementsMap);
      }
      allocatedMemoryBlock = PipeResourceManager.memory().forceAllocate(memoryRequiredInBytes);

      deviceMeasurementsMapIterator =
          filterDeviceMeasurementsMapByPattern(deviceMeasurementsMap).entrySet().iterator();

      // No longer need this. Help GC.
      tsFileSequenceReader.clearCachedDeviceMetadata();
    } catch (final Exception e) {
      close();
      throw e;
    }
  }

  private Map<IDeviceID, List<String>> filterDeviceMeasurementsMapByPattern(
      final Map<IDeviceID, List<String>> originalDeviceMeasurementsMap) {
    final Map<IDeviceID, List<String>> filteredDeviceMeasurementsMap = new HashMap<>();
<<<<<<< HEAD
    for (Map.Entry<IDeviceID, List<String>> entry : originalDeviceMeasurementsMap.entrySet()) {
      final IDeviceID deviceId = entry.getKey();
      String deviceStr = deviceId.toString();
=======
    for (final Map.Entry<IDeviceID, List<String>> entry :
        originalDeviceMeasurementsMap.entrySet()) {
      final String deviceId = ((PlainDeviceID) entry.getKey()).toStringID();
>>>>>>> 911d7b67

      // case 1: for example, pattern is root.a.b or pattern is null and device is root.a.b.c
      // in this case, all data can be matched without checking the measurements
      if (Objects.isNull(pattern) || pattern.isRoot() || pattern.coversDevice(deviceStr)) {
        if (!entry.getValue().isEmpty()) {
          filteredDeviceMeasurementsMap.put(deviceId, entry.getValue());
        }
      }

      // case 2: for example, pattern is root.a.b.c and device is root.a.b
      // in this case, we need to check the full path
      else if (pattern.mayOverlapWithDevice(deviceStr)) {
        final List<String> filteredMeasurements = new ArrayList<>();

        for (final String measurement : entry.getValue()) {
          if (pattern.matchesMeasurement(deviceStr, measurement)) {
            filteredMeasurements.add(measurement);
          } else {
            // Parse pattern iff there are measurements filtered out
            shouldParsePattern = true;
          }
        }

        if (!filteredMeasurements.isEmpty()) {
          filteredDeviceMeasurementsMap.put(deviceId, filteredMeasurements);
        }
      }

      // case 3: for example, pattern is root.a.b.c and device is root.a.b.d
      // in this case, no data can be matched
      else {
        // Parse pattern iff there are measurements filtered out
        shouldParsePattern = true;
      }
    }

    return filteredDeviceMeasurementsMap;
  }

  private Map<IDeviceID, Boolean> readDeviceIsAlignedMap() throws IOException {
    final Map<IDeviceID, Boolean> deviceIsAlignedResultMap = new HashMap<>();
    final TsFileDeviceIterator deviceIsAlignedIterator =
        tsFileSequenceReader.getAllDevicesIteratorWithIsAligned();
    while (deviceIsAlignedIterator.hasNext()) {
      final Pair<IDeviceID, Boolean> deviceIsAlignedPair = deviceIsAlignedIterator.next();
      deviceIsAlignedResultMap.put(deviceIsAlignedPair.getLeft(), deviceIsAlignedPair.getRight());
    }
    return deviceIsAlignedResultMap;
  }

  /**
   * @return {@link TabletInsertionEvent} in a streaming way
   */
  public Iterable<TabletInsertionEvent> toTabletInsertionEvents() {
    return () ->
        new Iterator<TabletInsertionEvent>() {

          private TsFileInsertionDataTabletIterator tabletIterator = null;

          @Override
          public boolean hasNext() {
            while (tabletIterator == null || !tabletIterator.hasNext()) {
              if (!deviceMeasurementsMapIterator.hasNext()) {
                close();
                return false;
              }

              final Map.Entry<IDeviceID, List<String>> entry = deviceMeasurementsMapIterator.next();

              try {
                tabletIterator =
                    new TsFileInsertionDataTabletIterator(
                        tsFileReader,
                        measurementDataTypeMap,
                        entry.getKey().toString(),
                        entry.getValue(),
                        timeFilterExpression);
              } catch (final IOException e) {
                close();
                throw new PipeException("failed to create TsFileInsertionDataTabletIterator", e);
              }
            }

            return true;
          }

          @Override
          public TabletInsertionEvent next() {
            if (!hasNext()) {
              close();
              throw new NoSuchElementException();
            }

            final Tablet tablet = tabletIterator.next();
            final boolean isAligned =
                deviceIsAlignedMap.getOrDefault(
                    IDeviceID.Factory.DEFAULT_FACTORY.create(tablet.getDeviceId()), false);

            final TabletInsertionEvent next;
            if (!hasNext()) {
              next =
                  new PipeRawTabletInsertionEvent(
                      tablet,
                      isAligned,
                      sourceEvent != null ? sourceEvent.getPipeName() : null,
                      pipeTaskMeta,
                      sourceEvent,
                      true);
              close();
            } else {
              next =
                  new PipeRawTabletInsertionEvent(
                      tablet,
                      isAligned,
                      sourceEvent != null ? sourceEvent.getPipeName() : null,
                      pipeTaskMeta,
                      sourceEvent,
                      false);
            }
            return next;
          }
        };
  }

  public boolean shouldParsePattern() {
    return shouldParsePattern;
  }

  @Override
  public void close() {
    try {
      if (tsFileReader != null) {
        tsFileReader.close();
      }
    } catch (final IOException e) {
      LOGGER.warn("Failed to close TsFileReader", e);
    }

    try {
      if (tsFileSequenceReader != null) {
        tsFileSequenceReader.close();
      }
    } catch (final IOException e) {
      LOGGER.warn("Failed to close TsFileSequenceReader", e);
    }

    if (allocatedMemoryBlock != null) {
      allocatedMemoryBlock.close();
    }
  }
}<|MERGE_RESOLUTION|>--- conflicted
+++ resolved
@@ -144,15 +144,9 @@
   private Map<IDeviceID, List<String>> filterDeviceMeasurementsMapByPattern(
       final Map<IDeviceID, List<String>> originalDeviceMeasurementsMap) {
     final Map<IDeviceID, List<String>> filteredDeviceMeasurementsMap = new HashMap<>();
-<<<<<<< HEAD
     for (Map.Entry<IDeviceID, List<String>> entry : originalDeviceMeasurementsMap.entrySet()) {
       final IDeviceID deviceId = entry.getKey();
       String deviceStr = deviceId.toString();
-=======
-    for (final Map.Entry<IDeviceID, List<String>> entry :
-        originalDeviceMeasurementsMap.entrySet()) {
-      final String deviceId = ((PlainDeviceID) entry.getKey()).toStringID();
->>>>>>> 911d7b67
 
       // case 1: for example, pattern is root.a.b or pattern is null and device is root.a.b.c
       // in this case, all data can be matched without checking the measurements
