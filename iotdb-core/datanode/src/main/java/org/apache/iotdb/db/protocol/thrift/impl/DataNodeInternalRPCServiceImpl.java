--- conflicted
+++ resolved
@@ -310,10 +310,7 @@
     TSendFragmentInstanceResp resp = new TSendFragmentInstanceResp();
     resp.setAccepted(executionResult.isAccepted());
     resp.setMessage(executionResult.getMessage());
-<<<<<<< HEAD
-=======
     resp.setNeedRetry(executionResult.isNeedRetry());
->>>>>>> c3c48a2e
     return resp;
   }
 
