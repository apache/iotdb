/*
 * Licensed to the Apache Software Foundation (ASF) under one
 * or more contributor license agreements.  See the NOTICE file
 * distributed with this work for additional information
 * regarding copyright ownership.  The ASF licenses this file
 * to you under the Apache License, Version 2.0 (the
 * "License"); you may not use this file except in compliance
 * with the License.  You may obtain a copy of the License at
 *
 *     http://www.apache.org/licenses/LICENSE-2.0
 *
 * Unless required by applicable law or agreed to in writing,
 * software distributed under the License is distributed on an
 * "AS IS" BASIS, WITHOUT WARRANTIES OR CONDITIONS OF ANY
 * KIND, either express or implied.  See the License for the
 * specific language governing permissions and limitations
 * under the License.
 */

package org.apache.iotdb.db.protocol.thrift.impl;

import org.apache.iotdb.common.rpc.thrift.TConfigNodeLocation;
import org.apache.iotdb.common.rpc.thrift.TConsensusGroupId;
import org.apache.iotdb.common.rpc.thrift.TDataNodeLocation;
import org.apache.iotdb.common.rpc.thrift.TEndPoint;
import org.apache.iotdb.common.rpc.thrift.TFlushReq;
import org.apache.iotdb.common.rpc.thrift.TLoadSample;
import org.apache.iotdb.common.rpc.thrift.TNodeLocations;
import org.apache.iotdb.common.rpc.thrift.TSStatus;
import org.apache.iotdb.common.rpc.thrift.TSender;
import org.apache.iotdb.common.rpc.thrift.TServiceType;
import org.apache.iotdb.common.rpc.thrift.TSetConfigurationReq;
import org.apache.iotdb.common.rpc.thrift.TSetSpaceQuotaReq;
import org.apache.iotdb.common.rpc.thrift.TSetTTLReq;
import org.apache.iotdb.common.rpc.thrift.TSetThrottleQuotaReq;
import org.apache.iotdb.common.rpc.thrift.TSettleReq;
import org.apache.iotdb.common.rpc.thrift.TShowConfigurationResp;
import org.apache.iotdb.common.rpc.thrift.TTestConnectionResp;
import org.apache.iotdb.common.rpc.thrift.TTestConnectionResult;
import org.apache.iotdb.commons.client.request.AsyncRequestContext;
import org.apache.iotdb.commons.cluster.NodeStatus;
import org.apache.iotdb.commons.conf.CommonConfig;
import org.apache.iotdb.commons.conf.CommonDescriptor;
import org.apache.iotdb.commons.conf.ConfigurationFileUtils;
import org.apache.iotdb.commons.conf.IoTDBConstant.ClientVersion;
import org.apache.iotdb.commons.consensus.ConsensusGroupId;
import org.apache.iotdb.commons.consensus.DataRegionId;
import org.apache.iotdb.commons.consensus.SchemaRegionId;
import org.apache.iotdb.commons.consensus.index.ProgressIndex;
import org.apache.iotdb.commons.consensus.index.ProgressIndexType;
import org.apache.iotdb.commons.exception.IllegalPathException;
import org.apache.iotdb.commons.exception.MetadataException;
import org.apache.iotdb.commons.path.MeasurementPath;
import org.apache.iotdb.commons.path.PartialPath;
import org.apache.iotdb.commons.path.PathDeserializeUtil;
import org.apache.iotdb.commons.path.PathPatternTree;
import org.apache.iotdb.commons.pipe.agent.plugin.meta.PipePluginMeta;
import org.apache.iotdb.commons.pipe.agent.task.meta.PipeMeta;
import org.apache.iotdb.commons.schema.SchemaConstant;
import org.apache.iotdb.commons.schema.table.TsTable;
import org.apache.iotdb.commons.schema.table.TsTableInternalRPCType;
import org.apache.iotdb.commons.schema.table.TsTableInternalRPCUtil;
import org.apache.iotdb.commons.schema.view.viewExpression.ViewExpression;
import org.apache.iotdb.commons.service.metric.MetricService;
import org.apache.iotdb.commons.service.metric.enums.Tag;
import org.apache.iotdb.commons.subscription.meta.consumer.ConsumerGroupMeta;
import org.apache.iotdb.commons.subscription.meta.topic.TopicMeta;
import org.apache.iotdb.commons.trigger.TriggerInformation;
import org.apache.iotdb.commons.udf.UDFInformation;
import org.apache.iotdb.commons.udf.service.UDFManagementService;
import org.apache.iotdb.consensus.ConsensusFactory;
import org.apache.iotdb.consensus.common.Peer;
import org.apache.iotdb.consensus.exception.ConsensusException;
import org.apache.iotdb.consensus.exception.ConsensusGroupAlreadyExistException;
import org.apache.iotdb.consensus.exception.ConsensusGroupNotExistException;
import org.apache.iotdb.db.auth.AuthorityChecker;
import org.apache.iotdb.db.conf.IoTDBConfig;
import org.apache.iotdb.db.conf.IoTDBDescriptor;
import org.apache.iotdb.db.consensus.DataRegionConsensusImpl;
import org.apache.iotdb.db.consensus.SchemaRegionConsensusImpl;
import org.apache.iotdb.db.exception.StorageEngineException;
import org.apache.iotdb.db.pipe.agent.PipeDataNodeAgent;
import org.apache.iotdb.db.protocol.client.ConfigNodeInfo;
import org.apache.iotdb.db.protocol.client.cn.DnToCnInternalServiceAsyncRequestManager;
import org.apache.iotdb.db.protocol.client.cn.DnToCnRequestType;
import org.apache.iotdb.db.protocol.client.dn.DataNodeExternalServiceAsyncRequestManager;
import org.apache.iotdb.db.protocol.client.dn.DataNodeMPPServiceAsyncRequestManager;
import org.apache.iotdb.db.protocol.client.dn.DnToDnInternalServiceAsyncRequestManager;
import org.apache.iotdb.db.protocol.client.dn.DnToDnRequestType;
import org.apache.iotdb.db.protocol.session.IClientSession;
import org.apache.iotdb.db.protocol.session.InternalClientSession;
import org.apache.iotdb.db.protocol.session.SessionManager;
import org.apache.iotdb.db.protocol.thrift.OperationType;
import org.apache.iotdb.db.queryengine.common.FragmentInstanceId;
import org.apache.iotdb.db.queryengine.execution.executor.RegionExecutionResult;
import org.apache.iotdb.db.queryengine.execution.executor.RegionReadExecutor;
import org.apache.iotdb.db.queryengine.execution.executor.RegionWriteExecutor;
import org.apache.iotdb.db.queryengine.execution.fragment.FragmentInstanceFailureInfo;
import org.apache.iotdb.db.queryengine.execution.fragment.FragmentInstanceInfo;
import org.apache.iotdb.db.queryengine.execution.fragment.FragmentInstanceManager;
import org.apache.iotdb.db.queryengine.execution.fragment.FragmentInstanceState;
import org.apache.iotdb.db.queryengine.execution.operator.schema.source.ISchemaSource;
import org.apache.iotdb.db.queryengine.execution.operator.schema.source.SchemaSourceFactory;
import org.apache.iotdb.db.queryengine.plan.Coordinator;
import org.apache.iotdb.db.queryengine.plan.analyze.ClusterPartitionFetcher;
import org.apache.iotdb.db.queryengine.plan.analyze.IPartitionFetcher;
import org.apache.iotdb.db.queryengine.plan.analyze.cache.schema.DataNodeDevicePathCache;
import org.apache.iotdb.db.queryengine.plan.analyze.lock.DataNodeSchemaLockManager;
import org.apache.iotdb.db.queryengine.plan.analyze.lock.SchemaLockType;
import org.apache.iotdb.db.queryengine.plan.analyze.schema.ClusterSchemaFetcher;
import org.apache.iotdb.db.queryengine.plan.analyze.schema.ISchemaFetcher;
import org.apache.iotdb.db.queryengine.plan.execution.ExecutionResult;
import org.apache.iotdb.db.queryengine.plan.execution.IQueryExecution;
import org.apache.iotdb.db.queryengine.plan.expression.Expression;
import org.apache.iotdb.db.queryengine.plan.expression.binary.GreaterEqualExpression;
import org.apache.iotdb.db.queryengine.plan.expression.binary.LessThanExpression;
import org.apache.iotdb.db.queryengine.plan.expression.binary.LogicAndExpression;
import org.apache.iotdb.db.queryengine.plan.expression.leaf.ConstantOperand;
import org.apache.iotdb.db.queryengine.plan.expression.leaf.TimestampOperand;
import org.apache.iotdb.db.queryengine.plan.parser.StatementGenerator;
import org.apache.iotdb.db.queryengine.plan.planner.plan.FragmentInstance;
import org.apache.iotdb.db.queryengine.plan.planner.plan.node.PlanNode;
import org.apache.iotdb.db.queryengine.plan.planner.plan.node.PlanNodeId;
import org.apache.iotdb.db.queryengine.plan.planner.plan.node.PlanNodeType;
import org.apache.iotdb.db.queryengine.plan.planner.plan.node.load.LoadTsFilePieceNode;
import org.apache.iotdb.db.queryengine.plan.planner.plan.node.metadata.write.ConstructSchemaBlackListNode;
import org.apache.iotdb.db.queryengine.plan.planner.plan.node.metadata.write.DeactivateTemplateNode;
import org.apache.iotdb.db.queryengine.plan.planner.plan.node.metadata.write.DeleteTimeSeriesNode;
import org.apache.iotdb.db.queryengine.plan.planner.plan.node.metadata.write.PreDeactivateTemplateNode;
import org.apache.iotdb.db.queryengine.plan.planner.plan.node.metadata.write.RollbackPreDeactivateTemplateNode;
import org.apache.iotdb.db.queryengine.plan.planner.plan.node.metadata.write.RollbackSchemaBlackListNode;
import org.apache.iotdb.db.queryengine.plan.planner.plan.node.metadata.write.view.AlterLogicalViewNode;
import org.apache.iotdb.db.queryengine.plan.planner.plan.node.metadata.write.view.ConstructLogicalViewBlackListNode;
import org.apache.iotdb.db.queryengine.plan.planner.plan.node.metadata.write.view.DeleteLogicalViewNode;
import org.apache.iotdb.db.queryengine.plan.planner.plan.node.metadata.write.view.RollbackLogicalViewBlackListNode;
import org.apache.iotdb.db.queryengine.plan.planner.plan.node.pipe.PipeEnrichedDeleteDataNode;
import org.apache.iotdb.db.queryengine.plan.planner.plan.node.pipe.PipeEnrichedNonWritePlanNode;
import org.apache.iotdb.db.queryengine.plan.planner.plan.node.write.DeleteDataNode;
import org.apache.iotdb.db.queryengine.plan.relational.metadata.fetcher.cache.TableDeviceSchemaCache;
import org.apache.iotdb.db.queryengine.plan.relational.metadata.fetcher.cache.TreeDeviceSchemaCacheManager;
import org.apache.iotdb.db.queryengine.plan.scheduler.load.LoadTsFileScheduler;
import org.apache.iotdb.db.queryengine.plan.statement.component.WhereCondition;
import org.apache.iotdb.db.queryengine.plan.statement.crud.QueryStatement;
import org.apache.iotdb.db.schemaengine.SchemaEngine;
import org.apache.iotdb.db.schemaengine.schemaregion.ISchemaRegion;
import org.apache.iotdb.db.schemaengine.schemaregion.read.resp.info.ITimeSeriesSchemaInfo;
import org.apache.iotdb.db.schemaengine.schemaregion.read.resp.reader.ISchemaReader;
import org.apache.iotdb.db.schemaengine.table.DataNodeTableCache;
import org.apache.iotdb.db.schemaengine.template.ClusterTemplateManager;
import org.apache.iotdb.db.schemaengine.template.TemplateInternalRPCUpdateType;
import org.apache.iotdb.db.service.DataNode;
import org.apache.iotdb.db.service.RegionMigrateService;
import org.apache.iotdb.db.storageengine.StorageEngine;
import org.apache.iotdb.db.storageengine.dataregion.compaction.repair.RepairTaskStatus;
import org.apache.iotdb.db.storageengine.dataregion.compaction.schedule.CompactionScheduleTaskManager;
import org.apache.iotdb.db.storageengine.dataregion.compaction.settle.SettleRequestHandler;
import org.apache.iotdb.db.storageengine.rescon.quotas.DataNodeSpaceQuotaManager;
import org.apache.iotdb.db.storageengine.rescon.quotas.DataNodeThrottleQuotaManager;
import org.apache.iotdb.db.subscription.agent.SubscriptionAgent;
import org.apache.iotdb.db.trigger.executor.TriggerExecutor;
import org.apache.iotdb.db.trigger.executor.TriggerFireResult;
import org.apache.iotdb.db.trigger.service.TriggerManagementService;
import org.apache.iotdb.db.utils.SetThreadName;
import org.apache.iotdb.metrics.type.AutoGauge;
import org.apache.iotdb.metrics.utils.MetricLevel;
import org.apache.iotdb.metrics.utils.SystemMetric;
import org.apache.iotdb.mpp.rpc.thrift.IDataNodeRPCService;
import org.apache.iotdb.mpp.rpc.thrift.TActiveTriggerInstanceReq;
import org.apache.iotdb.mpp.rpc.thrift.TAlterViewReq;
import org.apache.iotdb.mpp.rpc.thrift.TCancelFragmentInstanceReq;
import org.apache.iotdb.mpp.rpc.thrift.TCancelPlanFragmentReq;
import org.apache.iotdb.mpp.rpc.thrift.TCancelQueryReq;
import org.apache.iotdb.mpp.rpc.thrift.TCancelResp;
import org.apache.iotdb.mpp.rpc.thrift.TCheckSchemaRegionUsingTemplateReq;
import org.apache.iotdb.mpp.rpc.thrift.TCheckSchemaRegionUsingTemplateResp;
import org.apache.iotdb.mpp.rpc.thrift.TCheckTimeSeriesExistenceReq;
import org.apache.iotdb.mpp.rpc.thrift.TCheckTimeSeriesExistenceResp;
import org.apache.iotdb.mpp.rpc.thrift.TCleanDataNodeCacheReq;
import org.apache.iotdb.mpp.rpc.thrift.TConstructSchemaBlackListReq;
import org.apache.iotdb.mpp.rpc.thrift.TConstructSchemaBlackListWithTemplateReq;
import org.apache.iotdb.mpp.rpc.thrift.TConstructViewSchemaBlackListReq;
import org.apache.iotdb.mpp.rpc.thrift.TCountPathsUsingTemplateReq;
import org.apache.iotdb.mpp.rpc.thrift.TCountPathsUsingTemplateResp;
import org.apache.iotdb.mpp.rpc.thrift.TCreateDataRegionReq;
import org.apache.iotdb.mpp.rpc.thrift.TCreateFunctionInstanceReq;
import org.apache.iotdb.mpp.rpc.thrift.TCreatePeerReq;
import org.apache.iotdb.mpp.rpc.thrift.TCreatePipePluginInstanceReq;
import org.apache.iotdb.mpp.rpc.thrift.TCreateSchemaRegionReq;
import org.apache.iotdb.mpp.rpc.thrift.TCreateTriggerInstanceReq;
import org.apache.iotdb.mpp.rpc.thrift.TDataNodeHeartbeatReq;
import org.apache.iotdb.mpp.rpc.thrift.TDataNodeHeartbeatResp;
import org.apache.iotdb.mpp.rpc.thrift.TDeactivateTemplateReq;
import org.apache.iotdb.mpp.rpc.thrift.TDeleteDataForDeleteSchemaReq;
import org.apache.iotdb.mpp.rpc.thrift.TDeleteTimeSeriesReq;
import org.apache.iotdb.mpp.rpc.thrift.TDeleteViewSchemaReq;
import org.apache.iotdb.mpp.rpc.thrift.TDropFunctionInstanceReq;
import org.apache.iotdb.mpp.rpc.thrift.TDropPipePluginInstanceReq;
import org.apache.iotdb.mpp.rpc.thrift.TDropTriggerInstanceReq;
import org.apache.iotdb.mpp.rpc.thrift.TExecuteCQ;
import org.apache.iotdb.mpp.rpc.thrift.TFetchFragmentInstanceInfoReq;
import org.apache.iotdb.mpp.rpc.thrift.TFetchFragmentInstanceStatisticsReq;
import org.apache.iotdb.mpp.rpc.thrift.TFetchFragmentInstanceStatisticsResp;
import org.apache.iotdb.mpp.rpc.thrift.TFetchSchemaBlackListReq;
import org.apache.iotdb.mpp.rpc.thrift.TFetchSchemaBlackListResp;
import org.apache.iotdb.mpp.rpc.thrift.TFireTriggerReq;
import org.apache.iotdb.mpp.rpc.thrift.TFireTriggerResp;
import org.apache.iotdb.mpp.rpc.thrift.TFragmentInstanceInfoResp;
import org.apache.iotdb.mpp.rpc.thrift.TInactiveTriggerInstanceReq;
import org.apache.iotdb.mpp.rpc.thrift.TInvalidateCacheReq;
import org.apache.iotdb.mpp.rpc.thrift.TInvalidateMatchedSchemaCacheReq;
import org.apache.iotdb.mpp.rpc.thrift.TInvalidatePermissionCacheReq;
import org.apache.iotdb.mpp.rpc.thrift.TLoadCommandReq;
import org.apache.iotdb.mpp.rpc.thrift.TLoadResp;
import org.apache.iotdb.mpp.rpc.thrift.TMaintainPeerReq;
import org.apache.iotdb.mpp.rpc.thrift.TPipeHeartbeatReq;
import org.apache.iotdb.mpp.rpc.thrift.TPipeHeartbeatResp;
import org.apache.iotdb.mpp.rpc.thrift.TPushConsumerGroupMetaReq;
import org.apache.iotdb.mpp.rpc.thrift.TPushConsumerGroupMetaResp;
import org.apache.iotdb.mpp.rpc.thrift.TPushConsumerGroupMetaRespExceptionMessage;
import org.apache.iotdb.mpp.rpc.thrift.TPushMultiPipeMetaReq;
import org.apache.iotdb.mpp.rpc.thrift.TPushMultiTopicMetaReq;
import org.apache.iotdb.mpp.rpc.thrift.TPushPipeMetaReq;
import org.apache.iotdb.mpp.rpc.thrift.TPushPipeMetaResp;
import org.apache.iotdb.mpp.rpc.thrift.TPushPipeMetaRespExceptionMessage;
import org.apache.iotdb.mpp.rpc.thrift.TPushSingleConsumerGroupMetaReq;
import org.apache.iotdb.mpp.rpc.thrift.TPushSinglePipeMetaReq;
import org.apache.iotdb.mpp.rpc.thrift.TPushSingleTopicMetaReq;
import org.apache.iotdb.mpp.rpc.thrift.TPushTopicMetaReq;
import org.apache.iotdb.mpp.rpc.thrift.TPushTopicMetaResp;
import org.apache.iotdb.mpp.rpc.thrift.TPushTopicMetaRespExceptionMessage;
import org.apache.iotdb.mpp.rpc.thrift.TRegionLeaderChangeReq;
import org.apache.iotdb.mpp.rpc.thrift.TRegionLeaderChangeResp;
import org.apache.iotdb.mpp.rpc.thrift.TRegionMigrateResult;
import org.apache.iotdb.mpp.rpc.thrift.TRegionRouteReq;
import org.apache.iotdb.mpp.rpc.thrift.TResetPeerListReq;
import org.apache.iotdb.mpp.rpc.thrift.TRollbackSchemaBlackListReq;
import org.apache.iotdb.mpp.rpc.thrift.TRollbackSchemaBlackListWithTemplateReq;
import org.apache.iotdb.mpp.rpc.thrift.TRollbackViewSchemaBlackListReq;
import org.apache.iotdb.mpp.rpc.thrift.TSchemaFetchRequest;
import org.apache.iotdb.mpp.rpc.thrift.TSchemaFetchResponse;
import org.apache.iotdb.mpp.rpc.thrift.TSendBatchPlanNodeReq;
import org.apache.iotdb.mpp.rpc.thrift.TSendBatchPlanNodeResp;
import org.apache.iotdb.mpp.rpc.thrift.TSendFragmentInstanceReq;
import org.apache.iotdb.mpp.rpc.thrift.TSendFragmentInstanceResp;
import org.apache.iotdb.mpp.rpc.thrift.TSendSinglePlanNodeResp;
import org.apache.iotdb.mpp.rpc.thrift.TTsFilePieceReq;
import org.apache.iotdb.mpp.rpc.thrift.TUpdateTableReq;
import org.apache.iotdb.mpp.rpc.thrift.TUpdateTemplateReq;
import org.apache.iotdb.mpp.rpc.thrift.TUpdateTriggerLocationReq;
import org.apache.iotdb.rpc.RpcUtils;
import org.apache.iotdb.rpc.TSStatusCode;
import org.apache.iotdb.rpc.subscription.exception.SubscriptionException;
import org.apache.iotdb.trigger.api.enums.FailureStrategy;
import org.apache.iotdb.trigger.api.enums.TriggerEvent;

import com.google.common.collect.ImmutableList;
import org.apache.thrift.TException;
import org.apache.tsfile.enums.TSDataType;
import org.apache.tsfile.exception.NotImplementedException;
import org.apache.tsfile.read.common.block.TsBlock;
import org.apache.tsfile.utils.Pair;
import org.apache.tsfile.utils.RamUsageEstimator;
import org.apache.tsfile.utils.ReadWriteIOUtils;
import org.apache.tsfile.write.record.Tablet;
import org.slf4j.Logger;
import org.slf4j.LoggerFactory;

import java.io.ByteArrayOutputStream;
import java.io.DataOutputStream;
import java.io.IOException;
import java.net.URL;
import java.nio.ByteBuffer;
import java.time.ZoneId;
import java.util.ArrayList;
import java.util.Arrays;
import java.util.Collection;
import java.util.Collections;
import java.util.HashMap;
import java.util.List;
import java.util.Map;
import java.util.Optional;
import java.util.concurrent.TimeUnit;
import java.util.concurrent.atomic.AtomicBoolean;
import java.util.concurrent.atomic.AtomicInteger;
import java.util.concurrent.atomic.AtomicLong;
import java.util.concurrent.locks.ReadWriteLock;
import java.util.function.Consumer;
import java.util.function.Function;
import java.util.stream.Collectors;
import java.util.stream.Stream;

import static org.apache.iotdb.commons.client.request.TestConnectionUtils.testConnectionsImpl;
import static org.apache.iotdb.commons.conf.IoTDBConstant.MULTI_LEVEL_PATH_WILDCARD;
import static org.apache.iotdb.db.service.RegionMigrateService.REGION_MIGRATE_PROCESS;
import static org.apache.iotdb.db.utils.ErrorHandlingUtils.onQueryException;

public class DataNodeInternalRPCServiceImpl implements IDataNodeRPCService.Iface {

  private static final Logger LOGGER =
      LoggerFactory.getLogger(DataNodeInternalRPCServiceImpl.class);

  private static final SessionManager SESSION_MANAGER = SessionManager.getInstance();

  private static final Coordinator COORDINATOR = Coordinator.getInstance();

  private final IPartitionFetcher partitionFetcher;

  private final ISchemaFetcher schemaFetcher;

  private final SchemaEngine schemaEngine = SchemaEngine.getInstance();
  private final StorageEngine storageEngine = StorageEngine.getInstance();

  private final DataNodeRegionManager regionManager = DataNodeRegionManager.getInstance();

  private final DataNodeSpaceQuotaManager spaceQuotaManager =
      DataNodeSpaceQuotaManager.getInstance();

  private final DataNodeThrottleQuotaManager throttleQuotaManager =
      DataNodeThrottleQuotaManager.getInstance();

  private final CommonConfig commonConfig = CommonDescriptor.getInstance().getConfig();

  private static final String SYSTEM = "system";

  public DataNodeInternalRPCServiceImpl() {
    super();
    partitionFetcher = ClusterPartitionFetcher.getInstance();
    schemaFetcher = ClusterSchemaFetcher.getInstance();
  }

  @Override
  public TSendFragmentInstanceResp sendFragmentInstance(TSendFragmentInstanceReq req) {
    LOGGER.debug("receive FragmentInstance to group[{}]", req.getConsensusGroupId());

    // Deserialize ConsensusGroupId
    ConsensusGroupId groupId = null;
    if (req.consensusGroupId != null) {
      try {
        groupId = ConsensusGroupId.Factory.createFromTConsensusGroupId(req.getConsensusGroupId());
      } catch (Exception e) {
        LOGGER.warn("Deserialize ConsensusGroupId failed. ", e);
        TSendFragmentInstanceResp resp = new TSendFragmentInstanceResp(false);
        resp.setMessage("Deserialize ConsensusGroupId failed: " + e.getMessage());
        return resp;
      }
    }

    // We deserialize here instead of the underlying state machine because parallelism is possible
    // here but not at the underlying state machine
    FragmentInstance fragmentInstance;
    try {
      fragmentInstance = FragmentInstance.deserializeFrom(req.fragmentInstance.body);
    } catch (Exception e) {
      LOGGER.warn("Deserialize FragmentInstance failed.", e);
      TSendFragmentInstanceResp resp = new TSendFragmentInstanceResp(false);
      resp.setMessage("Deserialize FragmentInstance failed: " + e.getMessage());
      return resp;
    }

    RegionReadExecutor executor = new RegionReadExecutor();
    RegionExecutionResult executionResult =
        groupId == null
            ? executor.execute(fragmentInstance)
            : executor.execute(groupId, fragmentInstance);
    TSendFragmentInstanceResp resp = new TSendFragmentInstanceResp();
    resp.setAccepted(executionResult.isAccepted());
    resp.setMessage(executionResult.getMessage());
    resp.setNeedRetry(executionResult.isReadNeedRetry());
    resp.setStatus(executionResult.getStatus());
    return resp;
  }

  @Override
  public TSendBatchPlanNodeResp sendBatchPlanNode(TSendBatchPlanNodeReq req) {
    List<TSendSinglePlanNodeResp> responses =
        req.getRequests().stream()
            .map(
                request -> {
                  ConsensusGroupId groupId =
                      ConsensusGroupId.Factory.createFromTConsensusGroupId(
                          request.getConsensusGroupId());
                  PlanNode planNode = PlanNodeType.deserialize(request.planNode.body);
                  RegionWriteExecutor executor = new RegionWriteExecutor();
                  TSendSinglePlanNodeResp resp = new TSendSinglePlanNodeResp();
                  RegionExecutionResult executionResult = executor.execute(groupId, planNode);
                  resp.setAccepted(executionResult.isAccepted());
                  resp.setMessage(executionResult.getMessage());
                  resp.setStatus(executionResult.getStatus());
                  return resp;
                })
            .collect(Collectors.toList());
    return new TSendBatchPlanNodeResp(responses);
  }

  @Override
  public TFragmentInstanceInfoResp fetchFragmentInstanceInfo(TFetchFragmentInstanceInfoReq req) {
    FragmentInstanceId instanceId = FragmentInstanceId.fromThrift(req.fragmentInstanceId);
    FragmentInstanceInfo info = FragmentInstanceManager.getInstance().getInstanceInfo(instanceId);
    if (info != null) {
      TFragmentInstanceInfoResp resp = new TFragmentInstanceInfoResp(info.getState().toString());
      resp.setEndTime(info.getEndTime());
      resp.setFailedMessages(ImmutableList.of(info.getMessage()));
      try {
        List<ByteBuffer> failureInfoList = new ArrayList<>();
        for (FragmentInstanceFailureInfo failureInfo : info.getFailureInfoList()) {
          failureInfoList.add(failureInfo.serialize());
        }
        resp.setFailureInfoList(failureInfoList);
        info.getErrorCode().ifPresent(resp::setErrorCode);
        return resp;
      } catch (IOException e) {
        return resp;
      }
    } else {
      return new TFragmentInstanceInfoResp(FragmentInstanceState.NO_SUCH_INSTANCE.toString());
    }
  }

  @Override
  public TCancelResp cancelQuery(TCancelQueryReq req) {
    try (SetThreadName threadName = new SetThreadName(req.getQueryId())) {
      List<FragmentInstanceId> taskIds =
          req.getFragmentInstanceIds().stream()
              .map(FragmentInstanceId::fromThrift)
              .collect(Collectors.toList());
      for (FragmentInstanceId taskId : taskIds) {
        FragmentInstanceManager.getInstance().cancelTask(taskId, req.hasThrowable);
      }
      return new TCancelResp(true);
    }
  }

  @Override
  public TCancelResp cancelPlanFragment(TCancelPlanFragmentReq req) {
    throw new NotImplementedException();
  }

  @Override
  public TCancelResp cancelFragmentInstance(TCancelFragmentInstanceReq req) {
    throw new NotImplementedException();
  }

  @Override
  public TSchemaFetchResponse fetchSchema(TSchemaFetchRequest req) {
    throw new UnsupportedOperationException();
  }

  @Override
  public TLoadResp sendTsFilePieceNode(TTsFilePieceReq req) {
    LOGGER.info("Receive load node from uuid {}.", req.uuid);

    ConsensusGroupId groupId =
        ConsensusGroupId.Factory.createFromTConsensusGroupId(req.consensusGroupId);
    LoadTsFilePieceNode pieceNode = (LoadTsFilePieceNode) PlanNodeType.deserialize(req.body);
    if (pieceNode == null) {
      return createTLoadResp(
          new TSStatus(TSStatusCode.DESERIALIZE_PIECE_OF_TSFILE_ERROR.getStatusCode()));
    }
    TSStatus resultStatus =
        StorageEngine.getInstance()
            .writeLoadTsFileNode((DataRegionId) groupId, pieceNode, req.uuid);

    return createTLoadResp(resultStatus);
  }

  @Override
  public TLoadResp sendLoadCommand(TLoadCommandReq req) {
    final ProgressIndex progressIndex;
    if (req.isSetProgressIndex()) {
      progressIndex = ProgressIndexType.deserializeFrom(ByteBuffer.wrap(req.getProgressIndex()));
    } else {
      // fallback to use local generated progress index for compatibility
      progressIndex = PipeDataNodeAgent.runtime().getNextProgressIndexForTsFileLoad();
      LOGGER.info(
          "Use local generated load progress index {} for uuid {}.", progressIndex, req.uuid);
    }

    return createTLoadResp(
        StorageEngine.getInstance()
            .executeLoadCommand(
                LoadTsFileScheduler.LoadCommand.values()[req.commandType],
                req.uuid,
                req.isSetIsGeneratedByPipe() && req.isGeneratedByPipe,
                progressIndex));
  }

  private TLoadResp createTLoadResp(TSStatus resultStatus) {
    boolean isAccepted = RpcUtils.SUCCESS_STATUS.equals(resultStatus);
    TLoadResp loadResp = new TLoadResp(isAccepted);
    if (!isAccepted) {
      loadResp.setMessage(resultStatus.getMessage());
      loadResp.setStatus(resultStatus);
    }
    return loadResp;
  }

  @Override
  public TSStatus createSchemaRegion(TCreateSchemaRegionReq req) {
    return regionManager.createSchemaRegion(req.getRegionReplicaSet(), req.getStorageGroup());
  }

  @Override
  public TSStatus createDataRegion(TCreateDataRegionReq req) {
    return regionManager.createDataRegion(req.getRegionReplicaSet(), req.getStorageGroup());
  }

  @Override
  public TSStatus invalidatePartitionCache(TInvalidateCacheReq req) {
    ClusterPartitionFetcher.getInstance().invalidAllCache();
    return new TSStatus(TSStatusCode.SUCCESS_STATUS.getStatusCode());
  }

  @Override
  public TSStatus invalidateSchemaCache(TInvalidateCacheReq req) {
    DataNodeSchemaLockManager.getInstance().takeWriteLock(SchemaLockType.VALIDATE_VS_DELETION);
    TreeDeviceSchemaCacheManager.getInstance().takeWriteLock();
    try {
      // req.getFullPath() is a database path
      ClusterTemplateManager.getInstance().invalid(req.getFullPath());
      // clear table related cache
      String database = req.getFullPath().substring(5);
      DataNodeTableCache.getInstance().invalid(database);
<<<<<<< HEAD
      TableDeviceSchemaCache.getInstance().invalidate(database);
=======
      TableDeviceSchemaFetcher.getInstance().getTableDeviceCache().invalidate(database);
      LOGGER.info("Schema cache of {} has been invalidated", req.getFullPath());
>>>>>>> 1b4d1fb2
      return new TSStatus(TSStatusCode.SUCCESS_STATUS.getStatusCode());
    } finally {
      TreeDeviceSchemaCacheManager.getInstance().releaseWriteLock();
      DataNodeSchemaLockManager.getInstance().releaseWriteLock(SchemaLockType.VALIDATE_VS_DELETION);
    }
  }

  @Override
  public TSStatus constructSchemaBlackList(final TConstructSchemaBlackListReq req)
      throws TException {
    final PathPatternTree patternTree =
        PathPatternTree.deserialize(ByteBuffer.wrap(req.getPathPatternTree()));
    final AtomicLong preDeletedNum = new AtomicLong(0);
    final TSStatus executionResult =
        executeSchemaBlackListTask(
            req.getSchemaRegionIdList(),
            consensusGroupId -> {
              final String storageGroup =
                  schemaEngine
                      .getSchemaRegion(new SchemaRegionId(consensusGroupId.getId()))
                      .getDatabaseFullPath();
              final PathPatternTree filteredPatternTree =
                  filterPathPatternTree(patternTree, storageGroup);
              if (filteredPatternTree.isEmpty()) {
                return new TSStatus(TSStatusCode.ONLY_LOGICAL_VIEW.getStatusCode());
              }
              final RegionWriteExecutor executor = new RegionWriteExecutor();
              final TSStatus status =
                  executor
                      .execute(
                          new SchemaRegionId(consensusGroupId.getId()),
                          new ConstructSchemaBlackListNode(new PlanNodeId(""), filteredPatternTree))
                      .getStatus();
              if (status.code == TSStatusCode.SUCCESS_STATUS.getStatusCode()
                  || status.code == TSStatusCode.ONLY_LOGICAL_VIEW.getStatusCode()) {
                preDeletedNum.getAndAdd(Long.parseLong(status.getMessage()));
              }
              return status;
            });
    executionResult.setMessage(String.valueOf(preDeletedNum.get()));
    return executionResult;
  }

  @Override
  public TSStatus rollbackSchemaBlackList(TRollbackSchemaBlackListReq req) {
    PathPatternTree patternTree =
        PathPatternTree.deserialize(ByteBuffer.wrap(req.getPathPatternTree()));
    return executeInternalSchemaTask(
        req.getSchemaRegionIdList(),
        consensusGroupId -> {
          String storageGroup =
              schemaEngine
                  .getSchemaRegion(new SchemaRegionId(consensusGroupId.getId()))
                  .getDatabaseFullPath();
          PathPatternTree filteredPatternTree = filterPathPatternTree(patternTree, storageGroup);
          if (filteredPatternTree.isEmpty()) {
            return RpcUtils.SUCCESS_STATUS;
          }
          RegionWriteExecutor executor = new RegionWriteExecutor();
          return executor
              .execute(
                  new SchemaRegionId(consensusGroupId.getId()),
                  new RollbackSchemaBlackListNode(new PlanNodeId(""), filteredPatternTree))
              .getStatus();
        });
  }

  @Override
  public TSStatus invalidateMatchedSchemaCache(TInvalidateMatchedSchemaCacheReq req) {
    TreeDeviceSchemaCacheManager cache = TreeDeviceSchemaCacheManager.getInstance();
    DataNodeSchemaLockManager.getInstance().takeWriteLock(SchemaLockType.VALIDATE_VS_DELETION);
    cache.takeWriteLock();
    try {
      cache.invalidate(PathPatternTree.deserialize(req.pathPatternTree).getAllPathPatterns(true));
    } finally {
      cache.releaseWriteLock();
      DataNodeSchemaLockManager.getInstance().releaseWriteLock(SchemaLockType.VALIDATE_VS_DELETION);
    }
    return RpcUtils.SUCCESS_STATUS;
  }

  @Override
  public TFetchSchemaBlackListResp fetchSchemaBlackList(TFetchSchemaBlackListReq req) {
    PathPatternTree patternTree = PathPatternTree.deserialize(req.pathPatternTree);
    TFetchSchemaBlackListResp resp = new TFetchSchemaBlackListResp();
    PathPatternTree result = new PathPatternTree();
    for (TConsensusGroupId consensusGroupId : req.getSchemaRegionIdList()) {
      // todo implement as consensus layer read request
      try {
        ISchemaRegion schemaRegion =
            schemaEngine.getSchemaRegion(new SchemaRegionId(consensusGroupId.getId()));
        PathPatternTree filteredPatternTree =
            filterPathPatternTree(patternTree, schemaRegion.getDatabaseFullPath());
        if (filteredPatternTree.isEmpty()) {
          continue;
        }
        for (PartialPath path : schemaRegion.fetchSchemaBlackList(filteredPatternTree)) {
          result.appendFullPath(path);
        }
      } catch (MetadataException e) {
        LOGGER.warn(e.getMessage(), e);
        resp.setStatus(RpcUtils.getStatus(e.getErrorCode(), e.getMessage()));
        return resp;
      }
    }
    resp.setStatus(RpcUtils.SUCCESS_STATUS);
    ByteArrayOutputStream outputStream = new ByteArrayOutputStream();
    DataOutputStream dataOutputStream = new DataOutputStream(outputStream);
    result.constructTree();
    try {
      result.serialize(dataOutputStream);
    } catch (IOException ignored) {
      // Won't reach here
    }
    resp.setPathPatternTree(outputStream.toByteArray());
    return resp;
  }

  @Override
  public TSStatus deleteDataForDeleteSchema(TDeleteDataForDeleteSchemaReq req) {
    PathPatternTree patternTree =
        PathPatternTree.deserialize(ByteBuffer.wrap(req.getPathPatternTree()));
    List<MeasurementPath> pathList = patternTree.getAllPathPatterns(true);
    return executeInternalSchemaTask(
        req.getDataRegionIdList(),
        consensusGroupId -> {
          RegionWriteExecutor executor = new RegionWriteExecutor();
          return executor
              .execute(
                  new DataRegionId(consensusGroupId.getId()),
                  req.isSetIsGeneratedByPipe() && req.isIsGeneratedByPipe()
                      ? new PipeEnrichedDeleteDataNode(
                          new DeleteDataNode(
                              new PlanNodeId(""), pathList, Long.MIN_VALUE, Long.MAX_VALUE))
                      : new DeleteDataNode(
                          new PlanNodeId(""), pathList, Long.MIN_VALUE, Long.MAX_VALUE))
              .getStatus();
        });
  }

  @Override
  public TSStatus deleteTimeSeries(TDeleteTimeSeriesReq req) throws TException {
    PathPatternTree patternTree =
        PathPatternTree.deserialize(ByteBuffer.wrap(req.getPathPatternTree()));
    return executeInternalSchemaTask(
        req.getSchemaRegionIdList(),
        consensusGroupId -> {
          String storageGroup =
              schemaEngine
                  .getSchemaRegion(new SchemaRegionId(consensusGroupId.getId()))
                  .getDatabaseFullPath();
          PathPatternTree filteredPatternTree = filterPathPatternTree(patternTree, storageGroup);
          if (filteredPatternTree.isEmpty()) {
            return RpcUtils.SUCCESS_STATUS;
          }
          RegionWriteExecutor executor = new RegionWriteExecutor();
          return executor
              .execute(
                  new SchemaRegionId(consensusGroupId.getId()),
                  req.isSetIsGeneratedByPipe() && req.isIsGeneratedByPipe()
                      ? new PipeEnrichedNonWritePlanNode(
                          new DeleteTimeSeriesNode(new PlanNodeId(""), filteredPatternTree))
                      : new DeleteTimeSeriesNode(new PlanNodeId(""), filteredPatternTree))
              .getStatus();
        });
  }

  @Override
  public TSStatus constructSchemaBlackListWithTemplate(TConstructSchemaBlackListWithTemplateReq req)
      throws TException {
    AtomicInteger preDeactivateTemplateNum = new AtomicInteger(0);
    Map<PartialPath, List<Integer>> templateSetInfo =
        transformTemplateSetInfo(req.getTemplateSetInfo());
    TSStatus executionResult =
        executeInternalSchemaTask(
            req.getSchemaRegionIdList(),
            consensusGroupId -> {
              Map<PartialPath, List<Integer>> filteredTemplateSetInfo =
                  filterTemplateSetInfo(templateSetInfo, consensusGroupId);
              if (filteredTemplateSetInfo.isEmpty()) {
                return RpcUtils.SUCCESS_STATUS;
              }

              RegionWriteExecutor executor = new RegionWriteExecutor();
              TSStatus status =
                  executor
                      .execute(
                          new SchemaRegionId(consensusGroupId.getId()),
                          new PreDeactivateTemplateNode(
                              new PlanNodeId(""), filteredTemplateSetInfo))
                      .getStatus();
              if (status.code == TSStatusCode.SUCCESS_STATUS.getStatusCode()) {
                preDeactivateTemplateNum.getAndAdd(Integer.parseInt(status.getMessage()));
              }
              return status;
            });
    executionResult.setMessage(String.valueOf(preDeactivateTemplateNum.get()));
    return executionResult;
  }

  private Map<PartialPath, List<Integer>> transformTemplateSetInfo(
      Map<String, List<Integer>> rawTemplateSetInfo) {
    Map<PartialPath, List<Integer>> result = new HashMap<>();
    rawTemplateSetInfo.forEach(
        (k, v) -> {
          try {
            result.put(new PartialPath(k), v);
          } catch (IllegalPathException ignored) {
            // Won't reach here
          }
        });
    return result;
  }

  private Map<PartialPath, List<Integer>> filterTemplateSetInfo(
      Map<PartialPath, List<Integer>> templateSetInfo, TConsensusGroupId consensusGroupId) {

    Map<PartialPath, List<Integer>> result = new HashMap<>();
    PartialPath storageGroupPath = getStorageGroupPath(consensusGroupId);
    if (null != storageGroupPath) {
      PartialPath storageGroupPattern = storageGroupPath.concatNode(MULTI_LEVEL_PATH_WILDCARD);
      templateSetInfo.forEach(
          (k, v) -> {
            if (storageGroupPattern.overlapWith(k) || storageGroupPath.overlapWith(k)) {
              result.put(k, v);
            }
          });
    }
    return result;
  }

  private PartialPath getStorageGroupPath(TConsensusGroupId consensusGroupId) {
    PartialPath storageGroupPath = null;
    try {
      storageGroupPath =
          new PartialPath(
              schemaEngine
                  .getSchemaRegion(new SchemaRegionId(consensusGroupId.getId()))
                  .getDatabaseFullPath());
    } catch (IllegalPathException ignored) {
      // Won't reach here
    }
    return storageGroupPath;
  }

  @Override
  public TSStatus rollbackSchemaBlackListWithTemplate(TRollbackSchemaBlackListWithTemplateReq req) {
    Map<PartialPath, List<Integer>> templateSetInfo =
        transformTemplateSetInfo(req.getTemplateSetInfo());
    return executeInternalSchemaTask(
        req.getSchemaRegionIdList(),
        consensusGroupId -> {
          Map<PartialPath, List<Integer>> filteredTemplateSetInfo =
              filterTemplateSetInfo(templateSetInfo, consensusGroupId);
          if (filteredTemplateSetInfo.isEmpty()) {
            return RpcUtils.SUCCESS_STATUS;
          }

          RegionWriteExecutor executor = new RegionWriteExecutor();
          return executor
              .execute(
                  new SchemaRegionId(consensusGroupId.getId()),
                  new RollbackPreDeactivateTemplateNode(
                      new PlanNodeId(""), filteredTemplateSetInfo))
              .getStatus();
        });
  }

  @Override
  public TSStatus deactivateTemplate(TDeactivateTemplateReq req) throws TException {
    Map<PartialPath, List<Integer>> templateSetInfo =
        transformTemplateSetInfo(req.getTemplateSetInfo());
    return executeInternalSchemaTask(
        req.getSchemaRegionIdList(),
        consensusGroupId -> {
          Map<PartialPath, List<Integer>> filteredTemplateSetInfo =
              filterTemplateSetInfo(templateSetInfo, consensusGroupId);
          if (filteredTemplateSetInfo.isEmpty()) {
            return RpcUtils.SUCCESS_STATUS;
          }

          RegionWriteExecutor executor = new RegionWriteExecutor();
          return executor
              .execute(
                  new SchemaRegionId(consensusGroupId.getId()),
                  req.isSetIsGeneratedByPipe() && req.isIsGeneratedByPipe()
                      ? new PipeEnrichedNonWritePlanNode(
                          new DeactivateTemplateNode(new PlanNodeId(""), filteredTemplateSetInfo))
                      : new DeactivateTemplateNode(new PlanNodeId(""), filteredTemplateSetInfo))
              .getStatus();
        });
  }

  @Override
  public TCountPathsUsingTemplateResp countPathsUsingTemplate(TCountPathsUsingTemplateReq req) {
    PathPatternTree patternTree = PathPatternTree.deserialize(req.patternTree);
    TCountPathsUsingTemplateResp resp = new TCountPathsUsingTemplateResp();
    AtomicLong result = new AtomicLong(0);
    resp.setStatus(
        executeInternalSchemaTask(
            req.getSchemaRegionIdList(),
            consensusGroupId -> {
              ReadWriteLock readWriteLock =
                  regionManager.getRegionLock(new SchemaRegionId(consensusGroupId.getId()));
              // Count paths using template for unset template shall block all template activation
              readWriteLock.writeLock().lock();
              try {
                ISchemaRegion schemaRegion =
                    schemaEngine.getSchemaRegion(new SchemaRegionId(consensusGroupId.getId()));
                PathPatternTree filteredPatternTree =
                    filterPathPatternTree(patternTree, schemaRegion.getDatabaseFullPath());
                if (filteredPatternTree.isEmpty()) {
                  return RpcUtils.SUCCESS_STATUS;
                }
                result.getAndAdd(
                    schemaRegion.countPathsUsingTemplate(req.getTemplateId(), filteredPatternTree));
                return RpcUtils.SUCCESS_STATUS;
              } catch (MetadataException e) {
                LOGGER.warn(e.getMessage(), e);
                return RpcUtils.getStatus(e.getErrorCode(), e.getMessage());
              } finally {
                readWriteLock.writeLock().unlock();
              }
            }));
    resp.setCount(result.get());
    return resp;
  }

  @Override
  public TCheckSchemaRegionUsingTemplateResp checkSchemaRegionUsingTemplate(
      TCheckSchemaRegionUsingTemplateReq req) {
    TCheckSchemaRegionUsingTemplateResp resp = new TCheckSchemaRegionUsingTemplateResp();
    AtomicBoolean result = new AtomicBoolean(false);
    resp.setStatus(
        executeInternalSchemaTask(
            req.getSchemaRegionIdList(),
            consensusGroupId -> {
              ReadWriteLock readWriteLock =
                  regionManager.getRegionLock(new SchemaRegionId(consensusGroupId.getId()));
              readWriteLock.writeLock().lock();
              try {
                ISchemaRegion schemaRegion =
                    schemaEngine.getSchemaRegion(new SchemaRegionId(consensusGroupId.getId()));
                if (schemaRegion.getSchemaRegionStatistics().getTemplateActivatedNumber() > 0) {
                  result.set(true);
                }
                return RpcUtils.SUCCESS_STATUS;
              } finally {
                readWriteLock.writeLock().unlock();
              }
            }));
    resp.setResult(result.get());
    return resp;
  }

  @Override
  public TCheckTimeSeriesExistenceResp checkTimeSeriesExistence(TCheckTimeSeriesExistenceReq req) {
    PathPatternTree patternTree = PathPatternTree.deserialize(req.patternTree);
    TCheckTimeSeriesExistenceResp resp = new TCheckTimeSeriesExistenceResp();
    TSStatus status =
        executeInternalSchemaTask(
            req.getSchemaRegionIdList(),
            consensusGroupId -> {
              ReadWriteLock readWriteLock =
                  regionManager.getRegionLock(new SchemaRegionId(consensusGroupId.getId()));
              // Check timeseries existence for set template shall block all timeseries creation
              readWriteLock.writeLock().lock();
              try {
                ISchemaRegion schemaRegion =
                    schemaEngine.getSchemaRegion(new SchemaRegionId(consensusGroupId.getId()));
                PathPatternTree filteredPatternTree =
                    filterPathPatternTree(patternTree, schemaRegion.getDatabaseFullPath());
                if (filteredPatternTree.isEmpty()) {
                  return RpcUtils.SUCCESS_STATUS;
                }
                for (PartialPath pattern : filteredPatternTree.getAllPathPatterns()) {
                  ISchemaSource<ITimeSeriesSchemaInfo> schemaSource =
                      SchemaSourceFactory.getTimeSeriesSchemaCountSource(
                          pattern, false, null, null, SchemaConstant.ALL_MATCH_SCOPE);
                  try (ISchemaReader<ITimeSeriesSchemaInfo> schemaReader =
                      schemaSource.getSchemaReader(schemaRegion)) {
                    if (schemaReader.hasNext()) {
                      return RpcUtils.getStatus(TSStatusCode.TIMESERIES_ALREADY_EXIST);
                    }
                  } catch (Exception e) {
                    LOGGER.warn(e.getMessage(), e);
                    return RpcUtils.getStatus(TSStatusCode.EXECUTE_STATEMENT_ERROR, e.getMessage());
                  }
                }
                return RpcUtils.SUCCESS_STATUS;
              } finally {
                readWriteLock.writeLock().unlock();
              }
            });
    if (status.getCode() == TSStatusCode.SUCCESS_STATUS.getStatusCode()) {
      resp.setStatus(RpcUtils.SUCCESS_STATUS);
      resp.setExists(false);
    } else if (status.getCode() == TSStatusCode.MULTIPLE_ERROR.getStatusCode()) {
      boolean hasFailure = false;
      for (TSStatus subStatus : status.getSubStatus()) {
        if (subStatus.getCode() == TSStatusCode.TIMESERIES_ALREADY_EXIST.getStatusCode()) {
          resp.setExists(true);
        } else if (subStatus.getCode() != TSStatusCode.SUCCESS_STATUS.getStatusCode()) {
          hasFailure = true;
          break;
        }
      }
      if (hasFailure) {
        resp.setStatus(status);
      } else {
        resp.setStatus(RpcUtils.SUCCESS_STATUS);
      }
    } else {
      resp.setStatus(status);
    }
    return resp;
  }

  @Override
  public TSStatus constructViewSchemaBlackList(TConstructViewSchemaBlackListReq req) {
    PathPatternTree patternTree =
        PathPatternTree.deserialize(ByteBuffer.wrap(req.getPathPatternTree()));
    AtomicInteger preDeletedNum = new AtomicInteger(0);
    TSStatus executionResult =
        executeInternalSchemaTask(
            req.getSchemaRegionIdList(),
            consensusGroupId -> {
              String storageGroup =
                  schemaEngine
                      .getSchemaRegion(new SchemaRegionId(consensusGroupId.getId()))
                      .getDatabaseFullPath();
              PathPatternTree filteredPatternTree =
                  filterPathPatternTree(patternTree, storageGroup);
              if (filteredPatternTree.isEmpty()) {
                return RpcUtils.SUCCESS_STATUS;
              }
              RegionWriteExecutor executor = new RegionWriteExecutor();
              TSStatus status =
                  executor
                      .execute(
                          new SchemaRegionId(consensusGroupId.getId()),
                          new ConstructLogicalViewBlackListNode(
                              new PlanNodeId(""), filteredPatternTree))
                      .getStatus();
              if (status.code == TSStatusCode.SUCCESS_STATUS.getStatusCode()) {
                preDeletedNum.getAndAdd(Integer.parseInt(status.getMessage()));
              }
              return status;
            });
    executionResult.setMessage(String.valueOf(preDeletedNum.get()));
    return executionResult;
  }

  @Override
  public TSStatus rollbackViewSchemaBlackList(TRollbackViewSchemaBlackListReq req) {
    PathPatternTree patternTree =
        PathPatternTree.deserialize(ByteBuffer.wrap(req.getPathPatternTree()));
    return executeInternalSchemaTask(
        req.getSchemaRegionIdList(),
        consensusGroupId -> {
          String storageGroup =
              schemaEngine
                  .getSchemaRegion(new SchemaRegionId(consensusGroupId.getId()))
                  .getDatabaseFullPath();
          PathPatternTree filteredPatternTree = filterPathPatternTree(patternTree, storageGroup);
          if (filteredPatternTree.isEmpty()) {
            return RpcUtils.SUCCESS_STATUS;
          }
          RegionWriteExecutor executor = new RegionWriteExecutor();
          return executor
              .execute(
                  new SchemaRegionId(consensusGroupId.getId()),
                  new RollbackLogicalViewBlackListNode(new PlanNodeId(""), filteredPatternTree))
              .getStatus();
        });
  }

  @Override
  public TSStatus deleteViewSchema(TDeleteViewSchemaReq req) {
    PathPatternTree patternTree =
        PathPatternTree.deserialize(ByteBuffer.wrap(req.getPathPatternTree()));
    return executeInternalSchemaTask(
        req.getSchemaRegionIdList(),
        consensusGroupId -> {
          String storageGroup =
              schemaEngine
                  .getSchemaRegion(new SchemaRegionId(consensusGroupId.getId()))
                  .getDatabaseFullPath();
          PathPatternTree filteredPatternTree = filterPathPatternTree(patternTree, storageGroup);
          if (filteredPatternTree.isEmpty()) {
            return RpcUtils.SUCCESS_STATUS;
          }
          RegionWriteExecutor executor = new RegionWriteExecutor();
          return executor
              .execute(
                  new SchemaRegionId(consensusGroupId.getId()),
                  req.isSetIsGeneratedByPipe() && req.isIsGeneratedByPipe()
                      ? new PipeEnrichedNonWritePlanNode(
                          new DeleteLogicalViewNode(new PlanNodeId(""), filteredPatternTree))
                      : new DeleteLogicalViewNode(new PlanNodeId(""), filteredPatternTree))
              .getStatus();
        });
  }

  @Override
  public TSStatus alterView(TAlterViewReq req) {
    List<TConsensusGroupId> consensusGroupIdList = req.getSchemaRegionIdList();
    List<ByteBuffer> viewBinaryList = req.getViewBinaryList();
    Map<TConsensusGroupId, Map<PartialPath, ViewExpression>> schemaRegionRequestMap =
        new HashMap<>();
    for (int i = 0; i < consensusGroupIdList.size(); i++) {
      ByteBuffer byteBuffer = viewBinaryList.get(i);
      int size = ReadWriteIOUtils.readInt(byteBuffer);
      Map<PartialPath, ViewExpression> viewMap = new HashMap<>();
      for (int j = 0; j < size; j++) {
        viewMap.put(
            (PartialPath) PathDeserializeUtil.deserialize(byteBuffer),
            ViewExpression.deserialize(byteBuffer));
      }
      schemaRegionRequestMap.put(consensusGroupIdList.get(i), viewMap);
    }
    return executeInternalSchemaTask(
        consensusGroupIdList,
        consensusGroupId -> {
          RegionWriteExecutor executor = new RegionWriteExecutor();
          return executor
              .execute(
                  new SchemaRegionId(consensusGroupId.getId()),
                  req.isSetIsGeneratedByPipe() && req.isIsGeneratedByPipe()
                      ? new PipeEnrichedNonWritePlanNode(
                          new AlterLogicalViewNode(
                              new PlanNodeId(""), schemaRegionRequestMap.get(consensusGroupId)))
                      : new AlterLogicalViewNode(
                          new PlanNodeId(""), schemaRegionRequestMap.get(consensusGroupId)))
              .getStatus();
        });
  }

  @Override
  public TPushPipeMetaResp pushPipeMeta(TPushPipeMetaReq req) {
    final List<PipeMeta> pipeMetas = new ArrayList<>();
    for (ByteBuffer byteBuffer : req.getPipeMetas()) {
      pipeMetas.add(PipeMeta.deserialize(byteBuffer));
    }
    try {
      List<TPushPipeMetaRespExceptionMessage> exceptionMessages =
          PipeDataNodeAgent.task().handlePipeMetaChanges(pipeMetas);

      return exceptionMessages.isEmpty()
          ? new TPushPipeMetaResp()
              .setStatus(new TSStatus(TSStatusCode.SUCCESS_STATUS.getStatusCode()))
          : new TPushPipeMetaResp()
              .setStatus(new TSStatus(TSStatusCode.PIPE_PUSH_META_ERROR.getStatusCode()))
              .setExceptionMessages(exceptionMessages);
    } catch (Exception e) {
      LOGGER.error("Error occurred when pushing pipe meta", e);
      return new TPushPipeMetaResp()
          .setStatus(new TSStatus(TSStatusCode.PIPE_PUSH_META_ERROR.getStatusCode()));
    }
  }

  @Override
  public TPushPipeMetaResp pushSinglePipeMeta(TPushSinglePipeMetaReq req) {
    try {
      TPushPipeMetaRespExceptionMessage exceptionMessage;
      if (req.isSetPipeNameToDrop()) {
        exceptionMessage = PipeDataNodeAgent.task().handleDropPipe(req.getPipeNameToDrop());
      } else if (req.isSetPipeMeta()) {
        final PipeMeta pipeMeta = PipeMeta.deserialize(ByteBuffer.wrap(req.getPipeMeta()));
        exceptionMessage = PipeDataNodeAgent.task().handleSinglePipeMetaChanges(pipeMeta);
      } else {
        throw new Exception("Invalid TPushSinglePipeMetaReq");
      }
      return exceptionMessage == null
          ? new TPushPipeMetaResp()
              .setStatus(new TSStatus(TSStatusCode.SUCCESS_STATUS.getStatusCode()))
          : new TPushPipeMetaResp()
              .setStatus(new TSStatus(TSStatusCode.PIPE_PUSH_META_ERROR.getStatusCode()))
              .setExceptionMessages(Collections.singletonList(exceptionMessage));
    } catch (Exception e) {
      LOGGER.error("Error occurred when pushing single pipe meta", e);
      return new TPushPipeMetaResp()
          .setStatus(new TSStatus(TSStatusCode.PIPE_PUSH_META_ERROR.getStatusCode()));
    }
  }

  @Override
  public TPushPipeMetaResp pushMultiPipeMeta(TPushMultiPipeMetaReq req) {
    boolean hasException = false;
    // If there is any exception, we use the size of exceptionMessages to record the fail index
    List<TPushPipeMetaRespExceptionMessage> exceptionMessages = new ArrayList<>();
    try {
      if (req.isSetPipeNamesToDrop()) {
        for (String pipeNameToDrop : req.getPipeNamesToDrop()) {
          TPushPipeMetaRespExceptionMessage message =
              PipeDataNodeAgent.task().handleDropPipe(pipeNameToDrop);
          exceptionMessages.add(message);
          if (message != null) {
            // If there is any exception, skip the remaining pipes
            hasException = true;
            break;
          }
        }
      } else if (req.isSetPipeMetas()) {
        for (ByteBuffer byteBuffer : req.getPipeMetas()) {
          final PipeMeta pipeMeta = PipeMeta.deserialize(byteBuffer);
          TPushPipeMetaRespExceptionMessage message =
              PipeDataNodeAgent.task().handleSinglePipeMetaChanges(pipeMeta);
          exceptionMessages.add(message);
          if (message != null) {
            // If there is any exception, skip the remaining pipes
            hasException = true;
            break;
          }
        }
      } else {
        throw new Exception("Invalid TPushMultiPipeMetaReq");
      }

      return hasException
          ? new TPushPipeMetaResp()
              .setStatus(new TSStatus(TSStatusCode.PIPE_PUSH_META_ERROR.getStatusCode()))
              .setExceptionMessages(exceptionMessages)
          : new TPushPipeMetaResp()
              .setStatus(new TSStatus(TSStatusCode.SUCCESS_STATUS.getStatusCode()));
    } catch (Exception e) {
      LOGGER.warn("Error occurred when pushing multi pipe meta", e);
      return new TPushPipeMetaResp()
          .setStatus(new TSStatus(TSStatusCode.PIPE_PUSH_META_ERROR.getStatusCode()))
          .setExceptionMessages(exceptionMessages);
    }
  }

  @Override
  public TPushTopicMetaResp pushTopicMeta(TPushTopicMetaReq req) {
    final List<TopicMeta> topicMetas = new ArrayList<>();
    for (ByteBuffer byteBuffer : req.getTopicMetas()) {
      topicMetas.add(TopicMeta.deserialize(byteBuffer));
    }
    try {
      TPushTopicMetaRespExceptionMessage exceptionMessage =
          SubscriptionAgent.topic().handleTopicMetaChanges(topicMetas);

      return exceptionMessage == null
          ? new TPushTopicMetaResp()
              .setStatus(new TSStatus(TSStatusCode.SUCCESS_STATUS.getStatusCode()))
          : new TPushTopicMetaResp()
              .setStatus(new TSStatus(TSStatusCode.TOPIC_PUSH_META_ERROR.getStatusCode()))
              .setExceptionMessages(Collections.singletonList(exceptionMessage));
    } catch (Exception e) {
      LOGGER.warn("Error occurred when pushing topic meta", e);
      return new TPushTopicMetaResp()
          .setStatus(new TSStatus(TSStatusCode.TOPIC_PUSH_META_ERROR.getStatusCode()));
    }
  }

  @Override
  public TPushTopicMetaResp pushSingleTopicMeta(TPushSingleTopicMetaReq req) {
    try {
      final TPushTopicMetaRespExceptionMessage exceptionMessage;
      if (req.isSetTopicNameToDrop()) {
        exceptionMessage = SubscriptionAgent.topic().handleDropTopic(req.getTopicNameToDrop());
      } else if (req.isSetTopicMeta()) {
        exceptionMessage =
            SubscriptionAgent.topic()
                .handleSingleTopicMetaChanges(
                    TopicMeta.deserialize(ByteBuffer.wrap(req.getTopicMeta())));
      } else {
        throw new SubscriptionException("Invalid request " + req + " from config node.");
      }

      return exceptionMessage == null
          ? new TPushTopicMetaResp()
              .setStatus(new TSStatus(TSStatusCode.SUCCESS_STATUS.getStatusCode()))
          : new TPushTopicMetaResp()
              .setStatus(new TSStatus(TSStatusCode.TOPIC_PUSH_META_ERROR.getStatusCode()))
              .setExceptionMessages(Collections.singletonList(exceptionMessage));
    } catch (Exception e) {
      LOGGER.warn("Error occurred when pushing single topic meta", e);
      return new TPushTopicMetaResp()
          .setStatus(new TSStatus(TSStatusCode.TOPIC_PUSH_META_ERROR.getStatusCode()));
    }
  }

  @Override
  public TPushTopicMetaResp pushMultiTopicMeta(TPushMultiTopicMetaReq req) {
    boolean hasException = false;
    // If there is any exception, we use the size of exceptionMessages to record the fail index
    List<TPushTopicMetaRespExceptionMessage> exceptionMessages = new ArrayList<>();
    try {
      if (req.isSetTopicNamesToDrop()) {
        for (String topicNameToDrop : req.getTopicNamesToDrop()) {
          TPushTopicMetaRespExceptionMessage message =
              SubscriptionAgent.topic().handleDropTopic(topicNameToDrop);
          exceptionMessages.add(message);
          if (message != null) {
            // If there is any exception, skip the remaining topics
            hasException = true;
            break;
          }
        }
      } else if (req.isSetTopicMetas()) {
        for (ByteBuffer byteBuffer : req.getTopicMetas()) {
          final TopicMeta topicMeta = TopicMeta.deserialize(byteBuffer);
          TPushTopicMetaRespExceptionMessage message =
              SubscriptionAgent.topic().handleSingleTopicMetaChanges(topicMeta);
          exceptionMessages.add(message);
          if (message != null) {
            // If there is any exception, skip the remaining pipes
            hasException = true;
            break;
          }
        }
      } else {
        throw new Exception("Invalid TPushMultiTopicMetaReq");
      }

      return hasException
          ? new TPushTopicMetaResp()
              .setStatus(new TSStatus(TSStatusCode.TOPIC_PUSH_META_ERROR.getStatusCode()))
              .setExceptionMessages(exceptionMessages)
          : new TPushTopicMetaResp()
              .setStatus(new TSStatus(TSStatusCode.SUCCESS_STATUS.getStatusCode()));
    } catch (Exception e) {
      LOGGER.warn("Error occurred when pushing multi topic meta", e);
      return new TPushTopicMetaResp()
          .setStatus(new TSStatus(TSStatusCode.TOPIC_PUSH_META_ERROR.getStatusCode()))
          .setExceptionMessages(exceptionMessages);
    }
  }

  @Override
  public TPushConsumerGroupMetaResp pushConsumerGroupMeta(TPushConsumerGroupMetaReq req) {
    final List<ConsumerGroupMeta> consumerGroupMetas = new ArrayList<>();
    for (ByteBuffer byteBuffer : req.getConsumerGroupMetas()) {
      consumerGroupMetas.add(ConsumerGroupMeta.deserialize(byteBuffer));
    }
    try {
      TPushConsumerGroupMetaRespExceptionMessage exceptionMessage =
          SubscriptionAgent.consumer().handleConsumerGroupMetaChanges(consumerGroupMetas);

      return exceptionMessage == null
          ? new TPushConsumerGroupMetaResp()
              .setStatus(new TSStatus(TSStatusCode.SUCCESS_STATUS.getStatusCode()))
          : new TPushConsumerGroupMetaResp()
              .setStatus(new TSStatus(TSStatusCode.CONSUMER_PUSH_META_ERROR.getStatusCode()))
              .setExceptionMessages(Collections.singletonList(exceptionMessage));
    } catch (Exception e) {
      LOGGER.warn("Error occurred when pushing consumer group meta", e);
      return new TPushConsumerGroupMetaResp()
          .setStatus(new TSStatus(TSStatusCode.CONSUMER_PUSH_META_ERROR.getStatusCode()));
    }
  }

  @Override
  public TPushConsumerGroupMetaResp pushSingleConsumerGroupMeta(
      TPushSingleConsumerGroupMetaReq req) {
    try {
      final TPushConsumerGroupMetaRespExceptionMessage exceptionMessage;
      if (req.isSetConsumerGroupNameToDrop()) {
        exceptionMessage =
            SubscriptionAgent.consumer().handleDropConsumerGroup(req.getConsumerGroupNameToDrop());
      } else if (req.isSetConsumerGroupMeta()) {
        exceptionMessage =
            SubscriptionAgent.consumer()
                .handleSingleConsumerGroupMetaChanges(
                    ConsumerGroupMeta.deserialize(ByteBuffer.wrap(req.getConsumerGroupMeta())));
      } else {
        throw new SubscriptionException("Invalid request " + req + " from config node.");
      }

      return exceptionMessage == null
          ? new TPushConsumerGroupMetaResp()
              .setStatus(new TSStatus(TSStatusCode.SUCCESS_STATUS.getStatusCode()))
          : new TPushConsumerGroupMetaResp()
              .setStatus(new TSStatus(TSStatusCode.CONSUMER_PUSH_META_ERROR.getStatusCode()))
              .setExceptionMessages(Collections.singletonList(exceptionMessage));
    } catch (Exception e) {
      LOGGER.warn("Error occurred when pushing single consumer group meta", e);
      return new TPushConsumerGroupMetaResp()
          .setStatus(new TSStatus(TSStatusCode.CONSUMER_PUSH_META_ERROR.getStatusCode()));
    }
  }

  @Override
  public TPipeHeartbeatResp pipeHeartbeat(TPipeHeartbeatReq req) throws TException {
    final TPipeHeartbeatResp resp = new TPipeHeartbeatResp();
    PipeDataNodeAgent.task().collectPipeMetaList(req, resp);
    return resp;
  }

  private TSStatus executeSchemaBlackListTask(
      final List<TConsensusGroupId> consensusGroupIdList,
      final Function<TConsensusGroupId, TSStatus> executeOnOneRegion) {
    final List<TSStatus> statusList = new ArrayList<>();
    TSStatus status;
    boolean hasFailure = false;
    for (final TConsensusGroupId consensusGroupId : consensusGroupIdList) {
      status = executeOnOneRegion.apply(consensusGroupId);
      if (status.getCode() != TSStatusCode.SUCCESS_STATUS.getStatusCode()
          && status.getCode() != TSStatusCode.ONLY_LOGICAL_VIEW.getStatusCode()) {
        hasFailure = true;
      }
      statusList.add(status);
    }
    if (hasFailure) {
      return RpcUtils.getStatus(statusList);
    } else {
      return statusList.stream()
          .filter(tsStatus -> tsStatus.getCode() == TSStatusCode.SUCCESS_STATUS.getStatusCode())
          .findFirst()
          .orElse(new TSStatus(TSStatusCode.ONLY_LOGICAL_VIEW.getStatusCode()));
    }
  }

  private TSStatus executeInternalSchemaTask(
      List<TConsensusGroupId> consensusGroupIdList,
      Function<TConsensusGroupId, TSStatus> executeOnOneRegion) {
    List<TSStatus> statusList = new ArrayList<>();
    TSStatus status;
    boolean hasFailure = false;
    for (TConsensusGroupId consensusGroupId : consensusGroupIdList) {
      status = executeOnOneRegion.apply(consensusGroupId);
      if (status.getCode() != TSStatusCode.SUCCESS_STATUS.getStatusCode()) {
        hasFailure = true;
      }
      statusList.add(status);
    }
    if (hasFailure) {
      return RpcUtils.getStatus(statusList);
    } else {
      return RpcUtils.SUCCESS_STATUS;
    }
  }

  @Override
  public TSStatus executeCQ(TExecuteCQ req) {

    IClientSession session = new InternalClientSession(req.cqId);

    SESSION_MANAGER.registerSession(session);

    SESSION_MANAGER.supplySession(
        session, req.getUsername(), ZoneId.of(req.getZoneId()), ClientVersion.V_1_0);

    String executedSQL = req.queryBody;

    try {
      QueryStatement s =
          (QueryStatement) StatementGenerator.createStatement(req.queryBody, session.getZoneId());
      if (s == null) {
        return RpcUtils.getStatus(
            TSStatusCode.SQL_PARSE_ERROR, "This operation type is not supported");
      }

      // 1. Add time filter in where
      Expression timeFilter =
          new LogicAndExpression(
              new GreaterEqualExpression(
                  new TimestampOperand(),
                  new ConstantOperand(TSDataType.INT64, String.valueOf(req.startTime))),
              new LessThanExpression(
                  new TimestampOperand(),
                  new ConstantOperand(TSDataType.INT64, String.valueOf(req.endTime))));
      if (s.getWhereCondition() != null) {
        s.getWhereCondition()
            .setPredicate(new LogicAndExpression(timeFilter, s.getWhereCondition().getPredicate()));
      } else {
        s.setWhereCondition(new WhereCondition(timeFilter));
      }

      // 2. Add time range in group by time
      if (s.getGroupByTimeComponent() != null) {
        s.getGroupByTimeComponent().setStartTime(req.startTime);
        s.getGroupByTimeComponent().setEndTime(req.endTime);
        s.getGroupByTimeComponent().setLeftCRightO(true);
      }
      executedSQL = String.join(" ", s.constructFormattedSQL().split("\n")).replaceAll(" +", " ");

      long queryId =
          SESSION_MANAGER.requestQueryId(session, SESSION_MANAGER.requestStatementId(session));
      // Create and cache dataset
      ExecutionResult result =
          COORDINATOR.executeForTreeModel(
              s,
              queryId,
              SESSION_MANAGER.getSessionInfo(session),
              executedSQL,
              partitionFetcher,
              schemaFetcher,
              req.getTimeout());

      if (result.status.code != TSStatusCode.SUCCESS_STATUS.getStatusCode()
          && result.status.code != TSStatusCode.REDIRECTION_RECOMMEND.getStatusCode()) {
        return result.status;
      }

      IQueryExecution queryExecution = COORDINATOR.getQueryExecution(queryId);

      try (SetThreadName threadName = new SetThreadName(result.queryId.getId())) {
        if (queryExecution != null) {
          // Consume up all the result
          while (true) {
            Optional<TsBlock> optionalTsBlock = queryExecution.getBatchResult();
            if (!optionalTsBlock.isPresent()) {
              break;
            }
          }
        }
        return result.status;
      }
    } catch (Exception e) {
      // TODO call the coordinator to release query resource
      return onQueryException(e, "\"" + executedSQL + "\". " + OperationType.EXECUTE_STATEMENT);
    } finally {
      SESSION_MANAGER.closeSession(session, COORDINATOR::cleanupQueryExecution);
      SESSION_MANAGER.removeCurrSession();
    }
  }

  @Override
  public TSStatus setSpaceQuota(TSetSpaceQuotaReq req) throws TException {
    return spaceQuotaManager.setSpaceQuota(req);
  }

  @Override
  public TSStatus setThrottleQuota(TSetThrottleQuotaReq req) throws TException {
    return throttleQuotaManager.setThrottleQuota(req);
  }

  @Override
  public TFetchFragmentInstanceStatisticsResp fetchFragmentInstanceStatistics(
      TFetchFragmentInstanceStatisticsReq req) throws TException {
    FragmentInstanceManager fragmentInstanceManager = FragmentInstanceManager.getInstance();
    TFetchFragmentInstanceStatisticsResp resp;
    try {
      resp =
          fragmentInstanceManager.getFragmentInstanceStatistics(
              FragmentInstanceId.fromThrift(req.getFragmentInstanceId()));
      resp.setStatus(RpcUtils.SUCCESS_STATUS);
    } catch (Exception e) {
      resp = new TFetchFragmentInstanceStatisticsResp();
      resp.setStatus(RpcUtils.getStatus(TSStatusCode.EXPLAIN_ANALYZE_FETCH_ERROR, e.getMessage()));
      LOGGER.error(e.getMessage());
    }
    return resp;
  }

  @Override
  public TSStatus updateTable(TUpdateTableReq req) {
    switch (TsTableInternalRPCType.getType(req.type)) {
      case PRE_CREATE_OR_ADD_COLUMN:
        DataNodeSchemaLockManager.getInstance().takeWriteLock(SchemaLockType.TIMESERIES_VS_TABLE);
        try {
          Pair<String, TsTable> pair =
              TsTableInternalRPCUtil.deserializeSingleTsTable(req.getTableInfo());
          DataNodeTableCache.getInstance().preUpdateTable(pair.left, pair.right);
        } finally {
          DataNodeSchemaLockManager.getInstance()
              .releaseWriteLock(SchemaLockType.TIMESERIES_VS_TABLE);
        }
        break;
      case ROLLBACK_CREATE_OR_ADD_COLUMN:
        DataNodeTableCache.getInstance()
            .rollbackUpdateTable(
                ReadWriteIOUtils.readString(req.tableInfo),
                ReadWriteIOUtils.readString(req.tableInfo));
        break;
      case COMMIT_CREATE_OR_ADD_COLUMN:
        DataNodeTableCache.getInstance()
            .commitUpdateTable(
                ReadWriteIOUtils.readString(req.tableInfo),
                ReadWriteIOUtils.readString(req.tableInfo));
        break;
      default:
        LOGGER.warn("Unsupported type {} when updating table", req.type);
        return RpcUtils.getStatus(TSStatusCode.ILLEGAL_PARAMETER);
    }
    return RpcUtils.getStatus(TSStatusCode.SUCCESS_STATUS);
  }

  public TTestConnectionResp submitTestConnectionTask(TNodeLocations nodeLocations)
      throws TException {
    return new TTestConnectionResp(
        new TSStatus(TSStatusCode.SUCCESS_STATUS.getStatusCode()),
        Stream.of(
                testAllConfigNodeConnection(nodeLocations.getConfigNodeLocations()),
                testAllDataNodeInternalServiceConnection(nodeLocations.getDataNodeLocations()),
                testAllDataNodeMPPServiceConnection(nodeLocations.getDataNodeLocations()),
                testAllDataNodeExternalServiceConnection(nodeLocations.getDataNodeLocations()))
            .flatMap(Collection::stream)
            .collect(Collectors.toList()));
  }

  private static <Location, RequestType> List<TTestConnectionResult> testConnections(
      List<Location> nodeLocations,
      Function<Location, Integer> getId,
      Function<Location, TEndPoint> getEndPoint,
      TServiceType serviceType,
      RequestType requestType,
      Consumer<AsyncRequestContext<Object, TSStatus, RequestType, Location>> sendRequest) {
    TSender sender =
        new TSender()
            .setDataNodeLocation(
                IoTDBDescriptor.getInstance().getConfig().generateLocalDataNodeLocation());
    return testConnectionsImpl(
        nodeLocations, sender, getId, getEndPoint, serviceType, requestType, sendRequest);
  }

  private List<TTestConnectionResult> testAllConfigNodeConnection(
      List<TConfigNodeLocation> configNodeLocations) {
    return testConnections(
        configNodeLocations,
        TConfigNodeLocation::getConfigNodeId,
        TConfigNodeLocation::getInternalEndPoint,
        TServiceType.ConfigNodeInternalService,
        DnToCnRequestType.TEST_CONNECTION,
        (AsyncRequestContext<Object, TSStatus, DnToCnRequestType, TConfigNodeLocation> handler) ->
            DnToCnInternalServiceAsyncRequestManager.getInstance().sendAsyncRequest(handler));
  }

  private List<TTestConnectionResult> testAllDataNodeInternalServiceConnection(
      List<TDataNodeLocation> dataNodeLocations) {
    return testConnections(
        dataNodeLocations,
        TDataNodeLocation::getDataNodeId,
        TDataNodeLocation::getInternalEndPoint,
        TServiceType.DataNodeInternalService,
        DnToDnRequestType.TEST_CONNECTION,
        (AsyncRequestContext<Object, TSStatus, DnToDnRequestType, TDataNodeLocation> handler) ->
            DnToDnInternalServiceAsyncRequestManager.getInstance().sendAsyncRequest(handler));
  }

  private List<TTestConnectionResult> testAllDataNodeMPPServiceConnection(
      List<TDataNodeLocation> dataNodeLocations) {
    return testConnections(
        dataNodeLocations,
        TDataNodeLocation::getDataNodeId,
        TDataNodeLocation::getMPPDataExchangeEndPoint,
        TServiceType.DataNodeMPPService,
        DnToDnRequestType.TEST_CONNECTION,
        (AsyncRequestContext<Object, TSStatus, DnToDnRequestType, TDataNodeLocation> handler) ->
            DataNodeMPPServiceAsyncRequestManager.getInstance().sendAsyncRequest(handler));
  }

  private List<TTestConnectionResult> testAllDataNodeExternalServiceConnection(
      List<TDataNodeLocation> dataNodeLocations) {
    return testConnections(
        dataNodeLocations,
        TDataNodeLocation::getDataNodeId,
        TDataNodeLocation::getClientRpcEndPoint,
        TServiceType.DataNodeExternalService,
        DnToDnRequestType.TEST_CONNECTION,
        (AsyncRequestContext<Object, TSStatus, DnToDnRequestType, TDataNodeLocation> handler) ->
            DataNodeExternalServiceAsyncRequestManager.getInstance().sendAsyncRequest(handler));
  }

  @Override
  public TSStatus testConnectionEmptyRPC() throws TException {
    return new TSStatus(TSStatusCode.SUCCESS_STATUS.getStatusCode());
  }

  private PathPatternTree filterPathPatternTree(PathPatternTree patternTree, String storageGroup) {
    PathPatternTree filteredPatternTree = new PathPatternTree();
    try {
      PartialPath storageGroupPattern =
          new PartialPath(storageGroup).concatNode(MULTI_LEVEL_PATH_WILDCARD);
      for (PartialPath pathPattern : patternTree.getOverlappedPathPatterns(storageGroupPattern)) {
        filteredPatternTree.appendPathPattern(pathPattern);
      }
      filteredPatternTree.constructTree();
    } catch (IllegalPathException e) {
      // Won't reach here
    }
    return filteredPatternTree;
  }

  @Override
  public TDataNodeHeartbeatResp getDataNodeHeartBeat(TDataNodeHeartbeatReq req) throws TException {
    TDataNodeHeartbeatResp resp = new TDataNodeHeartbeatResp();

    // Judging leader if necessary
    if (req.isNeedJudgeLeader()) {
      // Always get logical clock before judging leader
      // to ensure that the leader is up-to-date
      resp.setConsensusLogicalTimeMap(getLogicalClockMap());
      resp.setJudgedLeaders(getJudgedLeaders());
    }

    // Sampling load if necessary
    if (req.isNeedSamplingLoad()) {
      TLoadSample loadSample = new TLoadSample();

      // Sample cpu load
      double cpuLoad =
          MetricService.getInstance()
              .getAutoGauge(
                  SystemMetric.SYS_CPU_LOAD.toString(),
                  MetricLevel.CORE,
                  Tag.NAME.toString(),
                  SYSTEM)
              .getValue();
      if (cpuLoad != 0) {
        loadSample.setCpuUsageRate(cpuLoad);
      }

      // Sample memory load
      double usedMemory = getMemory("jvm.memory.used.bytes");
      double maxMemory = getMemory("jvm.memory.max.bytes");
      if (usedMemory != 0 && maxMemory != 0) {
        loadSample.setMemoryUsageRate(usedMemory * 100 / maxMemory);
      }

      // Sample disk load
      sampleDiskLoad(loadSample);

      resp.setLoadSample(loadSample);
    }
    AuthorityChecker.getAuthorityFetcher().refreshToken();
    resp.setHeartbeatTimestamp(req.getHeartbeatTimestamp());
    resp.setStatus(commonConfig.getNodeStatus().getStatus());
    if (commonConfig.getStatusReason() != null) {
      resp.setStatusReason(commonConfig.getStatusReason());
    }
    if (req.getSchemaRegionIds() != null) {
      spaceQuotaManager.updateSpaceQuotaUsage(req.getSpaceQuotaUsage());
      resp.setRegionDeviceUsageMap(
          schemaEngine.countDeviceNumBySchemaRegion(req.getSchemaRegionIds()));
      resp.setRegionSeriesUsageMap(
          schemaEngine.countTimeSeriesNumBySchemaRegion(req.getSchemaRegionIds()));
    }
    if (req.getDataRegionIds() != null) {
      spaceQuotaManager.setDataRegionIds(req.getDataRegionIds());
      resp.setRegionDisk(spaceQuotaManager.getRegionDisk());
    }
    // Update schema quota if necessary
    SchemaEngine.getInstance().updateAndFillSchemaCountMap(req, resp);

    // Update pipe meta if necessary
    if (req.isNeedPipeMetaList()) {
      PipeDataNodeAgent.task().collectPipeMetaList(resp);
    }

    if (req.isSetConfigNodeEndPoints()) {
      if (ConfigNodeInfo.getInstance()
          .updateConfigNodeList(new ArrayList<>(req.getConfigNodeEndPoints()))) {
        resp.setConfirmedConfigNodeEndPoints(req.getConfigNodeEndPoints());
      }
    }

    return resp;
  }

  @Override
  public TSStatus updateRegionCache(TRegionRouteReq req) {
    boolean result = ClusterPartitionFetcher.getInstance().updateRegionCache(req);
    if (result) {
      return RpcUtils.getStatus(TSStatusCode.SUCCESS_STATUS);
    } else {
      return RpcUtils.getStatus(TSStatusCode.PARTITION_CACHE_UPDATE_ERROR);
    }
  }

  private Map<TConsensusGroupId, Boolean> getJudgedLeaders() {
    Map<TConsensusGroupId, Boolean> result = new HashMap<>();
    DataRegionConsensusImpl.getInstance()
        .getAllConsensusGroupIds()
        .forEach(
            groupId ->
                result.put(
                    groupId.convertToTConsensusGroupId(),
                    DataRegionConsensusImpl.getInstance().isLeader(groupId)));

    SchemaRegionConsensusImpl.getInstance()
        .getAllConsensusGroupIds()
        .forEach(
            groupId ->
                result.put(
                    groupId.convertToTConsensusGroupId(),
                    SchemaRegionConsensusImpl.getInstance().isLeader(groupId)));

    return result;
  }

  private Map<TConsensusGroupId, Long> getLogicalClockMap() {
    Map<TConsensusGroupId, Long> result = new HashMap<>();
    DataRegionConsensusImpl.getInstance()
        .getAllConsensusGroupIds()
        .forEach(
            groupId ->
                result.put(
                    groupId.convertToTConsensusGroupId(),
                    DataRegionConsensusImpl.getInstance().getLogicalClock(groupId)));

    SchemaRegionConsensusImpl.getInstance()
        .getAllConsensusGroupIds()
        .forEach(
            groupId ->
                result.put(
                    groupId.convertToTConsensusGroupId(),
                    SchemaRegionConsensusImpl.getInstance().getLogicalClock(groupId)));

    return result;
  }

  private long getLogicalClock(TConsensusGroupId groupId) {
    switch (groupId.getType()) {
      case DataRegion:
        return DataRegionConsensusImpl.getInstance()
            .getLogicalClock(ConsensusGroupId.Factory.createFromTConsensusGroupId(groupId));
      case SchemaRegion:
        return SchemaRegionConsensusImpl.getInstance()
            .getLogicalClock(ConsensusGroupId.Factory.createFromTConsensusGroupId(groupId));
      default:
        throw new IllegalArgumentException("Unknown consensus group type: " + groupId.getType());
    }
  }

  private double getMemory(String gaugeName) {
    double result = 0d;
    try {
      //
      List<String> heapIds = Arrays.asList("PS Eden Space", "PS Old Eden", "Ps Survivor Space");
      List<String> noHeapIds = Arrays.asList("Code Cache", "Compressed Class Space", "Metaspace");

      for (String id : heapIds) {
        AutoGauge gauge =
            MetricService.getInstance()
                .getAutoGauge(gaugeName, MetricLevel.IMPORTANT, "id", id, "area", "heap");
        result += gauge.getValue();
      }
      for (String id : noHeapIds) {
        AutoGauge gauge =
            MetricService.getInstance()
                .getAutoGauge(gaugeName, MetricLevel.IMPORTANT, "id", id, "area", "noheap");
        result += gauge.getValue();
      }
    } catch (Exception e) {
      LOGGER.warn("Failed to get memory from metric because: ", e);
      return 0d;
    }
    return result;
  }

  private void sampleDiskLoad(TLoadSample loadSample) {
    double availableDisk =
        MetricService.getInstance()
            .getAutoGauge(
                SystemMetric.SYS_DISK_AVAILABLE_SPACE.toString(),
                MetricLevel.CORE,
                Tag.NAME.toString(),
                SYSTEM)
            .getValue();
    double totalDisk =
        MetricService.getInstance()
            .getAutoGauge(
                SystemMetric.SYS_DISK_TOTAL_SPACE.toString(),
                MetricLevel.CORE,
                Tag.NAME.toString(),
                SYSTEM)
            .getValue();

    if (availableDisk != 0 && totalDisk != 0) {
      double freeDiskRatio = availableDisk / totalDisk;
      loadSample.setFreeDiskSpace(availableDisk);
      loadSample.setDiskUsageRate(1d - freeDiskRatio);
      // Reset NodeStatus if necessary
      if (freeDiskRatio < commonConfig.getDiskSpaceWarningThreshold()) {
        LOGGER.warn(
            "The available disk space is : {}, "
                + "the total disk space is : {}, "
                + "and the remaining disk usage ratio: {} is "
                + "less than disk_spec_warning_threshold: {}, set system to readonly!",
            RamUsageEstimator.humanReadableUnits((long) availableDisk),
            RamUsageEstimator.humanReadableUnits((long) totalDisk),
            freeDiskRatio,
            commonConfig.getDiskSpaceWarningThreshold());
        commonConfig.setNodeStatus(NodeStatus.ReadOnly);
        commonConfig.setStatusReason(NodeStatus.DISK_FULL);
      } else if (NodeStatus.ReadOnly.equals(commonConfig.getNodeStatus())
          && NodeStatus.DISK_FULL.equals(commonConfig.getStatusReason())) {
        commonConfig.setNodeStatus(NodeStatus.Running);
        commonConfig.setStatusReason(null);
      }
    }
  }

  @Override
  public TSStatus invalidatePermissionCache(TInvalidatePermissionCacheReq req) {
    if (AuthorityChecker.invalidateCache(req.getUsername(), req.getRoleName())) {
      return RpcUtils.getStatus(TSStatusCode.SUCCESS_STATUS);
    }
    return RpcUtils.getStatus(TSStatusCode.CLEAR_PERMISSION_CACHE_ERROR);
  }

  @Override
  public TSStatus merge() throws TException {
    try {
      storageEngine.mergeAll();
    } catch (StorageEngineException e) {
      return RpcUtils.getStatus(TSStatusCode.EXECUTE_STATEMENT_ERROR, e.getMessage());
    }
    return RpcUtils.getStatus(TSStatusCode.SUCCESS_STATUS);
  }

  @Override
  public TSStatus startRepairData() throws TException {
    if (!storageEngine.isReadyForNonReadWriteFunctions()) {
      return RpcUtils.getStatus(TSStatusCode.EXECUTE_STATEMENT_ERROR, "not all sg is ready");
    }
    IoTDBConfig iotdbConfig = IoTDBDescriptor.getInstance().getConfig();
    if (!iotdbConfig.isEnableSeqSpaceCompaction() || !iotdbConfig.isEnableUnseqSpaceCompaction()) {
      return RpcUtils.getStatus(
          TSStatusCode.EXECUTE_STATEMENT_ERROR,
          "cannot start repair task because inner space compaction is not enabled");
    }
    try {
      if (storageEngine.repairData()) {
        return RpcUtils.getStatus(TSStatusCode.SUCCESS_STATUS);
      } else {
        if (CompactionScheduleTaskManager.getRepairTaskManagerInstance().getRepairTaskStatus()
            == RepairTaskStatus.STOPPING) {
          return RpcUtils.getStatus(
              TSStatusCode.EXECUTE_STATEMENT_ERROR, "previous repair task is still stopping");
        } else {
          return RpcUtils.getStatus(
              TSStatusCode.EXECUTE_STATEMENT_ERROR, "already have a running repair task");
        }
      }
    } catch (StorageEngineException e) {
      return RpcUtils.getStatus(TSStatusCode.EXECUTE_STATEMENT_ERROR, e.getMessage());
    }
  }

  @Override
  public TSStatus stopRepairData() throws TException {
    try {
      storageEngine.stopRepairData();
    } catch (StorageEngineException e) {
      return RpcUtils.getStatus(TSStatusCode.EXECUTE_STATEMENT_ERROR, e.getMessage());
    }
    return RpcUtils.getStatus(TSStatusCode.SUCCESS_STATUS);
  }

  @Override
  public TSStatus flush(TFlushReq req) throws TException {
    try {
      storageEngine.operateFlush(req);
    } catch (Exception e) {
      return RpcUtils.getStatus(TSStatusCode.EXECUTE_STATEMENT_ERROR, e.getMessage());
    }
    return RpcUtils.getStatus(TSStatusCode.SUCCESS_STATUS);
  }

  @Override
  public TSStatus clearCache() throws TException {
    try {
      storageEngine.clearCache();
    } catch (Exception e) {
      return RpcUtils.getStatus(TSStatusCode.EXECUTE_STATEMENT_ERROR, e.getMessage());
    }
    return RpcUtils.getStatus(TSStatusCode.SUCCESS_STATUS);
  }

  @Override
  public TSStatus setConfiguration(TSetConfigurationReq req) {
    return StorageEngine.getInstance().setConfiguration(req);
  }

  @Override
  public TSStatus settle(TSettleReq req) throws TException {
    return SettleRequestHandler.getInstance().handleSettleRequest(req);
  }

  @Override
  public TSStatus loadConfiguration() throws TException {
    try {
      IoTDBDescriptor.getInstance().loadHotModifiedProps();
    } catch (Exception e) {
      return RpcUtils.getStatus(TSStatusCode.EXECUTE_STATEMENT_ERROR, e.getMessage());
    }
    return RpcUtils.getStatus(TSStatusCode.SUCCESS_STATUS);
  }

  @Override
  public TShowConfigurationResp showConfiguration() {
    TShowConfigurationResp resp =
        new TShowConfigurationResp(RpcUtils.getStatus(TSStatusCode.SUCCESS_STATUS), "");
    try {
      URL propsUrl = IoTDBDescriptor.getPropsUrl(CommonConfig.SYSTEM_CONFIG_NAME);
      resp.setContent(ConfigurationFileUtils.readConfigFileContent(propsUrl));
    } catch (Exception e) {
      resp.setStatus(RpcUtils.getStatus(TSStatusCode.EXECUTE_STATEMENT_ERROR, e.getMessage()));
    }
    return resp;
  }

  @Override
  public TSStatus setSystemStatus(String status) throws TException {
    try {
      commonConfig.setNodeStatus(NodeStatus.parse(status));
      if (commonConfig.getNodeStatus().equals(NodeStatus.Removing)) {
        PipeDataNodeAgent.runtime().stop();
      }
    } catch (Exception e) {
      return RpcUtils.getStatus(TSStatusCode.EXECUTE_STATEMENT_ERROR, e.getMessage());
    }
    return RpcUtils.getStatus(TSStatusCode.SUCCESS_STATUS);
  }

  @Override
  public TSStatus killQueryInstance(String queryId) {
    Coordinator coordinator = Coordinator.getInstance();
    if (queryId == null) {
      coordinator.getAllQueryExecutions().forEach(IQueryExecution::cancel);
    } else {
      Optional<IQueryExecution> queryExecution =
          coordinator.getAllQueryExecutions().stream()
              .filter(iQueryExecution -> iQueryExecution.getQueryId().equals(queryId))
              .findAny();
      if (queryExecution.isPresent()) {
        queryExecution.get().cancel();
      } else {
        return new TSStatus(TSStatusCode.NO_SUCH_QUERY.getStatusCode()).setMessage("No such query");
      }
    }
    return new TSStatus(TSStatusCode.SUCCESS_STATUS.getStatusCode());
  }

  @Override
  public TSStatus setTTL(TSetTTLReq req) throws TException {
    try {
      return storageEngine.setTTL(req);
    } catch (IllegalPathException e) {
      return RpcUtils.getStatus(TSStatusCode.EXECUTE_STATEMENT_ERROR, e.getMessage());
    }
  }

  @Override
  public TSStatus updateTemplate(TUpdateTemplateReq req) {
    switch (TemplateInternalRPCUpdateType.getType(req.type)) {
      case ADD_TEMPLATE_SET_INFO:
        DataNodeSchemaLockManager.getInstance()
            .takeWriteLock(SchemaLockType.TIMESERIES_VS_TEMPLATE);
        try {
          ClusterTemplateManager.getInstance().addTemplateSetInfo(req.getTemplateInfo());
        } finally {
          DataNodeSchemaLockManager.getInstance()
              .releaseWriteLock(SchemaLockType.TIMESERIES_VS_TEMPLATE);
        }
        break;
      case INVALIDATE_TEMPLATE_SET_INFO:
        ClusterTemplateManager.getInstance().invalidateTemplateSetInfo(req.getTemplateInfo());
        break;
      case ADD_TEMPLATE_PRE_SET_INFO:
        ClusterTemplateManager.getInstance().addTemplatePreSetInfo(req.getTemplateInfo());
        break;
      case COMMIT_TEMPLATE_SET_INFO:
        ClusterTemplateManager.getInstance().commitTemplatePreSetInfo(req.getTemplateInfo());
        break;
      case UPDATE_TEMPLATE_INFO:
        ClusterTemplateManager.getInstance().updateTemplateInfo(req.getTemplateInfo());
        break;
      default:
        LOGGER.warn("Unsupported type {} when updating template", req.type);
        return RpcUtils.getStatus(TSStatusCode.ILLEGAL_PARAMETER);
    }
    return RpcUtils.getStatus(TSStatusCode.SUCCESS_STATUS);
  }

  @Override
  public TSStatus deleteRegion(TConsensusGroupId tconsensusGroupId) {
    ConsensusGroupId consensusGroupId =
        ConsensusGroupId.Factory.createFromTConsensusGroupId(tconsensusGroupId);
    if (consensusGroupId instanceof DataRegionId) {
      try {
        DataRegionConsensusImpl.getInstance().deleteLocalPeer(consensusGroupId);
      } catch (ConsensusException e) {
        if (!(e instanceof ConsensusGroupNotExistException)) {
          return RpcUtils.getStatus(TSStatusCode.DELETE_REGION_ERROR, e.getMessage());
        }
      }
      return regionManager.deleteDataRegion((DataRegionId) consensusGroupId);
    } else {
      try {
        SchemaRegionConsensusImpl.getInstance().deleteLocalPeer(consensusGroupId);
      } catch (ConsensusException e) {
        if (!(e instanceof ConsensusGroupNotExistException)) {
          return RpcUtils.getStatus(TSStatusCode.DELETE_REGION_ERROR, e.getMessage());
        }
      }
      return regionManager.deleteSchemaRegion((SchemaRegionId) consensusGroupId);
    }
  }

  @Override
  public TRegionLeaderChangeResp changeRegionLeader(TRegionLeaderChangeReq req) {
    LOGGER.info("[ChangeRegionLeader] {}", req);
    TRegionLeaderChangeResp resp = new TRegionLeaderChangeResp();

    TSStatus successStatus = new TSStatus(TSStatusCode.SUCCESS_STATUS.getStatusCode());
    TConsensusGroupId tgId = req.getRegionId();
    ConsensusGroupId regionId = ConsensusGroupId.Factory.createFromTConsensusGroupId(tgId);
    TEndPoint newNode = getConsensusEndPoint(req.getNewLeaderNode(), regionId);
    Peer newLeaderPeer = new Peer(regionId, req.getNewLeaderNode().getDataNodeId(), newNode);

    if (isLeader(regionId)) {
      String msg =
          "[ChangeRegionLeader] The current DataNode: "
              + req.getNewLeaderNode().getDataNodeId()
              + " is already the leader of RegionGroup: "
              + regionId
              + ", skip leader transfer.";
      LOGGER.info(msg);
      resp.setStatus(successStatus.setMessage(msg));
      resp.setConsensusLogicalTimestamp(getLogicalClock(req.getRegionId()));
      return resp;
    }

    LOGGER.info(
        "[ChangeRegionLeader] Start change the leader of RegionGroup: {} to DataNode: {}",
        regionId,
        req.getNewLeaderNode().getDataNodeId());
    resp.setStatus(transferLeader(regionId, newLeaderPeer));
    resp.setConsensusLogicalTimestamp(getLogicalClock(req.getRegionId()));
    return resp;
  }

  private TSStatus transferLeader(ConsensusGroupId regionId, Peer newLeaderPeer) {
    TSStatus status = new TSStatus(TSStatusCode.SUCCESS_STATUS.getStatusCode());
    try {
      if (regionId instanceof DataRegionId) {
        DataRegionConsensusImpl.getInstance().transferLeader(regionId, newLeaderPeer);
      } else if (regionId instanceof SchemaRegionId) {
        SchemaRegionConsensusImpl.getInstance().transferLeader(regionId, newLeaderPeer);
      } else {
        status.setCode(TSStatusCode.REGION_LEADER_CHANGE_ERROR.getStatusCode());
        status.setMessage("[ChangeRegionLeader] Error Region type: " + regionId);
        return status;
      }
    } catch (ConsensusException e) {
      LOGGER.warn(
          "[ChangeRegionLeader] Failed to change the leader of RegionGroup: {}", regionId, e);
      status.setCode(TSStatusCode.REGION_LEADER_CHANGE_ERROR.getStatusCode());
      status.setMessage(e.getMessage());
      return status;
    }

    status.setMessage(
        "[ChangeRegionLeader] Successfully change the leader of RegionGroup: "
            + regionId
            + " to "
            + newLeaderPeer.getNodeId());
    return status;
  }

  private boolean isLeader(ConsensusGroupId regionId) {
    if (regionId instanceof DataRegionId) {
      return DataRegionConsensusImpl.getInstance().isLeader(regionId);
    }
    if (regionId instanceof SchemaRegionId) {
      return SchemaRegionConsensusImpl.getInstance().isLeader(regionId);
    }
    LOGGER.warn("region {} type is illegal", regionId);
    return false;
  }

  @Override
  public TSStatus createNewRegionPeer(TCreatePeerReq req) {
    ConsensusGroupId regionId =
        ConsensusGroupId.Factory.createFromTConsensusGroupId(req.getRegionId());
    List<Peer> peers =
        req.getRegionLocations().stream()
            .map(
                location ->
                    new Peer(
                        regionId,
                        location.getDataNodeId(),
                        getConsensusEndPoint(location, regionId)))
            .collect(Collectors.toList());
    TSStatus status = createNewRegion(regionId, req.getStorageGroup());
    if (!isSucceed(status)) {
      return status;
    }
    return createNewRegionPeer(regionId, peers);
  }

  @Override
  public TSStatus addRegionPeer(TMaintainPeerReq req) {
    TConsensusGroupId regionId = req.getRegionId();
    String selectedDataNodeIP = req.getDestNode().getInternalEndPoint().getIp();
    boolean submitSucceed = RegionMigrateService.getInstance().submitAddRegionPeerTask(req);
    TSStatus status = new TSStatus(TSStatusCode.SUCCESS_STATUS.getStatusCode());
    if (submitSucceed) {
      LOGGER.info(
          "Successfully submit addRegionPeer task for region: {}, target DataNode: {}",
          regionId,
          selectedDataNodeIP);
      return status;
    }
    status.setCode(TSStatusCode.MIGRATE_REGION_ERROR.getStatusCode());
    status.setMessage("Submit addRegionPeer task failed, region: " + regionId);
    return status;
  }

  @Override
  public TSStatus removeRegionPeer(TMaintainPeerReq req) {
    TConsensusGroupId regionId = req.getRegionId();
    String selectedDataNodeIP = req.getDestNode().getInternalEndPoint().getIp();
    boolean submitSucceed = RegionMigrateService.getInstance().submitRemoveRegionPeerTask(req);
    TSStatus status = new TSStatus(TSStatusCode.SUCCESS_STATUS.getStatusCode());
    if (submitSucceed) {
      LOGGER.info(
          "Successfully submit removeRegionPeer task for region: {}, DataNode to be removed: {}",
          regionId,
          selectedDataNodeIP);
      return status;
    }
    status.setCode(TSStatusCode.MIGRATE_REGION_ERROR.getStatusCode());
    status.setMessage("Submit removeRegionPeer task failed, region: " + regionId);
    return status;
  }

  @Override
  public TSStatus deleteOldRegionPeer(TMaintainPeerReq req) {
    TConsensusGroupId regionId = req.getRegionId();
    String selectedDataNodeIP = req.getDestNode().getInternalEndPoint().getIp();
    boolean submitSucceed = RegionMigrateService.getInstance().submitDeleteOldRegionPeerTask(req);
    TSStatus status = new TSStatus(TSStatusCode.SUCCESS_STATUS.getStatusCode());
    if (submitSucceed) {
      LOGGER.info(
          "Successfully submit deleteOldRegionPeer task for region: {}, DataNode to be removed: {}",
          regionId,
          selectedDataNodeIP);
      return status;
    }
    status.setCode(TSStatusCode.MIGRATE_REGION_ERROR.getStatusCode());
    status.setMessage("Submit deleteOldRegionPeer task failed, region: " + regionId);
    return status;
  }

  // TODO: return which DataNode fail
  @Override
  public TSStatus resetPeerList(TResetPeerListReq req) throws TException {
    return RegionMigrateService.getInstance().resetPeerList(req);
  }

  @Override
  public TRegionMigrateResult getRegionMaintainResult(long taskId) throws TException {
    return RegionMigrateService.getInstance().getRegionMaintainResult(taskId);
  }

  private TSStatus createNewRegion(ConsensusGroupId regionId, String storageGroup) {
    return regionManager.createNewRegion(regionId, storageGroup);
  }

  @Override
  public TSStatus createFunction(TCreateFunctionInstanceReq req) {
    try {
      UDFInformation udfInformation = UDFInformation.deserialize(req.udfInformation);
      UDFManagementService.getInstance().register(udfInformation, req.jarFile);
      return new TSStatus(TSStatusCode.SUCCESS_STATUS.getStatusCode());
    } catch (Exception e) {
      return new TSStatus(TSStatusCode.CREATE_UDF_ON_DATANODE_ERROR.getStatusCode())
          .setMessage(e.getMessage());
    }
  }

  @Override
  public TSStatus dropFunction(TDropFunctionInstanceReq req) {
    try {
      UDFManagementService.getInstance().deregister(req.getFunctionName(), req.isNeedToDeleteJar());
      return new TSStatus(TSStatusCode.SUCCESS_STATUS.getStatusCode());
    } catch (Exception e) {
      return new TSStatus(TSStatusCode.DROP_UDF_ON_DATANODE_ERROR.getStatusCode())
          .setMessage(e.getMessage());
    }
  }

  @Override
  public TSStatus createTriggerInstance(TCreateTriggerInstanceReq req) {
    TriggerInformation triggerInformation = TriggerInformation.deserialize(req.triggerInformation);
    try {
      // Register trigger information with TriggerRegistrationService
      // Config nodes take responsibility for synchronization control
      TriggerManagementService.getInstance().register(triggerInformation, req.jarFile);
    } catch (Exception e) {
      LOGGER.warn(
          "Error occurred when creating trigger instance for trigger: {}. The cause is {}.",
          triggerInformation.getTriggerName(),
          e);
      return new TSStatus(TSStatusCode.CREATE_TRIGGER_INSTANCE_ERROR.getStatusCode())
          .setMessage(e.getMessage());
    }
    return new TSStatus(TSStatusCode.SUCCESS_STATUS.getStatusCode());
  }

  @Override
  public TSStatus activeTriggerInstance(TActiveTriggerInstanceReq req) {
    try {
      TriggerManagementService.getInstance().activeTrigger(req.triggerName);
    } catch (Exception e) {
      LOGGER.warn(
          "Error occurred during active trigger instance for trigger: {}. The cause is {}.",
          req.triggerName,
          e);
      return new TSStatus(TSStatusCode.ACTIVE_TRIGGER_INSTANCE_ERROR.getStatusCode())
          .setMessage(e.getMessage());
    }
    return new TSStatus(TSStatusCode.SUCCESS_STATUS.getStatusCode());
  }

  @Override
  public TSStatus inactiveTriggerInstance(TInactiveTriggerInstanceReq req) {
    try {
      TriggerManagementService.getInstance().inactiveTrigger(req.triggerName);
    } catch (Exception e) {
      LOGGER.warn(
          "Error occurred when try to inactive trigger instance for trigger: {}. The cause is {}. ",
          req.triggerName,
          e);
      return new TSStatus(TSStatusCode.EXECUTE_STATEMENT_ERROR.getStatusCode())
          .setMessage(e.getMessage());
    }

    return new TSStatus(TSStatusCode.SUCCESS_STATUS.getStatusCode());
  }

  @Override
  public TSStatus dropTriggerInstance(TDropTriggerInstanceReq req) {
    try {
      TriggerManagementService.getInstance().dropTrigger(req.triggerName, req.needToDeleteJarFile);
    } catch (Exception e) {
      LOGGER.warn(
          "Error occurred when dropping trigger instance for trigger: {}. The cause is {}.",
          req.triggerName,
          e);
      return new TSStatus(TSStatusCode.DROP_TRIGGER_INSTANCE_ERROR.getStatusCode())
          .setMessage(e.getMessage());
    }
    return new TSStatus(TSStatusCode.SUCCESS_STATUS.getStatusCode());
  }

  @Override
  public TSStatus updateTriggerLocation(TUpdateTriggerLocationReq req) {
    try {
      TriggerManagementService.getInstance()
          .updateLocationOfStatefulTrigger(req.triggerName, req.newLocation);
    } catch (Exception e) {
      LOGGER.warn(
          "Error occurred when updating Location for trigger: {}. The cause is {}.",
          req.triggerName,
          e);
      return new TSStatus(TSStatusCode.UPDATE_TRIGGER_LOCATION_ERROR.getStatusCode())
          .setMessage(e.getMessage());
    }
    return new TSStatus(TSStatusCode.SUCCESS_STATUS.getStatusCode());
  }

  @Override
  public TFireTriggerResp fireTrigger(TFireTriggerReq req) {
    String triggerName = req.getTriggerName();
    TriggerExecutor executor = TriggerManagementService.getInstance().getExecutor(triggerName);
    // No executor for given trigger name on this data node
    if (executor == null) {
      return new TFireTriggerResp(false, TriggerFireResult.FAILED_NO_TERMINATION.getId());
    }
    TriggerFireResult result = TriggerFireResult.SUCCESS;
    try {
      boolean fireResult =
          executor.fire(
              Tablet.deserialize(req.tablet), TriggerEvent.construct(req.getTriggerEvent()));
      if (!fireResult) {
        result =
            executor.getFailureStrategy().equals(FailureStrategy.PESSIMISTIC)
                ? TriggerFireResult.TERMINATION
                : TriggerFireResult.FAILED_NO_TERMINATION;
      }
    } catch (Exception e) {
      result =
          executor.getFailureStrategy().equals(FailureStrategy.PESSIMISTIC)
              ? TriggerFireResult.TERMINATION
              : TriggerFireResult.FAILED_NO_TERMINATION;
    }
    return new TFireTriggerResp(true, result.getId());
  }

  private TEndPoint getConsensusEndPoint(
      TDataNodeLocation nodeLocation, ConsensusGroupId regionId) {
    if (regionId instanceof DataRegionId) {
      return nodeLocation.getDataRegionConsensusEndPoint();
    }
    return nodeLocation.getSchemaRegionConsensusEndPoint();
  }

  @Override
  public TSStatus createPipePlugin(TCreatePipePluginInstanceReq req) {
    try {
      PipePluginMeta pipePluginMeta = PipePluginMeta.deserialize(req.pipePluginMeta);
      PipeDataNodeAgent.plugin().register(pipePluginMeta, req.jarFile);
      return new TSStatus(TSStatusCode.SUCCESS_STATUS.getStatusCode());
    } catch (Exception e) {
      return new TSStatus(TSStatusCode.CREATE_PIPE_PLUGIN_ON_DATANODE_ERROR.getStatusCode())
          .setMessage(e.getMessage());
    }
  }

  @Override
  public TSStatus dropPipePlugin(TDropPipePluginInstanceReq req) {
    try {
      PipeDataNodeAgent.plugin().deregister(req.getPipePluginName(), req.isNeedToDeleteJar());
      return new TSStatus(TSStatusCode.SUCCESS_STATUS.getStatusCode());
    } catch (Exception e) {
      return new TSStatus(TSStatusCode.DROP_PIPE_PLUGIN_ON_DATANODE_ERROR.getStatusCode())
          .setMessage(e.getMessage());
    }
  }

  private boolean isSucceed(TSStatus status) {
    return status.getCode() == TSStatusCode.SUCCESS_STATUS.getStatusCode();
  }

  private TSStatus createNewRegionPeer(ConsensusGroupId regionId, List<Peer> peers) {
    LOGGER.info(
        "{}, Start to createNewRegionPeer {} to region {}",
        REGION_MIGRATE_PROCESS,
        peers,
        regionId);
    TSStatus status = new TSStatus(TSStatusCode.SUCCESS_STATUS.getStatusCode());
    try {
      if (regionId instanceof DataRegionId) {
        // RatisConsensus requires an empty peer list during region transition
        final List<Peer> createPeers =
            ConsensusFactory.RATIS_CONSENSUS.equals(
                    IoTDBDescriptor.getInstance().getConfig().getDataRegionConsensusProtocolClass())
                ? Collections.emptyList()
                : peers;
        DataRegionConsensusImpl.getInstance().createLocalPeer(regionId, createPeers);
      } else {
        // RatisConsensus requires an empty peer list during region transition
        final List<Peer> createPeers =
            ConsensusFactory.RATIS_CONSENSUS.equals(
                    IoTDBDescriptor.getInstance()
                        .getConfig()
                        .getSchemaRegionConsensusProtocolClass())
                ? Collections.emptyList()
                : peers;
        SchemaRegionConsensusImpl.getInstance().createLocalPeer(regionId, createPeers);
      }
    } catch (ConsensusException e) {
      if (!(e instanceof ConsensusGroupAlreadyExistException)) {
        LOGGER.warn(
            "{}, CreateNewRegionPeer error, peers: {}, regionId: {}, errorMessage",
            REGION_MIGRATE_PROCESS,
            peers,
            regionId,
            e);
        status.setCode(TSStatusCode.MIGRATE_REGION_ERROR.getStatusCode());
        status.setMessage(e.getMessage());
        return status;
      }
    }
    LOGGER.info(
        "{}, Succeed to createNewRegionPeer {} for region {}",
        REGION_MIGRATE_PROCESS,
        peers,
        regionId);
    status.setMessage("createNewRegionPeer succeed, regionId: " + regionId);
    return status;
  }

  @Override
  public TSStatus cleanDataNodeCache(TCleanDataNodeCacheReq req) {
    LOGGER.info("start disable data node in the request: {}", req);
    TSStatus status = new TSStatus(TSStatusCode.SUCCESS_STATUS.getStatusCode());
    status.setMessage("disable datanode succeed");
    // TODO what need to clean?
    ClusterPartitionFetcher.getInstance().invalidAllCache();
    TreeDeviceSchemaCacheManager.getInstance().takeWriteLock();
    try {
      TreeDeviceSchemaCacheManager.getInstance().cleanUp();
    } finally {
      TreeDeviceSchemaCacheManager.getInstance().releaseWriteLock();
    }
    DataNodeDevicePathCache.getInstance().cleanUp();
    return status;
  }

  @SuppressWarnings("squid:S2142") // ignore Either re-interrupt this method or rethrow
  @Override
  public TSStatus stopDataNode() {
    TSStatus status = new TSStatus(TSStatusCode.SUCCESS_STATUS.getStatusCode());
    LOGGER.info("Execute stopDataNode RPC method");

    // kill the datanode process 20 seconds later
    // because datanode process cannot exit normally for the reason of InterruptedException
    new Thread(
            () -> {
              try {
                TimeUnit.SECONDS.sleep(20);
              } catch (InterruptedException e) {
                LOGGER.warn("Meets InterruptedException in stopDataNode RPC method");
              } finally {
                LOGGER.info("Executing system.exit(0) in stopDataNode RPC method after 20 seconds");
                System.exit(0);
              }
            })
        .start();

    try {
      DataNode.getInstance().stop();
      status.setMessage("stop datanode succeed");
    } catch (Exception e) {
      LOGGER.warn("Stop Data Node error", e);
      status.setCode(TSStatusCode.DATANODE_STOP_ERROR.getStatusCode());
      status.setMessage(e.getMessage());
    }
    return status;
  }

  public void handleClientExit() {
    // Do nothing
  }
}<|MERGE_RESOLUTION|>--- conflicted
+++ resolved
@@ -520,12 +520,8 @@
       // clear table related cache
       String database = req.getFullPath().substring(5);
       DataNodeTableCache.getInstance().invalid(database);
-<<<<<<< HEAD
       TableDeviceSchemaCache.getInstance().invalidate(database);
-=======
-      TableDeviceSchemaFetcher.getInstance().getTableDeviceCache().invalidate(database);
       LOGGER.info("Schema cache of {} has been invalidated", req.getFullPath());
->>>>>>> 1b4d1fb2
       return new TSStatus(TSStatusCode.SUCCESS_STATUS.getStatusCode());
     } finally {
       TreeDeviceSchemaCacheManager.getInstance().releaseWriteLock();
