/*
 * Licensed to the Apache Software Foundation (ASF) under one
 * or more contributor license agreements.  See the NOTICE file
 * distributed with this work for additional information
 * regarding copyright ownership.  The ASF licenses this file
 * to you under the Apache License, Version 2.0 (the
 * "License"); you may not use this file except in compliance
 * with the License.  You may obtain a copy of the License at
 *
 *     http://www.apache.org/licenses/LICENSE-2.0
 *
 * Unless required by applicable law or agreed to in writing,
 * software distributed under the License is distributed on an
 * "AS IS" BASIS, WITHOUT WARRANTIES OR CONDITIONS OF ANY
 * KIND, either express or implied.  See the License for the
 * specific language governing permissions and limitations
 * under the License.
 */

package org.apache.iotdb.db.protocol.thrift.impl;

import org.apache.iotdb.common.rpc.thrift.TConfigNodeLocation;
import org.apache.iotdb.common.rpc.thrift.TConsensusGroupId;
import org.apache.iotdb.common.rpc.thrift.TDataNodeLocation;
import org.apache.iotdb.common.rpc.thrift.TEndPoint;
import org.apache.iotdb.common.rpc.thrift.TFlushReq;
import org.apache.iotdb.common.rpc.thrift.TSStatus;
import org.apache.iotdb.common.rpc.thrift.TSetSpaceQuotaReq;
import org.apache.iotdb.common.rpc.thrift.TSetTTLReq;
import org.apache.iotdb.common.rpc.thrift.TSetThrottleQuotaReq;
import org.apache.iotdb.common.rpc.thrift.TSettleReq;
import org.apache.iotdb.commons.cluster.NodeStatus;
import org.apache.iotdb.commons.conf.CommonConfig;
import org.apache.iotdb.commons.conf.CommonDescriptor;
import org.apache.iotdb.commons.conf.IoTDBConstant.ClientVersion;
import org.apache.iotdb.commons.consensus.ConsensusGroupId;
import org.apache.iotdb.commons.consensus.DataRegionId;
import org.apache.iotdb.commons.consensus.SchemaRegionId;
import org.apache.iotdb.commons.exception.IllegalPathException;
import org.apache.iotdb.commons.exception.MetadataException;
import org.apache.iotdb.commons.path.PartialPath;
import org.apache.iotdb.commons.path.PathDeserializeUtil;
import org.apache.iotdb.commons.path.PathPatternTree;
import org.apache.iotdb.commons.pipe.plugin.meta.PipePluginMeta;
import org.apache.iotdb.commons.pipe.task.meta.PipeMeta;
import org.apache.iotdb.commons.schema.view.viewExpression.ViewExpression;
import org.apache.iotdb.commons.service.metric.MetricService;
import org.apache.iotdb.commons.service.metric.enums.Tag;
import org.apache.iotdb.commons.trigger.TriggerInformation;
import org.apache.iotdb.commons.udf.UDFInformation;
import org.apache.iotdb.commons.udf.service.UDFManagementService;
import org.apache.iotdb.consensus.common.Peer;
<<<<<<< HEAD
import org.apache.iotdb.consensus.exception.ConsensusException;
import org.apache.iotdb.consensus.exception.PeerNotInConsensusGroupException;
=======
import org.apache.iotdb.consensus.common.response.ConsensusGenericResponse;
import org.apache.iotdb.consensus.exception.ConsensusGroupAlreadyExistException;
import org.apache.iotdb.consensus.exception.ConsensusGroupNotExistException;
>>>>>>> a45248d4
import org.apache.iotdb.db.auth.AuthorizerManager;
import org.apache.iotdb.db.conf.IoTDBDescriptor;
import org.apache.iotdb.db.consensus.DataRegionConsensusImpl;
import org.apache.iotdb.db.consensus.SchemaRegionConsensusImpl;
import org.apache.iotdb.db.exception.StorageEngineException;
import org.apache.iotdb.db.pipe.agent.PipeAgent;
import org.apache.iotdb.db.protocol.client.ConfigNodeInfo;
import org.apache.iotdb.db.protocol.session.IClientSession;
import org.apache.iotdb.db.protocol.session.InternalClientSession;
import org.apache.iotdb.db.protocol.session.SessionManager;
import org.apache.iotdb.db.protocol.thrift.OperationType;
import org.apache.iotdb.db.queryengine.common.FragmentInstanceId;
import org.apache.iotdb.db.queryengine.execution.executor.RegionExecutionResult;
import org.apache.iotdb.db.queryengine.execution.executor.RegionReadExecutor;
import org.apache.iotdb.db.queryengine.execution.executor.RegionWriteExecutor;
import org.apache.iotdb.db.queryengine.execution.fragment.FragmentInstanceFailureInfo;
import org.apache.iotdb.db.queryengine.execution.fragment.FragmentInstanceInfo;
import org.apache.iotdb.db.queryengine.execution.fragment.FragmentInstanceManager;
import org.apache.iotdb.db.queryengine.execution.fragment.FragmentInstanceState;
import org.apache.iotdb.db.queryengine.execution.operator.schema.source.ISchemaSource;
import org.apache.iotdb.db.queryengine.execution.operator.schema.source.SchemaSourceFactory;
import org.apache.iotdb.db.queryengine.plan.Coordinator;
import org.apache.iotdb.db.queryengine.plan.analyze.ClusterPartitionFetcher;
import org.apache.iotdb.db.queryengine.plan.analyze.IPartitionFetcher;
import org.apache.iotdb.db.queryengine.plan.analyze.cache.schema.DataNodeDevicePathCache;
import org.apache.iotdb.db.queryengine.plan.analyze.cache.schema.DataNodeSchemaCache;
import org.apache.iotdb.db.queryengine.plan.analyze.schema.ClusterSchemaFetcher;
import org.apache.iotdb.db.queryengine.plan.analyze.schema.ISchemaFetcher;
import org.apache.iotdb.db.queryengine.plan.execution.ExecutionResult;
import org.apache.iotdb.db.queryengine.plan.execution.IQueryExecution;
import org.apache.iotdb.db.queryengine.plan.expression.Expression;
import org.apache.iotdb.db.queryengine.plan.expression.binary.GreaterEqualExpression;
import org.apache.iotdb.db.queryengine.plan.expression.binary.LessThanExpression;
import org.apache.iotdb.db.queryengine.plan.expression.binary.LogicAndExpression;
import org.apache.iotdb.db.queryengine.plan.expression.leaf.ConstantOperand;
import org.apache.iotdb.db.queryengine.plan.expression.leaf.TimestampOperand;
import org.apache.iotdb.db.queryengine.plan.parser.StatementGenerator;
import org.apache.iotdb.db.queryengine.plan.planner.plan.FragmentInstance;
import org.apache.iotdb.db.queryengine.plan.planner.plan.node.PlanNode;
import org.apache.iotdb.db.queryengine.plan.planner.plan.node.PlanNodeId;
import org.apache.iotdb.db.queryengine.plan.planner.plan.node.PlanNodeType;
import org.apache.iotdb.db.queryengine.plan.planner.plan.node.load.LoadTsFilePieceNode;
import org.apache.iotdb.db.queryengine.plan.planner.plan.node.metedata.write.ConstructSchemaBlackListNode;
import org.apache.iotdb.db.queryengine.plan.planner.plan.node.metedata.write.DeactivateTemplateNode;
import org.apache.iotdb.db.queryengine.plan.planner.plan.node.metedata.write.DeleteTimeSeriesNode;
import org.apache.iotdb.db.queryengine.plan.planner.plan.node.metedata.write.PreDeactivateTemplateNode;
import org.apache.iotdb.db.queryengine.plan.planner.plan.node.metedata.write.RollbackPreDeactivateTemplateNode;
import org.apache.iotdb.db.queryengine.plan.planner.plan.node.metedata.write.RollbackSchemaBlackListNode;
import org.apache.iotdb.db.queryengine.plan.planner.plan.node.metedata.write.view.AlterLogicalViewNode;
import org.apache.iotdb.db.queryengine.plan.planner.plan.node.metedata.write.view.ConstructLogicalViewBlackListNode;
import org.apache.iotdb.db.queryengine.plan.planner.plan.node.metedata.write.view.DeleteLogicalViewNode;
import org.apache.iotdb.db.queryengine.plan.planner.plan.node.metedata.write.view.RollbackLogicalViewBlackListNode;
import org.apache.iotdb.db.queryengine.plan.planner.plan.node.write.DeleteDataNode;
import org.apache.iotdb.db.queryengine.plan.scheduler.load.LoadTsFileScheduler;
import org.apache.iotdb.db.queryengine.plan.statement.component.WhereCondition;
import org.apache.iotdb.db.queryengine.plan.statement.crud.QueryStatement;
import org.apache.iotdb.db.queryengine.plan.statement.metadata.DeleteTimeSeriesStatement;
import org.apache.iotdb.db.schemaengine.SchemaEngine;
import org.apache.iotdb.db.schemaengine.schemaregion.ISchemaRegion;
import org.apache.iotdb.db.schemaengine.schemaregion.read.resp.info.ITimeSeriesSchemaInfo;
import org.apache.iotdb.db.schemaengine.schemaregion.read.resp.reader.ISchemaReader;
import org.apache.iotdb.db.schemaengine.template.ClusterTemplateManager;
import org.apache.iotdb.db.schemaengine.template.TemplateInternalRPCUpdateType;
import org.apache.iotdb.db.service.DataNode;
import org.apache.iotdb.db.service.RegionMigrateService;
import org.apache.iotdb.db.storageengine.StorageEngine;
import org.apache.iotdb.db.storageengine.dataregion.compaction.settle.SettleRequestHandler;
import org.apache.iotdb.db.storageengine.rescon.quotas.DataNodeSpaceQuotaManager;
import org.apache.iotdb.db.storageengine.rescon.quotas.DataNodeThrottleQuotaManager;
import org.apache.iotdb.db.trigger.executor.TriggerExecutor;
import org.apache.iotdb.db.trigger.executor.TriggerFireResult;
import org.apache.iotdb.db.trigger.service.TriggerManagementService;
import org.apache.iotdb.db.utils.ErrorHandlingUtils;
import org.apache.iotdb.db.utils.SetThreadName;
import org.apache.iotdb.metrics.type.AutoGauge;
import org.apache.iotdb.metrics.utils.MetricLevel;
import org.apache.iotdb.metrics.utils.SystemMetric;
import org.apache.iotdb.mpp.rpc.thrift.IDataNodeRPCService;
import org.apache.iotdb.mpp.rpc.thrift.TActiveTriggerInstanceReq;
import org.apache.iotdb.mpp.rpc.thrift.TAlterViewReq;
import org.apache.iotdb.mpp.rpc.thrift.TCancelFragmentInstanceReq;
import org.apache.iotdb.mpp.rpc.thrift.TCancelPlanFragmentReq;
import org.apache.iotdb.mpp.rpc.thrift.TCancelQueryReq;
import org.apache.iotdb.mpp.rpc.thrift.TCancelResp;
import org.apache.iotdb.mpp.rpc.thrift.TCheckTimeSeriesExistenceReq;
import org.apache.iotdb.mpp.rpc.thrift.TCheckTimeSeriesExistenceResp;
import org.apache.iotdb.mpp.rpc.thrift.TConstructSchemaBlackListReq;
import org.apache.iotdb.mpp.rpc.thrift.TConstructSchemaBlackListWithTemplateReq;
import org.apache.iotdb.mpp.rpc.thrift.TConstructViewSchemaBlackListReq;
import org.apache.iotdb.mpp.rpc.thrift.TCountPathsUsingTemplateReq;
import org.apache.iotdb.mpp.rpc.thrift.TCountPathsUsingTemplateResp;
import org.apache.iotdb.mpp.rpc.thrift.TCreateDataRegionReq;
import org.apache.iotdb.mpp.rpc.thrift.TCreateFunctionInstanceReq;
import org.apache.iotdb.mpp.rpc.thrift.TCreatePeerReq;
import org.apache.iotdb.mpp.rpc.thrift.TCreatePipePluginInstanceReq;
import org.apache.iotdb.mpp.rpc.thrift.TCreateSchemaRegionReq;
import org.apache.iotdb.mpp.rpc.thrift.TCreateTriggerInstanceReq;
import org.apache.iotdb.mpp.rpc.thrift.TDeactivateTemplateReq;
import org.apache.iotdb.mpp.rpc.thrift.TDeleteDataForDeleteSchemaReq;
import org.apache.iotdb.mpp.rpc.thrift.TDeleteModelMetricsReq;
import org.apache.iotdb.mpp.rpc.thrift.TDeleteTimeSeriesReq;
import org.apache.iotdb.mpp.rpc.thrift.TDeleteViewSchemaReq;
import org.apache.iotdb.mpp.rpc.thrift.TDisableDataNodeReq;
import org.apache.iotdb.mpp.rpc.thrift.TDropFunctionInstanceReq;
import org.apache.iotdb.mpp.rpc.thrift.TDropPipePluginInstanceReq;
import org.apache.iotdb.mpp.rpc.thrift.TDropTriggerInstanceReq;
import org.apache.iotdb.mpp.rpc.thrift.TExecuteCQ;
import org.apache.iotdb.mpp.rpc.thrift.TFetchFragmentInstanceInfoReq;
import org.apache.iotdb.mpp.rpc.thrift.TFetchSchemaBlackListReq;
import org.apache.iotdb.mpp.rpc.thrift.TFetchSchemaBlackListResp;
import org.apache.iotdb.mpp.rpc.thrift.TFireTriggerReq;
import org.apache.iotdb.mpp.rpc.thrift.TFireTriggerResp;
import org.apache.iotdb.mpp.rpc.thrift.TFragmentInstanceInfoResp;
import org.apache.iotdb.mpp.rpc.thrift.THeartbeatReq;
import org.apache.iotdb.mpp.rpc.thrift.THeartbeatResp;
import org.apache.iotdb.mpp.rpc.thrift.TInactiveTriggerInstanceReq;
import org.apache.iotdb.mpp.rpc.thrift.TInvalidateCacheReq;
import org.apache.iotdb.mpp.rpc.thrift.TInvalidateMatchedSchemaCacheReq;
import org.apache.iotdb.mpp.rpc.thrift.TInvalidatePermissionCacheReq;
import org.apache.iotdb.mpp.rpc.thrift.TLoadCommandReq;
import org.apache.iotdb.mpp.rpc.thrift.TLoadResp;
import org.apache.iotdb.mpp.rpc.thrift.TLoadSample;
import org.apache.iotdb.mpp.rpc.thrift.TMaintainPeerReq;
import org.apache.iotdb.mpp.rpc.thrift.TPipeHeartbeatReq;
import org.apache.iotdb.mpp.rpc.thrift.TPipeHeartbeatResp;
import org.apache.iotdb.mpp.rpc.thrift.TPushPipeMetaReq;
import org.apache.iotdb.mpp.rpc.thrift.TPushPipeMetaResp;
import org.apache.iotdb.mpp.rpc.thrift.TPushPipeMetaRespExceptionMessage;
import org.apache.iotdb.mpp.rpc.thrift.TRegionLeaderChangeReq;
import org.apache.iotdb.mpp.rpc.thrift.TRegionRouteReq;
import org.apache.iotdb.mpp.rpc.thrift.TRollbackSchemaBlackListReq;
import org.apache.iotdb.mpp.rpc.thrift.TRollbackSchemaBlackListWithTemplateReq;
import org.apache.iotdb.mpp.rpc.thrift.TRollbackViewSchemaBlackListReq;
import org.apache.iotdb.mpp.rpc.thrift.TSchemaFetchRequest;
import org.apache.iotdb.mpp.rpc.thrift.TSchemaFetchResponse;
import org.apache.iotdb.mpp.rpc.thrift.TSendBatchPlanNodeReq;
import org.apache.iotdb.mpp.rpc.thrift.TSendBatchPlanNodeResp;
import org.apache.iotdb.mpp.rpc.thrift.TSendFragmentInstanceReq;
import org.apache.iotdb.mpp.rpc.thrift.TSendFragmentInstanceResp;
import org.apache.iotdb.mpp.rpc.thrift.TSendSinglePlanNodeResp;
import org.apache.iotdb.mpp.rpc.thrift.TTsFilePieceReq;
import org.apache.iotdb.mpp.rpc.thrift.TUpdateConfigNodeGroupReq;
import org.apache.iotdb.mpp.rpc.thrift.TUpdateTemplateReq;
import org.apache.iotdb.mpp.rpc.thrift.TUpdateTriggerLocationReq;
import org.apache.iotdb.rpc.RpcUtils;
import org.apache.iotdb.rpc.TSStatusCode;
import org.apache.iotdb.trigger.api.enums.FailureStrategy;
import org.apache.iotdb.trigger.api.enums.TriggerEvent;
import org.apache.iotdb.tsfile.exception.NotImplementedException;
import org.apache.iotdb.tsfile.file.metadata.enums.TSDataType;
import org.apache.iotdb.tsfile.read.common.block.TsBlock;
import org.apache.iotdb.tsfile.utils.ReadWriteIOUtils;
import org.apache.iotdb.tsfile.write.record.Tablet;

import com.google.common.collect.ImmutableList;
import org.apache.thrift.TException;
import org.slf4j.Logger;
import org.slf4j.LoggerFactory;

import java.io.ByteArrayOutputStream;
import java.io.DataOutputStream;
import java.io.IOException;
import java.nio.ByteBuffer;
import java.util.ArrayList;
import java.util.Arrays;
import java.util.HashMap;
import java.util.List;
import java.util.Map;
import java.util.Optional;
import java.util.TimeZone;
import java.util.concurrent.TimeUnit;
import java.util.concurrent.atomic.AtomicInteger;
import java.util.concurrent.atomic.AtomicLong;
import java.util.concurrent.locks.ReadWriteLock;
import java.util.function.Function;
import java.util.stream.Collectors;

import static org.apache.iotdb.commons.conf.IoTDBConstant.MULTI_LEVEL_PATH_WILDCARD;
import static org.apache.iotdb.db.service.RegionMigrateService.REGION_MIGRATE_PROCESS;
import static org.apache.iotdb.db.utils.ErrorHandlingUtils.onQueryException;

public class DataNodeInternalRPCServiceImpl implements IDataNodeRPCService.Iface {

  private static final Logger LOGGER =
      LoggerFactory.getLogger(DataNodeInternalRPCServiceImpl.class);

  private static final SessionManager SESSION_MANAGER = SessionManager.getInstance();

  private static final Coordinator COORDINATOR = Coordinator.getInstance();

  private final IPartitionFetcher partitionFetcher;

  private final ISchemaFetcher schemaFetcher;

  private final SchemaEngine schemaEngine = SchemaEngine.getInstance();
  private final StorageEngine storageEngine = StorageEngine.getInstance();

  private final DataNodeRegionManager regionManager = DataNodeRegionManager.getInstance();

  private final DataNodeSpaceQuotaManager spaceQuotaManager =
      DataNodeSpaceQuotaManager.getInstance();

  private final DataNodeThrottleQuotaManager throttleQuotaManager =
      DataNodeThrottleQuotaManager.getInstance();

  private static final String SYSTEM = "system";

  public DataNodeInternalRPCServiceImpl() {
    super();
    partitionFetcher = ClusterPartitionFetcher.getInstance();
    schemaFetcher = ClusterSchemaFetcher.getInstance();
  }

  @Override
  public TSendFragmentInstanceResp sendFragmentInstance(TSendFragmentInstanceReq req) {
    LOGGER.debug("receive FragmentInstance to group[{}]", req.getConsensusGroupId());

    // Deserialize ConsensusGroupId
    ConsensusGroupId groupId = null;
    if (req.consensusGroupId != null) {
      try {
        groupId = ConsensusGroupId.Factory.createFromTConsensusGroupId(req.getConsensusGroupId());
      } catch (Exception e) {
        LOGGER.warn("Deserialize ConsensusGroupId failed. ", e);
        TSendFragmentInstanceResp resp = new TSendFragmentInstanceResp(false);
        resp.setMessage("Deserialize ConsensusGroupId failed: " + e.getMessage());
        return resp;
      }
    }

    // We deserialize here instead of the underlying state machine because parallelism is possible
    // here but not at the underlying state machine
    FragmentInstance fragmentInstance;
    try {
      fragmentInstance = FragmentInstance.deserializeFrom(req.fragmentInstance.body);
    } catch (Exception e) {
      LOGGER.warn("Deserialize FragmentInstance failed.", e);
      TSendFragmentInstanceResp resp = new TSendFragmentInstanceResp(false);
      resp.setMessage("Deserialize FragmentInstance failed: " + e.getMessage());
      return resp;
    }

    RegionReadExecutor executor = new RegionReadExecutor();
    RegionExecutionResult executionResult =
        groupId == null
            ? executor.execute(fragmentInstance)
            : executor.execute(groupId, fragmentInstance);
    TSendFragmentInstanceResp resp = new TSendFragmentInstanceResp();
    resp.setAccepted(executionResult.isAccepted());
    resp.setMessage(executionResult.getMessage());
    // TODO
    return resp;
  }

  @Override
  public TSendBatchPlanNodeResp sendBatchPlanNode(TSendBatchPlanNodeReq req) {
    List<TSendSinglePlanNodeResp> responses =
        req.getRequests().stream()
            .map(
                request -> {
                  ConsensusGroupId groupId =
                      ConsensusGroupId.Factory.createFromTConsensusGroupId(
                          request.getConsensusGroupId());
                  PlanNode planNode = PlanNodeType.deserialize(request.planNode.body);
                  RegionWriteExecutor executor = new RegionWriteExecutor();
                  TSendSinglePlanNodeResp resp = new TSendSinglePlanNodeResp();
                  RegionExecutionResult executionResult = executor.execute(groupId, planNode);
                  resp.setAccepted(executionResult.isAccepted());
                  resp.setMessage(executionResult.getMessage());
                  resp.setStatus(executionResult.getStatus());
                  return resp;
                })
            .collect(Collectors.toList());
    return new TSendBatchPlanNodeResp(responses);
  }

  @Override
  public TFragmentInstanceInfoResp fetchFragmentInstanceInfo(TFetchFragmentInstanceInfoReq req) {
    FragmentInstanceId instanceId = FragmentInstanceId.fromThrift(req.fragmentInstanceId);
    FragmentInstanceInfo info = FragmentInstanceManager.getInstance().getInstanceInfo(instanceId);
    if (info != null) {
      TFragmentInstanceInfoResp resp = new TFragmentInstanceInfoResp(info.getState().toString());
      resp.setEndTime(info.getEndTime());
      resp.setFailedMessages(ImmutableList.of(info.getMessage()));
      try {
        List<ByteBuffer> failureInfoList = new ArrayList<>();
        for (FragmentInstanceFailureInfo failureInfo : info.getFailureInfoList()) {
          failureInfoList.add(failureInfo.serialize());
        }
        resp.setFailureInfoList(failureInfoList);
        return resp;
      } catch (IOException e) {
        return resp;
      }
    } else {
      return new TFragmentInstanceInfoResp(FragmentInstanceState.NO_SUCH_INSTANCE.toString());
    }
  }

  @Override
  public TCancelResp cancelQuery(TCancelQueryReq req) {
    try (SetThreadName threadName = new SetThreadName(req.getQueryId())) {
      List<FragmentInstanceId> taskIds =
          req.getFragmentInstanceIds().stream()
              .map(FragmentInstanceId::fromThrift)
              .collect(Collectors.toList());
      for (FragmentInstanceId taskId : taskIds) {
        FragmentInstanceManager.getInstance().cancelTask(taskId, req.hasThrowable);
      }
      return new TCancelResp(true);
    }
  }

  @Override
  public TCancelResp cancelPlanFragment(TCancelPlanFragmentReq req) {
    throw new NotImplementedException();
  }

  @Override
  public TCancelResp cancelFragmentInstance(TCancelFragmentInstanceReq req) {
    throw new NotImplementedException();
  }

  @Override
  public TSchemaFetchResponse fetchSchema(TSchemaFetchRequest req) {
    throw new UnsupportedOperationException();
  }

  @Override
  public TLoadResp sendTsFilePieceNode(TTsFilePieceReq req) {
    LOGGER.info("Receive load node from uuid {}.", req.uuid);

    ConsensusGroupId groupId =
        ConsensusGroupId.Factory.createFromTConsensusGroupId(req.consensusGroupId);
    LoadTsFilePieceNode pieceNode = (LoadTsFilePieceNode) PlanNodeType.deserialize(req.body);
    if (pieceNode == null) {
      return createTLoadResp(
          new TSStatus(TSStatusCode.DESERIALIZE_PIECE_OF_TSFILE_ERROR.getStatusCode()));
    }

    TSStatus resultStatus =
        StorageEngine.getInstance()
            .writeLoadTsFileNode((DataRegionId) groupId, pieceNode, req.uuid);

    return createTLoadResp(resultStatus);
  }

  @Override
  public TLoadResp sendLoadCommand(TLoadCommandReq req) {

    TSStatus resultStatus =
        StorageEngine.getInstance()
            .executeLoadCommand(
                LoadTsFileScheduler.LoadCommand.values()[req.commandType], req.uuid);
    return createTLoadResp(resultStatus);
  }

  private TLoadResp createTLoadResp(TSStatus resultStatus) {
    boolean isAccepted = RpcUtils.SUCCESS_STATUS.equals(resultStatus);
    TLoadResp loadResp = new TLoadResp(isAccepted);
    if (!isAccepted) {
      loadResp.setMessage(resultStatus.getMessage());
      loadResp.setStatus(resultStatus);
    }
    return loadResp;
  }

  @Override
  public TSStatus createSchemaRegion(TCreateSchemaRegionReq req) {
    return regionManager.createSchemaRegion(req.getRegionReplicaSet(), req.getStorageGroup());
  }

  @Override
  public TSStatus createDataRegion(TCreateDataRegionReq req) {
    return regionManager.createDataRegion(
        req.getRegionReplicaSet(), req.getStorageGroup(), req.getTtl());
  }

  @Override
  public TSStatus invalidatePartitionCache(TInvalidateCacheReq req) {
    ClusterPartitionFetcher.getInstance().invalidAllCache();
    return new TSStatus(TSStatusCode.SUCCESS_STATUS.getStatusCode());
  }

  @Override
  public TSStatus invalidateSchemaCache(TInvalidateCacheReq req) {
    DataNodeSchemaCache.getInstance().takeWriteLock();
    try {
      DataNodeSchemaCache.getInstance().invalidateAll();
      ClusterTemplateManager.getInstance().invalid(req.getFullPath());
      return new TSStatus(TSStatusCode.SUCCESS_STATUS.getStatusCode());
    } finally {
      DataNodeSchemaCache.getInstance().releaseWriteLock();
    }
  }

  @Override
  public TSStatus constructSchemaBlackList(TConstructSchemaBlackListReq req) throws TException {
    PathPatternTree patternTree =
        PathPatternTree.deserialize(ByteBuffer.wrap(req.getPathPatternTree()));
    AtomicInteger preDeletedNum = new AtomicInteger(0);
    TSStatus executionResult =
        executeInternalSchemaTask(
            req.getSchemaRegionIdList(),
            consensusGroupId -> {
              String storageGroup =
                  schemaEngine
                      .getSchemaRegion(new SchemaRegionId(consensusGroupId.getId()))
                      .getDatabaseFullPath();
              PathPatternTree filteredPatternTree =
                  filterPathPatternTree(patternTree, storageGroup);
              if (filteredPatternTree.isEmpty()) {
                return RpcUtils.SUCCESS_STATUS;
              }
              RegionWriteExecutor executor = new RegionWriteExecutor();
              TSStatus status =
                  executor
                      .execute(
                          new SchemaRegionId(consensusGroupId.getId()),
                          new ConstructSchemaBlackListNode(new PlanNodeId(""), filteredPatternTree))
                      .getStatus();
              if (status.code == TSStatusCode.SUCCESS_STATUS.getStatusCode()) {
                preDeletedNum.getAndAdd(Integer.parseInt(status.getMessage()));
              }
              return status;
            });
    executionResult.setMessage(String.valueOf(preDeletedNum.get()));
    return executionResult;
  }

  @Override
  public TSStatus rollbackSchemaBlackList(TRollbackSchemaBlackListReq req) {
    PathPatternTree patternTree =
        PathPatternTree.deserialize(ByteBuffer.wrap(req.getPathPatternTree()));
    return executeInternalSchemaTask(
        req.getSchemaRegionIdList(),
        consensusGroupId -> {
          String storageGroup =
              schemaEngine
                  .getSchemaRegion(new SchemaRegionId(consensusGroupId.getId()))
                  .getDatabaseFullPath();
          PathPatternTree filteredPatternTree = filterPathPatternTree(patternTree, storageGroup);
          if (filteredPatternTree.isEmpty()) {
            return RpcUtils.SUCCESS_STATUS;
          }
          RegionWriteExecutor executor = new RegionWriteExecutor();
          return executor
              .execute(
                  new SchemaRegionId(consensusGroupId.getId()),
                  new RollbackSchemaBlackListNode(new PlanNodeId(""), filteredPatternTree))
              .getStatus();
        });
  }

  @Override
  public TSStatus invalidateMatchedSchemaCache(TInvalidateMatchedSchemaCacheReq req) {
    DataNodeSchemaCache cache = DataNodeSchemaCache.getInstance();
    cache.takeWriteLock();
    try {
      // todo implement precise timeseries clean rather than clean all
      cache.invalidateAll();
    } finally {
      cache.releaseWriteLock();
    }
    return RpcUtils.SUCCESS_STATUS;
  }

  @Override
  public TFetchSchemaBlackListResp fetchSchemaBlackList(TFetchSchemaBlackListReq req) {
    PathPatternTree patternTree = PathPatternTree.deserialize(req.pathPatternTree);
    TFetchSchemaBlackListResp resp = new TFetchSchemaBlackListResp();
    PathPatternTree result = new PathPatternTree();
    for (TConsensusGroupId consensusGroupId : req.getSchemaRegionIdList()) {
      // todo implement as consensus layer read request
      try {
        ISchemaRegion schemaRegion =
            schemaEngine.getSchemaRegion(new SchemaRegionId(consensusGroupId.getId()));
        PathPatternTree filteredPatternTree =
            filterPathPatternTree(patternTree, schemaRegion.getDatabaseFullPath());
        if (filteredPatternTree.isEmpty()) {
          continue;
        }
        for (PartialPath path : schemaRegion.fetchSchemaBlackList(filteredPatternTree)) {
          result.appendFullPath(path);
        }
      } catch (MetadataException e) {
        LOGGER.warn(e.getMessage(), e);
        resp.setStatus(RpcUtils.getStatus(e.getErrorCode(), e.getMessage()));
        return resp;
      }
    }
    resp.setStatus(RpcUtils.SUCCESS_STATUS);
    ByteArrayOutputStream outputStream = new ByteArrayOutputStream();
    DataOutputStream dataOutputStream = new DataOutputStream(outputStream);
    result.constructTree();
    try {
      result.serialize(dataOutputStream);
    } catch (IOException ignored) {
      // Won't reach here
    }
    resp.setPathPatternTree(outputStream.toByteArray());
    return resp;
  }

  @Override
  public TSStatus deleteDataForDeleteSchema(TDeleteDataForDeleteSchemaReq req) {
    PathPatternTree patternTree =
        PathPatternTree.deserialize(ByteBuffer.wrap(req.getPathPatternTree()));
    List<PartialPath> pathList = patternTree.getAllPathPatterns();
    return executeInternalSchemaTask(
        req.getDataRegionIdList(),
        consensusGroupId -> {
          RegionWriteExecutor executor = new RegionWriteExecutor();
          return executor
              .execute(
                  new DataRegionId(consensusGroupId.getId()),
                  new DeleteDataNode(new PlanNodeId(""), pathList, Long.MIN_VALUE, Long.MAX_VALUE))
              .getStatus();
        });
  }

  @Override
  public TSStatus deleteTimeSeries(TDeleteTimeSeriesReq req) throws TException {
    PathPatternTree patternTree =
        PathPatternTree.deserialize(ByteBuffer.wrap(req.getPathPatternTree()));
    return executeInternalSchemaTask(
        req.getSchemaRegionIdList(),
        consensusGroupId -> {
          String storageGroup =
              schemaEngine
                  .getSchemaRegion(new SchemaRegionId(consensusGroupId.getId()))
                  .getDatabaseFullPath();
          PathPatternTree filteredPatternTree = filterPathPatternTree(patternTree, storageGroup);
          if (filteredPatternTree.isEmpty()) {
            return RpcUtils.SUCCESS_STATUS;
          }
          RegionWriteExecutor executor = new RegionWriteExecutor();
          return executor
              .execute(
                  new SchemaRegionId(consensusGroupId.getId()),
                  new DeleteTimeSeriesNode(new PlanNodeId(""), filteredPatternTree))
              .getStatus();
        });
  }

  @Override
  public TSStatus constructSchemaBlackListWithTemplate(TConstructSchemaBlackListWithTemplateReq req)
      throws TException {
    AtomicInteger preDeactivateTemplateNum = new AtomicInteger(0);
    Map<PartialPath, List<Integer>> templateSetInfo =
        transformTemplateSetInfo(req.getTemplateSetInfo());
    TSStatus executionResult =
        executeInternalSchemaTask(
            req.getSchemaRegionIdList(),
            consensusGroupId -> {
              Map<PartialPath, List<Integer>> filteredTemplateSetInfo =
                  filterTemplateSetInfo(templateSetInfo, consensusGroupId);
              if (filteredTemplateSetInfo.isEmpty()) {
                return RpcUtils.SUCCESS_STATUS;
              }

              RegionWriteExecutor executor = new RegionWriteExecutor();
              TSStatus status =
                  executor
                      .execute(
                          new SchemaRegionId(consensusGroupId.getId()),
                          new PreDeactivateTemplateNode(
                              new PlanNodeId(""), filteredTemplateSetInfo))
                      .getStatus();
              if (status.code == TSStatusCode.SUCCESS_STATUS.getStatusCode()) {
                preDeactivateTemplateNum.getAndAdd(Integer.parseInt(status.getMessage()));
              }
              return status;
            });
    executionResult.setMessage(String.valueOf(preDeactivateTemplateNum.get()));
    return executionResult;
  }

  private Map<PartialPath, List<Integer>> transformTemplateSetInfo(
      Map<String, List<Integer>> rawTemplateSetInfo) {
    Map<PartialPath, List<Integer>> result = new HashMap<>();
    rawTemplateSetInfo.forEach(
        (k, v) -> {
          try {
            result.put(new PartialPath(k), v);
          } catch (IllegalPathException ignored) {
            // Won't reach here
          }
        });
    return result;
  }

  private Map<PartialPath, List<Integer>> filterTemplateSetInfo(
      Map<PartialPath, List<Integer>> templateSetInfo, TConsensusGroupId consensusGroupId) {

    Map<PartialPath, List<Integer>> result = new HashMap<>();
    PartialPath storageGroupPath = getStorageGroupPath(consensusGroupId);
    if (null != storageGroupPath) {
      PartialPath storageGroupPattern = storageGroupPath.concatNode(MULTI_LEVEL_PATH_WILDCARD);
      templateSetInfo.forEach(
          (k, v) -> {
            if (storageGroupPattern.overlapWith(k) || storageGroupPath.overlapWith(k)) {
              result.put(k, v);
            }
          });
    }
    return result;
  }

  private PartialPath getStorageGroupPath(TConsensusGroupId consensusGroupId) {
    PartialPath storageGroupPath = null;
    try {
      storageGroupPath =
          new PartialPath(
              schemaEngine
                  .getSchemaRegion(new SchemaRegionId(consensusGroupId.getId()))
                  .getDatabaseFullPath());
    } catch (IllegalPathException ignored) {
      // Won't reach here
    }
    return storageGroupPath;
  }

  @Override
  public TSStatus rollbackSchemaBlackListWithTemplate(TRollbackSchemaBlackListWithTemplateReq req) {
    Map<PartialPath, List<Integer>> templateSetInfo =
        transformTemplateSetInfo(req.getTemplateSetInfo());
    return executeInternalSchemaTask(
        req.getSchemaRegionIdList(),
        consensusGroupId -> {
          Map<PartialPath, List<Integer>> filteredTemplateSetInfo =
              filterTemplateSetInfo(templateSetInfo, consensusGroupId);
          if (filteredTemplateSetInfo.isEmpty()) {
            return RpcUtils.SUCCESS_STATUS;
          }

          RegionWriteExecutor executor = new RegionWriteExecutor();
          return executor
              .execute(
                  new SchemaRegionId(consensusGroupId.getId()),
                  new RollbackPreDeactivateTemplateNode(
                      new PlanNodeId(""), filteredTemplateSetInfo))
              .getStatus();
        });
  }

  @Override
  public TSStatus deactivateTemplate(TDeactivateTemplateReq req) throws TException {
    Map<PartialPath, List<Integer>> templateSetInfo =
        transformTemplateSetInfo(req.getTemplateSetInfo());
    return executeInternalSchemaTask(
        req.getSchemaRegionIdList(),
        consensusGroupId -> {
          Map<PartialPath, List<Integer>> filteredTemplateSetInfo =
              filterTemplateSetInfo(templateSetInfo, consensusGroupId);
          if (filteredTemplateSetInfo.isEmpty()) {
            return RpcUtils.SUCCESS_STATUS;
          }

          RegionWriteExecutor executor = new RegionWriteExecutor();
          return executor
              .execute(
                  new SchemaRegionId(consensusGroupId.getId()),
                  new DeactivateTemplateNode(new PlanNodeId(""), filteredTemplateSetInfo))
              .getStatus();
        });
  }

  @Override
  public TCountPathsUsingTemplateResp countPathsUsingTemplate(TCountPathsUsingTemplateReq req)
      throws TException {
    PathPatternTree patternTree = PathPatternTree.deserialize(req.patternTree);
    TCountPathsUsingTemplateResp resp = new TCountPathsUsingTemplateResp();
    AtomicLong result = new AtomicLong(0);
    resp.setStatus(
        executeInternalSchemaTask(
            req.getSchemaRegionIdList(),
            consensusGroupId -> {
              ReadWriteLock readWriteLock =
                  regionManager.getRegionLock(new SchemaRegionId(consensusGroupId.getId()));
              // Count paths using template for unset template shall block all template activation
              readWriteLock.writeLock().lock();
              try {
                ISchemaRegion schemaRegion =
                    schemaEngine.getSchemaRegion(new SchemaRegionId(consensusGroupId.getId()));
                PathPatternTree filteredPatternTree =
                    filterPathPatternTree(patternTree, schemaRegion.getDatabaseFullPath());
                if (filteredPatternTree.isEmpty()) {
                  return RpcUtils.SUCCESS_STATUS;
                }
                result.getAndAdd(
                    schemaRegion.countPathsUsingTemplate(req.getTemplateId(), filteredPatternTree));
                return RpcUtils.SUCCESS_STATUS;
              } catch (MetadataException e) {
                LOGGER.warn(e.getMessage(), e);
                return RpcUtils.getStatus(e.getErrorCode(), e.getMessage());
              } finally {
                readWriteLock.writeLock().unlock();
              }
            }));
    resp.setCount(result.get());
    return resp;
  }

  @Override
  public TCheckTimeSeriesExistenceResp checkTimeSeriesExistence(TCheckTimeSeriesExistenceReq req) {
    PathPatternTree patternTree = PathPatternTree.deserialize(req.patternTree);
    TCheckTimeSeriesExistenceResp resp = new TCheckTimeSeriesExistenceResp();
    TSStatus status =
        executeInternalSchemaTask(
            req.getSchemaRegionIdList(),
            consensusGroupId -> {
              ReadWriteLock readWriteLock =
                  regionManager.getRegionLock(new SchemaRegionId(consensusGroupId.getId()));
              // Check timeseries existence for set template shall block all timeseries creation
              readWriteLock.writeLock().lock();
              try {
                ISchemaRegion schemaRegion =
                    schemaEngine.getSchemaRegion(new SchemaRegionId(consensusGroupId.getId()));
                PathPatternTree filteredPatternTree =
                    filterPathPatternTree(patternTree, schemaRegion.getDatabaseFullPath());
                if (filteredPatternTree.isEmpty()) {
                  return RpcUtils.SUCCESS_STATUS;
                }
                for (PartialPath pattern : filteredPatternTree.getAllPathPatterns()) {
                  ISchemaSource<ITimeSeriesSchemaInfo> schemaSource =
                      SchemaSourceFactory.getTimeSeriesSchemaCountSource(
                          pattern, false, null, null);
                  try (ISchemaReader<ITimeSeriesSchemaInfo> schemaReader =
                      schemaSource.getSchemaReader(schemaRegion)) {
                    if (schemaReader.hasNext()) {
                      return RpcUtils.getStatus(TSStatusCode.TIMESERIES_ALREADY_EXIST);
                    }
                  } catch (Exception e) {
                    LOGGER.warn(e.getMessage(), e);
                    return RpcUtils.getStatus(TSStatusCode.EXECUTE_STATEMENT_ERROR, e.getMessage());
                  }
                }
                return RpcUtils.SUCCESS_STATUS;
              } finally {
                readWriteLock.writeLock().unlock();
              }
            });
    if (status.getCode() == TSStatusCode.SUCCESS_STATUS.getStatusCode()) {
      resp.setStatus(RpcUtils.SUCCESS_STATUS);
      resp.setExists(false);
    } else if (status.getCode() == TSStatusCode.MULTIPLE_ERROR.getStatusCode()) {
      boolean hasFailure = false;
      for (TSStatus subStatus : status.getSubStatus()) {
        if (subStatus.getCode() == TSStatusCode.TIMESERIES_ALREADY_EXIST.getStatusCode()) {
          resp.setExists(true);
        } else if (subStatus.getCode() != TSStatusCode.SUCCESS_STATUS.getStatusCode()) {
          hasFailure = true;
          break;
        }
      }
      if (hasFailure) {
        resp.setStatus(status);
      } else {
        resp.setStatus(RpcUtils.SUCCESS_STATUS);
      }
    } else {
      resp.setStatus(status);
    }
    return resp;
  }

  @Override
  public TSStatus constructViewSchemaBlackList(TConstructViewSchemaBlackListReq req) {
    PathPatternTree patternTree =
        PathPatternTree.deserialize(ByteBuffer.wrap(req.getPathPatternTree()));
    AtomicInteger preDeletedNum = new AtomicInteger(0);
    TSStatus executionResult =
        executeInternalSchemaTask(
            req.getSchemaRegionIdList(),
            consensusGroupId -> {
              String storageGroup =
                  schemaEngine
                      .getSchemaRegion(new SchemaRegionId(consensusGroupId.getId()))
                      .getDatabaseFullPath();
              PathPatternTree filteredPatternTree =
                  filterPathPatternTree(patternTree, storageGroup);
              if (filteredPatternTree.isEmpty()) {
                return RpcUtils.SUCCESS_STATUS;
              }
              RegionWriteExecutor executor = new RegionWriteExecutor();
              TSStatus status =
                  executor
                      .execute(
                          new SchemaRegionId(consensusGroupId.getId()),
                          new ConstructLogicalViewBlackListNode(
                              new PlanNodeId(""), filteredPatternTree))
                      .getStatus();
              if (status.code == TSStatusCode.SUCCESS_STATUS.getStatusCode()) {
                preDeletedNum.getAndAdd(Integer.parseInt(status.getMessage()));
              }
              return status;
            });
    executionResult.setMessage(String.valueOf(preDeletedNum.get()));
    return executionResult;
  }

  @Override
  public TSStatus rollbackViewSchemaBlackList(TRollbackViewSchemaBlackListReq req) {
    PathPatternTree patternTree =
        PathPatternTree.deserialize(ByteBuffer.wrap(req.getPathPatternTree()));
    return executeInternalSchemaTask(
        req.getSchemaRegionIdList(),
        consensusGroupId -> {
          String storageGroup =
              schemaEngine
                  .getSchemaRegion(new SchemaRegionId(consensusGroupId.getId()))
                  .getDatabaseFullPath();
          PathPatternTree filteredPatternTree = filterPathPatternTree(patternTree, storageGroup);
          if (filteredPatternTree.isEmpty()) {
            return RpcUtils.SUCCESS_STATUS;
          }
          RegionWriteExecutor executor = new RegionWriteExecutor();
          return executor
              .execute(
                  new SchemaRegionId(consensusGroupId.getId()),
                  new RollbackLogicalViewBlackListNode(new PlanNodeId(""), filteredPatternTree))
              .getStatus();
        });
  }

  @Override
  public TSStatus deleteViewSchema(TDeleteViewSchemaReq req) {
    PathPatternTree patternTree =
        PathPatternTree.deserialize(ByteBuffer.wrap(req.getPathPatternTree()));
    return executeInternalSchemaTask(
        req.getSchemaRegionIdList(),
        consensusGroupId -> {
          String storageGroup =
              schemaEngine
                  .getSchemaRegion(new SchemaRegionId(consensusGroupId.getId()))
                  .getDatabaseFullPath();
          PathPatternTree filteredPatternTree = filterPathPatternTree(patternTree, storageGroup);
          if (filteredPatternTree.isEmpty()) {
            return RpcUtils.SUCCESS_STATUS;
          }
          RegionWriteExecutor executor = new RegionWriteExecutor();
          return executor
              .execute(
                  new SchemaRegionId(consensusGroupId.getId()),
                  new DeleteLogicalViewNode(new PlanNodeId(""), filteredPatternTree))
              .getStatus();
        });
  }

  @Override
  public TSStatus alterView(TAlterViewReq req) {
    List<TConsensusGroupId> consensusGroupIdList = req.getSchemaRegionIdList();
    List<ByteBuffer> viewBinaryList = req.getViewBinaryList();
    Map<TConsensusGroupId, Map<PartialPath, ViewExpression>> schemaRegionRequestMap =
        new HashMap<>();
    for (int i = 0; i < consensusGroupIdList.size(); i++) {
      ByteBuffer byteBuffer = viewBinaryList.get(i);
      int size = ReadWriteIOUtils.readInt(byteBuffer);
      Map<PartialPath, ViewExpression> viewMap = new HashMap<>();
      for (int j = 0; j < size; j++) {
        viewMap.put(
            (PartialPath) PathDeserializeUtil.deserialize(byteBuffer),
            ViewExpression.deserialize(byteBuffer));
      }
      schemaRegionRequestMap.put(consensusGroupIdList.get(i), viewMap);
    }
    return executeInternalSchemaTask(
        consensusGroupIdList,
        consensusGroupId -> {
          RegionWriteExecutor executor = new RegionWriteExecutor();
          return executor
              .execute(
                  new SchemaRegionId(consensusGroupId.getId()),
                  new AlterLogicalViewNode(
                      new PlanNodeId(""), schemaRegionRequestMap.get(consensusGroupId)))
              .getStatus();
        });
  }

  @Override
  public TPushPipeMetaResp pushPipeMeta(TPushPipeMetaReq req) {
    final List<PipeMeta> pipeMetas = new ArrayList<>();
    for (ByteBuffer byteBuffer : req.getPipeMetas()) {
      pipeMetas.add(PipeMeta.deserialize(byteBuffer));
    }
    try {
      List<TPushPipeMetaRespExceptionMessage> exceptionMessages =
          PipeAgent.task().handlePipeMetaChanges(pipeMetas);

      return exceptionMessages.isEmpty()
          ? new TPushPipeMetaResp()
              .setStatus(new TSStatus(TSStatusCode.SUCCESS_STATUS.getStatusCode()))
          : new TPushPipeMetaResp()
              .setStatus(new TSStatus(TSStatusCode.PIPE_PUSH_META_ERROR.getStatusCode()))
              .setExceptionMessages(exceptionMessages);
    } catch (Exception e) {
      LOGGER.error("Error occurred when pushing pipe meta", e);
      return new TPushPipeMetaResp()
          .setStatus(new TSStatus(TSStatusCode.PIPE_PUSH_META_ERROR.getStatusCode()));
    }
  }

  @Override
  public TPipeHeartbeatResp pipeHeartbeat(TPipeHeartbeatReq req) throws TException {
    final TPipeHeartbeatResp resp = new TPipeHeartbeatResp();
    PipeAgent.task().collectPipeMetaList(req, resp);
    return resp;
  }

  private TSStatus executeInternalSchemaTask(
      List<TConsensusGroupId> consensusGroupIdList,
      Function<TConsensusGroupId, TSStatus> executeOnOneRegion) {
    List<TSStatus> statusList = new ArrayList<>();
    TSStatus status;
    boolean hasFailure = false;
    for (TConsensusGroupId consensusGroupId : consensusGroupIdList) {
      status = executeOnOneRegion.apply(consensusGroupId);
      if (status.getCode() != TSStatusCode.SUCCESS_STATUS.getStatusCode()) {
        hasFailure = true;
      }
      statusList.add(status);
    }
    if (hasFailure) {
      return RpcUtils.getStatus(statusList);
    } else {
      return RpcUtils.SUCCESS_STATUS;
    }
  }

  @Override
  public TSStatus executeCQ(TExecuteCQ req) {

    IClientSession session = new InternalClientSession(req.cqId);

    SESSION_MANAGER.registerSession(session);

    SESSION_MANAGER.supplySession(session, req.getUsername(), req.getZoneId(), ClientVersion.V_1_0);

    String executedSQL = req.queryBody;

    try {
      QueryStatement s =
          (QueryStatement) StatementGenerator.createStatement(req.queryBody, session.getZoneId());
      if (s == null) {
        return RpcUtils.getStatus(
            TSStatusCode.SQL_PARSE_ERROR, "This operation type is not supported");
      }

      // 1. Add time filter in where
      Expression timeFilter =
          new LogicAndExpression(
              new GreaterEqualExpression(
                  new TimestampOperand(),
                  new ConstantOperand(TSDataType.INT64, String.valueOf(req.startTime))),
              new LessThanExpression(
                  new TimestampOperand(),
                  new ConstantOperand(TSDataType.INT64, String.valueOf(req.endTime))));
      if (s.getWhereCondition() != null) {
        s.getWhereCondition()
            .setPredicate(new LogicAndExpression(timeFilter, s.getWhereCondition().getPredicate()));
      } else {
        s.setWhereCondition(new WhereCondition(timeFilter));
      }

      // 2. Add time range in group by time
      if (s.getGroupByTimeComponent() != null) {
        s.getGroupByTimeComponent().setStartTime(req.startTime);
        s.getGroupByTimeComponent().setEndTime(req.endTime);
        s.getGroupByTimeComponent().setLeftCRightO(true);
      }
      executedSQL = String.join(" ", s.constructFormattedSQL().split("\n")).replaceAll(" +", " ");

      long queryId =
          SESSION_MANAGER.requestQueryId(session, SESSION_MANAGER.requestStatementId(session));
      // Create and cache dataset
      ExecutionResult result =
          COORDINATOR.execute(
              s,
              queryId,
              SESSION_MANAGER.getSessionInfo(session),
              executedSQL,
              partitionFetcher,
              schemaFetcher,
              req.getTimeout());

      if (result.status.code != TSStatusCode.SUCCESS_STATUS.getStatusCode()
          && result.status.code != TSStatusCode.REDIRECTION_RECOMMEND.getStatusCode()) {
        return result.status;
      }

      IQueryExecution queryExecution = COORDINATOR.getQueryExecution(queryId);

      try (SetThreadName threadName = new SetThreadName(result.queryId.getId())) {
        if (queryExecution != null) {
          // Consume up all the result
          while (true) {
            Optional<TsBlock> optionalTsBlock = queryExecution.getBatchResult();
            if (!optionalTsBlock.isPresent()) {
              break;
            }
          }
        }
        return result.status;
      }
    } catch (Exception e) {
      // TODO call the coordinator to release query resource
      return onQueryException(e, "\"" + executedSQL + "\". " + OperationType.EXECUTE_STATEMENT);
    } finally {
      SESSION_MANAGER.closeSession(session, COORDINATOR::cleanupQueryExecution);
      SESSION_MANAGER.removeCurrSession();
    }
  }

  @Override
  public TSStatus deleteModelMetrics(TDeleteModelMetricsReq req) {
    IClientSession session = new InternalClientSession(req.getModelId());
    SESSION_MANAGER.registerSession(session);
    SESSION_MANAGER.supplySession(
        session, "MLNode", TimeZone.getDefault().getID(), ClientVersion.V_1_0);

    try {
      DeleteTimeSeriesStatement deleteTimeSeriesStatement = StatementGenerator.createStatement(req);

      long queryId = SESSION_MANAGER.requestQueryId();
      ExecutionResult result =
          COORDINATOR.execute(
              deleteTimeSeriesStatement,
              queryId,
              SESSION_MANAGER.getSessionInfo(session),
              "",
              partitionFetcher,
              schemaFetcher);
      return result.status;
    } catch (Exception e) {
      return ErrorHandlingUtils.onQueryException(e, OperationType.DELETE_TIMESERIES);
    } finally {
      SESSION_MANAGER.closeSession(session, COORDINATOR::cleanupQueryExecution);
      SESSION_MANAGER.removeCurrSession();
    }
  }

  @Override
  public TSStatus setSpaceQuota(TSetSpaceQuotaReq req) throws TException {
    return spaceQuotaManager.setSpaceQuota(req);
  }

  @Override
  public TSStatus setThrottleQuota(TSetThrottleQuotaReq req) throws TException {
    return throttleQuotaManager.setThrottleQuota(req);
  }

  private PathPatternTree filterPathPatternTree(PathPatternTree patternTree, String storageGroup) {
    PathPatternTree filteredPatternTree = new PathPatternTree();
    try {
      PartialPath storageGroupPattern =
          new PartialPath(storageGroup).concatNode(MULTI_LEVEL_PATH_WILDCARD);
      for (PartialPath pathPattern : patternTree.getOverlappedPathPatterns(storageGroupPattern)) {
        filteredPatternTree.appendPathPattern(pathPattern);
      }
      filteredPatternTree.constructTree();
    } catch (IllegalPathException e) {
      // Won't reach here
    }
    return filteredPatternTree;
  }

  @Override
  public THeartbeatResp getDataNodeHeartBeat(THeartbeatReq req) throws TException {
    THeartbeatResp resp = new THeartbeatResp();

    // Judging leader if necessary
    if (req.isNeedJudgeLeader()) {
      resp.setJudgedLeaders(getJudgedLeaders());
    }

    // Sampling load if necessary
    if (req.isNeedSamplingLoad()) {
      TLoadSample loadSample = new TLoadSample();

      // Sample cpu load
      double cpuLoad =
          MetricService.getInstance()
              .getAutoGauge(
                  SystemMetric.SYS_CPU_LOAD.toString(),
                  MetricLevel.CORE,
                  Tag.NAME.toString(),
                  SYSTEM)
              .value();
      if (cpuLoad != 0) {
        loadSample.setCpuUsageRate(cpuLoad);
      }

      // Sample memory load
      double usedMemory = getMemory("jvm.memory.used.bytes");
      double maxMemory = getMemory("jvm.memory.max.bytes");
      if (usedMemory != 0 && maxMemory != 0) {
        loadSample.setMemoryUsageRate(usedMemory * 100 / maxMemory);
      }

      // Sample disk load
      sampleDiskLoad(loadSample);

      resp.setLoadSample(loadSample);
    }

    resp.setHeartbeatTimestamp(req.getHeartbeatTimestamp());
    resp.setStatus(CommonDescriptor.getInstance().getConfig().getNodeStatus().getStatus());
    if (CommonDescriptor.getInstance().getConfig().getStatusReason() != null) {
      resp.setStatusReason(CommonDescriptor.getInstance().getConfig().getStatusReason());
    }
    if (req.getSchemaRegionIds() != null) {
      spaceQuotaManager.updateSpaceQuotaUsage(req.getSpaceQuotaUsage());
      resp.setRegionDeviceNumMap(
          schemaEngine.countDeviceNumBySchemaRegion(req.getSchemaRegionIds()));
      resp.setRegionTimeSeriesNumMap(
          schemaEngine.countTimeSeriesNumBySchemaRegion(req.getSchemaRegionIds()));
    }
    if (req.getDataRegionIds() != null) {
      spaceQuotaManager.setDataRegionIds(req.getDataRegionIds());
      resp.setRegionDisk(spaceQuotaManager.getRegionDisk());
    }
    // Update schema quota if necessary
    SchemaEngine.getInstance().updateAndFillSchemaCountMap(req.schemaQuotaCount, resp);

    // Update pipe meta if necessary
    PipeAgent.task().collectPipeMetaList(req, resp);

    return resp;
  }

  @Override
  public TSStatus updateRegionCache(TRegionRouteReq req) {
    boolean result = ClusterPartitionFetcher.getInstance().updateRegionCache(req);
    if (result) {
      return RpcUtils.getStatus(TSStatusCode.SUCCESS_STATUS);
    } else {
      return RpcUtils.getStatus(TSStatusCode.PARTITION_CACHE_UPDATE_ERROR);
    }
  }

  private Map<TConsensusGroupId, Boolean> getJudgedLeaders() {
    Map<TConsensusGroupId, Boolean> result = new HashMap<>();
    DataRegionConsensusImpl.getInstance()
        .getAllConsensusGroupIds()
        .forEach(
            groupId ->
                result.put(
                    groupId.convertToTConsensusGroupId(),
                    DataRegionConsensusImpl.getInstance().isLeader(groupId)));

    SchemaRegionConsensusImpl.getInstance()
        .getAllConsensusGroupIds()
        .forEach(
            groupId ->
                result.put(
                    groupId.convertToTConsensusGroupId(),
                    SchemaRegionConsensusImpl.getInstance().isLeader(groupId)));

    return result;
  }

  private double getMemory(String gaugeName) {
    double result = 0d;
    try {
      //
      List<String> heapIds = Arrays.asList("PS Eden Space", "PS Old Eden", "Ps Survivor Space");
      List<String> noHeapIds = Arrays.asList("Code Cache", "Compressed Class Space", "Metaspace");

      for (String id : heapIds) {
        AutoGauge gauge =
            MetricService.getInstance()
                .getAutoGauge(gaugeName, MetricLevel.IMPORTANT, "id", id, "area", "heap");
        result += gauge.value();
      }
      for (String id : noHeapIds) {
        AutoGauge gauge =
            MetricService.getInstance()
                .getAutoGauge(gaugeName, MetricLevel.IMPORTANT, "id", id, "area", "noheap");
        result += gauge.value();
      }
    } catch (Exception e) {
      LOGGER.warn("Failed to get memory from metric because: ", e);
      return 0d;
    }
    return result;
  }

  private void sampleDiskLoad(TLoadSample loadSample) {
    final CommonConfig commonConfig = CommonDescriptor.getInstance().getConfig();

    double freeDisk =
        MetricService.getInstance()
            .getAutoGauge(
                SystemMetric.SYS_DISK_FREE_SPACE.toString(),
                MetricLevel.CORE,
                Tag.NAME.toString(),
                SYSTEM)
            .value();
    double totalDisk =
        MetricService.getInstance()
            .getAutoGauge(
                SystemMetric.SYS_DISK_TOTAL_SPACE.toString(),
                MetricLevel.CORE,
                Tag.NAME.toString(),
                SYSTEM)
            .value();

    if (freeDisk != 0 && totalDisk != 0) {
      double freeDiskRatio = freeDisk / totalDisk;
      loadSample.setFreeDiskSpace(freeDisk);
      loadSample.setDiskUsageRate(1d - freeDiskRatio);
      // Reset NodeStatus if necessary
      if (freeDiskRatio < commonConfig.getDiskSpaceWarningThreshold()) {
        LOGGER.warn(
            "The remaining disk usage ratio:{} is less than disk_spec_warning_threshold:{}, set system to readonly!",
            freeDiskRatio,
            commonConfig.getDiskSpaceWarningThreshold());
        commonConfig.setNodeStatus(NodeStatus.ReadOnly);
        commonConfig.setStatusReason(NodeStatus.DISK_FULL);
      }
    }
  }

  @Override
  public TSStatus invalidatePermissionCache(TInvalidatePermissionCacheReq req) {
    if (AuthorizerManager.getInstance().invalidateCache(req.getUsername(), req.getRoleName())) {
      return RpcUtils.getStatus(TSStatusCode.SUCCESS_STATUS);
    }
    return RpcUtils.getStatus(TSStatusCode.CLEAR_PERMISSION_CACHE_ERROR);
  }

  @Override
  public TSStatus merge() throws TException {
    try {
      storageEngine.mergeAll();
    } catch (StorageEngineException e) {
      return RpcUtils.getStatus(TSStatusCode.EXECUTE_STATEMENT_ERROR, e.getMessage());
    }
    return RpcUtils.getStatus(TSStatusCode.SUCCESS_STATUS);
  }

  @Override
  public TSStatus flush(TFlushReq req) throws TException {
    try {
      storageEngine.operateFlush(req);
    } catch (Exception e) {
      return RpcUtils.getStatus(TSStatusCode.EXECUTE_STATEMENT_ERROR, e.getMessage());
    }
    return RpcUtils.getStatus(TSStatusCode.SUCCESS_STATUS);
  }

  @Override
  public TSStatus clearCache() throws TException {
    try {
      storageEngine.clearCache();
    } catch (Exception e) {
      return RpcUtils.getStatus(TSStatusCode.EXECUTE_STATEMENT_ERROR, e.getMessage());
    }
    return RpcUtils.getStatus(TSStatusCode.SUCCESS_STATUS);
  }

  @Override
  public TSStatus settle(TSettleReq req) throws TException {
    return SettleRequestHandler.getInstance().handleSettleRequest(req);
  }

  @Override
  public TSStatus loadConfiguration() throws TException {
    try {
      IoTDBDescriptor.getInstance().loadHotModifiedProps();
    } catch (Exception e) {
      return RpcUtils.getStatus(TSStatusCode.EXECUTE_STATEMENT_ERROR, e.getMessage());
    }
    return RpcUtils.getStatus(TSStatusCode.SUCCESS_STATUS);
  }

  @Override
  public TSStatus setSystemStatus(String status) throws TException {
    try {
      final CommonConfig commonConfig = CommonDescriptor.getInstance().getConfig();
      commonConfig.setNodeStatus(NodeStatus.parse(status));
      if (commonConfig.getNodeStatus().equals(NodeStatus.Removing)) {
        PipeAgent.runtime().stop();
      }
    } catch (Exception e) {
      return RpcUtils.getStatus(TSStatusCode.EXECUTE_STATEMENT_ERROR, e.getMessage());
    }
    return RpcUtils.getStatus(TSStatusCode.SUCCESS_STATUS);
  }

  @Override
  public TSStatus killQueryInstance(String queryId) {
    Coordinator coordinator = Coordinator.getInstance();
    if (queryId == null) {
      coordinator.getAllQueryExecutions().forEach(IQueryExecution::cancel);
    } else {
      Optional<IQueryExecution> queryExecution =
          coordinator.getAllQueryExecutions().stream()
              .filter(iQueryExecution -> iQueryExecution.getQueryId().equals(queryId))
              .findAny();
      if (queryExecution.isPresent()) {
        queryExecution.get().cancel();
      } else {
        return new TSStatus(TSStatusCode.NO_SUCH_QUERY.getStatusCode()).setMessage("No such query");
      }
    }
    return new TSStatus(TSStatusCode.SUCCESS_STATUS.getStatusCode());
  }

  @Override
  public TSStatus setTTL(TSetTTLReq req) throws TException {
    return storageEngine.setTTL(req);
  }

  @Override
  public TSStatus updateConfigNodeGroup(TUpdateConfigNodeGroupReq req) {
    List<TConfigNodeLocation> configNodeLocations = req.getConfigNodeLocations();
    if (configNodeLocations != null) {
      ConfigNodeInfo.getInstance()
          .updateConfigNodeList(
              configNodeLocations
                  .parallelStream()
                  .map(TConfigNodeLocation::getInternalEndPoint)
                  .collect(Collectors.toList()));
    }
    return RpcUtils.getStatus(TSStatusCode.SUCCESS_STATUS);
  }

  @Override
  public TSStatus updateTemplate(TUpdateTemplateReq req) {
    switch (TemplateInternalRPCUpdateType.getType(req.type)) {
      case ADD_TEMPLATE_SET_INFO:
        ClusterTemplateManager.getInstance().addTemplateSetInfo(req.getTemplateInfo());
        break;
      case INVALIDATE_TEMPLATE_SET_INFO:
        ClusterTemplateManager.getInstance().invalidateTemplateSetInfo(req.getTemplateInfo());
        break;
      case ADD_TEMPLATE_PRE_SET_INFO:
        ClusterTemplateManager.getInstance().addTemplatePreSetInfo(req.getTemplateInfo());
        break;
      case COMMIT_TEMPLATE_SET_INFO:
        ClusterTemplateManager.getInstance().commitTemplatePreSetInfo(req.getTemplateInfo());
        break;
      case UPDATE_TEMPLATE_INFO:
        ClusterTemplateManager.getInstance().updateTemplateInfo(req.getTemplateInfo());
        break;
      default:
        LOGGER.warn("Unsupported type {} when updating template", req.type);
        return RpcUtils.getStatus(TSStatusCode.ILLEGAL_PARAMETER);
    }
    return RpcUtils.getStatus(TSStatusCode.SUCCESS_STATUS);
  }

  @Override
  public TSStatus deleteRegion(TConsensusGroupId tconsensusGroupId) {
    ConsensusGroupId consensusGroupId =
        ConsensusGroupId.Factory.createFromTConsensusGroupId(tconsensusGroupId);
    if (consensusGroupId instanceof DataRegionId) {
<<<<<<< HEAD
      try {
        DataRegionConsensusImpl.getInstance().deleteLocalPeer(consensusGroupId);
      } catch (ConsensusException e) {
        if (!(e instanceof PeerNotInConsensusGroupException)) {
          return RpcUtils.getStatus(TSStatusCode.DELETE_REGION_ERROR, e.getMessage());
        }
      }
      return regionManager.deleteDataRegion((DataRegionId) consensusGroupId);
    } else {
      try {
        SchemaRegionConsensusImpl.getInstance().deleteLocalPeer(consensusGroupId);
      } catch (ConsensusException e) {
        if (!(e instanceof PeerNotInConsensusGroupException)) {
          return RpcUtils.getStatus(TSStatusCode.DELETE_REGION_ERROR, e.getMessage());
        }
=======
      ConsensusGenericResponse response =
          DataRegionConsensusImpl.getInstance().deletePeer(consensusGroupId);
      if (!response.isSuccess()
          && !(response.getException() instanceof ConsensusGroupNotExistException)) {
        return RpcUtils.getStatus(
            TSStatusCode.DELETE_REGION_ERROR, response.getException().getMessage());
      }
      return regionManager.deleteDataRegion((DataRegionId) consensusGroupId);
    } else {
      ConsensusGenericResponse response =
          SchemaRegionConsensusImpl.getInstance().deletePeer(consensusGroupId);
      if (!response.isSuccess()
          && !(response.getException() instanceof ConsensusGroupNotExistException)) {
        return RpcUtils.getStatus(
            TSStatusCode.DELETE_REGION_ERROR, response.getException().getMessage());
>>>>>>> a45248d4
      }
      return regionManager.deleteSchemaRegion((SchemaRegionId) consensusGroupId);
    }
  }

  @Override
  public TSStatus changeRegionLeader(TRegionLeaderChangeReq req) {
    LOGGER.info("[ChangeRegionLeader] {}", req);
    TSStatus status = new TSStatus(TSStatusCode.SUCCESS_STATUS.getStatusCode());
    TConsensusGroupId tgId = req.getRegionId();
    ConsensusGroupId regionId = ConsensusGroupId.Factory.createFromTConsensusGroupId(tgId);
    TEndPoint newNode = getConsensusEndPoint(req.getNewLeaderNode(), regionId);
    Peer newLeaderPeer = new Peer(regionId, req.getNewLeaderNode().getDataNodeId(), newNode);

    if (isLeader(regionId)) {
      String msg =
          "[ChangeRegionLeader] The current DataNode: "
              + req.getNewLeaderNode().getDataNodeId()
              + " is already the leader of RegionGroup: "
              + regionId
              + ", skip leader transfer.";
      LOGGER.info(msg);
      return status.setMessage(msg);
    }

    LOGGER.info(
        "[ChangeRegionLeader] Start change the leader of RegionGroup: {} to DataNode: {}",
        regionId,
        req.getNewLeaderNode().getDataNodeId());
    return transferLeader(regionId, newLeaderPeer);
  }

  private TSStatus transferLeader(ConsensusGroupId regionId, Peer newLeaderPeer) {
    TSStatus status = new TSStatus(TSStatusCode.SUCCESS_STATUS.getStatusCode());
    try {
      if (regionId instanceof DataRegionId) {
        DataRegionConsensusImpl.getInstance().transferLeader(regionId, newLeaderPeer);
      } else if (regionId instanceof SchemaRegionId) {
        SchemaRegionConsensusImpl.getInstance().transferLeader(regionId, newLeaderPeer);
      } else {
        status.setCode(TSStatusCode.REGION_LEADER_CHANGE_ERROR.getStatusCode());
        status.setMessage("[ChangeRegionLeader] Error Region type: " + regionId);
        return status;
      }
    } catch (ConsensusException e) {
      LOGGER.warn(
          "[ChangeRegionLeader] Failed to change the leader of RegionGroup: {}", regionId, e);
      status.setCode(TSStatusCode.REGION_LEADER_CHANGE_ERROR.getStatusCode());
      status.setMessage(e.getMessage());
      return status;
    }

    status.setMessage(
        "[ChangeRegionLeader] Successfully change the leader of RegionGroup: "
            + regionId
            + " to "
            + newLeaderPeer.getNodeId());
    return status;
  }

  private boolean isLeader(ConsensusGroupId regionId) {
    if (regionId instanceof DataRegionId) {
      return DataRegionConsensusImpl.getInstance().isLeader(regionId);
    }
    if (regionId instanceof SchemaRegionId) {
      return SchemaRegionConsensusImpl.getInstance().isLeader(regionId);
    }
    LOGGER.warn("region {} type is illegal", regionId);
    return false;
  }

  @Override
  public TSStatus createNewRegionPeer(TCreatePeerReq req) {
    ConsensusGroupId regionId =
        ConsensusGroupId.Factory.createFromTConsensusGroupId(req.getRegionId());
    List<Peer> peers =
        req.getRegionLocations().stream()
            .map(
                location ->
                    new Peer(
                        regionId,
                        location.getDataNodeId(),
                        getConsensusEndPoint(location, regionId)))
            .collect(Collectors.toList());
    TSStatus status = createNewRegion(regionId, req.getStorageGroup(), req.getTtl());
    if (!isSucceed(status)) {
      return status;
    }
    return createNewRegionPeer(regionId, peers);
  }

  @Override
  public TSStatus addRegionPeer(TMaintainPeerReq req) {
    TConsensusGroupId regionId = req.getRegionId();
    String selectedDataNodeIP = req.getDestNode().getInternalEndPoint().getIp();
    boolean submitSucceed = RegionMigrateService.getInstance().submitAddRegionPeerTask(req);
    TSStatus status = new TSStatus(TSStatusCode.SUCCESS_STATUS.getStatusCode());
    if (submitSucceed) {
      LOGGER.info(
          "Successfully submit addRegionPeer task for region: {}, target DataNode: {}",
          regionId,
          selectedDataNodeIP);
      return status;
    }
    status.setCode(TSStatusCode.MIGRATE_REGION_ERROR.getStatusCode());
    status.setMessage("Submit addRegionPeer task failed, region: " + regionId);
    return status;
  }

  @Override
  public TSStatus removeRegionPeer(TMaintainPeerReq req) {
    TConsensusGroupId regionId = req.getRegionId();
    String selectedDataNodeIP = req.getDestNode().getInternalEndPoint().getIp();
    boolean submitSucceed = RegionMigrateService.getInstance().submitRemoveRegionPeerTask(req);
    TSStatus status = new TSStatus(TSStatusCode.SUCCESS_STATUS.getStatusCode());
    if (submitSucceed) {
      LOGGER.info(
          "Successfully submit removeRegionPeer task for region: {}, DataNode to be removed: {}",
          regionId,
          selectedDataNodeIP);
      return status;
    }
    status.setCode(TSStatusCode.MIGRATE_REGION_ERROR.getStatusCode());
    status.setMessage("Submit removeRegionPeer task failed, region: " + regionId);
    return status;
  }

  @Override
  public TSStatus deleteOldRegionPeer(TMaintainPeerReq req) {
    TConsensusGroupId regionId = req.getRegionId();
    String selectedDataNodeIP = req.getDestNode().getInternalEndPoint().getIp();
    boolean submitSucceed = RegionMigrateService.getInstance().submitDeleteOldRegionPeerTask(req);
    TSStatus status = new TSStatus(TSStatusCode.SUCCESS_STATUS.getStatusCode());
    if (submitSucceed) {
      LOGGER.info(
          "Successfully submit deleteOldRegionPeer task for region: {}, DataNode to be removed: {}",
          regionId,
          selectedDataNodeIP);
      return status;
    }
    status.setCode(TSStatusCode.MIGRATE_REGION_ERROR.getStatusCode());
    status.setMessage("Submit deleteOldRegionPeer task failed, region: " + regionId);
    return status;
  }

  private TSStatus createNewRegion(ConsensusGroupId regionId, String storageGroup, long ttl) {
    return regionManager.createNewRegion(regionId, storageGroup, ttl);
  }

  @Override
  public TSStatus createFunction(TCreateFunctionInstanceReq req) {
    try {
      UDFInformation udfInformation = UDFInformation.deserialize(req.udfInformation);
      UDFManagementService.getInstance().register(udfInformation, req.jarFile);
      return new TSStatus(TSStatusCode.SUCCESS_STATUS.getStatusCode());
    } catch (Exception e) {
      return new TSStatus(TSStatusCode.CREATE_UDF_ON_DATANODE_ERROR.getStatusCode())
          .setMessage(e.getMessage());
    }
  }

  @Override
  public TSStatus dropFunction(TDropFunctionInstanceReq req) {
    try {
      UDFManagementService.getInstance().deregister(req.getFunctionName(), req.isNeedToDeleteJar());
      return new TSStatus(TSStatusCode.SUCCESS_STATUS.getStatusCode());
    } catch (Exception e) {
      return new TSStatus(TSStatusCode.DROP_UDF_ON_DATANODE_ERROR.getStatusCode())
          .setMessage(e.getMessage());
    }
  }

  @Override
  public TSStatus createTriggerInstance(TCreateTriggerInstanceReq req) {
    TriggerInformation triggerInformation = TriggerInformation.deserialize(req.triggerInformation);
    try {
      // Register trigger information with TriggerRegistrationService
      // Config nodes take responsibility for synchronization control
      TriggerManagementService.getInstance().register(triggerInformation, req.jarFile);
    } catch (Exception e) {
      LOGGER.warn(
          "Error occurred when creating trigger instance for trigger: {}. The cause is {}.",
          triggerInformation.getTriggerName(),
          e);
      return new TSStatus(TSStatusCode.CREATE_TRIGGER_INSTANCE_ERROR.getStatusCode())
          .setMessage(e.getMessage());
    }
    return new TSStatus(TSStatusCode.SUCCESS_STATUS.getStatusCode());
  }

  @Override
  public TSStatus activeTriggerInstance(TActiveTriggerInstanceReq req) {
    try {
      TriggerManagementService.getInstance().activeTrigger(req.triggerName);
    } catch (Exception e) {
      LOGGER.warn(
          "Error occurred during active trigger instance for trigger: {}. The cause is {}.",
          req.triggerName,
          e);
      return new TSStatus(TSStatusCode.ACTIVE_TRIGGER_INSTANCE_ERROR.getStatusCode())
          .setMessage(e.getMessage());
    }
    return new TSStatus(TSStatusCode.SUCCESS_STATUS.getStatusCode());
  }

  @Override
  public TSStatus inactiveTriggerInstance(TInactiveTriggerInstanceReq req) {
    try {
      TriggerManagementService.getInstance().inactiveTrigger(req.triggerName);
    } catch (Exception e) {
      LOGGER.warn(
          "Error occurred when try to inactive trigger instance for trigger: {}. The cause is {}. ",
          req.triggerName,
          e);
      return new TSStatus(TSStatusCode.EXECUTE_STATEMENT_ERROR.getStatusCode())
          .setMessage(e.getMessage());
    }

    return new TSStatus(TSStatusCode.SUCCESS_STATUS.getStatusCode());
  }

  @Override
  public TSStatus dropTriggerInstance(TDropTriggerInstanceReq req) {
    try {
      TriggerManagementService.getInstance().dropTrigger(req.triggerName, req.needToDeleteJarFile);
    } catch (Exception e) {
      LOGGER.warn(
          "Error occurred when dropping trigger instance for trigger: {}. The cause is {}.",
          req.triggerName,
          e);
      return new TSStatus(TSStatusCode.DROP_TRIGGER_INSTANCE_ERROR.getStatusCode())
          .setMessage(e.getMessage());
    }
    return new TSStatus(TSStatusCode.SUCCESS_STATUS.getStatusCode());
  }

  @Override
  public TSStatus updateTriggerLocation(TUpdateTriggerLocationReq req) {
    try {
      TriggerManagementService.getInstance()
          .updateLocationOfStatefulTrigger(req.triggerName, req.newLocation);
    } catch (Exception e) {
      LOGGER.warn(
          "Error occurred when updating Location for trigger: {}. The cause is {}.",
          req.triggerName,
          e);
      return new TSStatus(TSStatusCode.UPDATE_TRIGGER_LOCATION_ERROR.getStatusCode())
          .setMessage(e.getMessage());
    }
    return new TSStatus(TSStatusCode.SUCCESS_STATUS.getStatusCode());
  }

  @Override
  public TFireTriggerResp fireTrigger(TFireTriggerReq req) {
    String triggerName = req.getTriggerName();
    TriggerExecutor executor = TriggerManagementService.getInstance().getExecutor(triggerName);
    // No executor for given trigger name on this data node
    if (executor == null) {
      return new TFireTriggerResp(false, TriggerFireResult.FAILED_NO_TERMINATION.getId());
    }
    TriggerFireResult result = TriggerFireResult.SUCCESS;
    try {
      boolean fireResult =
          executor.fire(
              Tablet.deserialize(req.tablet), TriggerEvent.construct(req.getTriggerEvent()));
      if (!fireResult) {
        result =
            executor.getFailureStrategy().equals(FailureStrategy.PESSIMISTIC)
                ? TriggerFireResult.TERMINATION
                : TriggerFireResult.FAILED_NO_TERMINATION;
      }
    } catch (Exception e) {
      result =
          executor.getFailureStrategy().equals(FailureStrategy.PESSIMISTIC)
              ? TriggerFireResult.TERMINATION
              : TriggerFireResult.FAILED_NO_TERMINATION;
    }
    return new TFireTriggerResp(true, result.getId());
  }

  private TEndPoint getConsensusEndPoint(
      TDataNodeLocation nodeLocation, ConsensusGroupId regionId) {
    if (regionId instanceof DataRegionId) {
      return nodeLocation.getDataRegionConsensusEndPoint();
    }
    return nodeLocation.getSchemaRegionConsensusEndPoint();
  }

  @Override
  public TSStatus createPipePlugin(TCreatePipePluginInstanceReq req) {
    try {
      PipePluginMeta pipePluginMeta = PipePluginMeta.deserialize(req.pipePluginMeta);
      PipeAgent.plugin().register(pipePluginMeta, req.jarFile);
      return new TSStatus(TSStatusCode.SUCCESS_STATUS.getStatusCode());
    } catch (Exception e) {
      return new TSStatus(TSStatusCode.CREATE_PIPE_PLUGIN_ON_DATANODE_ERROR.getStatusCode())
          .setMessage(e.getMessage());
    }
  }

  @Override
  public TSStatus dropPipePlugin(TDropPipePluginInstanceReq req) {
    try {
      PipeAgent.plugin().deregister(req.getPipePluginName(), req.isNeedToDeleteJar());
      return new TSStatus(TSStatusCode.SUCCESS_STATUS.getStatusCode());
    } catch (Exception e) {
      return new TSStatus(TSStatusCode.DROP_PIPE_PLUGIN_ON_DATANODE_ERROR.getStatusCode())
          .setMessage(e.getMessage());
    }
  }

  private boolean isSucceed(TSStatus status) {
    return status.getCode() == TSStatusCode.SUCCESS_STATUS.getStatusCode();
  }

  private TSStatus createNewRegionPeer(ConsensusGroupId regionId, List<Peer> peers) {
    LOGGER.info(
        "{}, Start to createNewRegionPeer {} to region {}",
        REGION_MIGRATE_PROCESS,
        peers,
        regionId);
    TSStatus status = new TSStatus(TSStatusCode.SUCCESS_STATUS.getStatusCode());
<<<<<<< HEAD
    try {
      if (regionId instanceof DataRegionId) {
        DataRegionConsensusImpl.getInstance().createLocalPeer(regionId, peers);
      } else {
        SchemaRegionConsensusImpl.getInstance().createLocalPeer(regionId, peers);
      }
    } catch (ConsensusException e) {
      LOGGER.error(
          "Something wrong happened while calling consensus layer's createLocalPeer API.", e);
=======
    ConsensusGenericResponse resp;
    if (regionId instanceof DataRegionId) {
      resp = DataRegionConsensusImpl.getInstance().createPeer(regionId, peers);
    } else {
      resp = SchemaRegionConsensusImpl.getInstance().createPeer(regionId, peers);
    }
    if (!resp.isSuccess()
        && !(resp.getException() instanceof ConsensusGroupAlreadyExistException)) {
>>>>>>> a45248d4
      LOGGER.warn(
          "{}, CreateNewRegionPeer error, peers: {}, regionId: {}, errorMessage",
          REGION_MIGRATE_PROCESS,
          peers,
          regionId,
          e);
      status.setCode(TSStatusCode.MIGRATE_REGION_ERROR.getStatusCode());
      status.setMessage(e.getMessage());
      return status;
    }
    LOGGER.info(
        "{}, Succeed to createNewRegionPeer {} for region {}",
        REGION_MIGRATE_PROCESS,
        peers,
        regionId);
    status.setMessage("createNewRegionPeer succeed, regionId: " + regionId);
    return status;
  }

  @Override
  public TSStatus disableDataNode(TDisableDataNodeReq req) {
    LOGGER.info("start disable data node in the request: {}", req);
    TSStatus status = new TSStatus(TSStatusCode.SUCCESS_STATUS.getStatusCode());
    status.setMessage("disable datanode succeed");
    // TODO what need to clean?
    ClusterPartitionFetcher.getInstance().invalidAllCache();
    DataNodeSchemaCache.getInstance().takeWriteLock();
    try {
      DataNodeSchemaCache.getInstance().cleanUp();
    } finally {
      DataNodeSchemaCache.getInstance().releaseWriteLock();
    }
    DataNodeDevicePathCache.getInstance().cleanUp();
    return status;
  }

  @SuppressWarnings("squid:S2142") // ignore Either re-interrupt this method or rethrow
  @Override
  public TSStatus stopDataNode() {
    TSStatus status = new TSStatus(TSStatusCode.SUCCESS_STATUS.getStatusCode());
    LOGGER.info("Execute stopDataNode RPC method");

    // kill the datanode process 20 seconds later
    // because datanode process cannot exit normally for the reason of InterruptedException
    new Thread(
            () -> {
              try {
                TimeUnit.SECONDS.sleep(20);
              } catch (InterruptedException e) {
                LOGGER.warn("Meets InterruptedException in stopDataNode RPC method");
              } finally {
                LOGGER.info("Executing system.exit(0) in stopDataNode RPC method after 20 seconds");
                System.exit(0);
              }
            })
        .start();

    try {
      DataNode.getInstance().stop();
      status.setMessage("stop datanode succeed");
    } catch (Exception e) {
      LOGGER.warn("Stop Data Node error", e);
      status.setCode(TSStatusCode.DATANODE_STOP_ERROR.getStatusCode());
      status.setMessage(e.getMessage());
    }
    return status;
  }

  public void handleClientExit() {
    // Do nothing
  }
}<|MERGE_RESOLUTION|>--- conflicted
+++ resolved
@@ -50,14 +50,10 @@
 import org.apache.iotdb.commons.udf.UDFInformation;
 import org.apache.iotdb.commons.udf.service.UDFManagementService;
 import org.apache.iotdb.consensus.common.Peer;
-<<<<<<< HEAD
 import org.apache.iotdb.consensus.exception.ConsensusException;
-import org.apache.iotdb.consensus.exception.PeerNotInConsensusGroupException;
-=======
-import org.apache.iotdb.consensus.common.response.ConsensusGenericResponse;
 import org.apache.iotdb.consensus.exception.ConsensusGroupAlreadyExistException;
 import org.apache.iotdb.consensus.exception.ConsensusGroupNotExistException;
->>>>>>> a45248d4
+import org.apache.iotdb.consensus.exception.PeerNotInConsensusGroupException;
 import org.apache.iotdb.db.auth.AuthorizerManager;
 import org.apache.iotdb.db.conf.IoTDBDescriptor;
 import org.apache.iotdb.db.consensus.DataRegionConsensusImpl;
@@ -1417,11 +1413,10 @@
     ConsensusGroupId consensusGroupId =
         ConsensusGroupId.Factory.createFromTConsensusGroupId(tconsensusGroupId);
     if (consensusGroupId instanceof DataRegionId) {
-<<<<<<< HEAD
       try {
         DataRegionConsensusImpl.getInstance().deleteLocalPeer(consensusGroupId);
       } catch (ConsensusException e) {
-        if (!(e instanceof PeerNotInConsensusGroupException)) {
+        if (!(e instanceof ConsensusGroupNotExistException)) {
           return RpcUtils.getStatus(TSStatusCode.DELETE_REGION_ERROR, e.getMessage());
         }
       }
@@ -1433,23 +1428,6 @@
         if (!(e instanceof PeerNotInConsensusGroupException)) {
           return RpcUtils.getStatus(TSStatusCode.DELETE_REGION_ERROR, e.getMessage());
         }
-=======
-      ConsensusGenericResponse response =
-          DataRegionConsensusImpl.getInstance().deletePeer(consensusGroupId);
-      if (!response.isSuccess()
-          && !(response.getException() instanceof ConsensusGroupNotExistException)) {
-        return RpcUtils.getStatus(
-            TSStatusCode.DELETE_REGION_ERROR, response.getException().getMessage());
-      }
-      return regionManager.deleteDataRegion((DataRegionId) consensusGroupId);
-    } else {
-      ConsensusGenericResponse response =
-          SchemaRegionConsensusImpl.getInstance().deletePeer(consensusGroupId);
-      if (!response.isSuccess()
-          && !(response.getException() instanceof ConsensusGroupNotExistException)) {
-        return RpcUtils.getStatus(
-            TSStatusCode.DELETE_REGION_ERROR, response.getException().getMessage());
->>>>>>> a45248d4
       }
       return regionManager.deleteSchemaRegion((SchemaRegionId) consensusGroupId);
     }
@@ -1772,7 +1750,6 @@
         peers,
         regionId);
     TSStatus status = new TSStatus(TSStatusCode.SUCCESS_STATUS.getStatusCode());
-<<<<<<< HEAD
     try {
       if (regionId instanceof DataRegionId) {
         DataRegionConsensusImpl.getInstance().createLocalPeer(regionId, peers);
@@ -1780,27 +1757,19 @@
         SchemaRegionConsensusImpl.getInstance().createLocalPeer(regionId, peers);
       }
     } catch (ConsensusException e) {
+      if (!(e instanceof ConsensusGroupAlreadyExistException)) {
+        LOGGER.warn(
+            "{}, CreateNewRegionPeer error, peers: {}, regionId: {}, errorMessage",
+            REGION_MIGRATE_PROCESS,
+            peers,
+            regionId,
+            e);
+        status.setCode(TSStatusCode.MIGRATE_REGION_ERROR.getStatusCode());
+        status.setMessage(e.getMessage());
+        return status;
+      }
       LOGGER.error(
           "Something wrong happened while calling consensus layer's createLocalPeer API.", e);
-=======
-    ConsensusGenericResponse resp;
-    if (regionId instanceof DataRegionId) {
-      resp = DataRegionConsensusImpl.getInstance().createPeer(regionId, peers);
-    } else {
-      resp = SchemaRegionConsensusImpl.getInstance().createPeer(regionId, peers);
-    }
-    if (!resp.isSuccess()
-        && !(resp.getException() instanceof ConsensusGroupAlreadyExistException)) {
->>>>>>> a45248d4
-      LOGGER.warn(
-          "{}, CreateNewRegionPeer error, peers: {}, regionId: {}, errorMessage",
-          REGION_MIGRATE_PROCESS,
-          peers,
-          regionId,
-          e);
-      status.setCode(TSStatusCode.MIGRATE_REGION_ERROR.getStatusCode());
-      status.setMessage(e.getMessage());
-      return status;
     }
     LOGGER.info(
         "{}, Succeed to createNewRegionPeer {} for region {}",
