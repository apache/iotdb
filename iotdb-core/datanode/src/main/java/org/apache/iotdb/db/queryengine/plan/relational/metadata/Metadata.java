/*
 * Licensed to the Apache Software Foundation (ASF) under one
 * or more contributor license agreements.  See the NOTICE file
 * distributed with this work for additional information
 * regarding copyright ownership.  The ASF licenses this file
 * to you under the Apache License, Version 2.0 (the
 * "License"); you may not use this file except in compliance
 * with the License.  You may obtain a copy of the License at
 *
 *     http://www.apache.org/licenses/LICENSE-2.0
 *
 * Unless required by applicable law or agreed to in writing,
 * software distributed under the License is distributed on an
 * "AS IS" BASIS, WITHOUT WARRANTIES OR CONDITIONS OF ANY
 * KIND, either express or implied.  See the License for the
 * specific language governing permissions and limitations
 * under the License.
 */

package org.apache.iotdb.db.queryengine.plan.relational.metadata;

<<<<<<< HEAD
import java.util.Map;
import org.apache.iotdb.commons.partition.DataPartition;
import org.apache.iotdb.commons.partition.DataPartitionQueryParam;
=======
>>>>>>> 50d8708f
import org.apache.iotdb.db.queryengine.common.MPPQueryContext;
import org.apache.iotdb.db.queryengine.common.SessionInfo;
import org.apache.iotdb.db.queryengine.plan.analyze.schema.ISchemaComputationWithAutoCreation;
import org.apache.iotdb.db.queryengine.plan.relational.function.OperatorType;
import org.apache.iotdb.db.queryengine.plan.relational.security.AccessControl;
import org.apache.iotdb.db.queryengine.plan.relational.sql.ast.Expression;
import org.apache.iotdb.db.queryengine.plan.relational.type.TypeNotFoundException;
import org.apache.iotdb.db.queryengine.plan.relational.type.TypeSignature;

import org.apache.tsfile.read.common.type.Type;

import java.util.List;
import java.util.Optional;

public interface Metadata {

  boolean tableExists(QualifiedObjectName name);

  /**
   * Return table schema definition for the specified table handle. Table schema definition is a set
   * of information required by semantic analyzer to analyze the query.
   *
   * @throws RuntimeException if table handle is no longer valid
   */
  Optional<TableSchema> getTableSchema(SessionInfo session, QualifiedObjectName name);

  Type getOperatorReturnType(OperatorType operatorType, List<? extends Type> argumentTypes)
      throws OperatorNotFoundException;

  Type getFunctionReturnType(String functionName, List<? extends Type> argumentTypes);

  boolean isAggregationFunction(
      SessionInfo session, String functionName, AccessControl accessControl);

  Type getType(TypeSignature signature) throws TypeNotFoundException;

  boolean canCoerce(Type from, Type to);

  /**
   * get all device ids and corresponding attributes from schema region
   *
   * @param tableName qualified table name
   * @param expressionList device filter in conj style, need to remove all the deviceId filter after
   *     index scanning
   * @param attributeColumns attribute column names
   */
  List<DeviceEntry> indexScan(
      QualifiedObjectName tableName,
      List<Expression> expressionList,
      List<String> attributeColumns);

  /**
<<<<<<< HEAD
   * Fetch and compute the schema of target timeseries, with device and measurement defined in given
   * schemaComputationWithAutoCreation. The computation defined in given
   * schemaComputationWithAutoCreation will be executed during scanning the fetched schema. If some
   * target timeseries doesn't exist, they will be auto created.
   *
   * @param schemaComputationWithAutoCreationList define the target devices, measurements and
   *     computation
   */
  default void fetchAndComputeSchemaWithAutoCreate(
      List<? extends ISchemaComputationWithAutoCreation> schemaComputationWithAutoCreationList,
      MPPQueryContext context) {
    throw new UnsupportedOperationException();
  }

  /**
   * Get or create data partition, used in cluster write scenarios. if enableAutoCreateSchema is
   * true and database/series/time slots not exists, then automatically create.
   *
   * @param dataPartitionQueryParams the list of DataPartitionQueryParams
   * @param userName
   */
  default DataPartition getOrCreateDataPartition(
      List<DataPartitionQueryParam> dataPartitionQueryParams, String userName) {
    throw new UnsupportedOperationException();
  }
=======
   * This method is used for table column validation and should be invoked before device validation.
   *
   * <p>This method return all the existing column schemas in the target table.
   *
   * <p>When table or column is missing, this method will execute auto creation.
   *
   * <p>When using SQL, the columnSchemaList could be null and there won't be any validation.
   *
   * <p>When the input dataType or category of one column is null, the column cannot be auto
   * created.
   *
   * <p>If validation failed, a SemanticException will be thrown.
   */
  TableSchema validateTableHeaderSchema(
      String database, TableSchema tableSchema, MPPQueryContext context);

  /**
   * This method is used for table device validation and should be invoked after column validation.
   *
   * <p>When device id is missing, this method will execute auto creation.
   *
   * <p>When device attribute is missing or different from that stored in IoTDB, the attribute will
   * be auto upsert.
   *
   * <p>If validation failed, a SemanticException will be thrown.
   */
  void validateDeviceSchema(ITableDeviceSchemaValidation schemaValidation, MPPQueryContext context);
>>>>>>> 50d8708f
}<|MERGE_RESOLUTION|>--- conflicted
+++ resolved
@@ -19,12 +19,9 @@
 
 package org.apache.iotdb.db.queryengine.plan.relational.metadata;
 
-<<<<<<< HEAD
 import java.util.Map;
 import org.apache.iotdb.commons.partition.DataPartition;
 import org.apache.iotdb.commons.partition.DataPartitionQueryParam;
-=======
->>>>>>> 50d8708f
 import org.apache.iotdb.db.queryengine.common.MPPQueryContext;
 import org.apache.iotdb.db.queryengine.common.SessionInfo;
 import org.apache.iotdb.db.queryengine.plan.analyze.schema.ISchemaComputationWithAutoCreation;
@@ -77,33 +74,6 @@
       List<String> attributeColumns);
 
   /**
-<<<<<<< HEAD
-   * Fetch and compute the schema of target timeseries, with device and measurement defined in given
-   * schemaComputationWithAutoCreation. The computation defined in given
-   * schemaComputationWithAutoCreation will be executed during scanning the fetched schema. If some
-   * target timeseries doesn't exist, they will be auto created.
-   *
-   * @param schemaComputationWithAutoCreationList define the target devices, measurements and
-   *     computation
-   */
-  default void fetchAndComputeSchemaWithAutoCreate(
-      List<? extends ISchemaComputationWithAutoCreation> schemaComputationWithAutoCreationList,
-      MPPQueryContext context) {
-    throw new UnsupportedOperationException();
-  }
-
-  /**
-   * Get or create data partition, used in cluster write scenarios. if enableAutoCreateSchema is
-   * true and database/series/time slots not exists, then automatically create.
-   *
-   * @param dataPartitionQueryParams the list of DataPartitionQueryParams
-   * @param userName
-   */
-  default DataPartition getOrCreateDataPartition(
-      List<DataPartitionQueryParam> dataPartitionQueryParams, String userName) {
-    throw new UnsupportedOperationException();
-  }
-=======
    * This method is used for table column validation and should be invoked before device validation.
    *
    * <p>This method return all the existing column schemas in the target table.
@@ -131,5 +101,31 @@
    * <p>If validation failed, a SemanticException will be thrown.
    */
   void validateDeviceSchema(ITableDeviceSchemaValidation schemaValidation, MPPQueryContext context);
->>>>>>> 50d8708f
+
+  /**
+   * Fetch and compute the schema of target timeseries, with device and measurement defined in given
+   * schemaComputationWithAutoCreation. The computation defined in given
+   * schemaComputationWithAutoCreation will be executed during scanning the fetched schema. If some
+   * target timeseries doesn't exist, they will be auto created.
+   *
+   * @param schemaComputationWithAutoCreationList define the target devices, measurements and
+   *     computation
+   */
+  default void fetchAndComputeSchemaWithAutoCreate(
+      List<? extends ISchemaComputationWithAutoCreation> schemaComputationWithAutoCreationList,
+      MPPQueryContext context) {
+    throw new UnsupportedOperationException();
+  }
+
+  /**
+   * Get or create data partition, used in cluster write scenarios. if enableAutoCreateSchema is
+   * true and database/series/time slots not exists, then automatically create.
+   *
+   * @param dataPartitionQueryParams the list of DataPartitionQueryParams
+   * @param userName
+   */
+  default DataPartition getOrCreateDataPartition(
+      List<DataPartitionQueryParam> dataPartitionQueryParams, String userName) {
+    throw new UnsupportedOperationException();
+  }
 }