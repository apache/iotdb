/*
 * Licensed to the Apache Software Foundation (ASF) under one
 * or more contributor license agreements.  See the NOTICE file
 * distributed with this work for additional information
 * regarding copyright ownership.  The ASF licenses this file
 * to you under the Apache License, Version 2.0 (the
 * "License"); you may not use this file except in compliance
 * with the License.  You may obtain a copy of the License at
 *
 *     http://www.apache.org/licenses/LICENSE-2.0
 *
 * Unless required by applicable law or agreed to in writing,
 * software distributed under the License is distributed on an
 * "AS IS" BASIS, WITHOUT WARRANTIES OR CONDITIONS OF ANY
 * KIND, either express or implied.  See the License for the
 * specific language governing permissions and limitations
 * under the License.
 */

package org.apache.iotdb.db.queryengine.plan.relational.metadata;

<<<<<<< HEAD
import org.apache.iotdb.commons.partition.DataPartition;
import org.apache.iotdb.commons.partition.DataPartitionQueryParam;
=======
import org.apache.iotdb.commons.partition.SchemaPartition;
>>>>>>> 0343fc2a
import org.apache.iotdb.db.queryengine.common.MPPQueryContext;
import org.apache.iotdb.db.queryengine.common.SessionInfo;
import org.apache.iotdb.db.queryengine.plan.analyze.schema.ISchemaComputationWithAutoCreation;
import org.apache.iotdb.db.queryengine.plan.relational.function.OperatorType;
import org.apache.iotdb.db.queryengine.plan.relational.security.AccessControl;
import org.apache.iotdb.db.queryengine.plan.relational.sql.ast.Expression;
import org.apache.iotdb.db.queryengine.plan.relational.type.TypeNotFoundException;
import org.apache.iotdb.db.queryengine.plan.relational.type.TypeSignature;

import org.apache.tsfile.file.metadata.IDeviceID;
import org.apache.tsfile.read.common.type.Type;

import java.util.List;
import java.util.Optional;

public interface Metadata {

  boolean tableExists(QualifiedObjectName name);

  /**
   * Return table schema definition for the specified table handle. Table schema definition is a set
   * of information required by semantic analyzer to analyze the query.
   *
   * @throws RuntimeException if table handle is no longer valid
   */
  Optional<TableSchema> getTableSchema(SessionInfo session, QualifiedObjectName name);

  Type getOperatorReturnType(OperatorType operatorType, List<? extends Type> argumentTypes)
      throws OperatorNotFoundException;

  Type getFunctionReturnType(String functionName, List<? extends Type> argumentTypes);

  boolean isAggregationFunction(
      SessionInfo session, String functionName, AccessControl accessControl);

  Type getType(TypeSignature signature) throws TypeNotFoundException;

  boolean canCoerce(Type from, Type to);

  /**
   * get all device ids and corresponding attributes from schema region
   *
   * @param tableName qualified table name
   * @param expressionList device filter in conj style, need to remove all the deviceId filter after
   *     index scanning
   * @param attributeColumns attribute column names
   */
  List<DeviceEntry> indexScan(
      QualifiedObjectName tableName,
      List<Expression> expressionList,
      List<String> attributeColumns);

  /**
   * This method is used for table column validation and should be invoked before device validation.
   *
   * <p>This method return all the existing column schemas in the target table.
   *
   * <p>When table or column is missing, this method will execute auto creation.
   *
   * <p>When using SQL, the columnSchemaList could be null and there won't be any validation.
   *
   * <p>When the input dataType or category of one column is null, the column cannot be auto
   * created.
   *
   * <p>If validation failed, a SemanticException will be thrown.
   */
  TableSchema validateTableHeaderSchema(
      String database, TableSchema tableSchema, MPPQueryContext context);

  /**
   * This method is used for table device validation and should be invoked after column validation.
   *
   * <p>When device id is missing, this method will execute auto creation.
   *
   * <p>When device attribute is missing or different from that stored in IoTDB, the attribute will
   * be auto upsert.
   *
   * <p>If validation failed, a SemanticException will be thrown.
   */
  void validateDeviceSchema(ITableDeviceSchemaValidation schemaValidation, MPPQueryContext context);

<<<<<<< HEAD
  /**
   * Fetch and compute the schema of target timeseries, with device and measurement defined in given
   * schemaComputationWithAutoCreation. The computation defined in given
   * schemaComputationWithAutoCreation will be executed during scanning the fetched schema. If some
   * target timeseries doesn't exist, they will be auto created.
   *
   * @param schemaComputationWithAutoCreationList define the target devices, measurements and
   *     computation
   */
  default void fetchAndComputeSchemaWithAutoCreate(
      List<? extends ISchemaComputationWithAutoCreation> schemaComputationWithAutoCreationList,
      MPPQueryContext context) {
    throw new UnsupportedOperationException();
  }

  /**
   * Get or create data partition, used in cluster write scenarios. if enableAutoCreateSchema is
   * true and database/series/time slots not exists, then automatically create.
   *
   * @param dataPartitionQueryParams the list of DataPartitionQueryParams
   * @param userName
   */
  default DataPartition getOrCreateDataPartition(
      List<DataPartitionQueryParam> dataPartitionQueryParams, String userName) {
    throw new UnsupportedOperationException();
  }
=======
  // ======================== Table Model Schema Partition Interface ========================
  /**
   * Get or create schema partition, used in data insertion with enable_auto_create_schema is true.
   * if schemaPartition does not exist, then automatically create.
   *
   * <p>The database shall start with "root.". Concat this to a user-provided db name if necessary.
   *
   * <p>The device id shall be [table, seg1, ....]
   */
  SchemaPartition getOrCreateSchemaPartition(
      String database, List<IDeviceID> deviceIDList, String userName);

  /**
   * For data query with completed id.
   *
   * <p>The database is a user-provided db name.
   *
   * <p>The device id shall be [table, seg1, ....]
   */
  SchemaPartition getSchemaPartition(String database, List<IDeviceID> deviceIDList);

  /**
   * For data query with partial device id conditions.
   *
   * <p>The database is a user-provided db name.
   *
   * <p>The device id shall be [table, seg1, ....]
   */
  SchemaPartition getSchemaPartition(String database);
>>>>>>> 0343fc2a
}<|MERGE_RESOLUTION|>--- conflicted
+++ resolved
@@ -19,12 +19,9 @@
 
 package org.apache.iotdb.db.queryengine.plan.relational.metadata;
 
-<<<<<<< HEAD
 import org.apache.iotdb.commons.partition.DataPartition;
 import org.apache.iotdb.commons.partition.DataPartitionQueryParam;
-=======
 import org.apache.iotdb.commons.partition.SchemaPartition;
->>>>>>> 0343fc2a
 import org.apache.iotdb.db.queryengine.common.MPPQueryContext;
 import org.apache.iotdb.db.queryengine.common.SessionInfo;
 import org.apache.iotdb.db.queryengine.plan.analyze.schema.ISchemaComputationWithAutoCreation;
@@ -106,22 +103,6 @@
    */
   void validateDeviceSchema(ITableDeviceSchemaValidation schemaValidation, MPPQueryContext context);
 
-<<<<<<< HEAD
-  /**
-   * Fetch and compute the schema of target timeseries, with device and measurement defined in given
-   * schemaComputationWithAutoCreation. The computation defined in given
-   * schemaComputationWithAutoCreation will be executed during scanning the fetched schema. If some
-   * target timeseries doesn't exist, they will be auto created.
-   *
-   * @param schemaComputationWithAutoCreationList define the target devices, measurements and
-   *     computation
-   */
-  default void fetchAndComputeSchemaWithAutoCreate(
-      List<? extends ISchemaComputationWithAutoCreation> schemaComputationWithAutoCreationList,
-      MPPQueryContext context) {
-    throw new UnsupportedOperationException();
-  }
-
   /**
    * Get or create data partition, used in cluster write scenarios. if enableAutoCreateSchema is
    * true and database/series/time slots not exists, then automatically create.
@@ -133,7 +114,7 @@
       List<DataPartitionQueryParam> dataPartitionQueryParams, String userName) {
     throw new UnsupportedOperationException();
   }
-=======
+
   // ======================== Table Model Schema Partition Interface ========================
   /**
    * Get or create schema partition, used in data insertion with enable_auto_create_schema is true.
@@ -163,5 +144,4 @@
    * <p>The device id shall be [table, seg1, ....]
    */
   SchemaPartition getSchemaPartition(String database);
->>>>>>> 0343fc2a
 }