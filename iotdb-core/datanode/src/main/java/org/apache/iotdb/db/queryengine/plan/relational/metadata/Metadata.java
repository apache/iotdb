/*
 * Licensed to the Apache Software Foundation (ASF) under one
 * or more contributor license agreements.  See the NOTICE file
 * distributed with this work for additional information
 * regarding copyright ownership.  The ASF licenses this file
 * to you under the Apache License, Version 2.0 (the
 * "License"); you may not use this file except in compliance
 * with the License.  You may obtain a copy of the License at
 *
 *     http://www.apache.org/licenses/LICENSE-2.0
 *
 * Unless required by applicable law or agreed to in writing,
 * software distributed under the License is distributed on an
 * "AS IS" BASIS, WITHOUT WARRANTIES OR CONDITIONS OF ANY
 * KIND, either express or implied.  See the License for the
 * specific language governing permissions and limitations
 * under the License.
 */

package org.apache.iotdb.db.queryengine.plan.relational.metadata;

import org.apache.iotdb.commons.partition.DataPartition;
import org.apache.iotdb.commons.partition.DataPartitionQueryParam;
import org.apache.iotdb.commons.partition.SchemaPartition;
import org.apache.iotdb.db.exception.sql.SemanticException;
import org.apache.iotdb.db.queryengine.common.MPPQueryContext;
import org.apache.iotdb.db.queryengine.common.SessionInfo;
import org.apache.iotdb.db.queryengine.plan.analyze.IPartitionFetcher;
import org.apache.iotdb.db.queryengine.plan.relational.function.OperatorType;
import org.apache.iotdb.db.queryengine.plan.relational.security.AccessControl;
import org.apache.iotdb.db.queryengine.plan.relational.sql.ast.Expression;
import org.apache.iotdb.db.queryengine.plan.relational.type.TypeNotFoundException;
import org.apache.iotdb.db.queryengine.plan.relational.type.TypeSignature;

import org.apache.tsfile.file.metadata.IDeviceID;
import org.apache.tsfile.read.common.type.Type;

import java.util.List;
import java.util.Optional;

public interface Metadata {

  boolean tableExists(final QualifiedObjectName name);

  /**
   * Return table schema definition for the specified table handle. Table schema definition is a set
   * of information required by semantic analyzer to analyze the query.
   *
   * @throws RuntimeException if table handle is no longer valid
   */
  Optional<TableSchema> getTableSchema(final SessionInfo session, final QualifiedObjectName name);

  Type getOperatorReturnType(
      final OperatorType operatorType, final List<? extends Type> argumentTypes)
      throws OperatorNotFoundException;

  Type getFunctionReturnType(final String functionName, final List<? extends Type> argumentTypes);

  boolean isAggregationFunction(
      final SessionInfo session, final String functionName, final AccessControl accessControl);

  Type getType(final TypeSignature signature) throws TypeNotFoundException;

  boolean canCoerce(final Type from, final Type to);

  IPartitionFetcher getPartitionFetcher();

  /**
   * Get all device ids and corresponding attributes from schema region
   *
   * @param tableName qualified table name
   * @param expressionList device filter in conj style, need to remove all the deviceId filter after
   *     index scanning
   * @param attributeColumns attribute column names
   */
  List<DeviceEntry> indexScan(
      final QualifiedObjectName tableName,
      final List<Expression> expressionList,
      final List<String> attributeColumns,
      final MPPQueryContext context);

  /**
   * This method is used for table column validation and should be invoked before device validation.
   *
   * <p>This method return all the existing column schemas in the target table.
   *
   * <p>The reason that we need to return all the existing column schemas is that the caller need to
   * know all id columns to construct IDeviceID
   *
   * <p>When table or column is missing, this method will execute auto creation if the user have
   * corresponding authority.
   *
   * <p>When using SQL, the columnSchemaList could be null and there won't be any validation.
   *
   * <p>When the input dataType or category of one column is null, the column won't be auto created.
   *
   * <p>The caller need to recheck the dataType of measurement columns to decide whether to do
   * partial insert
   *
   * @return If table doesn't exist and the user have no authority to create table, Optional.empty()
   *     will be returned. The returned table may not include all the columns
   *     in @param{tableSchema}, if the user have no authority to alter table.
   * @throws SemanticException if column category mismatch or data types of id or attribute column
   *     are not STRING or Category, Type of any missing ColumnSchema is null
   */
  Optional<TableSchema> validateTableHeaderSchema(
      final String database,
      final TableSchema tableSchema,
      final MPPQueryContext context,
      final boolean allowCreateTable);

  /**
   * This method is used for table device validation and should be invoked after column validation.
   *
   * <p>When device id is missing, this method will execute auto creation.
   *
   * <p>When device attribute is missing or different from that stored in IoTDB, the attribute will
   * be auto upsert.
   *
   * <p>If validation failed, a SemanticException will be thrown.
   */
  void validateDeviceSchema(
      final ITableDeviceSchemaValidation schemaValidation, final MPPQueryContext context);

  /**
   * Get or create data partition, used in cluster write scenarios. if enableAutoCreateSchema is
   * true and database/series/time slots not exists, then automatically create.
   *
   * @param dataPartitionQueryParams the list of DataPartitionQueryParams
   * @param userName
   */
  default DataPartition getOrCreateDataPartition(
      final List<DataPartitionQueryParam> dataPartitionQueryParams, final String userName) {
    throw new UnsupportedOperationException();
  }

  // ======================== Table Model Schema Partition Interface ========================
  /**
   * Get or create schema partition, used in data insertion with enable_auto_create_schema is true.
   * if schemaPartition does not exist, then automatically create.
   *
   * <p>The database shall start with "root.". Concat this to a user-provided db name if necessary.
   *
   * <p>The device id shall be [table, seg1, ....]
   */
  SchemaPartition getOrCreateSchemaPartition(
      final String database, final List<IDeviceID> deviceIDList, final String userName);

  /**
   * For data query with completed id.
   *
   * <p>The database is a user-provided db name.
   *
   * <p>The device id shall be [table, seg1, ....]
   */
  SchemaPartition getSchemaPartition(final String database, final List<IDeviceID> deviceIDList);

  /**
   * For data query with partial device id conditions.
   *
   * <p>The database is a user-provided db name.
   *
   * <p>The device id shall be [table, seg1, ....]
   */
  SchemaPartition getSchemaPartition(final String database);

  // ======================== Table Model Data Partition Interface ========================
  /**
   * Get data partition, used in query scenarios.
   *
   * @param database a user-provided db name, the database shall start with "root.".
   * @param sgNameToQueryParamsMap database name -> the list of DataPartitionQueryParams
   */
  DataPartition getDataPartition(
      final String database, final List<DataPartitionQueryParam> sgNameToQueryParamsMap);

  /**
   * Get data partition, used in query scenarios which contains time filter like: time < XX or time
   * > XX
   *
   * @param database a user-provided db name, the database shall start with "root.".
   * @return sgNameToQueryParamsMap database name -> the list of DataPartitionQueryParams
   */
  DataPartition getDataPartitionWithUnclosedTimeRange(
<<<<<<< HEAD
      String database, List<DataPartitionQueryParam> sgNameToQueryParamsMap);

  /**
   * @return if the Aggregation can use statistics to optimize
   */
  boolean canUseStatistics(String name);
=======
      final String database, final List<DataPartitionQueryParam> sgNameToQueryParamsMap);
>>>>>>> 47689551
}<|MERGE_RESOLUTION|>--- conflicted
+++ resolved
@@ -182,14 +182,10 @@
    * @return sgNameToQueryParamsMap database name -> the list of DataPartitionQueryParams
    */
   DataPartition getDataPartitionWithUnclosedTimeRange(
-<<<<<<< HEAD
-      String database, List<DataPartitionQueryParam> sgNameToQueryParamsMap);
+      final String database, final List<DataPartitionQueryParam> sgNameToQueryParamsMap);
 
   /**
    * @return if the Aggregation can use statistics to optimize
    */
-  boolean canUseStatistics(String name);
-=======
-      final String database, final List<DataPartitionQueryParam> sgNameToQueryParamsMap);
->>>>>>> 47689551
+  boolean canUseStatistics(final String name);
 }