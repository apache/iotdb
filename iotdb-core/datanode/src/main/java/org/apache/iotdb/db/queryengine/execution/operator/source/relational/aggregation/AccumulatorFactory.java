--- conflicted
+++ resolved
@@ -49,7 +49,6 @@
     }
   }
 
-<<<<<<< HEAD
   public static GroupedAccumulator createGroupedAccumulator(
       String functionName,
       TAggregationType aggregationType,
@@ -82,10 +81,7 @@
     }
   }
 
-  public static Accumulator createBuiltinAccumulator(
-=======
   public static TableAccumulator createBuiltinAccumulator(
->>>>>>> 418baaa4
       TAggregationType aggregationType,
       List<TSDataType> inputDataTypes,
       List<Expression> inputExpressions,
