--- conflicted
+++ resolved
@@ -209,13 +209,10 @@
     switch (aggregationType) {
       case COUNT:
         return new CountAccumulator();
-<<<<<<< HEAD
       case COUNT_ALL:
         return new CountAllAccumulator();
-=======
       case COUNT_IF:
         return new CountIfAccumulator();
->>>>>>> e92be6f6
       case AVG:
         return new AvgAccumulator(inputDataTypes.get(0));
       case SUM:
