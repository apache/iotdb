/*
 * Licensed to the Apache Software Foundation (ASF) under one
 * or more contributor license agreements.  See the NOTICE file
 * distributed with this work for additional information
 * regarding copyright ownership.  The ASF licenses this file
 * to you under the Apache License, Version 2.0 (the
 * "License"); you may not use this file except in compliance
 * with the License.  You may obtain a copy of the License at
 *
 *     http://www.apache.org/licenses/LICENSE-2.0
 *
 * Unless required by applicable law or agreed to in writing,
 * software distributed under the License is distributed on an
 * "AS IS" BASIS, WITHOUT WARRANTIES OR CONDITIONS OF ANY
 * KIND, either express or implied.  See the License for the
 * specific language governing permissions and limitations
 * under the License.
 */

package org.apache.iotdb.db.pipe.receiver.thrift;

import org.apache.iotdb.common.rpc.thrift.TSStatus;
import org.apache.iotdb.commons.conf.CommonDescriptor;
import org.apache.iotdb.db.conf.IoTDBConfig;
import org.apache.iotdb.db.conf.IoTDBDescriptor;
import org.apache.iotdb.db.pipe.connector.payload.airgap.AirGapPseudoTPipeTransferRequest;
import org.apache.iotdb.db.pipe.connector.payload.evolvable.PipeRequestType;
import org.apache.iotdb.db.pipe.connector.payload.evolvable.reponse.PipeTransferFilePieceResp;
import org.apache.iotdb.db.pipe.connector.payload.evolvable.request.PipeTransferBatchReq;
import org.apache.iotdb.db.pipe.connector.payload.evolvable.request.PipeTransferFilePieceReq;
import org.apache.iotdb.db.pipe.connector.payload.evolvable.request.PipeTransferFileSealReq;
import org.apache.iotdb.db.pipe.connector.payload.evolvable.request.PipeTransferHandshakeReq;
import org.apache.iotdb.db.pipe.connector.payload.evolvable.request.PipeTransferInsertNodeReq;
import org.apache.iotdb.db.pipe.connector.payload.evolvable.request.PipeTransferTabletReq;
import org.apache.iotdb.db.pipe.connector.protocol.IoTDBConnectorRequestVersion;
import org.apache.iotdb.db.protocol.session.SessionManager;
import org.apache.iotdb.db.queryengine.plan.Coordinator;
import org.apache.iotdb.db.queryengine.plan.analyze.IPartitionFetcher;
import org.apache.iotdb.db.queryengine.plan.analyze.schema.ISchemaFetcher;
import org.apache.iotdb.db.queryengine.plan.execution.ExecutionResult;
import org.apache.iotdb.db.queryengine.plan.statement.Statement;
import org.apache.iotdb.db.queryengine.plan.statement.crud.InsertMultiTabletsStatement;
import org.apache.iotdb.db.queryengine.plan.statement.crud.InsertRowsStatement;
import org.apache.iotdb.db.queryengine.plan.statement.crud.InsertTabletStatement;
import org.apache.iotdb.db.queryengine.plan.statement.crud.LoadTsFileStatement;
import org.apache.iotdb.rpc.RpcUtils;
import org.apache.iotdb.rpc.TSStatusCode;
import org.apache.iotdb.service.rpc.thrift.TPipeTransferReq;
import org.apache.iotdb.service.rpc.thrift.TPipeTransferResp;
import org.apache.iotdb.tsfile.utils.Pair;

import org.slf4j.Logger;
import org.slf4j.LoggerFactory;

import java.io.File;
import java.io.IOException;
import java.io.RandomAccessFile;
import java.nio.file.Files;
import java.util.concurrent.atomic.AtomicLong;
import java.util.concurrent.atomic.AtomicReference;
import java.util.stream.Collectors;
import java.util.stream.Stream;

public class IoTDBThriftReceiverV1 implements IoTDBThriftReceiver {

  private static final Logger LOGGER = LoggerFactory.getLogger(IoTDBThriftReceiverV1.class);

  private static final IoTDBConfig IOTDB_CONFIG = IoTDBDescriptor.getInstance().getConfig();
  private static final String RECEIVER_FILE_BASE_DIR = IOTDB_CONFIG.getPipeReceiverFileDir();
  private final AtomicReference<File> receiverFileDirWithIdSuffix = new AtomicReference<>();

  // Used to generate transfer id, which is used to identify a receiver thread.
  private static final AtomicLong RECEIVER_ID_GENERATOR = new AtomicLong(0);
  private final AtomicLong receiverId = new AtomicLong(0);

  private File writingFile;
  private RandomAccessFile writingFileWriter;

  @Override
  public synchronized TPipeTransferResp receive(
      TPipeTransferReq req, IPartitionFetcher partitionFetcher, ISchemaFetcher schemaFetcher) {
<<<<<<< HEAD
    try {
      final short rawRequestType = req.getType();
      if (PipeRequestType.isValidatedRequestType(rawRequestType)) {
        switch (PipeRequestType.valueOf(rawRequestType)) {
          case HANDSHAKE:
            return handleTransferHandshake(PipeTransferHandshakeReq.fromTPipeTransferReq(req));
          case TRANSFER_INSERT_NODE:
            return handleTransferInsertNode(
                PipeTransferInsertNodeReq.fromTPipeTransferReq(req),
                partitionFetcher,
                schemaFetcher);
          case TRANSFER_TABLET:
            return handleTransferTablet(
                PipeTransferTabletReq.fromTPipeTransferReq(req), partitionFetcher, schemaFetcher);
          case TRANSFER_BATCH:
            return handleTransferBatch(
                PipeTransferBatchReq.fromTPipeTransferReq(req), partitionFetcher, schemaFetcher);
          case TRANSFER_FILE_PIECE:
            return handleTransferFilePiece(PipeTransferFilePieceReq.fromTPipeTransferReq(req));
          case TRANSFER_FILE_SEAL:
            return handleTransferFileSeal(
                PipeTransferFileSealReq.fromTPipeTransferReq(req), partitionFetcher, schemaFetcher);
          default:
            break;
        }
=======
    final short rawRequestType = req.getType();
    if (PipeRequestType.isValidatedRequestType(rawRequestType)) {
      switch (PipeRequestType.valueOf(rawRequestType)) {
        case HANDSHAKE:
          return handleTransferHandshake(PipeTransferHandshakeReq.fromTPipeTransferReq(req));
        case TRANSFER_INSERT_NODE:
          return handleTransferInsertNode(
              PipeTransferInsertNodeReq.fromTPipeTransferReq(req), partitionFetcher, schemaFetcher);
        case TRANSFER_TABLET:
          return handleTransferTablet(
              PipeTransferTabletReq.fromTPipeTransferReq(req), partitionFetcher, schemaFetcher);
        case TRANSFER_FILE_PIECE:
          return handleTransferFilePiece(
              PipeTransferFilePieceReq.fromTPipeTransferReq(req),
              req instanceof AirGapPseudoTPipeTransferRequest);
        case TRANSFER_FILE_SEAL:
          return handleTransferFileSeal(
              PipeTransferFileSealReq.fromTPipeTransferReq(req), partitionFetcher, schemaFetcher);
        default:
          break;
>>>>>>> 80f9a80e
      }

      // Unknown request type, which means the request can not be handled by this receiver,
      // maybe the version of the receiver is not compatible with the sender
      final TSStatus status =
          RpcUtils.getStatus(
              TSStatusCode.PIPE_TYPE_ERROR,
              String.format("Unknown PipeRequestType %s.", rawRequestType));
      LOGGER.warn("Unknown PipeRequestType, response status = {}.", status);
      return new TPipeTransferResp(status);
    } catch (IOException e) {
      String error = String.format("Serialization error during pipe receiving, %s", e);
      LOGGER.warn(error);
      return new TPipeTransferResp(RpcUtils.getStatus(TSStatusCode.INTERNAL_SERVER_ERROR, error));
    }
  }

  private TPipeTransferResp handleTransferHandshake(PipeTransferHandshakeReq req) {
    if (!CommonDescriptor.getInstance()
        .getConfig()
        .getTimestampPrecision()
        .equals(req.getTimestampPrecision())) {
      final TSStatus status =
          RpcUtils.getStatus(
              TSStatusCode.PIPE_HANDSHAKE_ERROR,
              String.format(
                  "IoTDB receiver's timestamp precision %s, "
                      + "connector's timestamp precision %s. Validation fails.",
                  CommonDescriptor.getInstance().getConfig().getTimestampPrecision(),
                  req.getTimestampPrecision()));
      LOGGER.warn("Handshake failed, response status = {}.", status);
      return new TPipeTransferResp(status);
    }

    receiverId.set(RECEIVER_ID_GENERATOR.incrementAndGet());

    // clear the original receiver file dir if exists
    if (receiverFileDirWithIdSuffix.get() != null) {
      if (receiverFileDirWithIdSuffix.get().exists()) {
        try {
          Files.delete(receiverFileDirWithIdSuffix.get().toPath());
          LOGGER.info(
              "Original receiver file dir {} was deleted.",
              receiverFileDirWithIdSuffix.get().getPath());
        } catch (IOException e) {
          LOGGER.warn(
              "Failed to delete original receiver file dir {}, because {}.",
              receiverFileDirWithIdSuffix.get().getPath(),
              e.getMessage());
        }
      } else {
        LOGGER.info(
            "Original receiver file dir {} is not existed. No need to delete.",
            receiverFileDirWithIdSuffix.get().getPath());
      }
      receiverFileDirWithIdSuffix.set(null);
    } else {
      LOGGER.info("Current receiver file dir is null. No need to delete.");
    }

    // create a new receiver file dir
    final File newReceiverDir = new File(RECEIVER_FILE_BASE_DIR, Long.toString(receiverId.get()));
    if (!newReceiverDir.exists()) {
      if (newReceiverDir.mkdirs()) {
        LOGGER.info("Receiver file dir {} was created.", newReceiverDir.getPath());
      } else {
        LOGGER.error("Failed to create receiver file dir {}.", newReceiverDir.getPath());
      }
    }
    receiverFileDirWithIdSuffix.set(newReceiverDir);

    LOGGER.info(
        "Handshake successfully, receiver id = {}, receiver file dir = {}.",
        receiverId.get(),
        newReceiverDir.getPath());
    return new TPipeTransferResp(RpcUtils.SUCCESS_STATUS);
  }

  private TPipeTransferResp handleTransferInsertNode(
      PipeTransferInsertNodeReq req,
      IPartitionFetcher partitionFetcher,
      ISchemaFetcher schemaFetcher) {
    return new TPipeTransferResp(
        executeStatement(req.constructStatement(), partitionFetcher, schemaFetcher));
  }

  private TPipeTransferResp handleTransferTablet(
      PipeTransferTabletReq req, IPartitionFetcher partitionFetcher, ISchemaFetcher schemaFetcher) {
    InsertTabletStatement statement = req.constructStatement();
    return new TPipeTransferResp(
        statement.isEmpty()
            ? RpcUtils.SUCCESS_STATUS
            : executeStatement(statement, partitionFetcher, schemaFetcher));
  }

<<<<<<< HEAD
  private TPipeTransferResp handleTransferBatch(
      PipeTransferBatchReq req, IPartitionFetcher partitionFetcher, ISchemaFetcher schemaFetcher) {
    Pair<InsertRowsStatement, InsertMultiTabletsStatement> statementPair =
        req.constructStatementPair();
    return new TPipeTransferResp(
        RpcUtils.squashResponseStatusList(
            Stream.of(
                    statementPair.getLeft().isEmpty()
                        ? RpcUtils.SUCCESS_STATUS
                        : executeStatement(
                            statementPair.getLeft(), partitionFetcher, schemaFetcher),
                    statementPair.getRight().isEmpty()
                        ? RpcUtils.SUCCESS_STATUS
                        : executeStatement(
                            statementPair.getRight(), partitionFetcher, schemaFetcher))
                .collect(Collectors.toList())));
  }

  private TPipeTransferResp handleTransferFilePiece(PipeTransferFilePieceReq req) {
=======
  private TPipeTransferResp handleTransferFilePiece(
      PipeTransferFilePieceReq req, boolean isRequestThroughAirGap) {
>>>>>>> 80f9a80e
    try {
      updateWritingFileIfNeeded(req.getFileName());

      if (!isWritingFileOffsetCorrect(req.getStartWritingOffset())) {
        if (isRequestThroughAirGap) {
          // If the request is through air gap, the sender will resend the file piece from the
          // beginning of the file.
          // So the receiver should reset the offset of the writing file to the beginning of the
          // file.
          writingFileWriter.setLength(0);
        }

        final TSStatus status =
            RpcUtils.getStatus(
                TSStatusCode.PIPE_TRANSFER_FILE_OFFSET_RESET,
                String.format(
                    "Request sender to reset file reader's offset from %s to %s.",
                    req.getStartWritingOffset(), writingFileWriter.length()));
        LOGGER.warn("File offset reset requested by receiver, response status = {}.", status);
        return PipeTransferFilePieceResp.toTPipeTransferResp(status, writingFileWriter.length());
      }

      writingFileWriter.write(req.getFilePiece());
      return PipeTransferFilePieceResp.toTPipeTransferResp(
          RpcUtils.SUCCESS_STATUS, writingFileWriter.length());
    } catch (Exception e) {
      LOGGER.warn(String.format("Failed to write file piece from req %s.", req), e);
      final TSStatus status =
          RpcUtils.getStatus(
              TSStatusCode.PIPE_TRANSFER_FILE_ERROR,
              String.format("Failed to write file piece, because %s", e.getMessage()));
      try {
        return PipeTransferFilePieceResp.toTPipeTransferResp(
            status, PipeTransferFilePieceResp.ERROR_END_OFFSET);
      } catch (IOException ex) {
        return PipeTransferFilePieceResp.toTPipeTransferResp(status);
      }
    }
  }

  private void updateWritingFileIfNeeded(String fileName) throws IOException {
    if (isFileExistedAndNameCorrect(fileName)) {
      return;
    }

    LOGGER.info(
        "Writing file {} is not existed or name is not correct, try to create it. "
            + "Current writing file is {}.",
        fileName,
        writingFile == null ? "null" : writingFile.getPath());

    closeCurrentWritingFileWriter();
    deleteCurrentWritingFile();

    // make sure receiver file dir exists
    // this may be useless, because receiver file dir is created when handshake. just in case.
    if (!receiverFileDirWithIdSuffix.get().exists()) {
      if (receiverFileDirWithIdSuffix.get().mkdirs()) {
        LOGGER.info(
            "Receiver file dir {} was created.", receiverFileDirWithIdSuffix.get().getPath());
      } else {
        LOGGER.error(
            "Failed to create receiver file dir {}.", receiverFileDirWithIdSuffix.get().getPath());
      }
    }

    writingFile = new File(receiverFileDirWithIdSuffix.get(), fileName);
    writingFileWriter = new RandomAccessFile(writingFile, "rw");
    LOGGER.info("Writing file {} was created. Ready to write file pieces.", writingFile.getPath());
  }

  private boolean isFileExistedAndNameCorrect(String fileName) {
    return writingFile != null && writingFile.getName().equals(fileName);
  }

  private void closeCurrentWritingFileWriter() {
    if (writingFileWriter != null) {
      try {
        writingFileWriter.close();
        LOGGER.info(
            "Current writing file writer {} was closed.",
            writingFile == null ? "null" : writingFile.getPath());
      } catch (IOException e) {
        LOGGER.warn(
            "Failed to close current writing file writer {}, because {}.",
            writingFile == null ? "null" : writingFile.getPath(),
            e.getMessage());
      }
      writingFileWriter = null;
    } else {
      LOGGER.info("Current writing file writer is null. No need to close.");
    }
  }

  private void deleteCurrentWritingFile() {
    if (writingFile != null) {
      if (writingFile.exists()) {
        try {
          Files.delete(writingFile.toPath());
          LOGGER.info("Original writing file {} was deleted.", writingFile.getPath());
        } catch (IOException e) {
          LOGGER.warn(
              "Failed to delete original writing file {}, because {}.",
              writingFile.getPath(),
              e.getMessage());
        }
      } else {
        LOGGER.info("Original file {} is not existed. No need to delete.", writingFile.getPath());
      }
      writingFile = null;
    } else {
      LOGGER.info("Current writing file is null. No need to delete.");
    }
  }

  private boolean isWritingFileOffsetCorrect(long offset) throws IOException {
    final boolean offsetCorrect = writingFileWriter.length() == offset;
    if (!offsetCorrect) {
      LOGGER.warn(
          "Writing file {}'s offset is {}, but request sender's offset is {}.",
          writingFile.getPath(),
          writingFileWriter.length(),
          offset);
    }
    return offsetCorrect;
  }

  private TPipeTransferResp handleTransferFileSeal(
      PipeTransferFileSealReq req,
      IPartitionFetcher partitionFetcher,
      ISchemaFetcher schemaFetcher) {
    try {
      if (!isWritingFileAvailable()) {
        final TSStatus status =
            RpcUtils.getStatus(
                TSStatusCode.PIPE_TRANSFER_FILE_ERROR,
                String.format(
                    "Failed to seal file, because writing file %s is not available.",
                    req.getFileName()));
        LOGGER.warn(status.getMessage());
        return new TPipeTransferResp(status);
      }

      if (!isFileExistedAndNameCorrect(req.getFileName())) {
        final TSStatus status =
            RpcUtils.getStatus(
                TSStatusCode.PIPE_TRANSFER_FILE_ERROR,
                String.format(
                    "Failed to seal file %s, but writing file is %s.",
                    req.getFileName(), writingFile));
        LOGGER.warn(status.getMessage());
        return new TPipeTransferResp(status);
      }

      if (!isWritingFileOffsetCorrect(req.getFileLength())) {
        final TSStatus status =
            RpcUtils.getStatus(
                TSStatusCode.PIPE_TRANSFER_FILE_ERROR,
                String.format(
                    "Failed to seal file %s, because the length of file is not correct. "
                        + "The original file has length %s, but receiver file has length %s.",
                    req.getFileName(), req.getFileLength(), writingFileWriter.length()));
        LOGGER.warn(status.getMessage());
        return new TPipeTransferResp(status);
      }

      final String fileAbsolutePath = writingFile.getAbsolutePath();
      final LoadTsFileStatement statement = new LoadTsFileStatement(fileAbsolutePath);

      // 1. The writing file writer must be closed, otherwise it may cause concurrent errors during
      // the process of loading tsfile when parsing tsfile.
      //
      // 2. The writing file must be set to null, otherwise if the next passed tsfile has the same
      // name as the current tsfile, it will bypass the judgment logic of
      // updateWritingFileIfNeeded#isFileExistedAndNameCorrect, and continue to write to the already
      // loaded file. Since the writing file writer has already been closed, it will throw a Stream
      // Close exception.
      writingFileWriter.close();
      writingFileWriter = null;

      // writingFile will be deleted after load if no exception occurs
      writingFile = null;

      statement.setDeleteAfterLoad(true);
      statement.setVerifySchema(true);
      statement.setAutoCreateDatabase(false);

      final TSStatus status = executeStatement(statement, partitionFetcher, schemaFetcher);
      if (status.getCode() == TSStatusCode.SUCCESS_STATUS.getStatusCode()) {
        LOGGER.info(
            "Seal file {} successfully. Receiver id is {}.", fileAbsolutePath, receiverId.get());
      } else {
        LOGGER.warn(
            "Failed to seal file {}, because {}. Receiver id is {}.",
            fileAbsolutePath,
            status.getMessage(),
            receiverId.get());
      }
      return new TPipeTransferResp(status);
    } catch (IOException e) {
      LOGGER.warn(
          String.format(
              "Failed to seal file %s from req %s. Receiver id is %d.",
              writingFile, req, receiverId.get()),
          e);
      return new TPipeTransferResp(
          RpcUtils.getStatus(
              TSStatusCode.PIPE_TRANSFER_FILE_ERROR,
              String.format("Failed to seal file %s because %s", writingFile, e.getMessage())));
    } finally {
      // If the writing file is not sealed successfully, the writing file will be deleted.
      // All pieces of the writing file should be retransmitted by the sender.
      closeCurrentWritingFileWriter();
      deleteCurrentWritingFile();
    }
  }

  private boolean isWritingFileAvailable() {
    final boolean isWritingFileAvailable =
        writingFile != null && writingFile.exists() && writingFileWriter != null;
    if (!isWritingFileAvailable) {
      LOGGER.info(
          "Writing file {} is not available. Writing file is null: {}, writing file exists: {}, writing file writer is null: {}.",
          writingFile,
          writingFile == null,
          writingFile != null && writingFile.exists(),
          writingFileWriter == null);
    }
    return isWritingFileAvailable;
  }

  private TSStatus executeStatement(
      Statement statement, IPartitionFetcher partitionFetcher, ISchemaFetcher schemaFetcher) {
    if (statement == null) {
      return RpcUtils.getStatus(
          TSStatusCode.PIPE_TRANSFER_EXECUTE_STATEMENT_ERROR, "Execute null statement.");
    }

    final long queryId = SessionManager.getInstance().requestQueryId();
    final ExecutionResult result =
        Coordinator.getInstance()
            .execute(
                statement,
                queryId,
                null,
                "",
                partitionFetcher,
                schemaFetcher,
                IoTDBDescriptor.getInstance().getConfig().getQueryTimeoutThreshold());
    if (result.status.code != TSStatusCode.SUCCESS_STATUS.getStatusCode()) {
      LOGGER.warn(
          "failed to execute statement, statement: {}, result status is: {}",
          statement,
          result.status);
    }
    return result.status;
  }

  @Override
  public synchronized void handleExit() {
    if (writingFileWriter != null) {
      try {
        writingFileWriter.close();
        LOGGER.info("IoTDBThriftReceiverV1#handleExit: writing file writer was closed.");
      } catch (Exception e) {
        LOGGER.warn("IoTDBThriftReceiverV1#handleExit: close writing file writer error.", e);
      }
      writingFileWriter = null;
    } else {
      LOGGER.info(
          "IoTDBThriftReceiverV1#handleExit: writing file writer is null. No need to close.");
    }

    if (writingFile != null) {
      try {
        Files.delete(writingFile.toPath());
        LOGGER.info(
            "IoTDBThriftReceiverV1#handleExit: writing file {} was deleted.",
            writingFile.getPath());
      } catch (Exception e) {
        LOGGER.warn(
            "IoTDBThriftReceiverV1#handleExit: delete file {} error.", writingFile.getPath());
      }
      writingFile = null;
    } else {
      LOGGER.info("IoTDBThriftReceiverV1#handleExit: writing file is null. No need to delete.");
    }

    // clear the original receiver file dir if exists
    if (receiverFileDirWithIdSuffix.get() != null) {
      if (receiverFileDirWithIdSuffix.get().exists()) {
        try {
          Files.delete(receiverFileDirWithIdSuffix.get().toPath());
          LOGGER.info(
              "IoTDBThriftReceiverV1#handleExit: original receiver file dir {} was deleted.",
              receiverFileDirWithIdSuffix.get().getPath());
        } catch (IOException e) {
          LOGGER.warn(
              "IoTDBThriftReceiverV1#handleExit: delete original receiver file dir {} error.",
              receiverFileDirWithIdSuffix.get().getPath());
        }
      } else {
        LOGGER.info(
            "IoTDBThriftReceiverV1#handleExit: original receiver file dir {} does not exist. No need to delete.",
            receiverFileDirWithIdSuffix.get().getPath());
      }
      receiverFileDirWithIdSuffix.set(null);
    } else {
      LOGGER.info(
          "IoTDBThriftReceiverV1#handleExit: original receiver file dir is null. No need to delete.");
    }

    LOGGER.info("IoTDBThriftReceiverV1#handleExit: receiver exited.");
  }

  @Override
  public IoTDBConnectorRequestVersion getVersion() {
    return IoTDBConnectorRequestVersion.VERSION_1;
  }
}<|MERGE_RESOLUTION|>--- conflicted
+++ resolved
@@ -79,7 +79,6 @@
   @Override
   public synchronized TPipeTransferResp receive(
       TPipeTransferReq req, IPartitionFetcher partitionFetcher, ISchemaFetcher schemaFetcher) {
-<<<<<<< HEAD
     try {
       final short rawRequestType = req.getType();
       if (PipeRequestType.isValidatedRequestType(rawRequestType)) {
@@ -98,35 +97,15 @@
             return handleTransferBatch(
                 PipeTransferBatchReq.fromTPipeTransferReq(req), partitionFetcher, schemaFetcher);
           case TRANSFER_FILE_PIECE:
-            return handleTransferFilePiece(PipeTransferFilePieceReq.fromTPipeTransferReq(req));
+            return handleTransferFilePiece(
+              PipeTransferFilePieceReq.fromTPipeTransferReq(req),
+              req instanceof AirGapPseudoTPipeTransferRequest);
           case TRANSFER_FILE_SEAL:
             return handleTransferFileSeal(
                 PipeTransferFileSealReq.fromTPipeTransferReq(req), partitionFetcher, schemaFetcher);
           default:
             break;
         }
-=======
-    final short rawRequestType = req.getType();
-    if (PipeRequestType.isValidatedRequestType(rawRequestType)) {
-      switch (PipeRequestType.valueOf(rawRequestType)) {
-        case HANDSHAKE:
-          return handleTransferHandshake(PipeTransferHandshakeReq.fromTPipeTransferReq(req));
-        case TRANSFER_INSERT_NODE:
-          return handleTransferInsertNode(
-              PipeTransferInsertNodeReq.fromTPipeTransferReq(req), partitionFetcher, schemaFetcher);
-        case TRANSFER_TABLET:
-          return handleTransferTablet(
-              PipeTransferTabletReq.fromTPipeTransferReq(req), partitionFetcher, schemaFetcher);
-        case TRANSFER_FILE_PIECE:
-          return handleTransferFilePiece(
-              PipeTransferFilePieceReq.fromTPipeTransferReq(req),
-              req instanceof AirGapPseudoTPipeTransferRequest);
-        case TRANSFER_FILE_SEAL:
-          return handleTransferFileSeal(
-              PipeTransferFileSealReq.fromTPipeTransferReq(req), partitionFetcher, schemaFetcher);
-        default:
-          break;
->>>>>>> 80f9a80e
       }
 
       // Unknown request type, which means the request can not be handled by this receiver,
@@ -222,7 +201,6 @@
             : executeStatement(statement, partitionFetcher, schemaFetcher));
   }
 
-<<<<<<< HEAD
   private TPipeTransferResp handleTransferBatch(
       PipeTransferBatchReq req, IPartitionFetcher partitionFetcher, ISchemaFetcher schemaFetcher) {
     Pair<InsertRowsStatement, InsertMultiTabletsStatement> statementPair =
@@ -241,11 +219,8 @@
                 .collect(Collectors.toList())));
   }
 
-  private TPipeTransferResp handleTransferFilePiece(PipeTransferFilePieceReq req) {
-=======
   private TPipeTransferResp handleTransferFilePiece(
       PipeTransferFilePieceReq req, boolean isRequestThroughAirGap) {
->>>>>>> 80f9a80e
     try {
       updateWritingFileIfNeeded(req.getFileName());
 
