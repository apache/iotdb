--- conflicted
+++ resolved
@@ -108,11 +108,8 @@
 import org.apache.commons.lang3.Validate;
 import org.apache.tsfile.enums.TSDataType;
 import org.apache.tsfile.file.metadata.IDeviceID;
-<<<<<<< HEAD
 import org.apache.tsfile.utils.Accountable;
-=======
 import org.apache.tsfile.write.schema.IMeasurementSchema;
->>>>>>> d34054de
 
 import java.util.ArrayList;
 import java.util.Arrays;
@@ -261,48 +258,6 @@
               sourceExpression.isViewExpression()
                   ? sourceExpression.getViewPath().getFullPath()
                   : null;
-<<<<<<< HEAD
-
-          if (selectedPath.isUnderAlignedEntity()) { // aligned series
-            sourceNodeList.add(
-                reserveMemoryForAccountableNode(
-                    new AlignedLastQueryScanNode(
-                        context.getQueryId().genPlanNodeId(),
-                        new AlignedPath(selectedPath),
-                        outputViewPath)));
-          } else { // non-aligned series
-            sourceNodeList.add(
-                reserveMemoryForAccountableNode(
-                    new LastQueryScanNode(
-                        context.getQueryId().genPlanNodeId(), selectedPath, outputViewPath)));
-          }
-        }
-      } else {
-        if (deviceAlignedSet.contains(outputDevice)) {
-          // aligned series
-          List<MeasurementPath> measurementPaths =
-              measurementToExpressionsOfDevice.values().stream()
-                  .map(expression -> (MeasurementPath) ((TimeSeriesOperand) expression).getPath())
-                  .collect(Collectors.toList());
-          AlignedPath alignedPath = new AlignedPath(measurementPaths.get(0).getDevicePath());
-          for (MeasurementPath measurementPath : measurementPaths) {
-            alignedPath.addMeasurement(measurementPath);
-          }
-          sourceNodeList.add(
-              reserveMemoryForAccountableNode(
-                  new AlignedLastQueryScanNode(
-                      context.getQueryId().genPlanNodeId(), alignedPath, null)));
-        } else {
-          // non-aligned series
-          for (Expression sourceExpression : measurementToExpressionsOfDevice.values()) {
-            MeasurementPath selectedPath =
-                (MeasurementPath) ((TimeSeriesOperand) sourceExpression).getPath();
-            sourceNodeList.add(
-                reserveMemoryForAccountableNode(
-                    new LastQueryScanNode(
-                        context.getQueryId().genPlanNodeId(), selectedPath, null)));
-          }
-=======
           TSDataType outputViewPathType =
               outputViewPath == null ? null : selectedPath.getSeriesType();
 
@@ -331,7 +286,6 @@
           aligned = selectedPath.isUnderAlignedEntity();
           devicePath = devicePath == null ? selectedPath.getDevicePath() : devicePath;
           measurementSchemas.add(selectedPath.getMeasurementSchema());
->>>>>>> d34054de
         }
         // DeviceId is needed in the distribution plan stage
         devicePath.setIDeviceID(deviceId);
