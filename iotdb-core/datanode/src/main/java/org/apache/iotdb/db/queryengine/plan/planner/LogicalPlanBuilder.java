/*
 * Licensed to the Apache Software Foundation (ASF) under one
 * or more contributor license agreements.  See the NOTICE file
 * distributed with this work for additional information
 * regarding copyright ownership.  The ASF licenses this file
 * to you under the Apache License, Version 2.0 (the
 * "License"); you may not use this file except in compliance
 * with the License.  You may obtain a copy of the License at
 *
 *     http://www.apache.org/licenses/LICENSE-2.0
 *
 * Unless required by applicable law or agreed to in writing,
 * software distributed under the License is distributed on an
 * "AS IS" BASIS, WITHOUT WARRANTIES OR CONDITIONS OF ANY
 * KIND, either express or implied.  See the License for the
 * specific language governing permissions and limitations
 * under the License.
 */

package org.apache.iotdb.db.queryengine.plan.planner;

import org.apache.iotdb.common.rpc.thrift.TAggregationType;
import org.apache.iotdb.common.rpc.thrift.TDataNodeLocation;
import org.apache.iotdb.common.rpc.thrift.TSchemaNode;
import org.apache.iotdb.commons.exception.IllegalPathException;
import org.apache.iotdb.commons.exception.MetadataException;
import org.apache.iotdb.commons.path.AlignedPath;
import org.apache.iotdb.commons.path.MeasurementPath;
import org.apache.iotdb.commons.path.PartialPath;
import org.apache.iotdb.commons.path.PathPatternTree;
import org.apache.iotdb.commons.schema.filter.SchemaFilter;
import org.apache.iotdb.db.queryengine.common.MPPQueryContext;
import org.apache.iotdb.db.queryengine.common.header.ColumnHeaderConstant;
import org.apache.iotdb.db.queryengine.plan.analyze.Analysis;
import org.apache.iotdb.db.queryengine.plan.analyze.ExpressionAnalyzer;
import org.apache.iotdb.db.queryengine.plan.analyze.TypeProvider;
import org.apache.iotdb.db.queryengine.plan.expression.Expression;
import org.apache.iotdb.db.queryengine.plan.expression.leaf.TimeSeriesOperand;
import org.apache.iotdb.db.queryengine.plan.expression.multi.FunctionExpression;
import org.apache.iotdb.db.queryengine.plan.planner.plan.node.PlanNode;
import org.apache.iotdb.db.queryengine.plan.planner.plan.node.metedata.read.CountSchemaMergeNode;
import org.apache.iotdb.db.queryengine.plan.planner.plan.node.metedata.read.DevicesCountNode;
import org.apache.iotdb.db.queryengine.plan.planner.plan.node.metedata.read.DevicesSchemaScanNode;
import org.apache.iotdb.db.queryengine.plan.planner.plan.node.metedata.read.LevelTimeSeriesCountNode;
import org.apache.iotdb.db.queryengine.plan.planner.plan.node.metedata.read.LogicalViewSchemaScanNode;
import org.apache.iotdb.db.queryengine.plan.planner.plan.node.metedata.read.NodeManagementMemoryMergeNode;
import org.apache.iotdb.db.queryengine.plan.planner.plan.node.metedata.read.NodePathsConvertNode;
import org.apache.iotdb.db.queryengine.plan.planner.plan.node.metedata.read.NodePathsCountNode;
import org.apache.iotdb.db.queryengine.plan.planner.plan.node.metedata.read.NodePathsSchemaScanNode;
import org.apache.iotdb.db.queryengine.plan.planner.plan.node.metedata.read.PathsUsingTemplateScanNode;
import org.apache.iotdb.db.queryengine.plan.planner.plan.node.metedata.read.SchemaFetchMergeNode;
import org.apache.iotdb.db.queryengine.plan.planner.plan.node.metedata.read.SchemaFetchScanNode;
import org.apache.iotdb.db.queryengine.plan.planner.plan.node.metedata.read.SchemaQueryMergeNode;
import org.apache.iotdb.db.queryengine.plan.planner.plan.node.metedata.read.SchemaQueryOrderByHeatNode;
import org.apache.iotdb.db.queryengine.plan.planner.plan.node.metedata.read.TimeSeriesCountNode;
import org.apache.iotdb.db.queryengine.plan.planner.plan.node.metedata.read.TimeSeriesSchemaScanNode;
import org.apache.iotdb.db.queryengine.plan.planner.plan.node.process.AggregationNode;
import org.apache.iotdb.db.queryengine.plan.planner.plan.node.process.DeviceViewIntoNode;
import org.apache.iotdb.db.queryengine.plan.planner.plan.node.process.DeviceViewNode;
import org.apache.iotdb.db.queryengine.plan.planner.plan.node.process.FillNode;
import org.apache.iotdb.db.queryengine.plan.planner.plan.node.process.FilterNode;
import org.apache.iotdb.db.queryengine.plan.planner.plan.node.process.GroupByLevelNode;
import org.apache.iotdb.db.queryengine.plan.planner.plan.node.process.GroupByTagNode;
import org.apache.iotdb.db.queryengine.plan.planner.plan.node.process.IntoNode;
import org.apache.iotdb.db.queryengine.plan.planner.plan.node.process.LimitNode;
import org.apache.iotdb.db.queryengine.plan.planner.plan.node.process.MergeSortNode;
import org.apache.iotdb.db.queryengine.plan.planner.plan.node.process.MultiChildProcessNode;
import org.apache.iotdb.db.queryengine.plan.planner.plan.node.process.OffsetNode;
import org.apache.iotdb.db.queryengine.plan.planner.plan.node.process.SingleDeviceViewNode;
import org.apache.iotdb.db.queryengine.plan.planner.plan.node.process.SlidingWindowAggregationNode;
import org.apache.iotdb.db.queryengine.plan.planner.plan.node.process.SortNode;
import org.apache.iotdb.db.queryengine.plan.planner.plan.node.process.TimeJoinNode;
import org.apache.iotdb.db.queryengine.plan.planner.plan.node.process.TopKNode;
import org.apache.iotdb.db.queryengine.plan.planner.plan.node.process.TransformNode;
import org.apache.iotdb.db.queryengine.plan.planner.plan.node.process.last.LastQueryNode;
import org.apache.iotdb.db.queryengine.plan.planner.plan.node.process.last.LastQueryTransformNode;
import org.apache.iotdb.db.queryengine.plan.planner.plan.node.process.ml.ForecastNode;
import org.apache.iotdb.db.queryengine.plan.planner.plan.node.source.AlignedLastQueryScanNode;
import org.apache.iotdb.db.queryengine.plan.planner.plan.node.source.AlignedSeriesAggregationScanNode;
import org.apache.iotdb.db.queryengine.plan.planner.plan.node.source.AlignedSeriesScanNode;
import org.apache.iotdb.db.queryengine.plan.planner.plan.node.source.LastQueryScanNode;
import org.apache.iotdb.db.queryengine.plan.planner.plan.node.source.SeriesAggregationScanNode;
import org.apache.iotdb.db.queryengine.plan.planner.plan.node.source.SeriesAggregationSourceNode;
import org.apache.iotdb.db.queryengine.plan.planner.plan.node.source.SeriesScanNode;
import org.apache.iotdb.db.queryengine.plan.planner.plan.node.source.ShowQueriesNode;
import org.apache.iotdb.db.queryengine.plan.planner.plan.parameter.AggregationDescriptor;
import org.apache.iotdb.db.queryengine.plan.planner.plan.parameter.AggregationStep;
import org.apache.iotdb.db.queryengine.plan.planner.plan.parameter.CrossSeriesAggregationDescriptor;
import org.apache.iotdb.db.queryengine.plan.planner.plan.parameter.DeviceViewIntoPathDescriptor;
import org.apache.iotdb.db.queryengine.plan.planner.plan.parameter.FillDescriptor;
import org.apache.iotdb.db.queryengine.plan.planner.plan.parameter.GroupByParameter;
import org.apache.iotdb.db.queryengine.plan.planner.plan.parameter.GroupByTimeParameter;
import org.apache.iotdb.db.queryengine.plan.planner.plan.parameter.IntoPathDescriptor;
import org.apache.iotdb.db.queryengine.plan.planner.plan.parameter.OrderByParameter;
import org.apache.iotdb.db.queryengine.plan.planner.plan.parameter.model.ForecastModelInferenceDescriptor;
import org.apache.iotdb.db.queryengine.plan.statement.component.OrderByKey;
import org.apache.iotdb.db.queryengine.plan.statement.component.Ordering;
import org.apache.iotdb.db.queryengine.plan.statement.component.SortItem;
import org.apache.iotdb.db.queryengine.plan.statement.crud.QueryStatement;
import org.apache.iotdb.db.queryengine.plan.statement.sys.ShowQueriesStatement;
import org.apache.iotdb.db.schemaengine.schemaregion.utils.MetaUtils;
import org.apache.iotdb.db.schemaengine.template.Template;
import org.apache.iotdb.db.utils.SchemaUtils;
import org.apache.iotdb.tsfile.file.metadata.enums.TSDataType;
import org.apache.iotdb.tsfile.read.filter.basic.Filter;
import org.apache.iotdb.tsfile.utils.Pair;
import org.apache.iotdb.tsfile.write.schema.IMeasurementSchema;

import com.google.common.base.Function;
import org.apache.commons.lang3.Validate;

import java.time.ZoneId;
import java.util.ArrayList;
import java.util.Arrays;
import java.util.Collection;
import java.util.Collections;
import java.util.Comparator;
import java.util.HashMap;
import java.util.HashSet;
import java.util.LinkedHashMap;
import java.util.LinkedHashSet;
import java.util.LinkedList;
import java.util.List;
import java.util.Map;
import java.util.Set;
import java.util.TreeMap;
import java.util.stream.Collectors;

import static com.google.common.base.Preconditions.checkArgument;
import static org.apache.iotdb.commons.conf.IoTDBConstant.MULTI_LEVEL_PATH_WILDCARD;
import static org.apache.iotdb.db.queryengine.common.header.ColumnHeaderConstant.DEVICE;
import static org.apache.iotdb.db.queryengine.common.header.ColumnHeaderConstant.ENDTIME;
import static org.apache.iotdb.db.queryengine.plan.analyze.ExpressionTypeAnalyzer.analyzeExpression;
import static org.apache.iotdb.db.queryengine.plan.planner.plan.node.process.TopKNode.LIMIT_USE_TOP_K_FOR_ALIGN_BY_DEVICE;
import static org.apache.iotdb.db.utils.constant.SqlConstant.COUNT_TIME;
import static org.apache.iotdb.db.utils.constant.SqlConstant.LAST_VALUE;
import static org.apache.iotdb.db.utils.constant.SqlConstant.MAX_TIME;

public class LogicalPlanBuilder {

  private PlanNode root;

  private final MPPQueryContext context;

  private final Function<Expression, TSDataType> getPreAnalyzedType;

  public LogicalPlanBuilder(Analysis analysis, MPPQueryContext context) {
    this.getPreAnalyzedType = analysis::getType;
    this.context = context;
  }

  public PlanNode getRoot() {
    return root;
  }

  public LogicalPlanBuilder withNewRoot(PlanNode newRoot) {
    this.root = newRoot;
    return this;
  }

  private void updateTypeProvider(Collection<Expression> expressions) {
    if (expressions == null) {
      return;
    }
    expressions.forEach(
        expression -> {
          if (!expression.getExpressionString().equals(DEVICE)
              && !expression.getExpressionString().equals(ENDTIME)) {
            context
                .getTypeProvider()
                .setType(expression.getExpressionString(), getPreAnalyzedType.apply(expression));
          }
        });
  }

  private void updateTypeProviderWithConstantType(List<String> keys, TSDataType dataType) {
    if (keys == null) {
      return;
    }
    keys.forEach(k -> context.getTypeProvider().setType(k, dataType));
  }

  private void updateTypeProviderWithConstantType(String columnName, TSDataType dataType) {
    context.getTypeProvider().setType(columnName, dataType);
  }

  public LogicalPlanBuilder planRawDataSource(
      Set<Expression> sourceExpressions,
      Ordering scanOrder,
      Filter timeFilter,
      long offset,
      long limit,
      boolean lastLevelUseWildcard) {
    List<PlanNode> sourceNodeList = new ArrayList<>();
    List<PartialPath> selectedPaths =
        sourceExpressions.stream()
            .map(expression -> ((TimeSeriesOperand) expression).getPath())
            .collect(Collectors.toList());
    List<PartialPath> groupedPaths = MetaUtils.groupAlignedSeries(selectedPaths);
    for (PartialPath path : groupedPaths) {
      if (path instanceof MeasurementPath) {
        // non-aligned series
        // TODO: push down value filter
        SeriesScanNode seriesScanNode =
            new SeriesScanNode(
                context.getQueryId().genPlanNodeId(),
                (MeasurementPath) path,
                scanOrder,
                timeFilter,
                timeFilter,
                limit,
                offset,
                null);
        sourceNodeList.add(seriesScanNode);
      } else if (path instanceof AlignedPath) {
        // aligned series
        // TODO: push down value filter
        AlignedSeriesScanNode alignedSeriesScanNode =
            new AlignedSeriesScanNode(
                context.getQueryId().genPlanNodeId(),
                (AlignedPath) path,
                scanOrder,
                timeFilter,
                timeFilter,
                limit,
                offset,
                null,
                lastLevelUseWildcard);
        sourceNodeList.add(alignedSeriesScanNode);
      } else {
        throw new IllegalArgumentException("Unexpected path type");
      }
    }

    updateTypeProvider(sourceExpressions);

    this.root = convergeWithTimeJoin(sourceNodeList, scanOrder);
    return this;
  }

  public LogicalPlanBuilder planLast(
      Analysis analysis, Ordering timeseriesOrdering, ZoneId zoneId) {
    Set<String> deviceAlignedSet = new HashSet<>();
    Set<String> deviceExistViewSet = new HashSet<>();
    // <Device, <Measurement, Expression>>
    Map<String, Map<String, Expression>> outputPathToSourceExpressionMap = new LinkedHashMap<>();

    for (Expression sourceExpression : analysis.getLastQueryBaseExpressions()) {
      MeasurementPath outputPath =
          (MeasurementPath)
              (sourceExpression.isViewExpression()
                  ? sourceExpression.getViewPath()
                  : ((TimeSeriesOperand) sourceExpression).getPath());
      String outputDevice = outputPath.getDevice();
      outputPathToSourceExpressionMap
          .computeIfAbsent(
              outputDevice,
              k ->
                  timeseriesOrdering != null
                      ? new TreeMap<>(timeseriesOrdering.getStringComparator())
                      : new LinkedHashMap<>())
          .put(outputPath.getMeasurement(), sourceExpression);
      if (outputPath.isUnderAlignedEntity()) {
        deviceAlignedSet.add(outputDevice);
      }
      if (sourceExpression.isViewExpression()) {
        deviceExistViewSet.add(outputDevice);
      }
    }

    List<PlanNode> sourceNodeList = new ArrayList<>();
    for (Map.Entry<String, Map<String, Expression>> deviceMeasurementExpressionEntry :
        outputPathToSourceExpressionMap.entrySet()) {
      String outputDevice = deviceMeasurementExpressionEntry.getKey();
      Map<String, Expression> measurementToExpressionsOfDevice =
          deviceMeasurementExpressionEntry.getValue();
      if (deviceExistViewSet.contains(outputDevice)) {
        // exist view
        for (Expression sourceExpression : measurementToExpressionsOfDevice.values()) {
          MeasurementPath selectedPath =
              (MeasurementPath) ((TimeSeriesOperand) sourceExpression).getPath();
          String outputViewPath =
              sourceExpression.isViewExpression()
                  ? sourceExpression.getViewPath().getFullPath()
                  : null;

          if (selectedPath.isUnderAlignedEntity()) { // aligned series
            sourceNodeList.add(
                new AlignedLastQueryScanNode(
                    context.getQueryId().genPlanNodeId(),
                    new AlignedPath(selectedPath),
                    outputViewPath));
          } else { // non-aligned series
            sourceNodeList.add(
                new LastQueryScanNode(
                    context.getQueryId().genPlanNodeId(), selectedPath, outputViewPath));
          }
        }
      } else {
        if (deviceAlignedSet.contains(outputDevice)) {
          // aligned series
          List<MeasurementPath> measurementPaths =
              measurementToExpressionsOfDevice.values().stream()
                  .map(expression -> (MeasurementPath) ((TimeSeriesOperand) expression).getPath())
                  .collect(Collectors.toList());
          AlignedPath alignedPath = new AlignedPath(measurementPaths.get(0).getDevicePath());
          for (MeasurementPath measurementPath : measurementPaths) {
            alignedPath.addMeasurement(measurementPath);
          }
          sourceNodeList.add(
              new AlignedLastQueryScanNode(
                  context.getQueryId().genPlanNodeId(), alignedPath, null));
        } else {
          // non-aligned series
          for (Expression sourceExpression : measurementToExpressionsOfDevice.values()) {
            MeasurementPath selectedPath =
                (MeasurementPath) ((TimeSeriesOperand) sourceExpression).getPath();
            sourceNodeList.add(
                new LastQueryScanNode(context.getQueryId().genPlanNodeId(), selectedPath, null));
          }
        }
      }
    }

    processLastQueryTransformNode(analysis, sourceNodeList, zoneId);

    if (timeseriesOrdering != null) {
      sourceNodeList.sort(
          Comparator.comparing(
              child -> {
                String sortKey = "";
                if (child instanceof LastQueryScanNode) {
                  sortKey = ((LastQueryScanNode) child).getOutputSymbolForSort();
                } else if (child instanceof AlignedLastQueryScanNode) {
                  sortKey = ((AlignedLastQueryScanNode) child).getOutputSymbolForSort();
                } else if (child instanceof LastQueryTransformNode) {
                  sortKey = ((LastQueryTransformNode) child).getOutputSymbolForSort();
                }
                return sortKey;
              }));
      if (timeseriesOrdering.equals(Ordering.DESC)) {
        Collections.reverse(sourceNodeList);
      }
    }

    this.root =
        new LastQueryNode(
            context.getQueryId().genPlanNodeId(),
            sourceNodeList,
            analysis.getGlobalTimeFilter(),
            timeseriesOrdering,
            analysis.getLastQueryNonWritableViewSourceExpressionMap() != null);

    ColumnHeaderConstant.lastQueryColumnHeaders.forEach(
        columnHeader ->
            context
                .getTypeProvider()
                .setType(columnHeader.getColumnName(), columnHeader.getColumnType()));

    return this;
  }

  private void processLastQueryTransformNode(
      Analysis analysis, List<PlanNode> sourceNodeList, ZoneId zoneId) {
    if (analysis.getLastQueryNonWritableViewSourceExpressionMap() == null) {
      return;
    }

    for (Map.Entry<Expression, List<Expression>> entry :
        analysis.getLastQueryNonWritableViewSourceExpressionMap().entrySet()) {
      Expression expression = entry.getKey();
      Set<Expression> sourceExpressions = new LinkedHashSet<>(entry.getValue());
      Set<Expression> sourceTransformExpressions = Collections.singleton(expression);
      FunctionExpression maxTimeAgg =
          new FunctionExpression(
              MAX_TIME, new LinkedHashMap<>(), Collections.singletonList(expression));
      FunctionExpression lastValueAgg =
          new FunctionExpression(
              LAST_VALUE, new LinkedHashMap<>(), Collections.singletonList(expression));
      analyzeExpression(analysis, expression);
      analyzeExpression(analysis, maxTimeAgg);
      analyzeExpression(analysis, lastValueAgg);

      LogicalPlanBuilder planBuilder = new LogicalPlanBuilder(analysis, context);
      planBuilder =
          planBuilder
              .planRawDataSource(
                  sourceExpressions,
                  Ordering.DESC,
                  analysis.getGlobalTimeFilter(),
                  0,
                  0,
                  analysis.isLastLevelUseWildcard())
              .planWhereAndSourceTransform(
                  null, sourceTransformExpressions, false, zoneId, Ordering.DESC)
              .planAggregation(
                  new LinkedHashSet<>(Arrays.asList(maxTimeAgg, lastValueAgg)),
                  null,
                  analysis.getGroupByTimeParameter(),
                  analysis.getGroupByParameter(),
                  false,
                  AggregationStep.SINGLE,
                  Ordering.DESC);

      LastQueryTransformNode transformNode =
          new LastQueryTransformNode(
              context.getQueryId().genPlanNodeId(),
              planBuilder.getRoot(),
              expression.getViewPath().getFullPath(),
              analysis.getType(expression).toString());
      sourceNodeList.add(transformNode);
    }
  }

  public LogicalPlanBuilder planAggregationSource(
      AggregationStep curStep,
      Ordering scanOrder,
      Filter timeFilter,
      GroupByTimeParameter groupByTimeParameter,
      Set<Expression> aggregationExpressions,
      Set<Expression> sourceTransformExpressions,
      LinkedHashMap<Expression, Set<Expression>> crossGroupByAggregations,
      List<String> tagKeys,
      Map<List<String>, LinkedHashMap<Expression, List<Expression>>>
          tagValuesToGroupedTimeseriesOperands) {
    boolean needCheckAscending = groupByTimeParameter == null;
    Map<PartialPath, List<AggregationDescriptor>> ascendingAggregations = new HashMap<>();
    Map<PartialPath, List<AggregationDescriptor>> descendingAggregations = new HashMap<>();
    Map<PartialPath, List<AggregationDescriptor>> countTimeAggregations = new HashMap<>();
    for (Expression aggregationExpression : aggregationExpressions) {
      createAggregationDescriptor(
          (FunctionExpression) aggregationExpression,
          curStep,
          scanOrder,
          needCheckAscending,
          ascendingAggregations,
          descendingAggregations,
          countTimeAggregations);
    }

    List<PlanNode> sourceNodeList =
        constructSourceNodeFromAggregationDescriptors(
            ascendingAggregations,
            descendingAggregations,
            countTimeAggregations,
            scanOrder,
            timeFilter,
            groupByTimeParameter);
    updateTypeProvider(aggregationExpressions);
    updateTypeProvider(sourceTransformExpressions);

    return convergeAggregationSource(
        sourceNodeList,
        curStep,
        scanOrder,
        groupByTimeParameter,
        aggregationExpressions,
        crossGroupByAggregations,
        tagKeys,
        tagValuesToGroupedTimeseriesOperands);
  }

  public LogicalPlanBuilder planAggregationSourceWithIndexAdjust(
      AggregationStep curStep,
      Ordering scanOrder,
      Filter timeFilter,
      GroupByTimeParameter groupByTimeParameter,
      Set<Expression> aggregationExpressions,
      Set<Expression> sourceTransformExpressions,
      LinkedHashMap<Expression, Set<Expression>> crossGroupByExpressions,
      List<Integer> deviceViewInputIndexes) {
    checkArgument(
        aggregationExpressions.size() == deviceViewInputIndexes.size(),
        "Each aggregate should correspond to a column of output.");

    boolean needCheckAscending = groupByTimeParameter == null;
    Map<PartialPath, List<AggregationDescriptor>> ascendingAggregations = new HashMap<>();
    Map<PartialPath, List<AggregationDescriptor>> descendingAggregations = new HashMap<>();
    Map<AggregationDescriptor, Integer> aggregationToIndexMap = new HashMap<>();
    Map<PartialPath, List<AggregationDescriptor>> countTimeAggregations = new HashMap<>();

    int index = 0;
    for (Expression aggregationExpression : aggregationExpressions) {
      AggregationDescriptor aggregationDescriptor =
          createAggregationDescriptor(
              (FunctionExpression) aggregationExpression,
              curStep,
              scanOrder,
              needCheckAscending,
              ascendingAggregations,
              descendingAggregations,
              countTimeAggregations);
      aggregationToIndexMap.put(aggregationDescriptor, deviceViewInputIndexes.get(index));
      index++;
    }

    List<PlanNode> sourceNodeList =
        constructSourceNodeFromAggregationDescriptors(
            ascendingAggregations,
            descendingAggregations,
            countTimeAggregations,
            scanOrder,
            timeFilter,
            groupByTimeParameter);
    updateTypeProvider(aggregationExpressions);
    updateTypeProvider(sourceTransformExpressions);

    if (!curStep.isOutputPartial()) {
      // update measurementIndexes
      deviceViewInputIndexes.clear();
      deviceViewInputIndexes.addAll(
          sourceNodeList.stream()
              .map(
                  planNode ->
                      ((SeriesAggregationSourceNode) planNode).getAggregationDescriptorList())
              .flatMap(List::stream)
              .map(aggregationToIndexMap::get)
              .collect(Collectors.toList()));
    }

    return convergeAggregationSource(
        sourceNodeList,
        curStep,
        scanOrder,
        groupByTimeParameter,
        aggregationExpressions,
        crossGroupByExpressions,
        null,
        null);
  }

  private AggregationDescriptor createAggregationDescriptor(
      FunctionExpression sourceExpression,
      AggregationStep curStep,
      Ordering scanOrder,
      boolean needCheckAscending,
      Map<PartialPath, List<AggregationDescriptor>> ascendingAggregations,
      Map<PartialPath, List<AggregationDescriptor>> descendingAggregations,
      Map<PartialPath, List<AggregationDescriptor>> countTimeAggregations) {
    AggregationDescriptor aggregationDescriptor =
        new AggregationDescriptor(
            sourceExpression.getFunctionName(),
            curStep,
            sourceExpression.getExpressions(),
            sourceExpression.getFunctionAttributes());
    if (curStep.isOutputPartial()) {
      updateTypeProviderByPartialAggregation(aggregationDescriptor, context.getTypeProvider());
    }

    if (COUNT_TIME.equalsIgnoreCase(sourceExpression.getFunctionName())) {
      Map<String, Pair<List<String>, List<IMeasurementSchema>>> map = new HashMap<>();
      for (Expression expression : sourceExpression.getCountTimeExpressions()) {
        TimeSeriesOperand ts = (TimeSeriesOperand) expression;
        PartialPath path = ts.getPath();
        Pair<List<String>, List<IMeasurementSchema>> pair =
            map.computeIfAbsent(
                path.getDevice(), k -> new Pair<>(new ArrayList<>(), new ArrayList<>()));
        pair.left.add(path.getMeasurement());
        try {
          pair.right.add(path.getMeasurementSchema());
        } catch (MetadataException ex) {
          throw new RuntimeException(ex);
        }
      }

      for (Map.Entry<String, Pair<List<String>, List<IMeasurementSchema>>> entry : map.entrySet()) {
        String device = entry.getKey();
        Pair<List<String>, List<IMeasurementSchema>> pair = entry.getValue();
        AlignedPath alignedPath = null;
        try {
          alignedPath = new AlignedPath(device, pair.left, pair.right);
        } catch (IllegalPathException e) {
          throw new RuntimeException(e);
        }
        countTimeAggregations.put(alignedPath, Collections.singletonList(aggregationDescriptor));
      }

      return aggregationDescriptor;
    }

    PartialPath selectPath =
        ((TimeSeriesOperand) sourceExpression.getExpressions().get(0)).getPath();
    if (!needCheckAscending
        || SchemaUtils.isConsistentWithScanOrder(
            aggregationDescriptor.getAggregationType(), scanOrder)) {
      ascendingAggregations
          .computeIfAbsent(selectPath, key -> new ArrayList<>())
          .add(aggregationDescriptor);
    } else {
      descendingAggregations
          .computeIfAbsent(selectPath, key -> new ArrayList<>())
          .add(aggregationDescriptor);
    }
    return aggregationDescriptor;
  }

  private List<PlanNode> constructSourceNodeFromAggregationDescriptors(
      Map<PartialPath, List<AggregationDescriptor>> ascendingAggregations,
      Map<PartialPath, List<AggregationDescriptor>> descendingAggregations,
      Map<PartialPath, List<AggregationDescriptor>> countTimeAggregations,
      Ordering scanOrder,
      Filter timeFilter,
      GroupByTimeParameter groupByTimeParameter) {

    List<PlanNode> sourceNodeList = new ArrayList<>();
    boolean needCheckAscending = groupByTimeParameter == null;
    Map<PartialPath, List<AggregationDescriptor>> groupedAscendingAggregations = null;
    if (!countTimeAggregations.isEmpty()) {
      groupedAscendingAggregations = countTimeAggregations;
    } else {
      groupedAscendingAggregations = MetaUtils.groupAlignedAggregations(ascendingAggregations);
    }

    for (Map.Entry<PartialPath, List<AggregationDescriptor>> pathAggregationsEntry :
        groupedAscendingAggregations.entrySet()) {
      sourceNodeList.add(
          createAggregationScanNode(
              pathAggregationsEntry.getKey(),
              pathAggregationsEntry.getValue(),
              scanOrder,
              groupByTimeParameter,
              timeFilter));
    }

    if (needCheckAscending) {
      Map<PartialPath, List<AggregationDescriptor>> groupedDescendingAggregations =
          MetaUtils.groupAlignedAggregations(descendingAggregations);
      for (Map.Entry<PartialPath, List<AggregationDescriptor>> pathAggregationsEntry :
          groupedDescendingAggregations.entrySet()) {
        sourceNodeList.add(
            createAggregationScanNode(
                pathAggregationsEntry.getKey(),
                pathAggregationsEntry.getValue(),
                scanOrder.reverse(),
                null,
                timeFilter));
      }
    }
    return sourceNodeList;
  }

  private LogicalPlanBuilder convergeAggregationSource(
      List<PlanNode> sourceNodeList,
      AggregationStep curStep,
      Ordering scanOrder,
      GroupByTimeParameter groupByTimeParameter,
      Set<Expression> aggregationExpressions,
      LinkedHashMap<Expression, Set<Expression>> crossGroupByExpressions,
      List<String> tagKeys,
      Map<List<String>, LinkedHashMap<Expression, List<Expression>>>
          tagValuesToGroupedTimeseriesOperands) {
    if (curStep.isOutputPartial()) {
      if (groupByTimeParameter != null && groupByTimeParameter.hasOverlap()) {
        curStep =
            crossGroupByExpressions != null ? AggregationStep.INTERMEDIATE : AggregationStep.FINAL;

        this.root = convergeWithTimeJoin(sourceNodeList, scanOrder);

        this.root =
            createSlidingWindowAggregationNode(
                this.getRoot(), aggregationExpressions, groupByTimeParameter, curStep, scanOrder);

        if (crossGroupByExpressions != null) {
          curStep = AggregationStep.FINAL;
          if (tagKeys != null) {
            this.root =
                createGroupByTagNode(
                    tagKeys,
                    tagValuesToGroupedTimeseriesOperands,
                    crossGroupByExpressions.keySet(),
                    Collections.singletonList(this.getRoot()),
                    curStep,
                    groupByTimeParameter,
                    scanOrder);
          } else {
            this.root =
                createGroupByTLevelNode(
                    Collections.singletonList(this.getRoot()),
                    crossGroupByExpressions,
                    curStep,
                    groupByTimeParameter,
                    scanOrder);
          }
        }
      } else {
        if (tagKeys != null) {
          curStep = AggregationStep.FINAL;
          this.root =
              createGroupByTagNode(
                  tagKeys,
                  tagValuesToGroupedTimeseriesOperands,
                  crossGroupByExpressions.keySet(),
                  sourceNodeList,
                  curStep,
                  groupByTimeParameter,
                  scanOrder);
        } else if (crossGroupByExpressions != null) {
          curStep = AggregationStep.FINAL;
          this.root =
              createGroupByTLevelNode(
                  sourceNodeList,
                  crossGroupByExpressions,
                  curStep,
                  groupByTimeParameter,
                  scanOrder);
        }
      }
    } else {
      this.root = convergeWithTimeJoin(sourceNodeList, scanOrder);
    }

    return this;
  }

  public static void updateTypeProviderByPartialAggregation(
      AggregationDescriptor aggregationDescriptor, TypeProvider typeProvider) {
    List<TAggregationType> splitAggregations =
        SchemaUtils.splitPartialAggregation(aggregationDescriptor.getAggregationType());
    String inputExpressionStr =
        aggregationDescriptor.getInputExpressions().get(0).getExpressionString();
    for (TAggregationType aggregation : splitAggregations) {
      String functionName = aggregation.toString().toLowerCase();
      TSDataType aggregationType = SchemaUtils.getAggregationType(functionName);
      typeProvider.setType(
          String.format("%s(%s)", functionName, inputExpressionStr),
          aggregationType == null ? typeProvider.getType(inputExpressionStr) : aggregationType);
    }
  }

  public static void updateTypeProviderByPartialAggregation(
      CrossSeriesAggregationDescriptor aggregationDescriptor, TypeProvider typeProvider) {
    List<TAggregationType> splitAggregations =
        SchemaUtils.splitPartialAggregation(aggregationDescriptor.getAggregationType());
    PartialPath path = ((TimeSeriesOperand) aggregationDescriptor.getOutputExpression()).getPath();
    for (TAggregationType aggregationType : splitAggregations) {
      String functionName = aggregationType.toString().toLowerCase();
      typeProvider.setType(
          String.format("%s(%s)", functionName, path.getFullPath()),
          SchemaUtils.getSeriesTypeByPath(path, functionName));
    }
  }

  private PlanNode convergeWithTimeJoin(List<PlanNode> sourceNodes, Ordering mergeOrder) {
    PlanNode tmpNode;
    if (sourceNodes.size() == 1) {
      tmpNode = sourceNodes.get(0);
    } else {
      tmpNode = new TimeJoinNode(context.getQueryId().genPlanNodeId(), mergeOrder, sourceNodes);
    }
    return tmpNode;
  }

  public LogicalPlanBuilder planDeviceView(
      Map<String, PlanNode> deviceNameToSourceNodesMap,
      Set<Expression> deviceViewOutputExpressions,
      Map<String, List<Integer>> deviceToMeasurementIndexesMap,
      Set<Expression> selectExpression,
      QueryStatement queryStatement) {
    List<String> outputColumnNames =
        deviceViewOutputExpressions.stream()
            .map(Expression::getExpressionString)
            .collect(Collectors.toList());

    List<SortItem> sortItemList = queryStatement.getSortItemList();

    if (sortItemList.isEmpty()) {
      sortItemList = new ArrayList<>();
    }
    if (!queryStatement.isOrderByDevice()) {
      sortItemList.add(new SortItem(OrderByKey.DEVICE, Ordering.ASC));
    }
    if (!queryStatement.isOrderByTime()) {
      sortItemList.add(new SortItem(OrderByKey.TIME, Ordering.ASC));
    }

    OrderByParameter orderByParameter = new OrderByParameter(sortItemList);

<<<<<<< HEAD
    // order by time, device can be optimized by SingleDeviceViewNode and MergeSortNode
    if (queryStatement.isOrderByBasedOnTime() && !queryStatement.hasOrderByExpression()) {
      List<PlanNode> childNodeList = new LinkedList<>();

      if (deviceNameToSourceNodesMap.size() == 1) {
        Map.Entry<String, PlanNode> entry = deviceNameToSourceNodesMap.entrySet().iterator().next();
        String deviceName = entry.getKey();
        PlanNode subPlan = entry.getValue();
        DeviceViewNode deviceViewNode =
            new DeviceViewNode(
                context.getQueryId().genPlanNodeId(),
                orderByParameter,
                outputColumnNames,
                deviceToMeasurementIndexesMap);
        deviceViewNode.addChildDeviceNode(deviceName, subPlan);
        this.root = deviceViewNode;
      } else {
        MergeSortNode mergeSortNode =
            new MergeSortNode(
                context.getQueryId().genPlanNodeId(), orderByParameter, outputColumnNames);
        for (Map.Entry<String, PlanNode> entry : deviceNameToSourceNodesMap.entrySet()) {
          String deviceName = entry.getKey();
          PlanNode subPlan = entry.getValue();
          SingleDeviceViewNode singleDeviceViewNode =
              new SingleDeviceViewNode(
                  context.getQueryId().genPlanNodeId(),
                  outputColumnNames,
                  deviceName,
                  deviceToMeasurementIndexesMap.get(deviceName));
          singleDeviceViewNode.addChild(subPlan);
          mergeSortNode.addChild(singleDeviceViewNode);
          this.root = mergeSortNode;
        }
      }
=======
    long limitValue =
        queryStatement.hasOffset()
            ? queryStatement.getRowOffset() + queryStatement.getRowLimit()
            : queryStatement.getRowLimit();

    if (!queryStatement.isAggregationQuery()
        && queryStatement.hasLimit()
        && queryStatement.getOrderByComponent() != null
        && !queryStatement.isOrderByBasedOnDevice()
        && limitValue <= LIMIT_USE_TOP_K_FOR_ALIGN_BY_DEVICE) {

      // order by time and order by expression with limit, can be optimized to TopK implementation
      TopKNode topKNode =
          new TopKNode(
              context.getQueryId().genPlanNodeId(),
              (int) limitValue,
              orderByParameter,
              outputColumnNames);

      // if value filter exists, need add a LIMIT-NODE as the child node of TopKNode
      long valueFilterLimit = queryStatement.hasWhere() ? limitValue : -1;

      if ((queryStatement.isOrderByBasedOnTime() && !queryStatement.hasOrderByExpression())) {
        addSingleDeviceViewNodes(
            topKNode,
            deviceNameToSourceNodesMap,
            outputColumnNames,
            deviceToMeasurementIndexesMap,
            valueFilterLimit);
      } else {
        topKNode.addChild(
            addDeviceViewNode(
                orderByParameter,
                outputColumnNames,
                deviceToMeasurementIndexesMap,
                deviceNameToSourceNodesMap,
                valueFilterLimit));
      }

      this.root = topKNode;
    }
    // order by time + no limit, device can be optimized by SingleDeviceViewNode and MergeSortNode
    else if (queryStatement.isOrderByBasedOnTime() && !queryStatement.hasOrderByExpression()) {
      MergeSortNode mergeSortNode =
          new MergeSortNode(
              context.getQueryId().genPlanNodeId(), orderByParameter, outputColumnNames);
      addSingleDeviceViewNodes(
          mergeSortNode,
          deviceNameToSourceNodesMap,
          outputColumnNames,
          deviceToMeasurementIndexesMap,
          -1);
      this.root = mergeSortNode;
>>>>>>> 37a5212f
    } else {
      this.root =
          addDeviceViewNode(
              orderByParameter,
              outputColumnNames,
              deviceToMeasurementIndexesMap,
              deviceNameToSourceNodesMap,
              -1);
    }

    context.getTypeProvider().setType(DEVICE, TSDataType.TEXT);
    updateTypeProvider(deviceViewOutputExpressions);

    if (queryStatement.needPushDownSort()
        && (selectExpression.size() != deviceViewOutputExpressions.size())) {
      this.root =
          new TransformNode(
              context.getQueryId().genPlanNodeId(),
              root,
              selectExpression.toArray(new Expression[0]),
              queryStatement.isGroupByTime(),
              queryStatement.getSelectComponent().getZoneId(),
              queryStatement.getResultTimeOrder());
    }

    return this;
  }

  private void addSingleDeviceViewNodes(
      MultiChildProcessNode parent,
      Map<String, PlanNode> deviceNameToSourceNodesMap,
      List<String> outputColumnNames,
      Map<String, List<Integer>> deviceToMeasurementIndexesMap,
      long valueFilterLimit) {
    for (Map.Entry<String, PlanNode> entry : deviceNameToSourceNodesMap.entrySet()) {
      String deviceName = entry.getKey();
      PlanNode subPlan = entry.getValue();
      SingleDeviceViewNode singleDeviceViewNode =
          new SingleDeviceViewNode(
              context.getQueryId().genPlanNodeId(),
              outputColumnNames,
              deviceName,
              deviceToMeasurementIndexesMap.get(deviceName));

      // put LIMIT-NODE below of SingleDeviceViewNode if exists value filter
      if (valueFilterLimit > 0) {
        LimitNode limitNode =
            new LimitNode(context.getQueryId().genPlanNodeId(), subPlan, valueFilterLimit);
        singleDeviceViewNode.addChild(limitNode);
      } else {
        singleDeviceViewNode.addChild(subPlan);
      }

      parent.addChild(singleDeviceViewNode);
    }
  }

  private DeviceViewNode addDeviceViewNode(
      OrderByParameter orderByParameter,
      List<String> outputColumnNames,
      Map<String, List<Integer>> deviceToMeasurementIndexesMap,
      Map<String, PlanNode> deviceNameToSourceNodesMap,
      long valueFilterLimit) {
    DeviceViewNode deviceViewNode =
        new DeviceViewNode(
            context.getQueryId().genPlanNodeId(),
            orderByParameter,
            outputColumnNames,
            deviceToMeasurementIndexesMap);

    for (Map.Entry<String, PlanNode> entry : deviceNameToSourceNodesMap.entrySet()) {
      String deviceName = entry.getKey();
      PlanNode subPlan = entry.getValue();
      if (valueFilterLimit > 0) {
        LimitNode limitNode =
            new LimitNode(context.getQueryId().genPlanNodeId(), subPlan, valueFilterLimit);
        deviceViewNode.addChildDeviceNode(deviceName, limitNode);
      } else {
        deviceViewNode.addChildDeviceNode(deviceName, subPlan);
      }
    }
    return deviceViewNode;
  }

  public LogicalPlanBuilder planGroupByLevel(
      Map<Expression, Set<Expression>> groupByLevelExpressions,
      GroupByTimeParameter groupByTimeParameter,
      Ordering scanOrder) {
    if (groupByLevelExpressions == null) {
      return this;
    }

    this.root =
        createGroupByTLevelNode(
            Collections.singletonList(this.getRoot()),
            groupByLevelExpressions,
            AggregationStep.FINAL,
            groupByTimeParameter,
            scanOrder);
    return this;
  }

  public LogicalPlanBuilder planAggregation(
      Set<Expression> aggregationExpressions,
      Expression groupByExpression,
      GroupByTimeParameter groupByTimeParameter,
      GroupByParameter groupByParameter,
      boolean outputEndTime,
      AggregationStep curStep,
      Ordering scanOrder) {
    if (aggregationExpressions == null) {
      return this;
    }

    List<AggregationDescriptor> aggregationDescriptorList =
        constructAggregationDescriptorList(aggregationExpressions, curStep);
    updateTypeProvider(aggregationExpressions);
    if (curStep.isOutputPartial()) {
      aggregationDescriptorList.forEach(
          aggregationDescriptor ->
              updateTypeProviderByPartialAggregation(
                  aggregationDescriptor, context.getTypeProvider()));
    }
    if (outputEndTime) {
      context.getTypeProvider().setType(ENDTIME, TSDataType.INT64);
    }
    this.root =
        new AggregationNode(
            context.getQueryId().genPlanNodeId(),
            Collections.singletonList(this.getRoot()),
            aggregationDescriptorList,
            groupByTimeParameter,
            groupByParameter,
            groupByExpression,
            outputEndTime,
            scanOrder);
    return this;
  }

  public LogicalPlanBuilder planSlidingWindowAggregation(
      Set<Expression> aggregationExpressions,
      GroupByTimeParameter groupByTimeParameter,
      AggregationStep curStep,
      Ordering scanOrder) {
    if (aggregationExpressions == null) {
      return this;
    }

    this.root =
        createSlidingWindowAggregationNode(
            this.getRoot(), aggregationExpressions, groupByTimeParameter, curStep, scanOrder);
    return this;
  }

  private PlanNode createSlidingWindowAggregationNode(
      PlanNode child,
      Set<Expression> aggregationExpressions,
      GroupByTimeParameter groupByTimeParameter,
      AggregationStep curStep,
      Ordering scanOrder) {
    List<AggregationDescriptor> aggregationDescriptorList =
        constructAggregationDescriptorList(aggregationExpressions, curStep);
    return new SlidingWindowAggregationNode(
        context.getQueryId().genPlanNodeId(),
        child,
        aggregationDescriptorList,
        groupByTimeParameter,
        scanOrder);
  }

  private PlanNode createGroupByTLevelNode(
      List<PlanNode> children,
      Map<Expression, Set<Expression>> groupByLevelExpressions,
      AggregationStep curStep,
      GroupByTimeParameter groupByTimeParameter,
      Ordering scanOrder) {
    List<CrossSeriesAggregationDescriptor> groupByLevelDescriptors = new ArrayList<>();
    for (Map.Entry<Expression, Set<Expression>> entry : groupByLevelExpressions.entrySet()) {
      groupByLevelDescriptors.add(
          new CrossSeriesAggregationDescriptor(
              ((FunctionExpression) entry.getKey()).getFunctionName(),
              curStep,
              entry.getValue().stream()
                  .map(Expression::getExpressions)
                  .flatMap(List::stream)
                  .collect(Collectors.toList()),
              entry.getValue().size(),
              ((FunctionExpression) entry.getKey()).getFunctionAttributes(),
              entry.getKey().getExpressions().get(0)));
    }
    updateTypeProvider(groupByLevelExpressions.keySet());
    updateTypeProvider(
        groupByLevelDescriptors.stream()
            .map(CrossSeriesAggregationDescriptor::getOutputExpression)
            .collect(Collectors.toList()));
    return new GroupByLevelNode(
        context.getQueryId().genPlanNodeId(),
        children,
        groupByLevelDescriptors,
        groupByTimeParameter,
        scanOrder);
  }

  private PlanNode createGroupByTagNode(
      List<String> tagKeys,
      Map<List<String>, LinkedHashMap<Expression, List<Expression>>>
          tagValuesToGroupedTimeseriesOperands,
      Collection<Expression> groupByTagOutputExpressions,
      List<PlanNode> children,
      AggregationStep curStep,
      GroupByTimeParameter groupByTimeParameter,
      Ordering scanOrder) {
    Map<List<String>, List<CrossSeriesAggregationDescriptor>> tagValuesToAggregationDescriptors =
        new HashMap<>();
    for (List<String> tagValues : tagValuesToGroupedTimeseriesOperands.keySet()) {
      LinkedHashMap<Expression, List<Expression>> groupedTimeseriesOperands =
          tagValuesToGroupedTimeseriesOperands.get(tagValues);
      List<CrossSeriesAggregationDescriptor> aggregationDescriptors = new ArrayList<>();

      // Bind an AggregationDescriptor for each GroupByTagOutputExpression
      for (Expression groupByTagOutputExpression : groupByTagOutputExpressions) {
        boolean added = false;
        for (Expression expression : groupedTimeseriesOperands.keySet()) {
          if (expression.equals(groupByTagOutputExpression)) {
            String functionName = ((FunctionExpression) expression).getFunctionName();
            CrossSeriesAggregationDescriptor aggregationDescriptor =
                new CrossSeriesAggregationDescriptor(
                    functionName,
                    curStep,
                    groupedTimeseriesOperands.get(expression),
                    ((FunctionExpression) expression).getFunctionAttributes(),
                    expression.getExpressions().get(0));
            aggregationDescriptors.add(aggregationDescriptor);
            added = true;
            break;
          }
        }
        if (!added) {
          aggregationDescriptors.add(null);
        }
      }
      tagValuesToAggregationDescriptors.put(tagValues, aggregationDescriptors);
    }

    updateTypeProvider(groupByTagOutputExpressions);
    updateTypeProviderWithConstantType(tagKeys, TSDataType.TEXT);
    return new GroupByTagNode(
        context.getQueryId().genPlanNodeId(),
        children,
        groupByTimeParameter,
        scanOrder,
        tagKeys,
        tagValuesToAggregationDescriptors,
        groupByTagOutputExpressions.stream()
            .map(Expression::getExpressionString)
            .collect(Collectors.toList()));
  }

  private SeriesAggregationSourceNode createAggregationScanNode(
      PartialPath selectPath,
      List<AggregationDescriptor> aggregationDescriptorList,
      Ordering scanOrder,
      GroupByTimeParameter groupByTimeParameter,
      Filter timeFilter) {
    if (selectPath instanceof MeasurementPath) { // non-aligned series
      SeriesAggregationScanNode seriesAggregationScanNode =
          new SeriesAggregationScanNode(
              context.getQueryId().genPlanNodeId(),
              (MeasurementPath) selectPath,
              aggregationDescriptorList,
              scanOrder,
              groupByTimeParameter);
      seriesAggregationScanNode.setTimeFilter(timeFilter);
      // TODO: push down value filter
      seriesAggregationScanNode.setValueFilter(timeFilter);
      return seriesAggregationScanNode;
    } else if (selectPath instanceof AlignedPath) { // aligned series
      AlignedSeriesAggregationScanNode alignedSeriesAggregationScanNode =
          new AlignedSeriesAggregationScanNode(
              context.getQueryId().genPlanNodeId(),
              (AlignedPath) selectPath,
              aggregationDescriptorList,
              scanOrder,
              groupByTimeParameter);
      alignedSeriesAggregationScanNode.setTimeFilter(timeFilter);
      // TODO: push down value filter
      alignedSeriesAggregationScanNode.setValueFilter(timeFilter);
      return alignedSeriesAggregationScanNode;
    } else {
      throw new IllegalArgumentException("unexpected path type");
    }
  }

  private List<AggregationDescriptor> constructAggregationDescriptorList(
      Set<Expression> aggregationExpressions, AggregationStep curStep) {
    return aggregationExpressions.stream()
        .map(
            expression -> {
              Validate.isTrue(expression instanceof FunctionExpression);
              return new AggregationDescriptor(
                  ((FunctionExpression) expression).getFunctionName(),
                  curStep,
                  expression.getExpressions(),
                  ((FunctionExpression) expression).getFunctionAttributes());
            })
        .collect(Collectors.toList());
  }

  public LogicalPlanBuilder planFilterAndTransform(
      Expression filterExpression,
      Set<Expression> selectExpressions,
      boolean isGroupByTime,
      ZoneId zoneId,
      Ordering scanOrder) {
    if (filterExpression == null || selectExpressions.isEmpty()) {
      return this;
    }

    this.root =
        new FilterNode(
            context.getQueryId().genPlanNodeId(),
            this.getRoot(),
            selectExpressions.toArray(new Expression[0]),
            filterExpression,
            isGroupByTime,
            zoneId,
            scanOrder);
    updateTypeProvider(selectExpressions);
    return this;
  }

  public LogicalPlanBuilder planTransform(
      Set<Expression> selectExpressions, boolean isGroupByTime, ZoneId zoneId, Ordering scanOrder) {
    boolean needTransform = false;
    for (Expression expression : selectExpressions) {
      if (ExpressionAnalyzer.checkIsNeedTransform(expression)) {
        needTransform = true;
        break;
      }
    }
    if (!needTransform) {
      return this;
    }

    this.root =
        new TransformNode(
            context.getQueryId().genPlanNodeId(),
            this.getRoot(),
            selectExpressions.toArray(new Expression[0]),
            isGroupByTime,
            zoneId,
            scanOrder);
    updateTypeProvider(selectExpressions);
    return this;
  }

  public LogicalPlanBuilder planFill(FillDescriptor fillDescriptor, Ordering scanOrder) {
    if (fillDescriptor == null) {
      return this;
    }

    this.root =
        new FillNode(
            context.getQueryId().genPlanNodeId(), this.getRoot(), fillDescriptor, scanOrder);
    return this;
  }

  public LogicalPlanBuilder planLimit(long rowLimit) {
    if (rowLimit == 0) {
      return this;
    }

    if (this.getRoot() instanceof TopKNode) {
      return this;
    }

    this.root = new LimitNode(context.getQueryId().genPlanNodeId(), this.getRoot(), rowLimit);
    return this;
  }

  public LogicalPlanBuilder planOffset(long rowOffset) {
    if (rowOffset == 0) {
      return this;
    }

    this.root = new OffsetNode(context.getQueryId().genPlanNodeId(), this.getRoot(), rowOffset);
    return this;
  }

  public LogicalPlanBuilder planHavingAndTransform(
      Expression havingExpression,
      Set<Expression> selectExpressions,
      Set<Expression> orderByExpression,
      boolean isGroupByTime,
      ZoneId zoneId,
      Ordering scanOrder) {

    Set<Expression> outputExpressions = new HashSet<>(selectExpressions);
    if (orderByExpression != null) {
      outputExpressions.addAll(orderByExpression);
    }

    if (havingExpression != null) {
      return planFilterAndTransform(
          havingExpression, outputExpressions, isGroupByTime, zoneId, scanOrder);
    } else {
      return planTransform(outputExpressions, isGroupByTime, zoneId, scanOrder);
    }
  }

  public LogicalPlanBuilder planWhereAndSourceTransform(
      Expression whereExpression,
      Set<Expression> sourceTransformExpressions,
      boolean isGroupByTime,
      ZoneId zoneId,
      Ordering scanOrder) {
    if (whereExpression != null) {
      return planFilterAndTransform(
          whereExpression, sourceTransformExpressions, isGroupByTime, zoneId, scanOrder);
    } else {
      return planTransform(sourceTransformExpressions, isGroupByTime, zoneId, scanOrder);
    }
  }

  public LogicalPlanBuilder planDeviceViewInto(
      DeviceViewIntoPathDescriptor deviceViewIntoPathDescriptor) {
    if (deviceViewIntoPathDescriptor == null) {
      return this;
    }

    ColumnHeaderConstant.selectIntoAlignByDeviceColumnHeaders.forEach(
        columnHeader ->
            updateTypeProviderWithConstantType(
                columnHeader.getColumnName(), columnHeader.getColumnType()));
    this.root =
        new DeviceViewIntoNode(
            context.getQueryId().genPlanNodeId(), this.getRoot(), deviceViewIntoPathDescriptor);
    return this;
  }

  public LogicalPlanBuilder planInto(IntoPathDescriptor intoPathDescriptor) {
    if (intoPathDescriptor == null) {
      return this;
    }

    ColumnHeaderConstant.selectIntoColumnHeaders.forEach(
        columnHeader -> {
          updateTypeProviderWithConstantType(
              columnHeader.getColumnName(), columnHeader.getColumnType());
        });
    this.root =
        new IntoNode(context.getQueryId().genPlanNodeId(), this.getRoot(), intoPathDescriptor);
    return this;
  }

  /** Meta Query* */
  public LogicalPlanBuilder planTimeSeriesSchemaSource(
      PartialPath pathPattern,
      SchemaFilter schemaFilter,
      long limit,
      long offset,
      boolean orderByHeat,
      boolean prefixPath,
      Map<Integer, Template> templateMap,
      PathPatternTree scope) {
    this.root =
        new TimeSeriesSchemaScanNode(
            context.getQueryId().genPlanNodeId(),
            pathPattern,
            schemaFilter,
            limit,
            offset,
            orderByHeat,
            prefixPath,
            templateMap,
            scope);
    return this;
  }

  public LogicalPlanBuilder planDeviceSchemaSource(
      PartialPath pathPattern,
      long limit,
      long offset,
      boolean prefixPath,
      boolean hasSgCol,
      SchemaFilter schemaFilter,
      PathPatternTree scope) {
    this.root =
        new DevicesSchemaScanNode(
            context.getQueryId().genPlanNodeId(),
            pathPattern,
            limit,
            offset,
            prefixPath,
            hasSgCol,
            schemaFilter,
            scope);
    return this;
  }

  public LogicalPlanBuilder planSchemaQueryMerge(boolean orderByHeat) {
    SchemaQueryMergeNode schemaMergeNode =
        new SchemaQueryMergeNode(context.getQueryId().genPlanNodeId(), orderByHeat);
    schemaMergeNode.addChild(this.getRoot());
    this.root = schemaMergeNode;
    return this;
  }

  public LogicalPlanBuilder planSchemaQueryOrderByHeat(PlanNode lastPlanNode) {
    SchemaQueryOrderByHeatNode node =
        new SchemaQueryOrderByHeatNode(context.getQueryId().genPlanNodeId());
    node.addChild(this.getRoot());
    node.addChild(lastPlanNode);
    this.root = node;
    return this;
  }

  public LogicalPlanBuilder planSchemaFetchMerge(List<String> storageGroupList) {
    this.root = new SchemaFetchMergeNode(context.getQueryId().genPlanNodeId(), storageGroupList);
    return this;
  }

  @SuppressWarnings({"checkstyle:Indentation", "checkstyle:CommentsIndentation"})
  public LogicalPlanBuilder planSchemaFetchSource(
      List<String> storageGroupList,
      PathPatternTree patternTree,
      Map<Integer, Template> templateMap,
      boolean withTags) {
    PartialPath storageGroupPath;
    for (String storageGroup : storageGroupList) {
      try {
        storageGroupPath = new PartialPath(storageGroup);
        PathPatternTree overlappedPatternTree = new PathPatternTree();
        for (PartialPath pathPattern :
            patternTree.getOverlappedPathPatterns(
                storageGroupPath.concatNode(MULTI_LEVEL_PATH_WILDCARD))) {
          // pathPattern has been deduplicated, no need to deduplicate again
          overlappedPatternTree.appendFullPath(pathPattern);
        }
        this.root.addChild(
            new SchemaFetchScanNode(
                context.getQueryId().genPlanNodeId(),
                storageGroupPath,
                overlappedPatternTree,
                templateMap,
                withTags));
      } catch (IllegalPathException e) {
        // definitely won't happen
        throw new RuntimeException(e);
      }
    }
    return this;
  }

  public LogicalPlanBuilder planCountMerge() {
    CountSchemaMergeNode countMergeNode =
        new CountSchemaMergeNode(context.getQueryId().genPlanNodeId());
    countMergeNode.addChild(this.getRoot());
    this.root = countMergeNode;
    return this;
  }

  public LogicalPlanBuilder planDevicesCountSource(
      PartialPath partialPath, boolean prefixPath, PathPatternTree scope) {
    this.root =
        new DevicesCountNode(context.getQueryId().genPlanNodeId(), partialPath, prefixPath, scope);
    return this;
  }

  public LogicalPlanBuilder planTimeSeriesCountSource(
      PartialPath partialPath,
      boolean prefixPath,
      SchemaFilter schemaFilter,
      Map<Integer, Template> templateMap,
      PathPatternTree scope) {
    this.root =
        new TimeSeriesCountNode(
            context.getQueryId().genPlanNodeId(),
            partialPath,
            prefixPath,
            schemaFilter,
            templateMap,
            scope);
    return this;
  }

  public LogicalPlanBuilder planLevelTimeSeriesCountSource(
      PartialPath partialPath,
      boolean prefixPath,
      int level,
      SchemaFilter schemaFilter,
      Map<Integer, Template> templateMap,
      PathPatternTree scope) {
    this.root =
        new LevelTimeSeriesCountNode(
            context.getQueryId().genPlanNodeId(),
            partialPath,
            prefixPath,
            level,
            schemaFilter,
            templateMap,
            scope);
    return this;
  }

  public LogicalPlanBuilder planNodePathsSchemaSource(
      PartialPath partialPath, Integer level, PathPatternTree scope) {
    this.root =
        new NodePathsSchemaScanNode(
            context.getQueryId().genPlanNodeId(), partialPath, level, scope);
    return this;
  }

  public LogicalPlanBuilder planNodePathsConvert() {
    NodePathsConvertNode nodePathsConvertNode =
        new NodePathsConvertNode(context.getQueryId().genPlanNodeId());
    nodePathsConvertNode.addChild(this.getRoot());
    this.root = nodePathsConvertNode;
    return this;
  }

  public LogicalPlanBuilder planNodePathsCount() {
    NodePathsCountNode nodePathsCountNode =
        new NodePathsCountNode(context.getQueryId().genPlanNodeId());
    nodePathsCountNode.addChild(this.getRoot());
    this.root = nodePathsCountNode;
    return this;
  }

  public LogicalPlanBuilder planNodeManagementMemoryMerge(Set<TSchemaNode> data) {
    NodeManagementMemoryMergeNode memorySourceNode =
        new NodeManagementMemoryMergeNode(context.getQueryId().genPlanNodeId(), data);
    memorySourceNode.addChild(this.getRoot());
    this.root = memorySourceNode;
    return this;
  }

  public LogicalPlanBuilder planPathsUsingTemplateSource(
      List<PartialPath> pathPatternList, int templateId, PathPatternTree scope) {
    this.root =
        new PathsUsingTemplateScanNode(
            context.getQueryId().genPlanNodeId(), pathPatternList, templateId, scope);
    return this;
  }

  public LogicalPlanBuilder planLogicalViewSchemaSource(
      PartialPath pathPattern,
      SchemaFilter schemaFilter,
      long limit,
      long offset,
      PathPatternTree scope) {
    this.root =
        new LogicalViewSchemaScanNode(
            context.getQueryId().genPlanNodeId(), pathPattern, schemaFilter, limit, offset, scope);
    return this;
  }

  private LogicalPlanBuilder planSort(OrderByParameter orderByParameter) {
    if (orderByParameter.isEmpty()) {
      return this;
    }
    this.root = new SortNode(context.getQueryId().genPlanNodeId(), root, orderByParameter);
    return this;
  }

  public LogicalPlanBuilder planShowQueries(Analysis analysis, ShowQueriesStatement statement) {
    List<TDataNodeLocation> dataNodeLocations = analysis.getRunningDataNodeLocations();
    if (dataNodeLocations.size() == 1) {
      this.root =
          planSingleShowQueries(dataNodeLocations.get(0))
              .planFilterAndTransform(
                  analysis.getWhereExpression(),
                  analysis.getSourceExpressions(),
                  false,
                  statement.getZoneId(),
                  Ordering.ASC)
              .planSort(analysis.getMergeOrderParameter())
              .getRoot();
    } else {
      List<String> outputColumns = new ArrayList<>();
      MergeSortNode mergeSortNode =
          new MergeSortNode(
              context.getQueryId().genPlanNodeId(),
              analysis.getMergeOrderParameter(),
              outputColumns);

      dataNodeLocations.forEach(
          dataNodeLocation ->
              mergeSortNode.addChild(
                  this.planSingleShowQueries(dataNodeLocation)
                      .planFilterAndTransform(
                          analysis.getWhereExpression(),
                          analysis.getSourceExpressions(),
                          false,
                          statement.getZoneId(),
                          Ordering.ASC)
                      .planSort(analysis.getMergeOrderParameter())
                      .getRoot()));
      outputColumns.addAll(mergeSortNode.getChildren().get(0).getOutputColumnNames());
      this.root = mergeSortNode;
    }

    ColumnHeaderConstant.showQueriesColumnHeaders.forEach(
        columnHeader ->
            context
                .getTypeProvider()
                .setType(columnHeader.getColumnName(), columnHeader.getColumnType()));
    return this;
  }

  private LogicalPlanBuilder planSingleShowQueries(TDataNodeLocation dataNodeLocation) {
    this.root = new ShowQueriesNode(context.getQueryId().genPlanNodeId(), dataNodeLocation);
    return this;
  }

  public LogicalPlanBuilder planOrderBy(List<SortItem> sortItemList) {
    if (sortItemList.isEmpty()) {
      return this;
    }

    this.root =
        new SortNode(
            context.getQueryId().genPlanNodeId(), root, new OrderByParameter(sortItemList));
    return this;
  }

  public LogicalPlanBuilder planOrderBy(
      Set<Expression> orderByExpressions, List<SortItem> sortItemList) {

    updateTypeProvider(orderByExpressions);
    OrderByParameter orderByParameter = new OrderByParameter(sortItemList);
    if (orderByParameter.isEmpty()) {
      return this;
    }
    this.root = new SortNode(context.getQueryId().genPlanNodeId(), root, orderByParameter);
    return this;
  }

  public LogicalPlanBuilder planOrderBy(
      QueryStatement queryStatement,
      Set<Expression> orderByExpressions,
      Set<Expression> selectExpression) {
    // only the order by clause having expression needs a sortNode
    if (!queryStatement.hasOrderByExpression()) {
      return this;
    }

    // TopKNode is already sorted, does not need sort
    if (root instanceof TopKNode) {
      return this;
    }

    updateTypeProvider(orderByExpressions);
    OrderByParameter orderByParameter = new OrderByParameter(queryStatement.getSortItemList());
    if (orderByParameter.isEmpty()) {
      return this;
    }
    this.root = new SortNode(context.getQueryId().genPlanNodeId(), root, orderByParameter);

    if (root.getOutputColumnNames().size() != selectExpression.size()) {
      this.root =
          new TransformNode(
              context.getQueryId().genPlanNodeId(),
              root,
              selectExpression.toArray(new Expression[0]),
              queryStatement.isGroupByTime(),
              queryStatement.getSelectComponent().getZoneId(),
              queryStatement.getResultTimeOrder());
    }
    return this;
  }

  public LogicalPlanBuilder planForecast(
      ForecastModelInferenceDescriptor forecastModelInferenceDescriptor) {
    this.root =
        new ForecastNode(
            context.getQueryId().genPlanNodeId(), root, forecastModelInferenceDescriptor);
    return this;
  }
}<|MERGE_RESOLUTION|>--- conflicted
+++ resolved
@@ -119,7 +119,6 @@
 import java.util.HashSet;
 import java.util.LinkedHashMap;
 import java.util.LinkedHashSet;
-import java.util.LinkedList;
 import java.util.List;
 import java.util.Map;
 import java.util.Set;
@@ -775,42 +774,6 @@
 
     OrderByParameter orderByParameter = new OrderByParameter(sortItemList);
 
-<<<<<<< HEAD
-    // order by time, device can be optimized by SingleDeviceViewNode and MergeSortNode
-    if (queryStatement.isOrderByBasedOnTime() && !queryStatement.hasOrderByExpression()) {
-      List<PlanNode> childNodeList = new LinkedList<>();
-
-      if (deviceNameToSourceNodesMap.size() == 1) {
-        Map.Entry<String, PlanNode> entry = deviceNameToSourceNodesMap.entrySet().iterator().next();
-        String deviceName = entry.getKey();
-        PlanNode subPlan = entry.getValue();
-        DeviceViewNode deviceViewNode =
-            new DeviceViewNode(
-                context.getQueryId().genPlanNodeId(),
-                orderByParameter,
-                outputColumnNames,
-                deviceToMeasurementIndexesMap);
-        deviceViewNode.addChildDeviceNode(deviceName, subPlan);
-        this.root = deviceViewNode;
-      } else {
-        MergeSortNode mergeSortNode =
-            new MergeSortNode(
-                context.getQueryId().genPlanNodeId(), orderByParameter, outputColumnNames);
-        for (Map.Entry<String, PlanNode> entry : deviceNameToSourceNodesMap.entrySet()) {
-          String deviceName = entry.getKey();
-          PlanNode subPlan = entry.getValue();
-          SingleDeviceViewNode singleDeviceViewNode =
-              new SingleDeviceViewNode(
-                  context.getQueryId().genPlanNodeId(),
-                  outputColumnNames,
-                  deviceName,
-                  deviceToMeasurementIndexesMap.get(deviceName));
-          singleDeviceViewNode.addChild(subPlan);
-          mergeSortNode.addChild(singleDeviceViewNode);
-          this.root = mergeSortNode;
-        }
-      }
-=======
     long limitValue =
         queryStatement.hasOffset()
             ? queryStatement.getRowOffset() + queryStatement.getRowLimit()
@@ -854,17 +817,26 @@
     }
     // order by time + no limit, device can be optimized by SingleDeviceViewNode and MergeSortNode
     else if (queryStatement.isOrderByBasedOnTime() && !queryStatement.hasOrderByExpression()) {
-      MergeSortNode mergeSortNode =
-          new MergeSortNode(
-              context.getQueryId().genPlanNodeId(), orderByParameter, outputColumnNames);
-      addSingleDeviceViewNodes(
-          mergeSortNode,
-          deviceNameToSourceNodesMap,
-          outputColumnNames,
-          deviceToMeasurementIndexesMap,
-          -1);
-      this.root = mergeSortNode;
->>>>>>> 37a5212f
+      if (deviceNameToSourceNodesMap.size() == 1) {
+        this.root =
+            addDeviceViewNode(
+                orderByParameter,
+                outputColumnNames,
+                deviceToMeasurementIndexesMap,
+                deviceNameToSourceNodesMap,
+                -1);
+      } else {
+        MergeSortNode mergeSortNode =
+            new MergeSortNode(
+                context.getQueryId().genPlanNodeId(), orderByParameter, outputColumnNames);
+        addSingleDeviceViewNodes(
+            mergeSortNode,
+            deviceNameToSourceNodesMap,
+            outputColumnNames,
+            deviceToMeasurementIndexesMap,
+            -1);
+        this.root = mergeSortNode;
+      }
     } else {
       this.root =
           addDeviceViewNode(
