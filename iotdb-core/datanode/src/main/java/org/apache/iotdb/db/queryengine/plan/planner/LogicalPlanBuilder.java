/*
 * Licensed to the Apache Software Foundation (ASF) under one
 * or more contributor license agreements.  See the NOTICE file
 * distributed with this work for additional information
 * regarding copyright ownership.  The ASF licenses this file
 * to you under the Apache License, Version 2.0 (the
 * "License"); you may not use this file except in compliance
 * with the License.  You may obtain a copy of the License at
 *
 *     http://www.apache.org/licenses/LICENSE-2.0
 *
 * Unless required by applicable law or agreed to in writing,
 * software distributed under the License is distributed on an
 * "AS IS" BASIS, WITHOUT WARRANTIES OR CONDITIONS OF ANY
 * KIND, either express or implied.  See the License for the
 * specific language governing permissions and limitations
 * under the License.
 */

package org.apache.iotdb.db.queryengine.plan.planner;

import org.apache.iotdb.common.rpc.thrift.TDataNodeLocation;
import org.apache.iotdb.common.rpc.thrift.TSchemaNode;
import org.apache.iotdb.commons.exception.IllegalPathException;
import org.apache.iotdb.commons.exception.MetadataException;
import org.apache.iotdb.commons.path.AlignedPath;
import org.apache.iotdb.commons.path.MeasurementPath;
import org.apache.iotdb.commons.path.PartialPath;
import org.apache.iotdb.commons.path.PathPatternTree;
import org.apache.iotdb.commons.schema.filter.SchemaFilter;
import org.apache.iotdb.db.queryengine.common.MPPQueryContext;
import org.apache.iotdb.db.queryengine.common.header.ColumnHeaderConstant;
import org.apache.iotdb.db.queryengine.plan.analyze.Analysis;
import org.apache.iotdb.db.queryengine.plan.analyze.ExpressionAnalyzer;
import org.apache.iotdb.db.queryengine.plan.analyze.TypeProvider;
import org.apache.iotdb.db.queryengine.plan.expression.Expression;
import org.apache.iotdb.db.queryengine.plan.expression.leaf.TimeSeriesOperand;
import org.apache.iotdb.db.queryengine.plan.expression.multi.FunctionExpression;
import org.apache.iotdb.db.queryengine.plan.planner.plan.node.PlanNode;
import org.apache.iotdb.db.queryengine.plan.planner.plan.node.metedata.read.CountSchemaMergeNode;
import org.apache.iotdb.db.queryengine.plan.planner.plan.node.metedata.read.DevicesCountNode;
import org.apache.iotdb.db.queryengine.plan.planner.plan.node.metedata.read.DevicesSchemaScanNode;
import org.apache.iotdb.db.queryengine.plan.planner.plan.node.metedata.read.LevelTimeSeriesCountNode;
import org.apache.iotdb.db.queryengine.plan.planner.plan.node.metedata.read.LogicalViewSchemaScanNode;
import org.apache.iotdb.db.queryengine.plan.planner.plan.node.metedata.read.NodeManagementMemoryMergeNode;
import org.apache.iotdb.db.queryengine.plan.planner.plan.node.metedata.read.NodePathsConvertNode;
import org.apache.iotdb.db.queryengine.plan.planner.plan.node.metedata.read.NodePathsCountNode;
import org.apache.iotdb.db.queryengine.plan.planner.plan.node.metedata.read.NodePathsSchemaScanNode;
import org.apache.iotdb.db.queryengine.plan.planner.plan.node.metedata.read.PathsUsingTemplateScanNode;
import org.apache.iotdb.db.queryengine.plan.planner.plan.node.metedata.read.SchemaFetchMergeNode;
import org.apache.iotdb.db.queryengine.plan.planner.plan.node.metedata.read.SchemaFetchScanNode;
import org.apache.iotdb.db.queryengine.plan.planner.plan.node.metedata.read.SchemaQueryMergeNode;
import org.apache.iotdb.db.queryengine.plan.planner.plan.node.metedata.read.SchemaQueryOrderByHeatNode;
import org.apache.iotdb.db.queryengine.plan.planner.plan.node.metedata.read.TimeSeriesCountNode;
import org.apache.iotdb.db.queryengine.plan.planner.plan.node.metedata.read.TimeSeriesSchemaScanNode;
import org.apache.iotdb.db.queryengine.plan.planner.plan.node.process.AggregationNode;
import org.apache.iotdb.db.queryengine.plan.planner.plan.node.process.ColumnInjectNode;
import org.apache.iotdb.db.queryengine.plan.planner.plan.node.process.DeviceViewIntoNode;
import org.apache.iotdb.db.queryengine.plan.planner.plan.node.process.DeviceViewNode;
import org.apache.iotdb.db.queryengine.plan.planner.plan.node.process.FillNode;
import org.apache.iotdb.db.queryengine.plan.planner.plan.node.process.FilterNode;
import org.apache.iotdb.db.queryengine.plan.planner.plan.node.process.GroupByLevelNode;
import org.apache.iotdb.db.queryengine.plan.planner.plan.node.process.GroupByTagNode;
import org.apache.iotdb.db.queryengine.plan.planner.plan.node.process.IntoNode;
import org.apache.iotdb.db.queryengine.plan.planner.plan.node.process.LimitNode;
import org.apache.iotdb.db.queryengine.plan.planner.plan.node.process.MergeSortNode;
import org.apache.iotdb.db.queryengine.plan.planner.plan.node.process.MultiChildProcessNode;
import org.apache.iotdb.db.queryengine.plan.planner.plan.node.process.OffsetNode;
import org.apache.iotdb.db.queryengine.plan.planner.plan.node.process.SingleDeviceViewNode;
import org.apache.iotdb.db.queryengine.plan.planner.plan.node.process.SlidingWindowAggregationNode;
import org.apache.iotdb.db.queryengine.plan.planner.plan.node.process.SortNode;
import org.apache.iotdb.db.queryengine.plan.planner.plan.node.process.TopKNode;
import org.apache.iotdb.db.queryengine.plan.planner.plan.node.process.TransformNode;
import org.apache.iotdb.db.queryengine.plan.planner.plan.node.process.join.FullOuterTimeJoinNode;
import org.apache.iotdb.db.queryengine.plan.planner.plan.node.process.last.LastQueryNode;
import org.apache.iotdb.db.queryengine.plan.planner.plan.node.process.last.LastQueryTransformNode;
import org.apache.iotdb.db.queryengine.plan.planner.plan.node.source.AlignedLastQueryScanNode;
import org.apache.iotdb.db.queryengine.plan.planner.plan.node.source.AlignedSeriesAggregationScanNode;
import org.apache.iotdb.db.queryengine.plan.planner.plan.node.source.AlignedSeriesScanNode;
import org.apache.iotdb.db.queryengine.plan.planner.plan.node.source.LastQueryScanNode;
import org.apache.iotdb.db.queryengine.plan.planner.plan.node.source.SeriesAggregationScanNode;
import org.apache.iotdb.db.queryengine.plan.planner.plan.node.source.SeriesAggregationSourceNode;
import org.apache.iotdb.db.queryengine.plan.planner.plan.node.source.SeriesScanNode;
import org.apache.iotdb.db.queryengine.plan.planner.plan.node.source.ShowQueriesNode;
import org.apache.iotdb.db.queryengine.plan.planner.plan.parameter.AggregationDescriptor;
import org.apache.iotdb.db.queryengine.plan.planner.plan.parameter.AggregationStep;
import org.apache.iotdb.db.queryengine.plan.planner.plan.parameter.CrossSeriesAggregationDescriptor;
import org.apache.iotdb.db.queryengine.plan.planner.plan.parameter.DeviceViewIntoPathDescriptor;
import org.apache.iotdb.db.queryengine.plan.planner.plan.parameter.FillDescriptor;
import org.apache.iotdb.db.queryengine.plan.planner.plan.parameter.GroupByParameter;
import org.apache.iotdb.db.queryengine.plan.planner.plan.parameter.GroupByTimeParameter;
import org.apache.iotdb.db.queryengine.plan.planner.plan.parameter.IntoPathDescriptor;
import org.apache.iotdb.db.queryengine.plan.planner.plan.parameter.OrderByParameter;
import org.apache.iotdb.db.queryengine.plan.statement.component.OrderByKey;
import org.apache.iotdb.db.queryengine.plan.statement.component.Ordering;
import org.apache.iotdb.db.queryengine.plan.statement.component.SortItem;
import org.apache.iotdb.db.queryengine.plan.statement.crud.QueryStatement;
import org.apache.iotdb.db.queryengine.plan.statement.sys.ShowQueriesStatement;
import org.apache.iotdb.db.schemaengine.schemaregion.utils.MetaUtils;
import org.apache.iotdb.db.schemaengine.template.Template;
import org.apache.iotdb.db.utils.SchemaUtils;
import org.apache.iotdb.db.utils.columngenerator.parameter.SlidingTimeColumnGeneratorParameter;
import org.apache.iotdb.tsfile.file.metadata.enums.TSDataType;
import org.apache.iotdb.tsfile.utils.Pair;
import org.apache.iotdb.tsfile.write.schema.IMeasurementSchema;

import org.apache.commons.lang3.Validate;

import java.time.ZoneId;
import java.util.ArrayList;
import java.util.Arrays;
import java.util.Collection;
import java.util.Collections;
import java.util.Comparator;
import java.util.HashMap;
import java.util.HashSet;
import java.util.LinkedHashMap;
import java.util.LinkedHashSet;
import java.util.List;
import java.util.Map;
import java.util.Set;
import java.util.TreeMap;
import java.util.function.Function;
import java.util.stream.Collectors;

import static com.google.common.base.Preconditions.checkArgument;
import static org.apache.iotdb.commons.conf.IoTDBConstant.MULTI_LEVEL_PATH_WILDCARD;
import static org.apache.iotdb.db.queryengine.common.header.ColumnHeaderConstant.DEVICE;
import static org.apache.iotdb.db.queryengine.common.header.ColumnHeaderConstant.ENDTIME;
import static org.apache.iotdb.db.queryengine.plan.analyze.ExpressionTypeAnalyzer.analyzeExpression;
import static org.apache.iotdb.db.queryengine.plan.planner.plan.node.process.TopKNode.LIMIT_VALUE_USE_TOP_K;
import static org.apache.iotdb.db.queryengine.plan.statement.component.FillPolicy.LINEAR;
import static org.apache.iotdb.db.utils.constant.SqlConstant.COUNT_TIME;
import static org.apache.iotdb.db.utils.constant.SqlConstant.LAST_VALUE;
import static org.apache.iotdb.db.utils.constant.SqlConstant.MAX_TIME;

public class LogicalPlanBuilder {

  protected PlanNode root;

  private final MPPQueryContext context;

  private final Function<Expression, TSDataType> getPreAnalyzedType;

  public LogicalPlanBuilder(Analysis analysis, MPPQueryContext context) {
    this.getPreAnalyzedType = analysis::getType;
    this.context = context;
  }

  public PlanNode getRoot() {
    return root;
  }

  public LogicalPlanBuilder withNewRoot(PlanNode newRoot) {
    this.root = newRoot;
    return this;
  }

  void updateTypeProvider(Collection<Expression> expressions) {
    if (expressions == null) {
      return;
    }
    expressions.forEach(
        expression -> {
          if (!expression.getExpressionString().equals(DEVICE)
              && !expression.getExpressionString().equals(ENDTIME)) {
            context
                .getTypeProvider()
                .setType(expression.getExpressionString(), getPreAnalyzedType.apply(expression));
          }
        });
  }

  private void updateTypeProviderWithConstantType(List<String> keys, TSDataType dataType) {
    if (keys == null) {
      return;
    }
    keys.forEach(k -> context.getTypeProvider().setType(k, dataType));
  }

  private void updateTypeProviderWithConstantType(String columnName, TSDataType dataType) {
    context.getTypeProvider().setType(columnName, dataType);
  }

  public LogicalPlanBuilder planRawDataSource(
      Set<Expression> sourceExpressions,
      Ordering scanOrder,
      long offset,
      long limit,
      boolean lastLevelUseWildcard) {
    List<PlanNode> sourceNodeList = new ArrayList<>();
    List<PartialPath> selectedPaths =
        sourceExpressions.stream()
            .map(expression -> ((TimeSeriesOperand) expression).getPath())
            .collect(Collectors.toList());
    List<PartialPath> groupedPaths = MetaUtils.groupAlignedSeries(selectedPaths);
    for (PartialPath path : groupedPaths) {
      if (path instanceof MeasurementPath) {
        // non-aligned series
        SeriesScanNode seriesScanNode =
            new SeriesScanNode(
                context.getQueryId().genPlanNodeId(),
                (MeasurementPath) path,
                scanOrder,
                limit,
                offset,
                null);
        sourceNodeList.add(seriesScanNode);
      } else if (path instanceof AlignedPath) {
        // aligned series
        AlignedSeriesScanNode alignedSeriesScanNode =
            new AlignedSeriesScanNode(
                context.getQueryId().genPlanNodeId(),
                (AlignedPath) path,
                scanOrder,
                limit,
                offset,
                null,
                lastLevelUseWildcard);
        sourceNodeList.add(alignedSeriesScanNode);
      } else {
        throw new IllegalArgumentException("Unexpected path type");
      }
    }

    updateTypeProvider(sourceExpressions);

    this.root = convergeWithTimeJoin(sourceNodeList, scanOrder);
    return this;
  }

  public LogicalPlanBuilder planLast(
      Analysis analysis, Ordering timeseriesOrdering, ZoneId zoneId) {
    Set<String> deviceAlignedSet = new HashSet<>();
    Set<String> deviceExistViewSet = new HashSet<>();
    // <Device, <Measurement, Expression>>
    Map<String, Map<String, Expression>> outputPathToSourceExpressionMap = new LinkedHashMap<>();

    for (Expression sourceExpression : analysis.getLastQueryBaseExpressions()) {
      MeasurementPath outputPath =
          (MeasurementPath)
              (sourceExpression.isViewExpression()
                  ? sourceExpression.getViewPath()
                  : ((TimeSeriesOperand) sourceExpression).getPath());
      String outputDevice = outputPath.getDevice();
      outputPathToSourceExpressionMap
          .computeIfAbsent(
              outputDevice,
              k ->
                  timeseriesOrdering != null
                      ? new TreeMap<>(timeseriesOrdering.getStringComparator())
                      : new LinkedHashMap<>())
          .put(outputPath.getMeasurement(), sourceExpression);
      if (outputPath.isUnderAlignedEntity()) {
        deviceAlignedSet.add(outputDevice);
      }
      if (sourceExpression.isViewExpression()) {
        deviceExistViewSet.add(outputDevice);
      }
    }

    List<PlanNode> sourceNodeList = new ArrayList<>();
    for (Map.Entry<String, Map<String, Expression>> deviceMeasurementExpressionEntry :
        outputPathToSourceExpressionMap.entrySet()) {
      String outputDevice = deviceMeasurementExpressionEntry.getKey();
      Map<String, Expression> measurementToExpressionsOfDevice =
          deviceMeasurementExpressionEntry.getValue();
      if (deviceExistViewSet.contains(outputDevice)) {
        // exist view
        for (Expression sourceExpression : measurementToExpressionsOfDevice.values()) {
          MeasurementPath selectedPath =
              (MeasurementPath) ((TimeSeriesOperand) sourceExpression).getPath();
          String outputViewPath =
              sourceExpression.isViewExpression()
                  ? sourceExpression.getViewPath().getFullPath()
                  : null;

          if (selectedPath.isUnderAlignedEntity()) { // aligned series
            sourceNodeList.add(
                new AlignedLastQueryScanNode(
                    context.getQueryId().genPlanNodeId(),
                    new AlignedPath(selectedPath),
                    outputViewPath));
          } else { // non-aligned series
            sourceNodeList.add(
                new LastQueryScanNode(
                    context.getQueryId().genPlanNodeId(), selectedPath, outputViewPath));
          }
        }
      } else {
        if (deviceAlignedSet.contains(outputDevice)) {
          // aligned series
          List<MeasurementPath> measurementPaths =
              measurementToExpressionsOfDevice.values().stream()
                  .map(expression -> (MeasurementPath) ((TimeSeriesOperand) expression).getPath())
                  .collect(Collectors.toList());
          AlignedPath alignedPath = new AlignedPath(measurementPaths.get(0).getDevicePath());
          for (MeasurementPath measurementPath : measurementPaths) {
            alignedPath.addMeasurement(measurementPath);
          }
          sourceNodeList.add(
              new AlignedLastQueryScanNode(
                  context.getQueryId().genPlanNodeId(), alignedPath, null));
        } else {
          // non-aligned series
          for (Expression sourceExpression : measurementToExpressionsOfDevice.values()) {
            MeasurementPath selectedPath =
                (MeasurementPath) ((TimeSeriesOperand) sourceExpression).getPath();
            sourceNodeList.add(
                new LastQueryScanNode(context.getQueryId().genPlanNodeId(), selectedPath, null));
          }
        }
      }
    }

    processLastQueryTransformNode(analysis, sourceNodeList, zoneId);

    if (timeseriesOrdering != null) {
      sourceNodeList.sort(
          Comparator.comparing(
              child -> {
                String sortKey = "";
                if (child instanceof LastQueryScanNode) {
                  sortKey = ((LastQueryScanNode) child).getOutputSymbolForSort();
                } else if (child instanceof AlignedLastQueryScanNode) {
                  sortKey = ((AlignedLastQueryScanNode) child).getOutputSymbolForSort();
                } else if (child instanceof LastQueryTransformNode) {
                  sortKey = ((LastQueryTransformNode) child).getOutputSymbolForSort();
                }
                return sortKey;
              }));
      if (timeseriesOrdering.equals(Ordering.DESC)) {
        Collections.reverse(sourceNodeList);
      }
    }

    this.root =
        new LastQueryNode(
            context.getQueryId().genPlanNodeId(),
            sourceNodeList,
            timeseriesOrdering,
            analysis.getLastQueryNonWritableViewSourceExpressionMap() != null);

    ColumnHeaderConstant.lastQueryColumnHeaders.forEach(
        columnHeader ->
            context
                .getTypeProvider()
                .setType(columnHeader.getColumnName(), columnHeader.getColumnType()));

    return this;
  }

  private void processLastQueryTransformNode(
      Analysis analysis, List<PlanNode> sourceNodeList, ZoneId zoneId) {
    if (analysis.getLastQueryNonWritableViewSourceExpressionMap() == null) {
      return;
    }

    for (Map.Entry<Expression, List<Expression>> entry :
        analysis.getLastQueryNonWritableViewSourceExpressionMap().entrySet()) {
      Expression expression = entry.getKey();
      Set<Expression> sourceExpressions = new LinkedHashSet<>(entry.getValue());
      Set<Expression> sourceTransformExpressions = Collections.singleton(expression);
      FunctionExpression maxTimeAgg =
          new FunctionExpression(
              MAX_TIME, new LinkedHashMap<>(), Collections.singletonList(expression));
      FunctionExpression lastValueAgg =
          new FunctionExpression(
              LAST_VALUE, new LinkedHashMap<>(), Collections.singletonList(expression));
      analyzeExpression(analysis, expression);
      analyzeExpression(analysis, maxTimeAgg);
      analyzeExpression(analysis, lastValueAgg);

      LogicalPlanBuilder planBuilder = new LogicalPlanBuilder(analysis, context);
      planBuilder =
          planBuilder
              .planRawDataSource(
                  sourceExpressions, Ordering.DESC, 0, 0, analysis.isLastLevelUseWildcard())
              .planWhereAndSourceTransform(
                  null, sourceTransformExpressions, false, zoneId, Ordering.DESC)
              .planAggregation(
                  new LinkedHashSet<>(Arrays.asList(maxTimeAgg, lastValueAgg)),
                  null,
                  analysis.getGroupByTimeParameter(),
                  analysis.getGroupByParameter(),
                  false,
                  AggregationStep.SINGLE,
                  Ordering.DESC);

      LastQueryTransformNode transformNode =
          new LastQueryTransformNode(
              context.getQueryId().genPlanNodeId(),
              planBuilder.getRoot(),
              expression.getViewPath().getFullPath(),
              analysis.getType(expression).toString());
      sourceNodeList.add(transformNode);
    }
  }

  public LogicalPlanBuilder planAggregationSource(
      AggregationStep curStep,
      Ordering scanOrder,
      GroupByTimeParameter groupByTimeParameter,
      Set<Expression> aggregationExpressions,
      Set<Expression> sourceTransformExpressions,
      Map<Expression, Set<Expression>> crossGroupByAggregations,
      List<String> tagKeys,
      Map<List<String>, LinkedHashMap<Expression, List<Expression>>>
          tagValuesToGroupedTimeseriesOperands) {
    boolean needCheckAscending = groupByTimeParameter == null;
    Map<PartialPath, List<AggregationDescriptor>> ascendingAggregations = new HashMap<>();
    Map<PartialPath, List<AggregationDescriptor>> descendingAggregations = new HashMap<>();
    Map<PartialPath, List<AggregationDescriptor>> countTimeAggregations = new HashMap<>();
    for (Expression aggregationExpression : aggregationExpressions) {
      createAggregationDescriptor(
          (FunctionExpression) aggregationExpression,
          curStep,
          scanOrder,
          needCheckAscending,
          ascendingAggregations,
          descendingAggregations,
          countTimeAggregations);
    }

    List<PlanNode> sourceNodeList =
        constructSourceNodeFromAggregationDescriptors(
            ascendingAggregations,
            descendingAggregations,
            countTimeAggregations,
            scanOrder,
            groupByTimeParameter);
    updateTypeProvider(aggregationExpressions);
    updateTypeProvider(sourceTransformExpressions);

    return convergeAggregationSource(
        sourceNodeList,
        curStep,
        scanOrder,
        groupByTimeParameter,
        aggregationExpressions,
        crossGroupByAggregations,
        tagKeys,
        tagValuesToGroupedTimeseriesOperands);
  }

  public LogicalPlanBuilder planAggregationSourceWithIndexAdjust(
      AggregationStep curStep,
      Ordering scanOrder,
      GroupByTimeParameter groupByTimeParameter,
      Set<Expression> aggregationExpressions,
      Set<Expression> sourceTransformExpressions,
      Map<Expression, Set<Expression>> crossGroupByExpressions,
      List<Integer> deviceViewInputIndexes,
      boolean outputEndTime) {
    checkArgument(
        aggregationExpressions.size() <= deviceViewInputIndexes.size(),
        "Each aggregate should correspond to a column of output.");

    boolean needCheckAscending = groupByTimeParameter == null;
    Map<PartialPath, List<AggregationDescriptor>> ascendingAggregations = new HashMap<>();
    Map<PartialPath, List<AggregationDescriptor>> descendingAggregations = new HashMap<>();
    Map<AggregationDescriptor, Integer> aggregationToIndexMap = new HashMap<>();
    Map<PartialPath, List<AggregationDescriptor>> countTimeAggregations = new HashMap<>();

    // If need output endTime, the first index is used by __endTime
    int index = outputEndTime ? 1 : 0;
    for (Expression aggregationExpression : aggregationExpressions) {
      AggregationDescriptor aggregationDescriptor =
          createAggregationDescriptor(
              (FunctionExpression) aggregationExpression,
              curStep,
              scanOrder,
              needCheckAscending,
              ascendingAggregations,
              descendingAggregations,
              countTimeAggregations);
      aggregationToIndexMap.put(aggregationDescriptor, deviceViewInputIndexes.get(index));
      index++;
    }

    List<PlanNode> sourceNodeList =
        constructSourceNodeFromAggregationDescriptors(
            ascendingAggregations,
            descendingAggregations,
            countTimeAggregations,
            scanOrder,
            groupByTimeParameter);
    updateTypeProvider(aggregationExpressions);
    updateTypeProvider(sourceTransformExpressions);

    if (!curStep.isOutputPartial()) {
      // update measurementIndexes
      deviceViewInputIndexes.clear();
      if (outputEndTime) {
        deviceViewInputIndexes.add(1);
      }
      deviceViewInputIndexes.addAll(
          sourceNodeList.stream()
              .map(
                  planNode ->
                      ((SeriesAggregationSourceNode) planNode).getAggregationDescriptorList())
              .flatMap(List::stream)
              .map(aggregationToIndexMap::get)
              .collect(Collectors.toList()));
    }

    return convergeAggregationSource(
        sourceNodeList,
        curStep,
        scanOrder,
        groupByTimeParameter,
        aggregationExpressions,
        crossGroupByExpressions,
        null,
        null);
  }

  private AggregationDescriptor createAggregationDescriptor(
      FunctionExpression sourceExpression,
      AggregationStep curStep,
      Ordering scanOrder,
      boolean needCheckAscending,
      Map<PartialPath, List<AggregationDescriptor>> ascendingAggregations,
      Map<PartialPath, List<AggregationDescriptor>> descendingAggregations,
      Map<PartialPath, List<AggregationDescriptor>> countTimeAggregations) {
    AggregationDescriptor aggregationDescriptor =
        new AggregationDescriptor(
            sourceExpression.getFunctionName(),
            curStep,
            sourceExpression.getExpressions(),
            sourceExpression.getFunctionAttributes());
    if (curStep.isOutputPartial()) {
      updateTypeProviderByPartialAggregation(aggregationDescriptor, context.getTypeProvider());
    }

    if (COUNT_TIME.equalsIgnoreCase(sourceExpression.getFunctionName())) {
      Map<String, Pair<List<String>, List<IMeasurementSchema>>> map = new HashMap<>();
      for (Expression expression : sourceExpression.getCountTimeExpressions()) {
        TimeSeriesOperand ts = (TimeSeriesOperand) expression;
        PartialPath path = ts.getPath();
        Pair<List<String>, List<IMeasurementSchema>> pair =
            map.computeIfAbsent(
                path.getDevice(), k -> new Pair<>(new ArrayList<>(), new ArrayList<>()));
        pair.left.add(path.getMeasurement());
        try {
          pair.right.add(path.getMeasurementSchema());
        } catch (MetadataException ex) {
          throw new RuntimeException(ex);
        }
      }

      for (Map.Entry<String, Pair<List<String>, List<IMeasurementSchema>>> entry : map.entrySet()) {
        String device = entry.getKey();
        Pair<List<String>, List<IMeasurementSchema>> pair = entry.getValue();
        AlignedPath alignedPath = null;
        try {
          alignedPath = new AlignedPath(device, pair.left, pair.right);
        } catch (IllegalPathException e) {
          throw new RuntimeException(e);
        }
        countTimeAggregations.put(alignedPath, Collections.singletonList(aggregationDescriptor));
      }

      return aggregationDescriptor;
    }

    PartialPath selectPath =
        ((TimeSeriesOperand) sourceExpression.getExpressions().get(0)).getPath();
    if (!needCheckAscending
        || SchemaUtils.isConsistentWithScanOrder(
            aggregationDescriptor.getAggregationType(), scanOrder)) {
      ascendingAggregations
          .computeIfAbsent(selectPath, key -> new ArrayList<>())
          .add(aggregationDescriptor);
    } else {
      descendingAggregations
          .computeIfAbsent(selectPath, key -> new ArrayList<>())
          .add(aggregationDescriptor);
    }
    return aggregationDescriptor;
  }

  private List<PlanNode> constructSourceNodeFromAggregationDescriptors(
      Map<PartialPath, List<AggregationDescriptor>> ascendingAggregations,
      Map<PartialPath, List<AggregationDescriptor>> descendingAggregations,
      Map<PartialPath, List<AggregationDescriptor>> countTimeAggregations,
      Ordering scanOrder,
      GroupByTimeParameter groupByTimeParameter) {

    List<PlanNode> sourceNodeList = new ArrayList<>();
    boolean needCheckAscending = groupByTimeParameter == null;
    Map<PartialPath, List<AggregationDescriptor>> groupedAscendingAggregations = null;
    if (!countTimeAggregations.isEmpty()) {
      groupedAscendingAggregations = countTimeAggregations;
    } else {
      groupedAscendingAggregations = MetaUtils.groupAlignedAggregations(ascendingAggregations);
    }

    for (Map.Entry<PartialPath, List<AggregationDescriptor>> pathAggregationsEntry :
        groupedAscendingAggregations.entrySet()) {
      sourceNodeList.add(
          createAggregationScanNode(
              pathAggregationsEntry.getKey(),
              pathAggregationsEntry.getValue(),
              scanOrder,
              groupByTimeParameter));
    }

    if (needCheckAscending) {
      Map<PartialPath, List<AggregationDescriptor>> groupedDescendingAggregations =
          MetaUtils.groupAlignedAggregations(descendingAggregations);
      for (Map.Entry<PartialPath, List<AggregationDescriptor>> pathAggregationsEntry :
          groupedDescendingAggregations.entrySet()) {
        sourceNodeList.add(
            createAggregationScanNode(
                pathAggregationsEntry.getKey(),
                pathAggregationsEntry.getValue(),
                scanOrder.reverse(),
                null));
      }
    }
    return sourceNodeList;
  }

  private LogicalPlanBuilder convergeAggregationSource(
      List<PlanNode> sourceNodeList,
      AggregationStep curStep,
      Ordering scanOrder,
      GroupByTimeParameter groupByTimeParameter,
      Set<Expression> aggregationExpressions,
      Map<Expression, Set<Expression>> crossGroupByExpressions,
      List<String> tagKeys,
      Map<List<String>, LinkedHashMap<Expression, List<Expression>>>
          tagValuesToGroupedTimeseriesOperands) {
    if (curStep.isOutputPartial()) {
      if (groupByTimeParameter != null && groupByTimeParameter.hasOverlap()) {
        curStep =
            crossGroupByExpressions != null ? AggregationStep.INTERMEDIATE : AggregationStep.FINAL;

        this.root = convergeWithTimeJoin(sourceNodeList, scanOrder);

        this.root =
            createSlidingWindowAggregationNode(
                this.getRoot(), aggregationExpressions, groupByTimeParameter, curStep, scanOrder);

        if (crossGroupByExpressions != null) {
          curStep = AggregationStep.FINAL;
          if (tagKeys != null) {
            this.root =
                createGroupByTagNode(
                    tagKeys,
                    tagValuesToGroupedTimeseriesOperands,
                    crossGroupByExpressions.keySet(),
                    Collections.singletonList(this.getRoot()),
                    curStep,
                    groupByTimeParameter,
                    scanOrder);
          } else {
            this.root =
                createGroupByTLevelNode(
                    Collections.singletonList(this.getRoot()),
                    crossGroupByExpressions,
                    curStep,
                    groupByTimeParameter,
                    scanOrder);
          }
        }
      } else {
        if (tagKeys != null) {
          curStep = AggregationStep.FINAL;
          this.root =
              createGroupByTagNode(
                  tagKeys,
                  tagValuesToGroupedTimeseriesOperands,
                  crossGroupByExpressions.keySet(),
                  sourceNodeList,
                  curStep,
                  groupByTimeParameter,
                  scanOrder);
        } else if (crossGroupByExpressions != null) {
          curStep = AggregationStep.FINAL;
          this.root =
              createGroupByTLevelNode(
                  sourceNodeList,
                  crossGroupByExpressions,
                  curStep,
                  groupByTimeParameter,
                  scanOrder);
        }
      }
    } else {
      this.root = convergeWithTimeJoin(sourceNodeList, scanOrder);
    }

    return this;
  }

  public static void updateTypeProviderByPartialAggregation(
      AggregationDescriptor aggregationDescriptor, TypeProvider typeProvider) {
    List<String> partialAggregationsNames =
        SchemaUtils.splitPartialAggregation(aggregationDescriptor.getAggregationType());
<<<<<<< HEAD
    for (TAggregationType aggregation : splitAggregations) {
      String functionName = aggregation.toString().toLowerCase();
      TSDataType aggregationType = SchemaUtils.getAggregationType(functionName);
      String inputExpressionStr =
          getExpressionStringThatDeterminesReturnType(aggregationDescriptor);
      typeProvider.setType(
          String.format("%s(%s)", functionName, aggregationDescriptor.getParametersString()),
=======
    String inputExpressionStr =
        aggregationDescriptor.getInputExpressions().get(0).getExpressionString();
    for (String partialAggregationName : partialAggregationsNames) {
      TSDataType aggregationType = SchemaUtils.getAggregationType(partialAggregationName);
      typeProvider.setType(
          String.format("%s(%s)", partialAggregationName, inputExpressionStr),
>>>>>>> c52da2bd
          aggregationType == null ? typeProvider.getType(inputExpressionStr) : aggregationType);
    }
  }

  /**
   * For aggregate functions that accept single input, we return the first input Expression. For
   * aggregate functions that can accept multiple inputs, if the type of intermediate results is
   * determined by the input Expression, we return the corresponding Expression used to determine
   * the type of intermediate results.
   */
  private static String getExpressionStringThatDeterminesReturnType(
      AggregationDescriptor aggregationDescriptor) {
    switch (aggregationDescriptor.getAggregationType()) {
      case MAX_BY_Y_INPUT:
        return aggregationDescriptor.getInputExpressions().get(1).getExpressionString();
      case MAX_BY_X_INPUT:
      default:
        return aggregationDescriptor.getInputExpressions().get(0).getExpressionString();
    }
  }

  public static void updateTypeProviderByPartialAggregation(
      CrossSeriesAggregationDescriptor aggregationDescriptor, TypeProvider typeProvider) {
    List<String> partialAggregationsNames =
        SchemaUtils.splitPartialAggregation(aggregationDescriptor.getAggregationType());
    PartialPath path = ((TimeSeriesOperand) aggregationDescriptor.getOutputExpression()).getPath();
    for (String partialAggregationName : partialAggregationsNames) {
      typeProvider.setType(
          String.format("%s(%s)", partialAggregationName, path.getFullPath()),
          SchemaUtils.getSeriesTypeByPath(path, partialAggregationName));
    }
  }

  protected PlanNode convergeWithTimeJoin(List<PlanNode> sourceNodes, Ordering mergeOrder) {
    PlanNode tmpNode;
    if (sourceNodes.size() == 1) {
      tmpNode = sourceNodes.get(0);
    } else {
      tmpNode =
          new FullOuterTimeJoinNode(context.getQueryId().genPlanNodeId(), mergeOrder, sourceNodes);
    }
    return tmpNode;
  }

  public LogicalPlanBuilder planDeviceView(
      Map<String, PlanNode> deviceNameToSourceNodesMap,
      Set<Expression> deviceViewOutputExpressions,
      Map<String, List<Integer>> deviceToMeasurementIndexesMap,
      Set<Expression> selectExpression,
      QueryStatement queryStatement,
      Analysis analysis) {
    List<String> outputColumnNames =
        deviceViewOutputExpressions.stream()
            .map(Expression::getExpressionString)
            .collect(Collectors.toList());

    List<SortItem> sortItemList = queryStatement.getSortItemList();

    if (sortItemList.isEmpty()) {
      sortItemList = new ArrayList<>();
    }
    if (!queryStatement.isOrderByDevice()) {
      sortItemList.add(new SortItem(OrderByKey.DEVICE, Ordering.ASC));
    }
    if (!queryStatement.isOrderByTime()) {
      sortItemList.add(new SortItem(OrderByKey.TIME, Ordering.ASC));
    }

    OrderByParameter orderByParameter = new OrderByParameter(sortItemList);

    long limitValue =
        queryStatement.hasOffset()
            ? queryStatement.getRowOffset() + queryStatement.getRowLimit()
            : queryStatement.getRowLimit();

    if (canUseTopKNode(queryStatement, limitValue)) {
      TopKNode topKNode =
          new TopKNode(
              context.getQueryId().genPlanNodeId(),
              (int) limitValue,
              orderByParameter,
              outputColumnNames);

      // if value filter exists, need add a LIMIT-NODE as the child node of TopKNode
      long valueFilterLimit = queryStatement.hasWhere() ? limitValue : -1;

      // only order by based on time, use TopKNode + SingleDeviceViewNode
      if (queryStatement.isOrderByBasedOnTime() && !queryStatement.hasOrderByExpression()) {
        addSingleDeviceViewNodes(
            topKNode,
            deviceNameToSourceNodesMap,
            outputColumnNames,
            deviceToMeasurementIndexesMap,
            valueFilterLimit);
      } else {
        // has order by expression, use TopKNode + DeviceViewNode
        topKNode.addChild(
            addDeviceViewNode(
                orderByParameter,
                outputColumnNames,
                deviceToMeasurementIndexesMap,
                deviceNameToSourceNodesMap,
                valueFilterLimit));
      }

      analysis.setUseTopKNode();
      this.root = topKNode;
    } else if (canUseMergeSortNode(queryStatement, deviceNameToSourceNodesMap.size())) {
      // otherwise use MergeSortNode + SingleDeviceViewNode
      MergeSortNode mergeSortNode =
          new MergeSortNode(
              context.getQueryId().genPlanNodeId(), orderByParameter, outputColumnNames);
      addSingleDeviceViewNodes(
          mergeSortNode,
          deviceNameToSourceNodesMap,
          outputColumnNames,
          deviceToMeasurementIndexesMap,
          -1);
      this.root = mergeSortNode;
    } else {
      // order by based on device, use DeviceViewNode
      this.root =
          addDeviceViewNode(
              orderByParameter,
              outputColumnNames,
              deviceToMeasurementIndexesMap,
              deviceNameToSourceNodesMap,
              -1);
    }

    context.getTypeProvider().setType(DEVICE, TSDataType.TEXT);
    updateTypeProvider(deviceViewOutputExpressions);

    if (queryStatement.needPushDownSort()
        && (selectExpression.size() != deviceViewOutputExpressions.size())) {
      this.root =
          new TransformNode(
              context.getQueryId().genPlanNodeId(),
              root,
              selectExpression.toArray(new Expression[0]),
              queryStatement.isGroupByTime(),
              queryStatement.getSelectComponent().getZoneId(),
              queryStatement.getResultTimeOrder());
    }

    return this;
  }

  private boolean canUseTopKNode(QueryStatement queryStatement, long limitValue) {
    // 1. has LIMIT and LIMIT_VALUE is smaller than 1000000.
    // 2. `order by based on time` or `order by based on expression`.
    // 3. no aggregation or has aggregation but no having.
    // 4. no fill or has fill but not LINEAR fill.
    // when satisfy all cases above will use ToKNode.
    return queryStatement.hasLimit()
        && limitValue <= LIMIT_VALUE_USE_TOP_K
        && queryStatement.hasOrderBy()
        && !queryStatement.isOrderByBasedOnDevice()
        && (!queryStatement.isAggregationQuery()
            || (queryStatement.isAggregationQuery() && !queryStatement.hasHaving()))
        && (!queryStatement.hasFill()
            || !LINEAR.equals(queryStatement.getFillComponent().getFillPolicy()));
  }

  private boolean canUseMergeSortNode(QueryStatement queryStatement, int deviceSize) {
    // 1. `order by based on time` + `no order by expression`.
    // 2. deviceSize is larger than 1.
    // when satisfy all above cases use MergeSortNode.
    return queryStatement.isOrderByBasedOnTime()
        && !queryStatement.hasOrderByExpression()
        && deviceSize > 1;
  }

  private void addSingleDeviceViewNodes(
      MultiChildProcessNode parent,
      Map<String, PlanNode> deviceNameToSourceNodesMap,
      List<String> outputColumnNames,
      Map<String, List<Integer>> deviceToMeasurementIndexesMap,
      long valueFilterLimit) {
    for (Map.Entry<String, PlanNode> entry : deviceNameToSourceNodesMap.entrySet()) {
      String deviceName = entry.getKey();
      PlanNode subPlan = entry.getValue();
      SingleDeviceViewNode singleDeviceViewNode =
          new SingleDeviceViewNode(
              context.getQueryId().genPlanNodeId(),
              outputColumnNames,
              deviceName,
              deviceToMeasurementIndexesMap.get(deviceName));

      // put LIMIT-NODE below of SingleDeviceViewNode if exists value filter
      if (valueFilterLimit > 0) {
        LimitNode limitNode =
            new LimitNode(context.getQueryId().genPlanNodeId(), subPlan, valueFilterLimit);
        singleDeviceViewNode.addChild(limitNode);
      } else {
        singleDeviceViewNode.addChild(subPlan);
      }

      parent.addChild(singleDeviceViewNode);
    }
  }

  private DeviceViewNode addDeviceViewNode(
      OrderByParameter orderByParameter,
      List<String> outputColumnNames,
      Map<String, List<Integer>> deviceToMeasurementIndexesMap,
      Map<String, PlanNode> deviceNameToSourceNodesMap,
      long valueFilterLimit) {
    DeviceViewNode deviceViewNode =
        new DeviceViewNode(
            context.getQueryId().genPlanNodeId(),
            orderByParameter,
            outputColumnNames,
            deviceToMeasurementIndexesMap);

    for (Map.Entry<String, PlanNode> entry : deviceNameToSourceNodesMap.entrySet()) {
      String deviceName = entry.getKey();
      PlanNode subPlan = entry.getValue();
      if (valueFilterLimit > 0) {
        LimitNode limitNode =
            new LimitNode(context.getQueryId().genPlanNodeId(), subPlan, valueFilterLimit);
        deviceViewNode.addChildDeviceNode(deviceName, limitNode);
      } else {
        deviceViewNode.addChildDeviceNode(deviceName, subPlan);
      }
    }
    return deviceViewNode;
  }

  public LogicalPlanBuilder planGroupByLevel(
      Map<Expression, Set<Expression>> groupByLevelExpressions,
      GroupByTimeParameter groupByTimeParameter,
      Ordering scanOrder) {
    if (groupByLevelExpressions == null) {
      return this;
    }

    this.root =
        createGroupByTLevelNode(
            Collections.singletonList(this.getRoot()),
            groupByLevelExpressions,
            AggregationStep.FINAL,
            groupByTimeParameter,
            scanOrder);
    return this;
  }

  public LogicalPlanBuilder planAggregation(
      Set<Expression> aggregationExpressions,
      Expression groupByExpression,
      GroupByTimeParameter groupByTimeParameter,
      GroupByParameter groupByParameter,
      boolean outputEndTime,
      AggregationStep curStep,
      Ordering scanOrder) {
    if (aggregationExpressions == null) {
      return this;
    }

    List<AggregationDescriptor> aggregationDescriptorList =
        constructAggregationDescriptorList(aggregationExpressions, curStep);
    updateTypeProvider(aggregationExpressions);
    if (curStep.isOutputPartial()) {
      aggregationDescriptorList.forEach(
          aggregationDescriptor ->
              updateTypeProviderByPartialAggregation(
                  aggregationDescriptor, context.getTypeProvider()));
    }
    this.root =
        new AggregationNode(
            context.getQueryId().genPlanNodeId(),
            Collections.singletonList(this.getRoot()),
            aggregationDescriptorList,
            groupByTimeParameter,
            groupByParameter,
            groupByExpression,
            outputEndTime,
            scanOrder);
    return this;
  }

  public LogicalPlanBuilder planSlidingWindowAggregation(
      Set<Expression> aggregationExpressions,
      GroupByTimeParameter groupByTimeParameter,
      AggregationStep curStep,
      Ordering scanOrder) {
    if (aggregationExpressions == null) {
      return this;
    }

    this.root =
        createSlidingWindowAggregationNode(
            this.getRoot(), aggregationExpressions, groupByTimeParameter, curStep, scanOrder);
    return this;
  }

  private PlanNode createSlidingWindowAggregationNode(
      PlanNode child,
      Set<Expression> aggregationExpressions,
      GroupByTimeParameter groupByTimeParameter,
      AggregationStep curStep,
      Ordering scanOrder) {
    List<AggregationDescriptor> aggregationDescriptorList =
        constructAggregationDescriptorList(aggregationExpressions, curStep);
    return new SlidingWindowAggregationNode(
        context.getQueryId().genPlanNodeId(),
        child,
        aggregationDescriptorList,
        groupByTimeParameter,
        scanOrder);
  }

  private PlanNode createGroupByTLevelNode(
      List<PlanNode> children,
      Map<Expression, Set<Expression>> groupByLevelExpressions,
      AggregationStep curStep,
      GroupByTimeParameter groupByTimeParameter,
      Ordering scanOrder) {
    List<CrossSeriesAggregationDescriptor> groupByLevelDescriptors = new ArrayList<>();
    for (Map.Entry<Expression, Set<Expression>> entry : groupByLevelExpressions.entrySet()) {
      groupByLevelDescriptors.add(
          new CrossSeriesAggregationDescriptor(
              ((FunctionExpression) entry.getKey()).getFunctionName(),
              curStep,
              entry.getValue().stream()
                  .map(Expression::getExpressions)
                  .flatMap(List::stream)
                  .collect(Collectors.toList()),
              entry.getValue().size(),
              ((FunctionExpression) entry.getKey()).getFunctionAttributes(),
              entry.getKey().getExpressions().get(0)));
    }
    updateTypeProvider(groupByLevelExpressions.keySet());
    updateTypeProvider(
        groupByLevelDescriptors.stream()
            .map(CrossSeriesAggregationDescriptor::getOutputExpression)
            .collect(Collectors.toList()));
    return new GroupByLevelNode(
        context.getQueryId().genPlanNodeId(),
        children,
        groupByLevelDescriptors,
        groupByTimeParameter,
        scanOrder);
  }

  private PlanNode createGroupByTagNode(
      List<String> tagKeys,
      Map<List<String>, LinkedHashMap<Expression, List<Expression>>>
          tagValuesToGroupedTimeseriesOperands,
      Collection<Expression> groupByTagOutputExpressions,
      List<PlanNode> children,
      AggregationStep curStep,
      GroupByTimeParameter groupByTimeParameter,
      Ordering scanOrder) {
    Map<List<String>, List<CrossSeriesAggregationDescriptor>> tagValuesToAggregationDescriptors =
        new HashMap<>();
    for (List<String> tagValues : tagValuesToGroupedTimeseriesOperands.keySet()) {
      LinkedHashMap<Expression, List<Expression>> groupedTimeseriesOperands =
          tagValuesToGroupedTimeseriesOperands.get(tagValues);
      List<CrossSeriesAggregationDescriptor> aggregationDescriptors = new ArrayList<>();

      // Bind an AggregationDescriptor for each GroupByTagOutputExpression
      for (Expression groupByTagOutputExpression : groupByTagOutputExpressions) {
        boolean added = false;
        for (Expression expression : groupedTimeseriesOperands.keySet()) {
          if (expression.equals(groupByTagOutputExpression)) {
            String functionName = ((FunctionExpression) expression).getFunctionName();
            CrossSeriesAggregationDescriptor aggregationDescriptor =
                new CrossSeriesAggregationDescriptor(
                    functionName,
                    curStep,
                    groupedTimeseriesOperands.get(expression),
                    ((FunctionExpression) expression).getFunctionAttributes(),
                    expression.getExpressions().get(0));
            aggregationDescriptors.add(aggregationDescriptor);
            added = true;
            break;
          }
        }
        if (!added) {
          aggregationDescriptors.add(null);
        }
      }
      tagValuesToAggregationDescriptors.put(tagValues, aggregationDescriptors);
    }

    updateTypeProvider(groupByTagOutputExpressions);
    updateTypeProviderWithConstantType(tagKeys, TSDataType.TEXT);
    return new GroupByTagNode(
        context.getQueryId().genPlanNodeId(),
        children,
        groupByTimeParameter,
        scanOrder,
        tagKeys,
        tagValuesToAggregationDescriptors,
        groupByTagOutputExpressions.stream()
            .map(Expression::getExpressionString)
            .collect(Collectors.toList()));
  }

  private SeriesAggregationSourceNode createAggregationScanNode(
      PartialPath selectPath,
      List<AggregationDescriptor> aggregationDescriptorList,
      Ordering scanOrder,
      GroupByTimeParameter groupByTimeParameter) {
    if (selectPath instanceof MeasurementPath) { // non-aligned series
      return new SeriesAggregationScanNode(
          context.getQueryId().genPlanNodeId(),
          (MeasurementPath) selectPath,
          aggregationDescriptorList,
          scanOrder,
          groupByTimeParameter);
    } else if (selectPath instanceof AlignedPath) { // aligned series
      return new AlignedSeriesAggregationScanNode(
          context.getQueryId().genPlanNodeId(),
          (AlignedPath) selectPath,
          aggregationDescriptorList,
          scanOrder,
          groupByTimeParameter);
    } else {
      throw new IllegalArgumentException("unexpected path type");
    }
  }

  private List<AggregationDescriptor> constructAggregationDescriptorList(
      Set<Expression> aggregationExpressions, AggregationStep curStep) {
    return aggregationExpressions.stream()
        .map(
            expression -> {
              Validate.isTrue(expression instanceof FunctionExpression);
              return new AggregationDescriptor(
                  ((FunctionExpression) expression).getFunctionName(),
                  curStep,
                  expression.getExpressions(),
                  ((FunctionExpression) expression).getFunctionAttributes());
            })
        .collect(Collectors.toList());
  }

  public LogicalPlanBuilder planFilterAndTransform(
      Expression filterExpression,
      Set<Expression> selectExpressions,
      boolean isGroupByTime,
      ZoneId zoneId,
      Ordering scanOrder) {
    if (filterExpression == null || selectExpressions.isEmpty()) {
      return this;
    }

    this.root =
        new FilterNode(
            context.getQueryId().genPlanNodeId(),
            this.getRoot(),
            selectExpressions.toArray(new Expression[0]),
            filterExpression,
            isGroupByTime,
            zoneId,
            scanOrder);
    updateTypeProvider(selectExpressions);
    return this;
  }

  public LogicalPlanBuilder planTransform(
      Set<Expression> selectExpressions, boolean isGroupByTime, ZoneId zoneId, Ordering scanOrder) {
    boolean needTransform = false;
    for (Expression expression : selectExpressions) {
      if (ExpressionAnalyzer.checkIsNeedTransform(expression)) {
        needTransform = true;
        break;
      }
    }
    if (!needTransform) {
      return this;
    }

    this.root =
        new TransformNode(
            context.getQueryId().genPlanNodeId(),
            this.getRoot(),
            selectExpressions.toArray(new Expression[0]),
            isGroupByTime,
            zoneId,
            scanOrder);
    updateTypeProvider(selectExpressions);
    return this;
  }

  public LogicalPlanBuilder planFill(FillDescriptor fillDescriptor, Ordering scanOrder) {
    if (fillDescriptor == null) {
      return this;
    }

    this.root =
        new FillNode(
            context.getQueryId().genPlanNodeId(), this.getRoot(), fillDescriptor, scanOrder);
    return this;
  }

  public LogicalPlanBuilder planLimit(long rowLimit) {
    if (rowLimit == 0) {
      return this;
    }

    this.root = new LimitNode(context.getQueryId().genPlanNodeId(), this.getRoot(), rowLimit);
    return this;
  }

  public LogicalPlanBuilder planOffset(long rowOffset) {
    if (rowOffset == 0) {
      return this;
    }

    this.root = new OffsetNode(context.getQueryId().genPlanNodeId(), this.getRoot(), rowOffset);
    return this;
  }

  public LogicalPlanBuilder planHavingAndTransform(
      Expression havingExpression,
      Set<Expression> selectExpressions,
      Set<Expression> orderByExpression,
      boolean isGroupByTime,
      ZoneId zoneId,
      Ordering scanOrder) {

    Set<Expression> outputExpressions = new HashSet<>(selectExpressions);
    if (orderByExpression != null) {
      outputExpressions.addAll(orderByExpression);
    }

    if (havingExpression != null) {
      return planFilterAndTransform(
          havingExpression, outputExpressions, isGroupByTime, zoneId, scanOrder);
    } else {
      return planTransform(outputExpressions, isGroupByTime, zoneId, scanOrder);
    }
  }

  public LogicalPlanBuilder planWhereAndSourceTransform(
      Expression whereExpression,
      Set<Expression> sourceTransformExpressions,
      boolean isGroupByTime,
      ZoneId zoneId,
      Ordering scanOrder) {
    if (whereExpression != null) {
      return planFilterAndTransform(
          whereExpression, sourceTransformExpressions, isGroupByTime, zoneId, scanOrder);
    } else {
      return planTransform(sourceTransformExpressions, isGroupByTime, zoneId, scanOrder);
    }
  }

  public LogicalPlanBuilder planDeviceViewInto(
      DeviceViewIntoPathDescriptor deviceViewIntoPathDescriptor) {
    if (deviceViewIntoPathDescriptor == null) {
      return this;
    }

    ColumnHeaderConstant.selectIntoAlignByDeviceColumnHeaders.forEach(
        columnHeader ->
            updateTypeProviderWithConstantType(
                columnHeader.getColumnName(), columnHeader.getColumnType()));
    this.root =
        new DeviceViewIntoNode(
            context.getQueryId().genPlanNodeId(), this.getRoot(), deviceViewIntoPathDescriptor);
    return this;
  }

  public LogicalPlanBuilder planInto(IntoPathDescriptor intoPathDescriptor) {
    if (intoPathDescriptor == null) {
      return this;
    }

    ColumnHeaderConstant.selectIntoColumnHeaders.forEach(
        columnHeader -> {
          updateTypeProviderWithConstantType(
              columnHeader.getColumnName(), columnHeader.getColumnType());
        });
    this.root =
        new IntoNode(context.getQueryId().genPlanNodeId(), this.getRoot(), intoPathDescriptor);
    return this;
  }

  /** Meta Query* */
  public LogicalPlanBuilder planTimeSeriesSchemaSource(
      PartialPath pathPattern,
      SchemaFilter schemaFilter,
      long limit,
      long offset,
      boolean orderByHeat,
      boolean prefixPath,
      Map<Integer, Template> templateMap,
      PathPatternTree scope) {
    this.root =
        new TimeSeriesSchemaScanNode(
            context.getQueryId().genPlanNodeId(),
            pathPattern,
            schemaFilter,
            limit,
            offset,
            orderByHeat,
            prefixPath,
            templateMap,
            scope);
    return this;
  }

  public LogicalPlanBuilder planDeviceSchemaSource(
      PartialPath pathPattern,
      long limit,
      long offset,
      boolean prefixPath,
      boolean hasSgCol,
      SchemaFilter schemaFilter,
      PathPatternTree scope) {
    this.root =
        new DevicesSchemaScanNode(
            context.getQueryId().genPlanNodeId(),
            pathPattern,
            limit,
            offset,
            prefixPath,
            hasSgCol,
            schemaFilter,
            scope);
    return this;
  }

  public LogicalPlanBuilder planSchemaQueryMerge(boolean orderByHeat) {
    SchemaQueryMergeNode schemaMergeNode =
        new SchemaQueryMergeNode(context.getQueryId().genPlanNodeId(), orderByHeat);
    schemaMergeNode.addChild(this.getRoot());
    this.root = schemaMergeNode;
    return this;
  }

  public LogicalPlanBuilder planSchemaQueryOrderByHeat(PlanNode lastPlanNode) {
    SchemaQueryOrderByHeatNode node =
        new SchemaQueryOrderByHeatNode(context.getQueryId().genPlanNodeId());
    node.addChild(this.getRoot());
    node.addChild(lastPlanNode);
    this.root = node;
    return this;
  }

  public LogicalPlanBuilder planSchemaFetchMerge(List<String> storageGroupList) {
    this.root = new SchemaFetchMergeNode(context.getQueryId().genPlanNodeId(), storageGroupList);
    return this;
  }

  @SuppressWarnings({"checkstyle:Indentation", "checkstyle:CommentsIndentation"})
  public LogicalPlanBuilder planSchemaFetchSource(
      List<String> storageGroupList,
      PathPatternTree patternTree,
      Map<Integer, Template> templateMap,
      boolean withTags,
      boolean withTemplate) {
    PartialPath storageGroupPath;
    for (String storageGroup : storageGroupList) {
      try {
        storageGroupPath = new PartialPath(storageGroup);
        PathPatternTree overlappedPatternTree = new PathPatternTree();
        for (PartialPath pathPattern :
            patternTree.getOverlappedPathPatterns(
                storageGroupPath.concatNode(MULTI_LEVEL_PATH_WILDCARD))) {
          // pathPattern has been deduplicated, no need to deduplicate again
          overlappedPatternTree.appendFullPath(pathPattern);
        }
        this.root.addChild(
            new SchemaFetchScanNode(
                context.getQueryId().genPlanNodeId(),
                storageGroupPath,
                overlappedPatternTree,
                templateMap,
                withTags,
                withTemplate));
      } catch (IllegalPathException e) {
        // definitely won't happen
        throw new RuntimeException(e);
      }
    }
    return this;
  }

  public LogicalPlanBuilder planCountMerge() {
    CountSchemaMergeNode countMergeNode =
        new CountSchemaMergeNode(context.getQueryId().genPlanNodeId());
    countMergeNode.addChild(this.getRoot());
    this.root = countMergeNode;
    return this;
  }

  public LogicalPlanBuilder planDevicesCountSource(
      PartialPath partialPath, boolean prefixPath, PathPatternTree scope) {
    this.root =
        new DevicesCountNode(context.getQueryId().genPlanNodeId(), partialPath, prefixPath, scope);
    return this;
  }

  public LogicalPlanBuilder planTimeSeriesCountSource(
      PartialPath partialPath,
      boolean prefixPath,
      SchemaFilter schemaFilter,
      Map<Integer, Template> templateMap,
      PathPatternTree scope) {
    this.root =
        new TimeSeriesCountNode(
            context.getQueryId().genPlanNodeId(),
            partialPath,
            prefixPath,
            schemaFilter,
            templateMap,
            scope);
    return this;
  }

  public LogicalPlanBuilder planLevelTimeSeriesCountSource(
      PartialPath partialPath,
      boolean prefixPath,
      int level,
      SchemaFilter schemaFilter,
      Map<Integer, Template> templateMap,
      PathPatternTree scope) {
    this.root =
        new LevelTimeSeriesCountNode(
            context.getQueryId().genPlanNodeId(),
            partialPath,
            prefixPath,
            level,
            schemaFilter,
            templateMap,
            scope);
    return this;
  }

  public LogicalPlanBuilder planNodePathsSchemaSource(
      PartialPath partialPath, Integer level, PathPatternTree scope) {
    this.root =
        new NodePathsSchemaScanNode(
            context.getQueryId().genPlanNodeId(), partialPath, level, scope);
    return this;
  }

  public LogicalPlanBuilder planNodePathsConvert() {
    NodePathsConvertNode nodePathsConvertNode =
        new NodePathsConvertNode(context.getQueryId().genPlanNodeId());
    nodePathsConvertNode.addChild(this.getRoot());
    this.root = nodePathsConvertNode;
    return this;
  }

  public LogicalPlanBuilder planNodePathsCount() {
    NodePathsCountNode nodePathsCountNode =
        new NodePathsCountNode(context.getQueryId().genPlanNodeId());
    nodePathsCountNode.addChild(this.getRoot());
    this.root = nodePathsCountNode;
    return this;
  }

  public LogicalPlanBuilder planNodeManagementMemoryMerge(Set<TSchemaNode> data) {
    NodeManagementMemoryMergeNode memorySourceNode =
        new NodeManagementMemoryMergeNode(context.getQueryId().genPlanNodeId(), data);
    memorySourceNode.addChild(this.getRoot());
    this.root = memorySourceNode;
    return this;
  }

  public LogicalPlanBuilder planPathsUsingTemplateSource(
      List<PartialPath> pathPatternList, int templateId, PathPatternTree scope) {
    this.root =
        new PathsUsingTemplateScanNode(
            context.getQueryId().genPlanNodeId(), pathPatternList, templateId, scope);
    return this;
  }

  public LogicalPlanBuilder planLogicalViewSchemaSource(
      PartialPath pathPattern,
      SchemaFilter schemaFilter,
      long limit,
      long offset,
      PathPatternTree scope) {
    this.root =
        new LogicalViewSchemaScanNode(
            context.getQueryId().genPlanNodeId(), pathPattern, schemaFilter, limit, offset, scope);
    return this;
  }

  private LogicalPlanBuilder planSort(OrderByParameter orderByParameter) {
    if (orderByParameter.isEmpty()) {
      return this;
    }
    this.root = new SortNode(context.getQueryId().genPlanNodeId(), root, orderByParameter);
    return this;
  }

  public LogicalPlanBuilder planShowQueries(Analysis analysis, ShowQueriesStatement statement) {
    List<TDataNodeLocation> dataNodeLocations = analysis.getRunningDataNodeLocations();
    if (dataNodeLocations.size() == 1) {
      this.root =
          planSingleShowQueries(dataNodeLocations.get(0))
              .planFilterAndTransform(
                  analysis.getWhereExpression(),
                  analysis.getSourceExpressions(),
                  false,
                  statement.getZoneId(),
                  Ordering.ASC)
              .planSort(analysis.getMergeOrderParameter())
              .getRoot();
    } else {
      List<String> outputColumns = new ArrayList<>();
      MergeSortNode mergeSortNode =
          new MergeSortNode(
              context.getQueryId().genPlanNodeId(),
              analysis.getMergeOrderParameter(),
              outputColumns);

      dataNodeLocations.forEach(
          dataNodeLocation ->
              mergeSortNode.addChild(
                  this.planSingleShowQueries(dataNodeLocation)
                      .planFilterAndTransform(
                          analysis.getWhereExpression(),
                          analysis.getSourceExpressions(),
                          false,
                          statement.getZoneId(),
                          Ordering.ASC)
                      .planSort(analysis.getMergeOrderParameter())
                      .getRoot()));
      outputColumns.addAll(mergeSortNode.getChildren().get(0).getOutputColumnNames());
      this.root = mergeSortNode;
    }

    ColumnHeaderConstant.showQueriesColumnHeaders.forEach(
        columnHeader ->
            context
                .getTypeProvider()
                .setType(columnHeader.getColumnName(), columnHeader.getColumnType()));
    return this;
  }

  private LogicalPlanBuilder planSingleShowQueries(TDataNodeLocation dataNodeLocation) {
    this.root = new ShowQueriesNode(context.getQueryId().genPlanNodeId(), dataNodeLocation);
    return this;
  }

  public LogicalPlanBuilder planOrderBy(List<SortItem> sortItemList) {
    if (sortItemList.isEmpty()) {
      return this;
    }

    this.root =
        new SortNode(
            context.getQueryId().genPlanNodeId(), root, new OrderByParameter(sortItemList));
    return this;
  }

  public LogicalPlanBuilder planOrderBy(
      Set<Expression> orderByExpressions, List<SortItem> sortItemList) {

    updateTypeProvider(orderByExpressions);
    OrderByParameter orderByParameter = new OrderByParameter(sortItemList);
    if (orderByParameter.isEmpty()) {
      return this;
    }
    this.root = new SortNode(context.getQueryId().genPlanNodeId(), root, orderByParameter);
    return this;
  }

  public LogicalPlanBuilder planOrderBy(QueryStatement queryStatement, Analysis analysis) {
    // only the order by clause having expression needs a sortNode
    if (!queryStatement.hasOrderByExpression()) {
      return this;
    }

    // TopKNode is already sorted, does not need sort
    if (root instanceof TopKNode) {
      return this;
    }

    Set<Expression> orderByExpressions = analysis.getOrderByExpressions();
    updateTypeProvider(orderByExpressions);
    OrderByParameter orderByParameter = new OrderByParameter(queryStatement.getSortItemList());
    if (orderByParameter.isEmpty()) {
      return this;
    }

    this.root = new SortNode(context.getQueryId().genPlanNodeId(), root, orderByParameter);

    Set<Expression> selectExpression = analysis.getSelectExpressions();
    if (root.getOutputColumnNames().size() != selectExpression.size()) {
      this.root =
          new TransformNode(
              context.getQueryId().genPlanNodeId(),
              root,
              selectExpression.toArray(new Expression[0]),
              queryStatement.isGroupByTime(),
              queryStatement.getSelectComponent().getZoneId(),
              queryStatement.getResultTimeOrder());
    }

    return this;
  }

  public LogicalPlanBuilder planEndTimeColumnInject(
      GroupByTimeParameter groupByTimeParameter, boolean ascending) {
    this.root =
        new ColumnInjectNode(
            context.getQueryId().genPlanNodeId(),
            this.getRoot(),
            0,
            new SlidingTimeColumnGeneratorParameter(groupByTimeParameter, ascending));
    return this;
  }
}<|MERGE_RESOLUTION|>--- conflicted
+++ resolved
@@ -19,6 +19,7 @@
 
 package org.apache.iotdb.db.queryengine.plan.planner;
 
+import org.apache.iotdb.common.rpc.thrift.TAggregationType;
 import org.apache.iotdb.common.rpc.thrift.TDataNodeLocation;
 import org.apache.iotdb.common.rpc.thrift.TSchemaNode;
 import org.apache.iotdb.commons.exception.IllegalPathException;
@@ -699,40 +700,21 @@
       AggregationDescriptor aggregationDescriptor, TypeProvider typeProvider) {
     List<String> partialAggregationsNames =
         SchemaUtils.splitPartialAggregation(aggregationDescriptor.getAggregationType());
-<<<<<<< HEAD
-    for (TAggregationType aggregation : splitAggregations) {
-      String functionName = aggregation.toString().toLowerCase();
-      TSDataType aggregationType = SchemaUtils.getAggregationType(functionName);
-      String inputExpressionStr =
-          getExpressionStringThatDeterminesReturnType(aggregationDescriptor);
-      typeProvider.setType(
-          String.format("%s(%s)", functionName, aggregationDescriptor.getParametersString()),
-=======
-    String inputExpressionStr =
-        aggregationDescriptor.getInputExpressions().get(0).getExpressionString();
+    String inputExpressionStr = getInputExpressionString(aggregationDescriptor);
     for (String partialAggregationName : partialAggregationsNames) {
       TSDataType aggregationType = SchemaUtils.getAggregationType(partialAggregationName);
       typeProvider.setType(
           String.format("%s(%s)", partialAggregationName, inputExpressionStr),
->>>>>>> c52da2bd
           aggregationType == null ? typeProvider.getType(inputExpressionStr) : aggregationType);
     }
   }
 
-  /**
-   * For aggregate functions that accept single input, we return the first input Expression. For
-   * aggregate functions that can accept multiple inputs, if the type of intermediate results is
-   * determined by the input Expression, we return the corresponding Expression used to determine
-   * the type of intermediate results.
-   */
-  private static String getExpressionStringThatDeterminesReturnType(
-      AggregationDescriptor aggregationDescriptor) {
-    switch (aggregationDescriptor.getAggregationType()) {
-      case MAX_BY_Y_INPUT:
-        return aggregationDescriptor.getInputExpressions().get(1).getExpressionString();
-      case MAX_BY_X_INPUT:
-      default:
-        return aggregationDescriptor.getInputExpressions().get(0).getExpressionString();
+  private static String getInputExpressionString(AggregationDescriptor aggregationDescriptor) {
+    // We just process first input Expression of Count_IF
+    if (TAggregationType.COUNT_IF.equals(aggregationDescriptor.getAggregationType())) {
+      return aggregationDescriptor.getInputExpressions().get(0).getExpressionString();
+    } else {
+      return aggregationDescriptor.getParametersString();
     }
   }
 
