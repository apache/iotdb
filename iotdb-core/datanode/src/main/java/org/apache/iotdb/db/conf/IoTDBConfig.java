--- conflicted
+++ resolved
@@ -3809,7 +3809,6 @@
     return sortTmpDir;
   }
 
-<<<<<<< HEAD
   public boolean isIgnoreStateMachine() {
     return ignoreStateMachine;
   }
@@ -3820,14 +3819,26 @@
 
   public String getClusterSchemaLimitLevel() {
     return clusterSchemaLimitLevel;
-=======
+  }
+
+  public void setClusterSchemaLimitLevel(String clusterSchemaLimitLevel) {
+    this.clusterSchemaLimitLevel = clusterSchemaLimitLevel;
+  }
+
+  public long getClusterSchemaLimitThreshold() {
+    return clusterSchemaLimitThreshold;
+  }
+
+  public void setClusterSchemaLimitThreshold(long clusterSchemaLimitThreshold) {
+    this.clusterSchemaLimitThreshold = clusterSchemaLimitThreshold;
+  }
+
   public String getObjectStorageBucket() {
     throw new UnsupportedOperationException("object storage is not supported yet");
   }
 
   public long getDataRatisPeriodicSnapshotInterval() {
     return dataRatisPeriodicSnapshotInterval;
->>>>>>> 27637120
   }
 
   public void setDataRatisPeriodicSnapshotInterval(long dataRatisPeriodicSnapshotInterval) {
