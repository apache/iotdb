--- conflicted
+++ resolved
@@ -329,15 +329,11 @@
   /** How many threads can concurrently flush. When <= 0, use CPU core number. */
   private int flushThreadCount = Runtime.getRuntime().availableProcessors();
 
-<<<<<<< HEAD
   /** How many threads can concurrently execute query statement. When <= 0, use CPU core number. */
   private int queryThreadCount = Runtime.getRuntime().availableProcessors();
 
   //  private int degreeOfParallelism = Math.max(1, Runtime.getRuntime().availableProcessors() / 2);
   private int degreeOfParallelism = 1;
-=======
-  private int degreeOfParallelism = Math.max(1, Runtime.getRuntime().availableProcessors() / 2);
->>>>>>> 3327dfa7
 
   private int mergeThresholdOfExplainAnalyze = 10;
 
