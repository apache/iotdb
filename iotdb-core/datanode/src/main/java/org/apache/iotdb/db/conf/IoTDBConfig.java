--- conflicted
+++ resolved
@@ -433,7 +433,6 @@
   /** The sort algorithm used in TVList */
   private TVListSortAlgorithm tvListSortAlgorithm = TVListSortAlgorithm.TIM;
 
-<<<<<<< HEAD
   /**
    * the threshold when working TVList is sorted and added into immutable TVList list in the
    * writable memtable
@@ -443,8 +442,6 @@
   /** When average series point number reaches this, flush the memtable to disk */
   private int avgSeriesPointNumberThreshold = 100000;
 
-=======
->>>>>>> 1224142e
   /** Enable inner space compaction for sequence files */
   private volatile boolean enableSeqSpaceCompaction = true;
 
@@ -2318,7 +2315,6 @@
     this.tvListSortAlgorithm = tvListSortAlgorithm;
   }
 
-<<<<<<< HEAD
   public int getTvListSortThreshold() {
     return tvListSortThreshold;
   }
@@ -2327,16 +2323,6 @@
     this.tvListSortThreshold = tvListSortThreshold;
   }
 
-  public int getAvgSeriesPointNumberThreshold() {
-    return avgSeriesPointNumberThreshold;
-  }
-
-  public void setAvgSeriesPointNumberThreshold(int avgSeriesPointNumberThreshold) {
-    this.avgSeriesPointNumberThreshold = avgSeriesPointNumberThreshold;
-  }
-
-=======
->>>>>>> 1224142e
   public boolean isRpcThriftCompressionEnable() {
     return rpcThriftCompressionEnable;
   }
