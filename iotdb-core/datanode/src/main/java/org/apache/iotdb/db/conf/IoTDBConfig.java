/*
 * Licensed to the Apache Software Foundation (ASF) under one
 * or more contributor license agreements.  See the NOTICE file
 * distributed with this work for additional information
 * regarding copyright ownership.  The ASF licenses this file
 * to you under the Apache License, Version 2.0 (the
 * "License"); you may not use this file except in compliance
 * with the License.  You may obtain a copy of the License at
 *
 *     http://www.apache.org/licenses/LICENSE-2.0
 *
 * Unless required by applicable law or agreed to in writing,
 * software distributed under the License is distributed on an
 * "AS IS" BASIS, WITHOUT WARRANTIES OR CONDITIONS OF ANY
 * KIND, either express or implied.  See the License for the
 * specific language governing permissions and limitations
 * under the License.
 */
package org.apache.iotdb.db.conf;

import org.apache.iotdb.common.rpc.thrift.TEndPoint;
import org.apache.iotdb.commons.client.property.ClientPoolProperty.DefaultProperty;
import org.apache.iotdb.commons.conf.CommonDescriptor;
import org.apache.iotdb.commons.conf.IoTDBConstant;
import org.apache.iotdb.commons.utils.FileUtils;
import org.apache.iotdb.commons.utils.TestOnly;
import org.apache.iotdb.consensus.ConsensusFactory;
import org.apache.iotdb.db.audit.AuditLogOperation;
import org.apache.iotdb.db.audit.AuditLogStorage;
import org.apache.iotdb.db.exception.LoadConfigurationException;
import org.apache.iotdb.db.protocol.thrift.impl.ClientRPCServiceImpl;
import org.apache.iotdb.db.storageengine.dataregion.compaction.constant.CompactionValidationLevel;
import org.apache.iotdb.db.storageengine.dataregion.compaction.execute.performer.constant.CrossCompactionPerformer;
import org.apache.iotdb.db.storageengine.dataregion.compaction.execute.performer.constant.InnerSeqCompactionPerformer;
import org.apache.iotdb.db.storageengine.dataregion.compaction.execute.performer.constant.InnerUnseqCompactionPerformer;
import org.apache.iotdb.db.storageengine.dataregion.compaction.schedule.constant.CompactionPriority;
import org.apache.iotdb.db.storageengine.dataregion.compaction.selector.constant.CrossCompactionSelector;
import org.apache.iotdb.db.storageengine.dataregion.compaction.selector.constant.InnerSequenceCompactionSelector;
import org.apache.iotdb.db.storageengine.dataregion.compaction.selector.constant.InnerUnsequenceCompactionSelector;
import org.apache.iotdb.db.storageengine.dataregion.tsfile.timeindex.TimeIndexLevel;
import org.apache.iotdb.db.storageengine.dataregion.wal.utils.WALMode;
import org.apache.iotdb.db.utils.datastructure.TVListSortAlgorithm;
import org.apache.iotdb.metrics.metricsets.system.SystemMetrics;
import org.apache.iotdb.rpc.RpcTransportFactory;
import org.apache.iotdb.rpc.RpcUtils;
import org.apache.iotdb.tsfile.common.conf.TSFileDescriptor;
import org.apache.iotdb.tsfile.common.constant.TsFileConstant;
import org.apache.iotdb.tsfile.file.metadata.enums.TSDataType;
import org.apache.iotdb.tsfile.file.metadata.enums.TSEncoding;
import org.apache.iotdb.tsfile.fileSystem.FSType;
import org.apache.iotdb.tsfile.utils.FSUtils;

import org.slf4j.Logger;
import org.slf4j.LoggerFactory;

import java.io.File;
import java.io.IOException;
import java.lang.reflect.Field;
import java.util.ArrayList;
import java.util.Arrays;
import java.util.HashSet;
import java.util.List;
import java.util.Objects;
import java.util.Properties;
import java.util.concurrent.TimeUnit;
import java.util.regex.Pattern;

import static org.apache.iotdb.commons.conf.IoTDBConstant.OBJECT_STORAGE_DIR;
import static org.apache.iotdb.tsfile.common.constant.TsFileConstant.PATH_SEPARATOR;

public class IoTDBConfig {

  /* Names of Watermark methods */
  public static final String WATERMARK_GROUPED_LSB = "GroupBasedLSBMethod";
  public static final String CONFIG_NAME = "iotdb-datanode.properties";
  private static final Logger logger = LoggerFactory.getLogger(IoTDBConfig.class);
  private static final String MULTI_DIR_STRATEGY_PREFIX =
      "org.apache.iotdb.db.storageengine.rescon.disk.strategy.";
  private static final String[] CLUSTER_ALLOWED_MULTI_DIR_STRATEGIES =
      new String[] {"SequenceStrategy", "MaxDiskUsableSpaceFirstStrategy"};
  private static final String DEFAULT_MULTI_DIR_STRATEGY = "SequenceStrategy";

  private static final String STORAGE_GROUP_MATCHER = "([a-zA-Z0-9`_.\\-\\u2E80-\\u9FFF]+)";
  public static final Pattern STORAGE_GROUP_PATTERN = Pattern.compile(STORAGE_GROUP_MATCHER);

  // e.g., a31+/$%#&[]{}3e4, "a.b", 'a.b'
  private static final String NODE_NAME_MATCHER = "([^\n\t]+)";

  // e.g.,  .s1
  private static final String PARTIAL_NODE_MATCHER = "[" + PATH_SEPARATOR + "]" + NODE_NAME_MATCHER;

  private static final String NODE_MATCHER =
      "([" + PATH_SEPARATOR + "])?" + NODE_NAME_MATCHER + "(" + PARTIAL_NODE_MATCHER + ")*";

  public static final Pattern NODE_PATTERN = Pattern.compile(NODE_MATCHER);

  /** Whether to enable the mqtt service. */
  private boolean enableMQTTService = false;

  /** The mqtt service binding host. */
  private String mqttHost = "127.0.0.1";

  /** The mqtt service binding port. */
  private int mqttPort = 1883;

  /** The handler pool size for handing the mqtt messages. */
  private int mqttHandlerPoolSize = 1;

  /** The mqtt message payload formatter. */
  private String mqttPayloadFormatter = "json";

  /** Max mqtt message size. Unit: byte */
  private int mqttMaxMessageSize = 1048576;

  /** Rpc binding address. */
  private String rpcAddress = "0.0.0.0";

  /** whether to use thrift compression. */
  private boolean rpcThriftCompressionEnable = false;

  /** whether to use Snappy compression before sending data through the network */
  private boolean rpcAdvancedCompressionEnable = false;

  /** Port which the JDBC server listens to. */
  private int rpcPort = 6667;

  /** Enable the thrift rpcPort Service ssl. */
  private boolean enableSSL = false;

  /** ssl key Store Path. */
  private String keyStorePath = "";

  /** ssl key Store password. */
  private String keyStorePwd = "";

  /** Rpc Selector thread num */
  private int rpcSelectorThreadCount = 1;

  /** Min concurrent client number */
  private int rpcMinConcurrentClientNum = Runtime.getRuntime().availableProcessors();

  /** Max concurrent client number */
  private int rpcMaxConcurrentClientNum = 65535;

  /** Memory allocated for the write process */
  private long allocateMemoryForStorageEngine = Runtime.getRuntime().maxMemory() * 3 / 10;

  /** Memory allocated for the read process */
  private long allocateMemoryForRead = Runtime.getRuntime().maxMemory() * 3 / 10;

  /** Memory allocated for the mtree */
  private long allocateMemoryForSchema = Runtime.getRuntime().maxMemory() / 10;

  /** Memory allocated for the consensus layer */
  private long allocateMemoryForConsensus = Runtime.getRuntime().maxMemory() / 10;

  /** Memory allocated for the pipe */
  private long allocateMemoryForPipe = Runtime.getRuntime().maxMemory() / 10;

  /** Ratio of memory allocated for buffered arrays */
  private double bufferedArraysMemoryProportion = 0.6;

  /** Flush proportion for system */
  private double flushProportion = 0.4;

  /** Reject proportion for system */
  private double rejectProportion = 0.8;

  /** The proportion of write memory for memtable */
  private double writeProportionForMemtable = 0.76;

  /** The proportion of write memory for compaction */
  private double compactionProportion = 0.2;

  /** The proportion of write memory for loading TsFile */
  private double loadTsFileProportion = 0.125;

  private int maxLoadingTimeseriesNumber = 2000;

  /**
   * If memory cost of data region increased more than proportion of {@linkplain
   * IoTDBConfig#getAllocateMemoryForStorageEngine()}*{@linkplain
   * IoTDBConfig#getWriteProportionForMemtable()}, report to system.
   */
  private double writeMemoryVariationReportProportion = 0.001;

  /** When inserting rejected, waiting period to check system again. Unit: millisecond */
  private int checkPeriodWhenInsertBlocked = 50;

  /** When inserting rejected exceeds this, throw an exception. Unit: millisecond */
  private int maxWaitingTimeWhenInsertBlockedInMs = 10000;

  // region Write Ahead Log Configuration
  /** Write mode of wal */
  private volatile WALMode walMode = WALMode.ASYNC;

  /** Max number of wal nodes, each node corresponds to one wal directory */
  private int maxWalNodesNum = 0;

  /**
   * Duration a wal flush operation will wait before calling fsync in the async mode. Unit:
   * millisecond
   */
  private volatile long walAsyncModeFsyncDelayInMs = 1_000;

  /**
   * Duration a wal flush operation will wait before calling fsync in the sync mode. Unit:
   * millisecond
   */
  private volatile long walSyncModeFsyncDelayInMs = 3;

  /** Buffer size of each wal node. Unit: byte */
  private int walBufferSize = 32 * 1024 * 1024;

  /** Blocking queue capacity of each wal buffer */
  private int walBufferQueueCapacity = 500;

  /** Size threshold of each wal file. Unit: byte */
  private volatile long walFileSizeThresholdInByte = 30 * 1024 * 1024L;

  /** Size threshold of each checkpoint file. Unit: byte */
  private volatile long checkpointFileSizeThresholdInByte = 3 * 1024 * 1024L;

  /** Minimum ratio of effective information in wal files */
  private volatile double walMinEffectiveInfoRatio = 0.1;

  /**
   * MemTable size threshold for triggering MemTable snapshot in wal. When a memTable's size exceeds
   * this, wal can flush this memtable to disk, otherwise wal will snapshot this memtable in wal.
   * Unit: byte
   */
  private volatile long walMemTableSnapshotThreshold = 8 * 1024 * 1024L;

  /** MemTable's max snapshot number in wal file */
  private volatile int maxWalMemTableSnapshotNum = 1;

  /** The period when outdated wal files are periodically deleted. Unit: millisecond */
  private volatile long deleteWalFilesPeriodInMs = 20 * 1000L;
  // endregion

  /**
   * Size of log buffer for every MetaData operation. If the size of a MetaData operation plan is
   * larger than this parameter, then the MetaData operation plan will be rejected by SchemaRegion.
   * Unit: byte
   */
  private int mlogBufferSize = 1024 * 1024;

  /**
   * The cycle when metadata log is periodically forced to be written to disk(in milliseconds) If
   * set this parameter to 0 it means call channel.force(true) after every each operation
   */
  private long syncMlogPeriodInMs = 100;

  /**
   * The size of log buffer for every trigger management operation plan. If the size of a trigger
   * management operation plan is larger than this parameter, the trigger management operation plan
   * will be rejected by TriggerManager. Unit: byte
   */
  private int tlogBufferSize = 1024 * 1024;

  /** System directory, including version file for each database and metadata */
  private String systemDir =
      IoTDBConstant.DEFAULT_BASE_DIR + File.separator + IoTDBConstant.SYSTEM_FOLDER_NAME;

  /** Schema directory, including storage set of values. */
  private String schemaDir =
      IoTDBConstant.DEFAULT_BASE_DIR
          + File.separator
          + IoTDBConstant.SYSTEM_FOLDER_NAME
          + File.separator
          + IoTDBConstant.SCHEMA_FOLDER_NAME;

  /** Query directory, stores temporary files of query */
  private String queryDir =
      IoTDBConstant.DEFAULT_BASE_DIR + File.separator + IoTDBConstant.QUERY_FOLDER_NAME;

  /** External lib directory, stores user-uploaded JAR files */
  private String extDir = IoTDBConstant.EXT_FOLDER_NAME;

  /** External lib directory for UDF, stores user-uploaded JAR files */
  private String udfDir =
      IoTDBConstant.EXT_FOLDER_NAME + File.separator + IoTDBConstant.UDF_FOLDER_NAME;

  /** External temporary lib directory for storing downloaded udf JAR files */
  private String udfTemporaryLibDir = udfDir + File.separator + IoTDBConstant.TMP_FOLDER_NAME;

  /** External lib directory for trigger, stores user-uploaded JAR files */
  private String triggerDir =
      IoTDBConstant.EXT_FOLDER_NAME + File.separator + IoTDBConstant.TRIGGER_FOLDER_NAME;

  /** External temporary lib directory for storing downloaded trigger JAR files */
  private String triggerTemporaryLibDir =
      triggerDir + File.separator + IoTDBConstant.TMP_FOLDER_NAME;

  /** External lib directory for Pipe Plugin, stores user-defined JAR files */
  private String pipeDir =
      IoTDBConstant.EXT_FOLDER_NAME + File.separator + IoTDBConstant.PIPE_FOLDER_NAME;

  /** External temporary lib directory for storing downloaded pipe plugin JAR files */
  private String pipeTemporaryLibDir = pipeDir + File.separator + IoTDBConstant.TMP_FOLDER_NAME;

  /** External lib directory for ext Pipe plugins, stores user-defined JAR files */
  private String extPipeDir =
      IoTDBConstant.EXT_FOLDER_NAME + File.separator + IoTDBConstant.EXT_PIPE_FOLDER_NAME;

  /** External lib directory for MQTT, stores user-uploaded JAR files */
  private String mqttDir =
      IoTDBConstant.EXT_FOLDER_NAME + File.separator + IoTDBConstant.MQTT_FOLDER_NAME;

  /** Tiered data directories. It can be settled as dataDirs = {{"data1"}, {"data2", "data3"}}; */
  private String[][] tierDataDirs = {
    {IoTDBConstant.DEFAULT_BASE_DIR + File.separator + IoTDBConstant.DATA_FOLDER_NAME}
  };

  private String loadTsFileDir =
      tierDataDirs[0][0] + File.separator + IoTDBConstant.LOAD_TSFILE_FOLDER_NAME;

  /** Strategy of multiple directories. */
  private String multiDirStrategyClassName = null;

  private String ratisDataRegionSnapshotDir =
      IoTDBConstant.DEFAULT_BASE_DIR
          + File.separator
          + IoTDBConstant.DATA_FOLDER_NAME
          + File.separator
          + IoTDBConstant.SNAPSHOT_FOLDER_NAME;

  /** Consensus directory. */
  private String consensusDir = IoTDBConstant.DEFAULT_BASE_DIR + File.separator + "consensus";

  private String dataRegionConsensusDir = consensusDir + File.separator + "data_region";

  private String schemaRegionConsensusDir = consensusDir + File.separator + "schema_region";

  /** temp result directory for sortOperator */
  private String sortTmpDir =
      IoTDBConstant.DEFAULT_BASE_DIR + File.separator + IoTDBConstant.TMP_FOLDER_NAME;

  /** Maximum MemTable number. Invalid when enableMemControl is true. */
  private int maxMemtableNumber = 0;

  /** The amount of data iterate each time in server */
  private int batchSize = 100000;

  /** How many threads can concurrently flush. When <= 0, use CPU core number. */
  private int flushThreadCount = Runtime.getRuntime().availableProcessors();

  /** How many threads can concurrently execute query statement. When <= 0, use CPU core number. */
  private int queryThreadCount = Runtime.getRuntime().availableProcessors();

  private int degreeOfParallelism = Math.max(1, Runtime.getRuntime().availableProcessors() / 2);

  private int modeMapSizeThreshold = 10000;

  /** How many queries can be concurrently executed. When <= 0, use 1000. */
  private int maxAllowedConcurrentQueries = 1000;

  /** How many threads can concurrently evaluate windows. When <= 0, use CPU core number. */
  private int windowEvaluationThreadCount = Runtime.getRuntime().availableProcessors();

  /**
   * Max number of window evaluation tasks that can be pending for execution. When <= 0, the value
   * is 64 by default.
   */
  private int maxPendingWindowEvaluationTasks = 64;

  /** Is the write mem control for writing enable. */
  private boolean enableMemControl = true;

  /** Is the write ahead log enable. */
  private boolean enableIndex = false;

  /** How many threads can concurrently build index. When <= 0, use CPU core number. */
  private int concurrentIndexBuildThread = Runtime.getRuntime().availableProcessors();

  /**
   * the index framework adopts sliding window model to preprocess the original tv list in the
   * subsequence matching task.
   */
  private int defaultIndexWindowRange = 10;

  /** index directory. */
  private String indexRootFolder = "data" + File.separator + "index";

  /** When a unSequence TsFile's file size (in byte) exceed this, the TsFile is forced closed. */
  private long unSeqTsFileSize = 0L;

  /** When a sequence TsFile's file size (in byte) exceed this, the TsFile is forced closed. */
  private long seqTsFileSize = 0L;

  /** When a memTable's size (in byte) exceeds this, the memtable is flushed to disk. Unit: byte */
  private long memtableSizeThreshold = 1024 * 1024 * 1024L;

  /** Whether to timed flush sequence tsfiles' memtables. */
  private boolean enableTimedFlushSeqMemtable = true;

  /**
   * If a memTable's created time is older than current time minus this, the memtable will be
   * flushed to disk.(only check sequence tsfiles' memtables) Unit: ms
   */
  private long seqMemtableFlushInterval = 3 * 60 * 60 * 1000L;

  /** The interval to check whether sequence memtables need flushing. Unit: ms */
  private long seqMemtableFlushCheckInterval = 10 * 60 * 1000L;

  /** Whether to timed flush unsequence tsfiles' memtables. */
  private boolean enableTimedFlushUnseqMemtable = true;

  /**
   * If a memTable's created time is older than current time minus this, the memtable will be
   * flushed to disk.(only check unsequence tsfiles' memtables) Unit: ms
   */
  private long unseqMemtableFlushInterval = 3 * 60 * 60 * 1000L;

  /** The interval to check whether unsequence memtables need flushing. Unit: ms */
  private long unseqMemtableFlushCheckInterval = 10 * 60 * 1000L;

  /** The sort algorithm used in TVList */
  private TVListSortAlgorithm tvListSortAlgorithm = TVListSortAlgorithm.TIM;

  /** When average series point number reaches this, flush the memtable to disk */
  private int avgSeriesPointNumberThreshold = 100000;

  /** Enable inner space compaction for sequence files */
  private boolean enableSeqSpaceCompaction = true;

  /** Enable inner space compaction for unsequence files */
  private boolean enableUnseqSpaceCompaction = true;

  /** Compact the unsequence files into the overlapped sequence files */
  private boolean enableCrossSpaceCompaction = true;

<<<<<<< HEAD
  /** Insert the non overlapped unsequence files into sequence space */
  private boolean enableInsertionCrossSpaceCompaction = false;

  /** Enable the service for MLNode */
  private boolean enableMLNodeService = false;

=======
>>>>>>> 1dd5a200
  /** The buffer for sort operation */
  private long sortBufferSize = 1024 * 1024L;

  /**
   * The strategy of inner space compaction task. There are just one inner space compaction strategy
   * SIZE_TIRED_COMPACTION:
   */
  private InnerSequenceCompactionSelector innerSequenceCompactionSelector =
      InnerSequenceCompactionSelector.SIZE_TIERED;

  private InnerSeqCompactionPerformer innerSeqCompactionPerformer =
      InnerSeqCompactionPerformer.READ_CHUNK;

  private InnerUnsequenceCompactionSelector innerUnsequenceCompactionSelector =
      InnerUnsequenceCompactionSelector.SIZE_TIERED;

  private InnerUnseqCompactionPerformer innerUnseqCompactionPerformer =
      InnerUnseqCompactionPerformer.FAST;

  /**
   * The strategy of cross space compaction task. There are just one cross space compaction strategy
   * SIZE_TIRED_COMPACTION:
   */
  private CrossCompactionSelector crossCompactionSelector = CrossCompactionSelector.REWRITE;

  private CrossCompactionPerformer crossCompactionPerformer = CrossCompactionPerformer.FAST;

  /**
   * The priority of compaction task execution. There are three priority strategy INNER_CROSS:
   * prioritize inner space compaction, reduce the number of files first CROSS INNER: prioritize
   * cross space compaction, eliminate the unsequence files first BALANCE: alternate two compaction
   * types
   */
  private CompactionPriority compactionPriority = CompactionPriority.BALANCE;

  /**
   * Enable compaction memory control or not. If true and estimated memory size of one compaction
   * task exceeds the threshold, system will block the compaction. It only works for cross space
   * compaction currently.
   */
  private boolean enableCompactionMemControl = true;

  private double chunkMetadataSizeProportion = 0.1;

  /** The target tsfile size in compaction, 2 GB by default */
  private long targetCompactionFileSize = 2147483648L;

  /** The target chunk size in compaction. */
  private long targetChunkSize = 1048576L;

  /** The target chunk point num in compaction. */
  private long targetChunkPointNum = 100000L;

  /**
   * If the chunk size is lower than this threshold, it will be deserialized into points, default is
   * 10 KB
   */
  private long chunkSizeLowerBoundInCompaction = 10240L;

  /**
   * If the chunk point num is lower than this threshold, it will be deserialized into points,
   * default is 1000
   */
  private long chunkPointNumLowerBoundInCompaction = 1000;

  /**
   * If compaction thread cannot acquire the write lock within this timeout, the compaction task
   * will be abort.
   */
  private long compactionAcquireWriteLockTimeout = 60_000L;

  /** The max candidate file num in one inner space compaction task */
  private int fileLimitPerInnerTask = 30;

  /** The max candidate file num in one cross space compaction task */
  private int fileLimitPerCrossTask = 500;

  /** The max candidate file num in cross space compaction */
  private int totalFileLimitForCrossTask = 5000;

  /** The max total size of candidate files in one cross space compaction task */
  private long maxCrossCompactionCandidateFileSize = 1024 * 1024 * 1024 * 5L;

  /**
   * Only the unseq files whose level of inner space compaction reaches this value can be selected
   * to participate in the cross space compaction.
   */
  private int minCrossCompactionUnseqFileLevel = 1;

  /** The interval of compaction task schedulation in each virtual database. The unit is ms. */
  private long compactionScheduleIntervalInMs = 60_000L;

  /** The interval of compaction task submission from queue in CompactionTaskMananger */
  private long compactionSubmissionIntervalInMs = 60_000L;

  /**
   * The number of sub compaction threads to be set up to perform compaction. Currently only works
   * for nonAligned data in cross space compaction and unseq inner space compaction.
   */
  private int subCompactionTaskNum = 4;

  private CompactionValidationLevel compactionValidationLevel =
      CompactionValidationLevel.RESOURCE_ONLY;

  /** The size of candidate compaction task queue. */
  private int candidateCompactionTaskQueueSize = 50;

  /** whether to cache meta data(ChunkMetaData and TsFileMetaData) or not. */
  private boolean metaDataCacheEnable = true;

  /** Memory allocated for bloomFilter cache in read process */
  private long allocateMemoryForBloomFilterCache = allocateMemoryForRead / 1001;

  /** Memory allocated for timeSeriesMetaData cache in read process */
  private long allocateMemoryForTimeSeriesMetaDataCache = allocateMemoryForRead * 200 / 1001;

  /** Memory allocated for chunk cache in read process */
  private long allocateMemoryForChunkCache = allocateMemoryForRead * 100 / 1001;

  /** Memory allocated for operators */
  private long allocateMemoryForCoordinator = allocateMemoryForRead * 50 / 1001;

  /** Memory allocated for operators */
  private long allocateMemoryForOperators = allocateMemoryForRead * 200 / 1001;

  /** Memory allocated for operators */
  private long allocateMemoryForDataExchange = allocateMemoryForRead * 200 / 1001;

  /** Max bytes of each FragmentInstance for DataExchange */
  private long maxBytesPerFragmentInstance = allocateMemoryForDataExchange / queryThreadCount;

  /** Memory allocated proportion for timeIndex */
  private long allocateMemoryForTimeIndex = allocateMemoryForRead * 200 / 1001;

  /** Memory allocated proportion for time partition info */
  private long allocateMemoryForTimePartitionInfo = allocateMemoryForStorageEngine * 8 / 10 / 20;

  /**
   * If true, we will estimate each query's possible memory footprint before executing it and deny
   * it if its estimated memory exceeds current free memory
   */
  private boolean enableQueryMemoryEstimation = true;

  /** Cache size of {@code checkAndGetDataTypeCache}. */
  private int mRemoteSchemaCacheSize = 100000;

  /**
   * Set the language version when loading file including error information, default value is "EN"
   */
  private String languageVersion = "EN";

  /** Examining period of cache file reader : 100 seconds. Unit: millisecond */
  private long cacheFileReaderClearPeriod = 100000;

  /** the max executing time of query in ms. Unit: millisecond */
  private long queryTimeoutThreshold = 60000;

  /** the max time to live of a session in ms. Unit: millisecond */
  private int sessionTimeoutThreshold = 0;

  /** Replace implementation class of JDBC service */
  private String rpcImplClassName = ClientRPCServiceImpl.class.getName();

  /** indicate whether current mode is cluster */
  private boolean isClusterMode = false;

  /**
   * The cluster name that this DataNode joined in the cluster mode. The default value
   * "defaultCluster" will be changed after join cluster
   */
  private String clusterName = "defaultCluster";

  /**
   * The DataNodeId of this DataNode for cluster mode. The default value -1 will be changed after
   * join cluster
   */
  private int dataNodeId = -1;

  /** whether use chunkBufferPool. */
  private boolean chunkBufferPoolEnable = false;

  /** Switch of creating schema automatically */
  private boolean enableAutoCreateSchema = true;

  /** register time series as which type when receiving boolean string "true" or "false" */
  private TSDataType booleanStringInferType = TSDataType.BOOLEAN;

  /** register time series as which type when receiving an integer string "67" */
  private TSDataType integerStringInferType = TSDataType.FLOAT;

  /**
   * register time series as which type when receiving an integer string and using float may lose
   * precision num > 2 ^ 24
   */
  private TSDataType longStringInferType = TSDataType.DOUBLE;

  /** register time series as which type when receiving a floating number string "6.7" */
  private TSDataType floatingStringInferType = TSDataType.FLOAT;

  /**
   * register time series as which type when receiving the Literal NaN. Values can be DOUBLE, FLOAT
   * or TEXT
   */
  private TSDataType nanStringInferType = TSDataType.DOUBLE;

  /** Database level when creating schema automatically is enabled */
  private int defaultStorageGroupLevel = 1;

  /** BOOLEAN encoding when creating schema automatically is enabled */
  private TSEncoding defaultBooleanEncoding = TSEncoding.RLE;

  /** INT32 encoding when creating schema automatically is enabled */
  private TSEncoding defaultInt32Encoding = TSEncoding.TS_2DIFF;

  /** INT64 encoding when creating schema automatically is enabled */
  private TSEncoding defaultInt64Encoding = TSEncoding.TS_2DIFF;

  /** FLOAT encoding when creating schema automatically is enabled */
  private TSEncoding defaultFloatEncoding = TSEncoding.GORILLA;

  /** DOUBLE encoding when creating schema automatically is enabled */
  private TSEncoding defaultDoubleEncoding = TSEncoding.GORILLA;

  /** TEXT encoding when creating schema automatically is enabled */
  private TSEncoding defaultTextEncoding = TSEncoding.PLAIN;

  /** How many threads will be set up to perform settle tasks. */
  private int settleThreadNum = 1;

  /**
   * If one merge file selection runs for more than this time, it will be ended and its current
   * selection will be used as final selection. When < 0, it means time is unbounded. Unit:
   * millisecond
   */
  private long crossCompactionFileSelectionTimeBudget = 30 * 1000L;

  /**
   * A global merge will be performed each such interval, that is, each database will be merged (if
   * proper merge candidates can be found). Unit: second.
   */
  private long mergeIntervalSec = 0L;

  /** The limit of compaction merge can reach per second */
  private int compactionWriteThroughputMbPerSec = 16;

  /**
   * How many thread will be set up to perform compaction, 10 by default. Set to 1 when less than or
   * equal to 0.
   */
  private int compactionThreadCount = 10;

  /*
   * How many thread will be set up to perform continuous queries. When <= 0, use max(1, CPU core number / 2).
   */
  private int continuousQueryThreadNum =
      Math.max(1, Runtime.getRuntime().availableProcessors() / 2);

  /*
   * Minimum every interval to perform continuous query.
   * The every interval of continuous query instances should not be lower than this limit.
   */
  private long continuousQueryMinimumEveryInterval = 1000;

  /** How much memory may be used in ONE SELECT INTO operation (in Byte). */
  private long intoOperationBufferSizeInByte = 100 * 1024 * 1024L;

  /**
   * The maximum number of rows can be processed in insert-tablet-plan when executing select-into
   * statements.
   */
  private int selectIntoInsertTabletPlanRowLimit = 10000;

  /** The number of threads in the thread pool that execute insert-tablet tasks. */
  private int intoOperationExecutionThreadCount = 2;

  /** Default TSfile storage is in local file system */
  private FSType tsFileStorageFs = FSType.LOCAL;

  /** Enable hdfs or not */
  private boolean enableHDFS = false;

  /** Default core-site.xml file path is /etc/hadoop/conf/core-site.xml */
  private String coreSitePath = "/etc/hadoop/conf/core-site.xml";

  /** Default hdfs-site.xml file path is /etc/hadoop/conf/hdfs-site.xml */
  private String hdfsSitePath = "/etc/hadoop/conf/hdfs-site.xml";

  /** Default HDFS ip is localhost */
  private String hdfsIp = "localhost";

  /** Default HDFS port is 9000 */
  private String hdfsPort = "9000";

  /** Default DFS NameServices is hdfsnamespace */
  private String dfsNameServices = "hdfsnamespace";

  /** Default DFS HA name nodes are nn1 and nn2 */
  private String dfsHaNamenodes = "nn1,nn2";

  /** Default DFS HA automatic failover is enabled */
  private boolean dfsHaAutomaticFailoverEnabled = true;

  /**
   * Default DFS client failover proxy provider is
   * "org.apache.hadoop.hdfs.server.namenode.ha.ConfiguredFailoverProxyProvider"
   */
  private String dfsClientFailoverProxyProvider =
      "org.apache.hadoop.hdfs.server.namenode.ha.ConfiguredFailoverProxyProvider";

  /** whether use kerberos to authenticate hdfs */
  private boolean useKerberos = false;

  /** full path of kerberos keytab file */
  private String kerberosKeytabFilePath = "/path";

  /** kerberos principal */
  private String kerberosPrincipal = "your principal";

  /** the num of memtable in each database */
  private int concurrentWritingTimePartition = 1;

  /** the default fill interval in LinearFill and PreviousFill, -1 means infinite past time */
  private int defaultFillInterval = -1;

  /** The default value of primitive array size in array pool */
  private int primitiveArraySize = 64;

  /**
   * Level of TimeIndex, which records the start time and end time of TsFileResource. Currently,
   * DEVICE_TIME_INDEX and FILE_TIME_INDEX are supported, and could not be changed after first set.
   */
  private TimeIndexLevel timeIndexLevel = TimeIndexLevel.DEVICE_TIME_INDEX;

  // just for test
  // wait for 60 second by default.
  private int thriftServerAwaitTimeForStopService = 60;

  // Interval num of tag and attribute records when force flushing to disk
  private int tagAttributeFlushInterval = 1000;

  // In one insert (one device, one timestamp, multiple measurements),
  // if enable partial insert, one measurement failure will not impact other measurements
  private boolean enablePartialInsert = true;

  private boolean enable13DataInsertAdapt = false;

  /**
   * Used to estimate the memory usage of text fields in a UDF query. It is recommended to set this
   * value to be slightly larger than the average length of all text records.
   */
  private int udfInitialByteArrayLengthForMemoryControl = 48;

  /**
   * How much memory may be used in ONE UDF query (in MB).
   *
   * <p>The upper limit is 20% of allocated memory for read.
   *
   * <p>udfMemoryBudgetInMB = udfReaderMemoryBudgetInMB + udfTransformerMemoryBudgetInMB +
   * udfCollectorMemoryBudgetInMB
   */
  private float udfMemoryBudgetInMB = (float) Math.min(30.0f, 0.2 * allocateMemoryForRead);

  private float udfReaderMemoryBudgetInMB = (float) (1.0 / 3 * udfMemoryBudgetInMB);

  private float udfTransformerMemoryBudgetInMB = (float) (1.0 / 3 * udfMemoryBudgetInMB);

  private float udfCollectorMemoryBudgetInMB = (float) (1.0 / 3 * udfMemoryBudgetInMB);

  // time in nanosecond precision when starting up
  private long startUpNanosecond = System.nanoTime();

  /** Unit: byte */
  private int thriftMaxFrameSize = 536870912;

  private int thriftDefaultBufferSize = RpcUtils.THRIFT_DEFAULT_BUF_CAPACITY;

  /** time cost(ms) threshold for slow query. Unit: millisecond */
  private long slowQueryThreshold = 30000;

  private int patternMatchingThreshold = 1000000;

  /**
   * whether enable the rpc service. This parameter has no a corresponding field in the
   * iotdb-common.properties
   */
  private boolean enableRpcService = true;

  /** the size of ioTaskQueue */
  private int ioTaskQueueSizeForFlushing = 10;

  /** the number of data regions per user-defined database */
  private int dataRegionNum = 1;

  /** the interval to log recover progress of each vsg when starting iotdb */
  private long recoveryLogIntervalInMs = 5_000L;

  private boolean enableDiscardOutOfOrderData = false;

  /** the method to transform device path to device id, can be 'Plain' or 'SHA256' */
  private String deviceIDTransformationMethod = "Plain";

  /**
   * whether create mapping file of id table. This file can map device id in tsfile to device path
   */
  private boolean enableIDTableLogFile = false;

  /** the memory used for metadata cache when using persistent schema */
  private int cachedMNodeSizeInPBTreeMode = -1;

  /** the minimum size (in bytes) of segment inside a pbtree file page */
  private short minimumSegmentInPBTree = 0;

  /** cache size for pages in one pbtree file */
  private int pageCacheSizeInPBTree = 1024;

  /** maximum number of logged pages before log erased */
  private int pbTreeLogSize = 16384;

  /**
   * Maximum number of measurement in one create timeseries plan node. If the number of measurement
   * in user request exceeds this limit, the request will be split.
   */
  private int maxMeasurementNumOfInternalRequest = 10000;

  /** Internal address for data node */
  private String internalAddress = "127.0.0.1";

  /** Internal port for coordinator */
  private int internalPort = 10730;

  /** Internal port for dataRegion consensus protocol */
  private int dataRegionConsensusPort = 10760;

  /** Internal port for schemaRegion consensus protocol */
  private int schemaRegionConsensusPort = 10750;

  /** Ip and port of config nodes. */
  private TEndPoint seedConfigNode = new TEndPoint("127.0.0.1", 10710);

  /** The time of data node waiting for the next retry to join into the cluster */
  private long joinClusterRetryIntervalMs = TimeUnit.SECONDS.toMillis(5);

  /**
   * The consensus protocol class for data region. The Datanode should communicate with ConfigNode
   * on startup and set this variable so that the correct class name can be obtained later when the
   * data region consensus layer singleton is initialized
   */
  private String dataRegionConsensusProtocolClass = ConsensusFactory.RATIS_CONSENSUS;

  /**
   * The consensus protocol class for schema region. The Datanode should communicate with ConfigNode
   * on startup and set this variable so that the correct class name can be obtained later when the
   * schema region consensus layer singleton is initialized
   */
  private String schemaRegionConsensusProtocolClass = ConsensusFactory.RATIS_CONSENSUS;

  /**
   * The series partition executor class. The Datanode should communicate with ConfigNode on startup
   * and set this variable so that the correct class name can be obtained later when calculating the
   * series partition
   */
  private String seriesPartitionExecutorClass =
      "org.apache.iotdb.commons.partition.executor.hash.BKDRHashExecutor";

  /** The number of series partitions in a database */
  private int seriesPartitionSlotNum = 10000;

  /** Port that mpp data exchange thrift service listen to. */
  private int mppDataExchangePort = 10740;

  /** Core pool size of mpp data exchange. */
  private int mppDataExchangeCorePoolSize = 10;

  /** Max pool size of mpp data exchange. */
  private int mppDataExchangeMaxPoolSize = 10;

  /** Thread keep alive time in ms of mpp data exchange. */
  private int mppDataExchangeKeepAliveTimeInMs = 1000;

  /** Thrift socket and connection timeout between data node and config node. */
  private int connectionTimeoutInMS = (int) TimeUnit.SECONDS.toMillis(60);

  /**
   * ClientManager will have so many selector threads (TAsyncClientManager) to distribute to its
   * clients.
   */
  private int selectorNumOfClientManager =
      Runtime.getRuntime().availableProcessors() / 4 > 0
          ? Runtime.getRuntime().availableProcessors() / 4
          : 1;

  /**
   * The maximum number of clients that can be idle for a node in a clientManager. When the number
   * of idle clients on a node exceeds this number, newly returned clients will be released
   */
  private int coreClientNumForEachNode = DefaultProperty.CORE_CLIENT_NUM_FOR_EACH_NODE;

  /**
   * The maximum number of clients that can be allocated for a node in a clientManager. When the
   * number of the client to a single node exceeds this number, the thread for applying for a client
   * will be blocked for a while, then ClientManager will throw ClientManagerException if there are
   * no clients after the block time.
   */
  private int maxClientNumForEachNode = DefaultProperty.MAX_CLIENT_NUM_FOR_EACH_NODE;

  /**
   * Cache size of partition cache in {@link
   * org.apache.iotdb.db.queryengine.plan.analyze.ClusterPartitionFetcher}
   */
  private int partitionCacheSize = 1000;

  private int devicePathCacheSize = 500_000;

  /** Cache size of user and role */
  private int authorCacheSize = 100;

  /** Cache expire time of user and role */
  private int authorCacheExpireTime = 30;

  /** Number of queues per forwarding trigger */
  private int triggerForwardMaxQueueNumber = 8;
  /** The length of one of the queues per forwarding trigger */
  private int triggerForwardMaxSizePerQueue = 2000;

  /** Trigger forwarding data size per batch */
  private int triggerForwardBatchSize = 50;

  /** Trigger HTTP forward pool size */
  private int triggerForwardHTTPPoolSize = 200;

  /** Trigger HTTP forward pool max connection for per route */
  private int triggerForwardHTTPPOOLMaxPerRoute = 20;

  /** Trigger MQTT forward pool size */
  private int triggerForwardMQTTPoolSize = 4;

  /** How many times will we retry to find an instance of stateful trigger */
  private int retryNumToFindStatefulTrigger = 3;

  /** ThreadPool size for read operation in coordinator */
  private int coordinatorReadExecutorSize = 20;

  /** ThreadPool size for write operation in coordinator */
  private int coordinatorWriteExecutorSize = 50;

  private int[] schemaMemoryProportion = new int[] {5, 4, 1};

  /** Memory allocated for schemaRegion */
  private long allocateMemoryForSchemaRegion = allocateMemoryForSchema * 5 / 10;

  /** Memory allocated for SchemaCache */
  private long allocateMemoryForSchemaCache = allocateMemoryForSchema * 4 / 10;

  /** Memory allocated for PartitionCache */
  private long allocateMemoryForPartitionCache = allocateMemoryForSchema / 10;

  /** Policy of DataNodeSchemaCache eviction */
  private String dataNodeSchemaCacheEvictionPolicy = "FIFO";

  private String readConsistencyLevel = "strong";

  /** Maximum execution time of a DriverTask */
  private int driverTaskExecutionTimeSliceInMs = 100;

  /** Maximum size of wal buffer used in IoTConsensus. Unit: byte */
  private long throttleThreshold = 50 * 1024 * 1024 * 1024L;

  /** Maximum wait time of write cache in IoTConsensus. Unit: ms */
  private long cacheWindowTimeInMs = 10 * 1000L;

  private long dataRatisConsensusLogAppenderBufferSizeMax = 16 * 1024 * 1024L;
  private long schemaRatisConsensusLogAppenderBufferSizeMax = 16 * 1024 * 1024L;

  private long dataRatisConsensusSnapshotTriggerThreshold = 400000L;
  private long schemaRatisConsensusSnapshotTriggerThreshold = 400000L;

  private boolean dataRatisConsensusLogUnsafeFlushEnable = false;
  private boolean schemaRatisConsensusLogUnsafeFlushEnable = false;

  private int dataRatisConsensusLogForceSyncNum = 128;
  private int schemaRatisConsensusLogForceSyncNum = 128;

  private long dataRatisConsensusLogSegmentSizeMax = 24 * 1024 * 1024L;
  private long schemaRatisConsensusLogSegmentSizeMax = 24 * 1024 * 1024L;

  private long dataRatisConsensusGrpcFlowControlWindow = 4 * 1024 * 1024L;
  private long schemaRatisConsensusGrpcFlowControlWindow = 4 * 1024 * 1024L;

  private int dataRatisConsensusGrpcLeaderOutstandingAppendsMax = 128;

  private int schemaRatisConsensusGrpcLeaderOutstandingAppendsMax = 128;

  private long dataRatisConsensusLeaderElectionTimeoutMinMs = 2000L;
  private long schemaRatisConsensusLeaderElectionTimeoutMinMs = 2000L;

  private long dataRatisConsensusLeaderElectionTimeoutMaxMs = 4000L;
  private long schemaRatisConsensusLeaderElectionTimeoutMaxMs = 4000L;

  /** CQ related */
  private long cqMinEveryIntervalInMs = 1_000;

  private long dataRatisConsensusRequestTimeoutMs = 10000L;
  private long schemaRatisConsensusRequestTimeoutMs = 10000L;

  private int dataRatisConsensusMaxRetryAttempts = 10;
  private int schemaRatisConsensusMaxRetryAttempts = 10;
  private long dataRatisConsensusInitialSleepTimeMs = 100L;
  private long schemaRatisConsensusInitialSleepTimeMs = 100L;
  private long dataRatisConsensusMaxSleepTimeMs = 10000L;
  private long schemaRatisConsensusMaxSleepTimeMs = 10000L;

  private long dataRatisConsensusPreserveWhenPurge = 1000L;
  private long schemaRatisConsensusPreserveWhenPurge = 1000L;

  private long ratisFirstElectionTimeoutMinMs = 50L;
  private long ratisFirstElectionTimeoutMaxMs = 150L;

  private long dataRatisLogMax = 20L * 1024 * 1024 * 1024; // 20G
  private long schemaRatisLogMax = 2L * 1024 * 1024 * 1024; // 2G

  private long dataRatisPeriodicSnapshotInterval = 24L * 60 * 60; // 24hr
  private long schemaRatisPeriodicSnapshotInterval = 24L * 60 * 60; // 24hr

  /** whether to enable the audit log * */
  private boolean enableAuditLog = false;

  /** This configuration parameter sets the level at which the time series limit is applied.* */
  private String clusterSchemaLimitLevel = "timeseries";

  /** This configuration parameter sets the maximum number of schema allowed in the cluster.* */
  private long clusterSchemaLimitThreshold = -1;

  /** Output location of audit logs * */
  private List<AuditLogStorage> auditLogStorage =
      Arrays.asList(AuditLogStorage.IOTDB, AuditLogStorage.LOGGER);

  /** Indicates the category collection of audit logs * */
  private List<AuditLogOperation> auditLogOperation =
      Arrays.asList(AuditLogOperation.DML, AuditLogOperation.DDL, AuditLogOperation.QUERY);

  /** whether the local write api records audit logs * */
  private boolean enableAuditLogForNativeInsertApi = true;

  // customizedProperties, this should be empty by default.
  private Properties customizedProperties = new Properties();

  // IoTConsensus Config
  private int maxLogEntriesNumPerBatch = 1024;
  private int maxSizePerBatch = 16 * 1024 * 1024;
  private int maxPendingBatchesNum = 5;
  private double maxMemoryRatioForQueue = 0.6;

  /** Pipe related */
  /** initialized as empty, updated based on the latest `systemDir` during querying */
  private String[] pipeReceiverFileDirs = new String[0];

  /** Resource control */
  private boolean quotaEnable = false;

  /**
   * 1. FixedIntervalRateLimiter : With this limiter resources will be refilled only after a fixed
   * interval of time. 2. AverageIntervalRateLimiter : This limiter will refill resources at every
   * TimeUnit/resources interval.
   */
  private String RateLimiterType = "FixedIntervalRateLimiter";

  IoTDBConfig() {}

  public int getMaxLogEntriesNumPerBatch() {
    return maxLogEntriesNumPerBatch;
  }

  public int getMaxSizePerBatch() {
    return maxSizePerBatch;
  }

  public int getMaxPendingBatchesNum() {
    return maxPendingBatchesNum;
  }

  public double getMaxMemoryRatioForQueue() {
    return maxMemoryRatioForQueue;
  }

  public void setMaxLogEntriesNumPerBatch(int maxLogEntriesNumPerBatch) {
    this.maxLogEntriesNumPerBatch = maxLogEntriesNumPerBatch;
  }

  public void setMaxSizePerBatch(int maxSizePerBatch) {
    this.maxSizePerBatch = maxSizePerBatch;
  }

  public void setMaxPendingBatchesNum(int maxPendingBatchesNum) {
    this.maxPendingBatchesNum = maxPendingBatchesNum;
  }

  public void setMaxMemoryRatioForQueue(double maxMemoryRatioForQueue) {
    this.maxMemoryRatioForQueue = maxMemoryRatioForQueue;
  }

  public float getUdfMemoryBudgetInMB() {
    return udfMemoryBudgetInMB;
  }

  public void setUdfMemoryBudgetInMB(float udfMemoryBudgetInMB) {
    this.udfMemoryBudgetInMB = udfMemoryBudgetInMB;
  }

  public float getUdfReaderMemoryBudgetInMB() {
    return udfReaderMemoryBudgetInMB;
  }

  public void setUdfReaderMemoryBudgetInMB(float udfReaderMemoryBudgetInMB) {
    this.udfReaderMemoryBudgetInMB = udfReaderMemoryBudgetInMB;
  }

  public float getUdfTransformerMemoryBudgetInMB() {
    return udfTransformerMemoryBudgetInMB;
  }

  public void setUdfTransformerMemoryBudgetInMB(float udfTransformerMemoryBudgetInMB) {
    this.udfTransformerMemoryBudgetInMB = udfTransformerMemoryBudgetInMB;
  }

  public float getUdfCollectorMemoryBudgetInMB() {
    return udfCollectorMemoryBudgetInMB;
  }

  public void setUdfCollectorMemoryBudgetInMB(float udfCollectorMemoryBudgetInMB) {
    this.udfCollectorMemoryBudgetInMB = udfCollectorMemoryBudgetInMB;
  }

  public boolean isEnableSSL() {
    return enableSSL;
  }

  public void setEnableSSL(boolean enableSSL) {
    this.enableSSL = enableSSL;
  }

  public String getKeyStorePath() {
    return keyStorePath;
  }

  public void setKeyStorePath(String keyStorePath) {
    this.keyStorePath = keyStorePath;
  }

  public String getKeyStorePwd() {
    return keyStorePwd;
  }

  public void setKeyStorePwd(String keyStorePwd) {
    this.keyStorePwd = keyStorePwd;
  }

  public int getUdfInitialByteArrayLengthForMemoryControl() {
    return udfInitialByteArrayLengthForMemoryControl;
  }

  public void setUdfInitialByteArrayLengthForMemoryControl(
      int udfInitialByteArrayLengthForMemoryControl) {
    this.udfInitialByteArrayLengthForMemoryControl = udfInitialByteArrayLengthForMemoryControl;
  }

  public int getConcurrentWritingTimePartition() {
    return concurrentWritingTimePartition;
  }

  public void setConcurrentWritingTimePartition(int concurrentWritingTimePartition) {
    this.concurrentWritingTimePartition = concurrentWritingTimePartition;
  }

  public int getDefaultFillInterval() {
    return defaultFillInterval;
  }

  public void setDefaultFillInterval(int defaultFillInterval) {
    this.defaultFillInterval = defaultFillInterval;
  }

  public TimeIndexLevel getTimeIndexLevel() {
    return timeIndexLevel;
  }

  public void setTimeIndexLevel(String timeIndexLevel) {
    this.timeIndexLevel = TimeIndexLevel.valueOf(timeIndexLevel);
  }

  public void updatePath() {
    formulateFolders();
    confirmMultiDirStrategy();
  }

  /** if the folders are relative paths, add IOTDB_DATA_HOME as the path prefix */
  private void formulateFolders() {
    systemDir = addDataHomeDir(systemDir);
    schemaDir = addDataHomeDir(schemaDir);
    loadTsFileDir = addDataHomeDir(loadTsFileDir);
    consensusDir = addDataHomeDir(consensusDir);
    dataRegionConsensusDir = addDataHomeDir(dataRegionConsensusDir);
    ratisDataRegionSnapshotDir = addDataHomeDir(ratisDataRegionSnapshotDir);
    schemaRegionConsensusDir = addDataHomeDir(schemaRegionConsensusDir);
    indexRootFolder = addDataHomeDir(indexRootFolder);
    extDir = addDataHomeDir(extDir);
    udfDir = addDataHomeDir(udfDir);
    udfTemporaryLibDir = addDataHomeDir(udfTemporaryLibDir);
    triggerDir = addDataHomeDir(triggerDir);
    triggerTemporaryLibDir = addDataHomeDir(triggerTemporaryLibDir);
    pipeDir = addDataHomeDir(pipeDir);
    pipeTemporaryLibDir = addDataHomeDir(pipeTemporaryLibDir);
    for (int i = 0; i < pipeReceiverFileDirs.length; i++) {
      pipeReceiverFileDirs[i] = addDataHomeDir(pipeReceiverFileDirs[i]);
    }
    mqttDir = addDataHomeDir(mqttDir);
    extPipeDir = addDataHomeDir(extPipeDir);
    queryDir = addDataHomeDir(queryDir);
    sortTmpDir = addDataHomeDir(sortTmpDir);
    formulateDataDirs(tierDataDirs);
  }

  private void formulateDataDirs(String[][] tierDataDirs) {
    for (int i = 0; i < tierDataDirs.length; i++) {
      for (int j = 0; j < tierDataDirs[i].length; j++) {
        if (tierDataDirs[i][j].equals(OBJECT_STORAGE_DIR)) {
          // Notice: dataNodeId hasn't been initialized
          tierDataDirs[i][j] = FSUtils.getOSDefaultPath(getObjectStorageBucket(), dataNodeId);
        }
        switch (FSUtils.getFSType(tierDataDirs[i][j])) {
          case HDFS:
            tierDataDirs[i][j] = getHdfsDir() + File.separatorChar + tierDataDirs[i][j];
            break;
          case LOCAL:
            tierDataDirs[i][j] = addDataHomeDir(tierDataDirs[i][j]);
            break;
          case OBJECT_STORAGE:
            tierDataDirs[i][j] = FSUtils.getOSDefaultPath(getObjectStorageBucket(), dataNodeId);
            break;
          default:
            break;
        }
      }
    }
  }

  void reloadDataDirs(String[][] tierDataDirs) throws LoadConfigurationException {
    // format data directories
    formulateDataDirs(tierDataDirs);
    // make sure old data directories not removed
    for (int i = 0; i < this.tierDataDirs.length; ++i) {
      HashSet<String> newDirs = new HashSet<>(Arrays.asList(tierDataDirs[i]));
      for (String oldDir : this.tierDataDirs[i]) {
        if (!newDirs.contains(oldDir)) {
          String msg =
              String.format("%s is removed from data_dirs parameter, please add it back.", oldDir);
          logger.error(msg);
          throw new LoadConfigurationException(msg);
        }
      }
    }
    this.tierDataDirs = tierDataDirs;
    reloadSystemMetrics();
  }

  void reloadSystemMetrics() {
    ArrayList<String> diskDirs = new ArrayList<>();
    diskDirs.add(IoTDBDescriptor.getInstance().getConfig().getSystemDir());
    diskDirs.add(IoTDBDescriptor.getInstance().getConfig().getConsensusDir());
    diskDirs.addAll(Arrays.asList(IoTDBDescriptor.getInstance().getConfig().getDataDirs()));
    diskDirs.addAll(Arrays.asList(CommonDescriptor.getInstance().getConfig().getWalDirs()));
    diskDirs.add(CommonDescriptor.getInstance().getConfig().getSyncDir());
    diskDirs.add(IoTDBDescriptor.getInstance().getConfig().getSortTmpDir());
    SystemMetrics.getInstance().setDiskDirs(diskDirs);
  }

  // if IOTDB_DATA_HOME is not set, then we keep dataHomeDir prefix being the same with IOTDB_HOME
  // In this way, we can keep consistent with v0.13.0~2.
  private String addDataHomeDir(String dir) {
    String dataHomeDir = System.getProperty(IoTDBConstant.IOTDB_DATA_HOME, null);
    if (dataHomeDir == null) {
      dataHomeDir = System.getProperty(IoTDBConstant.IOTDB_HOME, null);
    }
    if (dataHomeDir == null) {
      return dir;
    }

    File dataHomeFile = new File(dataHomeDir);
    try {
      dataHomeDir = dataHomeFile.getCanonicalPath();
    } catch (IOException e) {
      logger.error("Fail to get canonical path of {}", dataHomeFile, e);
    }
    return FileUtils.addPrefix2FilePath(dataHomeDir, dir);
  }

  void confirmMultiDirStrategy() {
    if (getMultiDirStrategyClassName() == null) {
      multiDirStrategyClassName = DEFAULT_MULTI_DIR_STRATEGY;
    }
    if (!getMultiDirStrategyClassName().contains(TsFileConstant.PATH_SEPARATOR)) {
      multiDirStrategyClassName = MULTI_DIR_STRATEGY_PREFIX + multiDirStrategyClassName;
    }

    try {
      Class.forName(multiDirStrategyClassName);
    } catch (ClassNotFoundException e) {
      logger.warn(
          "Cannot find given directory strategy {}, using the default value",
          getMultiDirStrategyClassName(),
          e);
      setMultiDirStrategyClassName(MULTI_DIR_STRATEGY_PREFIX + DEFAULT_MULTI_DIR_STRATEGY);
    }
  }

  private String getHdfsDir() {
    String[] hdfsIps = TSFileDescriptor.getInstance().getConfig().getHdfsIp();
    String hdfsDir = "hdfs://";
    if (hdfsIps.length > 1) {
      hdfsDir += TSFileDescriptor.getInstance().getConfig().getDfsNameServices();
    } else {
      hdfsDir += hdfsIps[0] + ":" + TSFileDescriptor.getInstance().getConfig().getHdfsPort();
    }
    return hdfsDir;
  }

  public String[] getDataDirs() {
    return Arrays.stream(tierDataDirs).flatMap(Arrays::stream).toArray(String[]::new);
  }

  public String[] getLocalDataDirs() {
    return Arrays.stream(tierDataDirs)
        .flatMap(Arrays::stream)
        .filter(FSUtils::isLocal)
        .toArray(String[]::new);
  }

  public String[][] getTierDataDirs() {
    return tierDataDirs;
  }

  public void setTierDataDirs(String[][] tierDataDirs) {
    formulateDataDirs(tierDataDirs);
    this.tierDataDirs = tierDataDirs;
    // TODO(szywilliam): rewrite the logic here when ratis supports complete snapshot semantic
    setRatisDataRegionSnapshotDir(
        tierDataDirs[0][0] + File.separator + IoTDBConstant.SNAPSHOT_FOLDER_NAME);
    setLoadTsFileDir(tierDataDirs[0][0] + File.separator + IoTDBConstant.LOAD_TSFILE_FOLDER_NAME);
  }

  public String getRpcAddress() {
    return rpcAddress;
  }

  public void setRpcAddress(String rpcAddress) {
    this.rpcAddress = rpcAddress;
  }

  public int getRpcPort() {
    return rpcPort;
  }

  public void setRpcPort(int rpcPort) {
    this.rpcPort = rpcPort;
  }

  public boolean isEnableDiscardOutOfOrderData() {
    return enableDiscardOutOfOrderData;
  }

  public void setEnableDiscardOutOfOrderData(boolean enableDiscardOutOfOrderData) {
    this.enableDiscardOutOfOrderData = enableDiscardOutOfOrderData;
  }

  public String getSystemDir() {
    return systemDir;
  }

  void setSystemDir(String systemDir) {
    this.systemDir = systemDir;
  }

  public String getLoadTsFileDir() {
    return loadTsFileDir;
  }

  public void setLoadTsFileDir(String loadTsFileDir) {
    this.loadTsFileDir = loadTsFileDir;
  }

  public String getSchemaDir() {
    return schemaDir;
  }

  public void setSchemaDir(String schemaDir) {
    this.schemaDir = schemaDir;
  }

  public String getQueryDir() {
    return queryDir;
  }

  void setQueryDir(String queryDir) {
    this.queryDir = queryDir;
  }

  public String getRatisDataRegionSnapshotDir() {
    return ratisDataRegionSnapshotDir;
  }

  public void setRatisDataRegionSnapshotDir(String ratisDataRegionSnapshotDir) {
    this.ratisDataRegionSnapshotDir = ratisDataRegionSnapshotDir;
  }

  public String getConsensusDir() {
    return consensusDir;
  }

  public void setConsensusDir(String consensusDir) {
    this.consensusDir = consensusDir;
    setDataRegionConsensusDir(consensusDir + File.separator + "data_region");
    setSchemaRegionConsensusDir(consensusDir + File.separator + "schema_region");
  }

  public String getDataRegionConsensusDir() {
    return dataRegionConsensusDir;
  }

  public void setDataRegionConsensusDir(String dataRegionConsensusDir) {
    this.dataRegionConsensusDir = dataRegionConsensusDir;
  }

  public String getSchemaRegionConsensusDir() {
    return schemaRegionConsensusDir;
  }

  public void setSchemaRegionConsensusDir(String schemaRegionConsensusDir) {
    this.schemaRegionConsensusDir = schemaRegionConsensusDir;
  }

  public String getExtDir() {
    return extDir;
  }

  public void setExtDir(String extDir) {
    this.extDir = extDir;
  }

  public String getUdfDir() {
    return udfDir;
  }

  public void setUdfDir(String udfDir) {
    this.udfDir = udfDir;
    updateUdfTemporaryLibDir();
  }

  public String getUdfTemporaryLibDir() {
    return udfTemporaryLibDir;
  }

  public void updateUdfTemporaryLibDir() {
    this.udfTemporaryLibDir = udfDir + File.separator + IoTDBConstant.TMP_FOLDER_NAME;
  }

  public String getTriggerDir() {
    return triggerDir;
  }

  public void setTriggerDir(String triggerDir) {
    this.triggerDir = triggerDir;
    updateTriggerTemporaryLibDir();
  }

  public String getTriggerTemporaryLibDir() {
    return triggerTemporaryLibDir;
  }

  public void updateTriggerTemporaryLibDir() {
    this.triggerTemporaryLibDir = triggerDir + File.separator + IoTDBConstant.TMP_FOLDER_NAME;
  }

  public String getPipeLibDir() {
    return pipeDir;
  }

  public void setPipeLibDir(String pipeDir) {
    this.pipeDir = pipeDir;
    updatePipeTemporaryLibDir();
  }

  public String getPipeTemporaryLibDir() {
    return pipeTemporaryLibDir;
  }

  public void updatePipeTemporaryLibDir() {
    this.pipeTemporaryLibDir = pipeDir + File.separator + IoTDBConstant.TMP_FOLDER_NAME;
  }

  public String getMqttDir() {
    return mqttDir;
  }

  public void setMqttDir(String mqttDir) {
    this.mqttDir = mqttDir;
  }

  public String getMultiDirStrategyClassName() {
    return multiDirStrategyClassName;
  }

  void setMultiDirStrategyClassName(String multiDirStrategyClassName) {
    this.multiDirStrategyClassName = multiDirStrategyClassName;
  }

  public void checkMultiDirStrategyClassName() {
    if (isClusterMode) {
      for (String multiDirStrategy : CLUSTER_ALLOWED_MULTI_DIR_STRATEGIES) {
        // If the multiDirStrategyClassName is one of cluster allowed strategy, the check is passed.
        if (multiDirStrategyClassName.equals(multiDirStrategy)
            || multiDirStrategyClassName.equals(MULTI_DIR_STRATEGY_PREFIX + multiDirStrategy)) {
          return;
        }
      }
      String msg =
          String.format(
              "Cannot set multi_dir_strategy to %s, because cluster mode only allows %s.",
              multiDirStrategyClassName, Arrays.toString(CLUSTER_ALLOWED_MULTI_DIR_STRATEGIES));
      logger.error(msg);
      throw new RuntimeException(msg);
    }
  }

  public int getBatchSize() {
    return batchSize;
  }

  void setBatchSize(int batchSize) {
    this.batchSize = batchSize;
  }

  public int getMaxMemtableNumber() {
    return maxMemtableNumber;
  }

  public void setMaxMemtableNumber(int maxMemtableNumber) {
    this.maxMemtableNumber = maxMemtableNumber;
  }

  public int getFlushThreadCount() {
    return flushThreadCount;
  }

  void setFlushThreadCount(int flushThreadCount) {
    this.flushThreadCount = flushThreadCount;
  }

  public int getQueryThreadCount() {
    return queryThreadCount;
  }

  public void setQueryThreadCount(int queryThreadCount) {
    this.queryThreadCount = queryThreadCount;
    this.maxBytesPerFragmentInstance = allocateMemoryForDataExchange / queryThreadCount;
  }

  public void setDegreeOfParallelism(int degreeOfParallelism) {
    if (degreeOfParallelism > 0) {
      this.degreeOfParallelism = degreeOfParallelism;
    }
  }

  public int getDegreeOfParallelism() {
    return degreeOfParallelism;
  }

  public int getMaxAllowedConcurrentQueries() {
    return maxAllowedConcurrentQueries;
  }

  public void setMaxAllowedConcurrentQueries(int maxAllowedConcurrentQueries) {
    this.maxAllowedConcurrentQueries = maxAllowedConcurrentQueries;
  }

  public long getMaxBytesPerFragmentInstance() {
    return maxBytesPerFragmentInstance;
  }

  @TestOnly
  public void setMaxBytesPerFragmentInstance(long maxBytesPerFragmentInstance) {
    this.maxBytesPerFragmentInstance = maxBytesPerFragmentInstance;
  }

  public int getWindowEvaluationThreadCount() {
    return windowEvaluationThreadCount;
  }

  public void setWindowEvaluationThreadCount(int windowEvaluationThreadCount) {
    this.windowEvaluationThreadCount = windowEvaluationThreadCount;
  }

  public int getMaxPendingWindowEvaluationTasks() {
    return maxPendingWindowEvaluationTasks;
  }

  public void setMaxPendingWindowEvaluationTasks(int maxPendingWindowEvaluationTasks) {
    this.maxPendingWindowEvaluationTasks = maxPendingWindowEvaluationTasks;
  }

  public long getSeqTsFileSize() {
    return seqTsFileSize;
  }

  public void setSeqTsFileSize(long seqTsFileSize) {
    this.seqTsFileSize = seqTsFileSize;
  }

  public long getUnSeqTsFileSize() {
    return unSeqTsFileSize;
  }

  public void setUnSeqTsFileSize(long unSeqTsFileSize) {
    this.unSeqTsFileSize = unSeqTsFileSize;
  }

  public int getRpcSelectorThreadCount() {
    return rpcSelectorThreadCount;
  }

  public void setRpcSelectorThreadCount(int rpcSelectorThreadCount) {
    this.rpcSelectorThreadCount = rpcSelectorThreadCount;
  }

  public int getRpcMinConcurrentClientNum() {
    return rpcMinConcurrentClientNum;
  }

  public void setRpcMinConcurrentClientNum(int rpcMinConcurrentClientNum) {
    this.rpcMinConcurrentClientNum = rpcMinConcurrentClientNum;
  }

  public int getRpcMaxConcurrentClientNum() {
    return rpcMaxConcurrentClientNum;
  }

  void setRpcMaxConcurrentClientNum(int rpcMaxConcurrentClientNum) {
    this.rpcMaxConcurrentClientNum = rpcMaxConcurrentClientNum;
  }

  public int getmRemoteSchemaCacheSize() {
    return mRemoteSchemaCacheSize;
  }

  public void setmRemoteSchemaCacheSize(int mRemoteSchemaCacheSize) {
    this.mRemoteSchemaCacheSize = mRemoteSchemaCacheSize;
  }

  String getLanguageVersion() {
    return languageVersion;
  }

  void setLanguageVersion(String languageVersion) {
    this.languageVersion = languageVersion;
  }

  public String getIoTDBVersion() {
    return IoTDBConstant.VERSION;
  }

  public String getIoTDBMajorVersion() {
    return IoTDBConstant.MAJOR_VERSION;
  }

  public String getIoTDBMajorVersion(String version) {
    return "UNKNOWN".equals(version)
        ? "UNKNOWN"
        : version.split("\\.")[0] + "." + version.split("\\.")[1];
  }

  public long getCacheFileReaderClearPeriod() {
    return cacheFileReaderClearPeriod;
  }

  public void setCacheFileReaderClearPeriod(long cacheFileReaderClearPeriod) {
    this.cacheFileReaderClearPeriod = cacheFileReaderClearPeriod;
  }

  public long getQueryTimeoutThreshold() {
    return queryTimeoutThreshold;
  }

  public void setQueryTimeoutThreshold(long queryTimeoutThreshold) {
    this.queryTimeoutThreshold = queryTimeoutThreshold;
  }

  public int getSessionTimeoutThreshold() {
    return sessionTimeoutThreshold;
  }

  public void setSessionTimeoutThreshold(int sessionTimeoutThreshold) {
    this.sessionTimeoutThreshold = sessionTimeoutThreshold;
  }

  public String getRpcImplClassName() {
    return rpcImplClassName;
  }

  public void setRpcImplClassName(String rpcImplClassName) {
    this.rpcImplClassName = rpcImplClassName;
  }

  public WALMode getWalMode() {
    return walMode;
  }

  public void setWalMode(WALMode walMode) {
    this.walMode = walMode;
  }

  public int getMaxWalNodesNum() {
    return maxWalNodesNum;
  }

  void setMaxWalNodesNum(int maxWalNodesNum) {
    this.maxWalNodesNum = maxWalNodesNum;
  }

  public long getWalAsyncModeFsyncDelayInMs() {
    return walAsyncModeFsyncDelayInMs;
  }

  void setWalAsyncModeFsyncDelayInMs(long walAsyncModeFsyncDelayInMs) {
    this.walAsyncModeFsyncDelayInMs = walAsyncModeFsyncDelayInMs;
  }

  public long getWalSyncModeFsyncDelayInMs() {
    return walSyncModeFsyncDelayInMs;
  }

  public void setWalSyncModeFsyncDelayInMs(long walSyncModeFsyncDelayInMs) {
    this.walSyncModeFsyncDelayInMs = walSyncModeFsyncDelayInMs;
  }

  public int getWalBufferSize() {
    return walBufferSize;
  }

  public void setWalBufferSize(int walBufferSize) {
    this.walBufferSize = walBufferSize;
  }

  public int getWalBufferQueueCapacity() {
    return walBufferQueueCapacity;
  }

  void setWalBufferQueueCapacity(int walBufferQueueCapacity) {
    this.walBufferQueueCapacity = walBufferQueueCapacity;
  }

  public long getWalFileSizeThresholdInByte() {
    return walFileSizeThresholdInByte;
  }

  void setWalFileSizeThresholdInByte(long walFileSizeThresholdInByte) {
    this.walFileSizeThresholdInByte = walFileSizeThresholdInByte;
  }

  public long getCheckpointFileSizeThresholdInByte() {
    return checkpointFileSizeThresholdInByte;
  }

  public void setCheckpointFileSizeThresholdInByte(long checkpointFileSizeThresholdInByte) {
    this.checkpointFileSizeThresholdInByte = checkpointFileSizeThresholdInByte;
  }

  public double getWalMinEffectiveInfoRatio() {
    return walMinEffectiveInfoRatio;
  }

  void setWalMinEffectiveInfoRatio(double walMinEffectiveInfoRatio) {
    this.walMinEffectiveInfoRatio = walMinEffectiveInfoRatio;
  }

  public long getWalMemTableSnapshotThreshold() {
    return walMemTableSnapshotThreshold;
  }

  void setWalMemTableSnapshotThreshold(long walMemTableSnapshotThreshold) {
    this.walMemTableSnapshotThreshold = walMemTableSnapshotThreshold;
  }

  public int getMaxWalMemTableSnapshotNum() {
    return maxWalMemTableSnapshotNum;
  }

  void setMaxWalMemTableSnapshotNum(int maxWalMemTableSnapshotNum) {
    this.maxWalMemTableSnapshotNum = maxWalMemTableSnapshotNum;
  }

  public long getDeleteWalFilesPeriodInMs() {
    return deleteWalFilesPeriodInMs;
  }

  void setDeleteWalFilesPeriodInMs(long deleteWalFilesPeriodInMs) {
    this.deleteWalFilesPeriodInMs = deleteWalFilesPeriodInMs;
  }

  public boolean isChunkBufferPoolEnable() {
    return chunkBufferPoolEnable;
  }

  void setChunkBufferPoolEnable(boolean chunkBufferPoolEnable) {
    this.chunkBufferPoolEnable = chunkBufferPoolEnable;
  }

  public long getMergeIntervalSec() {
    return mergeIntervalSec;
  }

  void setMergeIntervalSec(long mergeIntervalSec) {
    this.mergeIntervalSec = mergeIntervalSec;
  }

  public double getBufferedArraysMemoryProportion() {
    return bufferedArraysMemoryProportion;
  }

  public void setBufferedArraysMemoryProportion(double bufferedArraysMemoryProportion) {
    this.bufferedArraysMemoryProportion = bufferedArraysMemoryProportion;
  }

  public double getFlushProportion() {
    return flushProportion;
  }

  public void setFlushProportion(double flushProportion) {
    this.flushProportion = flushProportion;
  }

  public double getRejectProportion() {
    return rejectProportion;
  }

  public void setRejectProportion(double rejectProportion) {
    this.rejectProportion = rejectProportion;
  }

  public double getWriteMemoryVariationReportProportion() {
    return writeMemoryVariationReportProportion;
  }

  public void setWriteMemoryVariationReportProportion(double writeMemoryVariationReportProportion) {
    this.writeMemoryVariationReportProportion = writeMemoryVariationReportProportion;
  }

  public long getAllocateMemoryForStorageEngine() {
    return allocateMemoryForStorageEngine;
  }

  public void setAllocateMemoryForStorageEngine(long allocateMemoryForStorageEngine) {
    this.allocateMemoryForStorageEngine = allocateMemoryForStorageEngine;
  }

  public long getAllocateMemoryForSchema() {
    return allocateMemoryForSchema;
  }

  public void setAllocateMemoryForSchema(long allocateMemoryForSchema) {
    this.allocateMemoryForSchema = allocateMemoryForSchema;

    this.allocateMemoryForSchemaRegion = allocateMemoryForSchema * 5 / 10;
    this.allocateMemoryForSchemaCache = allocateMemoryForSchema * 4 / 10;
    this.allocateMemoryForPartitionCache = allocateMemoryForSchema / 10;
  }

  public long getAllocateMemoryForConsensus() {
    return allocateMemoryForConsensus;
  }

  public void setAllocateMemoryForConsensus(long allocateMemoryForConsensus) {
    this.allocateMemoryForConsensus = allocateMemoryForConsensus;
  }

  public long getAllocateMemoryForRead() {
    return allocateMemoryForRead;
  }

  void setAllocateMemoryForRead(long allocateMemoryForRead) {
    this.allocateMemoryForRead = allocateMemoryForRead;

    this.allocateMemoryForBloomFilterCache = allocateMemoryForRead / 1001;
    this.allocateMemoryForTimeSeriesMetaDataCache = allocateMemoryForRead * 200 / 1001;
    this.allocateMemoryForChunkCache = allocateMemoryForRead * 100 / 1001;
    this.allocateMemoryForCoordinator = allocateMemoryForRead * 50 / 1001;
    this.allocateMemoryForOperators = allocateMemoryForRead * 200 / 1001;
    this.allocateMemoryForDataExchange = allocateMemoryForRead * 200 / 1001;
    this.maxBytesPerFragmentInstance = allocateMemoryForDataExchange / queryThreadCount;
    this.allocateMemoryForTimeIndex = allocateMemoryForRead * 200 / 1001;
  }

  public long getAllocateMemoryForPipe() {
    return allocateMemoryForPipe;
  }

  public void setAllocateMemoryForPipe(long allocateMemoryForPipe) {
    this.allocateMemoryForPipe = allocateMemoryForPipe;
  }

  public long getAllocateMemoryForFree() {
    return Runtime.getRuntime().maxMemory()
        - allocateMemoryForStorageEngine
        - allocateMemoryForRead
        - allocateMemoryForSchema;
  }

  public boolean isEnablePartialInsert() {
    return enablePartialInsert;
  }

  public void setEnablePartialInsert(boolean enablePartialInsert) {
    this.enablePartialInsert = enablePartialInsert;
  }

  public boolean isEnable13DataInsertAdapt() {
    return enable13DataInsertAdapt;
  }

  public void setEnable13DataInsertAdapt(boolean enable13DataInsertAdapt) {
    this.enable13DataInsertAdapt = enable13DataInsertAdapt;
  }

  public int getCompactionThreadCount() {
    return compactionThreadCount;
  }

  public void setCompactionThreadCount(int compactionThreadCount) {
    this.compactionThreadCount = compactionThreadCount;
  }

  public int getContinuousQueryThreadNum() {
    return continuousQueryThreadNum;
  }

  public void setContinuousQueryThreadNum(int continuousQueryThreadNum) {
    this.continuousQueryThreadNum = continuousQueryThreadNum;
  }

  public long getContinuousQueryMinimumEveryInterval() {
    return continuousQueryMinimumEveryInterval;
  }

  public void setContinuousQueryMinimumEveryInterval(long minimumEveryInterval) {
    this.continuousQueryMinimumEveryInterval = minimumEveryInterval;
  }

  public long getIntoOperationBufferSizeInByte() {
    return intoOperationBufferSizeInByte;
  }

  public void setIntoOperationBufferSizeInByte(long intoOperationBufferSizeInByte) {
    this.intoOperationBufferSizeInByte = intoOperationBufferSizeInByte;
  }

  public int getSelectIntoInsertTabletPlanRowLimit() {
    return selectIntoInsertTabletPlanRowLimit;
  }

  public void setSelectIntoInsertTabletPlanRowLimit(int selectIntoInsertTabletPlanRowLimit) {
    this.selectIntoInsertTabletPlanRowLimit = selectIntoInsertTabletPlanRowLimit;
  }

  public int getIntoOperationExecutionThreadCount() {
    return intoOperationExecutionThreadCount;
  }

  public void setIntoOperationExecutionThreadCount(int intoOperationExecutionThreadCount) {
    this.intoOperationExecutionThreadCount = intoOperationExecutionThreadCount;
  }

  public int getCompactionWriteThroughputMbPerSec() {
    return compactionWriteThroughputMbPerSec;
  }

  public void setCompactionWriteThroughputMbPerSec(int compactionWriteThroughputMbPerSec) {
    this.compactionWriteThroughputMbPerSec = compactionWriteThroughputMbPerSec;
  }

  public boolean isEnableMemControl() {
    return enableMemControl;
  }

  public void setEnableMemControl(boolean enableMemControl) {
    this.enableMemControl = enableMemControl;
  }

  public long getMemtableSizeThreshold() {
    return memtableSizeThreshold;
  }

  public void setMemtableSizeThreshold(long memtableSizeThreshold) {
    this.memtableSizeThreshold = memtableSizeThreshold;
  }

  public boolean isEnableTimedFlushSeqMemtable() {
    return enableTimedFlushSeqMemtable;
  }

  public void setEnableTimedFlushSeqMemtable(boolean enableTimedFlushSeqMemtable) {
    this.enableTimedFlushSeqMemtable = enableTimedFlushSeqMemtable;
  }

  public long getSeqMemtableFlushInterval() {
    return seqMemtableFlushInterval;
  }

  public void setSeqMemtableFlushInterval(long seqMemtableFlushInterval) {
    this.seqMemtableFlushInterval = seqMemtableFlushInterval;
  }

  public long getSeqMemtableFlushCheckInterval() {
    return seqMemtableFlushCheckInterval;
  }

  public void setSeqMemtableFlushCheckInterval(long seqMemtableFlushCheckInterval) {
    this.seqMemtableFlushCheckInterval = seqMemtableFlushCheckInterval;
  }

  public boolean isEnableTimedFlushUnseqMemtable() {
    return enableTimedFlushUnseqMemtable;
  }

  public void setEnableTimedFlushUnseqMemtable(boolean enableTimedFlushUnseqMemtable) {
    this.enableTimedFlushUnseqMemtable = enableTimedFlushUnseqMemtable;
  }

  public long getUnseqMemtableFlushInterval() {
    return unseqMemtableFlushInterval;
  }

  public void setUnseqMemtableFlushInterval(long unseqMemtableFlushInterval) {
    this.unseqMemtableFlushInterval = unseqMemtableFlushInterval;
  }

  public long getUnseqMemtableFlushCheckInterval() {
    return unseqMemtableFlushCheckInterval;
  }

  public void setUnseqMemtableFlushCheckInterval(long unseqMemtableFlushCheckInterval) {
    this.unseqMemtableFlushCheckInterval = unseqMemtableFlushCheckInterval;
  }

  public TVListSortAlgorithm getTvListSortAlgorithm() {
    return tvListSortAlgorithm;
  }

  public void setTvListSortAlgorithm(TVListSortAlgorithm tvListSortAlgorithm) {
    this.tvListSortAlgorithm = tvListSortAlgorithm;
  }

  public int getAvgSeriesPointNumberThreshold() {
    return avgSeriesPointNumberThreshold;
  }

  public void setAvgSeriesPointNumberThreshold(int avgSeriesPointNumberThreshold) {
    this.avgSeriesPointNumberThreshold = avgSeriesPointNumberThreshold;
  }

  public long getCrossCompactionFileSelectionTimeBudget() {
    return crossCompactionFileSelectionTimeBudget;
  }

  void setCrossCompactionFileSelectionTimeBudget(long crossCompactionFileSelectionTimeBudget) {
    this.crossCompactionFileSelectionTimeBudget = crossCompactionFileSelectionTimeBudget;
  }

  public boolean isRpcThriftCompressionEnable() {
    return rpcThriftCompressionEnable;
  }

  public void setRpcThriftCompressionEnable(boolean rpcThriftCompressionEnable) {
    this.rpcThriftCompressionEnable = rpcThriftCompressionEnable;
  }

  public boolean isMetaDataCacheEnable() {
    return metaDataCacheEnable;
  }

  public void setMetaDataCacheEnable(boolean metaDataCacheEnable) {
    this.metaDataCacheEnable = metaDataCacheEnable;
  }

  public long getAllocateMemoryForBloomFilterCache() {
    return allocateMemoryForBloomFilterCache;
  }

  public void setAllocateMemoryForBloomFilterCache(long allocateMemoryForBloomFilterCache) {
    this.allocateMemoryForBloomFilterCache = allocateMemoryForBloomFilterCache;
  }

  public long getAllocateMemoryForTimeSeriesMetaDataCache() {
    return allocateMemoryForTimeSeriesMetaDataCache;
  }

  public void setAllocateMemoryForTimeSeriesMetaDataCache(
      long allocateMemoryForTimeSeriesMetaDataCache) {
    this.allocateMemoryForTimeSeriesMetaDataCache = allocateMemoryForTimeSeriesMetaDataCache;
  }

  public long getAllocateMemoryForChunkCache() {
    return allocateMemoryForChunkCache;
  }

  public void setAllocateMemoryForChunkCache(long allocateMemoryForChunkCache) {
    this.allocateMemoryForChunkCache = allocateMemoryForChunkCache;
  }

  public long getAllocateMemoryForCoordinator() {
    return allocateMemoryForCoordinator;
  }

  public void setAllocateMemoryForCoordinator(long allocateMemoryForCoordinator) {
    this.allocateMemoryForCoordinator = allocateMemoryForCoordinator;
  }

  public long getAllocateMemoryForOperators() {
    return allocateMemoryForOperators;
  }

  public void setAllocateMemoryForOperators(long allocateMemoryForOperators) {
    this.allocateMemoryForOperators = allocateMemoryForOperators;
  }

  public long getAllocateMemoryForDataExchange() {
    return allocateMemoryForDataExchange;
  }

  public void setAllocateMemoryForDataExchange(long allocateMemoryForDataExchange) {
    this.allocateMemoryForDataExchange = allocateMemoryForDataExchange;
    this.maxBytesPerFragmentInstance = allocateMemoryForDataExchange / queryThreadCount;
  }

  public long getAllocateMemoryForTimeIndex() {
    return allocateMemoryForTimeIndex;
  }

  public void setAllocateMemoryForTimeIndex(long allocateMemoryForTimeIndex) {
    this.allocateMemoryForTimeIndex = allocateMemoryForTimeIndex;
  }

  public long getAllocateMemoryForTimePartitionInfo() {
    return allocateMemoryForTimePartitionInfo;
  }

  public void setAllocateMemoryForTimePartitionInfo(long allocateMemoryForTimePartitionInfo) {
    this.allocateMemoryForTimePartitionInfo = allocateMemoryForTimePartitionInfo;
  }

  public boolean isEnableQueryMemoryEstimation() {
    return enableQueryMemoryEstimation;
  }

  public void setEnableQueryMemoryEstimation(boolean enableQueryMemoryEstimation) {
    this.enableQueryMemoryEstimation = enableQueryMemoryEstimation;
  }

  public boolean isAutoCreateSchemaEnabled() {
    return enableAutoCreateSchema;
  }

  public void setAutoCreateSchemaEnabled(boolean enableAutoCreateSchema) {
    this.enableAutoCreateSchema = enableAutoCreateSchema;
  }

  public TSDataType getBooleanStringInferType() {
    return booleanStringInferType;
  }

  public void setBooleanStringInferType(TSDataType booleanStringInferType) {
    this.booleanStringInferType = booleanStringInferType;
  }

  public TSDataType getIntegerStringInferType() {
    return integerStringInferType;
  }

  public void setIntegerStringInferType(TSDataType integerStringInferType) {
    this.integerStringInferType = integerStringInferType;
  }

  public void setLongStringInferType(TSDataType longStringInferType) {
    this.longStringInferType = longStringInferType;
  }

  public TSDataType getLongStringInferType() {
    return longStringInferType;
  }

  public TSDataType getFloatingStringInferType() {
    return floatingStringInferType;
  }

  public void setFloatingStringInferType(TSDataType floatingNumberStringInferType) {
    this.floatingStringInferType = floatingNumberStringInferType;
  }

  public TSDataType getNanStringInferType() {
    return nanStringInferType;
  }

  public void setNanStringInferType(TSDataType nanStringInferType) {
    if (nanStringInferType != TSDataType.DOUBLE
        && nanStringInferType != TSDataType.FLOAT
        && nanStringInferType != TSDataType.TEXT) {
      throw new IllegalArgumentException(
          "Config Property nan_string_infer_type can only be FLOAT, DOUBLE or TEXT but is "
              + nanStringInferType);
    }
    this.nanStringInferType = nanStringInferType;
  }

  public int getDefaultStorageGroupLevel() {
    return defaultStorageGroupLevel;
  }

  void setDefaultStorageGroupLevel(int defaultStorageGroupLevel) {
    this.defaultStorageGroupLevel = defaultStorageGroupLevel;
  }

  public TSEncoding getDefaultBooleanEncoding() {
    return defaultBooleanEncoding;
  }

  public void setDefaultBooleanEncoding(TSEncoding defaultBooleanEncoding) {
    this.defaultBooleanEncoding = defaultBooleanEncoding;
  }

  void setDefaultBooleanEncoding(String defaultBooleanEncoding) {
    this.defaultBooleanEncoding = TSEncoding.valueOf(defaultBooleanEncoding);
  }

  public TSEncoding getDefaultInt32Encoding() {
    return defaultInt32Encoding;
  }

  public void setDefaultInt32Encoding(TSEncoding defaultInt32Encoding) {
    this.defaultInt32Encoding = defaultInt32Encoding;
  }

  void setDefaultInt32Encoding(String defaultInt32Encoding) {
    this.defaultInt32Encoding = TSEncoding.valueOf(defaultInt32Encoding);
  }

  public TSEncoding getDefaultInt64Encoding() {
    return defaultInt64Encoding;
  }

  public void setDefaultInt64Encoding(TSEncoding defaultInt64Encoding) {
    this.defaultInt64Encoding = defaultInt64Encoding;
  }

  void setDefaultInt64Encoding(String defaultInt64Encoding) {
    this.defaultInt64Encoding = TSEncoding.valueOf(defaultInt64Encoding);
  }

  public TSEncoding getDefaultFloatEncoding() {
    return defaultFloatEncoding;
  }

  public void setDefaultFloatEncoding(TSEncoding defaultFloatEncoding) {
    this.defaultFloatEncoding = defaultFloatEncoding;
  }

  void setDefaultFloatEncoding(String defaultFloatEncoding) {
    this.defaultFloatEncoding = TSEncoding.valueOf(defaultFloatEncoding);
  }

  public TSEncoding getDefaultDoubleEncoding() {
    return defaultDoubleEncoding;
  }

  public void setDefaultDoubleEncoding(TSEncoding defaultDoubleEncoding) {
    this.defaultDoubleEncoding = defaultDoubleEncoding;
  }

  void setDefaultDoubleEncoding(String defaultDoubleEncoding) {
    this.defaultDoubleEncoding = TSEncoding.valueOf(defaultDoubleEncoding);
  }

  public TSEncoding getDefaultTextEncoding() {
    return defaultTextEncoding;
  }

  public void setDefaultTextEncoding(TSEncoding defaultTextEncoding) {
    this.defaultTextEncoding = defaultTextEncoding;
  }

  void setDefaultTextEncoding(String defaultTextEncoding) {
    this.defaultTextEncoding = TSEncoding.valueOf(defaultTextEncoding);
  }

  FSType getTsFileStorageFs() {
    return tsFileStorageFs;
  }

  void setTsFileStorageFs(String tsFileStorageFs) {
    this.tsFileStorageFs = FSType.valueOf(tsFileStorageFs);
  }

  public boolean isEnableHDFS() {
    return enableHDFS;
  }

  public void setEnableHDFS(boolean enableHDFS) {
    this.enableHDFS = enableHDFS;
  }

  String getCoreSitePath() {
    return coreSitePath;
  }

  void setCoreSitePath(String coreSitePath) {
    this.coreSitePath = coreSitePath;
  }

  String getHdfsSitePath() {
    return hdfsSitePath;
  }

  void setHdfsSitePath(String hdfsSitePath) {
    this.hdfsSitePath = hdfsSitePath;
  }

  public String[] getHdfsIp() {
    return hdfsIp.split(",");
  }

  String getRawHDFSIp() {
    return hdfsIp;
  }

  void setHdfsIp(String[] hdfsIp) {
    this.hdfsIp = String.join(",", hdfsIp);
  }

  String getHdfsPort() {
    return hdfsPort;
  }

  void setHdfsPort(String hdfsPort) {
    this.hdfsPort = hdfsPort;
  }

  public int getSettleThreadNum() {
    return settleThreadNum;
  }

  String getDfsNameServices() {
    return dfsNameServices;
  }

  void setDfsNameServices(String dfsNameServices) {
    this.dfsNameServices = dfsNameServices;
  }

  public String[] getDfsHaNamenodes() {
    return dfsHaNamenodes.split(",");
  }

  String getRawDfsHaNamenodes() {
    return dfsHaNamenodes;
  }

  void setDfsHaNamenodes(String[] dfsHaNamenodes) {
    this.dfsHaNamenodes = String.join(",", dfsHaNamenodes);
  }

  boolean isDfsHaAutomaticFailoverEnabled() {
    return dfsHaAutomaticFailoverEnabled;
  }

  void setDfsHaAutomaticFailoverEnabled(boolean dfsHaAutomaticFailoverEnabled) {
    this.dfsHaAutomaticFailoverEnabled = dfsHaAutomaticFailoverEnabled;
  }

  String getDfsClientFailoverProxyProvider() {
    return dfsClientFailoverProxyProvider;
  }

  void setDfsClientFailoverProxyProvider(String dfsClientFailoverProxyProvider) {
    this.dfsClientFailoverProxyProvider = dfsClientFailoverProxyProvider;
  }

  boolean isUseKerberos() {
    return useKerberos;
  }

  void setUseKerberos(boolean useKerberos) {
    this.useKerberos = useKerberos;
  }

  String getKerberosKeytabFilePath() {
    return kerberosKeytabFilePath;
  }

  void setKerberosKeytabFilePath(String kerberosKeytabFilePath) {
    this.kerberosKeytabFilePath = kerberosKeytabFilePath;
  }

  String getKerberosPrincipal() {
    return kerberosPrincipal;
  }

  void setKerberosPrincipal(String kerberosPrincipal) {
    this.kerberosPrincipal = kerberosPrincipal;
  }

  public int getThriftServerAwaitTimeForStopService() {
    return thriftServerAwaitTimeForStopService;
  }

  public void setThriftServerAwaitTimeForStopService(int thriftServerAwaitTimeForStopService) {
    this.thriftServerAwaitTimeForStopService = thriftServerAwaitTimeForStopService;
  }

  public boolean isEnableMQTTService() {
    return enableMQTTService;
  }

  public void setEnableMQTTService(boolean enableMQTTService) {
    this.enableMQTTService = enableMQTTService;
  }

  public String getMqttHost() {
    return mqttHost;
  }

  public void setMqttHost(String mqttHost) {
    this.mqttHost = mqttHost;
  }

  public int getMqttPort() {
    return mqttPort;
  }

  public void setMqttPort(int mqttPort) {
    this.mqttPort = mqttPort;
  }

  public int getMqttHandlerPoolSize() {
    return mqttHandlerPoolSize;
  }

  public void setMqttHandlerPoolSize(int mqttHandlerPoolSize) {
    this.mqttHandlerPoolSize = mqttHandlerPoolSize;
  }

  public String getMqttPayloadFormatter() {
    return mqttPayloadFormatter;
  }

  public void setMqttPayloadFormatter(String mqttPayloadFormatter) {
    this.mqttPayloadFormatter = mqttPayloadFormatter;
  }

  public int getMqttMaxMessageSize() {
    return mqttMaxMessageSize;
  }

  public void setMqttMaxMessageSize(int mqttMaxMessageSize) {
    this.mqttMaxMessageSize = mqttMaxMessageSize;
  }

  public int getTagAttributeFlushInterval() {
    return tagAttributeFlushInterval;
  }

  public void setTagAttributeFlushInterval(int tagAttributeFlushInterval) {
    this.tagAttributeFlushInterval = tagAttributeFlushInterval;
  }

  public int getPrimitiveArraySize() {
    return primitiveArraySize;
  }

  public void setPrimitiveArraySize(int primitiveArraySize) {
    this.primitiveArraySize = primitiveArraySize;
  }

  public long getStartUpNanosecond() {
    return startUpNanosecond;
  }

  public int getThriftMaxFrameSize() {
    return thriftMaxFrameSize;
  }

  public void setThriftMaxFrameSize(int thriftMaxFrameSize) {
    this.thriftMaxFrameSize = thriftMaxFrameSize;
    RpcTransportFactory.setThriftMaxFrameSize(this.thriftMaxFrameSize);
  }

  public int getThriftDefaultBufferSize() {
    return thriftDefaultBufferSize;
  }

  public void setThriftDefaultBufferSize(int thriftDefaultBufferSize) {
    this.thriftDefaultBufferSize = thriftDefaultBufferSize;
    RpcTransportFactory.setDefaultBufferCapacity(this.thriftDefaultBufferSize);
  }

  public int getCheckPeriodWhenInsertBlocked() {
    return checkPeriodWhenInsertBlocked;
  }

  public void setCheckPeriodWhenInsertBlocked(int checkPeriodWhenInsertBlocked) {
    this.checkPeriodWhenInsertBlocked = checkPeriodWhenInsertBlocked;
  }

  public int getMaxWaitingTimeWhenInsertBlocked() {
    return maxWaitingTimeWhenInsertBlockedInMs;
  }

  public void setMaxWaitingTimeWhenInsertBlocked(int maxWaitingTimeWhenInsertBlocked) {
    this.maxWaitingTimeWhenInsertBlockedInMs = maxWaitingTimeWhenInsertBlocked;
  }

  public long getSlowQueryThreshold() {
    return slowQueryThreshold;
  }

  public void setSlowQueryThreshold(long slowQueryThreshold) {
    this.slowQueryThreshold = slowQueryThreshold;
  }

  public boolean isEnableIndex() {
    return enableIndex;
  }

  public void setEnableIndex(boolean enableIndex) {
    this.enableIndex = enableIndex;
  }

  void setConcurrentIndexBuildThread(int concurrentIndexBuildThread) {
    this.concurrentIndexBuildThread = concurrentIndexBuildThread;
  }

  public int getConcurrentIndexBuildThread() {
    return concurrentIndexBuildThread;
  }

  public String getIndexRootFolder() {
    return indexRootFolder;
  }

  public void setIndexRootFolder(String indexRootFolder) {
    this.indexRootFolder = indexRootFolder;
  }

  public int getDefaultIndexWindowRange() {
    return defaultIndexWindowRange;
  }

  public void setDefaultIndexWindowRange(int defaultIndexWindowRange) {
    this.defaultIndexWindowRange = defaultIndexWindowRange;
  }

  public int getDataRegionNum() {
    return dataRegionNum;
  }

  public void setDataRegionNum(int dataRegionNum) {
    this.dataRegionNum = dataRegionNum;
  }

  public long getRecoveryLogIntervalInMs() {
    return recoveryLogIntervalInMs;
  }

  public void setRecoveryLogIntervalInMs(long recoveryLogIntervalInMs) {
    this.recoveryLogIntervalInMs = recoveryLogIntervalInMs;
  }

  public boolean isRpcAdvancedCompressionEnable() {
    return rpcAdvancedCompressionEnable;
  }

  public void setRpcAdvancedCompressionEnable(boolean rpcAdvancedCompressionEnable) {
    this.rpcAdvancedCompressionEnable = rpcAdvancedCompressionEnable;
    RpcTransportFactory.setUseSnappy(this.rpcAdvancedCompressionEnable);
  }

  public int getMlogBufferSize() {
    return mlogBufferSize;
  }

  public void setMlogBufferSize(int mlogBufferSize) {
    this.mlogBufferSize = mlogBufferSize;
  }

  public long getSyncMlogPeriodInMs() {
    return syncMlogPeriodInMs;
  }

  public void setSyncMlogPeriodInMs(long syncMlogPeriodInMs) {
    this.syncMlogPeriodInMs = syncMlogPeriodInMs;
  }

  public int getTlogBufferSize() {
    return tlogBufferSize;
  }

  public void setTlogBufferSize(int tlogBufferSize) {
    this.tlogBufferSize = tlogBufferSize;
  }

  public boolean isEnableRpcService() {
    return enableRpcService;
  }

  public void setEnableRpcService(boolean enableRpcService) {
    this.enableRpcService = enableRpcService;
  }

  public int getIoTaskQueueSizeForFlushing() {
    return ioTaskQueueSizeForFlushing;
  }

  public void setIoTaskQueueSizeForFlushing(int ioTaskQueueSizeForFlushing) {
    this.ioTaskQueueSizeForFlushing = ioTaskQueueSizeForFlushing;
  }

  public boolean isEnableSeqSpaceCompaction() {
    return enableSeqSpaceCompaction;
  }

  public void setEnableSeqSpaceCompaction(boolean enableSeqSpaceCompaction) {
    this.enableSeqSpaceCompaction = enableSeqSpaceCompaction;
  }

  public boolean isEnableUnseqSpaceCompaction() {
    return enableUnseqSpaceCompaction;
  }

  public void setEnableUnseqSpaceCompaction(boolean enableUnseqSpaceCompaction) {
    this.enableUnseqSpaceCompaction = enableUnseqSpaceCompaction;
  }

  public boolean isEnableCrossSpaceCompaction() {
    return enableCrossSpaceCompaction;
  }

  public void setEnableCrossSpaceCompaction(boolean enableCrossSpaceCompaction) {
    this.enableCrossSpaceCompaction = enableCrossSpaceCompaction;
  }

<<<<<<< HEAD
  public boolean isEnableInsertionCrossSpaceCompaction() {
    return enableInsertionCrossSpaceCompaction;
  }

  public void setEnableInsertionCrossSpaceCompaction(boolean enableInsertionCrossSpaceCompaction) {
    this.enableInsertionCrossSpaceCompaction = enableInsertionCrossSpaceCompaction;
  }

  public boolean isEnableMLNodeService() {
    return enableMLNodeService;
  }

  public void setEnableMLNodeService(boolean enableMLNodeService) {
    this.enableMLNodeService = enableMLNodeService;
  }

=======
>>>>>>> 1dd5a200
  public InnerSequenceCompactionSelector getInnerSequenceCompactionSelector() {
    return innerSequenceCompactionSelector;
  }

  public void setInnerSequenceCompactionSelector(
      InnerSequenceCompactionSelector innerSequenceCompactionSelector) {
    this.innerSequenceCompactionSelector = innerSequenceCompactionSelector;
  }

  public InnerUnsequenceCompactionSelector getInnerUnsequenceCompactionSelector() {
    return innerUnsequenceCompactionSelector;
  }

  public void setInnerUnsequenceCompactionSelector(
      InnerUnsequenceCompactionSelector innerUnsequenceCompactionSelector) {
    this.innerUnsequenceCompactionSelector = innerUnsequenceCompactionSelector;
  }

  public InnerSeqCompactionPerformer getInnerSeqCompactionPerformer() {
    return innerSeqCompactionPerformer;
  }

  public void setInnerSeqCompactionPerformer(
      InnerSeqCompactionPerformer innerSeqCompactionPerformer) {
    this.innerSeqCompactionPerformer = innerSeqCompactionPerformer;
  }

  public InnerUnseqCompactionPerformer getInnerUnseqCompactionPerformer() {
    return innerUnseqCompactionPerformer;
  }

  public void setInnerUnseqCompactionPerformer(
      InnerUnseqCompactionPerformer innerUnseqCompactionPerformer) {
    this.innerUnseqCompactionPerformer = innerUnseqCompactionPerformer;
  }

  public CrossCompactionSelector getCrossCompactionSelector() {
    return crossCompactionSelector;
  }

  public void setCrossCompactionSelector(CrossCompactionSelector crossCompactionSelector) {
    this.crossCompactionSelector = crossCompactionSelector;
  }

  public CrossCompactionPerformer getCrossCompactionPerformer() {
    return crossCompactionPerformer;
  }

  public void setCrossCompactionPerformer(CrossCompactionPerformer crossCompactionPerformer) {
    this.crossCompactionPerformer = crossCompactionPerformer;
  }

  public CompactionPriority getCompactionPriority() {
    return compactionPriority;
  }

  public void setCompactionPriority(CompactionPriority compactionPriority) {
    this.compactionPriority = compactionPriority;
  }

  public boolean isEnableCompactionMemControl() {
    return enableCompactionMemControl;
  }

  public void setEnableCompactionMemControl(boolean enableCompactionMemControl) {
    this.enableCompactionMemControl = enableCompactionMemControl;
  }

  public long getTargetCompactionFileSize() {
    return targetCompactionFileSize;
  }

  public void setTargetCompactionFileSize(long targetCompactionFileSize) {
    this.targetCompactionFileSize = targetCompactionFileSize;
  }

  public long getTargetChunkSize() {
    return targetChunkSize;
  }

  public void setTargetChunkSize(long targetChunkSize) {
    this.targetChunkSize = targetChunkSize;
  }

  public long getChunkSizeLowerBoundInCompaction() {
    return chunkSizeLowerBoundInCompaction;
  }

  public void setChunkSizeLowerBoundInCompaction(long chunkSizeLowerBoundInCompaction) {
    this.chunkSizeLowerBoundInCompaction = chunkSizeLowerBoundInCompaction;
  }

  public long getTargetChunkPointNum() {
    return targetChunkPointNum;
  }

  public void setTargetChunkPointNum(long targetChunkPointNum) {
    this.targetChunkPointNum = targetChunkPointNum;
  }

  public long getChunkPointNumLowerBoundInCompaction() {
    return chunkPointNumLowerBoundInCompaction;
  }

  public void setChunkPointNumLowerBoundInCompaction(long chunkPointNumLowerBoundInCompaction) {
    this.chunkPointNumLowerBoundInCompaction = chunkPointNumLowerBoundInCompaction;
  }

  public long getCompactionAcquireWriteLockTimeout() {
    return compactionAcquireWriteLockTimeout;
  }

  public void setCompactionAcquireWriteLockTimeout(long compactionAcquireWriteLockTimeout) {
    this.compactionAcquireWriteLockTimeout = compactionAcquireWriteLockTimeout;
  }

  public long getCompactionScheduleIntervalInMs() {
    return compactionScheduleIntervalInMs;
  }

  public void setCompactionScheduleIntervalInMs(long compactionScheduleIntervalInMs) {
    this.compactionScheduleIntervalInMs = compactionScheduleIntervalInMs;
  }

  public int getFileLimitPerInnerTask() {
    return fileLimitPerInnerTask;
  }

  public void setFileLimitPerInnerTask(int fileLimitPerInnerTask) {
    this.fileLimitPerInnerTask = fileLimitPerInnerTask;
  }

  public int getFileLimitPerCrossTask() {
    return fileLimitPerCrossTask;
  }

  public int getTotalFileLimitForCrossTask() {
    return totalFileLimitForCrossTask;
  }

  public void setFileLimitPerCrossTask(int fileLimitPerCrossTask) {
    this.fileLimitPerCrossTask = fileLimitPerCrossTask;
  }

  public long getMaxCrossCompactionCandidateFileSize() {
    return maxCrossCompactionCandidateFileSize;
  }

  public void setMaxCrossCompactionCandidateFileSize(long maxCrossCompactionCandidateFileSize) {
    this.maxCrossCompactionCandidateFileSize = maxCrossCompactionCandidateFileSize;
  }

  public int getMinCrossCompactionUnseqFileLevel() {
    return minCrossCompactionUnseqFileLevel;
  }

  public void setMinCrossCompactionUnseqFileLevel(int minCrossCompactionUnseqFileLevel) {
    this.minCrossCompactionUnseqFileLevel = minCrossCompactionUnseqFileLevel;
  }

  public long getCompactionSubmissionIntervalInMs() {
    return compactionSubmissionIntervalInMs;
  }

  public void setCompactionSubmissionIntervalInMs(long interval) {
    compactionSubmissionIntervalInMs = interval;
  }

  public int getSubCompactionTaskNum() {
    return subCompactionTaskNum;
  }

  public void setSubCompactionTaskNum(int subCompactionTaskNum) {
    this.subCompactionTaskNum = subCompactionTaskNum;
  }

  public int getCachedMNodeSizeInPBTreeMode() {
    return cachedMNodeSizeInPBTreeMode;
  }

  @TestOnly
  public void setCachedMNodeSizeInPBTreeMode(int cachedMNodeSizeInPBTreeMode) {
    this.cachedMNodeSizeInPBTreeMode = cachedMNodeSizeInPBTreeMode;
  }

  public short getMinimumSegmentInPBTree() {
    return minimumSegmentInPBTree;
  }

  public void setMinimumSegmentInPBTree(short minimumSegmentInPBTree) {
    this.minimumSegmentInPBTree = minimumSegmentInPBTree;
  }

  public int getPageCacheSizeInPBTree() {
    return pageCacheSizeInPBTree;
  }

  public void setPageCacheSizeInPBTree(int pageCacheSizeInPBTree) {
    this.pageCacheSizeInPBTree = pageCacheSizeInPBTree;
  }

  public int getPBTreeLogSize() {
    return pbTreeLogSize;
  }

  public void setPBTreeLogSize(int pbTreeLogSize) {
    this.pbTreeLogSize = pbTreeLogSize;
  }

  public int getMaxMeasurementNumOfInternalRequest() {
    return maxMeasurementNumOfInternalRequest;
  }

  public void setMaxMeasurementNumOfInternalRequest(int maxMeasurementNumOfInternalRequest) {
    this.maxMeasurementNumOfInternalRequest = maxMeasurementNumOfInternalRequest;
  }

  public String getInternalAddress() {
    return internalAddress;
  }

  public void setInternalAddress(String internalAddress) {
    this.internalAddress = internalAddress;
  }

  public int getInternalPort() {
    return internalPort;
  }

  public void setInternalPort(int internalPort) {
    this.internalPort = internalPort;
  }

  public int getDataRegionConsensusPort() {
    return dataRegionConsensusPort;
  }

  public void setDataRegionConsensusPort(int dataRegionConsensusPort) {
    this.dataRegionConsensusPort = dataRegionConsensusPort;
  }

  public int getSchemaRegionConsensusPort() {
    return schemaRegionConsensusPort;
  }

  public void setSchemaRegionConsensusPort(int schemaRegionConsensusPort) {
    this.schemaRegionConsensusPort = schemaRegionConsensusPort;
  }

  public TEndPoint getSeedConfigNode() {
    return seedConfigNode;
  }

  public void setSeedConfigNode(TEndPoint seedConfigNode) {
    this.seedConfigNode = seedConfigNode;
  }

  public long getJoinClusterRetryIntervalMs() {
    return joinClusterRetryIntervalMs;
  }

  public void setJoinClusterRetryIntervalMs(long joinClusterRetryIntervalMs) {
    this.joinClusterRetryIntervalMs = joinClusterRetryIntervalMs;
  }

  public String getDataRegionConsensusProtocolClass() {
    return dataRegionConsensusProtocolClass;
  }

  public void setDataRegionConsensusProtocolClass(String dataRegionConsensusProtocolClass) {
    this.dataRegionConsensusProtocolClass = dataRegionConsensusProtocolClass;
  }

  public String getSchemaRegionConsensusProtocolClass() {
    return schemaRegionConsensusProtocolClass;
  }

  public void setSchemaRegionConsensusProtocolClass(String schemaRegionConsensusProtocolClass) {
    this.schemaRegionConsensusProtocolClass = schemaRegionConsensusProtocolClass;
  }

  public String getSeriesPartitionExecutorClass() {
    return seriesPartitionExecutorClass;
  }

  public void setSeriesPartitionExecutorClass(String seriesPartitionExecutorClass) {
    this.seriesPartitionExecutorClass = seriesPartitionExecutorClass;
  }

  public int getSeriesPartitionSlotNum() {
    return seriesPartitionSlotNum;
  }

  public void setSeriesPartitionSlotNum(int seriesPartitionSlotNum) {
    this.seriesPartitionSlotNum = seriesPartitionSlotNum;
  }

  public int getMppDataExchangePort() {
    return mppDataExchangePort;
  }

  public void setMppDataExchangePort(int mppDataExchangePort) {
    this.mppDataExchangePort = mppDataExchangePort;
  }

  public int getMppDataExchangeCorePoolSize() {
    return mppDataExchangeCorePoolSize;
  }

  public void setMppDataExchangeCorePoolSize(int mppDataExchangeCorePoolSize) {
    this.mppDataExchangeCorePoolSize = mppDataExchangeCorePoolSize;
  }

  public int getMppDataExchangeMaxPoolSize() {
    return mppDataExchangeMaxPoolSize;
  }

  public void setMppDataExchangeMaxPoolSize(int mppDataExchangeMaxPoolSize) {
    this.mppDataExchangeMaxPoolSize = mppDataExchangeMaxPoolSize;
  }

  public int getMppDataExchangeKeepAliveTimeInMs() {
    return mppDataExchangeKeepAliveTimeInMs;
  }

  public void setMppDataExchangeKeepAliveTimeInMs(int mppDataExchangeKeepAliveTimeInMs) {
    this.mppDataExchangeKeepAliveTimeInMs = mppDataExchangeKeepAliveTimeInMs;
  }

  public int getConnectionTimeoutInMS() {
    return connectionTimeoutInMS;
  }

  public void setConnectionTimeoutInMS(int connectionTimeoutInMS) {
    this.connectionTimeoutInMS = connectionTimeoutInMS;
  }

  public int getMaxClientNumForEachNode() {
    return maxClientNumForEachNode;
  }

  public void setMaxClientNumForEachNode(int maxClientNumForEachNode) {
    this.maxClientNumForEachNode = maxClientNumForEachNode;
  }

  public int getCoreClientNumForEachNode() {
    return coreClientNumForEachNode;
  }

  public void setCoreClientNumForEachNode(int coreClientNumForEachNode) {
    this.coreClientNumForEachNode = coreClientNumForEachNode;
  }

  public int getSelectorNumOfClientManager() {
    return selectorNumOfClientManager;
  }

  public void setSelectorNumOfClientManager(int selectorNumOfClientManager) {
    this.selectorNumOfClientManager = selectorNumOfClientManager;
  }

  public boolean isClusterMode() {
    return isClusterMode;
  }

  public void setClusterMode(boolean isClusterMode) {
    this.isClusterMode = isClusterMode;
    checkMultiDirStrategyClassName();
  }

  public String getClusterName() {
    return clusterName;
  }

  public void setClusterName(String clusterName) {
    this.clusterName = clusterName;
  }

  public int getDataNodeId() {
    return dataNodeId;
  }

  public void setDataNodeId(int dataNodeId) {
    this.dataNodeId = dataNodeId;
  }

  public int getPartitionCacheSize() {
    return partitionCacheSize;
  }

  public String getExtPipeDir() {
    return extPipeDir;
  }

  public void setExtPipeDir(String extPipeDir) {
    this.extPipeDir = extPipeDir;
  }

  public void setPartitionCacheSize(int partitionCacheSize) {
    this.partitionCacheSize = partitionCacheSize;
  }

  public int getDevicePathCacheSize() {
    return devicePathCacheSize;
  }

  public void setDevicePathCacheSize(int devicePathCacheSize) {
    this.devicePathCacheSize = devicePathCacheSize;
  }

  public int getAuthorCacheSize() {
    return authorCacheSize;
  }

  public void setAuthorCacheSize(int authorCacheSize) {
    this.authorCacheSize = authorCacheSize;
  }

  public int getAuthorCacheExpireTime() {
    return authorCacheExpireTime;
  }

  public void setAuthorCacheExpireTime(int authorCacheExpireTime) {
    this.authorCacheExpireTime = authorCacheExpireTime;
  }

  public int getTriggerForwardMaxQueueNumber() {
    return triggerForwardMaxQueueNumber;
  }

  public void setTriggerForwardMaxQueueNumber(int triggerForwardMaxQueueNumber) {
    this.triggerForwardMaxQueueNumber = triggerForwardMaxQueueNumber;
  }

  public int getTriggerForwardMaxSizePerQueue() {
    return triggerForwardMaxSizePerQueue;
  }

  public void setTriggerForwardMaxSizePerQueue(int triggerForwardMaxSizePerQueue) {
    this.triggerForwardMaxSizePerQueue = triggerForwardMaxSizePerQueue;
  }

  public int getTriggerForwardBatchSize() {
    return triggerForwardBatchSize;
  }

  public void setTriggerForwardBatchSize(int triggerForwardBatchSize) {
    this.triggerForwardBatchSize = triggerForwardBatchSize;
  }

  public int getTriggerForwardHTTPPoolSize() {
    return triggerForwardHTTPPoolSize;
  }

  public void setTriggerForwardHTTPPoolSize(int triggerForwardHTTPPoolSize) {
    this.triggerForwardHTTPPoolSize = triggerForwardHTTPPoolSize;
  }

  public int getTriggerForwardHTTPPOOLMaxPerRoute() {
    return triggerForwardHTTPPOOLMaxPerRoute;
  }

  public void setTriggerForwardHTTPPOOLMaxPerRoute(int triggerForwardHTTPPOOLMaxPerRoute) {
    this.triggerForwardHTTPPOOLMaxPerRoute = triggerForwardHTTPPOOLMaxPerRoute;
  }

  public int getTriggerForwardMQTTPoolSize() {
    return triggerForwardMQTTPoolSize;
  }

  public void setTriggerForwardMQTTPoolSize(int triggerForwardMQTTPoolSize) {
    this.triggerForwardMQTTPoolSize = triggerForwardMQTTPoolSize;
  }

  public int getRetryNumToFindStatefulTrigger() {
    return retryNumToFindStatefulTrigger;
  }

  public void setRetryNumToFindStatefulTrigger(int retryNumToFindStatefulTrigger) {
    this.retryNumToFindStatefulTrigger = retryNumToFindStatefulTrigger;
  }

  public int getCoordinatorReadExecutorSize() {
    return coordinatorReadExecutorSize;
  }

  public void setCoordinatorReadExecutorSize(int coordinatorReadExecutorSize) {
    this.coordinatorReadExecutorSize = coordinatorReadExecutorSize;
  }

  public int getCoordinatorWriteExecutorSize() {
    return coordinatorWriteExecutorSize;
  }

  public void setCoordinatorWriteExecutorSize(int coordinatorWriteExecutorSize) {
    this.coordinatorWriteExecutorSize = coordinatorWriteExecutorSize;
  }

  public TEndPoint getAddressAndPort() {
    return new TEndPoint(rpcAddress, rpcPort);
  }

  public int[] getSchemaMemoryProportion() {
    return schemaMemoryProportion;
  }

  public void setSchemaMemoryProportion(int[] schemaMemoryProportion) {
    this.schemaMemoryProportion = schemaMemoryProportion;
  }

  public long getAllocateMemoryForSchemaRegion() {
    return allocateMemoryForSchemaRegion;
  }

  public void setAllocateMemoryForSchemaRegion(long allocateMemoryForSchemaRegion) {
    this.allocateMemoryForSchemaRegion = allocateMemoryForSchemaRegion;
  }

  public long getAllocateMemoryForSchemaCache() {
    return allocateMemoryForSchemaCache;
  }

  public void setAllocateMemoryForSchemaCache(long allocateMemoryForSchemaCache) {
    this.allocateMemoryForSchemaCache = allocateMemoryForSchemaCache;
  }

  public long getAllocateMemoryForPartitionCache() {
    return allocateMemoryForPartitionCache;
  }

  public void setAllocateMemoryForPartitionCache(long allocateMemoryForPartitionCache) {
    this.allocateMemoryForPartitionCache = allocateMemoryForPartitionCache;
  }

  public String getDataNodeSchemaCacheEvictionPolicy() {
    return dataNodeSchemaCacheEvictionPolicy;
  }

  public void setDataNodeSchemaCacheEvictionPolicy(String dataNodeSchemaCacheEvictionPolicy) {
    this.dataNodeSchemaCacheEvictionPolicy = dataNodeSchemaCacheEvictionPolicy;
  }

  public String getReadConsistencyLevel() {
    return readConsistencyLevel;
  }

  public void setReadConsistencyLevel(String readConsistencyLevel) {
    this.readConsistencyLevel = readConsistencyLevel;
  }

  public int getDriverTaskExecutionTimeSliceInMs() {
    return driverTaskExecutionTimeSliceInMs;
  }

  public void setDriverTaskExecutionTimeSliceInMs(int driverTaskExecutionTimeSliceInMs) {
    this.driverTaskExecutionTimeSliceInMs = driverTaskExecutionTimeSliceInMs;
  }

  public double getWriteProportionForMemtable() {
    return writeProportionForMemtable;
  }

  public void setWriteProportionForMemtable(double writeProportionForMemtable) {
    this.writeProportionForMemtable = writeProportionForMemtable;
  }

  public double getCompactionProportion() {
    return compactionProportion;
  }

  public double getLoadTsFileProportion() {
    return loadTsFileProportion;
  }

  public int getMaxLoadingTimeseriesNumber() {
    return maxLoadingTimeseriesNumber;
  }

  public void setMaxLoadingTimeseriesNumber(int maxLoadingTimeseriesNumber) {
    this.maxLoadingTimeseriesNumber = maxLoadingTimeseriesNumber;
  }

  public static String getEnvironmentVariables() {
    return "\n\t"
        + IoTDBConstant.IOTDB_HOME
        + "="
        + System.getProperty(IoTDBConstant.IOTDB_HOME, "null")
        + ";"
        + "\n\t"
        + IoTDBConstant.IOTDB_CONF
        + "="
        + System.getProperty(IoTDBConstant.IOTDB_CONF, "null")
        + ";"
        + "\n\t"
        + IoTDBConstant.IOTDB_DATA_HOME
        + "="
        + System.getProperty(IoTDBConstant.IOTDB_DATA_HOME, "null")
        + ";";
  }

  public void setCompactionProportion(double compactionProportion) {
    this.compactionProportion = compactionProportion;
  }

  public long getThrottleThreshold() {
    return throttleThreshold;
  }

  public void setThrottleThreshold(long throttleThreshold) {
    this.throttleThreshold = throttleThreshold;
  }

  public double getChunkMetadataSizeProportion() {
    return chunkMetadataSizeProportion;
  }

  public void setChunkMetadataSizeProportion(double chunkMetadataSizeProportion) {
    this.chunkMetadataSizeProportion = chunkMetadataSizeProportion;
  }

  public long getCacheWindowTimeInMs() {
    return cacheWindowTimeInMs;
  }

  public void setCacheWindowTimeInMs(long cacheWindowTimeInMs) {
    this.cacheWindowTimeInMs = cacheWindowTimeInMs;
  }

  public long getDataRatisConsensusLogAppenderBufferSizeMax() {
    return dataRatisConsensusLogAppenderBufferSizeMax;
  }

  public void setDataRatisConsensusLogAppenderBufferSizeMax(
      long dataRatisConsensusLogAppenderBufferSizeMax) {
    this.dataRatisConsensusLogAppenderBufferSizeMax = dataRatisConsensusLogAppenderBufferSizeMax;
  }

  public String getConfigMessage() {
    StringBuilder configMessage = new StringBuilder();
    String configContent;
    String[] notShowArray = {
      "NODE_NAME_MATCHER",
      "PARTIAL_NODE_MATCHER",
      "STORAGE_GROUP_MATCHER",
      "STORAGE_GROUP_PATTERN",
      "NODE_MATCHER",
      "NODE_PATTERN"
    };
    List<String> notShowStrings = Arrays.asList(notShowArray);
    for (Field configField : IoTDBConfig.class.getDeclaredFields()) {
      try {
        String configFieldString = configField.getName();
        if (notShowStrings.contains(configFieldString)) {
          continue;
        }
        String configType = configField.getGenericType().getTypeName();
        if (configType.contains("java.lang.String[][]")) {
          String[][] configList = (String[][]) configField.get(this);
          StringBuilder builder = new StringBuilder();
          for (String[] strings : configList) {
            builder.append(Arrays.asList(strings)).append(";");
          }
          configContent = builder.toString();
        } else if (configType.contains("java.lang.String[]")) {
          String[] configList = (String[]) configField.get(this);
          configContent = Arrays.asList(configList).toString();
        } else {
          configContent = configField.get(this).toString();
        }
        configMessage
            .append("\n\t")
            .append(configField.getName())
            .append("=")
            .append(configContent)
            .append(";");
      } catch (Exception e) {
        e.printStackTrace();
      }
    }
    return configMessage.toString();
  }

  public long getDataRatisConsensusSnapshotTriggerThreshold() {
    return dataRatisConsensusSnapshotTriggerThreshold;
  }

  public void setDataRatisConsensusSnapshotTriggerThreshold(
      long dataRatisConsensusSnapshotTriggerThreshold) {
    this.dataRatisConsensusSnapshotTriggerThreshold = dataRatisConsensusSnapshotTriggerThreshold;
  }

  public boolean isDataRatisConsensusLogUnsafeFlushEnable() {
    return dataRatisConsensusLogUnsafeFlushEnable;
  }

  public void setDataRatisConsensusLogUnsafeFlushEnable(
      boolean dataRatisConsensusLogUnsafeFlushEnable) {
    this.dataRatisConsensusLogUnsafeFlushEnable = dataRatisConsensusLogUnsafeFlushEnable;
  }

  public int getDataRatisConsensusLogForceSyncNum() {
    return dataRatisConsensusLogForceSyncNum;
  }

  public void setDataRatisConsensusLogForceSyncNum(int dataRatisConsensusLogForceSyncNum) {
    this.dataRatisConsensusLogForceSyncNum = dataRatisConsensusLogForceSyncNum;
  }

  public int getSchemaRatisConsensusLogForceSyncNum() {
    return schemaRatisConsensusLogForceSyncNum;
  }

  public void setSchemaRatisConsensusLogForceSyncNum(int schemaRatisConsensusLogForceSyncNum) {
    this.schemaRatisConsensusLogForceSyncNum = schemaRatisConsensusLogForceSyncNum;
  }

  public long getDataRatisConsensusLogSegmentSizeMax() {
    return dataRatisConsensusLogSegmentSizeMax;
  }

  public void setDataRatisConsensusLogSegmentSizeMax(long dataRatisConsensusLogSegmentSizeMax) {
    this.dataRatisConsensusLogSegmentSizeMax = dataRatisConsensusLogSegmentSizeMax;
  }

  public long getDataRatisConsensusGrpcFlowControlWindow() {
    return dataRatisConsensusGrpcFlowControlWindow;
  }

  public void setDataRatisConsensusGrpcFlowControlWindow(
      long dataRatisConsensusGrpcFlowControlWindow) {
    this.dataRatisConsensusGrpcFlowControlWindow = dataRatisConsensusGrpcFlowControlWindow;
  }

  public int getDataRatisConsensusGrpcLeaderOutstandingAppendsMax() {
    return dataRatisConsensusGrpcLeaderOutstandingAppendsMax;
  }

  public void setDataRatisConsensusGrpcLeaderOutstandingAppendsMax(
      int dataRatisConsensusGrpcLeaderOutstandingAppendsMax) {
    this.dataRatisConsensusGrpcLeaderOutstandingAppendsMax =
        dataRatisConsensusGrpcLeaderOutstandingAppendsMax;
  }

  public int getSchemaRatisConsensusGrpcLeaderOutstandingAppendsMax() {
    return schemaRatisConsensusGrpcLeaderOutstandingAppendsMax;
  }

  public void setSchemaRatisConsensusGrpcLeaderOutstandingAppendsMax(
      int schemaRatisConsensusGrpcLeaderOutstandingAppendsMax) {
    this.schemaRatisConsensusGrpcLeaderOutstandingAppendsMax =
        schemaRatisConsensusGrpcLeaderOutstandingAppendsMax;
  }

  public long getDataRatisConsensusLeaderElectionTimeoutMinMs() {
    return dataRatisConsensusLeaderElectionTimeoutMinMs;
  }

  public void setDataRatisConsensusLeaderElectionTimeoutMinMs(
      long dataRatisConsensusLeaderElectionTimeoutMinMs) {
    this.dataRatisConsensusLeaderElectionTimeoutMinMs =
        dataRatisConsensusLeaderElectionTimeoutMinMs;
  }

  public long getDataRatisConsensusLeaderElectionTimeoutMaxMs() {
    return dataRatisConsensusLeaderElectionTimeoutMaxMs;
  }

  public void setDataRatisConsensusLeaderElectionTimeoutMaxMs(
      long dataRatisConsensusLeaderElectionTimeoutMaxMs) {
    this.dataRatisConsensusLeaderElectionTimeoutMaxMs =
        dataRatisConsensusLeaderElectionTimeoutMaxMs;
  }

  public long getSchemaRatisConsensusLogAppenderBufferSizeMax() {
    return schemaRatisConsensusLogAppenderBufferSizeMax;
  }

  public void setSchemaRatisConsensusLogAppenderBufferSizeMax(
      long schemaRatisConsensusLogAppenderBufferSizeMax) {
    this.schemaRatisConsensusLogAppenderBufferSizeMax =
        schemaRatisConsensusLogAppenderBufferSizeMax;
  }

  public long getSchemaRatisConsensusSnapshotTriggerThreshold() {
    return schemaRatisConsensusSnapshotTriggerThreshold;
  }

  public void setSchemaRatisConsensusSnapshotTriggerThreshold(
      long schemaRatisConsensusSnapshotTriggerThreshold) {
    this.schemaRatisConsensusSnapshotTriggerThreshold =
        schemaRatisConsensusSnapshotTriggerThreshold;
  }

  public boolean isSchemaRatisConsensusLogUnsafeFlushEnable() {
    return schemaRatisConsensusLogUnsafeFlushEnable;
  }

  public void setSchemaRatisConsensusLogUnsafeFlushEnable(
      boolean schemaRatisConsensusLogUnsafeFlushEnable) {
    this.schemaRatisConsensusLogUnsafeFlushEnable = schemaRatisConsensusLogUnsafeFlushEnable;
  }

  public long getSchemaRatisConsensusLogSegmentSizeMax() {
    return schemaRatisConsensusLogSegmentSizeMax;
  }

  public void setSchemaRatisConsensusLogSegmentSizeMax(long schemaRatisConsensusLogSegmentSizeMax) {
    this.schemaRatisConsensusLogSegmentSizeMax = schemaRatisConsensusLogSegmentSizeMax;
  }

  public long getSchemaRatisConsensusGrpcFlowControlWindow() {
    return schemaRatisConsensusGrpcFlowControlWindow;
  }

  public void setSchemaRatisConsensusGrpcFlowControlWindow(
      long schemaRatisConsensusGrpcFlowControlWindow) {
    this.schemaRatisConsensusGrpcFlowControlWindow = schemaRatisConsensusGrpcFlowControlWindow;
  }

  public long getSchemaRatisConsensusLeaderElectionTimeoutMinMs() {
    return schemaRatisConsensusLeaderElectionTimeoutMinMs;
  }

  public void setSchemaRatisConsensusLeaderElectionTimeoutMinMs(
      long schemaRatisConsensusLeaderElectionTimeoutMinMs) {
    this.schemaRatisConsensusLeaderElectionTimeoutMinMs =
        schemaRatisConsensusLeaderElectionTimeoutMinMs;
  }

  public long getSchemaRatisConsensusLeaderElectionTimeoutMaxMs() {
    return schemaRatisConsensusLeaderElectionTimeoutMaxMs;
  }

  public void setSchemaRatisConsensusLeaderElectionTimeoutMaxMs(
      long schemaRatisConsensusLeaderElectionTimeoutMaxMs) {
    this.schemaRatisConsensusLeaderElectionTimeoutMaxMs =
        schemaRatisConsensusLeaderElectionTimeoutMaxMs;
  }

  public long getCqMinEveryIntervalInMs() {
    return cqMinEveryIntervalInMs;
  }

  public void setCqMinEveryIntervalInMs(long cqMinEveryIntervalInMs) {
    this.cqMinEveryIntervalInMs = cqMinEveryIntervalInMs;
  }

  public double getUsableCompactionMemoryProportion() {
    return 1.0d - chunkMetadataSizeProportion;
  }

  public int getPatternMatchingThreshold() {
    return patternMatchingThreshold;
  }

  public void setPatternMatchingThreshold(int patternMatchingThreshold) {
    this.patternMatchingThreshold = patternMatchingThreshold;
  }

  public long getDataRatisConsensusRequestTimeoutMs() {
    return dataRatisConsensusRequestTimeoutMs;
  }

  public void setDataRatisConsensusRequestTimeoutMs(long dataRatisConsensusRequestTimeoutMs) {
    this.dataRatisConsensusRequestTimeoutMs = dataRatisConsensusRequestTimeoutMs;
  }

  public long getSchemaRatisConsensusRequestTimeoutMs() {
    return schemaRatisConsensusRequestTimeoutMs;
  }

  public void setSchemaRatisConsensusRequestTimeoutMs(long schemaRatisConsensusRequestTimeoutMs) {
    this.schemaRatisConsensusRequestTimeoutMs = schemaRatisConsensusRequestTimeoutMs;
  }

  public int getDataRatisConsensusMaxRetryAttempts() {
    return dataRatisConsensusMaxRetryAttempts;
  }

  public void setDataRatisConsensusMaxRetryAttempts(int dataRatisConsensusMaxRetryAttempts) {
    this.dataRatisConsensusMaxRetryAttempts = dataRatisConsensusMaxRetryAttempts;
  }

  public int getSchemaRatisConsensusMaxRetryAttempts() {
    return schemaRatisConsensusMaxRetryAttempts;
  }

  public void setSchemaRatisConsensusMaxRetryAttempts(int schemaRatisConsensusMaxRetryAttempts) {
    this.schemaRatisConsensusMaxRetryAttempts = schemaRatisConsensusMaxRetryAttempts;
  }

  public long getDataRatisConsensusInitialSleepTimeMs() {
    return dataRatisConsensusInitialSleepTimeMs;
  }

  public void setDataRatisConsensusInitialSleepTimeMs(long dataRatisConsensusInitialSleepTimeMs) {
    this.dataRatisConsensusInitialSleepTimeMs = dataRatisConsensusInitialSleepTimeMs;
  }

  public long getSchemaRatisConsensusInitialSleepTimeMs() {
    return schemaRatisConsensusInitialSleepTimeMs;
  }

  public void setSchemaRatisConsensusInitialSleepTimeMs(
      long schemaRatisConsensusInitialSleepTimeMs) {
    this.schemaRatisConsensusInitialSleepTimeMs = schemaRatisConsensusInitialSleepTimeMs;
  }

  public long getDataRatisConsensusMaxSleepTimeMs() {
    return dataRatisConsensusMaxSleepTimeMs;
  }

  public void setDataRatisConsensusMaxSleepTimeMs(long dataRatisConsensusMaxSleepTimeMs) {
    this.dataRatisConsensusMaxSleepTimeMs = dataRatisConsensusMaxSleepTimeMs;
  }

  public long getSchemaRatisConsensusMaxSleepTimeMs() {
    return schemaRatisConsensusMaxSleepTimeMs;
  }

  public void setSchemaRatisConsensusMaxSleepTimeMs(long schemaRatisConsensusMaxSleepTimeMs) {
    this.schemaRatisConsensusMaxSleepTimeMs = schemaRatisConsensusMaxSleepTimeMs;
  }

  public Properties getCustomizedProperties() {
    return customizedProperties;
  }

  public void setCustomizedProperties(Properties customizedProperties) {
    this.customizedProperties = customizedProperties;
  }

  public long getDataRatisConsensusPreserveWhenPurge() {
    return dataRatisConsensusPreserveWhenPurge;
  }

  public void setDataRatisConsensusPreserveWhenPurge(long dataRatisConsensusPreserveWhenPurge) {
    this.dataRatisConsensusPreserveWhenPurge = dataRatisConsensusPreserveWhenPurge;
  }

  public long getSchemaRatisConsensusPreserveWhenPurge() {
    return schemaRatisConsensusPreserveWhenPurge;
  }

  public void setSchemaRatisConsensusPreserveWhenPurge(long schemaRatisConsensusPreserveWhenPurge) {
    this.schemaRatisConsensusPreserveWhenPurge = schemaRatisConsensusPreserveWhenPurge;
  }

  public long getRatisFirstElectionTimeoutMinMs() {
    return ratisFirstElectionTimeoutMinMs;
  }

  public void setRatisFirstElectionTimeoutMinMs(long ratisFirstElectionTimeoutMinMs) {
    this.ratisFirstElectionTimeoutMinMs = ratisFirstElectionTimeoutMinMs;
  }

  public long getRatisFirstElectionTimeoutMaxMs() {
    return ratisFirstElectionTimeoutMaxMs;
  }

  public void setRatisFirstElectionTimeoutMaxMs(long ratisFirstElectionTimeoutMaxMs) {
    this.ratisFirstElectionTimeoutMaxMs = ratisFirstElectionTimeoutMaxMs;
  }

  public long getDataRatisLogMax() {
    return dataRatisLogMax;
  }

  public void setDataRatisLogMax(long dataRatisLogMax) {
    this.dataRatisLogMax = dataRatisLogMax;
  }

  public long getSchemaRatisLogMax() {
    return schemaRatisLogMax;
  }

  public void setSchemaRatisLogMax(long schemaRatisLogMax) {
    this.schemaRatisLogMax = schemaRatisLogMax;
  }

  public CompactionValidationLevel getCompactionValidationLevel() {
    return this.compactionValidationLevel;
  }

  public void setCompactionValidationLevel(CompactionValidationLevel level) {
    this.compactionValidationLevel = level;
  }

  public int getCandidateCompactionTaskQueueSize() {
    return candidateCompactionTaskQueueSize;
  }

  public void setCandidateCompactionTaskQueueSize(int candidateCompactionTaskQueueSize) {
    this.candidateCompactionTaskQueueSize = candidateCompactionTaskQueueSize;
  }

  public boolean isEnableAuditLog() {
    return enableAuditLog;
  }

  public void setEnableAuditLog(boolean enableAuditLog) {
    this.enableAuditLog = enableAuditLog;
  }

  public List<AuditLogStorage> getAuditLogStorage() {
    return auditLogStorage;
  }

  public void setAuditLogStorage(List<AuditLogStorage> auditLogStorage) {
    this.auditLogStorage = auditLogStorage;
  }

  public List<AuditLogOperation> getAuditLogOperation() {
    return auditLogOperation;
  }

  public void setAuditLogOperation(List<AuditLogOperation> auditLogOperation) {
    this.auditLogOperation = auditLogOperation;
  }

  public boolean isEnableAuditLogForNativeInsertApi() {
    return enableAuditLogForNativeInsertApi;
  }

  public void setEnableAuditLogForNativeInsertApi(boolean enableAuditLogForNativeInsertApi) {
    this.enableAuditLogForNativeInsertApi = enableAuditLogForNativeInsertApi;
  }

  public void setModeMapSizeThreshold(int modeMapSizeThreshold) {
    this.modeMapSizeThreshold = modeMapSizeThreshold;
  }

  public int getModeMapSizeThreshold() {
    return modeMapSizeThreshold;
  }

  public void setPipeReceiverFileDirs(String[] pipeReceiverFileDirs) {
    this.pipeReceiverFileDirs = pipeReceiverFileDirs;
  }

  public String[] getPipeReceiverFileDirs() {
    return (Objects.isNull(this.pipeReceiverFileDirs) || this.pipeReceiverFileDirs.length == 0)
        ? new String[] {systemDir + File.separator + "pipe" + File.separator + "receiver"}
        : this.pipeReceiverFileDirs;
  }

  public boolean isQuotaEnable() {
    return quotaEnable;
  }

  public void setQuotaEnable(boolean quotaEnable) {
    this.quotaEnable = quotaEnable;
  }

  public String getRateLimiterType() {
    return RateLimiterType;
  }

  public void setRateLimiterType(String rateLimiterType) {
    RateLimiterType = rateLimiterType;
  }

  public void setSortBufferSize(long sortBufferSize) {
    this.sortBufferSize = sortBufferSize;
  }

  public long getSortBufferSize() {
    return sortBufferSize;
  }

  public void setSortTmpDir(String sortTmpDir) {
    this.sortTmpDir = sortTmpDir;
  }

  public String getSortTmpDir() {
    return sortTmpDir;
  }

  public String getClusterSchemaLimitLevel() {
    return clusterSchemaLimitLevel;
  }

  public void setClusterSchemaLimitLevel(String clusterSchemaLimitLevel) {
    this.clusterSchemaLimitLevel = clusterSchemaLimitLevel;
  }

  public long getClusterSchemaLimitThreshold() {
    return clusterSchemaLimitThreshold;
  }

  public void setClusterSchemaLimitThreshold(long clusterSchemaLimitThreshold) {
    this.clusterSchemaLimitThreshold = clusterSchemaLimitThreshold;
  }

  public String getObjectStorageBucket() {
    throw new UnsupportedOperationException("object storage is not supported yet");
  }

  public long getDataRatisPeriodicSnapshotInterval() {
    return dataRatisPeriodicSnapshotInterval;
  }

  public void setDataRatisPeriodicSnapshotInterval(long dataRatisPeriodicSnapshotInterval) {
    this.dataRatisPeriodicSnapshotInterval = dataRatisPeriodicSnapshotInterval;
  }

  public long getSchemaRatisPeriodicSnapshotInterval() {
    return schemaRatisPeriodicSnapshotInterval;
  }

  public void setSchemaRatisPeriodicSnapshotInterval(long schemaRatisPeriodicSnapshotInterval) {
    this.schemaRatisPeriodicSnapshotInterval = schemaRatisPeriodicSnapshotInterval;
  }
}<|MERGE_RESOLUTION|>--- conflicted
+++ resolved
@@ -430,15 +430,10 @@
   /** Compact the unsequence files into the overlapped sequence files */
   private boolean enableCrossSpaceCompaction = true;
 
-<<<<<<< HEAD
   /** Insert the non overlapped unsequence files into sequence space */
   private boolean enableInsertionCrossSpaceCompaction = false;
 
   /** Enable the service for MLNode */
-  private boolean enableMLNodeService = false;
-
-=======
->>>>>>> 1dd5a200
   /** The buffer for sort operation */
   private long sortBufferSize = 1024 * 1024L;
 
@@ -2693,7 +2688,6 @@
     this.enableCrossSpaceCompaction = enableCrossSpaceCompaction;
   }
 
-<<<<<<< HEAD
   public boolean isEnableInsertionCrossSpaceCompaction() {
     return enableInsertionCrossSpaceCompaction;
   }
@@ -2702,16 +2696,6 @@
     this.enableInsertionCrossSpaceCompaction = enableInsertionCrossSpaceCompaction;
   }
 
-  public boolean isEnableMLNodeService() {
-    return enableMLNodeService;
-  }
-
-  public void setEnableMLNodeService(boolean enableMLNodeService) {
-    this.enableMLNodeService = enableMLNodeService;
-  }
-
-=======
->>>>>>> 1dd5a200
   public InnerSequenceCompactionSelector getInnerSequenceCompactionSelector() {
     return innerSequenceCompactionSelector;
   }
