/*
 * Licensed to the Apache Software Foundation (ASF) under one
 * or more contributor license agreements.  See the NOTICE file
 * distributed with this work for additional information
 * regarding copyright ownership.  The ASF licenses this file
 * to you under the Apache License, Version 2.0 (the
 * "License"); you may not use this file except in compliance
 * with the License.  You may obtain a copy of the License at
 *
 *     http://www.apache.org/licenses/LICENSE-2.0
 *
 * Unless required by applicable law or agreed to in writing,
 * software distributed under the License is distributed on an
 * "AS IS" BASIS, WITHOUT WARRANTIES OR CONDITIONS OF ANY
 * KIND, either express or implied.  See the License for the
 * specific language governing permissions and limitations
 * under the License.
 */

package org.apache.iotdb.db.conf;

import org.apache.iotdb.common.rpc.thrift.TDataNodeLocation;
import org.apache.iotdb.common.rpc.thrift.TEndPoint;
import org.apache.iotdb.commons.client.property.ClientPoolProperty.DefaultProperty;
import org.apache.iotdb.commons.conf.CommonDescriptor;
import org.apache.iotdb.commons.conf.IoTDBConstant;
import org.apache.iotdb.commons.utils.FileUtils;
import org.apache.iotdb.commons.utils.TestOnly;
import org.apache.iotdb.consensus.ConsensusFactory;
import org.apache.iotdb.db.audit.AuditLogOperation;
import org.apache.iotdb.db.audit.AuditLogStorage;
import org.apache.iotdb.db.exception.LoadConfigurationException;
import org.apache.iotdb.db.protocol.thrift.impl.ClientRPCServiceImpl;
import org.apache.iotdb.db.storageengine.dataregion.compaction.execute.performer.constant.CrossCompactionPerformer;
import org.apache.iotdb.db.storageengine.dataregion.compaction.execute.performer.constant.InnerSeqCompactionPerformer;
import org.apache.iotdb.db.storageengine.dataregion.compaction.execute.performer.constant.InnerUnseqCompactionPerformer;
import org.apache.iotdb.db.storageengine.dataregion.compaction.schedule.constant.CompactionPriority;
import org.apache.iotdb.db.storageengine.dataregion.compaction.selector.constant.CrossCompactionSelector;
import org.apache.iotdb.db.storageengine.dataregion.compaction.selector.constant.InnerSequenceCompactionSelector;
import org.apache.iotdb.db.storageengine.dataregion.compaction.selector.constant.InnerUnsequenceCompactionSelector;
import org.apache.iotdb.db.storageengine.dataregion.tsfile.timeindex.TimeIndexLevel;
import org.apache.iotdb.db.storageengine.dataregion.wal.utils.WALMode;
import org.apache.iotdb.db.utils.datastructure.TVListSortAlgorithm;
import org.apache.iotdb.metrics.config.MetricConfigDescriptor;
import org.apache.iotdb.metrics.metricsets.system.SystemMetrics;
import org.apache.iotdb.rpc.BaseRpcTransportFactory;
import org.apache.iotdb.rpc.RpcUtils;
import org.apache.iotdb.rpc.ZeroCopyRpcTransportFactory;

import org.apache.tsfile.common.conf.TSFileDescriptor;
import org.apache.tsfile.common.constant.TsFileConstant;
import org.apache.tsfile.enums.TSDataType;
import org.apache.tsfile.file.metadata.enums.CompressionType;
import org.apache.tsfile.file.metadata.enums.TSEncoding;
import org.apache.tsfile.fileSystem.FSType;
import org.apache.tsfile.utils.FSUtils;
import org.slf4j.Logger;
import org.slf4j.LoggerFactory;

import java.io.File;
import java.io.IOException;
import java.lang.reflect.Field;
import java.util.ArrayList;
import java.util.Arrays;
import java.util.List;
import java.util.Objects;
import java.util.Properties;
import java.util.concurrent.TimeUnit;
import java.util.regex.Pattern;

import static org.apache.iotdb.commons.conf.IoTDBConstant.CONSENSUS_FOLDER_NAME;
import static org.apache.iotdb.commons.conf.IoTDBConstant.DELETION_FOLDER_NAME;
import static org.apache.iotdb.commons.conf.IoTDBConstant.OBJECT_STORAGE_DIR;
import static org.apache.iotdb.commons.conf.IoTDBConstant.PIPE_FOLDER_NAME;
import static org.apache.tsfile.common.constant.TsFileConstant.PATH_SEPARATOR;

public class IoTDBConfig {

  /* Names of Watermark methods */
  public static final String WATERMARK_GROUPED_LSB = "GroupBasedLSBMethod";
  public static final String CONFIG_NAME = "iotdb-system.properties";
  private static final Logger logger = LoggerFactory.getLogger(IoTDBConfig.class);
  private static final String MULTI_DIR_STRATEGY_PREFIX =
      "org.apache.iotdb.db.storageengine.rescon.disk.strategy.";
  private static final String[] CLUSTER_ALLOWED_MULTI_DIR_STRATEGIES =
      new String[] {"SequenceStrategy", "MaxDiskUsableSpaceFirstStrategy"};
  private static final String DEFAULT_MULTI_DIR_STRATEGY = "SequenceStrategy";

  private static final String STORAGE_GROUP_MATCHER = "([a-zA-Z0-9`_.\\-\\u2E80-\\u9FFF]+)";
  public static final Pattern STORAGE_GROUP_PATTERN = Pattern.compile(STORAGE_GROUP_MATCHER);

  // e.g., a31+/$%#&[]{}3e4, "a.b", 'a.b'
  private static final String NODE_NAME_MATCHER = "([^\n\t]+)";

  // e.g.,  .s1
  private static final String PARTIAL_NODE_MATCHER = "[" + PATH_SEPARATOR + "]" + NODE_NAME_MATCHER;

  private static final String NODE_MATCHER =
      "([" + PATH_SEPARATOR + "])?" + NODE_NAME_MATCHER + "(" + PARTIAL_NODE_MATCHER + ")*";

  public static final Pattern NODE_PATTERN = Pattern.compile(NODE_MATCHER);

  /** Whether to enable the mqtt service. */
  private boolean enableMQTTService = false;

  /** The mqtt service binding host. */
  private String mqttHost = "127.0.0.1";

  /** The mqtt service binding port. */
  private int mqttPort = 1883;

  /** The handler pool size for handing the mqtt messages. */
  private int mqttHandlerPoolSize = 1;

  /** The mqtt message payload formatter. */
  private String mqttPayloadFormatter = "json";

  /** Max mqtt message size. Unit: byte */
  private int mqttMaxMessageSize = 1048576;

  /** Rpc binding address. */
  private String rpcAddress = "0.0.0.0";

  /** whether to use thrift compression. */
  private boolean rpcThriftCompressionEnable = false;

  /** whether to use Snappy compression before sending data through the network */
  private boolean rpcAdvancedCompressionEnable = false;

  /** Port which the JDBC server listens to. */
  private int rpcPort = 6667;

  /** Enable the thrift rpcPort Service ssl. */
  private boolean enableSSL = false;

  /** ssl key Store Path. */
  private String keyStorePath = "";

  /** ssl key Store password. */
  private String keyStorePwd = "";

  /** Rpc Selector thread num */
  private int rpcSelectorThreadCount = 1;

  /** Min concurrent client number */
  private int rpcMinConcurrentClientNum = Runtime.getRuntime().availableProcessors();

  /** Max concurrent client number */
  private int rpcMaxConcurrentClientNum = 65535;

  /** Memory allocated for the write process */
  private long allocateMemoryForStorageEngine = Runtime.getRuntime().maxMemory() * 3 / 10;

  /** Memory allocated for the read process */
  private long allocateMemoryForRead = Runtime.getRuntime().maxMemory() * 3 / 10;

  /** Memory allocated for the mtree */
  private long allocateMemoryForSchema = Runtime.getRuntime().maxMemory() / 10;

  /** Memory allocated for the consensus layer */
  private long allocateMemoryForConsensus = Runtime.getRuntime().maxMemory() / 10;

  /** Memory allocated for the pipe */
  private long allocateMemoryForPipe = Runtime.getRuntime().maxMemory() / 10;

  /** Ratio of memory allocated for buffered arrays */
  private double bufferedArraysMemoryProportion = 0.6;

  /** Flush proportion for system */
  private double flushProportion = 0.4;

  /** Reject proportion for system */
  private double rejectProportion = 0.8;

  /** The proportion of write memory for memtable */
  private double writeProportionForMemtable = 0.76;

  /** The proportion of write memory for compaction */
  private double compactionProportion = 0.2;

  /** The proportion of memtable memory for device path cache */
  private double devicePathCacheProportion = 0.05;

  /**
   * If memory cost of data region increased more than proportion of {@linkplain
   * IoTDBConfig#getAllocateMemoryForStorageEngine()}*{@linkplain
   * IoTDBConfig#getWriteProportionForMemtable()}, report to system.
   */
  private double writeMemoryVariationReportProportion = 0.001;

  /** When inserting rejected, waiting period to check system again. Unit: millisecond */
  private int checkPeriodWhenInsertBlocked = 50;

  /** When inserting rejected exceeds this, throw an exception. Unit: millisecond */
  private int maxWaitingTimeWhenInsertBlockedInMs = 10000;

  /** off heap memory bytes from env */
  private long maxOffHeapMemoryBytes = 0;

  // region Write Ahead Log Configuration
  /** Write mode of wal */
  private volatile WALMode walMode = WALMode.ASYNC;

  /** Max number of wal nodes, each node corresponds to one wal directory */
  private int maxWalNodesNum = 0;

  /**
   * Duration a wal flush operation will wait before calling fsync in the async mode. Unit:
   * millisecond
   */
  private volatile long walAsyncModeFsyncDelayInMs = 1_000;

  /**
   * Duration a wal flush operation will wait before calling fsync in the sync mode. Unit:
   * millisecond
   */
  private volatile long walSyncModeFsyncDelayInMs = 3;

  /** Buffer size of each wal node. Unit: byte */
  private int walBufferSize = 32 * 1024 * 1024;

  /** max total direct buffer off heap memory size proportion */
  private double maxDirectBufferOffHeapMemorySizeProportion = 0.8;

  /** Blocking queue capacity of each wal buffer */
  private int walBufferQueueCapacity = 500;

  /** Size threshold of each wal file. Unit: byte */
  private volatile long walFileSizeThresholdInByte = 30 * 1024 * 1024L;

  /** Size threshold of each checkpoint file. Unit: byte */
  private volatile long checkpointFileSizeThresholdInByte = 3 * 1024 * 1024L;

  /** Minimum ratio of effective information in wal files */
  private volatile double walMinEffectiveInfoRatio = 0.1;

  /**
   * MemTable size threshold for triggering MemTable snapshot in wal. When a memTable's size exceeds
   * this, wal can flush this memtable to disk, otherwise wal will snapshot this memtable in wal.
   * Unit: byte
   */
  private volatile long walMemTableSnapshotThreshold = 8 * 1024 * 1024L;

  /** MemTable's max snapshot number in wal file */
  private volatile int maxWalMemTableSnapshotNum = 1;

  /** The period when outdated wal files are periodically deleted. Unit: millisecond */
  private volatile long deleteWalFilesPeriodInMs = 20 * 1000L;

  /**
   * Enables or disables the automatic clearing of the WAL cache when a memory compaction is
   * triggered. When enabled, the WAL cache will be cleared to release memory during the compaction
   * process.
   */
  private volatile boolean WALCacheShrinkClearEnabled = true;

  // endregion
  /**
   * The cycle when metadata log is periodically forced to be written to disk(in milliseconds) If
   * set this parameter to 0 it means call channel.force(true) after every each operation
   */
  private long syncMlogPeriodInMs = 100;

  /**
   * The size of log buffer for every trigger management operation plan. If the size of a trigger
   * management operation plan is larger than this parameter, the trigger management operation plan
   * will be rejected by TriggerManager. Unit: byte
   */
  private int tlogBufferSize = 1024 * 1024;

  /** System directory, including version file for each database and metadata */
  private String systemDir =
      IoTDBConstant.DN_DEFAULT_DATA_DIR + File.separator + IoTDBConstant.SYSTEM_FOLDER_NAME;

  /** Schema directory, including storage set of values. */
  private String schemaDir =
      IoTDBConstant.DN_DEFAULT_DATA_DIR
          + File.separator
          + IoTDBConstant.SYSTEM_FOLDER_NAME
          + File.separator
          + IoTDBConstant.SCHEMA_FOLDER_NAME;

  /** Query directory, stores temporary files of query */
  private String queryDir =
      IoTDBConstant.DN_DEFAULT_DATA_DIR + File.separator + IoTDBConstant.QUERY_FOLDER_NAME;

  /** External lib directory, stores user-uploaded JAR files */
  private String extDir = IoTDBConstant.EXT_FOLDER_NAME;

  /** External lib directory for UDF, stores user-uploaded JAR files */
  private String udfDir =
      IoTDBConstant.EXT_FOLDER_NAME + File.separator + IoTDBConstant.UDF_FOLDER_NAME;

  /** External temporary lib directory for storing downloaded udf JAR files */
  private String udfTemporaryLibDir = udfDir + File.separator + IoTDBConstant.TMP_FOLDER_NAME;

  /** External lib directory for trigger, stores user-uploaded JAR files */
  private String triggerDir =
      IoTDBConstant.EXT_FOLDER_NAME + File.separator + IoTDBConstant.TRIGGER_FOLDER_NAME;

  /** External temporary lib directory for storing downloaded trigger JAR files */
  private String triggerTemporaryLibDir =
      triggerDir + File.separator + IoTDBConstant.TMP_FOLDER_NAME;

  /** External lib directory for Pipe Plugin, stores user-defined JAR files */
  private String pipeDir =
      IoTDBConstant.EXT_FOLDER_NAME + File.separator + IoTDBConstant.PIPE_FOLDER_NAME;

  /** External temporary lib directory for storing downloaded pipe plugin JAR files */
  private String pipeTemporaryLibDir = pipeDir + File.separator + IoTDBConstant.TMP_FOLDER_NAME;

  /** External lib directory for ext Pipe plugins, stores user-defined JAR files */
  private String extPipeDir =
      IoTDBConstant.EXT_FOLDER_NAME + File.separator + IoTDBConstant.EXT_PIPE_FOLDER_NAME;

  /** External lib directory for MQTT, stores user-uploaded JAR files */
  private String mqttDir =
      IoTDBConstant.EXT_FOLDER_NAME + File.separator + IoTDBConstant.MQTT_FOLDER_NAME;

  /** Tiered data directories. It can be settled as dataDirs = {{"data1"}, {"data2", "data3"}}; */
  private String[][] tierDataDirs = {
    {IoTDBConstant.DN_DEFAULT_DATA_DIR + File.separator + IoTDBConstant.DATA_FOLDER_NAME}
  };

  private String[] loadTsFileDirs = {
    tierDataDirs[0][0] + File.separator + IoTDBConstant.LOAD_TSFILE_FOLDER_NAME
  };

  /** Strategy of multiple directories. */
  private String multiDirStrategyClassName = null;

  private String ratisDataRegionSnapshotDir =
      IoTDBConstant.DN_DEFAULT_DATA_DIR
          + File.separator
          + IoTDBConstant.DATA_FOLDER_NAME
          + File.separator
          + IoTDBConstant.SNAPSHOT_FOLDER_NAME;

  /** Consensus directory. */
  private String consensusDir = IoTDBConstant.DN_DEFAULT_DATA_DIR + File.separator + "consensus";

  private String dataRegionConsensusDir =
      consensusDir + File.separator + IoTDBConstant.DATA_REGION_FOLDER_NAME;

  private String invalidDataRegionConsensusDir =
      consensusDir + File.separator + IoTDBConstant.INVALID_DATA_REGION_FOLDER_NAME;

  private String schemaRegionConsensusDir =
      consensusDir + File.separator + IoTDBConstant.SCHEMA_REGION_FOLDER_NAME;

  /** temp result directory for sortOperator */
  private String sortTmpDir =
      IoTDBConstant.DN_DEFAULT_DATA_DIR + File.separator + IoTDBConstant.TMP_FOLDER_NAME;

  /** Maximum MemTable number. Invalid when enableMemControl is true. */
  private int maxMemtableNumber = 0;

  /** The amount of data iterate each time in server */
  private int batchSize = 100000;

  /** How many threads can concurrently flush. When <= 0, use CPU core number. */
  private int flushThreadCount = Runtime.getRuntime().availableProcessors();

  /** How many threads can concurrently execute query statement. When <= 0, use CPU core number. */
  private int queryThreadCount = Runtime.getRuntime().availableProcessors();

  private int degreeOfParallelism = Math.max(1, Runtime.getRuntime().availableProcessors() / 2);

  private int mergeThresholdOfExplainAnalyze = 10;

  private int modeMapSizeThreshold = 10000;

  /** How many queries can be concurrently executed. When <= 0, use 1000. */
  private int maxAllowedConcurrentQueries = 1000;

  /** How many threads can concurrently evaluate windows. When <= 0, use CPU core number. */
  private int windowEvaluationThreadCount = Runtime.getRuntime().availableProcessors();

  /**
   * Max number of window evaluation tasks that can be pending for execution. When <= 0, the value
   * is 64 by default.
   */
  private int maxPendingWindowEvaluationTasks = 64;

  /** Is the write ahead log enable. */
  private boolean enableIndex = false;

  /** How many threads can concurrently build index. When <= 0, use CPU core number. */
  private int concurrentIndexBuildThread = Runtime.getRuntime().availableProcessors();

  /**
   * the index framework adopts sliding window model to preprocess the original tv list in the
   * subsequence matching task.
   */
  private int defaultIndexWindowRange = 10;

  /** index directory. */
  private String indexRootFolder = "data" + File.separator + "index";

  /** When a unSequence TsFile's file size (in byte) exceed this, the TsFile is forced closed. */
  private long unSeqTsFileSize = 0L;

  /** When a sequence TsFile's file size (in byte) exceed this, the TsFile is forced closed. */
  private long seqTsFileSize = 0L;

  /** Whether to timed flush sequence tsfiles' memtables. */
  private boolean enableTimedFlushSeqMemtable = true;

  /**
   * If a memTable's last update time is older than current time minus this, the memtable will be
   * flushed to disk.(only check sequence tsfiles' memtables) Unit: ms
   */
  private long seqMemtableFlushInterval = 10 * 60 * 1000L;

  /** The interval to check whether sequence memtables need flushing. Unit: ms */
  private long seqMemtableFlushCheckInterval = 30 * 1000L;

  /** Whether to timed flush unsequence tsfiles' memtables. */
  private boolean enableTimedFlushUnseqMemtable = true;

  /**
   * If a memTable's last update time is older than current time minus this, the memtable will be
   * flushed to disk.(only check unsequence tsfiles' memtables) Unit: ms
   */
  private long unseqMemtableFlushInterval = 10 * 60 * 1000L;

  /** The interval to check whether unsequence memtables need flushing. Unit: ms */
  private long unseqMemtableFlushCheckInterval = 30 * 1000L;

  /** The sort algorithm used in TVList */
  private TVListSortAlgorithm tvListSortAlgorithm = TVListSortAlgorithm.TIM;

  /** When average series point number reaches this, flush the memtable to disk */
  private int avgSeriesPointNumberThreshold = 100000;

  /** Enable inner space compaction for sequence files */
  private volatile boolean enableSeqSpaceCompaction = true;

  /** Enable inner space compaction for unsequence files */
  private volatile boolean enableUnseqSpaceCompaction = true;

  /** Compact the unsequence files into the overlapped sequence files */
  private volatile boolean enableCrossSpaceCompaction = true;

  /** Enable the service for AINode */
  private boolean enableAINodeService = false;

  /** The buffer for sort operation */
  private long sortBufferSize = 1024 * 1024L;

  /**
   * The strategy of inner space compaction task. There are just one inner space compaction strategy
   * SIZE_TIRED_COMPACTION:
   */
  private InnerSequenceCompactionSelector innerSequenceCompactionSelector =
      InnerSequenceCompactionSelector.SIZE_TIERED_MULTI_TARGET;

  private InnerSeqCompactionPerformer innerSeqCompactionPerformer =
      InnerSeqCompactionPerformer.READ_CHUNK;

  private InnerUnsequenceCompactionSelector innerUnsequenceCompactionSelector =
      InnerUnsequenceCompactionSelector.SIZE_TIERED_MULTI_TARGET;

  private InnerUnseqCompactionPerformer innerUnseqCompactionPerformer =
      InnerUnseqCompactionPerformer.FAST;

  /**
   * The strategy of cross space compaction task. There are just one cross space compaction strategy
   * SIZE_TIRED_COMPACTION:
   */
  private CrossCompactionSelector crossCompactionSelector = CrossCompactionSelector.REWRITE;

  private CrossCompactionPerformer crossCompactionPerformer = CrossCompactionPerformer.FAST;

  /**
   * The priority of compaction task execution. There are three priority strategy INNER_CROSS:
   * prioritize inner space compaction, reduce the number of files first CROSS INNER: prioritize
   * cross space compaction, eliminate the unsequence files first BALANCE: alternate two compaction
   * types
   */
  private CompactionPriority compactionPriority = CompactionPriority.INNER_CROSS;

  private double chunkMetadataSizeProportion = 0.1;

  private long innerCompactionTotalFileSizeThresholdInByte = 10737418240L;

  private int innerCompactionTotalFileNumThreshold = 100;

  private int maxLevelGapInInnerCompaction = 2;

  /** The target tsfile size in compaction, 2 GB by default */
  private long targetCompactionFileSize = 2147483648L;

  /** The target chunk size in compaction. */
  private long targetChunkSize = 1048576L;

  /** The target chunk point num in compaction. */
  private long targetChunkPointNum = 100000L;

  /**
   * If the chunk size is lower than this threshold, it will be deserialized into points, default is
   * 10 KB
   */
  private long chunkSizeLowerBoundInCompaction = 10240L;

  /**
   * If the chunk point num is lower than this threshold, it will be deserialized into points,
   * default is 1000
   */
  private long chunkPointNumLowerBoundInCompaction = 1000;

  /**
   * If compaction thread cannot acquire the write lock within this timeout, the compaction task
   * will be abort.
   */
  private long compactionAcquireWriteLockTimeout = 60_000L;

  /**
   * When the number of selected files reaches this value, the conditions for constructing a merge
   * task are met.
   */
  private volatile int innerCompactionCandidateFileNum = 30;

  /** The max candidate file num in one cross space compaction task */
  private volatile int fileLimitPerCrossTask = 500;

  /** The max candidate file num in compaction */
  private volatile int totalFileLimitForCompactionTask = 5000;

  /** The max total size of candidate files in one cross space compaction task */
  private volatile long maxCrossCompactionCandidateFileSize = 1024 * 1024 * 1024 * 5L;

  /**
   * Only the unseq files whose level of inner space compaction reaches this value can be selected
   * to participate in the cross space compaction.
   */
  private volatile int minCrossCompactionUnseqFileLevel = 1;

  /** The interval of compaction task schedulation in each virtual database. The unit is ms. */
  private long compactionScheduleIntervalInMs = 60_000L;

  /** The interval of ttl check task in each database. The unit is ms. Default is 2 hours. */
  private long ttlCheckInterval = 7_200_000L;

  /** The number of threads to be set up to check ttl. */
  private int ttlCheckerNum = 1;

  /**
   * The max expired time of device set with ttl. If the expired time exceeds this value, then
   * expired data will be cleaned by compaction. The unit is ms. Default is 1 month.
   */
  private long maxExpiredTime = 2_592_000_000L;

  /**
   * The expired device ratio. If the number of expired device in one tsfile exceeds this value,
   * then expired data of this tsfile will be cleaned by compaction.
   */
  private float expiredDataRatio = 0.3f;

  /**
   * The number of sub compaction threads to be set up to perform compaction. Currently only works
   * for nonAligned data in cross space compaction and unseq inner space compaction.
   */
  private int subCompactionTaskNum = 4;

  /** The number of threads to be set up to select compaction task. */
  private int compactionScheduleThreadNum = 4;

  private volatile boolean enableTsFileValidation = false;

  /** The size of candidate compaction task queue. */
  private int candidateCompactionTaskQueueSize = 50;

  /**
   * When the size of the mods file corresponding to TsFile exceeds this value, inner compaction
   * tasks containing mods files are selected first.
   */
  private volatile long innerCompactionTaskSelectionModsFileThreshold = 128 * 1024L;

  /**
   * When disk availability is lower than the sum of (disk_space_warning_threshold +
   * inner_compaction_task_selection_disk_redundancy), inner compaction tasks containing mods files
   * are selected first.
   */
  private volatile double innerCompactionTaskSelectionDiskRedundancy = 0.05;

  /** The size of global compaction estimation file info cahce. */
  private int globalCompactionFileInfoCacheSize = 1000;

  /** whether to cache meta data(ChunkMetaData and TsFileMetaData) or not. */
  private boolean metaDataCacheEnable = true;

  /** Memory allocated for bloomFilter cache in read process */
  private long allocateMemoryForBloomFilterCache = allocateMemoryForRead / 1001;

  /** Memory allocated for timeSeriesMetaData cache in read process */
  private long allocateMemoryForTimeSeriesMetaDataCache = allocateMemoryForRead * 200 / 1001;

  /** Memory allocated for chunk cache in read process */
  private long allocateMemoryForChunkCache = allocateMemoryForRead * 100 / 1001;

  /** Memory allocated for operators */
  private long allocateMemoryForCoordinator = allocateMemoryForRead * 50 / 1001;

  /** Memory allocated for operators */
  private long allocateMemoryForOperators = allocateMemoryForRead * 200 / 1001;

  /** Memory allocated for operators */
  private long allocateMemoryForDataExchange = allocateMemoryForRead * 200 / 1001;

  /** Max bytes of each FragmentInstance for DataExchange */
  private long maxBytesPerFragmentInstance = allocateMemoryForDataExchange / queryThreadCount;

  /** Memory allocated proportion for timeIndex */
  private long allocateMemoryForTimeIndex = allocateMemoryForRead * 200 / 1001;

  /** Memory allocated proportion for time partition info */
  private long allocateMemoryForTimePartitionInfo = allocateMemoryForStorageEngine * 8 / 10 / 20;

  /**
   * If true, we will estimate each query's possible memory footprint before executing it and deny
   * it if its estimated memory exceeds current free memory
   */
  private boolean enableQueryMemoryEstimation = true;

  /** Cache size of {@code checkAndGetDataTypeCache}. */
  private int mRemoteSchemaCacheSize = 100000;

  /**
   * Set the language version when loading file including error information, default value is "EN"
   */
  private String languageVersion = "EN";

  /** Examining period of cache file reader : 100 seconds. Unit: millisecond */
  private long cacheFileReaderClearPeriod = 100000;

  /** the max executing time of query in ms. Unit: millisecond */
  private long queryTimeoutThreshold = 60000;

  /** the max time to live of a session in ms. Unit: millisecond */
  private int sessionTimeoutThreshold = 0;

  /** Replace implementation class of JDBC service */
  private String rpcImplClassName = ClientRPCServiceImpl.class.getName();

  /**
   * The cluster name that this DataNode joined in the cluster mode. The default value
   * "defaultCluster" will be changed after join cluster
   */
  private String clusterName = "defaultCluster";

  /**
   * The cluster ID that this DataNode joined in the cluster mode. DataNode will fetch cluster ID
   * from ConfigNode and cache it here when first time use it.
   */
  private String clusterId = "";

  /**
   * The DataNodeId of this DataNode for cluster mode. The default value -1 will be changed after
   * join cluster
   */
  private volatile int dataNodeId = -1;

  /** Whether to use chunkBufferPool. */
  private boolean chunkBufferPoolEnable = false;

  /** Switch of creating schema automatically */
  private boolean enableAutoCreateSchema = true;

  /** Register time series as which type when receiving boolean string "true" or "false" */
  private TSDataType booleanStringInferType = TSDataType.BOOLEAN;

  /**
   * register time series as which type when receiving an integer string and using float may lose
   * precision
   */
  private TSDataType integerStringInferType = TSDataType.DOUBLE;

  /** register time series as which type when receiving a floating number string "6.7" */
  private TSDataType floatingStringInferType = TSDataType.DOUBLE;

  /**
   * register time series as which type when receiving the Literal NaN. Values can be DOUBLE, FLOAT
   * or TEXT
   */
  private TSDataType nanStringInferType = TSDataType.DOUBLE;

  /** Database level when creating schema automatically is enabled */
  private int defaultStorageGroupLevel = 1;

  /** BOOLEAN encoding when creating schema automatically is enabled */
  private TSEncoding defaultBooleanEncoding = TSEncoding.RLE;

  /** INT32 encoding when creating schema automatically is enabled */
  private TSEncoding defaultInt32Encoding = TSEncoding.TS_2DIFF;

  /** INT64 encoding when creating schema automatically is enabled */
  private TSEncoding defaultInt64Encoding = TSEncoding.TS_2DIFF;

  /** FLOAT encoding when creating schema automatically is enabled */
  private TSEncoding defaultFloatEncoding = TSEncoding.GORILLA;

  /** DOUBLE encoding when creating schema automatically is enabled */
  private TSEncoding defaultDoubleEncoding = TSEncoding.GORILLA;

  /** TEXT encoding when creating schema automatically is enabled */
  private TSEncoding defaultTextEncoding = TSEncoding.PLAIN;

  /** How many threads will be set up to perform settle tasks. */
  private int settleThreadNum = 1;

  /**
   * If one merge file selection runs for more than this time, it will be ended and its current
   * selection will be used as final selection. When < 0, it means time is unbounded. Unit:
   * millisecond
   */
  private long crossCompactionFileSelectionTimeBudget = 30 * 1000L;

  /**
   * A global merge will be performed each such interval, that is, each database will be merged (if
   * proper merge candidates can be found). Unit: second.
   */
  private long mergeIntervalSec = 0L;

  /** The limit of compaction merge can reach per second. When <= 0, no limit. unit: megabyte */
  private int compactionWriteThroughputMbPerSec = 16;

  /**
   * The limit of compaction read throughput can reach per second. When <= 0, no limit. unit:
   * megabyte
   */
  private int compactionReadThroughputMbPerSec = 0;

  /** The limit of compaction read operation can reach per second. When <= 0, no limit. */
  private int compactionReadOperationPerSec = 0;

  /**
   * How many thread will be set up to perform compaction, 10 by default. Set to 1 when less than or
   * equal to 0.
   */
  private int compactionThreadCount = 10;

  /**
   * How many chunk will be compact in aligned series compaction, 10 by default. Set to
   * Integer.MAX_VALUE when less than or equal to 0.
   */
  private int compactionMaxAlignedSeriesNumInOneBatch = 10;

  /*
   * How many thread will be set up to perform continuous queries. When <= 0, use max(1, CPU core number / 2).
   */
  private int continuousQueryThreadNum =
      Math.max(1, Runtime.getRuntime().availableProcessors() / 2);

  /*
   * Minimum every interval to perform continuous query.
   * The every interval of continuous query instances should not be lower than this limit.
   */
  private long continuousQueryMinimumEveryInterval = 1000;

  /** How much memory may be used in ONE SELECT INTO operation (in Byte). */
  private long intoOperationBufferSizeInByte = 100 * 1024 * 1024L;

  /**
   * The maximum number of rows can be processed in insert-tablet-plan when executing select-into
   * statements.
   */
  private int selectIntoInsertTabletPlanRowLimit = 10000;

  /** The number of threads in the thread pool that execute insert-tablet tasks. */
  private int intoOperationExecutionThreadCount = 2;

  /** Default TSfile storage is in local file system */
  private FSType tsFileStorageFs = FSType.LOCAL;

  /** Enable hdfs or not */
  private boolean enableHDFS = false;

  /** Default core-site.xml file path is /etc/hadoop/conf/core-site.xml */
  private String coreSitePath = "/etc/hadoop/conf/core-site.xml";

  /** Default hdfs-site.xml file path is /etc/hadoop/conf/hdfs-site.xml */
  private String hdfsSitePath = "/etc/hadoop/conf/hdfs-site.xml";

  /** Default HDFS ip is localhost */
  private String hdfsIp = "localhost";

  /** Default HDFS port is 9000 */
  private String hdfsPort = "9000";

  /** Default DFS NameServices is hdfsnamespace */
  private String dfsNameServices = "hdfsnamespace";

  /** Default DFS HA name nodes are nn1 and nn2 */
  private String dfsHaNamenodes = "nn1,nn2";

  /** Default DFS HA automatic failover is enabled */
  private boolean dfsHaAutomaticFailoverEnabled = true;

  /**
   * Default DFS client failover proxy provider is
   * "org.apache.hadoop.hdfs.server.namenode.ha.ConfiguredFailoverProxyProvider"
   */
  private String dfsClientFailoverProxyProvider =
      "org.apache.hadoop.hdfs.server.namenode.ha.ConfiguredFailoverProxyProvider";

  /** whether use kerberos to authenticate hdfs */
  private boolean useKerberos = false;

  /** full path of kerberos keytab file */
  private String kerberosKeytabFilePath = "/path";

  /** kerberos principal */
  private String kerberosPrincipal = "your principal";

  /** the default fill interval in LinearFill and PreviousFill, -1 means infinite past time */
  private int defaultFillInterval = -1;

  /** The default value of primitive array size in array pool */
  private int primitiveArraySize = 64;

  /**
   * Level of TimeIndex, which records the start time and end time of TsFileResource. Currently,
   * DEVICE_TIME_INDEX and FILE_TIME_INDEX are supported, and could not be changed after first set.
   */
  private TimeIndexLevel timeIndexLevel = TimeIndexLevel.ARRAY_DEVICE_TIME_INDEX;

  // just for test
  // wait for 60 second by default.
  private int thriftServerAwaitTimeForStopService = 60;

  // Interval num of tag and attribute records when force flushing to disk
  private int tagAttributeFlushInterval = 1000;

  // In one insert (one device, one timestamp, multiple measurements),
  // if enable partial insert, one measurement failure will not impact other measurements
  private boolean enablePartialInsert = true;

  private boolean enable13DataInsertAdapt = false;

  /**
   * Used to estimate the memory usage of text fields in a UDF query. It is recommended to set this
   * value to be slightly larger than the average length of all text records.
   */
  private int udfInitialByteArrayLengthForMemoryControl = 48;

  /**
   * How much memory may be used in ONE UDF query (in MB).
   *
   * <p>The upper limit is 20% of allocated memory for read.
   *
   * <p>udfMemoryBudgetInMB = udfReaderMemoryBudgetInMB + udfTransformerMemoryBudgetInMB +
   * udfCollectorMemoryBudgetInMB
   */
  private float udfMemoryBudgetInMB = (float) Math.min(30.0f, 0.2 * allocateMemoryForRead);

  private float udfReaderMemoryBudgetInMB = (float) (1.0 / 3 * udfMemoryBudgetInMB);

  private float udfTransformerMemoryBudgetInMB = (float) (1.0 / 3 * udfMemoryBudgetInMB);

  private float udfCollectorMemoryBudgetInMB = (float) (1.0 / 3 * udfMemoryBudgetInMB);

  /** Unit: byte */
  private int thriftMaxFrameSize = 536870912;

  private int thriftDefaultBufferSize = RpcUtils.THRIFT_DEFAULT_BUF_CAPACITY;

  /** time cost(ms) threshold for slow query. Unit: millisecond */
  private long slowQueryThreshold = 30000;

  private int patternMatchingThreshold = 1000000;

  /**
   * whether enable the rpc service. This parameter has no a corresponding field in the
   * iotdb-common.properties
   */
  private boolean enableRpcService = true;

  /** the size of ioTaskQueue */
  private int ioTaskQueueSizeForFlushing = 10;

  /** the number of data regions per user-defined database */
  private int dataRegionNum = 1;

  /** the interval to log recover progress of each vsg when starting iotdb */
  private long recoveryLogIntervalInMs = 5_000L;

  /**
   * Separate sequence and unsequence data or not. If it is false, then all data will be written
   * into unsequence data dir.
   */
  private boolean enableSeparateData = true;

  /** the method to transform device path to device id, can be 'Plain' or 'SHA256' */
  private String deviceIDTransformationMethod = "Plain";

  /**
   * whether create mapping file of id table. This file can map device id in tsfile to device path
   */
  private boolean enableIDTableLogFile = false;

  /** the memory used for metadata cache when using persistent schema */
  private int cachedMNodeSizeInPBTreeMode = -1;

  /** the minimum size (in bytes) of segment inside a pbtree file page */
  private short minimumSegmentInPBTree = 0;

  /** cache size for pages in one pbtree file */
  private int pageCacheSizeInPBTree = 1024;

  /** maximum number of logged pages before log erased */
  private int pbTreeLogSize = 16384;

  /**
   * Maximum number of measurement in one create timeseries plan node. If the number of measurement
   * in user request exceeds this limit, the request will be split.
   */
  private int maxMeasurementNumOfInternalRequest = 10000;

  /** Internal address for data node */
  private String internalAddress = "127.0.0.1";

  /** Internal port for coordinator */
  private int internalPort = 10730;

  /** Port for AINode */
  private int aiNodePort = 10780;

  /** Internal port for dataRegion consensus protocol */
  private int dataRegionConsensusPort = 10760;

  /** Internal port for schemaRegion consensus protocol */
  private int schemaRegionConsensusPort = 10750;

  /** Ip and port of config nodes. */
  private TEndPoint seedConfigNode = new TEndPoint("127.0.0.1", 10710);

  /** The time of data node waiting for the next retry to join into the cluster */
  private long joinClusterRetryIntervalMs = TimeUnit.SECONDS.toMillis(1);

  /**
   * The consensus protocol class for data region. The Datanode should communicate with ConfigNode
   * on startup and set this variable so that the correct class name can be obtained later when the
   * data region consensus layer singleton is initialized
   */
  private String dataRegionConsensusProtocolClass = ConsensusFactory.IOT_CONSENSUS;

  /**
   * The consensus protocol class for schema region. The Datanode should communicate with ConfigNode
   * on startup and set this variable so that the correct class name can be obtained later when the
   * schema region consensus layer singleton is initialized
   */
  private String schemaRegionConsensusProtocolClass = ConsensusFactory.RATIS_CONSENSUS;

  /**
   * The series partition executor class. The Datanode should communicate with ConfigNode on startup
   * and set this variable so that the correct class name can be obtained later when calculating the
   * series partition
   */
  private String seriesPartitionExecutorClass =
      "org.apache.iotdb.commons.partition.executor.hash.BKDRHashExecutor";

  /** The number of series partitions in a database */
  private int seriesPartitionSlotNum = 10000;

  /** Port that mpp data exchange thrift service listen to. */
  private int mppDataExchangePort = 10740;

  /** Core pool size of mpp data exchange. */
  private int mppDataExchangeCorePoolSize = 10;

  /** Max pool size of mpp data exchange. */
  private int mppDataExchangeMaxPoolSize = 10;

  /** Thread keep alive time in ms of mpp data exchange. */
  private int mppDataExchangeKeepAliveTimeInMs = 1000;

  /** Thrift socket and connection timeout between data node and config node. */
  private int connectionTimeoutInMS = (int) TimeUnit.SECONDS.toMillis(60);

  /**
   * ClientManager will have so many selector threads (TAsyncClientManager) to distribute to its
   * clients.
   */
  private int selectorNumOfClientManager =
      Runtime.getRuntime().availableProcessors() / 4 > 0
          ? Runtime.getRuntime().availableProcessors() / 4
          : 1;

  /**
   * The maximum number of clients that can be allocated for a node in a clientManager. When the
   * number of the client to a single node exceeds this number, the thread for applying for a client
   * will be blocked for a while, then ClientManager will throw ClientManagerException if there are
   * no clients after the block time.
   */
  private int maxClientNumForEachNode = DefaultProperty.MAX_CLIENT_NUM_FOR_EACH_NODE;

  /**
   * Cache size of partition cache in {@link
   * org.apache.iotdb.db.queryengine.plan.analyze.ClusterPartitionFetcher}
   */
  private int partitionCacheSize = 1000;

  /** Cache size of user and role */
  private int authorCacheSize = 100;

  /** Cache expire time of user and role */
  private int authorCacheExpireTime = 30;

  /** Number of queues per forwarding trigger */
  private int triggerForwardMaxQueueNumber = 8;

  /** The length of one of the queues per forwarding trigger */
  private int triggerForwardMaxSizePerQueue = 2000;

  /** Trigger forwarding data size per batch */
  private int triggerForwardBatchSize = 50;

  /** Trigger HTTP forward pool size */
  private int triggerForwardHTTPPoolSize = 200;

  /** Trigger HTTP forward pool max connection for per route */
  private int triggerForwardHTTPPOOLMaxPerRoute = 20;

  /** Trigger MQTT forward pool size */
  private int triggerForwardMQTTPoolSize = 4;

  /** How many times will we retry to find an instance of stateful trigger */
  private int retryNumToFindStatefulTrigger = 3;

  /** ThreadPool size for read operation in coordinator */
  private int coordinatorReadExecutorSize = 20;

  /** ThreadPool size for write operation in coordinator */
  private int coordinatorWriteExecutorSize = 50;

  private int[] schemaMemoryProportion = new int[] {5, 4, 1};

  /** Memory allocated for schemaRegion */
  private long allocateMemoryForSchemaRegion = allocateMemoryForSchema * 5 / 10;

  /** Memory allocated for SchemaCache */
  private long allocateMemoryForSchemaCache = allocateMemoryForSchema * 4 / 10;

  /** Memory allocated for PartitionCache */
  private long allocateMemoryForPartitionCache = allocateMemoryForSchema / 10;

  /** Policy of DataNodeSchemaCache eviction */
  private String dataNodeSchemaCacheEvictionPolicy = "FIFO";

  private String readConsistencyLevel = "strong";

  /** Maximum execution time of a DriverTask */
  private int driverTaskExecutionTimeSliceInMs = 200;

  /** Maximum size of wal buffer used in IoTConsensus. Unit: byte */
  private long throttleThreshold = 50 * 1024 * 1024 * 1024L;

  /** Maximum wait time of write cache in IoTConsensus. Unit: ms */
  private long cacheWindowTimeInMs = 10 * 1000L;

  private long dataRatisConsensusLogAppenderBufferSizeMax = 16 * 1024 * 1024L;
  private long schemaRatisConsensusLogAppenderBufferSizeMax = 16 * 1024 * 1024L;

  private long dataRatisConsensusSnapshotTriggerThreshold = 400000L;
  private long schemaRatisConsensusSnapshotTriggerThreshold = 400000L;

  private boolean dataRatisConsensusLogUnsafeFlushEnable = false;
  private boolean schemaRatisConsensusLogUnsafeFlushEnable = false;

  private int dataRatisConsensusLogForceSyncNum = 128;
  private int schemaRatisConsensusLogForceSyncNum = 128;

  private long dataRatisConsensusLogSegmentSizeMax = 24 * 1024 * 1024L;
  private long schemaRatisConsensusLogSegmentSizeMax = 24 * 1024 * 1024L;

  private long dataRatisConsensusGrpcFlowControlWindow = 4 * 1024 * 1024L;
  private long schemaRatisConsensusGrpcFlowControlWindow = 4 * 1024 * 1024L;

  private int dataRatisConsensusGrpcLeaderOutstandingAppendsMax = 128;

  private int schemaRatisConsensusGrpcLeaderOutstandingAppendsMax = 128;

  private long dataRatisConsensusLeaderElectionTimeoutMinMs = 2000L;
  private long schemaRatisConsensusLeaderElectionTimeoutMinMs = 2000L;

  private long dataRatisConsensusLeaderElectionTimeoutMaxMs = 4000L;
  private long schemaRatisConsensusLeaderElectionTimeoutMaxMs = 4000L;

  /** CQ related */
  private long cqMinEveryIntervalInMs = 1_000;

  private long dataRatisConsensusRequestTimeoutMs = 10000L;
  private long schemaRatisConsensusRequestTimeoutMs = 10000L;

  private int dataRatisConsensusMaxRetryAttempts = 10;
  private int schemaRatisConsensusMaxRetryAttempts = 10;
  private long dataRatisConsensusInitialSleepTimeMs = 100L;
  private long schemaRatisConsensusInitialSleepTimeMs = 100L;
  private long dataRatisConsensusMaxSleepTimeMs = 10000L;
  private long schemaRatisConsensusMaxSleepTimeMs = 10000L;

  private long dataRatisConsensusPreserveWhenPurge = 1000L;
  private long schemaRatisConsensusPreserveWhenPurge = 1000L;

  private long ratisFirstElectionTimeoutMinMs = 50L;
  private long ratisFirstElectionTimeoutMaxMs = 150L;

  private long dataRatisLogMax = 20L * 1024 * 1024 * 1024; // 20G
  private long schemaRatisLogMax = 2L * 1024 * 1024 * 1024; // 2G

  private long dataRatisPeriodicSnapshotInterval = 24L * 60 * 60; // 24hr
  private long schemaRatisPeriodicSnapshotInterval = 24L * 60 * 60; // 24hr

  /** whether to enable the audit log * */
  private boolean enableAuditLog = false;

  /** Output location of audit logs * */
  private List<AuditLogStorage> auditLogStorage =
      Arrays.asList(AuditLogStorage.IOTDB, AuditLogStorage.LOGGER);

  /** Indicates the category collection of audit logs * */
  private List<AuditLogOperation> auditLogOperation =
      Arrays.asList(AuditLogOperation.DML, AuditLogOperation.DDL, AuditLogOperation.QUERY);

  /** whether the local write api records audit logs * */
  private boolean enableAuditLogForNativeInsertApi = true;

  // customizedProperties, this should be empty by default.
  private Properties customizedProperties = new Properties();

  // IoTConsensus Config
  private int maxLogEntriesNumPerBatch = 1024;
  private int maxSizePerBatch = 16 * 1024 * 1024;
  private int maxPendingBatchesNum = 5;
  private double maxMemoryRatioForQueue = 0.6;
  private long regionMigrationSpeedLimitBytesPerSecond = 32 * 1024 * 1024L;

  // IoTConsensusV2 Config
  private int iotConsensusV2PipelineSize = 5;
  private String iotConsensusV2Mode = ConsensusFactory.IOT_CONSENSUS_V2_BATCH_MODE;
  private String[] iotConsensusV2ReceiverFileDirs = new String[0];

  /** Load related */
  private double maxAllocateMemoryRatioForLoad = 0.8;

  private int loadTsFileAnalyzeSchemaBatchFlushTimeSeriesNumber = 4096;
  private long loadTsFileAnalyzeSchemaMemorySizeInBytes =
      0L; // 0 means that the decision will be adaptive based on the number of sequences

  private int loadTsFileMaxDeviceCountToUseDeviceTimeIndex = 10000;

  private long loadMemoryAllocateRetryIntervalMs = 1000L;
  private int loadMemoryAllocateMaxRetries = 5;

  private long loadCleanupTaskExecutionDelayTimeSeconds = 1800L; // 30 min

  private double loadWriteThroughputBytesPerSecond = -1; // Bytes/s

  private boolean loadActiveListeningEnable = true;

  private String[] loadActiveListeningDirs =
      new String[] {
        IoTDBConstant.EXT_FOLDER_NAME
            + File.separator
            + IoTDBConstant.LOAD_TSFILE_FOLDER_NAME
            + File.separator
            + IoTDBConstant.LOAD_TSFILE_ACTIVE_LISTENING_PENDING_FOLDER_NAME
      };

  private String loadActiveListeningPipeDir =
      IoTDBConstant.EXT_FOLDER_NAME
          + File.separator
          + IoTDBConstant.LOAD_TSFILE_FOLDER_NAME
          + File.separator
          + IoTDBConstant.PIPE_FOLDER_NAME;

  private String loadActiveListeningFailDir =
      IoTDBConstant.EXT_FOLDER_NAME
          + File.separator
          + IoTDBConstant.LOAD_TSFILE_FOLDER_NAME
          + File.separator
          + IoTDBConstant.LOAD_TSFILE_ACTIVE_LISTENING_FAILED_FOLDER_NAME;

  private long loadActiveListeningCheckIntervalSeconds = 5L;

  private int loadActiveListeningMaxThreadNum = 8;

  /** Pipe related */
  /** initialized as empty, updated based on the latest `systemDir` during querying */
  private String[] pipeReceiverFileDirs = new String[0];

<<<<<<< HEAD
  private String[] pipeConsensusReceiverFileDirs = new String[0];

  private String pipeConsensusDeletionFileDir =
      systemDir
          + File.separator
          + PIPE_FOLDER_NAME
          + File.separator
          + CONSENSUS_FOLDER_NAME
          + File.separator
          + DELETION_FOLDER_NAME;

=======
>>>>>>> acda1a0f
  /** Resource control */
  private boolean quotaEnable = false;

  /**
   * 1. FixedIntervalRateLimiter : With this limiter resources will be refilled only after a fixed
   * interval of time. 2. AverageIntervalRateLimiter : This limiter will refill resources at every
   * TimeUnit/resources interval.
   */
  private String RateLimiterType = "FixedIntervalRateLimiter";

  private CompressionType WALCompressionAlgorithm = CompressionType.LZ4;

  IoTDBConfig() {}

  public int getMaxLogEntriesNumPerBatch() {
    return maxLogEntriesNumPerBatch;
  }

  public int getMaxSizePerBatch() {
    return maxSizePerBatch;
  }

  public int getMaxPendingBatchesNum() {
    return maxPendingBatchesNum;
  }

  public double getMaxMemoryRatioForQueue() {
    return maxMemoryRatioForQueue;
  }

  public void setMaxLogEntriesNumPerBatch(int maxLogEntriesNumPerBatch) {
    this.maxLogEntriesNumPerBatch = maxLogEntriesNumPerBatch;
  }

  public long getRegionMigrationSpeedLimitBytesPerSecond() {
    return regionMigrationSpeedLimitBytesPerSecond;
  }

  public void setRegionMigrationSpeedLimitBytesPerSecond(
      long regionMigrationSpeedLimitBytesPerSecond) {
    this.regionMigrationSpeedLimitBytesPerSecond = regionMigrationSpeedLimitBytesPerSecond;
  }

  public int getIotConsensusV2PipelineSize() {
    return iotConsensusV2PipelineSize;
  }

  public void setIotConsensusV2PipelineSize(int iotConsensusV2PipelineSize) {
    this.iotConsensusV2PipelineSize = iotConsensusV2PipelineSize;
  }

  public void setMaxSizePerBatch(int maxSizePerBatch) {
    this.maxSizePerBatch = maxSizePerBatch;
  }

  public void setMaxPendingBatchesNum(int maxPendingBatchesNum) {
    this.maxPendingBatchesNum = maxPendingBatchesNum;
  }

  public void setMaxMemoryRatioForQueue(double maxMemoryRatioForQueue) {
    this.maxMemoryRatioForQueue = maxMemoryRatioForQueue;
  }

  public float getUdfMemoryBudgetInMB() {
    return udfMemoryBudgetInMB;
  }

  public void setUdfMemoryBudgetInMB(float udfMemoryBudgetInMB) {
    this.udfMemoryBudgetInMB = udfMemoryBudgetInMB;
  }

  public float getUdfReaderMemoryBudgetInMB() {
    return udfReaderMemoryBudgetInMB;
  }

  public void setUdfReaderMemoryBudgetInMB(float udfReaderMemoryBudgetInMB) {
    this.udfReaderMemoryBudgetInMB = udfReaderMemoryBudgetInMB;
  }

  public float getUdfTransformerMemoryBudgetInMB() {
    return udfTransformerMemoryBudgetInMB;
  }

  public void setUdfTransformerMemoryBudgetInMB(float udfTransformerMemoryBudgetInMB) {
    this.udfTransformerMemoryBudgetInMB = udfTransformerMemoryBudgetInMB;
  }

  public float getUdfCollectorMemoryBudgetInMB() {
    return udfCollectorMemoryBudgetInMB;
  }

  public void setUdfCollectorMemoryBudgetInMB(float udfCollectorMemoryBudgetInMB) {
    this.udfCollectorMemoryBudgetInMB = udfCollectorMemoryBudgetInMB;
  }

  public boolean isEnableSSL() {
    return enableSSL;
  }

  public void setEnableSSL(boolean enableSSL) {
    this.enableSSL = enableSSL;
  }

  public String getKeyStorePath() {
    return keyStorePath;
  }

  public void setKeyStorePath(String keyStorePath) {
    this.keyStorePath = keyStorePath;
  }

  public String getKeyStorePwd() {
    return keyStorePwd;
  }

  public void setKeyStorePwd(String keyStorePwd) {
    this.keyStorePwd = keyStorePwd;
  }

  public int getUdfInitialByteArrayLengthForMemoryControl() {
    return udfInitialByteArrayLengthForMemoryControl;
  }

  public void setUdfInitialByteArrayLengthForMemoryControl(
      int udfInitialByteArrayLengthForMemoryControl) {
    this.udfInitialByteArrayLengthForMemoryControl = udfInitialByteArrayLengthForMemoryControl;
  }

  public int getDefaultFillInterval() {
    return defaultFillInterval;
  }

  public void setDefaultFillInterval(int defaultFillInterval) {
    this.defaultFillInterval = defaultFillInterval;
  }

  public TimeIndexLevel getTimeIndexLevel() {
    return timeIndexLevel;
  }

  public void setTimeIndexLevel(String timeIndexLevel) {
    this.timeIndexLevel = TimeIndexLevel.valueOf(timeIndexLevel);
  }

  public void updatePath() {
    formulateFolders();
    confirmMultiDirStrategy();
  }

  /** if the folders are relative paths, add IOTDB_DATA_HOME as the path prefix */
  private void formulateFolders() {
    systemDir = addDataHomeDir(systemDir);
    schemaDir = addDataHomeDir(schemaDir);
    consensusDir = addDataHomeDir(consensusDir);
    pipeConsensusDeletionFileDir = addDataHomeDir(pipeConsensusDeletionFileDir);
    dataRegionConsensusDir = addDataHomeDir(dataRegionConsensusDir);
    ratisDataRegionSnapshotDir = addDataHomeDir(ratisDataRegionSnapshotDir);
    schemaRegionConsensusDir = addDataHomeDir(schemaRegionConsensusDir);
    indexRootFolder = addDataHomeDir(indexRootFolder);
    extDir = addDataHomeDir(extDir);
    for (int i = 0; i < loadActiveListeningDirs.length; i++) {
      loadActiveListeningDirs[i] = addDataHomeDir(loadActiveListeningDirs[i]);
    }
    loadActiveListeningPipeDir = addDataHomeDir(loadActiveListeningPipeDir);
    loadActiveListeningFailDir = addDataHomeDir(loadActiveListeningFailDir);
    udfDir = addDataHomeDir(udfDir);
    udfTemporaryLibDir = addDataHomeDir(udfTemporaryLibDir);
    triggerDir = addDataHomeDir(triggerDir);
    triggerTemporaryLibDir = addDataHomeDir(triggerTemporaryLibDir);
    pipeDir = addDataHomeDir(pipeDir);
    pipeTemporaryLibDir = addDataHomeDir(pipeTemporaryLibDir);
    for (int i = 0; i < pipeReceiverFileDirs.length; i++) {
      pipeReceiverFileDirs[i] = addDataHomeDir(pipeReceiverFileDirs[i]);
    }
    for (int i = 0; i < iotConsensusV2ReceiverFileDirs.length; i++) {
      iotConsensusV2ReceiverFileDirs[i] = addDataHomeDir(iotConsensusV2ReceiverFileDirs[i]);
    }
    mqttDir = addDataHomeDir(mqttDir);
    extPipeDir = addDataHomeDir(extPipeDir);
    queryDir = addDataHomeDir(queryDir);
    sortTmpDir = addDataHomeDir(sortTmpDir);
    formulateDataDirs(tierDataDirs);
  }

  private void formulateDataDirs(String[][] tierDataDirs) {
    for (int i = 0; i < tierDataDirs.length; i++) {
      for (int j = 0; j < tierDataDirs[i].length; j++) {
        if (tierDataDirs[i][j].equals(OBJECT_STORAGE_DIR)) {
          // Notice: dataNodeId hasn't been initialized
          tierDataDirs[i][j] = FSUtils.getOSDefaultPath(getObjectStorageBucket(), dataNodeId);
        }
        switch (FSUtils.getFSType(tierDataDirs[i][j])) {
          case HDFS:
            tierDataDirs[i][j] = getHdfsDir() + File.separatorChar + tierDataDirs[i][j];
            break;
          case LOCAL:
            tierDataDirs[i][j] = addDataHomeDir(tierDataDirs[i][j]);
            break;
          case OBJECT_STORAGE:
            tierDataDirs[i][j] = FSUtils.getOSDefaultPath(getObjectStorageBucket(), dataNodeId);
            break;
          default:
            break;
        }
      }
    }
    formulateLoadTsFileDirs(tierDataDirs);
  }

  void reloadDataDirs(String[][] newTierDataDirs) throws LoadConfigurationException {
    // format data directories
    formulateDataDirs(newTierDataDirs);
    if (newTierDataDirs.length < this.tierDataDirs.length) {
      String msg = "some data dirs are removed from data_dirs parameter, please add them back.";
      logger.error(msg);
      throw new LoadConfigurationException(msg);
    }
    // make sure old data directories not removed
    for (int i = 0; i < this.tierDataDirs.length; ++i) {
      List<String> newDirs = Arrays.asList(newTierDataDirs[i]);
      for (String oldDir : this.tierDataDirs[i]) {
        if (newDirs.stream()
            .noneMatch(
                newDir ->
                    Objects.equals(
                        new File(newDir).getAbsolutePath(), new File(oldDir).getAbsolutePath()))) {
          String msg =
              String.format("%s is removed from data_dirs parameter, please add it back.", oldDir);
          logger.error(msg);
          throw new LoadConfigurationException(msg);
        }
      }
    }
    this.tierDataDirs = newTierDataDirs;
    reloadSystemMetrics();
  }

  void reloadSystemMetrics() {
    ArrayList<String> diskDirs = new ArrayList<>();
    diskDirs.add(IoTDBDescriptor.getInstance().getConfig().getSystemDir());
    diskDirs.add(IoTDBDescriptor.getInstance().getConfig().getConsensusDir());
    diskDirs.addAll(Arrays.asList(IoTDBDescriptor.getInstance().getConfig().getDataDirs()));
    diskDirs.addAll(Arrays.asList(CommonDescriptor.getInstance().getConfig().getWalDirs()));
    diskDirs.add(CommonDescriptor.getInstance().getConfig().getSyncDir());
    diskDirs.add(IoTDBDescriptor.getInstance().getConfig().getSortTmpDir());
    SystemMetrics.getInstance().setDiskDirs(diskDirs);
  }

  // if IOTDB_DATA_HOME is not set, then we keep dataHomeDir prefix being the same with IOTDB_HOME
  // In this way, we can keep consistent with v0.13.0~2.
  public static String addDataHomeDir(final String dir) {
    String dataHomeDir = System.getProperty(IoTDBConstant.IOTDB_DATA_HOME, null);
    if (dataHomeDir == null) {
      dataHomeDir = System.getProperty(IoTDBConstant.IOTDB_HOME, null);
    }
    if (dataHomeDir == null) {
      return dir;
    }

    File dataHomeFile = new File(dataHomeDir);
    try {
      dataHomeDir = dataHomeFile.getCanonicalPath();
    } catch (IOException e) {
      logger.error("Fail to get canonical path of {}", dataHomeFile, e);
    }
    return FileUtils.addPrefix2FilePath(dataHomeDir, dir);
  }

  void confirmMultiDirStrategy() {
    if (getMultiDirStrategyClassName() == null) {
      multiDirStrategyClassName = DEFAULT_MULTI_DIR_STRATEGY;
    }
    if (!getMultiDirStrategyClassName().contains(TsFileConstant.PATH_SEPARATOR)) {
      multiDirStrategyClassName = MULTI_DIR_STRATEGY_PREFIX + multiDirStrategyClassName;
    }

    try {
      Class.forName(multiDirStrategyClassName);
    } catch (ClassNotFoundException e) {
      logger.warn(
          "Cannot find given directory strategy {}, using the default value",
          getMultiDirStrategyClassName(),
          e);
      setMultiDirStrategyClassName(MULTI_DIR_STRATEGY_PREFIX + DEFAULT_MULTI_DIR_STRATEGY);
    }
  }

  private String getHdfsDir() {
    String[] hdfsIps = TSFileDescriptor.getInstance().getConfig().getHdfsIp();
    String hdfsDir = "hdfs://";
    if (hdfsIps.length > 1) {
      hdfsDir += TSFileDescriptor.getInstance().getConfig().getDfsNameServices();
    } else {
      hdfsDir += hdfsIps[0] + ":" + TSFileDescriptor.getInstance().getConfig().getHdfsPort();
    }
    return hdfsDir;
  }

  public String[] getDataDirs() {
    return Arrays.stream(tierDataDirs).flatMap(Arrays::stream).toArray(String[]::new);
  }

  public String[] getLocalDataDirs() {
    return Arrays.stream(tierDataDirs)
        .flatMap(Arrays::stream)
        .filter(FSUtils::isLocal)
        .toArray(String[]::new);
  }

  public String[][] getTierDataDirs() {
    return tierDataDirs;
  }

  @SuppressWarnings("javabugs:S6466")
  public void setTierDataDirs(String[][] tierDataDirs) {
    formulateDataDirs(tierDataDirs);
    this.tierDataDirs = tierDataDirs;
    // TODO(szywilliam): rewrite the logic here when ratis supports complete snapshot semantic
    setRatisDataRegionSnapshotDir(
        tierDataDirs[0][0] + File.separator + IoTDBConstant.SNAPSHOT_FOLDER_NAME);
  }

  public String getRpcAddress() {
    return rpcAddress;
  }

  public void setRpcAddress(String rpcAddress) {
    this.rpcAddress = rpcAddress;
  }

  public int getRpcPort() {
    return rpcPort;
  }

  public void setRpcPort(int rpcPort) {
    this.rpcPort = rpcPort;
  }

  public boolean isEnableSeparateData() {
    return enableSeparateData;
  }

  public void setEnableSeparateData(boolean enableSeparateData) {
    this.enableSeparateData = enableSeparateData;
  }

  public String getSystemDir() {
    return systemDir;
  }

  public void setSystemDir(String systemDir) {
    this.systemDir = systemDir;
  }

  public String getPipeConsensusDeletionFileDir() {
    return pipeConsensusDeletionFileDir;
  }

  public void setPipeConsensusDeletionFileDir(String pipeConsensusDeletionFileDir) {
    this.pipeConsensusDeletionFileDir = pipeConsensusDeletionFileDir;
  }

  public String[] getLoadTsFileDirs() {
    return this.loadTsFileDirs;
  }

  public void formulateLoadTsFileDirs(String[][] tierDataDirs) {
    if (tierDataDirs.length < 1) {
      logger.warn("No data directory is set. loadTsFileDirs is kept as the default value.");
      return;
    }

    final String[] firstTierDataDirs = tierDataDirs[0];
    final String[] newLoadTsFileDirs = new String[firstTierDataDirs.length];
    for (int i = 0; i < firstTierDataDirs.length; i++) {
      newLoadTsFileDirs[i] =
          firstTierDataDirs[i] + File.separator + IoTDBConstant.LOAD_TSFILE_FOLDER_NAME;
    }

    // Update loadTsFileDirs after all newLoadTsFileDirs are generated,
    // or the newLoadTsFileDirs will be used in the middle of the process
    // and cause the undefined behavior.
    this.loadTsFileDirs = newLoadTsFileDirs;
  }

  public String getSchemaDir() {
    return schemaDir;
  }

  public void setSchemaDir(String schemaDir) {
    this.schemaDir = schemaDir;
  }

  public String getQueryDir() {
    return queryDir;
  }

  public void setQueryDir(String queryDir) {
    this.queryDir = queryDir;
  }

  public String getRatisDataRegionSnapshotDir() {
    return ratisDataRegionSnapshotDir;
  }

  public void setRatisDataRegionSnapshotDir(String ratisDataRegionSnapshotDir) {
    this.ratisDataRegionSnapshotDir = ratisDataRegionSnapshotDir;
  }

  public String getConsensusDir() {
    return consensusDir;
  }

  public void setConsensusDir(String consensusDir) {
    this.consensusDir = consensusDir;
    setDataRegionConsensusDir(
        consensusDir + File.separator + IoTDBConstant.DATA_REGION_FOLDER_NAME);
    setSchemaRegionConsensusDir(
        consensusDir + File.separator + IoTDBConstant.SCHEMA_REGION_FOLDER_NAME);
    setInvalidDataRegionConsensusDir(
        consensusDir + File.separator + IoTDBConstant.INVALID_DATA_REGION_FOLDER_NAME);
  }

  public String getDataRegionConsensusDir() {
    return dataRegionConsensusDir;
  }

  public void setDataRegionConsensusDir(String dataRegionConsensusDir) {
    this.dataRegionConsensusDir = dataRegionConsensusDir;
  }

  public String getInvalidDataRegionConsensusDir() {
    return invalidDataRegionConsensusDir;
  }

  public void setInvalidDataRegionConsensusDir(String invalidDataRegionConsensusDir) {
    this.invalidDataRegionConsensusDir = invalidDataRegionConsensusDir;
  }

  public String getSchemaRegionConsensusDir() {
    return schemaRegionConsensusDir;
  }

  public void setSchemaRegionConsensusDir(String schemaRegionConsensusDir) {
    this.schemaRegionConsensusDir = schemaRegionConsensusDir;
  }

  public String getExtDir() {
    return extDir;
  }

  public void setExtDir(String extDir) {
    this.extDir = extDir;
  }

  public String getUdfDir() {
    return udfDir;
  }

  public void setUdfDir(String udfDir) {
    this.udfDir = udfDir;
    updateUdfTemporaryLibDir();
  }

  public String getUdfTemporaryLibDir() {
    return udfTemporaryLibDir;
  }

  public void updateUdfTemporaryLibDir() {
    this.udfTemporaryLibDir = udfDir + File.separator + IoTDBConstant.TMP_FOLDER_NAME;
  }

  public String getTriggerDir() {
    return triggerDir;
  }

  public void setTriggerDir(String triggerDir) {
    this.triggerDir = triggerDir;
    updateTriggerTemporaryLibDir();
  }

  public String getTriggerTemporaryLibDir() {
    return triggerTemporaryLibDir;
  }

  public void updateTriggerTemporaryLibDir() {
    this.triggerTemporaryLibDir = triggerDir + File.separator + IoTDBConstant.TMP_FOLDER_NAME;
  }

  public String getPipeLibDir() {
    return pipeDir;
  }

  public void setPipeLibDir(String pipeDir) {
    this.pipeDir = pipeDir;
    updatePipeTemporaryLibDir();
  }

  public String getPipeTemporaryLibDir() {
    return pipeTemporaryLibDir;
  }

  public void updatePipeTemporaryLibDir() {
    this.pipeTemporaryLibDir = pipeDir + File.separator + IoTDBConstant.TMP_FOLDER_NAME;
  }

  public String getMqttDir() {
    return mqttDir;
  }

  public void setMqttDir(String mqttDir) {
    this.mqttDir = mqttDir;
  }

  public String getMultiDirStrategyClassName() {
    return multiDirStrategyClassName;
  }

  void setMultiDirStrategyClassName(String multiDirStrategyClassName) {
    this.multiDirStrategyClassName = multiDirStrategyClassName;
  }

  public void checkMultiDirStrategyClassName() {
    confirmMultiDirStrategy();
    for (String multiDirStrategy : CLUSTER_ALLOWED_MULTI_DIR_STRATEGIES) {
      // If the multiDirStrategyClassName is one of cluster allowed strategy, the check is passed.
      if (multiDirStrategyClassName.equals(multiDirStrategy)
          || multiDirStrategyClassName.equals(MULTI_DIR_STRATEGY_PREFIX + multiDirStrategy)) {
        return;
      }
    }
    String msg =
        String.format(
            "Cannot set multi_dir_strategy to %s, because cluster mode only allows %s.",
            multiDirStrategyClassName, Arrays.toString(CLUSTER_ALLOWED_MULTI_DIR_STRATEGIES));
    logger.error(msg);
    throw new RuntimeException(msg);
  }

  public int getBatchSize() {
    return batchSize;
  }

  void setBatchSize(int batchSize) {
    this.batchSize = batchSize;
  }

  public int getMaxMemtableNumber() {
    return maxMemtableNumber;
  }

  public void setMaxMemtableNumber(int maxMemtableNumber) {
    this.maxMemtableNumber = maxMemtableNumber;
  }

  public int getFlushThreadCount() {
    return flushThreadCount;
  }

  void setFlushThreadCount(int flushThreadCount) {
    this.flushThreadCount = flushThreadCount;
  }

  public int getQueryThreadCount() {
    return queryThreadCount;
  }

  public void setQueryThreadCount(int queryThreadCount) {
    if (queryThreadCount <= 0) {
      queryThreadCount = Runtime.getRuntime().availableProcessors();
    }
    this.queryThreadCount = queryThreadCount;
    this.maxBytesPerFragmentInstance = allocateMemoryForDataExchange / queryThreadCount;
  }

  public void setDegreeOfParallelism(int degreeOfParallelism) {
    if (degreeOfParallelism > 0) {
      this.degreeOfParallelism = degreeOfParallelism;
    }
  }

  public int getDegreeOfParallelism() {
    return degreeOfParallelism;
  }

  public void setMergeThresholdOfExplainAnalyze(int mergeThresholdOfExplainAnalyze) {
    this.mergeThresholdOfExplainAnalyze = mergeThresholdOfExplainAnalyze;
  }

  public int getMergeThresholdOfExplainAnalyze() {
    return mergeThresholdOfExplainAnalyze;
  }

  public int getMaxAllowedConcurrentQueries() {
    return maxAllowedConcurrentQueries;
  }

  public void setMaxAllowedConcurrentQueries(int maxAllowedConcurrentQueries) {
    this.maxAllowedConcurrentQueries = maxAllowedConcurrentQueries;
  }

  public long getMaxBytesPerFragmentInstance() {
    return maxBytesPerFragmentInstance;
  }

  @TestOnly
  public void setMaxBytesPerFragmentInstance(long maxBytesPerFragmentInstance) {
    this.maxBytesPerFragmentInstance = maxBytesPerFragmentInstance;
  }

  public int getWindowEvaluationThreadCount() {
    return windowEvaluationThreadCount;
  }

  public void setWindowEvaluationThreadCount(int windowEvaluationThreadCount) {
    this.windowEvaluationThreadCount = windowEvaluationThreadCount;
  }

  public int getMaxPendingWindowEvaluationTasks() {
    return maxPendingWindowEvaluationTasks;
  }

  public void setMaxPendingWindowEvaluationTasks(int maxPendingWindowEvaluationTasks) {
    this.maxPendingWindowEvaluationTasks = maxPendingWindowEvaluationTasks;
  }

  public long getSeqTsFileSize() {
    return seqTsFileSize;
  }

  public void setSeqTsFileSize(long seqTsFileSize) {
    this.seqTsFileSize = seqTsFileSize;
  }

  public long getUnSeqTsFileSize() {
    return unSeqTsFileSize;
  }

  public void setUnSeqTsFileSize(long unSeqTsFileSize) {
    this.unSeqTsFileSize = unSeqTsFileSize;
  }

  public int getRpcSelectorThreadCount() {
    return rpcSelectorThreadCount;
  }

  public void setRpcSelectorThreadCount(int rpcSelectorThreadCount) {
    this.rpcSelectorThreadCount = rpcSelectorThreadCount;
  }

  public int getRpcMinConcurrentClientNum() {
    return rpcMinConcurrentClientNum;
  }

  public void setRpcMinConcurrentClientNum(int rpcMinConcurrentClientNum) {
    this.rpcMinConcurrentClientNum = rpcMinConcurrentClientNum;
  }

  public int getRpcMaxConcurrentClientNum() {
    return rpcMaxConcurrentClientNum;
  }

  void setRpcMaxConcurrentClientNum(int rpcMaxConcurrentClientNum) {
    this.rpcMaxConcurrentClientNum = rpcMaxConcurrentClientNum;
  }

  public int getmRemoteSchemaCacheSize() {
    return mRemoteSchemaCacheSize;
  }

  public void setmRemoteSchemaCacheSize(int mRemoteSchemaCacheSize) {
    this.mRemoteSchemaCacheSize = mRemoteSchemaCacheSize;
  }

  String getLanguageVersion() {
    return languageVersion;
  }

  void setLanguageVersion(String languageVersion) {
    this.languageVersion = languageVersion;
  }

  public String getIoTDBVersion() {
    return IoTDBConstant.VERSION;
  }

  public String getIoTDBMajorVersion() {
    return IoTDBConstant.MAJOR_VERSION;
  }

  public String getIoTDBMajorVersion(String version) {
    return "UNKNOWN".equals(version)
        ? "UNKNOWN"
        : version.split("\\.")[0] + "." + version.split("\\.")[1];
  }

  public long getCacheFileReaderClearPeriod() {
    return cacheFileReaderClearPeriod;
  }

  public void setCacheFileReaderClearPeriod(long cacheFileReaderClearPeriod) {
    this.cacheFileReaderClearPeriod = cacheFileReaderClearPeriod;
  }

  public long getQueryTimeoutThreshold() {
    return queryTimeoutThreshold;
  }

  public void setQueryTimeoutThreshold(long queryTimeoutThreshold) {
    this.queryTimeoutThreshold = queryTimeoutThreshold;
  }

  public int getSessionTimeoutThreshold() {
    return sessionTimeoutThreshold;
  }

  public void setSessionTimeoutThreshold(int sessionTimeoutThreshold) {
    this.sessionTimeoutThreshold = sessionTimeoutThreshold;
  }

  public String getRpcImplClassName() {
    return rpcImplClassName;
  }

  public void setRpcImplClassName(String rpcImplClassName) {
    this.rpcImplClassName = rpcImplClassName;
  }

  public WALMode getWalMode() {
    return walMode;
  }

  public void setWalMode(WALMode walMode) {
    this.walMode = walMode;
  }

  public int getMaxWalNodesNum() {
    return maxWalNodesNum;
  }

  void setMaxWalNodesNum(int maxWalNodesNum) {
    this.maxWalNodesNum = maxWalNodesNum;
  }

  public long getWalAsyncModeFsyncDelayInMs() {
    return walAsyncModeFsyncDelayInMs;
  }

  void setWalAsyncModeFsyncDelayInMs(long walAsyncModeFsyncDelayInMs) {
    this.walAsyncModeFsyncDelayInMs = walAsyncModeFsyncDelayInMs;
  }

  public long getWalSyncModeFsyncDelayInMs() {
    return walSyncModeFsyncDelayInMs;
  }

  public void setWalSyncModeFsyncDelayInMs(long walSyncModeFsyncDelayInMs) {
    this.walSyncModeFsyncDelayInMs = walSyncModeFsyncDelayInMs;
  }

  public int getWalBufferSize() {
    return walBufferSize;
  }

  public void setWalBufferSize(int walBufferSize) {
    this.walBufferSize = walBufferSize;
  }

  public double getMaxDirectBufferOffHeapMemorySizeProportion() {
    return maxDirectBufferOffHeapMemorySizeProportion;
  }

  public void setMaxDirectBufferOffHeapMemorySizeProportion(
      double maxDirectBufferOffHeapMemorySizeProportion) {
    this.maxDirectBufferOffHeapMemorySizeProportion = maxDirectBufferOffHeapMemorySizeProportion;
  }

  public int getWalBufferQueueCapacity() {
    return walBufferQueueCapacity;
  }

  void setWalBufferQueueCapacity(int walBufferQueueCapacity) {
    this.walBufferQueueCapacity = walBufferQueueCapacity;
  }

  public long getWalFileSizeThresholdInByte() {
    return walFileSizeThresholdInByte;
  }

  public void setWalFileSizeThresholdInByte(long walFileSizeThresholdInByte) {
    this.walFileSizeThresholdInByte = walFileSizeThresholdInByte;
  }

  public long getCheckpointFileSizeThresholdInByte() {
    return checkpointFileSizeThresholdInByte;
  }

  public void setCheckpointFileSizeThresholdInByte(long checkpointFileSizeThresholdInByte) {
    this.checkpointFileSizeThresholdInByte = checkpointFileSizeThresholdInByte;
  }

  public double getWalMinEffectiveInfoRatio() {
    return walMinEffectiveInfoRatio;
  }

  void setWalMinEffectiveInfoRatio(double walMinEffectiveInfoRatio) {
    this.walMinEffectiveInfoRatio = walMinEffectiveInfoRatio;
  }

  public long getWalMemTableSnapshotThreshold() {
    return walMemTableSnapshotThreshold;
  }

  void setWalMemTableSnapshotThreshold(long walMemTableSnapshotThreshold) {
    this.walMemTableSnapshotThreshold = walMemTableSnapshotThreshold;
  }

  public int getMaxWalMemTableSnapshotNum() {
    return maxWalMemTableSnapshotNum;
  }

  void setMaxWalMemTableSnapshotNum(int maxWalMemTableSnapshotNum) {
    this.maxWalMemTableSnapshotNum = maxWalMemTableSnapshotNum;
  }

  public long getDeleteWalFilesPeriodInMs() {
    return deleteWalFilesPeriodInMs;
  }

  void setDeleteWalFilesPeriodInMs(long deleteWalFilesPeriodInMs) {
    this.deleteWalFilesPeriodInMs = deleteWalFilesPeriodInMs;
  }

  public boolean getWALCacheShrinkClearEnabled() {
    return WALCacheShrinkClearEnabled;
  }

  void setWALCacheShrinkClearEnabled(boolean WALCacheShrinkClearEnabled) {
    this.WALCacheShrinkClearEnabled = WALCacheShrinkClearEnabled;
  }

  public boolean isChunkBufferPoolEnable() {
    return chunkBufferPoolEnable;
  }

  void setChunkBufferPoolEnable(boolean chunkBufferPoolEnable) {
    this.chunkBufferPoolEnable = chunkBufferPoolEnable;
  }

  public long getMergeIntervalSec() {
    return mergeIntervalSec;
  }

  void setMergeIntervalSec(long mergeIntervalSec) {
    this.mergeIntervalSec = mergeIntervalSec;
  }

  public double getBufferedArraysMemoryProportion() {
    return bufferedArraysMemoryProportion;
  }

  public void setBufferedArraysMemoryProportion(double bufferedArraysMemoryProportion) {
    this.bufferedArraysMemoryProportion = bufferedArraysMemoryProportion;
  }

  public double getFlushProportion() {
    return flushProportion;
  }

  public void setFlushProportion(double flushProportion) {
    this.flushProportion = flushProportion;
  }

  public double getRejectProportion() {
    return rejectProportion;
  }

  public void setRejectProportion(double rejectProportion) {
    this.rejectProportion = rejectProportion;
  }

  public double getWriteMemoryVariationReportProportion() {
    return writeMemoryVariationReportProportion;
  }

  public void setWriteMemoryVariationReportProportion(double writeMemoryVariationReportProportion) {
    this.writeMemoryVariationReportProportion = writeMemoryVariationReportProportion;
  }

  public long getAllocateMemoryForStorageEngine() {
    return allocateMemoryForStorageEngine;
  }

  public void setAllocateMemoryForStorageEngine(long allocateMemoryForStorageEngine) {
    this.allocateMemoryForStorageEngine = allocateMemoryForStorageEngine;
  }

  public long getAllocateMemoryForSchema() {
    return allocateMemoryForSchema;
  }

  public void setAllocateMemoryForSchema(long allocateMemoryForSchema) {
    this.allocateMemoryForSchema = allocateMemoryForSchema;

    this.allocateMemoryForSchemaRegion = allocateMemoryForSchema * 5 / 10;
    this.allocateMemoryForSchemaCache = allocateMemoryForSchema * 4 / 10;
    this.allocateMemoryForPartitionCache = allocateMemoryForSchema / 10;
  }

  public long getAllocateMemoryForConsensus() {
    return allocateMemoryForConsensus;
  }

  public void setAllocateMemoryForConsensus(long allocateMemoryForConsensus) {
    this.allocateMemoryForConsensus = allocateMemoryForConsensus;
  }

  public long getAllocateMemoryForRead() {
    return allocateMemoryForRead;
  }

  void setAllocateMemoryForRead(long allocateMemoryForRead) {
    this.allocateMemoryForRead = allocateMemoryForRead;

    this.allocateMemoryForBloomFilterCache = allocateMemoryForRead / 1001;
    this.allocateMemoryForTimeSeriesMetaDataCache = allocateMemoryForRead * 200 / 1001;
    this.allocateMemoryForChunkCache = allocateMemoryForRead * 100 / 1001;
    this.allocateMemoryForCoordinator = allocateMemoryForRead * 50 / 1001;
    this.allocateMemoryForOperators = allocateMemoryForRead * 200 / 1001;
    this.allocateMemoryForDataExchange = allocateMemoryForRead * 200 / 1001;
    this.maxBytesPerFragmentInstance = allocateMemoryForDataExchange / queryThreadCount;
    this.allocateMemoryForTimeIndex = allocateMemoryForRead * 200 / 1001;
  }

  public long getAllocateMemoryForPipe() {
    return allocateMemoryForPipe;
  }

  public void setAllocateMemoryForPipe(long allocateMemoryForPipe) {
    this.allocateMemoryForPipe = allocateMemoryForPipe;
  }

  public long getAllocateMemoryForFree() {
    return Runtime.getRuntime().maxMemory()
        - allocateMemoryForStorageEngine
        - allocateMemoryForRead
        - allocateMemoryForSchema;
  }

  public boolean isEnablePartialInsert() {
    return enablePartialInsert;
  }

  public void setEnablePartialInsert(boolean enablePartialInsert) {
    this.enablePartialInsert = enablePartialInsert;
  }

  public boolean isEnable13DataInsertAdapt() {
    return enable13DataInsertAdapt;
  }

  public void setEnable13DataInsertAdapt(boolean enable13DataInsertAdapt) {
    this.enable13DataInsertAdapt = enable13DataInsertAdapt;
  }

  public int getCompactionThreadCount() {
    return compactionThreadCount;
  }

  public void setCompactionThreadCount(int compactionThreadCount) {
    this.compactionThreadCount = compactionThreadCount;
  }

  public int getCompactionMaxAlignedSeriesNumInOneBatch() {
    return compactionMaxAlignedSeriesNumInOneBatch;
  }

  public void setCompactionMaxAlignedSeriesNumInOneBatch(
      int compactionMaxAlignedSeriesNumInOneBatch) {
    this.compactionMaxAlignedSeriesNumInOneBatch = compactionMaxAlignedSeriesNumInOneBatch;
  }

  public int getContinuousQueryThreadNum() {
    return continuousQueryThreadNum;
  }

  public void setContinuousQueryThreadNum(int continuousQueryThreadNum) {
    this.continuousQueryThreadNum = continuousQueryThreadNum;
  }

  public long getContinuousQueryMinimumEveryInterval() {
    return continuousQueryMinimumEveryInterval;
  }

  public void setContinuousQueryMinimumEveryInterval(long minimumEveryInterval) {
    this.continuousQueryMinimumEveryInterval = minimumEveryInterval;
  }

  public long getIntoOperationBufferSizeInByte() {
    return intoOperationBufferSizeInByte;
  }

  public void setIntoOperationBufferSizeInByte(long intoOperationBufferSizeInByte) {
    this.intoOperationBufferSizeInByte = intoOperationBufferSizeInByte;
  }

  public int getSelectIntoInsertTabletPlanRowLimit() {
    return selectIntoInsertTabletPlanRowLimit;
  }

  public void setSelectIntoInsertTabletPlanRowLimit(int selectIntoInsertTabletPlanRowLimit) {
    this.selectIntoInsertTabletPlanRowLimit = selectIntoInsertTabletPlanRowLimit;
  }

  public int getIntoOperationExecutionThreadCount() {
    return intoOperationExecutionThreadCount;
  }

  public void setIntoOperationExecutionThreadCount(int intoOperationExecutionThreadCount) {
    this.intoOperationExecutionThreadCount = intoOperationExecutionThreadCount;
  }

  public int getCompactionWriteThroughputMbPerSec() {
    return compactionWriteThroughputMbPerSec;
  }

  public void setCompactionWriteThroughputMbPerSec(int compactionWriteThroughputMbPerSec) {
    this.compactionWriteThroughputMbPerSec = compactionWriteThroughputMbPerSec;
  }

  public int getCompactionReadThroughputMbPerSec() {
    return compactionReadThroughputMbPerSec;
  }

  public void setCompactionReadThroughputMbPerSec(int compactionReadThroughputMbPerSec) {
    this.compactionReadThroughputMbPerSec = compactionReadThroughputMbPerSec;
  }

  public int getCompactionReadOperationPerSec() {
    return compactionReadOperationPerSec;
  }

  public void setCompactionReadOperationPerSec(int compactionReadOperationPerSec) {
    this.compactionReadOperationPerSec = compactionReadOperationPerSec;
  }

  public boolean isEnableTimedFlushSeqMemtable() {
    return enableTimedFlushSeqMemtable;
  }

  public void setEnableTimedFlushSeqMemtable(boolean enableTimedFlushSeqMemtable) {
    this.enableTimedFlushSeqMemtable = enableTimedFlushSeqMemtable;
  }

  public long getSeqMemtableFlushInterval() {
    return seqMemtableFlushInterval;
  }

  public void setSeqMemtableFlushInterval(long seqMemtableFlushInterval) {
    this.seqMemtableFlushInterval = seqMemtableFlushInterval;
  }

  public long getSeqMemtableFlushCheckInterval() {
    return seqMemtableFlushCheckInterval;
  }

  public void setSeqMemtableFlushCheckInterval(long seqMemtableFlushCheckInterval) {
    this.seqMemtableFlushCheckInterval = seqMemtableFlushCheckInterval;
  }

  public boolean isEnableTimedFlushUnseqMemtable() {
    return enableTimedFlushUnseqMemtable;
  }

  public void setEnableTimedFlushUnseqMemtable(boolean enableTimedFlushUnseqMemtable) {
    this.enableTimedFlushUnseqMemtable = enableTimedFlushUnseqMemtable;
  }

  public long getUnseqMemtableFlushInterval() {
    return unseqMemtableFlushInterval;
  }

  public void setUnseqMemtableFlushInterval(long unseqMemtableFlushInterval) {
    this.unseqMemtableFlushInterval = unseqMemtableFlushInterval;
  }

  public long getUnseqMemtableFlushCheckInterval() {
    return unseqMemtableFlushCheckInterval;
  }

  public void setUnseqMemtableFlushCheckInterval(long unseqMemtableFlushCheckInterval) {
    this.unseqMemtableFlushCheckInterval = unseqMemtableFlushCheckInterval;
  }

  public TVListSortAlgorithm getTvListSortAlgorithm() {
    return tvListSortAlgorithm;
  }

  public void setTvListSortAlgorithm(TVListSortAlgorithm tvListSortAlgorithm) {
    this.tvListSortAlgorithm = tvListSortAlgorithm;
  }

  public int getAvgSeriesPointNumberThreshold() {
    return avgSeriesPointNumberThreshold;
  }

  public void setAvgSeriesPointNumberThreshold(int avgSeriesPointNumberThreshold) {
    this.avgSeriesPointNumberThreshold = avgSeriesPointNumberThreshold;
  }

  public boolean isRpcThriftCompressionEnable() {
    return rpcThriftCompressionEnable;
  }

  public void setRpcThriftCompressionEnable(boolean rpcThriftCompressionEnable) {
    this.rpcThriftCompressionEnable = rpcThriftCompressionEnable;
  }

  public boolean isMetaDataCacheEnable() {
    return metaDataCacheEnable;
  }

  public void setMetaDataCacheEnable(boolean metaDataCacheEnable) {
    this.metaDataCacheEnable = metaDataCacheEnable;
  }

  public long getAllocateMemoryForBloomFilterCache() {
    return allocateMemoryForBloomFilterCache;
  }

  public void setAllocateMemoryForBloomFilterCache(long allocateMemoryForBloomFilterCache) {
    this.allocateMemoryForBloomFilterCache = allocateMemoryForBloomFilterCache;
  }

  public long getAllocateMemoryForTimeSeriesMetaDataCache() {
    return allocateMemoryForTimeSeriesMetaDataCache;
  }

  public void setAllocateMemoryForTimeSeriesMetaDataCache(
      long allocateMemoryForTimeSeriesMetaDataCache) {
    this.allocateMemoryForTimeSeriesMetaDataCache = allocateMemoryForTimeSeriesMetaDataCache;
  }

  public long getAllocateMemoryForChunkCache() {
    return allocateMemoryForChunkCache;
  }

  public void setAllocateMemoryForChunkCache(long allocateMemoryForChunkCache) {
    this.allocateMemoryForChunkCache = allocateMemoryForChunkCache;
  }

  public long getAllocateMemoryForCoordinator() {
    return allocateMemoryForCoordinator;
  }

  public void setAllocateMemoryForCoordinator(long allocateMemoryForCoordinator) {
    this.allocateMemoryForCoordinator = allocateMemoryForCoordinator;
  }

  public long getAllocateMemoryForOperators() {
    return allocateMemoryForOperators;
  }

  public void setAllocateMemoryForOperators(long allocateMemoryForOperators) {
    this.allocateMemoryForOperators = allocateMemoryForOperators;
  }

  public long getAllocateMemoryForDataExchange() {
    return allocateMemoryForDataExchange;
  }

  public void setAllocateMemoryForDataExchange(long allocateMemoryForDataExchange) {
    this.allocateMemoryForDataExchange = allocateMemoryForDataExchange;
    this.maxBytesPerFragmentInstance = allocateMemoryForDataExchange / queryThreadCount;
  }

  public long getAllocateMemoryForTimeIndex() {
    return allocateMemoryForTimeIndex;
  }

  public void setAllocateMemoryForTimeIndex(long allocateMemoryForTimeIndex) {
    this.allocateMemoryForTimeIndex = allocateMemoryForTimeIndex;
  }

  public long getAllocateMemoryForTimePartitionInfo() {
    return allocateMemoryForTimePartitionInfo;
  }

  public void setAllocateMemoryForTimePartitionInfo(long allocateMemoryForTimePartitionInfo) {
    this.allocateMemoryForTimePartitionInfo = allocateMemoryForTimePartitionInfo;
  }

  public boolean isEnableQueryMemoryEstimation() {
    return enableQueryMemoryEstimation;
  }

  public void setEnableQueryMemoryEstimation(boolean enableQueryMemoryEstimation) {
    this.enableQueryMemoryEstimation = enableQueryMemoryEstimation;
  }

  public boolean isAutoCreateSchemaEnabled() {
    return enableAutoCreateSchema;
  }

  public void setAutoCreateSchemaEnabled(boolean enableAutoCreateSchema) {
    this.enableAutoCreateSchema = enableAutoCreateSchema;
  }

  public TSDataType getBooleanStringInferType() {
    return booleanStringInferType;
  }

  public void setBooleanStringInferType(TSDataType booleanStringInferType) {
    if (booleanStringInferType != TSDataType.BOOLEAN && booleanStringInferType != TSDataType.TEXT) {
      logger.warn(
          "Config Property boolean_string_infer_type can only be BOOLEAN or TEXT but is {}",
          booleanStringInferType);
      return;
    }
    this.booleanStringInferType = booleanStringInferType;
  }

  public TSDataType getIntegerStringInferType() {
    return integerStringInferType;
  }

  public void setIntegerStringInferType(TSDataType integerStringInferType) {
    this.integerStringInferType = integerStringInferType;
  }

  public TSDataType getFloatingStringInferType() {
    return floatingStringInferType;
  }

  public void setFloatingStringInferType(TSDataType floatingNumberStringInferType) {
    if (floatingNumberStringInferType != TSDataType.DOUBLE
        && floatingNumberStringInferType != TSDataType.FLOAT
        && floatingNumberStringInferType != TSDataType.TEXT) {
      logger.warn(
          "Config Property floating_string_infer_type can only be FLOAT, DOUBLE or TEXT but is {}",
          floatingNumberStringInferType);
      return;
    }
    this.floatingStringInferType = floatingNumberStringInferType;
  }

  public TSDataType getNanStringInferType() {
    return nanStringInferType;
  }

  public void setNanStringInferType(TSDataType nanStringInferType) {
    if (nanStringInferType != TSDataType.DOUBLE
        && nanStringInferType != TSDataType.FLOAT
        && nanStringInferType != TSDataType.TEXT) {
      logger.warn(
          "Config Property nan_string_infer_type can only be FLOAT, DOUBLE or TEXT but is {}",
          nanStringInferType);
      return;
    }
    this.nanStringInferType = nanStringInferType;
  }

  public int getDefaultStorageGroupLevel() {
    return defaultStorageGroupLevel;
  }

  void setDefaultStorageGroupLevel(int defaultStorageGroupLevel) {
    this.defaultStorageGroupLevel = defaultStorageGroupLevel;
  }

  public TSEncoding getDefaultBooleanEncoding() {
    return defaultBooleanEncoding;
  }

  public void setDefaultBooleanEncoding(TSEncoding defaultBooleanEncoding) {
    this.defaultBooleanEncoding = defaultBooleanEncoding;
  }

  void setDefaultBooleanEncoding(String defaultBooleanEncoding) {
    this.defaultBooleanEncoding = TSEncoding.valueOf(defaultBooleanEncoding);
  }

  public TSEncoding getDefaultInt32Encoding() {
    return defaultInt32Encoding;
  }

  public void setDefaultInt32Encoding(TSEncoding defaultInt32Encoding) {
    this.defaultInt32Encoding = defaultInt32Encoding;
  }

  void setDefaultInt32Encoding(String defaultInt32Encoding) {
    this.defaultInt32Encoding = TSEncoding.valueOf(defaultInt32Encoding);
  }

  public TSEncoding getDefaultInt64Encoding() {
    return defaultInt64Encoding;
  }

  public void setDefaultInt64Encoding(TSEncoding defaultInt64Encoding) {
    this.defaultInt64Encoding = defaultInt64Encoding;
  }

  void setDefaultInt64Encoding(String defaultInt64Encoding) {
    this.defaultInt64Encoding = TSEncoding.valueOf(defaultInt64Encoding);
  }

  public TSEncoding getDefaultFloatEncoding() {
    return defaultFloatEncoding;
  }

  public void setDefaultFloatEncoding(TSEncoding defaultFloatEncoding) {
    this.defaultFloatEncoding = defaultFloatEncoding;
  }

  void setDefaultFloatEncoding(String defaultFloatEncoding) {
    this.defaultFloatEncoding = TSEncoding.valueOf(defaultFloatEncoding);
  }

  public TSEncoding getDefaultDoubleEncoding() {
    return defaultDoubleEncoding;
  }

  public void setDefaultDoubleEncoding(TSEncoding defaultDoubleEncoding) {
    this.defaultDoubleEncoding = defaultDoubleEncoding;
  }

  void setDefaultDoubleEncoding(String defaultDoubleEncoding) {
    this.defaultDoubleEncoding = TSEncoding.valueOf(defaultDoubleEncoding);
  }

  public TSEncoding getDefaultTextEncoding() {
    return defaultTextEncoding;
  }

  public void setDefaultTextEncoding(TSEncoding defaultTextEncoding) {
    this.defaultTextEncoding = defaultTextEncoding;
  }

  void setDefaultTextEncoding(String defaultTextEncoding) {
    this.defaultTextEncoding = TSEncoding.valueOf(defaultTextEncoding);
  }

  FSType getTsFileStorageFs() {
    return tsFileStorageFs;
  }

  void setTsFileStorageFs(String tsFileStorageFs) {
    this.tsFileStorageFs = FSType.valueOf(tsFileStorageFs);
  }

  public boolean isEnableHDFS() {
    return enableHDFS;
  }

  public void setEnableHDFS(boolean enableHDFS) {
    this.enableHDFS = enableHDFS;
  }

  String getCoreSitePath() {
    return coreSitePath;
  }

  void setCoreSitePath(String coreSitePath) {
    this.coreSitePath = coreSitePath;
  }

  String getHdfsSitePath() {
    return hdfsSitePath;
  }

  void setHdfsSitePath(String hdfsSitePath) {
    this.hdfsSitePath = hdfsSitePath;
  }

  public String[] getHdfsIp() {
    return hdfsIp.split(",");
  }

  String getRawHDFSIp() {
    return hdfsIp;
  }

  void setHdfsIp(String[] hdfsIp) {
    this.hdfsIp = String.join(",", hdfsIp);
  }

  String getHdfsPort() {
    return hdfsPort;
  }

  void setHdfsPort(String hdfsPort) {
    this.hdfsPort = hdfsPort;
  }

  public int getSettleThreadNum() {
    return settleThreadNum;
  }

  String getDfsNameServices() {
    return dfsNameServices;
  }

  void setDfsNameServices(String dfsNameServices) {
    this.dfsNameServices = dfsNameServices;
  }

  public String[] getDfsHaNamenodes() {
    return dfsHaNamenodes.split(",");
  }

  String getRawDfsHaNamenodes() {
    return dfsHaNamenodes;
  }

  void setDfsHaNamenodes(String[] dfsHaNamenodes) {
    this.dfsHaNamenodes = String.join(",", dfsHaNamenodes);
  }

  boolean isDfsHaAutomaticFailoverEnabled() {
    return dfsHaAutomaticFailoverEnabled;
  }

  void setDfsHaAutomaticFailoverEnabled(boolean dfsHaAutomaticFailoverEnabled) {
    this.dfsHaAutomaticFailoverEnabled = dfsHaAutomaticFailoverEnabled;
  }

  String getDfsClientFailoverProxyProvider() {
    return dfsClientFailoverProxyProvider;
  }

  void setDfsClientFailoverProxyProvider(String dfsClientFailoverProxyProvider) {
    this.dfsClientFailoverProxyProvider = dfsClientFailoverProxyProvider;
  }

  boolean isUseKerberos() {
    return useKerberos;
  }

  void setUseKerberos(boolean useKerberos) {
    this.useKerberos = useKerberos;
  }

  String getKerberosKeytabFilePath() {
    return kerberosKeytabFilePath;
  }

  void setKerberosKeytabFilePath(String kerberosKeytabFilePath) {
    this.kerberosKeytabFilePath = kerberosKeytabFilePath;
  }

  String getKerberosPrincipal() {
    return kerberosPrincipal;
  }

  void setKerberosPrincipal(String kerberosPrincipal) {
    this.kerberosPrincipal = kerberosPrincipal;
  }

  public int getThriftServerAwaitTimeForStopService() {
    return thriftServerAwaitTimeForStopService;
  }

  public void setThriftServerAwaitTimeForStopService(int thriftServerAwaitTimeForStopService) {
    this.thriftServerAwaitTimeForStopService = thriftServerAwaitTimeForStopService;
  }

  public boolean isEnableMQTTService() {
    return enableMQTTService;
  }

  public void setEnableMQTTService(boolean enableMQTTService) {
    this.enableMQTTService = enableMQTTService;
  }

  public String getMqttHost() {
    return mqttHost;
  }

  public void setMqttHost(String mqttHost) {
    this.mqttHost = mqttHost;
  }

  public int getMqttPort() {
    return mqttPort;
  }

  public void setMqttPort(int mqttPort) {
    this.mqttPort = mqttPort;
  }

  public int getMqttHandlerPoolSize() {
    return mqttHandlerPoolSize;
  }

  public void setMqttHandlerPoolSize(int mqttHandlerPoolSize) {
    this.mqttHandlerPoolSize = mqttHandlerPoolSize;
  }

  public String getMqttPayloadFormatter() {
    return mqttPayloadFormatter;
  }

  public void setMqttPayloadFormatter(String mqttPayloadFormatter) {
    this.mqttPayloadFormatter = mqttPayloadFormatter;
  }

  public int getMqttMaxMessageSize() {
    return mqttMaxMessageSize;
  }

  public void setMqttMaxMessageSize(int mqttMaxMessageSize) {
    this.mqttMaxMessageSize = mqttMaxMessageSize;
  }

  public int getTagAttributeFlushInterval() {
    return tagAttributeFlushInterval;
  }

  public void setTagAttributeFlushInterval(int tagAttributeFlushInterval) {
    this.tagAttributeFlushInterval = tagAttributeFlushInterval;
  }

  public int getPrimitiveArraySize() {
    return primitiveArraySize;
  }

  public void setPrimitiveArraySize(int primitiveArraySize) {
    this.primitiveArraySize = primitiveArraySize;
  }

  public int getThriftMaxFrameSize() {
    return thriftMaxFrameSize;
  }

  public void setThriftMaxFrameSize(int thriftMaxFrameSize) {
    this.thriftMaxFrameSize = thriftMaxFrameSize;
    BaseRpcTransportFactory.setThriftMaxFrameSize(this.thriftMaxFrameSize);
  }

  public int getThriftDefaultBufferSize() {
    return thriftDefaultBufferSize;
  }

  public void setThriftDefaultBufferSize(int thriftDefaultBufferSize) {
    this.thriftDefaultBufferSize = thriftDefaultBufferSize;
    BaseRpcTransportFactory.setDefaultBufferCapacity(this.thriftDefaultBufferSize);
  }

  public int getCheckPeriodWhenInsertBlocked() {
    return checkPeriodWhenInsertBlocked;
  }

  public void setCheckPeriodWhenInsertBlocked(int checkPeriodWhenInsertBlocked) {
    this.checkPeriodWhenInsertBlocked = checkPeriodWhenInsertBlocked;
  }

  public int getMaxWaitingTimeWhenInsertBlocked() {
    return maxWaitingTimeWhenInsertBlockedInMs;
  }

  public void setMaxWaitingTimeWhenInsertBlocked(int maxWaitingTimeWhenInsertBlocked) {
    this.maxWaitingTimeWhenInsertBlockedInMs = maxWaitingTimeWhenInsertBlocked;
  }

  public void setMaxOffHeapMemoryBytes(long maxOffHeapMemoryBytes) {
    this.maxOffHeapMemoryBytes = maxOffHeapMemoryBytes;
  }

  public long getMaxOffHeapMemoryBytes() {
    return maxOffHeapMemoryBytes;
  }

  public long getSlowQueryThreshold() {
    return slowQueryThreshold;
  }

  public void setSlowQueryThreshold(long slowQueryThreshold) {
    this.slowQueryThreshold = slowQueryThreshold;
  }

  public boolean isEnableIndex() {
    return enableIndex;
  }

  public void setEnableIndex(boolean enableIndex) {
    this.enableIndex = enableIndex;
  }

  void setConcurrentIndexBuildThread(int concurrentIndexBuildThread) {
    this.concurrentIndexBuildThread = concurrentIndexBuildThread;
  }

  public int getConcurrentIndexBuildThread() {
    return concurrentIndexBuildThread;
  }

  public String getIndexRootFolder() {
    return indexRootFolder;
  }

  public void setIndexRootFolder(String indexRootFolder) {
    this.indexRootFolder = indexRootFolder;
  }

  public int getDefaultIndexWindowRange() {
    return defaultIndexWindowRange;
  }

  public void setDefaultIndexWindowRange(int defaultIndexWindowRange) {
    this.defaultIndexWindowRange = defaultIndexWindowRange;
  }

  public int getDataRegionNum() {
    return dataRegionNum;
  }

  public void setDataRegionNum(int dataRegionNum) {
    this.dataRegionNum = dataRegionNum;
  }

  public long getRecoveryLogIntervalInMs() {
    return recoveryLogIntervalInMs;
  }

  public void setRecoveryLogIntervalInMs(long recoveryLogIntervalInMs) {
    this.recoveryLogIntervalInMs = recoveryLogIntervalInMs;
  }

  public boolean isRpcAdvancedCompressionEnable() {
    return rpcAdvancedCompressionEnable;
  }

  public void setRpcAdvancedCompressionEnable(boolean rpcAdvancedCompressionEnable) {
    this.rpcAdvancedCompressionEnable = rpcAdvancedCompressionEnable;
    ZeroCopyRpcTransportFactory.setUseSnappy(this.rpcAdvancedCompressionEnable);
  }

  public long getSyncMlogPeriodInMs() {
    return syncMlogPeriodInMs;
  }

  public void setSyncMlogPeriodInMs(long syncMlogPeriodInMs) {
    this.syncMlogPeriodInMs = syncMlogPeriodInMs;
  }

  public int getTlogBufferSize() {
    return tlogBufferSize;
  }

  public void setTlogBufferSize(int tlogBufferSize) {
    this.tlogBufferSize = tlogBufferSize;
  }

  public boolean isEnableRpcService() {
    return enableRpcService;
  }

  public void setEnableRpcService(boolean enableRpcService) {
    this.enableRpcService = enableRpcService;
  }

  public int getIoTaskQueueSizeForFlushing() {
    return ioTaskQueueSizeForFlushing;
  }

  public void setIoTaskQueueSizeForFlushing(int ioTaskQueueSizeForFlushing) {
    this.ioTaskQueueSizeForFlushing = ioTaskQueueSizeForFlushing;
  }

  public boolean isEnableSeqSpaceCompaction() {
    return enableSeqSpaceCompaction;
  }

  public void setEnableSeqSpaceCompaction(boolean enableSeqSpaceCompaction) {
    this.enableSeqSpaceCompaction = enableSeqSpaceCompaction;
  }

  public boolean isEnableUnseqSpaceCompaction() {
    return enableUnseqSpaceCompaction;
  }

  public void setEnableUnseqSpaceCompaction(boolean enableUnseqSpaceCompaction) {
    this.enableUnseqSpaceCompaction = enableUnseqSpaceCompaction;
  }

  public boolean isEnableCrossSpaceCompaction() {
    return enableCrossSpaceCompaction;
  }

  public void setEnableCrossSpaceCompaction(boolean enableCrossSpaceCompaction) {
    this.enableCrossSpaceCompaction = enableCrossSpaceCompaction;
  }

  public boolean isEnableAINodeService() {
    return enableAINodeService;
  }

  public void setEnableAINodeService(boolean enableAINodeService) {
    this.enableAINodeService = enableAINodeService;
  }

  public InnerSequenceCompactionSelector getInnerSequenceCompactionSelector() {
    return innerSequenceCompactionSelector;
  }

  public void setInnerSequenceCompactionSelector(
      InnerSequenceCompactionSelector innerSequenceCompactionSelector) {
    this.innerSequenceCompactionSelector = innerSequenceCompactionSelector;
  }

  public InnerUnsequenceCompactionSelector getInnerUnsequenceCompactionSelector() {
    return innerUnsequenceCompactionSelector;
  }

  public void setInnerUnsequenceCompactionSelector(
      InnerUnsequenceCompactionSelector innerUnsequenceCompactionSelector) {
    this.innerUnsequenceCompactionSelector = innerUnsequenceCompactionSelector;
  }

  public InnerSeqCompactionPerformer getInnerSeqCompactionPerformer() {
    return innerSeqCompactionPerformer;
  }

  public void setInnerSeqCompactionPerformer(
      InnerSeqCompactionPerformer innerSeqCompactionPerformer) {
    this.innerSeqCompactionPerformer = innerSeqCompactionPerformer;
  }

  public InnerUnseqCompactionPerformer getInnerUnseqCompactionPerformer() {
    return innerUnseqCompactionPerformer;
  }

  public void setInnerUnseqCompactionPerformer(
      InnerUnseqCompactionPerformer innerUnseqCompactionPerformer) {
    this.innerUnseqCompactionPerformer = innerUnseqCompactionPerformer;
  }

  public CrossCompactionSelector getCrossCompactionSelector() {
    return crossCompactionSelector;
  }

  public void setCrossCompactionSelector(CrossCompactionSelector crossCompactionSelector) {
    this.crossCompactionSelector = crossCompactionSelector;
  }

  public CrossCompactionPerformer getCrossCompactionPerformer() {
    return crossCompactionPerformer;
  }

  public void setCrossCompactionPerformer(CrossCompactionPerformer crossCompactionPerformer) {
    this.crossCompactionPerformer = crossCompactionPerformer;
  }

  public CompactionPriority getCompactionPriority() {
    return compactionPriority;
  }

  public void setCompactionPriority(CompactionPriority compactionPriority) {
    this.compactionPriority = compactionPriority;
  }

  public long getTargetCompactionFileSize() {
    return targetCompactionFileSize;
  }

  public void setTargetCompactionFileSize(long targetCompactionFileSize) {
    this.targetCompactionFileSize = targetCompactionFileSize;
  }

  public int getMaxLevelGapInInnerCompaction() {
    return maxLevelGapInInnerCompaction;
  }

  public void setMaxLevelGapInInnerCompaction(int maxLevelGapInInnerCompaction) {
    this.maxLevelGapInInnerCompaction = maxLevelGapInInnerCompaction;
  }

  public long getInnerCompactionTotalFileSizeThresholdInByte() {
    return innerCompactionTotalFileSizeThresholdInByte;
  }

  public void setInnerCompactionTotalFileSizeThresholdInByte(
      long innerCompactionTotalFileSizeThresholdInByte) {
    this.innerCompactionTotalFileSizeThresholdInByte = innerCompactionTotalFileSizeThresholdInByte;
  }

  public int getInnerCompactionTotalFileNumThreshold() {
    return innerCompactionTotalFileNumThreshold;
  }

  public void setInnerCompactionTotalFileNumThreshold(int innerCompactionTotalFileNumThreshold) {
    this.innerCompactionTotalFileNumThreshold = innerCompactionTotalFileNumThreshold;
  }

  public long getTargetChunkSize() {
    return targetChunkSize;
  }

  public void setTargetChunkSize(long targetChunkSize) {
    this.targetChunkSize = targetChunkSize;
  }

  public long getChunkSizeLowerBoundInCompaction() {
    return chunkSizeLowerBoundInCompaction;
  }

  public void setChunkSizeLowerBoundInCompaction(long chunkSizeLowerBoundInCompaction) {
    this.chunkSizeLowerBoundInCompaction = chunkSizeLowerBoundInCompaction;
  }

  public long getTargetChunkPointNum() {
    return targetChunkPointNum;
  }

  public void setTargetChunkPointNum(long targetChunkPointNum) {
    this.targetChunkPointNum = targetChunkPointNum;
  }

  public long getChunkPointNumLowerBoundInCompaction() {
    return chunkPointNumLowerBoundInCompaction;
  }

  public void setChunkPointNumLowerBoundInCompaction(long chunkPointNumLowerBoundInCompaction) {
    this.chunkPointNumLowerBoundInCompaction = chunkPointNumLowerBoundInCompaction;
  }

  public long getCompactionAcquireWriteLockTimeout() {
    return compactionAcquireWriteLockTimeout;
  }

  public void setCompactionAcquireWriteLockTimeout(long compactionAcquireWriteLockTimeout) {
    this.compactionAcquireWriteLockTimeout = compactionAcquireWriteLockTimeout;
  }

  public long getCompactionScheduleIntervalInMs() {
    return compactionScheduleIntervalInMs;
  }

  public void setCompactionScheduleIntervalInMs(long compactionScheduleIntervalInMs) {
    this.compactionScheduleIntervalInMs = compactionScheduleIntervalInMs;
  }

  public long getTTlCheckInterval() {
    return ttlCheckInterval;
  }

  public int getTTlCheckerNum() {
    return ttlCheckerNum;
  }

  public void setTtlCheckInterval(long ttlCheckInterval) {
    this.ttlCheckInterval = ttlCheckInterval;
  }

  public long getMaxExpiredTime() {
    return maxExpiredTime;
  }

  public void setMaxExpiredTime(long maxExpiredTime) {
    this.maxExpiredTime = maxExpiredTime;
  }

  public float getExpiredDataRatio() {
    return expiredDataRatio;
  }

  public void setExpiredDataRatio(float expiredDataRatio) {
    this.expiredDataRatio = expiredDataRatio;
  }

  public int getInnerCompactionCandidateFileNum() {
    return innerCompactionCandidateFileNum;
  }

  public void setInnerCompactionCandidateFileNum(int innerCompactionCandidateFileNum) {
    this.innerCompactionCandidateFileNum = innerCompactionCandidateFileNum;
  }

  public int getFileLimitPerCrossTask() {
    return fileLimitPerCrossTask;
  }

  public int getTotalFileLimitForCompactionTask() {
    return totalFileLimitForCompactionTask;
  }

  public void setFileLimitPerCrossTask(int fileLimitPerCrossTask) {
    this.fileLimitPerCrossTask = fileLimitPerCrossTask;
  }

  public long getMaxCrossCompactionCandidateFileSize() {
    return maxCrossCompactionCandidateFileSize;
  }

  public void setMaxCrossCompactionCandidateFileSize(long maxCrossCompactionCandidateFileSize) {
    this.maxCrossCompactionCandidateFileSize = maxCrossCompactionCandidateFileSize;
  }

  public int getMinCrossCompactionUnseqFileLevel() {
    return minCrossCompactionUnseqFileLevel;
  }

  public void setMinCrossCompactionUnseqFileLevel(int minCrossCompactionUnseqFileLevel) {
    this.minCrossCompactionUnseqFileLevel = minCrossCompactionUnseqFileLevel;
  }

  public int getSubCompactionTaskNum() {
    return subCompactionTaskNum;
  }

  public void setSubCompactionTaskNum(int subCompactionTaskNum) {
    this.subCompactionTaskNum = subCompactionTaskNum;
  }

  public int getCompactionScheduleThreadNum() {
    return compactionScheduleThreadNum;
  }

  public void setCompactionScheduleThreadNum(int compactionScheduleThreadNum) {
    this.compactionScheduleThreadNum = compactionScheduleThreadNum;
  }

  public int getCachedMNodeSizeInPBTreeMode() {
    return cachedMNodeSizeInPBTreeMode;
  }

  @TestOnly
  public void setCachedMNodeSizeInPBTreeMode(int cachedMNodeSizeInPBTreeMode) {
    this.cachedMNodeSizeInPBTreeMode = cachedMNodeSizeInPBTreeMode;
  }

  public short getMinimumSegmentInPBTree() {
    return minimumSegmentInPBTree;
  }

  public void setMinimumSegmentInPBTree(short minimumSegmentInPBTree) {
    this.minimumSegmentInPBTree = minimumSegmentInPBTree;
  }

  public int getPageCacheSizeInPBTree() {
    return pageCacheSizeInPBTree;
  }

  public void setPageCacheSizeInPBTree(int pageCacheSizeInPBTree) {
    this.pageCacheSizeInPBTree = pageCacheSizeInPBTree;
  }

  public int getPBTreeLogSize() {
    return pbTreeLogSize;
  }

  public void setPBTreeLogSize(int pbTreeLogSize) {
    this.pbTreeLogSize = pbTreeLogSize;
  }

  public int getMaxMeasurementNumOfInternalRequest() {
    return maxMeasurementNumOfInternalRequest;
  }

  public void setMaxMeasurementNumOfInternalRequest(int maxMeasurementNumOfInternalRequest) {
    this.maxMeasurementNumOfInternalRequest = maxMeasurementNumOfInternalRequest;
  }

  public String getInternalAddress() {
    return internalAddress;
  }

  public void setInternalAddress(String internalAddress) {
    this.internalAddress = internalAddress;
  }

  public int getInternalPort() {
    return internalPort;
  }

  public void setInternalPort(int internalPort) {
    this.internalPort = internalPort;
  }

  public int getAINodePort() {
    return aiNodePort;
  }

  public void setAINodePort(int aiNodePort) {
    this.aiNodePort = aiNodePort;
  }

  public int getDataRegionConsensusPort() {
    return dataRegionConsensusPort;
  }

  public void setDataRegionConsensusPort(int dataRegionConsensusPort) {
    this.dataRegionConsensusPort = dataRegionConsensusPort;
  }

  public int getSchemaRegionConsensusPort() {
    return schemaRegionConsensusPort;
  }

  public void setSchemaRegionConsensusPort(int schemaRegionConsensusPort) {
    this.schemaRegionConsensusPort = schemaRegionConsensusPort;
  }

  public TEndPoint getSeedConfigNode() {
    return seedConfigNode;
  }

  public void setSeedConfigNode(TEndPoint seedConfigNode) {
    this.seedConfigNode = seedConfigNode;
  }

  public long getJoinClusterRetryIntervalMs() {
    return joinClusterRetryIntervalMs;
  }

  public void setJoinClusterRetryIntervalMs(long joinClusterRetryIntervalMs) {
    this.joinClusterRetryIntervalMs = joinClusterRetryIntervalMs;
  }

  public String getDataRegionConsensusProtocolClass() {
    return dataRegionConsensusProtocolClass;
  }

  public void setDataRegionConsensusProtocolClass(String dataRegionConsensusProtocolClass) {
    this.dataRegionConsensusProtocolClass = dataRegionConsensusProtocolClass;
  }

  public String getIotConsensusV2Mode() {
    return iotConsensusV2Mode;
  }

  public void setIotConsensusV2Mode(String iotConsensusV2Mode) {
    this.iotConsensusV2Mode = iotConsensusV2Mode;
  }

  public String getSchemaRegionConsensusProtocolClass() {
    return schemaRegionConsensusProtocolClass;
  }

  public void setSchemaRegionConsensusProtocolClass(String schemaRegionConsensusProtocolClass) {
    this.schemaRegionConsensusProtocolClass = schemaRegionConsensusProtocolClass;
  }

  public String getSeriesPartitionExecutorClass() {
    return seriesPartitionExecutorClass;
  }

  public void setSeriesPartitionExecutorClass(String seriesPartitionExecutorClass) {
    this.seriesPartitionExecutorClass = seriesPartitionExecutorClass;
  }

  public int getSeriesPartitionSlotNum() {
    return seriesPartitionSlotNum;
  }

  public void setSeriesPartitionSlotNum(int seriesPartitionSlotNum) {
    this.seriesPartitionSlotNum = seriesPartitionSlotNum;
  }

  public int getMppDataExchangePort() {
    return mppDataExchangePort;
  }

  public void setMppDataExchangePort(int mppDataExchangePort) {
    this.mppDataExchangePort = mppDataExchangePort;
  }

  public int getMppDataExchangeCorePoolSize() {
    return mppDataExchangeCorePoolSize;
  }

  public void setMppDataExchangeCorePoolSize(int mppDataExchangeCorePoolSize) {
    this.mppDataExchangeCorePoolSize = mppDataExchangeCorePoolSize;
  }

  public int getMppDataExchangeMaxPoolSize() {
    return mppDataExchangeMaxPoolSize;
  }

  public void setMppDataExchangeMaxPoolSize(int mppDataExchangeMaxPoolSize) {
    this.mppDataExchangeMaxPoolSize = mppDataExchangeMaxPoolSize;
  }

  public int getMppDataExchangeKeepAliveTimeInMs() {
    return mppDataExchangeKeepAliveTimeInMs;
  }

  public void setMppDataExchangeKeepAliveTimeInMs(int mppDataExchangeKeepAliveTimeInMs) {
    this.mppDataExchangeKeepAliveTimeInMs = mppDataExchangeKeepAliveTimeInMs;
  }

  public int getConnectionTimeoutInMS() {
    return connectionTimeoutInMS;
  }

  public void setConnectionTimeoutInMS(int connectionTimeoutInMS) {
    this.connectionTimeoutInMS = connectionTimeoutInMS;
  }

  public int getMaxClientNumForEachNode() {
    return maxClientNumForEachNode;
  }

  public void setMaxClientNumForEachNode(int maxClientNumForEachNode) {
    this.maxClientNumForEachNode = maxClientNumForEachNode;
  }

  public int getSelectorNumOfClientManager() {
    return selectorNumOfClientManager;
  }

  public void setSelectorNumOfClientManager(int selectorNumOfClientManager) {
    this.selectorNumOfClientManager = selectorNumOfClientManager;
  }

  public String getClusterName() {
    return clusterName;
  }

  public void setClusterName(String clusterName) {
    this.clusterName = clusterName;
    MetricConfigDescriptor.getInstance().getMetricConfig().updateClusterName(clusterName);
  }

  public String getClusterId() {
    return clusterId;
  }

  public void setClusterId(String clusterId) {
    this.clusterId = clusterId;
  }

  public int getDataNodeId() {
    return dataNodeId;
  }

  public void setDataNodeId(int dataNodeId) {
    this.dataNodeId = dataNodeId;
  }

  public int getPartitionCacheSize() {
    return partitionCacheSize;
  }

  public String getExtPipeDir() {
    return extPipeDir;
  }

  public void setExtPipeDir(String extPipeDir) {
    this.extPipeDir = extPipeDir;
  }

  public void setPartitionCacheSize(int partitionCacheSize) {
    this.partitionCacheSize = partitionCacheSize;
  }

  public int getAuthorCacheSize() {
    return authorCacheSize;
  }

  public void setAuthorCacheSize(int authorCacheSize) {
    this.authorCacheSize = authorCacheSize;
  }

  public int getAuthorCacheExpireTime() {
    return authorCacheExpireTime;
  }

  public void setAuthorCacheExpireTime(int authorCacheExpireTime) {
    this.authorCacheExpireTime = authorCacheExpireTime;
  }

  public int getTriggerForwardMaxQueueNumber() {
    return triggerForwardMaxQueueNumber;
  }

  public void setTriggerForwardMaxQueueNumber(int triggerForwardMaxQueueNumber) {
    this.triggerForwardMaxQueueNumber = triggerForwardMaxQueueNumber;
  }

  public int getTriggerForwardMaxSizePerQueue() {
    return triggerForwardMaxSizePerQueue;
  }

  public void setTriggerForwardMaxSizePerQueue(int triggerForwardMaxSizePerQueue) {
    this.triggerForwardMaxSizePerQueue = triggerForwardMaxSizePerQueue;
  }

  public int getTriggerForwardBatchSize() {
    return triggerForwardBatchSize;
  }

  public void setTriggerForwardBatchSize(int triggerForwardBatchSize) {
    this.triggerForwardBatchSize = triggerForwardBatchSize;
  }

  public int getTriggerForwardHTTPPoolSize() {
    return triggerForwardHTTPPoolSize;
  }

  public void setTriggerForwardHTTPPoolSize(int triggerForwardHTTPPoolSize) {
    this.triggerForwardHTTPPoolSize = triggerForwardHTTPPoolSize;
  }

  public int getTriggerForwardHTTPPOOLMaxPerRoute() {
    return triggerForwardHTTPPOOLMaxPerRoute;
  }

  public void setTriggerForwardHTTPPOOLMaxPerRoute(int triggerForwardHTTPPOOLMaxPerRoute) {
    this.triggerForwardHTTPPOOLMaxPerRoute = triggerForwardHTTPPOOLMaxPerRoute;
  }

  public int getTriggerForwardMQTTPoolSize() {
    return triggerForwardMQTTPoolSize;
  }

  public void setTriggerForwardMQTTPoolSize(int triggerForwardMQTTPoolSize) {
    this.triggerForwardMQTTPoolSize = triggerForwardMQTTPoolSize;
  }

  public int getRetryNumToFindStatefulTrigger() {
    return retryNumToFindStatefulTrigger;
  }

  public void setRetryNumToFindStatefulTrigger(int retryNumToFindStatefulTrigger) {
    this.retryNumToFindStatefulTrigger = retryNumToFindStatefulTrigger;
  }

  public int getCoordinatorReadExecutorSize() {
    return coordinatorReadExecutorSize;
  }

  public void setCoordinatorReadExecutorSize(int coordinatorReadExecutorSize) {
    this.coordinatorReadExecutorSize = coordinatorReadExecutorSize;
  }

  public int getCoordinatorWriteExecutorSize() {
    return coordinatorWriteExecutorSize;
  }

  public void setCoordinatorWriteExecutorSize(int coordinatorWriteExecutorSize) {
    this.coordinatorWriteExecutorSize = coordinatorWriteExecutorSize;
  }

  public TEndPoint getAddressAndPort() {
    return new TEndPoint(rpcAddress, rpcPort);
  }

  public int[] getSchemaMemoryProportion() {
    return schemaMemoryProportion;
  }

  public void setSchemaMemoryProportion(int[] schemaMemoryProportion) {
    this.schemaMemoryProportion = schemaMemoryProportion;
  }

  public long getAllocateMemoryForSchemaRegion() {
    return allocateMemoryForSchemaRegion;
  }

  public void setAllocateMemoryForSchemaRegion(long allocateMemoryForSchemaRegion) {
    this.allocateMemoryForSchemaRegion = allocateMemoryForSchemaRegion;
  }

  public long getAllocateMemoryForSchemaCache() {
    return allocateMemoryForSchemaCache;
  }

  public void setAllocateMemoryForSchemaCache(long allocateMemoryForSchemaCache) {
    this.allocateMemoryForSchemaCache = allocateMemoryForSchemaCache;
  }

  public long getAllocateMemoryForPartitionCache() {
    return allocateMemoryForPartitionCache;
  }

  public void setAllocateMemoryForPartitionCache(long allocateMemoryForPartitionCache) {
    this.allocateMemoryForPartitionCache = allocateMemoryForPartitionCache;
  }

  public String getDataNodeSchemaCacheEvictionPolicy() {
    return dataNodeSchemaCacheEvictionPolicy;
  }

  public void setDataNodeSchemaCacheEvictionPolicy(String dataNodeSchemaCacheEvictionPolicy) {
    this.dataNodeSchemaCacheEvictionPolicy = dataNodeSchemaCacheEvictionPolicy;
  }

  public String getReadConsistencyLevel() {
    return readConsistencyLevel;
  }

  public void setReadConsistencyLevel(String readConsistencyLevel) {
    this.readConsistencyLevel = readConsistencyLevel;
  }

  public int getDriverTaskExecutionTimeSliceInMs() {
    return driverTaskExecutionTimeSliceInMs;
  }

  public void setDriverTaskExecutionTimeSliceInMs(int driverTaskExecutionTimeSliceInMs) {
    this.driverTaskExecutionTimeSliceInMs = driverTaskExecutionTimeSliceInMs;
  }

  public double getWriteProportionForMemtable() {
    return writeProportionForMemtable;
  }

  public void setWriteProportionForMemtable(double writeProportionForMemtable) {
    this.writeProportionForMemtable = writeProportionForMemtable;
  }

  public double getCompactionProportion() {
    return compactionProportion;
  }

  public double getDevicePathCacheProportion() {
    return devicePathCacheProportion;
  }

  public void setDevicePathCacheProportion(double devicePathCacheProportion) {
    this.devicePathCacheProportion = devicePathCacheProportion;
  }

  public static String getEnvironmentVariables() {
    return "\n\t"
        + IoTDBConstant.IOTDB_HOME
        + "="
        + System.getProperty(IoTDBConstant.IOTDB_HOME, "null")
        + ";"
        + "\n\t"
        + IoTDBConstant.IOTDB_CONF
        + "="
        + System.getProperty(IoTDBConstant.IOTDB_CONF, "null")
        + ";"
        + "\n\t"
        + IoTDBConstant.IOTDB_DATA_HOME
        + "="
        + System.getProperty(IoTDBConstant.IOTDB_DATA_HOME, "null")
        + ";";
  }

  public void setCompactionProportion(double compactionProportion) {
    this.compactionProportion = compactionProportion;
  }

  public long getThrottleThreshold() {
    return throttleThreshold;
  }

  public void setThrottleThreshold(long throttleThreshold) {
    this.throttleThreshold = throttleThreshold;
  }

  public double getChunkMetadataSizeProportion() {
    return chunkMetadataSizeProportion;
  }

  public void setChunkMetadataSizeProportion(double chunkMetadataSizeProportion) {
    this.chunkMetadataSizeProportion = chunkMetadataSizeProportion;
  }

  public long getCacheWindowTimeInMs() {
    return cacheWindowTimeInMs;
  }

  public void setCacheWindowTimeInMs(long cacheWindowTimeInMs) {
    this.cacheWindowTimeInMs = cacheWindowTimeInMs;
  }

  public long getDataRatisConsensusLogAppenderBufferSizeMax() {
    return dataRatisConsensusLogAppenderBufferSizeMax;
  }

  public void setDataRatisConsensusLogAppenderBufferSizeMax(
      long dataRatisConsensusLogAppenderBufferSizeMax) {
    this.dataRatisConsensusLogAppenderBufferSizeMax = dataRatisConsensusLogAppenderBufferSizeMax;
  }

  public String getConfigMessage() {
    StringBuilder configMessage = new StringBuilder();
    String configContent;
    String[] notShowArray = {
      "NODE_NAME_MATCHER",
      "PARTIAL_NODE_MATCHER",
      "STORAGE_GROUP_MATCHER",
      "STORAGE_GROUP_PATTERN",
      "NODE_MATCHER",
      "NODE_PATTERN"
    };
    List<String> notShowStrings = Arrays.asList(notShowArray);
    for (Field configField : IoTDBConfig.class.getDeclaredFields()) {
      try {
        String configFieldString = configField.getName();
        if (notShowStrings.contains(configFieldString)) {
          continue;
        }
        String configType = configField.getGenericType().getTypeName();
        if (configType.contains("java.lang.String[][]")) {
          String[][] configList = (String[][]) configField.get(this);
          StringBuilder builder = new StringBuilder();
          for (String[] strings : configList) {
            builder.append(Arrays.asList(strings)).append(";");
          }
          configContent = builder.toString();
        } else if (configType.contains("java.lang.String[]")) {
          String[] configList = (String[]) configField.get(this);
          configContent = Arrays.asList(configList).toString();
        } else {
          configContent = configField.get(this).toString();
        }
        configMessage
            .append("\n\t")
            .append(configField.getName())
            .append("=")
            .append(configContent)
            .append(";");
      } catch (Exception e) {
        e.printStackTrace();
      }
    }
    return configMessage.toString();
  }

  public long getDataRatisConsensusSnapshotTriggerThreshold() {
    return dataRatisConsensusSnapshotTriggerThreshold;
  }

  public void setDataRatisConsensusSnapshotTriggerThreshold(
      long dataRatisConsensusSnapshotTriggerThreshold) {
    this.dataRatisConsensusSnapshotTriggerThreshold = dataRatisConsensusSnapshotTriggerThreshold;
  }

  public boolean isDataRatisConsensusLogUnsafeFlushEnable() {
    return dataRatisConsensusLogUnsafeFlushEnable;
  }

  public void setDataRatisConsensusLogUnsafeFlushEnable(
      boolean dataRatisConsensusLogUnsafeFlushEnable) {
    this.dataRatisConsensusLogUnsafeFlushEnable = dataRatisConsensusLogUnsafeFlushEnable;
  }

  public int getDataRatisConsensusLogForceSyncNum() {
    return dataRatisConsensusLogForceSyncNum;
  }

  public void setDataRatisConsensusLogForceSyncNum(int dataRatisConsensusLogForceSyncNum) {
    this.dataRatisConsensusLogForceSyncNum = dataRatisConsensusLogForceSyncNum;
  }

  public int getSchemaRatisConsensusLogForceSyncNum() {
    return schemaRatisConsensusLogForceSyncNum;
  }

  public void setSchemaRatisConsensusLogForceSyncNum(int schemaRatisConsensusLogForceSyncNum) {
    this.schemaRatisConsensusLogForceSyncNum = schemaRatisConsensusLogForceSyncNum;
  }

  public long getDataRatisConsensusLogSegmentSizeMax() {
    return dataRatisConsensusLogSegmentSizeMax;
  }

  public void setDataRatisConsensusLogSegmentSizeMax(long dataRatisConsensusLogSegmentSizeMax) {
    this.dataRatisConsensusLogSegmentSizeMax = dataRatisConsensusLogSegmentSizeMax;
  }

  public long getDataRatisConsensusGrpcFlowControlWindow() {
    return dataRatisConsensusGrpcFlowControlWindow;
  }

  public void setDataRatisConsensusGrpcFlowControlWindow(
      long dataRatisConsensusGrpcFlowControlWindow) {
    this.dataRatisConsensusGrpcFlowControlWindow = dataRatisConsensusGrpcFlowControlWindow;
  }

  public int getDataRatisConsensusGrpcLeaderOutstandingAppendsMax() {
    return dataRatisConsensusGrpcLeaderOutstandingAppendsMax;
  }

  public void setDataRatisConsensusGrpcLeaderOutstandingAppendsMax(
      int dataRatisConsensusGrpcLeaderOutstandingAppendsMax) {
    this.dataRatisConsensusGrpcLeaderOutstandingAppendsMax =
        dataRatisConsensusGrpcLeaderOutstandingAppendsMax;
  }

  public int getSchemaRatisConsensusGrpcLeaderOutstandingAppendsMax() {
    return schemaRatisConsensusGrpcLeaderOutstandingAppendsMax;
  }

  public void setSchemaRatisConsensusGrpcLeaderOutstandingAppendsMax(
      int schemaRatisConsensusGrpcLeaderOutstandingAppendsMax) {
    this.schemaRatisConsensusGrpcLeaderOutstandingAppendsMax =
        schemaRatisConsensusGrpcLeaderOutstandingAppendsMax;
  }

  public long getDataRatisConsensusLeaderElectionTimeoutMinMs() {
    return dataRatisConsensusLeaderElectionTimeoutMinMs;
  }

  public void setDataRatisConsensusLeaderElectionTimeoutMinMs(
      long dataRatisConsensusLeaderElectionTimeoutMinMs) {
    this.dataRatisConsensusLeaderElectionTimeoutMinMs =
        dataRatisConsensusLeaderElectionTimeoutMinMs;
  }

  public long getDataRatisConsensusLeaderElectionTimeoutMaxMs() {
    return dataRatisConsensusLeaderElectionTimeoutMaxMs;
  }

  public void setDataRatisConsensusLeaderElectionTimeoutMaxMs(
      long dataRatisConsensusLeaderElectionTimeoutMaxMs) {
    this.dataRatisConsensusLeaderElectionTimeoutMaxMs =
        dataRatisConsensusLeaderElectionTimeoutMaxMs;
  }

  public long getSchemaRatisConsensusLogAppenderBufferSizeMax() {
    return schemaRatisConsensusLogAppenderBufferSizeMax;
  }

  public void setSchemaRatisConsensusLogAppenderBufferSizeMax(
      long schemaRatisConsensusLogAppenderBufferSizeMax) {
    this.schemaRatisConsensusLogAppenderBufferSizeMax =
        schemaRatisConsensusLogAppenderBufferSizeMax;
  }

  public long getSchemaRatisConsensusSnapshotTriggerThreshold() {
    return schemaRatisConsensusSnapshotTriggerThreshold;
  }

  public void setSchemaRatisConsensusSnapshotTriggerThreshold(
      long schemaRatisConsensusSnapshotTriggerThreshold) {
    this.schemaRatisConsensusSnapshotTriggerThreshold =
        schemaRatisConsensusSnapshotTriggerThreshold;
  }

  public boolean isSchemaRatisConsensusLogUnsafeFlushEnable() {
    return schemaRatisConsensusLogUnsafeFlushEnable;
  }

  public void setSchemaRatisConsensusLogUnsafeFlushEnable(
      boolean schemaRatisConsensusLogUnsafeFlushEnable) {
    this.schemaRatisConsensusLogUnsafeFlushEnable = schemaRatisConsensusLogUnsafeFlushEnable;
  }

  public long getSchemaRatisConsensusLogSegmentSizeMax() {
    return schemaRatisConsensusLogSegmentSizeMax;
  }

  public void setSchemaRatisConsensusLogSegmentSizeMax(long schemaRatisConsensusLogSegmentSizeMax) {
    this.schemaRatisConsensusLogSegmentSizeMax = schemaRatisConsensusLogSegmentSizeMax;
  }

  public long getSchemaRatisConsensusGrpcFlowControlWindow() {
    return schemaRatisConsensusGrpcFlowControlWindow;
  }

  public void setSchemaRatisConsensusGrpcFlowControlWindow(
      long schemaRatisConsensusGrpcFlowControlWindow) {
    this.schemaRatisConsensusGrpcFlowControlWindow = schemaRatisConsensusGrpcFlowControlWindow;
  }

  public long getSchemaRatisConsensusLeaderElectionTimeoutMinMs() {
    return schemaRatisConsensusLeaderElectionTimeoutMinMs;
  }

  public void setSchemaRatisConsensusLeaderElectionTimeoutMinMs(
      long schemaRatisConsensusLeaderElectionTimeoutMinMs) {
    this.schemaRatisConsensusLeaderElectionTimeoutMinMs =
        schemaRatisConsensusLeaderElectionTimeoutMinMs;
  }

  public long getSchemaRatisConsensusLeaderElectionTimeoutMaxMs() {
    return schemaRatisConsensusLeaderElectionTimeoutMaxMs;
  }

  public void setSchemaRatisConsensusLeaderElectionTimeoutMaxMs(
      long schemaRatisConsensusLeaderElectionTimeoutMaxMs) {
    this.schemaRatisConsensusLeaderElectionTimeoutMaxMs =
        schemaRatisConsensusLeaderElectionTimeoutMaxMs;
  }

  public long getCqMinEveryIntervalInMs() {
    return cqMinEveryIntervalInMs;
  }

  public void setCqMinEveryIntervalInMs(long cqMinEveryIntervalInMs) {
    this.cqMinEveryIntervalInMs = cqMinEveryIntervalInMs;
  }

  public double getUsableCompactionMemoryProportion() {
    return 1.0d - chunkMetadataSizeProportion;
  }

  public int getPatternMatchingThreshold() {
    return patternMatchingThreshold;
  }

  public void setPatternMatchingThreshold(int patternMatchingThreshold) {
    this.patternMatchingThreshold = patternMatchingThreshold;
  }

  public long getDataRatisConsensusRequestTimeoutMs() {
    return dataRatisConsensusRequestTimeoutMs;
  }

  public void setDataRatisConsensusRequestTimeoutMs(long dataRatisConsensusRequestTimeoutMs) {
    this.dataRatisConsensusRequestTimeoutMs = dataRatisConsensusRequestTimeoutMs;
  }

  public long getSchemaRatisConsensusRequestTimeoutMs() {
    return schemaRatisConsensusRequestTimeoutMs;
  }

  public void setSchemaRatisConsensusRequestTimeoutMs(long schemaRatisConsensusRequestTimeoutMs) {
    this.schemaRatisConsensusRequestTimeoutMs = schemaRatisConsensusRequestTimeoutMs;
  }

  public int getDataRatisConsensusMaxRetryAttempts() {
    return dataRatisConsensusMaxRetryAttempts;
  }

  public void setDataRatisConsensusMaxRetryAttempts(int dataRatisConsensusMaxRetryAttempts) {
    this.dataRatisConsensusMaxRetryAttempts = dataRatisConsensusMaxRetryAttempts;
  }

  public int getSchemaRatisConsensusMaxRetryAttempts() {
    return schemaRatisConsensusMaxRetryAttempts;
  }

  public void setSchemaRatisConsensusMaxRetryAttempts(int schemaRatisConsensusMaxRetryAttempts) {
    this.schemaRatisConsensusMaxRetryAttempts = schemaRatisConsensusMaxRetryAttempts;
  }

  public long getDataRatisConsensusInitialSleepTimeMs() {
    return dataRatisConsensusInitialSleepTimeMs;
  }

  public void setDataRatisConsensusInitialSleepTimeMs(long dataRatisConsensusInitialSleepTimeMs) {
    this.dataRatisConsensusInitialSleepTimeMs = dataRatisConsensusInitialSleepTimeMs;
  }

  public long getSchemaRatisConsensusInitialSleepTimeMs() {
    return schemaRatisConsensusInitialSleepTimeMs;
  }

  public void setSchemaRatisConsensusInitialSleepTimeMs(
      long schemaRatisConsensusInitialSleepTimeMs) {
    this.schemaRatisConsensusInitialSleepTimeMs = schemaRatisConsensusInitialSleepTimeMs;
  }

  public long getDataRatisConsensusMaxSleepTimeMs() {
    return dataRatisConsensusMaxSleepTimeMs;
  }

  public void setDataRatisConsensusMaxSleepTimeMs(long dataRatisConsensusMaxSleepTimeMs) {
    this.dataRatisConsensusMaxSleepTimeMs = dataRatisConsensusMaxSleepTimeMs;
  }

  public long getSchemaRatisConsensusMaxSleepTimeMs() {
    return schemaRatisConsensusMaxSleepTimeMs;
  }

  public void setSchemaRatisConsensusMaxSleepTimeMs(long schemaRatisConsensusMaxSleepTimeMs) {
    this.schemaRatisConsensusMaxSleepTimeMs = schemaRatisConsensusMaxSleepTimeMs;
  }

  public Properties getCustomizedProperties() {
    return customizedProperties;
  }

  public void setCustomizedProperties(Properties customizedProperties) {
    this.customizedProperties = customizedProperties;
  }

  public long getDataRatisConsensusPreserveWhenPurge() {
    return dataRatisConsensusPreserveWhenPurge;
  }

  public void setDataRatisConsensusPreserveWhenPurge(long dataRatisConsensusPreserveWhenPurge) {
    this.dataRatisConsensusPreserveWhenPurge = dataRatisConsensusPreserveWhenPurge;
  }

  public long getSchemaRatisConsensusPreserveWhenPurge() {
    return schemaRatisConsensusPreserveWhenPurge;
  }

  public void setSchemaRatisConsensusPreserveWhenPurge(long schemaRatisConsensusPreserveWhenPurge) {
    this.schemaRatisConsensusPreserveWhenPurge = schemaRatisConsensusPreserveWhenPurge;
  }

  public long getRatisFirstElectionTimeoutMinMs() {
    return ratisFirstElectionTimeoutMinMs;
  }

  public void setRatisFirstElectionTimeoutMinMs(long ratisFirstElectionTimeoutMinMs) {
    this.ratisFirstElectionTimeoutMinMs = ratisFirstElectionTimeoutMinMs;
  }

  public long getRatisFirstElectionTimeoutMaxMs() {
    return ratisFirstElectionTimeoutMaxMs;
  }

  public void setRatisFirstElectionTimeoutMaxMs(long ratisFirstElectionTimeoutMaxMs) {
    this.ratisFirstElectionTimeoutMaxMs = ratisFirstElectionTimeoutMaxMs;
  }

  public long getDataRatisLogMax() {
    return dataRatisLogMax;
  }

  public void setDataRatisLogMax(long dataRatisLogMax) {
    this.dataRatisLogMax = dataRatisLogMax;
  }

  public long getSchemaRatisLogMax() {
    return schemaRatisLogMax;
  }

  public void setSchemaRatisLogMax(long schemaRatisLogMax) {
    this.schemaRatisLogMax = schemaRatisLogMax;
  }

  public int getCandidateCompactionTaskQueueSize() {
    return candidateCompactionTaskQueueSize;
  }

  public void setCandidateCompactionTaskQueueSize(int candidateCompactionTaskQueueSize) {
    this.candidateCompactionTaskQueueSize = candidateCompactionTaskQueueSize;
  }

  public int getGlobalCompactionFileInfoCacheSize() {
    return globalCompactionFileInfoCacheSize;
  }

  public void setGlobalCompactionFileInfoCacheSize(int globalCompactionFileInfoCacheSize) {
    this.globalCompactionFileInfoCacheSize = globalCompactionFileInfoCacheSize;
  }

  public boolean isEnableAuditLog() {
    return enableAuditLog;
  }

  public void setEnableAuditLog(boolean enableAuditLog) {
    this.enableAuditLog = enableAuditLog;
  }

  public List<AuditLogStorage> getAuditLogStorage() {
    return auditLogStorage;
  }

  public void setAuditLogStorage(List<AuditLogStorage> auditLogStorage) {
    this.auditLogStorage = auditLogStorage;
  }

  public List<AuditLogOperation> getAuditLogOperation() {
    return auditLogOperation;
  }

  public void setAuditLogOperation(List<AuditLogOperation> auditLogOperation) {
    this.auditLogOperation = auditLogOperation;
  }

  public boolean isEnableAuditLogForNativeInsertApi() {
    return enableAuditLogForNativeInsertApi;
  }

  public void setEnableAuditLogForNativeInsertApi(boolean enableAuditLogForNativeInsertApi) {
    this.enableAuditLogForNativeInsertApi = enableAuditLogForNativeInsertApi;
  }

  public void setModeMapSizeThreshold(int modeMapSizeThreshold) {
    this.modeMapSizeThreshold = modeMapSizeThreshold;
  }

  public int getModeMapSizeThreshold() {
    return modeMapSizeThreshold;
  }

  public double getMaxAllocateMemoryRatioForLoad() {
    return maxAllocateMemoryRatioForLoad;
  }

  public void setMaxAllocateMemoryRatioForLoad(double maxAllocateMemoryRatioForLoad) {
    this.maxAllocateMemoryRatioForLoad = maxAllocateMemoryRatioForLoad;
  }

  public int getLoadTsFileAnalyzeSchemaBatchFlushTimeSeriesNumber() {
    return loadTsFileAnalyzeSchemaBatchFlushTimeSeriesNumber;
  }

  public void setLoadTsFileAnalyzeSchemaBatchFlushTimeSeriesNumber(
      int loadTsFileAnalyzeSchemaBatchFlushTimeSeriesNumber) {
    this.loadTsFileAnalyzeSchemaBatchFlushTimeSeriesNumber =
        loadTsFileAnalyzeSchemaBatchFlushTimeSeriesNumber;
  }

  public long getLoadTsFileAnalyzeSchemaMemorySizeInBytes() {
    return loadTsFileAnalyzeSchemaMemorySizeInBytes;
  }

  public void setLoadTsFileAnalyzeSchemaMemorySizeInBytes(
      long loadTsFileAnalyzeSchemaMemorySizeInBytes) {
    this.loadTsFileAnalyzeSchemaMemorySizeInBytes = loadTsFileAnalyzeSchemaMemorySizeInBytes;
  }

  public int getLoadTsFileMaxDeviceCountToUseDeviceTimeIndex() {
    return loadTsFileMaxDeviceCountToUseDeviceTimeIndex;
  }

  public void setLoadTsFileMaxDeviceCountToUseDeviceTimeIndex(
      int loadTsFileMaxDeviceCountToUseDeviceTimeIndex) {
    this.loadTsFileMaxDeviceCountToUseDeviceTimeIndex =
        loadTsFileMaxDeviceCountToUseDeviceTimeIndex;
  }

  public long getLoadMemoryAllocateRetryIntervalMs() {
    return loadMemoryAllocateRetryIntervalMs;
  }

  public void setLoadMemoryAllocateRetryIntervalMs(long loadMemoryAllocateRetryIntervalMs) {
    this.loadMemoryAllocateRetryIntervalMs = loadMemoryAllocateRetryIntervalMs;
  }

  public int getLoadMemoryAllocateMaxRetries() {
    return loadMemoryAllocateMaxRetries;
  }

  public void setLoadMemoryAllocateMaxRetries(int loadMemoryAllocateMaxRetries) {
    this.loadMemoryAllocateMaxRetries = loadMemoryAllocateMaxRetries;
  }

  public long getLoadCleanupTaskExecutionDelayTimeSeconds() {
    return loadCleanupTaskExecutionDelayTimeSeconds;
  }

  public void setLoadCleanupTaskExecutionDelayTimeSeconds(
      long loadCleanupTaskExecutionDelayTimeSeconds) {
    this.loadCleanupTaskExecutionDelayTimeSeconds = loadCleanupTaskExecutionDelayTimeSeconds;
  }

  public double getLoadWriteThroughputBytesPerSecond() {
    return loadWriteThroughputBytesPerSecond;
  }

  public void setLoadWriteThroughputBytesPerSecond(double loadWriteThroughputBytesPerSecond) {
    this.loadWriteThroughputBytesPerSecond = loadWriteThroughputBytesPerSecond;
  }

  public int getLoadActiveListeningMaxThreadNum() {
    return loadActiveListeningMaxThreadNum;
  }

  public void setLoadActiveListeningMaxThreadNum(int loadActiveListeningMaxThreadNum) {
    this.loadActiveListeningMaxThreadNum = loadActiveListeningMaxThreadNum;
  }

  public long getLoadActiveListeningCheckIntervalSeconds() {
    return loadActiveListeningCheckIntervalSeconds;
  }

  public void setLoadActiveListeningCheckIntervalSeconds(
      long loadActiveListeningCheckIntervalSeconds) {
    this.loadActiveListeningCheckIntervalSeconds = loadActiveListeningCheckIntervalSeconds;
  }

  public String getLoadActiveListeningFailDir() {
    return loadActiveListeningFailDir == null || Objects.equals(loadActiveListeningFailDir, "")
        ? extDir
            + File.separator
            + IoTDBConstant.LOAD_TSFILE_FOLDER_NAME
            + File.separator
            + IoTDBConstant.LOAD_TSFILE_ACTIVE_LISTENING_FAILED_FOLDER_NAME
        : loadActiveListeningFailDir;
  }

  public void setLoadActiveListeningFailDir(String loadActiveListeningFailDir) {
    this.loadActiveListeningFailDir = addDataHomeDir(loadActiveListeningFailDir);
  }

  public String getLoadActiveListeningPipeDir() {
    return loadActiveListeningPipeDir;
  }

  public String[] getLoadActiveListeningDirs() {
    return (Objects.isNull(this.loadActiveListeningDirs)
            || this.loadActiveListeningDirs.length == 0)
        ? new String[] {
          extDir
              + File.separator
              + IoTDBConstant.LOAD_TSFILE_FOLDER_NAME
              + File.separator
              + IoTDBConstant.LOAD_TSFILE_ACTIVE_LISTENING_PENDING_FOLDER_NAME
        }
        : this.loadActiveListeningDirs;
  }

  public void setLoadActiveListeningDirs(String[] loadActiveListeningDirs) {
    for (int i = 0; i < loadActiveListeningDirs.length; i++) {
      loadActiveListeningDirs[i] = addDataHomeDir(loadActiveListeningDirs[i]);
    }
    this.loadActiveListeningDirs = loadActiveListeningDirs;
  }

  public boolean getLoadActiveListeningEnable() {
    return loadActiveListeningEnable;
  }

  public void setLoadActiveListeningEnable(boolean loadActiveListeningEnable) {
    this.loadActiveListeningEnable = loadActiveListeningEnable;
  }

  public void setPipeReceiverFileDirs(String[] pipeReceiverFileDirs) {
    this.pipeReceiverFileDirs = pipeReceiverFileDirs;
  }

  public String[] getPipeReceiverFileDirs() {
    return (Objects.isNull(this.pipeReceiverFileDirs) || this.pipeReceiverFileDirs.length == 0)
        ? new String[] {systemDir + File.separator + "pipe" + File.separator + "receiver"}
        : this.pipeReceiverFileDirs;
  }

  public void setIotConsensusV2ReceiverFileDirs(String[] iotConsensusV2ReceiverFileDirs) {
    this.iotConsensusV2ReceiverFileDirs = iotConsensusV2ReceiverFileDirs;
  }

  public String[] getIotConsensusV2ReceiverFileDirs() {
    return (Objects.isNull(this.iotConsensusV2ReceiverFileDirs)
            || this.iotConsensusV2ReceiverFileDirs.length == 0)
        ? new String[] {
          systemDir
              + File.separator
              + "pipe"
              + File.separator
              + "consensus"
              + File.separator
              + "receiver"
        }
        : this.iotConsensusV2ReceiverFileDirs;
  }

  public boolean isQuotaEnable() {
    return quotaEnable;
  }

  public void setQuotaEnable(boolean quotaEnable) {
    this.quotaEnable = quotaEnable;
  }

  public String getRateLimiterType() {
    return RateLimiterType;
  }

  public void setRateLimiterType(String rateLimiterType) {
    RateLimiterType = rateLimiterType;
  }

  public void setSortBufferSize(long sortBufferSize) {
    this.sortBufferSize = sortBufferSize;
  }

  public long getSortBufferSize() {
    return sortBufferSize;
  }

  public void setSortTmpDir(String sortTmpDir) {
    this.sortTmpDir = sortTmpDir;
  }

  public String getSortTmpDir() {
    return sortTmpDir;
  }

  public String getObjectStorageBucket() {
    throw new UnsupportedOperationException("object storage is not supported yet");
  }

  public long getDataRatisPeriodicSnapshotInterval() {
    return dataRatisPeriodicSnapshotInterval;
  }

  public void setDataRatisPeriodicSnapshotInterval(long dataRatisPeriodicSnapshotInterval) {
    this.dataRatisPeriodicSnapshotInterval = dataRatisPeriodicSnapshotInterval;
  }

  public long getSchemaRatisPeriodicSnapshotInterval() {
    return schemaRatisPeriodicSnapshotInterval;
  }

  public void setSchemaRatisPeriodicSnapshotInterval(long schemaRatisPeriodicSnapshotInterval) {
    this.schemaRatisPeriodicSnapshotInterval = schemaRatisPeriodicSnapshotInterval;
  }

  public boolean isEnableTsFileValidation() {
    return enableTsFileValidation;
  }

  public void setEnableTsFileValidation(boolean enableTsFileValidation) {
    this.enableTsFileValidation = enableTsFileValidation;
  }

  public long getInnerCompactionTaskSelectionModsFileThreshold() {
    return innerCompactionTaskSelectionModsFileThreshold;
  }

  public void setInnerCompactionTaskSelectionModsFileThreshold(
      long innerCompactionTaskSelectionModsFileThreshold) {
    this.innerCompactionTaskSelectionModsFileThreshold =
        innerCompactionTaskSelectionModsFileThreshold;
  }

  public double getInnerCompactionTaskSelectionDiskRedundancy() {
    return innerCompactionTaskSelectionDiskRedundancy;
  }

  public void setInnerCompactionTaskSelectionDiskRedundancy(
      double innerCompactionTaskSelectionDiskRedundancy) {
    this.innerCompactionTaskSelectionDiskRedundancy = innerCompactionTaskSelectionDiskRedundancy;
  }

  public TDataNodeLocation generateLocalDataNodeLocation() {
    TDataNodeLocation result = new TDataNodeLocation();
    result.setDataNodeId(getDataNodeId());
    result.setClientRpcEndPoint(new TEndPoint(getInternalAddress(), getRpcPort()));
    result.setInternalEndPoint(new TEndPoint(getInternalAddress(), getInternalPort()));
    result.setMPPDataExchangeEndPoint(
        new TEndPoint(getInternalAddress(), getMppDataExchangePort()));
    result.setDataRegionConsensusEndPoint(
        new TEndPoint(getInternalAddress(), getDataRegionConsensusPort()));
    result.setSchemaRegionConsensusEndPoint(
        new TEndPoint(getInternalAddress(), getSchemaRegionConsensusPort()));
    return result;
  }

  public CompressionType getWALCompressionAlgorithm() {
    return WALCompressionAlgorithm;
  }

  public void setWALCompressionAlgorithm(CompressionType WALCompressionAlgorithm) {
    this.WALCompressionAlgorithm = WALCompressionAlgorithm;
  }
}<|MERGE_RESOLUTION|>--- conflicted
+++ resolved
@@ -1190,9 +1190,6 @@
   /** initialized as empty, updated based on the latest `systemDir` during querying */
   private String[] pipeReceiverFileDirs = new String[0];
 
-<<<<<<< HEAD
-  private String[] pipeConsensusReceiverFileDirs = new String[0];
-
   private String pipeConsensusDeletionFileDir =
       systemDir
           + File.separator
@@ -1202,8 +1199,6 @@
           + File.separator
           + DELETION_FOLDER_NAME;
 
-=======
->>>>>>> acda1a0f
   /** Resource control */
   private boolean quotaEnable = false;
 
