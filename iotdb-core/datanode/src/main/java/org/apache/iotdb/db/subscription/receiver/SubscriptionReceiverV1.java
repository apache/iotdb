/*
 * Licensed to the Apache Software Foundation (ASF) under one
 * or more contributor license agreements.  See the NOTICE file
 * distributed with this work for additional information
 * regarding copyright ownership.  The ASF licenses this file
 * to you under the Apache License, Version 2.0 (the
 * "License"); you may not use this file except in compliance
 * with the License.  You may obtain a copy of the License at
 *
 *     http://www.apache.org/licenses/LICENSE-2.0
 *
 * Unless required by applicable law or agreed to in writing,
 * software distributed under the License is distributed on an
 * "AS IS" BASIS, WITHOUT WARRANTIES OR CONDITIONS OF ANY
 * KIND, either express or implied.  See the License for the
 * specific language governing permissions and limitations
 * under the License.
 */

package org.apache.iotdb.db.subscription.receiver;

import org.apache.iotdb.common.rpc.thrift.TSStatus;
import org.apache.iotdb.commons.client.IClientManager;
import org.apache.iotdb.commons.client.exception.ClientManagerException;
import org.apache.iotdb.commons.consensus.ConfigRegionId;
import org.apache.iotdb.confignode.rpc.thrift.TCloseConsumerReq;
import org.apache.iotdb.confignode.rpc.thrift.TCreateConsumerReq;
import org.apache.iotdb.confignode.rpc.thrift.TSubscribeReq;
import org.apache.iotdb.confignode.rpc.thrift.TUnsubscribeReq;
import org.apache.iotdb.db.conf.IoTDBDescriptor;
import org.apache.iotdb.db.protocol.client.ConfigNodeClient;
import org.apache.iotdb.db.protocol.client.ConfigNodeClientManager;
import org.apache.iotdb.db.protocol.client.ConfigNodeInfo;
import org.apache.iotdb.db.queryengine.plan.parser.ASTVisitor;
import org.apache.iotdb.db.subscription.agent.SubscriptionAgent;
import org.apache.iotdb.db.subscription.event.SubscriptionEvent;
import org.apache.iotdb.rpc.RpcUtils;
import org.apache.iotdb.rpc.TSStatusCode;
import org.apache.iotdb.rpc.subscription.config.ConsumerConfig;
import org.apache.iotdb.rpc.subscription.exception.SubscriptionException;
import org.apache.iotdb.rpc.subscription.payload.common.PollMessagePayload;
import org.apache.iotdb.rpc.subscription.payload.common.PollTsFileMessagePayload;
import org.apache.iotdb.rpc.subscription.payload.common.SubscriptionCommitContext;
import org.apache.iotdb.rpc.subscription.payload.common.SubscriptionPollMessage;
import org.apache.iotdb.rpc.subscription.payload.common.SubscriptionPollMessageType;
import org.apache.iotdb.rpc.subscription.payload.common.SubscriptionPolledMessage;
import org.apache.iotdb.rpc.subscription.payload.request.PipeSubscribeCloseReq;
import org.apache.iotdb.rpc.subscription.payload.request.PipeSubscribeCommitReq;
import org.apache.iotdb.rpc.subscription.payload.request.PipeSubscribeHandshakeReq;
import org.apache.iotdb.rpc.subscription.payload.request.PipeSubscribeHeartbeatReq;
import org.apache.iotdb.rpc.subscription.payload.request.PipeSubscribePollReq;
import org.apache.iotdb.rpc.subscription.payload.request.PipeSubscribeRequestType;
import org.apache.iotdb.rpc.subscription.payload.request.PipeSubscribeRequestVersion;
import org.apache.iotdb.rpc.subscription.payload.request.PipeSubscribeSubscribeReq;
import org.apache.iotdb.rpc.subscription.payload.request.PipeSubscribeUnsubscribeReq;
import org.apache.iotdb.rpc.subscription.payload.response.PipeSubscribeCloseResp;
import org.apache.iotdb.rpc.subscription.payload.response.PipeSubscribeCommitResp;
import org.apache.iotdb.rpc.subscription.payload.response.PipeSubscribeHandshakeResp;
import org.apache.iotdb.rpc.subscription.payload.response.PipeSubscribeHeartbeatResp;
import org.apache.iotdb.rpc.subscription.payload.response.PipeSubscribePollResp;
import org.apache.iotdb.rpc.subscription.payload.response.PipeSubscribeResponseType;
import org.apache.iotdb.rpc.subscription.payload.response.PipeSubscribeResponseVersion;
import org.apache.iotdb.rpc.subscription.payload.response.PipeSubscribeSubscribeResp;
import org.apache.iotdb.rpc.subscription.payload.response.PipeSubscribeUnsubscribeResp;
import org.apache.iotdb.service.rpc.thrift.TPipeSubscribeReq;
import org.apache.iotdb.service.rpc.thrift.TPipeSubscribeResp;

import org.apache.thrift.TException;
import org.slf4j.Logger;
import org.slf4j.LoggerFactory;

<<<<<<< HEAD
=======
import java.nio.ByteBuffer;
import java.util.Collections;
>>>>>>> 2db087dc
import java.util.List;
import java.util.Objects;
import java.util.Set;
import java.util.UUID;
import java.util.stream.Collectors;

public class SubscriptionReceiverV1 implements SubscriptionReceiver {

  private static final Logger LOGGER = LoggerFactory.getLogger(SubscriptionReceiverV1.class);

  private static final IClientManager<ConfigRegionId, ConfigNodeClient> CONFIG_NODE_CLIENT_MANAGER =
      ConfigNodeClientManager.getInstance();

  private static final TPipeSubscribeResp SUBSCRIPTION_MISSING_CUSTOMER_RESP =
      new TPipeSubscribeResp(
          RpcUtils.getStatus(
              TSStatusCode.SUBSCRIPTION_MISSING_CUSTOMER,
              "Missing consumer config, please handshake first."),
          PipeSubscribeResponseVersion.VERSION_1.getVersion(),
          PipeSubscribeResponseType.ACK.getType());

  private final ThreadLocal<ConsumerConfig> consumerConfigThreadLocal = new ThreadLocal<>();

  @Override
  public PipeSubscribeRequestVersion getVersion() {
    return PipeSubscribeRequestVersion.VERSION_1;
  }

  @Override
  public void handleExit() {
    LOGGER.info(
        "Subscription: remove consumer config {} when handling exit",
        consumerConfigThreadLocal.get());
    consumerConfigThreadLocal.remove();
  }

  @Override
  public final TPipeSubscribeResp handle(final TPipeSubscribeReq req) {
    final short reqType = req.getType();
    if (PipeSubscribeRequestType.isValidatedRequestType(reqType)) {
      switch (PipeSubscribeRequestType.valueOf(reqType)) {
        case HANDSHAKE:
          return handlePipeSubscribeHandshake(PipeSubscribeHandshakeReq.fromTPipeSubscribeReq(req));
        case HEARTBEAT:
          return handlePipeSubscribeHeartbeat(PipeSubscribeHeartbeatReq.fromTPipeSubscribeReq(req));
        case SUBSCRIBE:
          return handlePipeSubscribeSubscribe(PipeSubscribeSubscribeReq.fromTPipeSubscribeReq(req));
        case UNSUBSCRIBE:
          return handlePipeSubscribeUnsubscribe(
              PipeSubscribeUnsubscribeReq.fromTPipeSubscribeReq(req));
        case POLL:
          return handlePipeSubscribePoll(PipeSubscribePollReq.fromTPipeSubscribeReq(req));
        case COMMIT:
          return handlePipeSubscribeCommit(PipeSubscribeCommitReq.fromTPipeSubscribeReq(req));
        case CLOSE:
          return handlePipeSubscribeClose(PipeSubscribeCloseReq.fromTPipeSubscribeReq(req));
        default:
          break;
      }
    }

    final TSStatus status =
        RpcUtils.getStatus(
            TSStatusCode.SUBSCRIPTION_TYPE_ERROR,
            String.format("Unknown PipeSubscribeRequestType %s.", reqType));
    LOGGER.warn("Subscription: Unknown PipeSubscribeRequestType, response status = {}.", status);
    return new TPipeSubscribeResp(
        status,
        PipeSubscribeResponseVersion.VERSION_1.getVersion(),
        PipeSubscribeResponseType.ACK.getType());
  }

  private TPipeSubscribeResp handlePipeSubscribeHandshake(final PipeSubscribeHandshakeReq req) {
    try {
      return handlePipeSubscribeHandshakeInternal(req);
    } catch (final SubscriptionException e) {
      final String exceptionMessage =
          String.format(
              "Subscription: something unexpected happened when handshaking: %s, req: %s", e, req);
      LOGGER.warn(exceptionMessage);
      return PipeSubscribeHandshakeResp.toTPipeSubscribeResp(
          RpcUtils.getStatus(TSStatusCode.SUBSCRIPTION_HANDSHAKE_ERROR, exceptionMessage),
          -1,
          "",
          "");
    }
  }

  private TPipeSubscribeResp handlePipeSubscribeHandshakeInternal(
      final PipeSubscribeHandshakeReq req) throws SubscriptionException {
    // set consumer config thread local
    final ConsumerConfig existedConsumerConfig = consumerConfigThreadLocal.get();
    final ConsumerConfig consumerConfig = req.getConsumerConfig();

    String consumerId = consumerConfig.getConsumerId();
    if (Objects.isNull(consumerId)) {
      consumerId = UUID.randomUUID().toString();
      consumerConfig.setConsumerId(consumerId);
    }
    String consumerGroupId = consumerConfig.getConsumerGroupId();
    if (Objects.isNull(consumerGroupId)) {
      consumerGroupId = UUID.randomUUID().toString();
      consumerConfig.setConsumerGroupId(consumerGroupId);
    }

    if (Objects.isNull(existedConsumerConfig)) {
      consumerConfigThreadLocal.set(consumerConfig);
    } else {
      if (!existedConsumerConfig.equals(consumerConfig)) {
        LOGGER.warn(
            "Subscription: Detect stale consumer config when handshaking, stale consumer config {} will be cleared, consumer config will set to the incoming consumer config {}.",
            existedConsumerConfig,
            consumerConfig);
        // drop stale consumer
        dropConsumer(existedConsumerConfig);
        consumerConfigThreadLocal.set(consumerConfig);
      }
    }

    // create consumer if not existed
    if (!SubscriptionAgent.consumer().isConsumerExisted(consumerGroupId, consumerId)) {
      createConsumer(consumerConfig);
    } else {
      LOGGER.info(
          "Subscription: The consumer {} has already existed when handshaking, skip creating consumer.",
          consumerConfig);
    }

    final int dataNodeId = IoTDBDescriptor.getInstance().getConfig().getDataNodeId();
    LOGGER.info(
        "Subscription: consumer {} handshake successfully, data node id: {}",
        req.getConsumerConfig(),
        dataNodeId);
    return PipeSubscribeHandshakeResp.toTPipeSubscribeResp(
        RpcUtils.SUCCESS_STATUS, dataNodeId, consumerId, consumerGroupId);
  }

  private TPipeSubscribeResp handlePipeSubscribeHeartbeat(final PipeSubscribeHeartbeatReq req) {
    try {
      return handlePipeSubscribeHeartbeatInternal(req);
    } catch (final SubscriptionException e) {
      final String exceptionMessage =
          String.format(
              "Subscription: something unexpected happened when heartbeat: %s, req: %s", e, req);
      LOGGER.warn(exceptionMessage);
      return PipeSubscribeHeartbeatResp.toTPipeSubscribeResp(
          RpcUtils.getStatus(TSStatusCode.SUBSCRIPTION_HEARTBEAT_ERROR, exceptionMessage));
    }
  }

  private TPipeSubscribeResp handlePipeSubscribeHeartbeatInternal(
      final PipeSubscribeHeartbeatReq req) {
    // check consumer config thread local
    final ConsumerConfig consumerConfig = consumerConfigThreadLocal.get();
    if (Objects.isNull(consumerConfig)) {
      LOGGER.warn(
          "Subscription: missing consumer config when handling PipeSubscribeHeartbeatReq: {}", req);
      return SUBSCRIPTION_MISSING_CUSTOMER_RESP;
    }

    // TODO: do something

    LOGGER.info("Subscription: consumer {} heartbeat successfully", consumerConfig);
    return PipeSubscribeHeartbeatResp.toTPipeSubscribeResp(RpcUtils.SUCCESS_STATUS);
  }

  private TPipeSubscribeResp handlePipeSubscribeSubscribe(final PipeSubscribeSubscribeReq req) {
    try {
      return handlePipeSubscribeSubscribeInternal(req);
    } catch (final SubscriptionException e) {
      final String exceptionMessage =
          String.format(
              "Subscription: something unexpected happened when subscribing: %s, req: %s", e, req);
      LOGGER.warn(exceptionMessage);
      return PipeSubscribeSubscribeResp.toTPipeSubscribeResp(
          RpcUtils.getStatus(TSStatusCode.SUBSCRIPTION_SUBSCRIBE_ERROR, exceptionMessage));
    }
  }

  private TPipeSubscribeResp handlePipeSubscribeSubscribeInternal(
      final PipeSubscribeSubscribeReq req) {
    // check consumer config thread local
    final ConsumerConfig consumerConfig = consumerConfigThreadLocal.get();
    if (Objects.isNull(consumerConfig)) {
      LOGGER.warn(
          "Subscription: missing consumer config when handling PipeSubscribeSubscribeReq: {}", req);
      return SUBSCRIPTION_MISSING_CUSTOMER_RESP;
    }

    // subscribe topics
    Set<String> topicNames = req.getTopicNames();
    topicNames = topicNames.stream().map(ASTVisitor::parseIdentifier).collect(Collectors.toSet());
    subscribe(consumerConfig, topicNames);

    LOGGER.info("Subscription: consumer {} subscribe {} successfully", consumerConfig, topicNames);
    return PipeSubscribeSubscribeResp.toTPipeSubscribeResp(RpcUtils.SUCCESS_STATUS);
  }

  private TPipeSubscribeResp handlePipeSubscribeUnsubscribe(final PipeSubscribeUnsubscribeReq req) {
    try {
      return handlePipeSubscribeUnsubscribeInternal(req);
    } catch (final SubscriptionException e) {
      final String exceptionMessage =
          String.format(
              "Subscription: something unexpected happened when unsubscribing: %s, req: %s",
              e, req);
      LOGGER.warn(exceptionMessage);
      return PipeSubscribeUnsubscribeResp.toTPipeSubscribeResp(
          RpcUtils.getStatus(TSStatusCode.SUBSCRIPTION_UNSUBSCRIBE_ERROR, exceptionMessage));
    }
  }

  private TPipeSubscribeResp handlePipeSubscribeUnsubscribeInternal(
      final PipeSubscribeUnsubscribeReq req) {
    // check consumer config thread local
    final ConsumerConfig consumerConfig = consumerConfigThreadLocal.get();
    if (Objects.isNull(consumerConfig)) {
      LOGGER.warn(
          "Subscription: missing consumer config when handling PipeSubscribeUnsubscribeReq: {}",
          req);
      return SUBSCRIPTION_MISSING_CUSTOMER_RESP;
    }

    // unsubscribe topics
    Set<String> topicNames = req.getTopicNames();
    topicNames = topicNames.stream().map(ASTVisitor::parseIdentifier).collect(Collectors.toSet());
    unsubscribe(consumerConfig, topicNames);

    LOGGER.info(
        "Subscription: consumer {} unsubscribe {} successfully", consumerConfig, topicNames);
    return PipeSubscribeUnsubscribeResp.toTPipeSubscribeResp(RpcUtils.SUCCESS_STATUS);
  }

  private TPipeSubscribeResp handlePipeSubscribePoll(final PipeSubscribePollReq req) {
    final ConsumerConfig consumerConfig = consumerConfigThreadLocal.get();
    if (Objects.isNull(consumerConfig)) {
      LOGGER.warn(
          "Subscription: missing consumer config when handling PipeSubscribePollReq: {}", req);
      return SUBSCRIPTION_MISSING_CUSTOMER_RESP;
    }

    try {
      final SubscriptionPollMessage pollMessage = req.getPollMessage();
      final short messageType = pollMessage.getMessageType();

      if (SubscriptionPollMessageType.isValidatedMessageType(messageType)) {
        switch (SubscriptionPollMessageType.valueOf(messageType)) {
          case POLL:
            return handlePipeSubscribePollInternal(
                consumerConfig, (PollMessagePayload) pollMessage.getMessagePayload());
          case POLL_TS_FILE:
            return handlePipeSubscribePollTsFileInternal(
                consumerConfig, (PollTsFileMessagePayload) pollMessage.getMessagePayload());
          default:
            break;
        }
      }
      throw new SubscriptionException(String.format("unexpected message type: %s", messageType));
    } catch (final SubscriptionException e) {
      final String exceptionMessage =
          String.format(
              "Subscription: something unexpected happened when polling: %s, req: %s", e, req);
      LOGGER.warn(exceptionMessage);
      return PipeSubscribePollResp.toTPipeSubscribeResp(
          RpcUtils.getStatus(TSStatusCode.SUBSCRIPTION_POLL_ERROR, exceptionMessage),
          Collections.emptyList());
    }
  }

  private TPipeSubscribeResp handlePipeSubscribePollInternal(
      final ConsumerConfig consumerConfig, final PollMessagePayload messagePayload) {
    Set<String> topicNames = messagePayload.getTopicNames();
    if (topicNames.isEmpty()) {
      // poll all subscribed topics
      topicNames =
          SubscriptionAgent.consumer()
              .getTopicsSubscribedByConsumer(
                  consumerConfig.getConsumerGroupId(), consumerConfig.getConsumerId());
    } else {
      topicNames = topicNames.stream().map(ASTVisitor::parseIdentifier).collect(Collectors.toSet());
    }

    // poll
    final List<SubscriptionEvent> events =
        SubscriptionAgent.broker().poll(consumerConfig, topicNames);

    final List<SubscriptionPolledMessage> polledMessages =
        events.stream().map(SubscriptionEvent::getMessage).collect(Collectors.toList());

    final List<SubscriptionCommitContext> commitContexts =
        polledMessages.stream()
            .map(SubscriptionPolledMessage::getCommitContext)
            .collect(Collectors.toList());

    LOGGER.info(
        "Subscription: consumer {} poll topics {} successfully, commit contexts: {}",
        consumerConfig,
        topicNames,
        commitContexts);

    // generate response
    return PipeSubscribePollResp.toTPipeSubscribeResp(RpcUtils.SUCCESS_STATUS, polledMessages);
  }

  private TPipeSubscribeResp handlePipeSubscribePollTsFileInternal(
      final ConsumerConfig consumerConfig, final PollTsFileMessagePayload messagePayload) {
    // poll
    final List<SubscriptionEvent> events =
        SubscriptionAgent.broker()
            .pollTsFile(
                consumerConfig,
                messagePayload.getTopicName(),
                messagePayload.getFileName(),
                messagePayload.getWritingOffset());

    final List<SubscriptionPolledMessage> polledMessages =
        events.stream().map(SubscriptionEvent::getMessage).collect(Collectors.toList());

    final List<SubscriptionCommitContext> commitContexts =
        polledMessages.stream()
            .map(SubscriptionPolledMessage::getCommitContext)
            .collect(Collectors.toList());

    LOGGER.info(
        "Subscription: consumer {} poll TsFile (topic name: {}, file name: {}, writing offset: {}) successfully, commit contexts: {}",
        consumerConfig,
        messagePayload.getTopicName(),
        messagePayload.getFileName(),
        messagePayload.getWritingOffset(),
        commitContexts);

    return PipeSubscribePollResp.toTPipeSubscribeResp(RpcUtils.SUCCESS_STATUS, polledMessages);
  }

  private TPipeSubscribeResp handlePipeSubscribeCommit(final PipeSubscribeCommitReq req) {
    try {
      return handlePipeSubscribeCommitInternal(req);
    } catch (final SubscriptionException e) {
      final String exceptionMessage =
          String.format(
              "Subscription: something unexpected happened when committing: %s, req: %s", e, req);
      LOGGER.warn(exceptionMessage);
      return PipeSubscribeCommitResp.toTPipeSubscribeResp(
          RpcUtils.getStatus(TSStatusCode.SUBSCRIPTION_COMMIT_ERROR, exceptionMessage));
    }
  }

  private TPipeSubscribeResp handlePipeSubscribeCommitInternal(final PipeSubscribeCommitReq req) {
    // check consumer config thread local
    final ConsumerConfig consumerConfig = consumerConfigThreadLocal.get();
    if (Objects.isNull(consumerConfig)) {
      LOGGER.warn(
          "Subscription: missing consumer config when handling PipeSubscribeCommitReq: {}", req);
      return SUBSCRIPTION_MISSING_CUSTOMER_RESP;
    }

    // commit
    final List<SubscriptionCommitContext> commitContexts = req.getCommitContexts();
    final List<SubscriptionCommitContext> successfulCommitContexts =
        SubscriptionAgent.broker().commit(consumerConfig, commitContexts);

    if (Objects.equals(successfulCommitContexts.size(), commitContexts.size())) {
      LOGGER.info(
          "Subscription: consumer {} commit successfully, commit contexts: {}",
          consumerConfig,
          commitContexts);
    } else {
      LOGGER.warn(
          "Subscription: consumer {} commit partially successful, commit contexts: {}, successful commit contexts: {}",
          consumerConfig,
          commitContexts,
          successfulCommitContexts);
    }

    return PipeSubscribeCommitResp.toTPipeSubscribeResp(RpcUtils.SUCCESS_STATUS);
  }

  private TPipeSubscribeResp handlePipeSubscribeClose(final PipeSubscribeCloseReq req) {
    try {
      return handlePipeSubscribeCloseInternal(req);
    } catch (final SubscriptionException e) {
      final String exceptionMessage =
          String.format(
              "Subscription: something unexpected happened when closing: %s, req: %s", e, req);
      LOGGER.warn(exceptionMessage);
<<<<<<< HEAD
      return PipeSubscribeHandshakeResp.toTPipeSubscribeResp(
          RpcUtils.getStatus(TSStatusCode.SUBSCRIPTION_CLOSE_ERROR, exceptionMessage));
=======
      return PipeSubscribeCloseResp.toTPipeSubscribeResp(
          RpcUtils.getStatus(TSStatusCode.SUBSCRIPTION_COMMIT_ERROR, exceptionMessage));
>>>>>>> 2db087dc
    }
  }

  private TPipeSubscribeResp handlePipeSubscribeCloseInternal(final PipeSubscribeCloseReq req) {
    // check consumer config thread local
    final ConsumerConfig consumerConfig = consumerConfigThreadLocal.get();
    if (Objects.isNull(consumerConfig)) {
      LOGGER.warn(
          "Subscription: missing consumer config when handling PipeSubscribeCloseReq: {}", req);
      return SUBSCRIPTION_MISSING_CUSTOMER_RESP;
    }

    // unsubscribe all subscribed topics
    final Set<String> topics =
        SubscriptionAgent.consumer()
            .getTopicsSubscribedByConsumer(
                consumerConfig.getConsumerGroupId(), consumerConfig.getConsumerId());
    if (!topics.isEmpty()) {
      LOGGER.info(
          "Subscription: unsubscribe all subscribed topics {} before close consumer {}",
          topics,
          consumerConfig);
      unsubscribe(consumerConfig, topics);
    }

    // drop consumer if existed
    if (SubscriptionAgent.consumer()
        .isConsumerExisted(consumerConfig.getConsumerGroupId(), consumerConfig.getConsumerId())) {
      dropConsumer(consumerConfig);
    } else {
      LOGGER.info(
          "Subscription: The consumer {} does not existed when closing, skip dropping consumer.",
          consumerConfig);
    }

    LOGGER.info("Subscription: consumer {} close successfully", consumerConfig);
    return PipeSubscribeCloseResp.toTPipeSubscribeResp(RpcUtils.SUCCESS_STATUS);
  }

  //////////////////////////// consumer operations ////////////////////////////

  private void createConsumer(final ConsumerConfig consumerConfig) throws SubscriptionException {
    try (final ConfigNodeClient configNodeClient =
        CONFIG_NODE_CLIENT_MANAGER.borrowClient(ConfigNodeInfo.CONFIG_REGION_ID)) {
      final TCreateConsumerReq req =
          new TCreateConsumerReq()
              .setConsumerId(consumerConfig.getConsumerId())
              .setConsumerGroupId(consumerConfig.getConsumerGroupId())
              .setConsumerAttributes(consumerConfig.getAttribute());
      final TSStatus tsStatus = configNodeClient.createConsumer(req);
      if (TSStatusCode.SUCCESS_STATUS.getStatusCode() != tsStatus.getCode()) {
        final String exceptionMessage =
            String.format(
                "Subscription: Failed to create consumer %s in config node, status is %s.",
                consumerConfig, tsStatus);
        LOGGER.warn(exceptionMessage);
        throw new SubscriptionException(exceptionMessage);
      }
    } catch (final ClientManagerException | TException e) {
      final String exceptionMessage =
          String.format(
              "Subscription: Failed to create consumer %s in config node, exception is %s.",
              consumerConfig, e);
      LOGGER.warn(exceptionMessage);
      throw new SubscriptionException(exceptionMessage);
    }
  }

  private void dropConsumer(final ConsumerConfig consumerConfig) throws SubscriptionException {
    try (final ConfigNodeClient configNodeClient =
        CONFIG_NODE_CLIENT_MANAGER.borrowClient(ConfigNodeInfo.CONFIG_REGION_ID)) {
      final TCloseConsumerReq req =
          new TCloseConsumerReq()
              .setConsumerId(consumerConfig.getConsumerId())
              .setConsumerGroupId(consumerConfig.getConsumerGroupId());
      final TSStatus tsStatus = configNodeClient.closeConsumer(req);
      if (TSStatusCode.SUCCESS_STATUS.getStatusCode() != tsStatus.getCode()) {
        final String exceptionMessage =
            String.format(
                "Subscription: Failed to close consumer %s in config node, status is %s.",
                consumerConfig, tsStatus);
        LOGGER.warn(exceptionMessage);
        throw new SubscriptionException(exceptionMessage);
      }
    } catch (final ClientManagerException | TException e) {
      final String exceptionMessage =
          String.format(
              "Subscription: Failed to close consumer %s in config node, exception is %s.",
              consumerConfig, e);
      LOGGER.warn(exceptionMessage);
      throw new SubscriptionException(exceptionMessage);
    }

    // TODO: broker TTL if no consumer in consumer group
  }

  private void subscribe(final ConsumerConfig consumerConfig, final Set<String> topicNames)
      throws SubscriptionException {
    try (final ConfigNodeClient configNodeClient =
        CONFIG_NODE_CLIENT_MANAGER.borrowClient(ConfigNodeInfo.CONFIG_REGION_ID)) {
      final TSubscribeReq req =
          new TSubscribeReq()
              .setConsumerId(consumerConfig.getConsumerId())
              .setConsumerGroupId(consumerConfig.getConsumerGroupId())
              .setTopicNames(topicNames);
      final TSStatus tsStatus = configNodeClient.createSubscription(req);
      if (TSStatusCode.SUCCESS_STATUS.getStatusCode() != tsStatus.getCode()) {
        final String exceptionMessage =
            String.format(
                "Subscription: Failed to subscribe topics %s for consumer %s in config node, status is %s.",
                topicNames, consumerConfig, tsStatus);
        LOGGER.warn(exceptionMessage);
        throw new SubscriptionException(exceptionMessage);
      }
    } catch (final ClientManagerException | TException e) {
      final String exceptionMessage =
          String.format(
              "Subscription: Failed to subscribe topics %s for consumer %s in config node, exception is %s.",
              topicNames, consumerConfig, e);
      LOGGER.warn(exceptionMessage);
      throw new SubscriptionException(exceptionMessage);
    }
  }

  private void unsubscribe(final ConsumerConfig consumerConfig, final Set<String> topicNames)
      throws SubscriptionException {
    try (final ConfigNodeClient configNodeClient =
        CONFIG_NODE_CLIENT_MANAGER.borrowClient(ConfigNodeInfo.CONFIG_REGION_ID)) {
      final TUnsubscribeReq req =
          new TUnsubscribeReq()
              .setConsumerId(consumerConfig.getConsumerId())
              .setConsumerGroupId(consumerConfig.getConsumerGroupId())
              .setTopicNames(topicNames);
      final TSStatus tsStatus = configNodeClient.dropSubscription(req);
      if (TSStatusCode.SUCCESS_STATUS.getStatusCode() != tsStatus.getCode()) {
        final String exceptionMessage =
            String.format(
                "Subscription: Failed to unsubscribe topics %s for consumer %s in config node, status is %s.",
                topicNames, consumerConfig, tsStatus);
        LOGGER.warn(exceptionMessage);
        throw new SubscriptionException(exceptionMessage);
      }
    } catch (final ClientManagerException | TException e) {
      final String exceptionMessage =
          String.format(
              "Subscription: Failed to unsubscribe topics %s for consumer %s in config node, exception is %s.",
              topicNames, consumerConfig, e);
      LOGGER.warn(exceptionMessage);
      throw new SubscriptionException(exceptionMessage);
    }
  }
}<|MERGE_RESOLUTION|>--- conflicted
+++ resolved
@@ -69,11 +69,7 @@
 import org.slf4j.Logger;
 import org.slf4j.LoggerFactory;
 
-<<<<<<< HEAD
-=======
-import java.nio.ByteBuffer;
 import java.util.Collections;
->>>>>>> 2db087dc
 import java.util.List;
 import java.util.Objects;
 import java.util.Set;
@@ -459,13 +455,8 @@
           String.format(
               "Subscription: something unexpected happened when closing: %s, req: %s", e, req);
       LOGGER.warn(exceptionMessage);
-<<<<<<< HEAD
-      return PipeSubscribeHandshakeResp.toTPipeSubscribeResp(
-          RpcUtils.getStatus(TSStatusCode.SUBSCRIPTION_CLOSE_ERROR, exceptionMessage));
-=======
       return PipeSubscribeCloseResp.toTPipeSubscribeResp(
           RpcUtils.getStatus(TSStatusCode.SUBSCRIPTION_COMMIT_ERROR, exceptionMessage));
->>>>>>> 2db087dc
     }
   }
 
