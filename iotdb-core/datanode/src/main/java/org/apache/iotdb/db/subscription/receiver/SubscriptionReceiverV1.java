/*
 * Licensed to the Apache Software Foundation (ASF) under one
 * or more contributor license agreements.  See the NOTICE file
 * distributed with this work for additional information
 * regarding copyright ownership.  The ASF licenses this file
 * to you under the Apache License, Version 2.0 (the
 * "License"); you may not use this file except in compliance
 * with the License.  You may obtain a copy of the License at
 *
 *     http://www.apache.org/licenses/LICENSE-2.0
 *
 * Unless required by applicable law or agreed to in writing,
 * software distributed under the License is distributed on an
 * "AS IS" BASIS, WITHOUT WARRANTIES OR CONDITIONS OF ANY
 * KIND, either express or implied.  See the License for the
 * specific language governing permissions and limitations
 * under the License.
 */

package org.apache.iotdb.db.subscription.receiver;

import org.apache.iotdb.common.rpc.thrift.TSStatus;
import org.apache.iotdb.commons.client.IClientManager;
import org.apache.iotdb.commons.client.exception.ClientManagerException;
import org.apache.iotdb.commons.consensus.ConfigRegionId;
import org.apache.iotdb.commons.subscription.config.SubscriptionConfig;
import org.apache.iotdb.confignode.rpc.thrift.TCloseConsumerReq;
import org.apache.iotdb.confignode.rpc.thrift.TCreateConsumerReq;
import org.apache.iotdb.confignode.rpc.thrift.TSubscribeReq;
import org.apache.iotdb.confignode.rpc.thrift.TUnsubscribeReq;
import org.apache.iotdb.db.conf.IoTDBDescriptor;
import org.apache.iotdb.db.protocol.client.ConfigNodeClient;
import org.apache.iotdb.db.protocol.client.ConfigNodeClientManager;
import org.apache.iotdb.db.protocol.client.ConfigNodeInfo;
import org.apache.iotdb.db.queryengine.plan.parser.ASTVisitor;
import org.apache.iotdb.db.subscription.agent.SubscriptionAgent;
import org.apache.iotdb.db.subscription.event.SubscriptionEvent;
import org.apache.iotdb.db.subscription.timer.SubscriptionPollTimer;
import org.apache.iotdb.rpc.RpcUtils;
import org.apache.iotdb.rpc.TSStatusCode;
import org.apache.iotdb.rpc.subscription.config.ConsumerConfig;
import org.apache.iotdb.rpc.subscription.exception.SubscriptionException;
import org.apache.iotdb.rpc.subscription.payload.common.SubscriptionCommitContext;
import org.apache.iotdb.rpc.subscription.payload.common.SubscriptionRawMessage;
import org.apache.iotdb.rpc.subscription.payload.request.PipeSubscribeCloseReq;
import org.apache.iotdb.rpc.subscription.payload.request.PipeSubscribeCommitReq;
import org.apache.iotdb.rpc.subscription.payload.request.PipeSubscribeHandshakeReq;
import org.apache.iotdb.rpc.subscription.payload.request.PipeSubscribeHeartbeatReq;
import org.apache.iotdb.rpc.subscription.payload.request.PipeSubscribePollReq;
import org.apache.iotdb.rpc.subscription.payload.request.PipeSubscribePollTsFileReq;
import org.apache.iotdb.rpc.subscription.payload.request.PipeSubscribeRequestType;
import org.apache.iotdb.rpc.subscription.payload.request.PipeSubscribeRequestVersion;
import org.apache.iotdb.rpc.subscription.payload.request.PipeSubscribeSubscribeReq;
import org.apache.iotdb.rpc.subscription.payload.request.PipeSubscribeUnsubscribeReq;
import org.apache.iotdb.rpc.subscription.payload.response.PipeSubscribeCloseResp;
import org.apache.iotdb.rpc.subscription.payload.response.PipeSubscribeCommitResp;
import org.apache.iotdb.rpc.subscription.payload.response.PipeSubscribeHandshakeResp;
import org.apache.iotdb.rpc.subscription.payload.response.PipeSubscribeHeartbeatResp;
import org.apache.iotdb.rpc.subscription.payload.response.PipeSubscribePollResp;
import org.apache.iotdb.rpc.subscription.payload.response.PipeSubscribeResponseType;
import org.apache.iotdb.rpc.subscription.payload.response.PipeSubscribeResponseVersion;
import org.apache.iotdb.rpc.subscription.payload.response.PipeSubscribeSubscribeResp;
import org.apache.iotdb.rpc.subscription.payload.response.PipeSubscribeUnsubscribeResp;
import org.apache.iotdb.service.rpc.thrift.TPipeSubscribeReq;
import org.apache.iotdb.service.rpc.thrift.TPipeSubscribeResp;

import org.apache.thrift.TException;
import org.slf4j.Logger;
import org.slf4j.LoggerFactory;

import java.util.List;
import java.util.Objects;
import java.util.Set;
import java.util.stream.Collectors;

public class SubscriptionReceiverV1 implements SubscriptionReceiver {

  private static final Logger LOGGER = LoggerFactory.getLogger(SubscriptionReceiverV1.class);

  private static final IClientManager<ConfigRegionId, ConfigNodeClient> CONFIG_NODE_CLIENT_MANAGER =
      ConfigNodeClientManager.getInstance();

  private static final TPipeSubscribeResp SUBSCRIPTION_MISSING_CUSTOMER_RESP =
      new TPipeSubscribeResp(
          RpcUtils.getStatus(
              TSStatusCode.SUBSCRIPTION_MISSING_CUSTOMER,
              "Missing consumer config, please handshake first."),
          PipeSubscribeResponseVersion.VERSION_1.getVersion(),
          PipeSubscribeResponseType.ACK.getType());

  private final ThreadLocal<ConsumerConfig> consumerConfigThreadLocal = new ThreadLocal<>();

  @Override
  public PipeSubscribeRequestVersion getVersion() {
    return PipeSubscribeRequestVersion.VERSION_1;
  }

  @Override
  public void handleExit() {
    LOGGER.info(
        "Subscription: remove consumer config {} when handling exit",
        consumerConfigThreadLocal.get());
    consumerConfigThreadLocal.remove();
  }

  @Override
  public final TPipeSubscribeResp handle(final TPipeSubscribeReq req) {
    final short reqType = req.getType();
    if (PipeSubscribeRequestType.isValidatedRequestType(reqType)) {
      switch (PipeSubscribeRequestType.valueOf(reqType)) {
        case HANDSHAKE:
          return handlePipeSubscribeHandshake(PipeSubscribeHandshakeReq.fromTPipeSubscribeReq(req));
        case HEARTBEAT:
          return handlePipeSubscribeHeartbeat(PipeSubscribeHeartbeatReq.fromTPipeSubscribeReq(req));
        case SUBSCRIBE:
          return handlePipeSubscribeSubscribe(PipeSubscribeSubscribeReq.fromTPipeSubscribeReq(req));
        case UNSUBSCRIBE:
          return handlePipeSubscribeUnsubscribe(
              PipeSubscribeUnsubscribeReq.fromTPipeSubscribeReq(req));
        case POLL:
          return handlePipeSubscribePoll(PipeSubscribePollReq.fromTPipeSubscribeReq(req));
        case POLL_TS_FILE:
          return handlePipeSubscribePollTsFile(
              PipeSubscribePollTsFileReq.fromTPipeSubscribeReq(req));
        case COMMIT:
          return handlePipeSubscribeCommit(PipeSubscribeCommitReq.fromTPipeSubscribeReq(req));
        case CLOSE:
          return handlePipeSubscribeClose(PipeSubscribeCloseReq.fromTPipeSubscribeReq(req));
        default:
          break;
      }
    }

    final TSStatus status =
        RpcUtils.getStatus(
            TSStatusCode.SUBSCRIPTION_TYPE_ERROR,
            String.format("Unknown PipeSubscribeRequestType %s.", reqType));
    LOGGER.warn("Subscription: Unknown PipeSubscribeRequestType, response status = {}.", status);
    return new TPipeSubscribeResp(
        status,
        PipeSubscribeResponseVersion.VERSION_1.getVersion(),
        PipeSubscribeResponseType.ACK.getType());
  }

  private TPipeSubscribeResp handlePipeSubscribeHandshake(final PipeSubscribeHandshakeReq req) {
    try {
      return handlePipeSubscribeHandshakeInternal(req);
    } catch (final SubscriptionException e) {
      final String exceptionMessage =
          String.format(
              "Subscription: something unexpected happened when handshaking: %s, req: %s",
              e.getMessage(), req);
      LOGGER.warn(exceptionMessage);
      return PipeSubscribeHandshakeResp.toTPipeSubscribeResp(
          RpcUtils.getStatus(TSStatusCode.SUBSCRIPTION_HANDSHAKE_ERROR, exceptionMessage));
    }
  }

  private TPipeSubscribeResp handlePipeSubscribeHandshakeInternal(
      final PipeSubscribeHandshakeReq req) throws SubscriptionException {
    // set consumer config thread local
    final ConsumerConfig existedConsumerConfig = consumerConfigThreadLocal.get();
    final ConsumerConfig consumerConfig = req.getConsumerConfig();

    if (Objects.isNull(existedConsumerConfig)) {
      consumerConfigThreadLocal.set(consumerConfig);
    } else {
      if (!existedConsumerConfig.equals(consumerConfig)) {
        LOGGER.warn(
            "Subscription: Detect stale consumer config when handshaking, stale consumer config {} will be cleared, consumer config will set to the incoming consumer config {}.",
            existedConsumerConfig,
            consumerConfig);
        // drop stale consumer
        dropConsumer(existedConsumerConfig);
        consumerConfigThreadLocal.set(consumerConfig);
      }
    }

    // create consumer if not existed
    if (!SubscriptionAgent.consumer()
        .isConsumerExisted(consumerConfig.getConsumerGroupId(), consumerConfig.getConsumerId())) {
      createConsumer(consumerConfig);
    } else {
      LOGGER.info(
          "Subscription: The consumer {} has already existed when handshaking, skip creating consumer.",
          consumerConfig);
    }

    final int dataNodeId = IoTDBDescriptor.getInstance().getConfig().getDataNodeId();
    LOGGER.info(
        "Subscription: consumer {} handshake successfully, data node id: {}",
        req.getConsumerConfig(),
        dataNodeId);
    return PipeSubscribeHandshakeResp.toTPipeSubscribeResp(RpcUtils.SUCCESS_STATUS, dataNodeId);
  }

  private TPipeSubscribeResp handlePipeSubscribeHeartbeat(final PipeSubscribeHeartbeatReq req) {
    try {
      return handlePipeSubscribeHeartbeatInternal(req);
    } catch (final SubscriptionException e) {
      final String exceptionMessage =
          String.format(
              "Subscription: something unexpected happened when heartbeat: %s, req: %s",
              e.getMessage(), req);
      LOGGER.warn(exceptionMessage);
      return PipeSubscribeHandshakeResp.toTPipeSubscribeResp(
          RpcUtils.getStatus(TSStatusCode.SUBSCRIPTION_HEARTBEAT_ERROR, exceptionMessage));
    }
  }

  private TPipeSubscribeResp handlePipeSubscribeHeartbeatInternal(
      final PipeSubscribeHeartbeatReq req) {
    // check consumer config thread local
    final ConsumerConfig consumerConfig = consumerConfigThreadLocal.get();
    if (Objects.isNull(consumerConfig)) {
      LOGGER.warn(
          "Subscription: missing consumer config when handling PipeSubscribeHeartbeatReq: {}", req);
      return SUBSCRIPTION_MISSING_CUSTOMER_RESP;
    }

    // TODO: do something

    LOGGER.info("Subscription: consumer {} heartbeat successfully", consumerConfig);
    return PipeSubscribeHeartbeatResp.toTPipeSubscribeResp(RpcUtils.SUCCESS_STATUS);
  }

  private TPipeSubscribeResp handlePipeSubscribeSubscribe(final PipeSubscribeSubscribeReq req) {
    try {
      return handlePipeSubscribeSubscribeInternal(req);
    } catch (final SubscriptionException e) {
      final String exceptionMessage =
          String.format(
              "Subscription: something unexpected happened when subscribing: %s, req: %s",
              e.getMessage(), req);
      LOGGER.warn(exceptionMessage);
      return PipeSubscribeHandshakeResp.toTPipeSubscribeResp(
          RpcUtils.getStatus(TSStatusCode.SUBSCRIPTION_SUBSCRIBE_ERROR, exceptionMessage));
    }
  }

  private TPipeSubscribeResp handlePipeSubscribeSubscribeInternal(
      final PipeSubscribeSubscribeReq req) {
    // check consumer config thread local
    final ConsumerConfig consumerConfig = consumerConfigThreadLocal.get();
    if (Objects.isNull(consumerConfig)) {
      LOGGER.warn(
          "Subscription: missing consumer config when handling PipeSubscribeSubscribeReq: {}", req);
      return SUBSCRIPTION_MISSING_CUSTOMER_RESP;
    }

    // subscribe topics
<<<<<<< HEAD
    final Set<String> topicNames = req.getTopicNames();
=======
    Set<String> topicNames = req.getTopicNames();
    topicNames = topicNames.stream().map(ASTVisitor::parseIdentifier).collect(Collectors.toSet());
>>>>>>> 381948b5
    subscribe(consumerConfig, topicNames);

    LOGGER.info("Subscription: consumer {} subscribe {} successfully", consumerConfig, topicNames);
    return PipeSubscribeSubscribeResp.toTPipeSubscribeResp(RpcUtils.SUCCESS_STATUS);
  }

  private TPipeSubscribeResp handlePipeSubscribeUnsubscribe(final PipeSubscribeUnsubscribeReq req) {
    try {
      return handlePipeSubscribeUnsubscribeInternal(req);
    } catch (final SubscriptionException e) {
      final String exceptionMessage =
          String.format(
              "Subscription: something unexpected happened when unsubscribing: %s, req: %s",
              e.getMessage(), req);
      LOGGER.warn(exceptionMessage);
      return PipeSubscribeHandshakeResp.toTPipeSubscribeResp(
          RpcUtils.getStatus(TSStatusCode.SUBSCRIPTION_UNSUBSCRIBE_ERROR, exceptionMessage));
    }
  }

  private TPipeSubscribeResp handlePipeSubscribeUnsubscribeInternal(
      final PipeSubscribeUnsubscribeReq req) {
    // check consumer config thread local
    final ConsumerConfig consumerConfig = consumerConfigThreadLocal.get();
    if (Objects.isNull(consumerConfig)) {
      LOGGER.warn(
          "Subscription: missing consumer config when handling PipeSubscribeUnsubscribeReq: {}",
          req);
      return SUBSCRIPTION_MISSING_CUSTOMER_RESP;
    }

    // unsubscribe topics
<<<<<<< HEAD
    final Set<String> topicNames = req.getTopicNames();
=======
    Set<String> topicNames = req.getTopicNames();
    topicNames = topicNames.stream().map(ASTVisitor::parseIdentifier).collect(Collectors.toSet());
>>>>>>> 381948b5
    unsubscribe(consumerConfig, topicNames);

    LOGGER.info(
        "Subscription: consumer {} unsubscribe {} successfully", consumerConfig, topicNames);
    return PipeSubscribeUnsubscribeResp.toTPipeSubscribeResp(RpcUtils.SUCCESS_STATUS);
  }

  private TPipeSubscribeResp handlePipeSubscribePoll(final PipeSubscribePollReq req) {
    try {
      return handlePipeSubscribePollInternal(req);
    } catch (final SubscriptionException e) {
      final String exceptionMessage =
          String.format(
              "Subscription: something unexpected happened when polling: %s, req: %s",
              e.getMessage(), req);
      LOGGER.warn(exceptionMessage);
      return PipeSubscribeHandshakeResp.toTPipeSubscribeResp(
          RpcUtils.getStatus(TSStatusCode.SUBSCRIPTION_POLL_ERROR, exceptionMessage));
    }
  }

  private TPipeSubscribeResp handlePipeSubscribePollInternal(final PipeSubscribePollReq req) {
    // check consumer config thread local
    final ConsumerConfig consumerConfig = consumerConfigThreadLocal.get();
    if (Objects.isNull(consumerConfig)) {
      LOGGER.warn(
          "Subscription: missing consumer config when handling PipeSubscribePollReq: {}", req);
      return SUBSCRIPTION_MISSING_CUSTOMER_RESP;
    }

    // get topic names
    Set<String> topicNames = req.getTopicNames();
    if (topicNames.isEmpty()) {
      // poll all subscribed topics
      topicNames =
          SubscriptionAgent.consumer()
              .getTopicsSubscribedByConsumer(
                  consumerConfig.getConsumerGroupId(), consumerConfig.getConsumerId());
    } else {
      topicNames = topicNames.stream().map(ASTVisitor::parseIdentifier).collect(Collectors.toSet());
    }

    // poll
    final SubscriptionPollTimer timer =
        new SubscriptionPollTimer(
            System.currentTimeMillis(),
            req.getTimeoutMs() == 0
                ? SubscriptionConfig.getInstance().getSubscriptionDefaultPollTimeoutMs()
                : Math.max(
                    req.getTimeoutMs(),
                    SubscriptionConfig.getInstance().getSubscriptionMinPollTimeoutMs()));
    final List<SubscriptionEvent> events =
        SubscriptionAgent.broker().poll(consumerConfig, topicNames, timer);

    final List<SubscriptionRawMessage> rawMessages =
        events.stream().map(SubscriptionEvent::getMessage).collect(Collectors.toList());

    final List<SubscriptionCommitContext> commitContexts =
        rawMessages.stream()
            .map(SubscriptionRawMessage::getCommitContext)
            .collect(Collectors.toList());

    // check timer
    if (timer.isExpired()) {
      LOGGER.warn(
          "Subscription: timeout happened when consumer {} poll topics {}",
          consumerConfig,
          topicNames);
    }

    LOGGER.info(
        "Subscription: consumer {} poll topics {} successfully, commit contexts: {}",
        consumerConfig,
        topicNames,
        commitContexts);

    // generate response
    return PipeSubscribePollResp.toTPipeSubscribeResp(RpcUtils.SUCCESS_STATUS, rawMessages);
  }

  private TPipeSubscribeResp handlePipeSubscribePollTsFile(final PipeSubscribePollTsFileReq req) {
    try {
      return handlePipeSubscribePollTsFileInternal(req);
    } catch (final SubscriptionException e) {
      final String exceptionMessage =
          String.format(
              "Subscription: something unexpected happened when polling tsfile: %s, req: %s",
              e.getMessage(), req);
      LOGGER.warn(exceptionMessage);
      return PipeSubscribeHandshakeResp.toTPipeSubscribeResp(
          RpcUtils.getStatus(TSStatusCode.SUBSCRIPTION_POLL_ERROR, exceptionMessage));
    }
  }

  // TODO
  private TPipeSubscribeResp handlePipeSubscribePollTsFileInternal(
      final PipeSubscribePollTsFileReq req) {
    return null;
  }

  private TPipeSubscribeResp handlePipeSubscribeCommit(final PipeSubscribeCommitReq req) {
    try {
      return handlePipeSubscribeCommitInternal(req);
    } catch (final SubscriptionException e) {
      final String exceptionMessage =
          String.format(
              "Subscription: something unexpected happened when committing: %s, req: %s",
              e.getMessage(), req);
      LOGGER.warn(exceptionMessage);
      return PipeSubscribeHandshakeResp.toTPipeSubscribeResp(
          RpcUtils.getStatus(TSStatusCode.SUBSCRIPTION_COMMIT_ERROR, exceptionMessage));
    }
  }

  private TPipeSubscribeResp handlePipeSubscribeCommitInternal(final PipeSubscribeCommitReq req) {
    // check consumer config thread local
    final ConsumerConfig consumerConfig = consumerConfigThreadLocal.get();
    if (Objects.isNull(consumerConfig)) {
      LOGGER.warn(
          "Subscription: missing consumer config when handling PipeSubscribeCommitReq: {}", req);
      return SUBSCRIPTION_MISSING_CUSTOMER_RESP;
    }

    // commit
    final List<SubscriptionCommitContext> commitContexts = req.getCommitContexts();
    SubscriptionAgent.broker().commit(consumerConfig, commitContexts);

    LOGGER.info(
        "Subscription: consumer commit {} successfully, commit contexts: {}",
        consumerConfig,
        commitContexts);
    return PipeSubscribeCommitResp.toTPipeSubscribeResp(RpcUtils.SUCCESS_STATUS);
  }

  private TPipeSubscribeResp handlePipeSubscribeClose(final PipeSubscribeCloseReq req) {
    try {
      return handlePipeSubscribeCloseInternal(req);
    } catch (final SubscriptionException e) {
      final String exceptionMessage =
          String.format(
              "Subscription: something unexpected happened when closing: %s, req: %s",
              e.getMessage(), req);
      LOGGER.warn(exceptionMessage);
      return PipeSubscribeHandshakeResp.toTPipeSubscribeResp(
          RpcUtils.getStatus(TSStatusCode.SUBSCRIPTION_COMMIT_ERROR, exceptionMessage));
    }
  }

  private TPipeSubscribeResp handlePipeSubscribeCloseInternal(final PipeSubscribeCloseReq req) {
    // check consumer config thread local
    final ConsumerConfig consumerConfig = consumerConfigThreadLocal.get();
    if (Objects.isNull(consumerConfig)) {
      LOGGER.warn(
          "Subscription: missing consumer config when handling PipeSubscribeCloseReq: {}", req);
      return SUBSCRIPTION_MISSING_CUSTOMER_RESP;
    }

    // unsubscribe all subscribed topics
    final Set<String> topics =
        SubscriptionAgent.consumer()
            .getTopicsSubscribedByConsumer(
                consumerConfig.getConsumerGroupId(), consumerConfig.getConsumerId());
    if (!topics.isEmpty()) {
      LOGGER.info(
          "Subscription: unsubscribe all subscribed topics {} before close consumer {}",
          topics,
          consumerConfig);
      unsubscribe(consumerConfig, topics);
    }

    // drop consumer if existed
    if (SubscriptionAgent.consumer()
        .isConsumerExisted(consumerConfig.getConsumerGroupId(), consumerConfig.getConsumerId())) {
      dropConsumer(consumerConfig);
    } else {
      LOGGER.info(
          "Subscription: The consumer {} does not existed when closing, skip dropping consumer.",
          consumerConfig);
    }

    LOGGER.info("Subscription: consumer {} close successfully", consumerConfig);
    return PipeSubscribeCloseResp.toTPipeSubscribeResp(RpcUtils.SUCCESS_STATUS);
  }

  //////////////////////////// consumer operations ////////////////////////////

  private void createConsumer(final ConsumerConfig consumerConfig) throws SubscriptionException {
    try (final ConfigNodeClient configNodeClient =
        CONFIG_NODE_CLIENT_MANAGER.borrowClient(ConfigNodeInfo.CONFIG_REGION_ID)) {
      final TCreateConsumerReq req =
          new TCreateConsumerReq()
              .setConsumerId(consumerConfig.getConsumerId())
              .setConsumerGroupId(consumerConfig.getConsumerGroupId())
              .setConsumerAttributes(consumerConfig.getAttribute());
      final TSStatus tsStatus = configNodeClient.createConsumer(req);
      if (TSStatusCode.SUCCESS_STATUS.getStatusCode() != tsStatus.getCode()) {
        final String exceptionMessage =
            String.format(
                "Subscription: Failed to create consumer %s in config node, status is %s.",
                consumerConfig, tsStatus);
        LOGGER.warn(exceptionMessage);
        throw new SubscriptionException(exceptionMessage);
      }
    } catch (final ClientManagerException | TException e) {
      final String exceptionMessage =
          String.format(
              "Subscription: Failed to create consumer %s in config node, exception is %s.",
              consumerConfig, e.getMessage());
      LOGGER.warn(exceptionMessage);
      throw new SubscriptionException(exceptionMessage);
    }
  }

  private void dropConsumer(final ConsumerConfig consumerConfig) throws SubscriptionException {
    try (final ConfigNodeClient configNodeClient =
        CONFIG_NODE_CLIENT_MANAGER.borrowClient(ConfigNodeInfo.CONFIG_REGION_ID)) {
      final TCloseConsumerReq req =
          new TCloseConsumerReq()
              .setConsumerId(consumerConfig.getConsumerId())
              .setConsumerGroupId(consumerConfig.getConsumerGroupId());
      final TSStatus tsStatus = configNodeClient.closeConsumer(req);
      if (TSStatusCode.SUCCESS_STATUS.getStatusCode() != tsStatus.getCode()) {
        final String exceptionMessage =
            String.format(
                "Subscription: Failed to close consumer %s in config node, status is %s.",
                consumerConfig, tsStatus);
        LOGGER.warn(exceptionMessage);
        throw new SubscriptionException(exceptionMessage);
      }
    } catch (final ClientManagerException | TException e) {
      final String exceptionMessage =
          String.format(
              "Subscription: Failed to close consumer %s in config node, exception is %s.",
              consumerConfig, e.getMessage());
      LOGGER.warn(exceptionMessage);
      throw new SubscriptionException(exceptionMessage);
    }

    // TODO: broker TTL if no consumer in consumer group
  }

  private void subscribe(final ConsumerConfig consumerConfig, final Set<String> topicNames)
      throws SubscriptionException {
    try (final ConfigNodeClient configNodeClient =
        CONFIG_NODE_CLIENT_MANAGER.borrowClient(ConfigNodeInfo.CONFIG_REGION_ID)) {
      final TSubscribeReq req =
          new TSubscribeReq()
              .setConsumerId(consumerConfig.getConsumerId())
              .setConsumerGroupId(consumerConfig.getConsumerGroupId())
              .setTopicNames(topicNames);
      final TSStatus tsStatus = configNodeClient.createSubscription(req);
      if (TSStatusCode.SUCCESS_STATUS.getStatusCode() != tsStatus.getCode()) {
        final String exceptionMessage =
            String.format(
                "Subscription: Failed to subscribe topics %s for consumer %s in config node, status is %s.",
                topicNames, consumerConfig, tsStatus);
        LOGGER.warn(exceptionMessage);
        throw new SubscriptionException(exceptionMessage);
      }
    } catch (final ClientManagerException | TException e) {
      final String exceptionMessage =
          String.format(
              "Subscription: Failed to subscribe topics %s for consumer %s in config node, exception is %s.",
              topicNames, consumerConfig, e.getMessage());
      LOGGER.warn(exceptionMessage);
      throw new SubscriptionException(exceptionMessage);
    }
  }

  private void unsubscribe(final ConsumerConfig consumerConfig, final Set<String> topicNames)
      throws SubscriptionException {
    try (final ConfigNodeClient configNodeClient =
        CONFIG_NODE_CLIENT_MANAGER.borrowClient(ConfigNodeInfo.CONFIG_REGION_ID)) {
      final TUnsubscribeReq req =
          new TUnsubscribeReq()
              .setConsumerId(consumerConfig.getConsumerId())
              .setConsumerGroupId(consumerConfig.getConsumerGroupId())
              .setTopicNames(topicNames);
      final TSStatus tsStatus = configNodeClient.dropSubscription(req);
      if (TSStatusCode.SUCCESS_STATUS.getStatusCode() != tsStatus.getCode()) {
        final String exceptionMessage =
            String.format(
                "Subscription: Failed to unsubscribe topics %s for consumer %s in config node, status is %s.",
                topicNames, consumerConfig, tsStatus);
        LOGGER.warn(exceptionMessage);
        throw new SubscriptionException(exceptionMessage);
      }
    } catch (final ClientManagerException | TException e) {
      final String exceptionMessage =
          String.format(
              "Subscription: Failed to unsubscribe topics %s for consumer %s in config node, exception is %s.",
              topicNames, consumerConfig, e.getMessage());
      LOGGER.warn(exceptionMessage);
      throw new SubscriptionException(exceptionMessage);
    }
  }
}<|MERGE_RESOLUTION|>--- conflicted
+++ resolved
@@ -249,12 +249,8 @@
     }
 
     // subscribe topics
-<<<<<<< HEAD
-    final Set<String> topicNames = req.getTopicNames();
-=======
     Set<String> topicNames = req.getTopicNames();
     topicNames = topicNames.stream().map(ASTVisitor::parseIdentifier).collect(Collectors.toSet());
->>>>>>> 381948b5
     subscribe(consumerConfig, topicNames);
 
     LOGGER.info("Subscription: consumer {} subscribe {} successfully", consumerConfig, topicNames);
@@ -287,12 +283,8 @@
     }
 
     // unsubscribe topics
-<<<<<<< HEAD
-    final Set<String> topicNames = req.getTopicNames();
-=======
     Set<String> topicNames = req.getTopicNames();
     topicNames = topicNames.stream().map(ASTVisitor::parseIdentifier).collect(Collectors.toSet());
->>>>>>> 381948b5
     unsubscribe(consumerConfig, topicNames);
 
     LOGGER.info(
