/*
 * Licensed to the Apache Software Foundation (ASF) under one
 * or more contributor license agreements.  See the NOTICE file
 * distributed with this work for additional information
 * regarding copyright ownership.  The ASF licenses this file
 * to you under the Apache License, Version 2.0 (the
 * "License"); you may not use this file except in compliance
 * with the License.  You may obtain a copy of the License at
 *
 *     http://www.apache.org/licenses/LICENSE-2.0
 *
 * Unless required by applicable law or agreed to in writing,
 * software distributed under the License is distributed on an
 * "AS IS" BASIS, WITHOUT WARRANTIES OR CONDITIONS OF ANY
 * KIND, either express or implied.  See the License for the
 * specific language governing permissions and limitations
 * under the License.
 */
package org.apache.iotdb.db.conf;

import org.apache.iotdb.commons.conf.CommonConfig;
import org.apache.iotdb.commons.conf.CommonDescriptor;
import org.apache.iotdb.commons.conf.ConfigurationFileUtils;
import org.apache.iotdb.commons.conf.IoTDBConstant;
import org.apache.iotdb.commons.exception.BadNodeUrlException;
import org.apache.iotdb.commons.schema.SchemaConstant;
import org.apache.iotdb.commons.service.metric.MetricService;
import org.apache.iotdb.commons.utils.NodeUrlUtils;
import org.apache.iotdb.confignode.rpc.thrift.TCQConfig;
import org.apache.iotdb.confignode.rpc.thrift.TGlobalConfig;
import org.apache.iotdb.confignode.rpc.thrift.TRatisConfig;
import org.apache.iotdb.db.consensus.DataRegionConsensusImpl;
import org.apache.iotdb.db.exception.query.QueryProcessException;
import org.apache.iotdb.db.service.metrics.IoTDBInternalLocalReporter;
import org.apache.iotdb.db.storageengine.StorageEngine;
import org.apache.iotdb.db.storageengine.dataregion.compaction.execute.performer.constant.CrossCompactionPerformer;
import org.apache.iotdb.db.storageengine.dataregion.compaction.execute.performer.constant.InnerSeqCompactionPerformer;
import org.apache.iotdb.db.storageengine.dataregion.compaction.execute.performer.constant.InnerUnseqCompactionPerformer;
import org.apache.iotdb.db.storageengine.dataregion.compaction.schedule.CompactionScheduleTaskManager;
import org.apache.iotdb.db.storageengine.dataregion.compaction.schedule.CompactionTaskManager;
import org.apache.iotdb.db.storageengine.dataregion.compaction.schedule.constant.CompactionPriority;
import org.apache.iotdb.db.storageengine.dataregion.compaction.selector.constant.CrossCompactionSelector;
import org.apache.iotdb.db.storageengine.dataregion.compaction.selector.constant.InnerSequenceCompactionSelector;
import org.apache.iotdb.db.storageengine.dataregion.compaction.selector.constant.InnerUnsequenceCompactionSelector;
import org.apache.iotdb.db.storageengine.dataregion.wal.WALManager;
import org.apache.iotdb.db.storageengine.dataregion.wal.utils.WALMode;
import org.apache.iotdb.db.storageengine.rescon.disk.TierManager;
import org.apache.iotdb.db.storageengine.rescon.memory.SystemInfo;
import org.apache.iotdb.db.utils.DateTimeUtils;
import org.apache.iotdb.db.utils.MemUtils;
import org.apache.iotdb.db.utils.datastructure.TVListSortAlgorithm;
import org.apache.iotdb.external.api.IPropertiesLoader;
import org.apache.iotdb.metrics.config.MetricConfigDescriptor;
import org.apache.iotdb.metrics.config.ReloadLevel;
import org.apache.iotdb.metrics.metricsets.system.SystemMetrics;
import org.apache.iotdb.metrics.reporter.iotdb.IoTDBInternalMemoryReporter;
import org.apache.iotdb.metrics.reporter.iotdb.IoTDBInternalReporter;
import org.apache.iotdb.metrics.utils.InternalReporterType;
import org.apache.iotdb.metrics.utils.NodeType;
import org.apache.iotdb.rpc.DeepCopyRpcTransportFactory;
import org.apache.iotdb.rpc.ZeroCopyRpcTransportFactory;

import org.apache.tsfile.common.conf.TSFileDescriptor;
import org.apache.tsfile.enums.TSDataType;
import org.apache.tsfile.file.metadata.enums.CompressionType;
import org.apache.tsfile.file.metadata.enums.TSEncoding;
import org.apache.tsfile.fileSystem.FSType;
import org.apache.tsfile.utils.FilePathUtils;
import org.slf4j.Logger;
import org.slf4j.LoggerFactory;

import java.io.File;
import java.io.FileNotFoundException;
import java.io.IOException;
import java.io.InputStream;
import java.io.InputStreamReader;
import java.net.MalformedURLException;
import java.net.URL;
import java.nio.charset.StandardCharsets;
import java.nio.file.FileStore;
import java.util.ArrayList;
import java.util.Arrays;
import java.util.List;
import java.util.Optional;
import java.util.Properties;
import java.util.ServiceLoader;
import java.util.Set;

public class IoTDBDescriptor {

  private static final Logger LOGGER = LoggerFactory.getLogger(IoTDBDescriptor.class);

  private static final CommonDescriptor commonDescriptor = CommonDescriptor.getInstance();

  private static final IoTDBConfig conf = new IoTDBConfig();

  private static final long MAX_THROTTLE_THRESHOLD = 600 * 1024 * 1024 * 1024L;

  private static final long MIN_THROTTLE_THRESHOLD = 50 * 1024 * 1024 * 1024L;

  private static final double MAX_DIR_USE_PROPORTION = 0.8;

  private static final double MIN_DIR_USE_PROPORTION = 0.5;

  private static final String[] DEFAULT_WAL_THRESHOLD_NAME = {
    "iot_consensus_throttle_threshold_in_byte", "wal_throttle_threshold_in_byte"
  };

  static {
    URL systemConfigUrl = getPropsUrl(CommonConfig.SYSTEM_CONFIG_NAME);
    URL configNodeUrl = getPropsUrl(CommonConfig.OLD_CONFIG_NODE_CONFIG_NAME);
    URL dataNodeUrl = getPropsUrl(CommonConfig.OLD_DATA_NODE_CONFIG_NAME);
    URL commonConfigUrl = getPropsUrl(CommonConfig.OLD_COMMON_CONFIG_NAME);
    try {
      ConfigurationFileUtils.checkAndMayUpdate(
          systemConfigUrl, configNodeUrl, dataNodeUrl, commonConfigUrl);
    } catch (Exception e) {
      if (e instanceof InterruptedException) {
        Thread.currentThread().interrupt();
      }
      LOGGER.error("Failed to update config file", e);
    }
  }

  protected IoTDBDescriptor() {
    loadProps();
    ServiceLoader<IPropertiesLoader> propertiesLoaderServiceLoader =
        ServiceLoader.load(IPropertiesLoader.class);
    for (IPropertiesLoader loader : propertiesLoaderServiceLoader) {
      LOGGER.info("Will reload properties from {} ", loader.getClass().getName());
      Properties properties = loader.loadProperties();
      try {
        loadProperties(properties);
      } catch (Exception e) {
        LOGGER.error(
            "Failed to reload properties from {}, reject DataNode startup.",
            loader.getClass().getName(),
            e);
        System.exit(-1);
      }
      conf.setCustomizedProperties(loader.getCustomizedProperties());
      TSFileDescriptor.getInstance().overwriteConfigByCustomSettings(properties);
      TSFileDescriptor.getInstance()
          .getConfig()
          .setCustomizedProperties(loader.getCustomizedProperties());
    }
  }

  public static IoTDBDescriptor getInstance() {
    return IoTDBDescriptorHolder.INSTANCE;
  }

  public IoTDBConfig getConfig() {
    return conf;
  }

  /**
   * get props url location
   *
   * @return url object if location exit, otherwise null.
   */
  public static URL getPropsUrl(String configFileName) {
    String urlString = commonDescriptor.getConfDir();
    if (urlString == null) {
      // If urlString wasn't provided, try to find a default config in the root of the classpath.
      URL uri = IoTDBConfig.class.getResource("/" + configFileName);
      if (uri != null) {
        return uri;
      }
      LOGGER.warn(
          "Cannot find IOTDB_HOME or IOTDB_CONF environment variable when loading "
              + "config file {}, use default configuration",
          configFileName);
      // update all data seriesPath
      conf.updatePath();
      return null;
    }
    // If a config location was provided, but it doesn't end with a properties file,
    // append the default location.
    else if (!urlString.endsWith(".properties")) {
      urlString += (File.separatorChar + configFileName);
    }

    // If the url doesn't start with "file:" or "classpath:", it's provided as a no path.
    // So we need to add it to make it a real URL.
    if (!urlString.startsWith("file:") && !urlString.startsWith("classpath:")) {
      urlString = "file:" + urlString;
    }
    try {
      return new URL(urlString);
    } catch (MalformedURLException e) {
      LOGGER.warn("get url failed", e);
      return null;
    }
  }

  /** load a property file and set TsfileDBConfig variables. */
  @SuppressWarnings("squid:S3776") // Suppress high Cognitive Complexity warning
  private void loadProps() {
    Properties commonProperties = new Properties();
    // if new properties file exist, skip old properties files
    URL url = getPropsUrl(CommonConfig.SYSTEM_CONFIG_NAME);
    if (url != null) {
      try (InputStream inputStream = url.openStream()) {
        LOGGER.info("Start to read config file {}", url);
        Properties properties = new Properties();
        properties.load(new InputStreamReader(inputStream, StandardCharsets.UTF_8));
        commonProperties.putAll(properties);
        loadProperties(commonProperties);
      } catch (FileNotFoundException e) {
        LOGGER.error("Fail to find config file {}, reject DataNode startup.", url, e);
        System.exit(-1);
      } catch (IOException e) {
        LOGGER.error("Cannot load config file, reject DataNode startup.", e);
        System.exit(-1);
      } catch (Exception e) {
        LOGGER.error("Incorrect format in config file, reject DataNode startup.", e);
        System.exit(-1);
      } finally {
        // update all data seriesPath
        conf.updatePath();
        commonDescriptor.getConfig().updatePath(System.getProperty(IoTDBConstant.IOTDB_HOME, null));
        MetricConfigDescriptor.getInstance().loadProps(commonProperties, false);
        MetricConfigDescriptor.getInstance()
            .getMetricConfig()
            .updateRpcInstance(NodeType.DATANODE, SchemaConstant.SYSTEM_DATABASE);
      }
    } else {
      LOGGER.warn(
          "Couldn't load the configuration {} from any of the known sources.",
          CommonConfig.SYSTEM_CONFIG_NAME);
    }
  }

  public void loadProperties(Properties properties) throws BadNodeUrlException, IOException {
    conf.setClusterName(
        Optional.ofNullable(
                properties.getProperty(IoTDBConstant.CLUSTER_NAME, conf.getClusterName()))
            .map(String::trim)
            .orElse(conf.getClusterName()));

    conf.setRpcAddress(
        Optional.ofNullable(
                properties.getProperty(IoTDBConstant.DN_RPC_ADDRESS, conf.getRpcAddress()))
            .map(String::trim)
            .orElse(conf.getRpcAddress()));

    conf.setRpcThriftCompressionEnable(
        Boolean.parseBoolean(
            Optional.ofNullable(
                    properties.getProperty(
                        "dn_rpc_thrift_compression_enable",
                        Boolean.toString(conf.isRpcThriftCompressionEnable())))
                .map(String::trim)
                .orElse(Boolean.toString(conf.isRpcThriftCompressionEnable()))));

    conf.setRpcAdvancedCompressionEnable(
        Boolean.parseBoolean(
            Optional.ofNullable(
                    properties.getProperty(
                        "dn_rpc_advanced_compression_enable",
                        Boolean.toString(conf.isRpcAdvancedCompressionEnable())))
                .map(String::trim)
                .orElse(Boolean.toString(conf.isRpcAdvancedCompressionEnable()))));

    conf.setConnectionTimeoutInMS(
        Integer.parseInt(
            Optional.ofNullable(
                    properties.getProperty(
                        "dn_connection_timeout_ms",
                        String.valueOf(conf.getConnectionTimeoutInMS())))
                .map(String::trim)
                .orElse(String.valueOf(conf.getConnectionTimeoutInMS()))));

    if (properties.getProperty("dn_max_connection_for_internal_service", null) != null) {
      conf.setMaxClientNumForEachNode(
          Integer.parseInt(
              properties.getProperty("dn_max_connection_for_internal_service").trim()));
      LOGGER.warn(
          "The parameter dn_max_connection_for_internal_service is out of date. Please rename it to dn_max_client_count_for_each_node_in_client_manager.");
    }
    conf.setMaxClientNumForEachNode(
        Integer.parseInt(
            Optional.ofNullable(
                    properties.getProperty(
                        "dn_max_client_count_for_each_node_in_client_manager",
                        String.valueOf(conf.getMaxClientNumForEachNode())))
                .map(String::trim)
                .orElse(String.valueOf(conf.getMaxClientNumForEachNode()))));

    conf.setSelectorNumOfClientManager(
        Integer.parseInt(
            Optional.ofNullable(
                    properties.getProperty(
                        "dn_selector_thread_count_of_client_manager",
                        String.valueOf(conf.getSelectorNumOfClientManager())))
                .map(String::trim)
                .orElse(String.valueOf(conf.getSelectorNumOfClientManager()))));

    conf.setRpcPort(
        Integer.parseInt(
            Optional.ofNullable(
                    properties.getProperty(
                        IoTDBConstant.DN_RPC_PORT, Integer.toString(conf.getRpcPort())))
                .map(String::trim)
                .orElse(Integer.toString(conf.getRpcPort()))));

    conf.setBufferedArraysMemoryProportion(
        Double.parseDouble(
            Optional.ofNullable(
                    properties.getProperty(
                        "buffered_arrays_memory_proportion",
                        Double.toString(conf.getBufferedArraysMemoryProportion())))
                .map(String::trim)
                .orElse(Double.toString(conf.getBufferedArraysMemoryProportion()))));

    conf.setFlushProportion(
        Double.parseDouble(
            Optional.ofNullable(
                    properties.getProperty(
                        "flush_proportion", Double.toString(conf.getFlushProportion())))
                .map(String::trim)
                .orElse(Double.toString(conf.getFlushProportion()))));

    final double rejectProportion =
        Double.parseDouble(
            Optional.ofNullable(
                    properties.getProperty(
                        "reject_proportion", Double.toString(conf.getRejectProportion())))
                .map(String::trim)
                .orElse(Double.toString(conf.getRejectProportion())));

    final double devicePathCacheProportion =
        Double.parseDouble(
            Optional.ofNullable(
                    properties.getProperty(
                        "device_path_cache_proportion",
                        Double.toString(conf.getDevicePathCacheProportion())))
                .map(String::trim)
                .orElse(Double.toString(conf.getDevicePathCacheProportion())));

    if (rejectProportion + devicePathCacheProportion >= 1) {
      LOGGER.warn(
          "The sum of write_memory_proportion and device_path_cache_proportion is too large, use default values 0.8 and 0.05.");
    } else {
      conf.setRejectProportion(rejectProportion);
      conf.setDevicePathCacheProportion(devicePathCacheProportion);
    }

    conf.setWriteMemoryVariationReportProportion(
        Double.parseDouble(
            Optional.ofNullable(
                    properties.getProperty(
                        "write_memory_variation_report_proportion",
                        Double.toString(conf.getWriteMemoryVariationReportProportion())))
                .map(String::trim)
                .orElse(Double.toString(conf.getWriteMemoryVariationReportProportion()))));

    conf.setMetaDataCacheEnable(
        Boolean.parseBoolean(
            Optional.ofNullable(
                    properties.getProperty(
                        "meta_data_cache_enable", Boolean.toString(conf.isMetaDataCacheEnable())))
                .map(String::trim)
                .orElse(Boolean.toString((conf.isMetaDataCacheEnable())))));

    initMemoryAllocate(properties);

    String systemDir = properties.getProperty("dn_system_dir");
    if (systemDir == null) {
      systemDir = properties.getProperty("base_dir");
      if (systemDir != null) {
        systemDir = FilePathUtils.regularizePath(systemDir) + IoTDBConstant.SYSTEM_FOLDER_NAME;
      } else {
        systemDir = conf.getSystemDir();
      }
    }
    conf.setSystemDir(systemDir);

    conf.setSchemaDir(
        FilePathUtils.regularizePath(conf.getSystemDir()) + IoTDBConstant.SCHEMA_FOLDER_NAME);

    conf.setQueryDir(
        FilePathUtils.regularizePath(conf.getSystemDir() + IoTDBConstant.QUERY_FOLDER_NAME));
    String[] defaultTierDirs = new String[conf.getTierDataDirs().length];
    for (int i = 0; i < defaultTierDirs.length; ++i) {
      defaultTierDirs[i] = String.join(",", conf.getTierDataDirs()[i]);
    }
    conf.setTierDataDirs(
        parseDataDirs(
            Optional.ofNullable(
                    properties.getProperty(
                        "dn_data_dirs", String.join(IoTDBConstant.TIER_SEPARATOR, defaultTierDirs)))
                .map(String::trim)
                .orElse(String.join(IoTDBConstant.TIER_SEPARATOR, defaultTierDirs))));

    conf.setConsensusDir(
        Optional.ofNullable(properties.getProperty("dn_consensus_dir", conf.getConsensusDir()))
            .map(String::trim)
            .orElse(conf.getConsensusDir()));

    long forceMlogPeriodInMs =
        Long.parseLong(
            Optional.ofNullable(
                    properties.getProperty(
                        "sync_mlog_period_in_ms", Long.toString(conf.getSyncMlogPeriodInMs())))
                .map(String::trim)
                .orElse(Long.toString(conf.getSyncMlogPeriodInMs())));
    if (forceMlogPeriodInMs > 0) {
      conf.setSyncMlogPeriodInMs(forceMlogPeriodInMs);
    }

    String oldMultiDirStrategyClassName = conf.getMultiDirStrategyClassName();
    conf.setMultiDirStrategyClassName(
        Optional.ofNullable(
                properties.getProperty(
                    "dn_multi_dir_strategy", conf.getMultiDirStrategyClassName()))
            .map(String::trim)
            .orElse(conf.getMultiDirStrategyClassName()));
    try {
      conf.checkMultiDirStrategyClassName();
    } catch (Exception e) {
      conf.setMultiDirStrategyClassName(oldMultiDirStrategyClassName.trim());
      throw e;
    }

    conf.setBatchSize(
        Integer.parseInt(
            Optional.ofNullable(
                    properties.getProperty("batch_size", Integer.toString(conf.getBatchSize())))
                .map(String::trim)
                .orElse(Integer.toString(conf.getBatchSize()))));

    conf.setTvListSortAlgorithm(
        TVListSortAlgorithm.valueOf(
            Optional.ofNullable(
                    properties.getProperty(
                        "tvlist_sort_algorithm", conf.getTvListSortAlgorithm().toString()))
                .map(String::trim)
                .orElse(conf.getTvListSortAlgorithm().toString())));

    conf.setAvgSeriesPointNumberThreshold(
        Integer.parseInt(
            Optional.ofNullable(
                    properties.getProperty(
                        "avg_series_point_number_threshold",
                        Integer.toString(conf.getAvgSeriesPointNumberThreshold())))
                .map(String::trim)
                .orElse(Integer.toString(conf.getAvgSeriesPointNumberThreshold()))));

    conf.setCheckPeriodWhenInsertBlocked(
        Integer.parseInt(
            Optional.ofNullable(
                    properties.getProperty(
                        "check_period_when_insert_blocked",
                        Integer.toString(conf.getCheckPeriodWhenInsertBlocked())))
                .map(String::trim)
                .orElse(Integer.toString(conf.getCheckPeriodWhenInsertBlocked()))));

    conf.setMaxWaitingTimeWhenInsertBlocked(
        Integer.parseInt(
            Optional.ofNullable(
                    properties.getProperty(
                        "max_waiting_time_when_insert_blocked",
                        Integer.toString(conf.getMaxWaitingTimeWhenInsertBlocked())))
                .map(String::trim)
                .orElse(Integer.toString(conf.getMaxWaitingTimeWhenInsertBlocked()))));

    String offHeapMemoryStr = System.getProperty("OFF_HEAP_MEMORY");
    conf.setMaxOffHeapMemoryBytes(MemUtils.strToBytesCnt(offHeapMemoryStr));

    conf.setIoTaskQueueSizeForFlushing(
        Integer.parseInt(
            Optional.ofNullable(
                    properties.getProperty(
                        "io_task_queue_size_for_flushing",
                        Integer.toString(conf.getIoTaskQueueSizeForFlushing())))
                .orElse(Integer.toString(conf.getIoTaskQueueSizeForFlushing()))));
    boolean enableWALCompression =
        Boolean.parseBoolean(properties.getProperty("enable_wal_compression", "true"));
    conf.setWALCompressionAlgorithm(
        enableWALCompression ? CompressionType.LZ4 : CompressionType.UNCOMPRESSED);

    conf.setCompactionScheduleIntervalInMs(
        Long.parseLong(
            Optional.ofNullable(
                    properties.getProperty(
                        "compaction_schedule_interval_in_ms",
                        Long.toString(conf.getCompactionScheduleIntervalInMs())))
                .map(String::trim)
                .orElse(Long.toString(conf.getCompactionScheduleIntervalInMs()))));

    conf.setEnableAutoRepairCompaction(
        Boolean.parseBoolean(
            Optional.ofNullable(
                    properties.getProperty(
                        "enable_auto_repair_compaction",
                        Boolean.toString(conf.isEnableAutoRepairCompaction())))
                .map(String::trim)
                .orElse(Boolean.toString(conf.isEnableAutoRepairCompaction()))));

    conf.setEnableCrossSpaceCompaction(
        Boolean.parseBoolean(
            Optional.ofNullable(
                    properties.getProperty(
                        "enable_cross_space_compaction",
                        Boolean.toString(conf.isEnableCrossSpaceCompaction())))
                .map(String::trim)
                .orElse(Boolean.toString(conf.isEnableCrossSpaceCompaction()))));

    conf.setEnableSeqSpaceCompaction(
        Boolean.parseBoolean(
            Optional.ofNullable(
                    properties.getProperty(
                        "enable_seq_space_compaction",
                        Boolean.toString(conf.isEnableSeqSpaceCompaction())))
                .map(String::trim)
                .orElse(Boolean.toString(conf.isEnableSeqSpaceCompaction()))));

    conf.setEnableUnseqSpaceCompaction(
        Boolean.parseBoolean(
            Optional.ofNullable(
                    properties.getProperty(
                        "enable_unseq_space_compaction",
                        Boolean.toString(conf.isEnableUnseqSpaceCompaction())))
                .map(String::trim)
                .orElse(Boolean.toString(conf.isEnableUnseqSpaceCompaction()))));

    conf.setCrossCompactionSelector(
        CrossCompactionSelector.getCrossCompactionSelector(
            Optional.ofNullable(
                    properties.getProperty(
                        "cross_selector", conf.getCrossCompactionSelector().toString()))
                .map(String::trim)
                .orElse(conf.getCrossCompactionSelector().toString())));

    conf.setInnerSequenceCompactionSelector(
        InnerSequenceCompactionSelector.getInnerSequenceCompactionSelector(
            Optional.ofNullable(
                    properties.getProperty(
                        "inner_seq_selector", conf.getInnerSequenceCompactionSelector().toString()))
                .map(String::trim)
                .orElse(conf.getInnerSequenceCompactionSelector().toString())));

    conf.setInnerUnsequenceCompactionSelector(
        InnerUnsequenceCompactionSelector.getInnerUnsequenceCompactionSelector(
            Optional.ofNullable(
                    properties.getProperty(
                        "inner_unseq_selector",
                        conf.getInnerUnsequenceCompactionSelector().toString()))
                .map(String::trim)
                .orElse(conf.getInnerUnsequenceCompactionSelector().toString())));

    conf.setInnerSeqCompactionPerformer(
        InnerSeqCompactionPerformer.getInnerSeqCompactionPerformer(
            Optional.ofNullable(
                    properties.getProperty(
                        "inner_seq_performer", conf.getInnerSeqCompactionPerformer().toString()))
                .map(String::trim)
                .orElse(conf.getInnerSeqCompactionPerformer().toString())));

    conf.setInnerUnseqCompactionPerformer(
        InnerUnseqCompactionPerformer.getInnerUnseqCompactionPerformer(
            Optional.ofNullable(
                    properties.getProperty(
                        "inner_unseq_performer",
                        conf.getInnerUnseqCompactionPerformer().toString()))
                .map(String::trim)
                .orElse(conf.getInnerUnseqCompactionPerformer().toString())));

    conf.setCrossCompactionPerformer(
        CrossCompactionPerformer.getCrossCompactionPerformer(
            Optional.ofNullable(
                    properties.getProperty(
                        "cross_performer", conf.getCrossCompactionPerformer().toString()))
                .map(String::trim)
                .orElse(conf.getCrossCompactionPerformer().toString())));

    conf.setCompactionPriority(
        CompactionPriority.valueOf(
            Optional.ofNullable(
                    properties.getProperty(
                        "compaction_priority", conf.getCompactionPriority().toString()))
                .map(String::trim)
                .orElse(conf.getCompactionPriority().toString())));

    int subtaskNum =
        Integer.parseInt(
            properties.getProperty(
                "sub_compaction_thread_count", Integer.toString(conf.getSubCompactionTaskNum())));
    subtaskNum = subtaskNum <= 0 ? 1 : subtaskNum;
    conf.setSubCompactionTaskNum(subtaskNum);

    int compactionScheduleThreadNum =
        Integer.parseInt(
            properties.getProperty(
                "compaction_schedule_thread_num",
                Integer.toString(conf.getCompactionScheduleThreadNum())));
    compactionScheduleThreadNum =
        compactionScheduleThreadNum <= 0 ? 1 : compactionScheduleThreadNum;
    conf.setCompactionScheduleThreadNum(compactionScheduleThreadNum);

    conf.setQueryTimeoutThreshold(
        Long.parseLong(
            Optional.ofNullable(
                    properties.getProperty(
                        "query_timeout_threshold", Long.toString(conf.getQueryTimeoutThreshold())))
                .map(String::trim)
                .orElse(Long.toString(conf.getQueryTimeoutThreshold()))));

    conf.setSessionTimeoutThreshold(
        Integer.parseInt(
            Optional.ofNullable(
                    properties.getProperty(
                        "dn_session_timeout_threshold",
                        Integer.toString(conf.getSessionTimeoutThreshold())))
                .map(String::trim)
                .orElse(Integer.toString(conf.getSessionTimeoutThreshold()))));

    conf.setFlushThreadCount(
        Integer.parseInt(
            Optional.ofNullable(
                    properties.getProperty(
                        "flush_thread_count", Integer.toString(conf.getFlushThreadCount())))
                .map(String::trim)
                .orElse(Integer.toString(conf.getFlushThreadCount()))));

    if (conf.getFlushThreadCount() <= 0) {
      conf.setFlushThreadCount(Runtime.getRuntime().availableProcessors());
    }

    // start: index parameter setting
    conf.setIndexRootFolder(
        Optional.ofNullable(properties.getProperty("index_root_dir", conf.getIndexRootFolder()))
            .map(String::trim)
            .orElse(conf.getIndexRootFolder()));

    conf.setEnableIndex(
        Boolean.parseBoolean(
            Optional.ofNullable(
                    properties.getProperty("enable_index", Boolean.toString(conf.isEnableIndex())))
                .map(String::trim)
                .orElse(Boolean.toString(conf.isEnableIndex()))));

    conf.setConcurrentIndexBuildThread(
        Integer.parseInt(
            Optional.ofNullable(
                    properties.getProperty(
                        "concurrent_index_build_thread",
                        Integer.toString(conf.getConcurrentIndexBuildThread())))
                .map(String::trim)
                .orElse(Integer.toString(conf.getConcurrentIndexBuildThread()))));
    if (conf.getConcurrentIndexBuildThread() <= 0) {
      conf.setConcurrentIndexBuildThread(Runtime.getRuntime().availableProcessors());
    }

    conf.setDefaultIndexWindowRange(
        Integer.parseInt(
            Optional.ofNullable(
                    properties.getProperty(
                        "default_index_window_range",
                        Integer.toString(conf.getDefaultIndexWindowRange())))
                .map(String::trim)
                .orElse(Integer.toString(conf.getDefaultIndexWindowRange()))));

    conf.setQueryThreadCount(
        Integer.parseInt(
            Optional.ofNullable(
                    properties.getProperty(
                        "query_thread_count", Integer.toString(conf.getQueryThreadCount())))
                .map(String::trim)
                .orElse(Integer.toString(conf.getQueryThreadCount()))));

    if (conf.getQueryThreadCount() <= 0) {
      conf.setQueryThreadCount(Runtime.getRuntime().availableProcessors());
    }

    conf.setDegreeOfParallelism(
        Integer.parseInt(
            Optional.ofNullable(
                    properties.getProperty(
                        "degree_of_query_parallelism",
                        Integer.toString(conf.getDegreeOfParallelism())))
                .map(String::trim)
                .orElse(Integer.toString(conf.getDegreeOfParallelism()))));

    if (conf.getDegreeOfParallelism() <= 0) {
      conf.setDegreeOfParallelism(Runtime.getRuntime().availableProcessors() / 2);
    }

    conf.setMergeThresholdOfExplainAnalyze(
        Integer.parseInt(
            Optional.ofNullable(
                    properties.getProperty(
                        "merge_threshold_of_explain_analyze",
                        Integer.toString(conf.getMergeThresholdOfExplainAnalyze())))
                .map(String::trim)
                .orElse(Integer.toString(conf.getMergeThresholdOfExplainAnalyze()))));

    conf.setModeMapSizeThreshold(
        Integer.parseInt(
            Optional.ofNullable(
                    properties.getProperty(
                        "mode_map_size_threshold",
                        Integer.toString(conf.getModeMapSizeThreshold())))
                .map(String::trim)
                .orElse(Integer.toString(conf.getModeMapSizeThreshold()))));

    if (conf.getModeMapSizeThreshold() <= 0) {
      conf.setModeMapSizeThreshold(10000);
    }

    conf.setMaxAllowedConcurrentQueries(
        Integer.parseInt(
            Optional.ofNullable(
                    properties.getProperty(
                        "max_allowed_concurrent_queries",
                        Integer.toString(conf.getMaxAllowedConcurrentQueries())))
                .map(String::trim)
                .orElse(Integer.toString(conf.getMaxAllowedConcurrentQueries()))));

    if (conf.getMaxAllowedConcurrentQueries() <= 0) {
      conf.setMaxAllowedConcurrentQueries(1000);
    }

    conf.setmRemoteSchemaCacheSize(
        Integer.parseInt(
            Optional.ofNullable(
                    properties.getProperty(
                        "remote_schema_cache_size",
                        Integer.toString(conf.getmRemoteSchemaCacheSize())))
                .map(String::trim)
                .orElse(Integer.toString(conf.getmRemoteSchemaCacheSize()))));

    conf.setLanguageVersion(
        Optional.ofNullable(properties.getProperty("language_version", conf.getLanguageVersion()))
            .map(String::trim)
            .orElse(conf.getLanguageVersion()));

    if (properties.containsKey("chunk_buffer_pool_enable")) {
      conf.setChunkBufferPoolEnable(
          Boolean.parseBoolean(properties.getProperty("chunk_buffer_pool_enable").trim()));
    }
    conf.setMergeIntervalSec(
        Long.parseLong(
            Optional.ofNullable(
                    properties.getProperty(
                        "merge_interval_sec", Long.toString(conf.getMergeIntervalSec())))
                .map(String::trim)
                .orElse(Long.toString(conf.getMergeIntervalSec()))));
    conf.setCompactionThreadCount(
        Integer.parseInt(
            Optional.ofNullable(
                    properties.getProperty(
                        "compaction_thread_count",
                        Integer.toString(conf.getCompactionThreadCount())))
                .map(String::trim)
                .orElse(Integer.toString(conf.getCompactionThreadCount()))));
    int maxConcurrentAlignedSeriesInCompaction =
        Integer.parseInt(
            Optional.ofNullable(
                    properties.getProperty(
                        "compaction_max_aligned_series_num_in_one_batch",
                        Integer.toString(conf.getCompactionMaxAlignedSeriesNumInOneBatch())))
                .map(String::trim)
                .orElse(Integer.toString(conf.getCompactionMaxAlignedSeriesNumInOneBatch())));
    conf.setCompactionMaxAlignedSeriesNumInOneBatch(
        maxConcurrentAlignedSeriesInCompaction <= 0
            ? Integer.MAX_VALUE
            : maxConcurrentAlignedSeriesInCompaction);
    conf.setChunkMetadataSizeProportion(
        Double.parseDouble(
            Optional.ofNullable(
                    properties.getProperty(
                        "chunk_metadata_size_proportion",
                        Double.toString(conf.getChunkMetadataSizeProportion())))
                .map(String::trim)
                .orElse(Double.toString(conf.getChunkMetadataSizeProportion()))));
    conf.setTargetCompactionFileSize(
        Long.parseLong(
            Optional.ofNullable(
                    properties.getProperty(
                        "target_compaction_file_size",
                        Long.toString(conf.getTargetCompactionFileSize())))
                .map(String::trim)
                .orElse(Long.toString(conf.getTargetCompactionFileSize()))));
    conf.setInnerCompactionTotalFileSizeThresholdInByte(
        Long.parseLong(
            Optional.ofNullable(
                    properties.getProperty(
                        "inner_compaction_total_file_size_threshold",
                        Long.toString(conf.getInnerCompactionTotalFileSizeThresholdInByte())))
                .map(String::trim)
                .orElse(Long.toString(conf.getInnerCompactionTotalFileSizeThresholdInByte()))));
    conf.setInnerCompactionTotalFileNumThreshold(
        Integer.parseInt(
            Optional.ofNullable(
                    properties.getProperty(
                        "inner_compaction_total_file_num_threshold",
                        Integer.toString(conf.getInnerCompactionTotalFileNumThreshold())))
                .map(String::trim)
                .orElse(Integer.toString(conf.getInnerCompactionTotalFileNumThreshold()))));
    conf.setMaxLevelGapInInnerCompaction(
        Integer.parseInt(
            Optional.ofNullable(
                    properties.getProperty(
                        "max_level_gap_in_inner_compaction",
                        Integer.toString(conf.getMaxLevelGapInInnerCompaction())))
                .map(String::trim)
                .orElse(Integer.toString(conf.getMaxLevelGapInInnerCompaction()))));

    conf.setTargetChunkSize(
        Long.parseLong(
            Optional.ofNullable(
                    properties.getProperty(
                        "target_chunk_size", Long.toString(conf.getTargetChunkSize())))
                .map(String::trim)
                .orElse(Long.toString(conf.getTargetChunkSize()))));
    conf.setTargetChunkPointNum(
        Long.parseLong(
            Optional.ofNullable(
                    properties.getProperty(
                        "target_chunk_point_num", Long.toString(conf.getTargetChunkPointNum())))
                .map(String::trim)
                .orElse(Long.toString(conf.getTargetChunkPointNum()))));
    conf.setChunkPointNumLowerBoundInCompaction(
        Long.parseLong(
            Optional.ofNullable(
                    properties.getProperty(
                        "chunk_point_num_lower_bound_in_compaction",
                        Long.toString(conf.getChunkPointNumLowerBoundInCompaction())))
                .map(String::trim)
                .orElse(Long.toString(conf.getChunkPointNumLowerBoundInCompaction()))));
    conf.setChunkSizeLowerBoundInCompaction(
        Long.parseLong(
            Optional.ofNullable(
                    properties.getProperty(
                        "chunk_size_lower_bound_in_compaction",
                        Long.toString(conf.getChunkSizeLowerBoundInCompaction())))
                .map(String::trim)
                .orElse(Long.toString(conf.getChunkSizeLowerBoundInCompaction()))));
    conf.setInnerCompactionCandidateFileNum(
        Integer.parseInt(
            Optional.ofNullable(
                    properties.getProperty(
                        "inner_compaction_candidate_file_num",
                        Integer.toString(conf.getInnerCompactionCandidateFileNum())))
                .map(String::trim)
                .orElse(Integer.toString(conf.getInnerCompactionCandidateFileNum()))));
    conf.setFileLimitPerCrossTask(
        Integer.parseInt(
            Optional.ofNullable(
                    properties.getProperty(
                        "max_cross_compaction_candidate_file_num",
                        Integer.toString(conf.getFileLimitPerCrossTask())))
                .map(String::trim)
                .orElse(Integer.toString(conf.getFileLimitPerCrossTask()))));
    conf.setMaxCrossCompactionCandidateFileSize(
        Long.parseLong(
            Optional.ofNullable(
                    properties.getProperty(
                        "max_cross_compaction_candidate_file_size",
                        Long.toString(conf.getMaxCrossCompactionCandidateFileSize())))
                .map(String::trim)
                .orElse(Long.toString(conf.getMaxCrossCompactionCandidateFileSize()))));
    conf.setMinCrossCompactionUnseqFileLevel(
        Integer.parseInt(
            Optional.ofNullable(
                    properties.getProperty(
                        "min_cross_compaction_unseq_file_level",
                        Integer.toString(conf.getMinCrossCompactionUnseqFileLevel())))
                .map(String::trim)
                .orElse(Integer.toString(conf.getMinCrossCompactionUnseqFileLevel()))));

    conf.setCompactionWriteThroughputMbPerSec(
        Integer.parseInt(
            Optional.ofNullable(
                    properties.getProperty(
                        "compaction_write_throughput_mb_per_sec",
                        Integer.toString(conf.getCompactionWriteThroughputMbPerSec())))
                .map(String::trim)
                .orElse(Integer.toString(conf.getCompactionWriteThroughputMbPerSec()))));

    conf.setCompactionReadThroughputMbPerSec(
        Integer.parseInt(
            Optional.ofNullable(
                    properties.getProperty(
                        "compaction_read_throughput_mb_per_sec",
                        Integer.toString(conf.getCompactionReadThroughputMbPerSec())))
                .map(String::trim)
                .orElse(Integer.toString(conf.getCompactionReadThroughputMbPerSec()))));

    conf.setCompactionReadOperationPerSec(
        Integer.parseInt(
            Optional.ofNullable(
                    properties.getProperty(
                        "compaction_read_operation_per_sec",
                        Integer.toString(conf.getCompactionReadOperationPerSec())))
                .map(String::trim)
                .orElse(Integer.toString(conf.getCompactionReadOperationPerSec()))));

    conf.setEnableTsFileValidation(
        Boolean.parseBoolean(
            Optional.ofNullable(
                    properties.getProperty(
                        "enable_tsfile_validation",
                        String.valueOf(conf.isEnableTsFileValidation())))
                .map(String::trim)
                .orElse(String.valueOf(conf.isEnableTsFileValidation()))));
    conf.setCandidateCompactionTaskQueueSize(
        Integer.parseInt(
            Optional.ofNullable(
                    properties.getProperty(
                        "candidate_compaction_task_queue_size",
                        Integer.toString(conf.getCandidateCompactionTaskQueueSize())))
                .map(String::trim)
                .orElse(Integer.toString(conf.getCandidateCompactionTaskQueueSize()))));

    conf.setInnerCompactionTaskSelectionDiskRedundancy(
        Double.parseDouble(
            Optional.ofNullable(
                    properties.getProperty(
                        "inner_compaction_task_selection_disk_redundancy",
                        Double.toString(conf.getInnerCompactionTaskSelectionDiskRedundancy())))
                .map(String::trim)
                .orElse(Double.toString(conf.getInnerCompactionTaskSelectionDiskRedundancy()))));

    conf.setInnerCompactionTaskSelectionModsFileThreshold(
        Long.parseLong(
            Optional.ofNullable(
                    properties.getProperty(
                        "inner_compaction_task_selection_mods_file_threshold",
                        Long.toString(conf.getInnerCompactionTaskSelectionModsFileThreshold())))
                .map(String::trim)
                .orElse(Long.toString(conf.getInnerCompactionTaskSelectionModsFileThreshold()))));

    conf.setTtlCheckInterval(
        Long.parseLong(
            Optional.ofNullable(
                    properties.getProperty(
                        "ttl_check_interval", Long.toString(conf.getTTlCheckInterval())))
                .map(String::trim)
                .orElse(Long.toString(conf.getTTlCheckInterval()))));

    conf.setMaxExpiredTime(
        Long.parseLong(
            Optional.ofNullable(
                    properties.getProperty(
                        "max_expired_time", Long.toString(conf.getMaxExpiredTime())))
                .map(String::trim)
                .orElse(Long.toString(conf.getMaxExpiredTime()))));

    conf.setExpiredDataRatio(
        Float.parseFloat(
            Optional.ofNullable(
                    properties.getProperty(
                        "expired_data_ratio", Float.toString(conf.getExpiredDataRatio())))
                .map(String::trim)
                .orElse(Float.toString(conf.getExpiredDataRatio()))));

    conf.setEnablePartialInsert(
        Boolean.parseBoolean(
            Optional.ofNullable(
                    properties.getProperty(
                        "enable_partial_insert", String.valueOf(conf.isEnablePartialInsert())))
                .map(String::trim)
                .orElse(String.valueOf(conf.isEnablePartialInsert()))));

    conf.setEnable13DataInsertAdapt(
        Boolean.parseBoolean(
            Optional.ofNullable(
                    properties.getProperty(
                        "0.13_data_insert_adapt", String.valueOf(conf.isEnable13DataInsertAdapt())))
                .map(String::trim)
                .orElse(String.valueOf(conf.isEnable13DataInsertAdapt()))));

    int rpcSelectorThreadNum =
        Integer.parseInt(
            Optional.ofNullable(
                    properties.getProperty(
                        "dn_rpc_selector_thread_count",
                        Integer.toString(conf.getRpcSelectorThreadCount())))
                .map(String::trim)
                .orElse(Integer.toString(conf.getRpcSelectorThreadCount())));
    if (rpcSelectorThreadNum <= 0) {
      rpcSelectorThreadNum = 1;
    }

    conf.setRpcSelectorThreadCount(rpcSelectorThreadNum);

    int minConcurrentClientNum =
        Integer.parseInt(
            Optional.ofNullable(
                    properties.getProperty(
                        "dn_rpc_min_concurrent_client_num",
                        Integer.toString(conf.getRpcMinConcurrentClientNum())))
                .map(String::trim)
                .orElse(Integer.toString(conf.getRpcMinConcurrentClientNum())));
    if (minConcurrentClientNum <= 0) {
      minConcurrentClientNum = Runtime.getRuntime().availableProcessors();
    }

    conf.setRpcMinConcurrentClientNum(minConcurrentClientNum);

    int maxConcurrentClientNum =
        Integer.parseInt(
            Optional.ofNullable(
                    properties.getProperty(
                        "dn_rpc_max_concurrent_client_num",
                        Integer.toString(conf.getRpcMaxConcurrentClientNum())))
                .map(String::trim)
                .orElse(Integer.toString(conf.getRpcMaxConcurrentClientNum())));
    if (maxConcurrentClientNum <= 0) {
      maxConcurrentClientNum = 65535;
    }

    conf.setRpcMaxConcurrentClientNum(maxConcurrentClientNum);

    loadAutoCreateSchemaProps(properties);

    conf.setTsFileStorageFs(
        Optional.ofNullable(
                properties.getProperty("tsfile_storage_fs", conf.getTsFileStorageFs().toString()))
            .map(String::trim)
            .orElse(conf.getTsFileStorageFs().toString()));
    conf.setEnableHDFS(
        Boolean.parseBoolean(
            Optional.ofNullable(
                    properties.getProperty("enable_hdfs", String.valueOf(conf.isEnableHDFS())))
                .map(String::trim)
                .orElse(String.valueOf(conf.isEnableHDFS()))));
    conf.setCoreSitePath(
        Optional.ofNullable(properties.getProperty("core_site_path", conf.getCoreSitePath()))
            .map(String::trim)
            .orElse(conf.getCoreSitePath()));
    conf.setHdfsSitePath(
        Optional.ofNullable(properties.getProperty("hdfs_site_path", conf.getHdfsSitePath()))
            .map(String::trim)
            .orElse(conf.getHdfsSitePath()));
    conf.setHdfsIp(
        Optional.ofNullable(properties.getProperty("hdfs_ip", conf.getRawHDFSIp()))
            .map(String::trim)
            .map(value -> value.split(","))
            .orElse(new String[0]));
    conf.setHdfsPort(
        Optional.ofNullable(properties.getProperty("hdfs_port", conf.getHdfsPort()))
            .map(String::trim)
            .orElse(conf.getHdfsPort()));
    conf.setDfsNameServices(
        Optional.ofNullable(properties.getProperty("dfs_nameservices", conf.getDfsNameServices()))
            .map(String::trim)
            .orElse(conf.getDfsNameServices()));
    conf.setDfsHaNamenodes(
        Optional.ofNullable(properties.getProperty("dfs_ha_namenodes", conf.getRawDfsHaNamenodes()))
            .map(String::trim)
            .map(value -> value.split(","))
            .orElse(new String[0]));
    conf.setDfsHaAutomaticFailoverEnabled(
        Boolean.parseBoolean(
            Optional.ofNullable(
                    properties.getProperty(
                        "dfs_ha_automatic_failover_enabled",
                        String.valueOf(conf.isDfsHaAutomaticFailoverEnabled())))
                .map(String::trim)
                .orElse(String.valueOf(conf.isDfsHaAutomaticFailoverEnabled()))));
    conf.setDfsClientFailoverProxyProvider(
        Optional.ofNullable(
                properties.getProperty(
                    "dfs_client_failover_proxy_provider", conf.getDfsClientFailoverProxyProvider()))
            .map(String::trim)
            .orElse(conf.getDfsClientFailoverProxyProvider()));
    conf.setUseKerberos(
        Boolean.parseBoolean(
            Optional.ofNullable(
                    properties.getProperty(
                        "hdfs_use_kerberos", String.valueOf(conf.isUseKerberos())))
                .map(String::trim)
                .orElse(String.valueOf(conf.isUseKerberos()))));
    conf.setKerberosKeytabFilePath(
        Optional.ofNullable(
                properties.getProperty(
                    "kerberos_keytab_file_path", conf.getKerberosKeytabFilePath()))
            .map(String::trim)
            .orElse(conf.getKerberosKeytabFilePath()));
    conf.setKerberosPrincipal(
        Optional.ofNullable(
                properties.getProperty("kerberos_principal", conf.getKerberosPrincipal()))
            .map(String::trim)
            .orElse(conf.getKerberosPrincipal()));

    // The default fill interval in LinearFill and PreviousFill
    conf.setDefaultFillInterval(
        Integer.parseInt(
            Optional.ofNullable(
                    properties.getProperty(
                        "default_fill_interval", String.valueOf(conf.getDefaultFillInterval())))
                .map(String::trim)
                .orElse(String.valueOf(conf.getDefaultFillInterval()))));

    conf.setTagAttributeFlushInterval(
        Integer.parseInt(
            Optional.ofNullable(
                    properties.getProperty(
                        "tag_attribute_flush_interval",
                        String.valueOf(conf.getTagAttributeFlushInterval())))
                .map(String::trim)
                .orElse(String.valueOf(conf.getTagAttributeFlushInterval()))));

    conf.setPrimitiveArraySize(
        (Integer.parseInt(
            Optional.ofNullable(
                    properties.getProperty(
                        "primitive_array_size", String.valueOf(conf.getPrimitiveArraySize())))
                .map(String::trim)
                .orElse(String.valueOf(conf.getPrimitiveArraySize())))));

    conf.setThriftMaxFrameSize(
        Integer.parseInt(
            Optional.ofNullable(
                    properties.getProperty(
                        "dn_thrift_max_frame_size", String.valueOf(conf.getThriftMaxFrameSize())))
                .map(String::trim)
                .orElse(String.valueOf(conf.getThriftMaxFrameSize()))));

    if (conf.getThriftMaxFrameSize() < IoTDBConstant.LEFT_SIZE_IN_REQUEST * 2) {
      conf.setThriftMaxFrameSize(IoTDBConstant.LEFT_SIZE_IN_REQUEST * 2);
    }

    conf.setThriftDefaultBufferSize(
        Integer.parseInt(
            Optional.ofNullable(
                    properties.getProperty(
                        "dn_thrift_init_buffer_size",
                        String.valueOf(conf.getThriftDefaultBufferSize())))
                .map(String::trim)
                .orElse(String.valueOf(conf.getThriftDefaultBufferSize()))));

    conf.setSlowQueryThreshold(
        Long.parseLong(
            Optional.ofNullable(
                    properties.getProperty(
                        "slow_query_threshold", String.valueOf(conf.getSlowQueryThreshold())))
                .map(String::trim)
                .orElse(String.valueOf(conf.getSlowQueryThreshold()))));

    conf.setDataRegionNum(
        Integer.parseInt(
            Optional.ofNullable(
                    properties.getProperty(
                        "data_region_num", String.valueOf(conf.getDataRegionNum())))
                .map(String::trim)
                .orElse(String.valueOf(conf.getDataRegionNum()))));

    conf.setRecoveryLogIntervalInMs(
        Long.parseLong(
            Optional.ofNullable(
                    properties.getProperty(
                        "recovery_log_interval_in_ms",
                        String.valueOf(conf.getRecoveryLogIntervalInMs())))
                .map(String::trim)
                .orElse(String.valueOf(conf.getRecoveryLogIntervalInMs()))));

    conf.setEnableSeparateData(
        Boolean.parseBoolean(
            Optional.ofNullable(
                    properties.getProperty(
                        "enable_separate_data", Boolean.toString(conf.isEnableSeparateData())))
                .map(String::trim)
                .orElse(Boolean.toString(conf.isEnableSeparateData()))));

    conf.setWindowEvaluationThreadCount(
        Integer.parseInt(
            Optional.ofNullable(
                    properties.getProperty(
                        "window_evaluation_thread_count",
                        Integer.toString(conf.getWindowEvaluationThreadCount())))
                .map(String::trim)
                .orElse(Integer.toString(conf.getWindowEvaluationThreadCount()))));
    if (conf.getWindowEvaluationThreadCount() <= 0) {
      conf.setWindowEvaluationThreadCount(Runtime.getRuntime().availableProcessors());
    }

    conf.setMaxPendingWindowEvaluationTasks(
        Integer.parseInt(
            Optional.ofNullable(
                    properties.getProperty(
                        "max_pending_window_evaluation_tasks",
                        Integer.toString(conf.getMaxPendingWindowEvaluationTasks())))
                .map(String::trim)
                .orElse(Integer.toString(conf.getMaxPendingWindowEvaluationTasks()))));
    if (conf.getMaxPendingWindowEvaluationTasks() <= 0) {
      conf.setMaxPendingWindowEvaluationTasks(64);
    }

    conf.setCachedMNodeSizeInPBTreeMode(
        Integer.parseInt(
            Optional.ofNullable(
                    properties.getProperty(
                        "cached_mnode_size_in_pbtree_mode",
                        String.valueOf(conf.getCachedMNodeSizeInPBTreeMode())))
                .map(String::trim)
                .orElse(String.valueOf(conf.getCachedMNodeSizeInPBTreeMode()))));

    conf.setMinimumSegmentInPBTree(
        Short.parseShort(
            Optional.ofNullable(
                    properties.getProperty(
                        "minimum_pbtree_segment_in_bytes",
                        String.valueOf(conf.getMinimumSegmentInPBTree())))
                .map(String::trim)
                .orElse(String.valueOf(conf.getMinimumSegmentInPBTree()))));

    conf.setPageCacheSizeInPBTree(
        Integer.parseInt(
            Optional.ofNullable(
                    properties.getProperty(
                        "page_cache_in_pbtree", String.valueOf(conf.getPageCacheSizeInPBTree())))
                .map(String::trim)
                .orElse(String.valueOf(conf.getPageCacheSizeInPBTree()))));

    conf.setPBTreeLogSize(
        Integer.parseInt(
            Optional.ofNullable(
                    properties.getProperty(
                        "pbtree_log_size", String.valueOf(conf.getPBTreeLogSize())))
                .map(String::trim)
                .orElse(String.valueOf(conf.getPBTreeLogSize()))));

    conf.setMaxMeasurementNumOfInternalRequest(
        Integer.parseInt(
            Optional.ofNullable(
                    properties.getProperty(
                        "max_measurement_num_of_internal_request",
                        String.valueOf(conf.getMaxMeasurementNumOfInternalRequest())))
                .map(String::trim)
                .orElse(String.valueOf(conf.getMaxMeasurementNumOfInternalRequest()))));

    // mqtt
    loadMqttProps(properties);

    conf.setIntoOperationBufferSizeInByte(
        Long.parseLong(
            Optional.ofNullable(
                    properties.getProperty(
                        "into_operation_buffer_size_in_byte",
                        String.valueOf(conf.getIntoOperationBufferSizeInByte())))
                .map(String::trim)
                .orElse(String.valueOf(conf.getIntoOperationBufferSizeInByte()))));
    conf.setSelectIntoInsertTabletPlanRowLimit(
        Integer.parseInt(
            Optional.ofNullable(
                    properties.getProperty(
                        "select_into_insert_tablet_plan_row_limit",
                        String.valueOf(conf.getSelectIntoInsertTabletPlanRowLimit())))
                .map(String::trim)
                .orElse(String.valueOf(conf.getSelectIntoInsertTabletPlanRowLimit()))));
    conf.setIntoOperationExecutionThreadCount(
        Integer.parseInt(
            Optional.ofNullable(
                    properties.getProperty(
                        "into_operation_execution_thread_count",
                        String.valueOf(conf.getIntoOperationExecutionThreadCount())))
                .map(String::trim)
                .orElse(String.valueOf(conf.getIntoOperationExecutionThreadCount()))));
    if (conf.getIntoOperationExecutionThreadCount() <= 0) {
      conf.setIntoOperationExecutionThreadCount(2);
    }

    conf.setExtPipeDir(
        Optional.ofNullable(properties.getProperty("ext_pipe_dir", conf.getExtPipeDir()))
            .map(String::trim)
            .orElse(conf.getExtPipeDir()));

    // At the same time, set TSFileConfig
    List<FSType> fsTypes = new ArrayList<>();
    fsTypes.add(FSType.LOCAL);
    if (Boolean.parseBoolean(
        properties.getProperty("enable_hdfs", String.valueOf(conf.isEnableHDFS())))) {
      fsTypes.add(FSType.HDFS);
    }
    TSFileDescriptor.getInstance().getConfig().setTSFileStorageFs(fsTypes.toArray(new FSType[0]));
    TSFileDescriptor.getInstance()
        .getConfig()
        .setCoreSitePath(
            Optional.ofNullable(properties.getProperty("core_site_path", conf.getCoreSitePath()))
                .map(String::trim)
                .orElse(conf.getCoreSitePath()));
    TSFileDescriptor.getInstance()
        .getConfig()
        .setHdfsSitePath(
            Optional.ofNullable(properties.getProperty("hdfs_site_path", conf.getHdfsSitePath()))
                .map(String::trim)
                .orElse(conf.getHdfsSitePath()));
    TSFileDescriptor.getInstance()
        .getConfig()
        .setHdfsIp(
            Optional.ofNullable(properties.getProperty("hdfs_ip", conf.getRawHDFSIp()))
                .map(String::trim)
                .map(value -> value.split(","))
                .orElse(new String[0]));
    TSFileDescriptor.getInstance()
        .getConfig()
        .setHdfsPort(
            Optional.ofNullable(properties.getProperty("hdfs_port", conf.getHdfsPort()))
                .map(String::trim)
                .orElse(conf.getHdfsPort()));
    TSFileDescriptor.getInstance()
        .getConfig()
        .setDfsNameServices(
            Optional.ofNullable(
                    properties.getProperty("dfs_nameservices", conf.getDfsNameServices()))
                .map(String::trim)
                .orElse(conf.getDfsNameServices()));
    TSFileDescriptor.getInstance()
        .getConfig()
        .setDfsHaNamenodes(
            Optional.ofNullable(
                    properties.getProperty("dfs_ha_namenodes", conf.getRawDfsHaNamenodes()))
                .map(String::trim)
                .map(value -> value.split(","))
                .orElse(new String[0]));
    TSFileDescriptor.getInstance()
        .getConfig()
        .setDfsHaAutomaticFailoverEnabled(
            Boolean.parseBoolean(
                Optional.ofNullable(
                        properties.getProperty(
                            "dfs_ha_automatic_failover_enabled",
                            String.valueOf(conf.isDfsHaAutomaticFailoverEnabled())))
                    .map(String::trim)
                    .orElse(String.valueOf(conf.isDfsHaAutomaticFailoverEnabled()))));
    TSFileDescriptor.getInstance()
        .getConfig()
        .setDfsClientFailoverProxyProvider(
            Optional.ofNullable(
                    properties.getProperty(
                        "dfs_client_failover_proxy_provider",
                        conf.getDfsClientFailoverProxyProvider()))
                .map(String::trim)
                .orElse(conf.getDfsClientFailoverProxyProvider()));
    TSFileDescriptor.getInstance()
        .getConfig()
        .setPatternMatchingThreshold(
            Integer.parseInt(
                Optional.ofNullable(
                        properties.getProperty(
                            "pattern_matching_threshold",
                            String.valueOf(conf.getPatternMatchingThreshold())))
                    .map(String::trim)
                    .orElse(String.valueOf(conf.getPatternMatchingThreshold()))));
    TSFileDescriptor.getInstance()
        .getConfig()
        .setUseKerberos(
            Boolean.parseBoolean(
                Optional.ofNullable(
                        properties.getProperty(
                            "hdfs_use_kerberos", String.valueOf(conf.isUseKerberos())))
                    .map(String::trim)
                    .orElse(String.valueOf(conf.isUseKerberos()))));
    TSFileDescriptor.getInstance()
        .getConfig()
        .setKerberosKeytabFilePath(
            Optional.ofNullable(
                    properties.getProperty(
                        "kerberos_keytab_file_path", conf.getKerberosKeytabFilePath()))
                .map(String::trim)
                .orElse(conf.getKerberosKeytabFilePath()));
    TSFileDescriptor.getInstance()
        .getConfig()
        .setKerberosPrincipal(
            Optional.ofNullable(
                    properties.getProperty("kerberos_principal", conf.getKerberosPrincipal()))
                .map(String::trim)
                .orElse(conf.getKerberosPrincipal()));
    TSFileDescriptor.getInstance().getConfig().setBatchSize(conf.getBatchSize());

    conf.setCoordinatorReadExecutorSize(
        Integer.parseInt(
            Optional.ofNullable(
                    properties.getProperty(
                        "coordinator_read_executor_size",
                        Integer.toString(conf.getCoordinatorReadExecutorSize())))
                .map(String::trim)
                .orElse(Integer.toString(conf.getCoordinatorReadExecutorSize()))));
    conf.setCoordinatorWriteExecutorSize(
        Integer.parseInt(
            Optional.ofNullable(
                    properties.getProperty(
                        "coordinator_write_executor_size",
                        Integer.toString(conf.getCoordinatorWriteExecutorSize())))
                .map(String::trim)
                .orElse(Integer.toString(conf.getCoordinatorWriteExecutorSize()))));

    // Commons
    commonDescriptor.loadCommonProps(properties);
    commonDescriptor.initCommonConfigDir(conf.getSystemDir());

    loadWALProps(properties);

    // Timed flush memtable
    loadTimedService(properties);

    // Set tsfile-format config
    loadTsFileProps(properties);

    // Make RPCTransportFactory taking effect.
    ZeroCopyRpcTransportFactory.reInit();
    DeepCopyRpcTransportFactory.reInit();

    // UDF
    loadUDFProps(properties);

    // Thrift ssl
    initThriftSSL(properties);

    // Trigger
    loadTriggerProps(properties);

    // CQ
    loadCQProps(properties);

    // Load TsFile
    loadLoadTsFileProps(properties);

    // Pipe
    loadPipeProps(properties);

    // Cluster
    loadClusterProps(properties);

    // Shuffle
    loadShuffleProps(properties);

    // Author cache
    loadAuthorCache(properties);

    conf.setQuotaEnable(
        Boolean.parseBoolean(
            Optional.ofNullable(
                    properties.getProperty("quota_enable", String.valueOf(conf.isQuotaEnable())))
                .map(String::trim)
                .orElse(String.valueOf(conf.isQuotaEnable()))));

    // The buffer for sort operator to calculate
    conf.setSortBufferSize(
        Long.parseLong(
            Optional.ofNullable(
                    properties.getProperty(
                        "sort_buffer_size_in_bytes", Long.toString(conf.getSortBufferSize())))
                .map(String::trim)
                .orElse(Long.toString(conf.getSortBufferSize()))));

    // tmp filePath for sort operator
    conf.setSortTmpDir(
        Optional.ofNullable(properties.getProperty("sort_tmp_dir", conf.getSortTmpDir()))
            .map(String::trim)
            .orElse(conf.getSortTmpDir()));

    conf.setRateLimiterType(
        Optional.ofNullable(properties.getProperty("rate_limiter_type", conf.getRateLimiterType()))
            .map(String::trim)
            .orElse(conf.getRateLimiterType()));

    conf.setDataNodeSchemaCacheEvictionPolicy(
        Optional.ofNullable(
                properties.getProperty(
                    "datanode_schema_cache_eviction_policy",
                    conf.getDataNodeSchemaCacheEvictionPolicy()))
            .map(String::trim)
            .orElse(conf.getDataNodeSchemaCacheEvictionPolicy()));

    conf.setDataNodeTableCacheSemaphorePermitNum(
        Integer.parseInt(
            Optional.ofNullable(
                    properties.getProperty(
                        "datanode_table_cache_semaphore_permit_num",
                        String.valueOf(conf.getDataNodeTableCacheSemaphorePermitNum())))
                .map(String::trim)
                .orElse(String.valueOf(conf.getDataNodeTableCacheSemaphorePermitNum()))));

    conf.setGeneralRegionAttributeSecurityServiceIntervalSeconds(
        Long.parseLong(
            Optional.ofNullable(
                    properties.getProperty(
                        "general_region_attribute_security_service_interval_seconds",
                        String.valueOf(
                            conf.getGeneralRegionAttributeSecurityServiceIntervalSeconds())))
                .map(String::trim)
                .orElse(
                    String.valueOf(
                        conf.getGeneralRegionAttributeSecurityServiceIntervalSeconds()))));

    conf.setGeneralRegionAttributeSecurityServiceTimeoutSeconds(
        Long.parseLong(
            Optional.ofNullable(
                    properties.getProperty(
                        "general_region_attribute_security_service_timeout_seconds",
                        String.valueOf(
                            conf.getGeneralRegionAttributeSecurityServiceTimeoutSeconds())))
                .map(String::trim)
                .orElse(
                    String.valueOf(
                        conf.getGeneralRegionAttributeSecurityServiceTimeoutSeconds()))));

    conf.setGeneralRegionAttributeSecurityServiceFailureDurationSecondsToFetch(
        Long.parseLong(
            Optional.ofNullable(
                    properties.getProperty(
                        "general_region_attribute_security_service_failure_duration_seconds_to_fetch",
                        String.valueOf(
                            conf
                                .getGeneralRegionAttributeSecurityServiceFailureDurationSecondsToFetch())))
                .map(String::trim)
                .orElse(
                    String.valueOf(
                        conf
                            .getGeneralRegionAttributeSecurityServiceFailureDurationSecondsToFetch()))));

    conf.setGeneralRegionAttributeSecurityServiceFailureTimesToFetch(
        Integer.parseInt(
            Optional.ofNullable(
                    properties.getProperty(
                        "general_region_attribute_security_service_failure_times_to_fetch",
                        String.valueOf(
                            conf.getGeneralRegionAttributeSecurityServiceFailureTimesToFetch())))
                .map(String::trim)
                .orElse(
                    String.valueOf(
                        conf.getGeneralRegionAttributeSecurityServiceFailureTimesToFetch()))));

    conf.setDetailContainerMinDegradeMemoryInBytes(
        Long.parseLong(
            Optional.ofNullable(
                    properties.getProperty(
                        "detail_container_min_degrade_memory_in_bytes",
                        String.valueOf(conf.getDetailContainerMinDegradeMemoryInBytes())))
                .map(String::trim)
                .orElse(String.valueOf(conf.getDetailContainerMinDegradeMemoryInBytes()))));

    loadIoTConsensusProps(properties);
    loadIoTConsensusV2Props(properties);
  }

  private void reloadConsensusProps(Properties properties) throws IOException {
    loadIoTConsensusProps(properties);
    loadIoTConsensusV2Props(properties);
    DataRegionConsensusImpl.reloadConsensusConfig();
  }

  private void loadIoTConsensusProps(Properties properties) throws IOException {
    conf.setMaxLogEntriesNumPerBatch(
        Integer.parseInt(
            Optional.ofNullable(
                    properties.getProperty(
                        "data_region_iot_max_log_entries_num_per_batch",
                        ConfigurationFileUtils.getConfigurationDefaultValue(
                            "data_region_iot_max_log_entries_num_per_batch")))
                .map(String::trim)
                .orElse(
                    ConfigurationFileUtils.getConfigurationDefaultValue(
                        "data_region_iot_max_log_entries_num_per_batch"))));
    conf.setMaxSizePerBatch(
        Integer.parseInt(
            Optional.ofNullable(
                    properties.getProperty(
                        "data_region_iot_max_size_per_batch",
                        ConfigurationFileUtils.getConfigurationDefaultValue(
                            "data_region_iot_max_size_per_batch")))
                .map(String::trim)
                .orElse(
                    ConfigurationFileUtils.getConfigurationDefaultValue(
                        "data_region_iot_max_size_per_batch"))));
    conf.setMaxPendingBatchesNum(
        Integer.parseInt(
            Optional.ofNullable(
                    properties.getProperty(
                        "data_region_iot_max_pending_batches_num",
                        ConfigurationFileUtils.getConfigurationDefaultValue(
                            "data_region_iot_max_pending_batches_num")))
                .map(String::trim)
                .orElse(
                    ConfigurationFileUtils.getConfigurationDefaultValue(
                        "data_region_iot_max_pending_batches_num"))));
    conf.setMaxMemoryRatioForQueue(
        Double.parseDouble(
            Optional.ofNullable(
                    properties.getProperty(
                        "data_region_iot_max_memory_ratio_for_queue",
                        ConfigurationFileUtils.getConfigurationDefaultValue(
                            "data_region_iot_max_memory_ratio_for_queue")))
                .map(String::trim)
                .orElse(
                    ConfigurationFileUtils.getConfigurationDefaultValue(
                        "data_region_iot_max_memory_ratio_for_queue"))));
    conf.setRegionMigrationSpeedLimitBytesPerSecond(
        Long.parseLong(
            Optional.ofNullable(
                    properties.getProperty(
                        "region_migration_speed_limit_bytes_per_second",
                        ConfigurationFileUtils.getConfigurationDefaultValue(
                            "region_migration_speed_limit_bytes_per_second")))
                .map(String::trim)
                .orElse(
                    ConfigurationFileUtils.getConfigurationDefaultValue(
                        "region_migration_speed_limit_bytes_per_second"))));
  }

  private void loadIoTConsensusV2Props(Properties properties) throws IOException {
    conf.setIotConsensusV2PipelineSize(
        Integer.parseInt(
            Optional.ofNullable(
                    properties.getProperty(
                        "iot_consensus_v2_pipeline_size",
                        ConfigurationFileUtils.getConfigurationDefaultValue(
                            "iot_consensus_v2_pipeline_size")))
                .map(String::trim)
                .orElse(
                    ConfigurationFileUtils.getConfigurationDefaultValue(
                        "iot_consensus_v2_pipeline_size"))));
    if (conf.getIotConsensusV2PipelineSize() <= 0) {
      conf.setIotConsensusV2PipelineSize(5);
    }
    conf.setIotConsensusV2Mode(
        Optional.ofNullable(
                properties.getProperty(
                    "iot_consensus_v2_mode",
                    ConfigurationFileUtils.getConfigurationDefaultValue("iot_consensus_v2_mode")))
            .map(String::trim)
            .orElse(ConfigurationFileUtils.getConfigurationDefaultValue("iot_consensus_v2_mode")));
  }

  private void loadAuthorCache(Properties properties) {
    conf.setAuthorCacheSize(
        Integer.parseInt(
            Optional.ofNullable(
                    properties.getProperty(
                        "author_cache_size", String.valueOf(conf.getAuthorCacheSize())))
                .map(String::trim)
                .orElse(String.valueOf(conf.getAuthorCacheSize()))));
    conf.setAuthorCacheExpireTime(
        Integer.parseInt(
            Optional.ofNullable(
                    properties.getProperty(
                        "author_cache_expire_time",
                        String.valueOf(conf.getAuthorCacheExpireTime())))
                .map(String::trim)
                .orElse(String.valueOf(conf.getAuthorCacheExpireTime()))));
  }

  private void loadWALProps(Properties properties) throws IOException {
    conf.setWalMode(
        WALMode.valueOf(
            (Optional.ofNullable(properties.getProperty("wal_mode", conf.getWalMode().toString()))
                .map(String::trim)
                .orElse(conf.getWalMode().toString()))));

    int maxWalNodesNum =
        Integer.parseInt(
            Optional.ofNullable(
                    properties.getProperty(
                        "max_wal_nodes_num", Integer.toString(conf.getMaxWalNodesNum())))
                .map(String::trim)
                .orElse(Integer.toString(conf.getMaxWalNodesNum())));
    if (maxWalNodesNum > 0) {
      conf.setMaxWalNodesNum(maxWalNodesNum);
    }

    int walBufferSize =
        Integer.parseInt(
            Optional.ofNullable(
                    properties.getProperty(
                        "wal_buffer_size_in_byte", Integer.toString(conf.getWalBufferSize())))
                .map(String::trim)
                .orElse(Integer.toString(conf.getWalBufferSize())));
    if (walBufferSize > 0) {
      conf.setWalBufferSize(walBufferSize);
    }

    int walBufferQueueCapacity =
        Integer.parseInt(
            Optional.ofNullable(
                    properties.getProperty(
                        "wal_buffer_queue_capacity",
                        Integer.toString(conf.getWalBufferQueueCapacity())))
                .map(String::trim)
                .orElse(Integer.toString(conf.getWalBufferQueueCapacity())));
    if (walBufferQueueCapacity > 0) {
      conf.setWalBufferQueueCapacity(walBufferQueueCapacity);
    }

    boolean WALInsertNodeCacheShrinkClearEnabled =
        Boolean.parseBoolean(
            Optional.ofNullable(
                    properties.getProperty(
                        "wal_cache_shrink_clear_enabled",
                        Boolean.toString(conf.getWALCacheShrinkClearEnabled())))
                .map(String::trim)
                .orElse(Boolean.toString(conf.getWALCacheShrinkClearEnabled())));
    if (conf.getWALCacheShrinkClearEnabled() != WALInsertNodeCacheShrinkClearEnabled) {
      conf.setWALCacheShrinkClearEnabled(WALInsertNodeCacheShrinkClearEnabled);
    }

    loadWALHotModifiedProps(properties);
  }

  private void loadCompactionHotModifiedProps(Properties properties)
      throws InterruptedException, IOException {
    boolean compactionTaskConfigHotModified = loadCompactionTaskHotModifiedProps(properties);
    if (compactionTaskConfigHotModified) {
      CompactionTaskManager.getInstance().incrCompactionConfigVersion();
    }
    // hot load compaction schedule task manager configurations
    int compactionScheduleThreadNum =
        Integer.parseInt(
            properties.getProperty(
                "compaction_schedule_thread_num",
                ConfigurationFileUtils.getConfigurationDefaultValue(
                    "compaction_schedule_thread_num")));
    compactionScheduleThreadNum =
        compactionScheduleThreadNum <= 0 ? 1 : compactionScheduleThreadNum;
    conf.setCompactionScheduleThreadNum(compactionScheduleThreadNum);

    CompactionScheduleTaskManager.getInstance().checkAndMayApplyConfigurationChange();
    // hot load compaction task manager configurations
    loadCompactionIsEnabledHotModifiedProps(properties);
    boolean restartCompactionTaskManager = loadCompactionThreadCountHotModifiedProps(properties);
    restartCompactionTaskManager |= loadCompactionSubTaskCountHotModifiedProps(properties);
    if (restartCompactionTaskManager) {
      CompactionTaskManager.getInstance().restart();
    }

    // hot load compaction rate limit configurations
    CompactionTaskManager.getInstance()
        .setCompactionReadOperationRate(conf.getCompactionReadOperationPerSec());
    CompactionTaskManager.getInstance()
        .setCompactionReadThroughputRate(conf.getCompactionReadThroughputMbPerSec());
    CompactionTaskManager.getInstance()
        .setWriteMergeRate(conf.getCompactionWriteThroughputMbPerSec());

    conf.setEnableAutoRepairCompaction(
        Boolean.parseBoolean(
            Optional.ofNullable(
                    properties.getProperty(
                        "enable_auto_repair_compaction",
                        Boolean.toString(conf.isEnableAutoRepairCompaction())))
                .map(String::trim)
                .orElse(Boolean.toString(conf.isEnableAutoRepairCompaction()))));
  }

  private boolean loadCompactionTaskHotModifiedProps(Properties properties) throws IOException {
    boolean configModified = false;
    // update merge_write_throughput_mb_per_sec
    int compactionWriteThroughput = conf.getCompactionWriteThroughputMbPerSec();
    conf.setCompactionWriteThroughputMbPerSec(
        Integer.parseInt(
            Optional.ofNullable(
                    properties.getProperty(
                        "compaction_write_throughput_mb_per_sec",
                        ConfigurationFileUtils.getConfigurationDefaultValue(
                            "compaction_write_throughput_mb_per_sec")))
                .map(String::trim)
                .orElse(
                    ConfigurationFileUtils.getConfigurationDefaultValue(
                        "compaction_write_throughput_mb_per_sec"))));
    configModified |= compactionWriteThroughput != conf.getCompactionWriteThroughputMbPerSec();

    // update compaction_read_operation_per_sec
    int compactionReadOperation = conf.getCompactionReadOperationPerSec();
    conf.setCompactionReadOperationPerSec(
        Integer.parseInt(
            Optional.ofNullable(
                    properties.getProperty(
                        "compaction_read_operation_per_sec",
                        ConfigurationFileUtils.getConfigurationDefaultValue(
                            "compaction_read_operation_per_sec")))
                .map(String::trim)
                .orElse(
                    ConfigurationFileUtils.getConfigurationDefaultValue(
                        "compaction_read_operation_per_sec"))));
    configModified |= compactionReadOperation != conf.getCompactionReadOperationPerSec();

    // update compaction_read_throughput_mb_per_sec
    int compactionReadThroughput = conf.getCompactionReadThroughputMbPerSec();
    conf.setCompactionReadThroughputMbPerSec(
        Integer.parseInt(
            Optional.ofNullable(
                    properties.getProperty(
                        "compaction_read_throughput_mb_per_sec",
                        ConfigurationFileUtils.getConfigurationDefaultValue(
                            "compaction_read_throughput_mb_per_sec")))
                .map(String::trim)
                .orElse(
                    ConfigurationFileUtils.getConfigurationDefaultValue(
                        "compaction_read_throughput_mb_per_sec"))));
    configModified |= compactionReadThroughput != conf.getCompactionReadThroughputMbPerSec();

    // update inner_compaction_candidate_file_num
    int maxInnerCompactionCandidateFileNum = conf.getInnerCompactionCandidateFileNum();
    conf.setInnerCompactionCandidateFileNum(
        Integer.parseInt(
            Optional.ofNullable(
                    properties.getProperty(
                        "inner_compaction_candidate_file_num",
                        ConfigurationFileUtils.getConfigurationDefaultValue(
                            "inner_compaction_candidate_file_num")))
                .map(String::trim)
                .orElse(
                    ConfigurationFileUtils.getConfigurationDefaultValue(
                        "inner_compaction_candidate_file_num"))));
    configModified |=
        maxInnerCompactionCandidateFileNum != conf.getInnerCompactionCandidateFileNum();

    // update target_compaction_file_size
    long targetCompactionFilesize = conf.getTargetCompactionFileSize();
    conf.setTargetCompactionFileSize(
        Long.parseLong(
            Optional.ofNullable(
                    properties.getProperty(
                        "target_compaction_file_size",
                        ConfigurationFileUtils.getConfigurationDefaultValue(
                            "target_compaction_file_size")))
                .map(String::trim)
                .orElse(
                    ConfigurationFileUtils.getConfigurationDefaultValue(
                        "target_compaction_file_size"))));
    configModified |= targetCompactionFilesize != conf.getTargetCompactionFileSize();

    // update max_cross_compaction_candidate_file_num
    int maxCrossCompactionCandidateFileNum = conf.getFileLimitPerCrossTask();
    conf.setFileLimitPerCrossTask(
        Integer.parseInt(
            Optional.ofNullable(
                    properties.getProperty(
                        "max_cross_compaction_candidate_file_num",
                        ConfigurationFileUtils.getConfigurationDefaultValue(
                            "max_cross_compaction_candidate_file_num")))
                .map(String::trim)
                .orElse(
                    ConfigurationFileUtils.getConfigurationDefaultValue(
                        "max_cross_compaction_candidate_file_num"))));
    configModified |= maxCrossCompactionCandidateFileNum != conf.getFileLimitPerCrossTask();

    // update max_cross_compaction_candidate_file_size
    long maxCrossCompactionCandidateFileSize = conf.getMaxCrossCompactionCandidateFileSize();
    conf.setMaxCrossCompactionCandidateFileSize(
        Long.parseLong(
            Optional.ofNullable(
                    properties.getProperty(
                        "max_cross_compaction_candidate_file_size",
                        ConfigurationFileUtils.getConfigurationDefaultValue(
                            "max_cross_compaction_candidate_file_size")))
                .map(String::trim)
                .orElse(
                    ConfigurationFileUtils.getConfigurationDefaultValue(
                        "max_cross_compaction_candidate_file_size"))));
    configModified |=
        maxCrossCompactionCandidateFileSize != conf.getMaxCrossCompactionCandidateFileSize();

    // update min_cross_compaction_unseq_file_level
    int minCrossCompactionCandidateFileNum = conf.getMinCrossCompactionUnseqFileLevel();
    conf.setMinCrossCompactionUnseqFileLevel(
        Integer.parseInt(
            Optional.ofNullable(
                    properties.getProperty(
                        "min_cross_compaction_unseq_file_level",
                        ConfigurationFileUtils.getConfigurationDefaultValue(
                            "min_cross_compaction_unseq_file_level")))
                .map(String::trim)
                .orElse(
                    ConfigurationFileUtils.getConfigurationDefaultValue(
                        "min_cross_compaction_unseq_file_level"))));
    configModified |=
        minCrossCompactionCandidateFileNum != conf.getMinCrossCompactionUnseqFileLevel();

    // update inner_compaction_task_selection_disk_redundancy
    double innerCompactionTaskSelectionDiskRedundancy =
        conf.getInnerCompactionTaskSelectionDiskRedundancy();
    conf.setInnerCompactionTaskSelectionDiskRedundancy(
        Double.parseDouble(
            Optional.ofNullable(
                    properties.getProperty(
                        "inner_compaction_task_selection_disk_redundancy",
                        ConfigurationFileUtils.getConfigurationDefaultValue(
                            "inner_compaction_task_selection_disk_redundancy")))
                .map(String::trim)
                .orElse(
                    ConfigurationFileUtils.getConfigurationDefaultValue(
                        "inner_compaction_task_selection_disk_redundancy"))));
    configModified |=
        (Math.abs(
                innerCompactionTaskSelectionDiskRedundancy
                    - conf.getInnerCompactionTaskSelectionDiskRedundancy())
            > 0.001);

    // update inner_compaction_task_selection_mods_file_threshold
    long innerCompactionTaskSelectionModsFileThreshold =
        conf.getInnerCompactionTaskSelectionModsFileThreshold();
    conf.setInnerCompactionTaskSelectionModsFileThreshold(
        Long.parseLong(
            Optional.ofNullable(
                    properties.getProperty(
                        "inner_compaction_task_selection_mods_file_threshold",
                        ConfigurationFileUtils.getConfigurationDefaultValue(
                            "inner_compaction_task_selection_mods_file_threshold")))
                .map(String::trim)
                .orElse(
                    ConfigurationFileUtils.getConfigurationDefaultValue(
                        "inner_compaction_task_selection_mods_file_threshold"))));
    configModified |=
        innerCompactionTaskSelectionModsFileThreshold
            != conf.getInnerCompactionTaskSelectionModsFileThreshold();

    // update inner_seq_selector
    InnerSequenceCompactionSelector innerSequenceCompactionSelector =
        conf.getInnerSequenceCompactionSelector();
    conf.setInnerSequenceCompactionSelector(
        InnerSequenceCompactionSelector.getInnerSequenceCompactionSelector(
            Optional.ofNullable(
                    properties.getProperty(
                        "inner_seq_selector",
                        ConfigurationFileUtils.getConfigurationDefaultValue("inner_seq_selector")))
                .map(String::trim)
                .orElse(
                    ConfigurationFileUtils.getConfigurationDefaultValue("inner_seq_selector"))));
    configModified |= innerSequenceCompactionSelector != conf.getInnerSequenceCompactionSelector();

    // update inner_unseq_selector
    InnerUnsequenceCompactionSelector innerUnsequenceCompactionSelector =
        conf.getInnerUnsequenceCompactionSelector();
    conf.setInnerUnsequenceCompactionSelector(
        InnerUnsequenceCompactionSelector.getInnerUnsequenceCompactionSelector(
            Optional.ofNullable(
                    properties.getProperty(
                        "inner_unseq_selector",
                        ConfigurationFileUtils.getConfigurationDefaultValue(
                            "inner_unseq_selector")))
                .map(String::trim)
                .orElse(
                    ConfigurationFileUtils.getConfigurationDefaultValue("inner_unseq_selector"))));
    configModified |=
        innerUnsequenceCompactionSelector != conf.getInnerUnsequenceCompactionSelector();

    // update inner_compaction_total_file_size_threshold
    long innerCompactionFileSizeThresholdInByte =
        conf.getInnerCompactionTotalFileSizeThresholdInByte();
    conf.setInnerCompactionTotalFileSizeThresholdInByte(
        Long.parseLong(
            Optional.ofNullable(
                    properties.getProperty(
                        "inner_compaction_total_file_size_threshold",
                        ConfigurationFileUtils.getConfigurationDefaultValue(
                            "inner_compaction_total_file_size_threshold")))
                .map(String::trim)
                .orElse(
                    ConfigurationFileUtils.getConfigurationDefaultValue(
                        "inner_compaction_total_file_size_threshold"))));
    configModified |=
        innerCompactionFileSizeThresholdInByte
            != conf.getInnerCompactionTotalFileSizeThresholdInByte();

    // update inner_compaction_total_file_num_threshold
    int innerCompactionTotalFileNumThreshold = conf.getInnerCompactionTotalFileNumThreshold();
    conf.setInnerCompactionTotalFileNumThreshold(
        Integer.parseInt(
            Optional.ofNullable(
                    properties.getProperty(
                        "inner_compaction_total_file_num_threshold",
                        ConfigurationFileUtils.getConfigurationDefaultValue(
                            "inner_compaction_total_file_num_threshold")))
                .map(String::trim)
                .orElse(
                    ConfigurationFileUtils.getConfigurationDefaultValue(
                        "inner_compaction_total_file_num_threshold"))));
    configModified |=
        innerCompactionTotalFileNumThreshold != conf.getInnerCompactionTotalFileNumThreshold();

    // update max_level_gap_in_inner_compaction
    int maxLevelGapInInnerCompaction = conf.getMaxLevelGapInInnerCompaction();
    conf.setMaxLevelGapInInnerCompaction(
        Integer.parseInt(
            Optional.ofNullable(
                    properties.getProperty(
                        "max_level_gap_in_inner_compaction",
                        ConfigurationFileUtils.getConfigurationDefaultValue(
                            "max_level_gap_in_inner_compaction")))
                .map(String::trim)
                .orElse(
                    ConfigurationFileUtils.getConfigurationDefaultValue(
                        "max_level_gap_in_inner_compaction"))));
    configModified |= maxLevelGapInInnerCompaction != conf.getMaxLevelGapInInnerCompaction();

    // update compaction_max_aligned_series_num_in_one_batch
    int compactionMaxAlignedSeriesNumInOneBatch = conf.getCompactionMaxAlignedSeriesNumInOneBatch();
    int newCompactionMaxAlignedSeriesNumInOneBatch =
        Integer.parseInt(
            properties.getProperty(
                "compaction_max_aligned_series_num_in_one_batch",
                ConfigurationFileUtils.getConfigurationDefaultValue(
                    "compaction_max_aligned_series_num_in_one_batch")));
    conf.setCompactionMaxAlignedSeriesNumInOneBatch(
        newCompactionMaxAlignedSeriesNumInOneBatch > 0
            ? newCompactionMaxAlignedSeriesNumInOneBatch
            : Integer.MAX_VALUE);
    configModified |=
        compactionMaxAlignedSeriesNumInOneBatch
            != conf.getCompactionMaxAlignedSeriesNumInOneBatch();
    return configModified;
  }

  private boolean loadCompactionThreadCountHotModifiedProps(Properties properties)
      throws IOException {
    int newConfigCompactionThreadCount =
        Integer.parseInt(
            properties.getProperty(
                "compaction_thread_count",
                ConfigurationFileUtils.getConfigurationDefaultValue("compaction_thread_count")));
    if (newConfigCompactionThreadCount <= 0) {
      LOGGER.error("compaction_thread_count must greater than 0");
      return false;
    }
    if (newConfigCompactionThreadCount == conf.getCompactionThreadCount()) {
      return false;
    }
    conf.setCompactionThreadCount(
        Integer.parseInt(
            Optional.ofNullable(
                    properties.getProperty(
                        "compaction_thread_count",
                        ConfigurationFileUtils.getConfigurationDefaultValue(
                            "compaction_thread_count")))
                .map(String::trim)
                .orElse(
                    ConfigurationFileUtils.getConfigurationDefaultValue(
                        "compaction_thread_count"))));
    return true;
  }

  private boolean loadCompactionSubTaskCountHotModifiedProps(Properties properties)
      throws IOException {
    int newConfigSubtaskNum =
        Integer.parseInt(
            properties.getProperty(
                "sub_compaction_thread_count",
                ConfigurationFileUtils.getConfigurationDefaultValue(
                    "sub_compaction_thread_count")));
    if (newConfigSubtaskNum <= 0) {
      LOGGER.error("sub_compaction_thread_count must greater than 0");
      return false;
    }
    if (newConfigSubtaskNum == conf.getSubCompactionTaskNum()) {
      return false;
    }
    conf.setSubCompactionTaskNum(newConfigSubtaskNum);
    return true;
  }

  private void loadCompactionIsEnabledHotModifiedProps(Properties properties) throws IOException {
    boolean isCompactionEnabled =
        conf.isEnableSeqSpaceCompaction()
            || conf.isEnableUnseqSpaceCompaction()
            || conf.isEnableCrossSpaceCompaction();
    boolean newConfigEnableCrossSpaceCompaction =
        Boolean.parseBoolean(
            Optional.ofNullable(
                    properties.getProperty(
                        "enable_cross_space_compaction",
                        ConfigurationFileUtils.getConfigurationDefaultValue(
                            "enable_cross_space_compaction")))
                .map(String::trim)
                .orElse(
                    ConfigurationFileUtils.getConfigurationDefaultValue(
                        "enable_cross_space_compaction")));
    boolean newConfigEnableSeqSpaceCompaction =
        Boolean.parseBoolean(
            Optional.ofNullable(
                    properties.getProperty(
                        "enable_seq_space_compaction",
                        ConfigurationFileUtils.getConfigurationDefaultValue(
                            "enable_seq_space_compaction")))
                .map(String::trim)
                .orElse(
                    ConfigurationFileUtils.getConfigurationDefaultValue(
                        "enable_seq_space_compaction")));
    boolean newConfigEnableUnseqSpaceCompaction =
        Boolean.parseBoolean(
            Optional.ofNullable(
                    properties.getProperty(
                        "enable_unseq_space_compaction",
                        ConfigurationFileUtils.getConfigurationDefaultValue(
                            "enable_unseq_space_compaction")))
                .map(String::trim)
                .orElse(
                    ConfigurationFileUtils.getConfigurationDefaultValue(
                        "enable_unseq_space_compaction")));
    boolean compactionEnabledInNewConfig =
        newConfigEnableCrossSpaceCompaction
            || newConfigEnableSeqSpaceCompaction
            || newConfigEnableUnseqSpaceCompaction;

    if (!isCompactionEnabled && compactionEnabledInNewConfig) {
      LOGGER.error("Compaction cannot start in current status.");
      return;
    }

    conf.setEnableCrossSpaceCompaction(newConfigEnableCrossSpaceCompaction);
    conf.setEnableSeqSpaceCompaction(newConfigEnableSeqSpaceCompaction);
    conf.setEnableUnseqSpaceCompaction(newConfigEnableUnseqSpaceCompaction);
  }

  private void loadWALHotModifiedProps(Properties properties) throws IOException {
    long walAsyncModeFsyncDelayInMs =
        Long.parseLong(
            Optional.ofNullable(
                    properties.getProperty(
                        "wal_async_mode_fsync_delay_in_ms",
                        ConfigurationFileUtils.getConfigurationDefaultValue(
                            "wal_async_mode_fsync_delay_in_ms")))
                .map(String::trim)
                .orElse(
                    ConfigurationFileUtils.getConfigurationDefaultValue(
                        "wal_async_mode_fsync_delay_in_ms")));
    if (walAsyncModeFsyncDelayInMs > 0) {
      conf.setWalAsyncModeFsyncDelayInMs(walAsyncModeFsyncDelayInMs);
    }

    long walSyncModeFsyncDelayInMs =
        Long.parseLong(
            Optional.ofNullable(
                    properties.getProperty(
                        "wal_sync_mode_fsync_delay_in_ms",
                        ConfigurationFileUtils.getConfigurationDefaultValue(
                            "wal_sync_mode_fsync_delay_in_ms")))
                .map(String::trim)
                .orElse(
                    ConfigurationFileUtils.getConfigurationDefaultValue(
                        "wal_sync_mode_fsync_delay_in_ms")));
    if (walSyncModeFsyncDelayInMs > 0) {
      conf.setWalSyncModeFsyncDelayInMs(walSyncModeFsyncDelayInMs);
    }

    long walFileSizeThreshold =
        Long.parseLong(
            Optional.ofNullable(
                    properties.getProperty(
                        "wal_file_size_threshold_in_byte",
                        ConfigurationFileUtils.getConfigurationDefaultValue(
                            "wal_file_size_threshold_in_byte")))
                .map(String::trim)
                .orElse(
                    ConfigurationFileUtils.getConfigurationDefaultValue(
                        "wal_file_size_threshold_in_byte")));
    if (walFileSizeThreshold > 0) {
      conf.setWalFileSizeThresholdInByte(walFileSizeThreshold);
    }

    double walMinEffectiveInfoRatio =
        Double.parseDouble(
            Optional.ofNullable(
                    properties.getProperty(
                        "wal_min_effective_info_ratio",
                        ConfigurationFileUtils.getConfigurationDefaultValue(
                            "wal_min_effective_info_ratio")))
                .map(String::trim)
                .orElse(
                    ConfigurationFileUtils.getConfigurationDefaultValue(
                        "wal_min_effective_info_ratio")));
    if (walMinEffectiveInfoRatio > 0) {
      conf.setWalMinEffectiveInfoRatio(walMinEffectiveInfoRatio);
    }

    long walMemTableSnapshotThreshold =
        Long.parseLong(
            Optional.ofNullable(
                    properties.getProperty(
                        "wal_memtable_snapshot_threshold_in_byte",
                        ConfigurationFileUtils.getConfigurationDefaultValue(
                            "wal_memtable_snapshot_threshold_in_byte")))
                .map(String::trim)
                .orElse(
                    ConfigurationFileUtils.getConfigurationDefaultValue(
                        "wal_memtable_snapshot_threshold_in_byte")));
    if (walMemTableSnapshotThreshold > 0) {
      conf.setWalMemTableSnapshotThreshold(walMemTableSnapshotThreshold);
    }

    int maxWalMemTableSnapshotNum =
        Integer.parseInt(
            Optional.ofNullable(
                    properties.getProperty(
                        "max_wal_memtable_snapshot_num",
                        ConfigurationFileUtils.getConfigurationDefaultValue(
                            "max_wal_memtable_snapshot_num")))
                .map(String::trim)
                .orElse(
                    ConfigurationFileUtils.getConfigurationDefaultValue(
                        "max_wal_memtable_snapshot_num")));
    if (maxWalMemTableSnapshotNum > 0) {
      conf.setMaxWalMemTableSnapshotNum(maxWalMemTableSnapshotNum);
    }

    long deleteWalFilesPeriod =
        Long.parseLong(
            Optional.ofNullable(
                    properties.getProperty(
                        "delete_wal_files_period_in_ms",
                        ConfigurationFileUtils.getConfigurationDefaultValue(
                            "delete_wal_files_period_in_ms")))
                .map(String::trim)
                .orElse(
                    ConfigurationFileUtils.getConfigurationDefaultValue(
                        "delete_wal_files_period_in_ms")));
    if (deleteWalFilesPeriod > 0) {
      conf.setDeleteWalFilesPeriodInMs(deleteWalFilesPeriod);
    }

    long throttleDownThresholdInByte = Long.parseLong(getWalThrottleThreshold(properties));
    if (throttleDownThresholdInByte > 0) {
      conf.setThrottleThreshold(throttleDownThresholdInByte);
    }

    long cacheWindowInMs =
        Long.parseLong(
            Optional.ofNullable(
                    properties.getProperty(
                        "iot_consensus_cache_window_time_in_ms",
                        ConfigurationFileUtils.getConfigurationDefaultValue(
                            "iot_consensus_cache_window_time_in_ms")))
                .map(String::trim)
                .orElse(
                    ConfigurationFileUtils.getConfigurationDefaultValue(
                        "iot_consensus_cache_window_time_in_ms")));
    if (cacheWindowInMs > 0) {
      conf.setCacheWindowTimeInMs(cacheWindowInMs);
    }
  }

  private String getWalThrottleThreshold(Properties prop) throws IOException {
    String old_throttleThreshold = prop.getProperty(DEFAULT_WAL_THRESHOLD_NAME[0], null);
    if (old_throttleThreshold != null) {
      LOGGER.warn(
          "The throttle threshold params: {} is deprecated, please use {}",
          DEFAULT_WAL_THRESHOLD_NAME[0],
          DEFAULT_WAL_THRESHOLD_NAME[1]);
      return old_throttleThreshold;
    }
    return prop.getProperty(
        DEFAULT_WAL_THRESHOLD_NAME[1],
        ConfigurationFileUtils.getConfigurationDefaultValue(DEFAULT_WAL_THRESHOLD_NAME[1]));
  }

  public long getThrottleThresholdWithDirs() {
    ArrayList<String> dataDiskDirs = new ArrayList<>(Arrays.asList(conf.getDataDirs()));
    ArrayList<String> walDiskDirs =
        new ArrayList<>(Arrays.asList(commonDescriptor.getConfig().getWalDirs()));
    Set<FileStore> dataFileStores = SystemMetrics.getFileStores(dataDiskDirs);
    Set<FileStore> walFileStores = SystemMetrics.getFileStores(walDiskDirs);
    double dirUseProportion = 0;
    dataFileStores.retainAll(walFileStores);
    // if there is no common disk between data and wal, use more usableSpace.
    if (dataFileStores.isEmpty()) {
      dirUseProportion = MAX_DIR_USE_PROPORTION;
    } else {
      dirUseProportion = MIN_DIR_USE_PROPORTION;
    }
    long newThrottleThreshold = Long.MAX_VALUE;
    for (FileStore fileStore : walFileStores) {
      try {
        newThrottleThreshold = Math.min(newThrottleThreshold, fileStore.getUsableSpace());
      } catch (IOException e) {
        LOGGER.error("Failed to get file size of {}, because", fileStore, e);
      }
    }
    newThrottleThreshold = (long) (newThrottleThreshold * dirUseProportion * walFileStores.size());
    // the new throttle threshold should between MIN_THROTTLE_THRESHOLD and MAX_THROTTLE_THRESHOLD
    return Math.max(Math.min(newThrottleThreshold, MAX_THROTTLE_THRESHOLD), MIN_THROTTLE_THRESHOLD);
  }

  private void loadAutoCreateSchemaProps(Properties properties) throws IOException {
    conf.setAutoCreateSchemaEnabled(
        Boolean.parseBoolean(
            Optional.ofNullable(
                    properties.getProperty(
                        "enable_auto_create_schema",
                        ConfigurationFileUtils.getConfigurationDefaultValue(
                            "enable_auto_create_schema")))
                .map(String::trim)
                .orElse(
                    ConfigurationFileUtils.getConfigurationDefaultValue(
                        "enable_auto_create_schema"))));
    conf.setBooleanStringInferType(
        TSDataType.valueOf(
            Optional.ofNullable(
                    properties.getProperty(
                        "boolean_string_infer_type",
                        ConfigurationFileUtils.getConfigurationDefaultValue(
                            "boolean_string_infer_type")))
                .map(String::trim)
                .orElse(
                    ConfigurationFileUtils.getConfigurationDefaultValue(
                        "boolean_string_infer_type"))));
    conf.setIntegerStringInferType(
        TSDataType.valueOf(
            Optional.ofNullable(
                    properties.getProperty(
                        "integer_string_infer_type",
                        ConfigurationFileUtils.getConfigurationDefaultValue(
                            "integer_string_infer_type")))
                .map(String::trim)
                .orElse(
                    ConfigurationFileUtils.getConfigurationDefaultValue(
                        "integer_string_infer_type"))));
    conf.setFloatingStringInferType(
        TSDataType.valueOf(
            Optional.ofNullable(
                    properties.getProperty(
                        "floating_string_infer_type",
                        ConfigurationFileUtils.getConfigurationDefaultValue(
                            "floating_string_infer_type")))
                .map(String::trim)
                .orElse(
                    ConfigurationFileUtils.getConfigurationDefaultValue(
                        "floating_string_infer_type"))));
    conf.setNanStringInferType(
        TSDataType.valueOf(
            Optional.ofNullable(
                    properties.getProperty(
                        "nan_string_infer_type",
                        ConfigurationFileUtils.getConfigurationDefaultValue(
                            "nan_string_infer_type")))
                .map(String::trim)
                .orElse(
                    ConfigurationFileUtils.getConfigurationDefaultValue("nan_string_infer_type"))));
    conf.setDefaultStorageGroupLevel(
        Integer.parseInt(
            Optional.ofNullable(
                    properties.getProperty(
                        "default_storage_group_level",
                        ConfigurationFileUtils.getConfigurationDefaultValue(
                            "default_storage_group_level")))
                .map(String::trim)
                .orElse(
                    ConfigurationFileUtils.getConfigurationDefaultValue(
                        "default_storage_group_level"))));
    conf.setDefaultBooleanEncoding(
        Optional.ofNullable(
                properties.getProperty(
                    "default_boolean_encoding",
                    ConfigurationFileUtils.getConfigurationDefaultValue(
                        "default_boolean_encoding")))
            .map(String::trim)
            .orElse(
                ConfigurationFileUtils.getConfigurationDefaultValue("default_boolean_encoding")));
    conf.setDefaultInt32Encoding(
        Optional.ofNullable(
                properties.getProperty(
                    "default_int32_encoding",
                    ConfigurationFileUtils.getConfigurationDefaultValue("default_int32_encoding")))
            .map(String::trim)
            .orElse(ConfigurationFileUtils.getConfigurationDefaultValue("default_int32_encoding")));
    conf.setDefaultInt64Encoding(
        Optional.ofNullable(
                properties.getProperty(
                    "default_int64_encoding",
                    ConfigurationFileUtils.getConfigurationDefaultValue("default_int64_encoding")))
            .map(String::trim)
            .orElse(ConfigurationFileUtils.getConfigurationDefaultValue("default_int64_encoding")));
    conf.setDefaultFloatEncoding(
        Optional.ofNullable(
                properties.getProperty(
                    "default_float_encoding",
                    ConfigurationFileUtils.getConfigurationDefaultValue("default_float_encoding")))
            .map(String::trim)
            .orElse(ConfigurationFileUtils.getConfigurationDefaultValue("default_float_encoding")));
    conf.setDefaultDoubleEncoding(
        Optional.ofNullable(
                properties.getProperty(
                    "default_double_encoding",
                    ConfigurationFileUtils.getConfigurationDefaultValue("default_double_encoding")))
            .map(String::trim)
            .orElse(
                ConfigurationFileUtils.getConfigurationDefaultValue("default_double_encoding")));
    conf.setDefaultTextEncoding(
        Optional.ofNullable(
                properties.getProperty(
                    "default_text_encoding",
                    ConfigurationFileUtils.getConfigurationDefaultValue("default_text_encoding")))
            .map(String::trim)
            .orElse(ConfigurationFileUtils.getConfigurationDefaultValue("default_text_encoding")));
  }

  private void loadTsFileProps(Properties properties) throws IOException {
    TSFileDescriptor.getInstance()
        .getConfig()
        .setGroupSizeInByte(
            Integer.parseInt(
                Optional.ofNullable(
                        properties.getProperty(
                            "group_size_in_byte",
                            ConfigurationFileUtils.getConfigurationDefaultValue(
                                "group_size_in_byte")))
                    .map(String::trim)
                    .orElse(
                        ConfigurationFileUtils.getConfigurationDefaultValue(
                            "group_size_in_byte"))));
    TSFileDescriptor.getInstance()
        .getConfig()
        .setPageSizeInByte(
            Integer.parseInt(
                Optional.ofNullable(
                        properties.getProperty(
                            "page_size_in_byte",
                            ConfigurationFileUtils.getConfigurationDefaultValue(
                                "page_size_in_byte")))
                    .map(String::trim)
                    .orElse(
                        ConfigurationFileUtils.getConfigurationDefaultValue("page_size_in_byte"))));
    if (TSFileDescriptor.getInstance().getConfig().getPageSizeInByte()
        > TSFileDescriptor.getInstance().getConfig().getGroupSizeInByte()) {
      LOGGER.warn("page_size is greater than group size, will set it as the same with group size");
      TSFileDescriptor.getInstance()
          .getConfig()
          .setPageSizeInByte(TSFileDescriptor.getInstance().getConfig().getGroupSizeInByte());
    }
    TSFileDescriptor.getInstance()
        .getConfig()
        .setMaxNumberOfPointsInPage(
            Integer.parseInt(
                Optional.ofNullable(
                        properties.getProperty(
                            "max_number_of_points_in_page",
                            ConfigurationFileUtils.getConfigurationDefaultValue(
                                "max_number_of_points_in_page")))
                    .map(String::trim)
                    .orElse(
                        ConfigurationFileUtils.getConfigurationDefaultValue(
                            "max_number_of_points_in_page"))));
    TSFileDescriptor.getInstance()
        .getConfig()
        .setFloatPrecision(
            Integer.parseInt(
                Optional.ofNullable(
                        properties.getProperty(
                            "float_precision",
                            ConfigurationFileUtils.getConfigurationDefaultValue("float_precision")))
                    .map(String::trim)
                    .orElse(
                        ConfigurationFileUtils.getConfigurationDefaultValue("float_precision"))));

    TSFileDescriptor.getInstance()
        .getConfig()
        .setValueEncoder(
            Optional.ofNullable(
                    properties.getProperty(
                        "value_encoder",
                        ConfigurationFileUtils.getConfigurationDefaultValue("value_encoder")))
                .map(String::trim)
                .orElse(ConfigurationFileUtils.getConfigurationDefaultValue("value_encoder")));
    TSFileDescriptor.getInstance()
        .getConfig()
        .setCompressor(
            Optional.ofNullable(
                    properties.getProperty(
                        "compressor",
                        ConfigurationFileUtils.getConfigurationDefaultValue("compressor")))
                .map(String::trim)
                .orElse(ConfigurationFileUtils.getConfigurationDefaultValue("compressor")));
    TSFileDescriptor.getInstance()
        .getConfig()
        .setMaxTsBlockSizeInBytes(
            Integer.parseInt(
                Optional.ofNullable(
                        properties.getProperty(
                            "max_tsblock_size_in_bytes",
                            ConfigurationFileUtils.getConfigurationDefaultValue(
                                "max_tsblock_size_in_bytes")))
                    .map(String::trim)
                    .orElse(
                        ConfigurationFileUtils.getConfigurationDefaultValue(
                            "max_tsblock_size_in_bytes"))));

    // min(default_size, maxBytesForQuery)
    TSFileDescriptor.getInstance()
        .getConfig()
        .setMaxTsBlockSizeInBytes(
            (int)
                Math.min(
                    TSFileDescriptor.getInstance().getConfig().getMaxTsBlockSizeInBytes(),
                    conf.getMaxBytesPerFragmentInstance()));

    TSFileDescriptor.getInstance()
        .getConfig()
        .setMaxTsBlockLineNumber(
            Integer.parseInt(
                Optional.ofNullable(
                        properties.getProperty(
                            "max_tsblock_line_number",
                            ConfigurationFileUtils.getConfigurationDefaultValue(
                                "max_tsblock_line_number")))
                    .map(String::trim)
                    .orElse(
                        ConfigurationFileUtils.getConfigurationDefaultValue(
                            "max_tsblock_line_number"))));
  }

  // Mqtt related
  private void loadMqttProps(Properties properties) {
    conf.setMqttDir(
        Optional.ofNullable(properties.getProperty("mqtt_root_dir", conf.getMqttDir()))
            .map(String::trim)
            .orElse(conf.getMqttDir()));

    if (properties.getProperty(IoTDBConstant.MQTT_HOST_NAME) != null) {
      conf.setMqttHost(properties.getProperty(IoTDBConstant.MQTT_HOST_NAME).trim());
    } else {
      LOGGER.info("MQTT host is not configured, will use dn_rpc_address.");
      conf.setMqttHost(
          Optional.ofNullable(
                  properties.getProperty(IoTDBConstant.DN_RPC_ADDRESS, conf.getRpcAddress()))
              .map(String::trim)
              .orElse(conf.getRpcAddress()));
    }

    if (properties.getProperty(IoTDBConstant.MQTT_PORT_NAME) != null) {
      conf.setMqttPort(
          Integer.parseInt(properties.getProperty(IoTDBConstant.MQTT_PORT_NAME).trim()));
    }

    if (properties.getProperty(IoTDBConstant.MQTT_HANDLER_POOL_SIZE_NAME) != null) {
      conf.setMqttHandlerPoolSize(
          Integer.parseInt(
              properties.getProperty(IoTDBConstant.MQTT_HANDLER_POOL_SIZE_NAME).trim()));
    }

    if (properties.getProperty(IoTDBConstant.MQTT_PAYLOAD_FORMATTER_NAME) != null) {
      conf.setMqttPayloadFormatter(
          properties.getProperty(IoTDBConstant.MQTT_PAYLOAD_FORMATTER_NAME).trim());
    }

    if (properties.getProperty(IoTDBConstant.ENABLE_MQTT) != null) {
      conf.setEnableMQTTService(
          Boolean.parseBoolean(properties.getProperty(IoTDBConstant.ENABLE_MQTT).trim()));
    }

    if (properties.getProperty(IoTDBConstant.MQTT_MAX_MESSAGE_SIZE) != null) {
      conf.setMqttMaxMessageSize(
          Integer.parseInt(properties.getProperty(IoTDBConstant.MQTT_MAX_MESSAGE_SIZE).trim()));
    }
  }

  // timed flush memtable
  private void loadTimedService(Properties properties) throws IOException {
    conf.setEnableTimedFlushSeqMemtable(
        Boolean.parseBoolean(
            Optional.ofNullable(
                    properties.getProperty(
                        "enable_timed_flush_seq_memtable",
                        ConfigurationFileUtils.getConfigurationDefaultValue(
                            "enable_timed_flush_seq_memtable")))
                .map(String::trim)
                .orElse(
                    ConfigurationFileUtils.getConfigurationDefaultValue(
                        "enable_timed_flush_seq_memtable"))));

    long seqMemTableFlushInterval =
        Long.parseLong(
            Optional.ofNullable(
                    properties.getProperty(
                        "seq_memtable_flush_interval_in_ms",
                        ConfigurationFileUtils.getConfigurationDefaultValue(
                            "seq_memtable_flush_interval_in_ms")))
                .map(String::trim)
                .orElse(
                    ConfigurationFileUtils.getConfigurationDefaultValue(
                        "seq_memtable_flush_interval_in_ms")));
    if (seqMemTableFlushInterval > 0) {
      conf.setSeqMemtableFlushInterval(seqMemTableFlushInterval);
    }

    long seqMemTableFlushCheckInterval =
        Long.parseLong(
            Optional.ofNullable(
                    properties.getProperty(
                        "seq_memtable_flush_check_interval_in_ms",
                        ConfigurationFileUtils.getConfigurationDefaultValue(
                            "seq_memtable_flush_check_interval_in_ms")))
                .map(String::trim)
                .orElse(
                    ConfigurationFileUtils.getConfigurationDefaultValue(
                        "seq_memtable_flush_check_interval_in_ms")));
    if (seqMemTableFlushCheckInterval > 0) {
      conf.setSeqMemtableFlushCheckInterval(seqMemTableFlushCheckInterval);
    }

    conf.setEnableTimedFlushUnseqMemtable(
        Boolean.parseBoolean(
            Optional.ofNullable(
                    properties.getProperty(
                        "enable_timed_flush_unseq_memtable",
                        ConfigurationFileUtils.getConfigurationDefaultValue(
                            "enable_timed_flush_unseq_memtable")))
                .map(String::trim)
                .orElse(
                    ConfigurationFileUtils.getConfigurationDefaultValue(
                        "enable_timed_flush_unseq_memtable"))));

    long unseqMemTableFlushInterval =
        Long.parseLong(
            Optional.ofNullable(
                    properties.getProperty(
                        "unseq_memtable_flush_interval_in_ms",
                        ConfigurationFileUtils.getConfigurationDefaultValue(
                            "unseq_memtable_flush_interval_in_ms")))
                .map(String::trim)
                .orElse(
                    ConfigurationFileUtils.getConfigurationDefaultValue(
                        "unseq_memtable_flush_interval_in_ms")));
    if (unseqMemTableFlushInterval > 0) {
      conf.setUnseqMemtableFlushInterval(unseqMemTableFlushInterval);
    }

    long unseqMemTableFlushCheckInterval =
        Long.parseLong(
            Optional.ofNullable(
                    properties.getProperty(
                        "unseq_memtable_flush_check_interval_in_ms",
                        ConfigurationFileUtils.getConfigurationDefaultValue(
                            "unseq_memtable_flush_check_interval_in_ms")))
                .map(String::trim)
                .orElse(
                    ConfigurationFileUtils.getConfigurationDefaultValue(
                        "unseq_memtable_flush_check_interval_in_ms")));
    if (unseqMemTableFlushCheckInterval > 0) {
      conf.setUnseqMemtableFlushCheckInterval(unseqMemTableFlushCheckInterval);
    }
  }

  private String[][] parseDataDirs(String dataDirs) {
    String[] tiers = dataDirs.split(IoTDBConstant.TIER_SEPARATOR);
    String[][] tierDataDirs = new String[tiers.length][];
    for (int i = 0; i < tiers.length; ++i) {
      tierDataDirs[i] = tiers[i].split(",");
    }
    return tierDataDirs;
  }

  public synchronized void loadHotModifiedProps(Properties properties)
      throws QueryProcessException {
    try {
      // update data dirs
      String dataDirs = properties.getProperty("dn_data_dirs", null);
      if (dataDirs != null) {
        conf.reloadDataDirs(parseDataDirs(dataDirs));
      }

      // update dir strategy
      String multiDirStrategyClassName =
          properties.getProperty(
              "dn_multi_dir_strategy",
              ConfigurationFileUtils.getConfigurationDefaultValue("dn_multi_dir_strategy"));
      if (multiDirStrategyClassName != null
          && !multiDirStrategyClassName.equals(conf.getMultiDirStrategyClassName())) {
        conf.setMultiDirStrategyClassName(multiDirStrategyClassName.trim());
        conf.confirmMultiDirStrategy();
      }

      TierManager.getInstance().resetFolders();

      // update timed flush & close conf
      loadTimedService(properties);
      StorageEngine.getInstance().rebootTimedService();
      // update params of creating schema automatically
      loadAutoCreateSchemaProps(properties);

      // update tsfile-format config
      loadTsFileProps(properties);
      // update cluster name
      conf.setClusterName(
          Optional.ofNullable(
                  properties.getProperty(
                      IoTDBConstant.CLUSTER_NAME,
                      ConfigurationFileUtils.getConfigurationDefaultValue(
                          IoTDBConstant.CLUSTER_NAME)))
              .map(String::trim)
              .orElse(
                  ConfigurationFileUtils.getConfigurationDefaultValue(IoTDBConstant.CLUSTER_NAME)));
      // update slow_query_threshold
      conf.setSlowQueryThreshold(
          Long.parseLong(
              Optional.ofNullable(
                      properties.getProperty(
                          "slow_query_threshold",
                          ConfigurationFileUtils.getConfigurationDefaultValue(
                              "slow_query_threshold")))
                  .map(String::trim)
                  .orElse(
                      ConfigurationFileUtils.getConfigurationDefaultValue(
                          "slow_query_threshold"))));
      // update select into operation max buffer size
      conf.setIntoOperationBufferSizeInByte(
          Long.parseLong(
              Optional.ofNullable(
                      properties.getProperty(
                          "into_operation_buffer_size_in_byte",
                          ConfigurationFileUtils.getConfigurationDefaultValue(
                              "into_operation_buffer_size_in_byte")))
                  .map(String::trim)
                  .orElse(
                      ConfigurationFileUtils.getConfigurationDefaultValue(
                          "into_operation_buffer_size_in_byte"))));
      // update insert-tablet-plan's row limit for select-into
      conf.setSelectIntoInsertTabletPlanRowLimit(
          Integer.parseInt(
              Optional.ofNullable(
                      properties.getProperty(
                          "select_into_insert_tablet_plan_row_limit",
                          ConfigurationFileUtils.getConfigurationDefaultValue(
                              "select_into_insert_tablet_plan_row_limit")))
                  .map(String::trim)
                  .orElse(
                      ConfigurationFileUtils.getConfigurationDefaultValue(
                          "select_into_insert_tablet_plan_row_limit"))));

      // update enable query memory estimation for memory control
      conf.setEnableQueryMemoryEstimation(
          Boolean.parseBoolean(
              Optional.ofNullable(
                      properties.getProperty(
                          "enable_query_memory_estimation",
                          ConfigurationFileUtils.getConfigurationDefaultValue(
                              "enable_query_memory_estimation")))
                  .map(String::trim)
                  .orElse(
                      ConfigurationFileUtils.getConfigurationDefaultValue(
                          "enable_query_memory_estimation"))));

      conf.setEnableTsFileValidation(
          Boolean.parseBoolean(
              Optional.ofNullable(
                      properties.getProperty(
                          "enable_tsfile_validation",
                          ConfigurationFileUtils.getConfigurationDefaultValue(
                              "enable_tsfile_validation")))
                  .map(String::trim)
                  .orElse(
                      ConfigurationFileUtils.getConfigurationDefaultValue(
                          "enable_tsfile_validation"))));

      // update wal config
      long prevDeleteWalFilesPeriodInMs = conf.getDeleteWalFilesPeriodInMs();
      loadWALHotModifiedProps(properties);
      if (prevDeleteWalFilesPeriodInMs != conf.getDeleteWalFilesPeriodInMs()) {
        WALManager.getInstance().rebootWALDeleteThread();
      }

      // update compaction config
      loadCompactionHotModifiedProps(properties);

      // update load config
      loadLoadTsFileHotModifiedProp(properties);

      // update pipe config
      commonDescriptor
          .getConfig()
          .setPipeAllSinksRateLimitBytesPerSecond(
              Double.parseDouble(
                  Optional.ofNullable(
                          properties.getProperty(
                              "pipe_all_sinks_rate_limit_bytes_per_second",
                              ConfigurationFileUtils.getConfigurationDefaultValue(
                                  "pipe_all_sinks_rate_limit_bytes_per_second")))
                      .map(String::trim)
                      .orElse(
                          ConfigurationFileUtils.getConfigurationDefaultValue(
                              "pipe_all_sinks_rate_limit_bytes_per_second"))));

      // update merge_threshold_of_explain_analyze
      conf.setMergeThresholdOfExplainAnalyze(
          Integer.parseInt(
              Optional.ofNullable(
                      properties.getProperty(
                          "merge_threshold_of_explain_analyze",
                          ConfigurationFileUtils.getConfigurationDefaultValue(
                              "merge_threshold_of_explain_analyze")))
                  .map(String::trim)
                  .orElse(
                      ConfigurationFileUtils.getConfigurationDefaultValue(
                          "merge_threshold_of_explain_analyze"))));
      boolean enableWALCompression =
          Boolean.parseBoolean(
              Optional.ofNullable(
                      properties.getProperty(
                          "enable_wal_compression",
                          ConfigurationFileUtils.getConfigurationDefaultValue(
                              "enable_wal_compression")))
                  .map(String::trim)
                  .orElse(
                      ConfigurationFileUtils.getConfigurationDefaultValue(
                          "enable_wal_compression")));
      conf.setWALCompressionAlgorithm(
          enableWALCompression ? CompressionType.LZ4 : CompressionType.UNCOMPRESSED);

      // update Consensus config
      reloadConsensusProps(properties);

      // update retry config
      commonDescriptor.loadRetryProperties(properties);
    } catch (Exception e) {
      if (e instanceof InterruptedException) {
        Thread.currentThread().interrupt();
      }
      throw new QueryProcessException(String.format("Fail to reload configuration because %s", e));
    }
  }

  public synchronized void loadHotModifiedProps() throws QueryProcessException {
    URL url = getPropsUrl(CommonConfig.SYSTEM_CONFIG_NAME);
    if (url == null) {
      LOGGER.warn("Couldn't load the configuration from any of the known sources.");
      return;
    }

    Properties commonProperties = new Properties();
    try (InputStream inputStream = url.openStream()) {
      LOGGER.info("Start to reload config file {}", url);
      commonProperties.load(new InputStreamReader(inputStream, StandardCharsets.UTF_8));
      ConfigurationFileUtils.getConfigurationDefaultValue();
      loadHotModifiedProps(commonProperties);
    } catch (Exception e) {
      LOGGER.warn("Fail to reload config file {}", url, e);
      throw new QueryProcessException(
          String.format("Fail to reload config file %s because %s", url, e.getMessage()));
    } finally {
      ConfigurationFileUtils.releaseDefault();
    }
    reloadMetricProperties(commonProperties);
  }

  public void reloadMetricProperties(Properties properties) {
    ReloadLevel reloadLevel = MetricConfigDescriptor.getInstance().loadHotProps(properties, false);
    LOGGER.info("Reload metric service in level {}", reloadLevel);
    if (reloadLevel == ReloadLevel.RESTART_INTERNAL_REPORTER) {
      IoTDBInternalReporter internalReporter;
      if (MetricConfigDescriptor.getInstance().getMetricConfig().getInternalReportType()
          == InternalReporterType.IOTDB) {
        internalReporter = new IoTDBInternalLocalReporter();
      } else {
        internalReporter = new IoTDBInternalMemoryReporter();
      }
      MetricService.getInstance().reloadInternalReporter(internalReporter);
    } else {
      MetricService.getInstance().reloadService(reloadLevel);
    }
  }

  private void initMemoryAllocate(Properties properties) {
    String memoryAllocateProportion = properties.getProperty("datanode_memory_proportion", null);
    if (memoryAllocateProportion == null) {
      memoryAllocateProportion =
          properties.getProperty("storage_query_schema_consensus_free_memory_proportion");
      if (memoryAllocateProportion != null) {
        LOGGER.warn(
            "The parameter storage_query_schema_consensus_free_memory_proportion is deprecated since v1.2.3, "
                + "please use datanode_memory_proportion instead.");
      }
    }

    if (memoryAllocateProportion != null) {
      String[] proportions = memoryAllocateProportion.split(":");
      int proportionSum = 0;
      for (String proportion : proportions) {
        proportionSum += Integer.parseInt(proportion.trim());
      }
      long maxMemoryAvailable = Runtime.getRuntime().maxMemory();
      if (proportionSum != 0) {
        conf.setAllocateMemoryForStorageEngine(
            maxMemoryAvailable * Integer.parseInt(proportions[0].trim()) / proportionSum);
        conf.setAllocateMemoryForRead(
            maxMemoryAvailable * Integer.parseInt(proportions[1].trim()) / proportionSum);
        conf.setAllocateMemoryForSchema(
            maxMemoryAvailable * Integer.parseInt(proportions[2].trim()) / proportionSum);
        conf.setAllocateMemoryForConsensus(
            maxMemoryAvailable * Integer.parseInt(proportions[3].trim()) / proportionSum);
        // if pipe proportion is set, use it, otherwise use the default value
        if (proportions.length >= 6) {
          conf.setAllocateMemoryForPipe(
              maxMemoryAvailable * Integer.parseInt(proportions[4].trim()) / proportionSum);
        } else {
          conf.setAllocateMemoryForPipe(
              (maxMemoryAvailable
                      - (conf.getAllocateMemoryForStorageEngine()
                          + conf.getAllocateMemoryForRead()
                          + conf.getAllocateMemoryForSchema()
                          + conf.getAllocateMemoryForConsensus()))
                  / 2);
        }
      }
    }

    LOGGER.info("initial allocateMemoryForRead = {}", conf.getAllocateMemoryForRead());
    LOGGER.info("initial allocateMemoryForWrite = {}", conf.getAllocateMemoryForStorageEngine());
    LOGGER.info("initial allocateMemoryForSchema = {}", conf.getAllocateMemoryForSchema());
    LOGGER.info("initial allocateMemoryForConsensus = {}", conf.getAllocateMemoryForConsensus());
    LOGGER.info("initial allocateMemoryForPipe = {}", conf.getAllocateMemoryForPipe());

    initSchemaMemoryAllocate(properties);
    initStorageEngineAllocate(properties);

    conf.setEnableQueryMemoryEstimation(
        Boolean.parseBoolean(
            Optional.ofNullable(
                    properties.getProperty(
                        "enable_query_memory_estimation",
                        Boolean.toString(conf.isEnableQueryMemoryEstimation())))
                .map(String::trim)
                .orElse(Boolean.toString(conf.isEnableQueryMemoryEstimation()))));

    String queryMemoryAllocateProportion =
        properties.getProperty("chunk_timeseriesmeta_free_memory_proportion");
    if (queryMemoryAllocateProportion != null) {
      String[] proportions = queryMemoryAllocateProportion.split(":");
      int proportionSum = 0;
      for (String proportion : proportions) {
        proportionSum += Integer.parseInt(proportion.trim());
      }
      long maxMemoryAvailable = conf.getAllocateMemoryForRead();
      if (proportionSum != 0) {
        try {
          conf.setAllocateMemoryForBloomFilterCache(
              maxMemoryAvailable * Integer.parseInt(proportions[0].trim()) / proportionSum);
          conf.setAllocateMemoryForChunkCache(
              maxMemoryAvailable * Integer.parseInt(proportions[1].trim()) / proportionSum);
          conf.setAllocateMemoryForTimeSeriesMetaDataCache(
              maxMemoryAvailable * Integer.parseInt(proportions[2].trim()) / proportionSum);
          conf.setAllocateMemoryForCoordinator(
              maxMemoryAvailable * Integer.parseInt(proportions[3].trim()) / proportionSum);
          conf.setAllocateMemoryForOperators(
              maxMemoryAvailable * Integer.parseInt(proportions[4].trim()) / proportionSum);
          conf.setAllocateMemoryForDataExchange(
              maxMemoryAvailable * Integer.parseInt(proportions[5].trim()) / proportionSum);
          conf.setAllocateMemoryForTimeIndex(
              maxMemoryAvailable * Integer.parseInt(proportions[6].trim()) / proportionSum);
        } catch (Exception e) {
          throw new RuntimeException(
              "Each subsection of configuration item chunkmeta_chunk_timeseriesmeta_free_memory_proportion"
                  + " should be an integer, which is "
                  + queryMemoryAllocateProportion,
              e);
        }
      }
    }

    // metadata cache is disabled, we need to move all their allocated memory to other parts
    if (!conf.isMetaDataCacheEnable()) {
      long sum =
          conf.getAllocateMemoryForBloomFilterCache()
              + conf.getAllocateMemoryForChunkCache()
              + conf.getAllocateMemoryForTimeSeriesMetaDataCache();
      conf.setAllocateMemoryForBloomFilterCache(0);
      conf.setAllocateMemoryForChunkCache(0);
      conf.setAllocateMemoryForTimeSeriesMetaDataCache(0);
      long partForDataExchange = sum / 2;
      long partForOperators = sum - partForDataExchange;
      conf.setAllocateMemoryForDataExchange(
          conf.getAllocateMemoryForDataExchange() + partForDataExchange);
      conf.setAllocateMemoryForOperators(conf.getAllocateMemoryForOperators() + partForOperators);
    }
  }

  @SuppressWarnings("java:S3518")
  private void initStorageEngineAllocate(Properties properties) {
    long storageMemoryTotal = conf.getAllocateMemoryForStorageEngine();
    String valueOfStorageEngineMemoryProportion =
        properties.getProperty("storage_engine_memory_proportion");
    if (valueOfStorageEngineMemoryProportion != null) {
      String[] storageProportionArray = valueOfStorageEngineMemoryProportion.split(":");
      int storageEngineMemoryProportion = 0;
      for (String proportion : storageProportionArray) {
        int proportionValue = Integer.parseInt(proportion.trim());
        if (proportionValue <= 0) {
          LOGGER.warn(
              "The value of storage_engine_memory_proportion is illegal, use default value 8:2 .");
          return;
        }
        storageEngineMemoryProportion += proportionValue;
      }
      conf.setCompactionProportion(
          (double) Integer.parseInt(storageProportionArray[1].trim())
              / (double) storageEngineMemoryProportion);

      String valueOfWriteMemoryProportion = properties.getProperty("write_memory_proportion");
      if (valueOfWriteMemoryProportion != null) {
        String[] writeProportionArray = valueOfWriteMemoryProportion.split(":");
        int writeMemoryProportion = 0;
        for (String proportion : writeProportionArray) {
          int proportionValue = Integer.parseInt(proportion.trim());
          writeMemoryProportion += proportionValue;
          if (proportionValue <= 0) {
            LOGGER.warn(
                "The value of write_memory_proportion is illegal, use default value 19:1 .");
            return;
          }
        }

        double writeAllProportionOfStorageEngineMemory =
            (double) Integer.parseInt(storageProportionArray[0].trim())
                / storageEngineMemoryProportion;
        double memTableProportion =
            (double) Integer.parseInt(writeProportionArray[0].trim()) / writeMemoryProportion;
        double timePartitionInfoProportion =
            (double) Integer.parseInt(writeProportionArray[1].trim()) / writeMemoryProportion;
        // writeProportionForMemtable = 8/10 * 19/20 = 0.76 default
        conf.setWriteProportionForMemtable(
            writeAllProportionOfStorageEngineMemory * memTableProportion);

        // allocateMemoryForTimePartitionInfo = storageMemoryTotal * 8/10 * 1/20 default
        conf.setAllocateMemoryForTimePartitionInfo(
            (long)
                ((writeAllProportionOfStorageEngineMemory * timePartitionInfoProportion)
                    * storageMemoryTotal));
      }
    }
  }

  @SuppressWarnings("squid:S3518")
  private void initSchemaMemoryAllocate(Properties properties) {
    long schemaMemoryTotal = conf.getAllocateMemoryForSchema();

    String schemaMemoryPortionInput = properties.getProperty("schema_memory_proportion");
    if (schemaMemoryPortionInput != null) {
      String[] proportions = schemaMemoryPortionInput.split(":");
      int loadedProportionSum = 0;
      for (String proportion : proportions) {
        loadedProportionSum += Integer.parseInt(proportion.trim());
      }

      if (loadedProportionSum != 0) {
        conf.setSchemaMemoryProportion(
            new int[] {
              Integer.parseInt(proportions[0].trim()),
              Integer.parseInt(proportions[1].trim()),
              Integer.parseInt(proportions[2].trim())
            });
      }

    } else {
      schemaMemoryPortionInput = properties.getProperty("schema_memory_allocate_proportion");
      if (schemaMemoryPortionInput != null) {
        String[] proportions = schemaMemoryPortionInput.split(":");
        int loadedProportionSum = 0;
        for (String proportion : proportions) {
          loadedProportionSum += Integer.parseInt(proportion.trim());
        }

        if (loadedProportionSum != 0) {
          conf.setSchemaMemoryProportion(
              new int[] {
                Integer.parseInt(proportions[0].trim()),
                Integer.parseInt(proportions[1].trim()) + Integer.parseInt(proportions[3].trim()),
                Integer.parseInt(proportions[2].trim())
              });
        }
      }
    }

    int proportionSum = 0;
    for (int proportion : conf.getSchemaMemoryProportion()) {
      proportionSum += proportion;
    }

    conf.setAllocateMemoryForSchemaRegion(
        schemaMemoryTotal * conf.getSchemaMemoryProportion()[0] / proportionSum);
    LOGGER.info("allocateMemoryForSchemaRegion = {}", conf.getAllocateMemoryForSchemaRegion());

    conf.setAllocateMemoryForSchemaCache(
        schemaMemoryTotal * conf.getSchemaMemoryProportion()[1] / proportionSum);
    LOGGER.info("allocateMemoryForSchemaCache = {}", conf.getAllocateMemoryForSchemaCache());

    conf.setAllocateMemoryForPartitionCache(
        schemaMemoryTotal * conf.getSchemaMemoryProportion()[2] / proportionSum);
    LOGGER.info("allocateMemoryForPartitionCache = {}", conf.getAllocateMemoryForPartitionCache());
  }

  private void loadLoadTsFileProps(Properties properties) {
    conf.setMaxAllocateMemoryRatioForLoad(
        Double.parseDouble(
            Optional.ofNullable(
                    properties.getProperty(
                        "max_allocate_memory_ratio_for_load",
                        String.valueOf(conf.getMaxAllocateMemoryRatioForLoad())))
                .map(String::trim)
                .orElse(String.valueOf(conf.getMaxAllocateMemoryRatioForLoad()))));
    conf.setLoadTsFileAnalyzeSchemaBatchFlushTimeSeriesNumber(
        Integer.parseInt(
<<<<<<< HEAD
            Optional.ofNullable(
                    properties.getProperty(
                        "load_tsfile_analyze_schema_batch_flush_time_series_number",
                        String.valueOf(
                            conf.getLoadTsFileAnalyzeSchemaBatchFlushTimeSeriesNumber())))
                .map(String::trim)
                .orElse(
                    String.valueOf(conf.getLoadTsFileAnalyzeSchemaBatchFlushTimeSeriesNumber()))));
=======
            properties.getProperty(
                "load_tsfile_analyze_schema_batch_flush_time_series_number",
                String.valueOf(conf.getLoadTsFileAnalyzeSchemaBatchFlushTimeSeriesNumber()))));
    conf.setLoadTsFileAnalyzeSchemaBatchFlushTableDeviceNumber(
        Integer.parseInt(
            properties.getProperty(
                "load_tsfile_analyze_schema_batch_flush_table_device_number",
                String.valueOf(conf.getLoadTsFileAnalyzeSchemaBatchFlushTableDeviceNumber()))));
>>>>>>> d35da563
    conf.setLoadTsFileAnalyzeSchemaMemorySizeInBytes(
        Long.parseLong(
            Optional.ofNullable(
                    properties.getProperty(
                        "load_tsfile_analyze_schema_memory_size_in_bytes",
                        String.valueOf(conf.getLoadTsFileAnalyzeSchemaMemorySizeInBytes())))
                .map(String::trim)
                .orElse(String.valueOf(conf.getLoadTsFileAnalyzeSchemaMemorySizeInBytes()))));
    conf.setLoadTsFileMaxDeviceCountToUseDeviceTimeIndex(
        Integer.parseInt(
            Optional.ofNullable(
                    properties.getProperty(
                        "load_tsfile_max_device_count_to_use_device_index",
                        String.valueOf(conf.getLoadTsFileMaxDeviceCountToUseDeviceTimeIndex())))
                .map(String::trim)
                .orElse(String.valueOf(conf.getLoadTsFileMaxDeviceCountToUseDeviceTimeIndex()))));
    conf.setLoadCleanupTaskExecutionDelayTimeSeconds(
        Long.parseLong(
            Optional.ofNullable(
                    properties.getProperty(
                        "load_clean_up_task_execution_delay_time_seconds",
                        String.valueOf(conf.getLoadCleanupTaskExecutionDelayTimeSeconds())))
                .map(String::trim)
                .orElse(String.valueOf(conf.getLoadCleanupTaskExecutionDelayTimeSeconds()))));
    conf.setLoadWriteThroughputBytesPerSecond(
        Double.parseDouble(
            Optional.ofNullable(
                    properties.getProperty(
                        "load_write_throughput_bytes_per_second",
                        String.valueOf(conf.getLoadWriteThroughputBytesPerSecond())))
                .map(String::trim)
                .orElse(String.valueOf(conf.getLoadWriteThroughputBytesPerSecond()))));

    conf.setLoadActiveListeningEnable(
        Boolean.parseBoolean(
            Optional.ofNullable(
                    properties.getProperty(
                        "load_active_listening_enable",
                        Boolean.toString(conf.getLoadActiveListeningEnable())))
                .map(String::trim)
                .orElse(Boolean.toString(conf.getLoadActiveListeningEnable()))));
    conf.setLoadActiveListeningDirs(
        Arrays.stream(
                properties
                    .getProperty(
                        "load_active_listening_dirs",
                        String.join(",", conf.getLoadActiveListeningDirs()))
                    .trim()
                    .split(","))
            .filter(dir -> !dir.isEmpty())
            .toArray(String[]::new));
    conf.setLoadActiveListeningFailDir(
        Optional.ofNullable(
                properties.getProperty(
                    "load_active_listening_fail_dir", conf.getLoadActiveListeningFailDir()))
            .map(String::trim)
            .orElse(conf.getLoadActiveListeningFailDir()));

    final long loadActiveListeningCheckIntervalSeconds =
        Long.parseLong(
            Optional.ofNullable(
                    properties.getProperty(
                        "load_active_listening_check_interval_seconds",
                        Long.toString(conf.getLoadActiveListeningCheckIntervalSeconds())))
                .map(String::trim)
                .orElse(Long.toString(conf.getLoadActiveListeningCheckIntervalSeconds())));
    conf.setLoadActiveListeningCheckIntervalSeconds(
        loadActiveListeningCheckIntervalSeconds <= 0
            ? conf.getLoadActiveListeningCheckIntervalSeconds()
            : loadActiveListeningCheckIntervalSeconds);

    conf.setLoadActiveListeningMaxThreadNum(
        Integer.parseInt(
            Optional.ofNullable(
                    properties.getProperty(
                        "load_active_listening_max_thread_num",
                        Integer.toString(conf.getLoadActiveListeningMaxThreadNum())))
                .map(String::trim)
                .orElse(Integer.toString(conf.getLoadActiveListeningMaxThreadNum()))));

    if (conf.getLoadActiveListeningMaxThreadNum() <= 0) {
      conf.setLoadActiveListeningMaxThreadNum(Runtime.getRuntime().availableProcessors());
    }
  }

  private void loadLoadTsFileHotModifiedProp(Properties properties) throws IOException {
    conf.setLoadCleanupTaskExecutionDelayTimeSeconds(
        Long.parseLong(
            Optional.ofNullable(
                    properties.getProperty(
                        "load_clean_up_task_execution_delay_time_seconds",
                        ConfigurationFileUtils.getConfigurationDefaultValue(
                            "load_clean_up_task_execution_delay_time_seconds")))
                .map(String::trim)
                .orElse(
                    ConfigurationFileUtils.getConfigurationDefaultValue(
                        "load_clean_up_task_execution_delay_time_seconds"))));

    conf.setLoadWriteThroughputBytesPerSecond(
        Double.parseDouble(
            Optional.ofNullable(
                    properties.getProperty(
                        "load_write_throughput_bytes_per_second",
                        ConfigurationFileUtils.getConfigurationDefaultValue(
                            "load_write_throughput_bytes_per_second")))
                .map(String::trim)
                .orElse(
                    ConfigurationFileUtils.getConfigurationDefaultValue(
                        "load_write_throughput_bytes_per_second"))));

    conf.setLoadActiveListeningEnable(
        Boolean.parseBoolean(
            Optional.ofNullable(
                    properties.getProperty(
                        "load_active_listening_enable",
                        ConfigurationFileUtils.getConfigurationDefaultValue(
                            "load_active_listening_enable")))
                .map(String::trim)
                .orElse(
                    ConfigurationFileUtils.getConfigurationDefaultValue(
                        "load_active_listening_enable"))));
    conf.setLoadActiveListeningDirs(
        Arrays.stream(
                properties
                    .getProperty(
                        "load_active_listening_dirs",
                        String.join(
                            ",",
                            ConfigurationFileUtils.getConfigurationDefaultValue(
                                "load_active_listening_dirs")))
                    .trim()
                    .split(","))
            .filter(dir -> !dir.isEmpty())
            .toArray(String[]::new));
    conf.setLoadActiveListeningFailDir(
        Optional.ofNullable(
                properties.getProperty(
                    "load_active_listening_fail_dir",
                    ConfigurationFileUtils.getConfigurationDefaultValue(
                        "load_active_listening_fail_dir")))
            .map(String::trim)
            .orElse(
                ConfigurationFileUtils.getConfigurationDefaultValue(
                    "load_active_listening_fail_dir")));
  }

  @SuppressWarnings("squid:S3518") // "proportionSum" can't be zero
  private void loadUDFProps(Properties properties) {
    String initialByteArrayLengthForMemoryControl =
        properties.getProperty("udf_initial_byte_array_length_for_memory_control");
    if (initialByteArrayLengthForMemoryControl != null) {
      conf.setUdfInitialByteArrayLengthForMemoryControl(
          Integer.parseInt(initialByteArrayLengthForMemoryControl.trim()));
    }

    conf.setUdfDir(
        Optional.ofNullable(properties.getProperty("udf_lib_dir", conf.getUdfDir()))
            .map(String::trim)
            .orElse(conf.getUdfDir()));

    String memoryBudgetInMb = properties.getProperty("udf_memory_budget_in_mb");
    if (memoryBudgetInMb != null) {
      conf.setUdfMemoryBudgetInMB(
          (float)
              Math.min(
                  Float.parseFloat(memoryBudgetInMb.trim()),
                  0.2 * conf.getAllocateMemoryForRead()));
    }

    String readerTransformerCollectorMemoryProportion =
        properties.getProperty("udf_reader_transformer_collector_memory_proportion");
    if (readerTransformerCollectorMemoryProportion != null) {
      String[] proportions = readerTransformerCollectorMemoryProportion.split(":");
      int proportionSum = 0;
      for (String proportion : proportions) {
        proportionSum += Integer.parseInt(proportion.trim());
      }
      float maxMemoryAvailable = conf.getUdfMemoryBudgetInMB();
      try {
        conf.setUdfReaderMemoryBudgetInMB(
            maxMemoryAvailable * Integer.parseInt(proportions[0].trim()) / proportionSum);
        conf.setUdfTransformerMemoryBudgetInMB(
            maxMemoryAvailable * Integer.parseInt(proportions[1].trim()) / proportionSum);
        conf.setUdfCollectorMemoryBudgetInMB(
            maxMemoryAvailable * Integer.parseInt(proportions[2].trim()) / proportionSum);
      } catch (Exception e) {
        throw new RuntimeException(
            "Each subsection of configuration item udf_reader_transformer_collector_memory_proportion"
                + " should be an integer, which is "
                + readerTransformerCollectorMemoryProportion,
            e);
      }
    }
  }

  private void initThriftSSL(Properties properties) {
    conf.setEnableSSL(
        Boolean.parseBoolean(
            Optional.ofNullable(
                    properties.getProperty(
                        "enable_thrift_ssl", Boolean.toString(conf.isEnableSSL())))
                .map(String::trim)
                .orElse(Boolean.toString(conf.isEnableSSL()))));
    conf.setKeyStorePath(
        Optional.ofNullable(properties.getProperty("key_store_path", conf.getKeyStorePath()))
            .map(String::trim)
            .orElse(conf.getKeyStorePath()));
    conf.setKeyStorePwd(
        Optional.ofNullable(properties.getProperty("key_store_pwd", conf.getKeyStorePath()))
            .map(String::trim)
            .orElse(conf.getKeyStorePath()));
  }

  private void loadTriggerProps(Properties properties) {
    conf.setTriggerDir(properties.getProperty("trigger_lib_dir", conf.getTriggerDir()).trim());
    conf.setRetryNumToFindStatefulTrigger(
        Integer.parseInt(
            Optional.ofNullable(
                    properties.getProperty(
                        "stateful_trigger_retry_num_when_not_found",
                        Integer.toString(conf.getRetryNumToFindStatefulTrigger())))
                .map(String::trim)
                .orElse(Integer.toString(conf.getRetryNumToFindStatefulTrigger()))));

    int tlogBufferSize =
        Integer.parseInt(
            Optional.ofNullable(
                    properties.getProperty(
                        "tlog_buffer_size", Integer.toString(conf.getTlogBufferSize())))
                .map(String::trim)
                .orElse(Integer.toString(conf.getTlogBufferSize())));
    if (tlogBufferSize > 0) {
      conf.setTlogBufferSize(tlogBufferSize);
    }

    conf.setTriggerForwardMaxQueueNumber(
        Integer.parseInt(
            Optional.ofNullable(
                    properties.getProperty(
                        "trigger_forward_max_queue_number",
                        Integer.toString(conf.getTriggerForwardMaxQueueNumber())))
                .map(String::trim)
                .orElse(Integer.toString(conf.getTriggerForwardMaxQueueNumber()))));
    conf.setTriggerForwardMaxSizePerQueue(
        Integer.parseInt(
            Optional.ofNullable(
                    properties.getProperty(
                        "trigger_forward_max_size_per_queue",
                        Integer.toString(conf.getTriggerForwardMaxSizePerQueue())))
                .map(String::trim)
                .orElse(Integer.toString(conf.getTriggerForwardMaxSizePerQueue()))));
    conf.setTriggerForwardBatchSize(
        Integer.parseInt(
            Optional.ofNullable(
                    properties.getProperty(
                        "trigger_forward_batch_size",
                        Integer.toString(conf.getTriggerForwardBatchSize())))
                .map(String::trim)
                .orElse(Integer.toString(conf.getTriggerForwardBatchSize()))));
    conf.setTriggerForwardHTTPPoolSize(
        Integer.parseInt(
            Optional.ofNullable(
                    properties.getProperty(
                        "trigger_forward_http_pool_size",
                        Integer.toString(conf.getTriggerForwardHTTPPoolSize())))
                .map(String::trim)
                .orElse(Integer.toString(conf.getTriggerForwardHTTPPoolSize()))));
    conf.setTriggerForwardHTTPPOOLMaxPerRoute(
        Integer.parseInt(
            Optional.ofNullable(
                    properties.getProperty(
                        "trigger_forward_http_pool_max_per_route",
                        Integer.toString(conf.getTriggerForwardHTTPPOOLMaxPerRoute())))
                .map(String::trim)
                .orElse(Integer.toString(conf.getTriggerForwardHTTPPOOLMaxPerRoute()))));
    conf.setTriggerForwardMQTTPoolSize(
        Integer.parseInt(
            Optional.ofNullable(
                    properties.getProperty(
                        "trigger_forward_mqtt_pool_size",
                        Integer.toString(conf.getTriggerForwardMQTTPoolSize())))
                .map(String::trim)
                .orElse(Integer.toString(conf.getTriggerForwardMQTTPoolSize()))));
  }

  private void loadPipeProps(Properties properties) {
    conf.setPipeLibDir(
        Optional.ofNullable(properties.getProperty("pipe_lib_dir", conf.getPipeLibDir()))
            .map(String::trim)
            .orElse(conf.getPipeLibDir()));

    conf.setPipeReceiverFileDirs(
        Arrays.stream(
                Optional.ofNullable(properties.getProperty("dn_pipe_receiver_file_dirs"))
                    .orElse(
                        properties.getProperty(
                            "pipe_receiver_file_dirs",
                            String.join(",", conf.getPipeReceiverFileDirs())))
                    .trim()
                    .split(","))
            .filter(dir -> !dir.isEmpty())
            .toArray(String[]::new));

    conf.setIotConsensusV2ReceiverFileDirs(
        Arrays.stream(
                properties
                    .getProperty(
                        "iot_consensus_v2_receiver_file_dirs",
                        String.join(",", conf.getIotConsensusV2ReceiverFileDirs()))
                    .trim()
                    .split(","))
            .filter(dir -> !dir.isEmpty())
            .toArray(String[]::new));

    conf.setIotConsensusV2DeletionFileDir(
        properties.getProperty(
            "iot_consensus_v2_deletion_file_dir", conf.getIotConsensusV2DeletionFileDir()));
  }

  private void loadCQProps(Properties properties) {
    conf.setContinuousQueryThreadNum(
        Integer.parseInt(
            Optional.ofNullable(
                    properties.getProperty(
                        "continuous_query_thread_num",
                        Integer.toString(conf.getContinuousQueryThreadNum())))
                .map(String::trim)
                .orElse(Integer.toString(conf.getContinuousQueryThreadNum()))));
    if (conf.getContinuousQueryThreadNum() <= 0) {
      conf.setContinuousQueryThreadNum(Runtime.getRuntime().availableProcessors() / 2);
    }

    conf.setContinuousQueryMinimumEveryInterval(
        DateTimeUtils.convertDurationStrToLong(
            properties.getProperty("continuous_query_minimum_every_interval", "1s").trim(),
            CommonDescriptor.getInstance().getConfig().getTimestampPrecision(),
            false));
  }

  public void loadClusterProps(Properties properties) throws IOException {
    String configNodeUrls = properties.getProperty(IoTDBConstant.DN_SEED_CONFIG_NODE);
    if (configNodeUrls == null) {
      configNodeUrls = properties.getProperty(IoTDBConstant.DN_TARGET_CONFIG_NODE_LIST);
      LOGGER.warn(
          "The parameter dn_target_config_node_list has been abandoned, "
              + "only the first ConfigNode address will be used to join in the cluster. "
              + "Please use dn_seed_config_node instead.");
    }
    if (configNodeUrls != null) {
      try {
        configNodeUrls = configNodeUrls.trim();
        conf.setSeedConfigNode(NodeUrlUtils.parseTEndPointUrls(configNodeUrls).get(0));
      } catch (BadNodeUrlException e) {
        LOGGER.error(
            "ConfigNodes are set in wrong format, please set them like 127.0.0.1:10710", e);
      }
    }

    conf.setInternalAddress(
        Optional.ofNullable(
                properties.getProperty(
                    IoTDBConstant.DN_INTERNAL_ADDRESS, conf.getInternalAddress()))
            .map(String::trim)
            .orElse(conf.getInternalAddress()));

    conf.setInternalPort(
        Integer.parseInt(
            Optional.ofNullable(
                    properties.getProperty(
                        IoTDBConstant.DN_INTERNAL_PORT, Integer.toString(conf.getInternalPort())))
                .map(String::trim)
                .orElse(Integer.toString(conf.getInternalPort()))));

    conf.setDataRegionConsensusPort(
        Integer.parseInt(
            Optional.ofNullable(
                    properties.getProperty(
                        "dn_data_region_consensus_port",
                        Integer.toString(conf.getDataRegionConsensusPort())))
                .map(String::trim)
                .orElse(Integer.toString(conf.getDataRegionConsensusPort()))));

    conf.setSchemaRegionConsensusPort(
        Integer.parseInt(
            Optional.ofNullable(
                    properties.getProperty(
                        "dn_schema_region_consensus_port",
                        Integer.toString(conf.getSchemaRegionConsensusPort())))
                .map(String::trim)
                .orElse(Integer.toString(conf.getSchemaRegionConsensusPort()))));
    conf.setJoinClusterRetryIntervalMs(
        Long.parseLong(
            Optional.ofNullable(
                    properties.getProperty(
                        "dn_join_cluster_retry_interval_ms",
                        Long.toString(conf.getJoinClusterRetryIntervalMs())))
                .map(String::trim)
                .orElse(Long.toString(conf.getJoinClusterRetryIntervalMs()))));
  }

  public void loadShuffleProps(Properties properties) {
    conf.setMppDataExchangePort(
        Integer.parseInt(
            Optional.ofNullable(
                    properties.getProperty(
                        "dn_mpp_data_exchange_port",
                        Integer.toString(conf.getMppDataExchangePort())))
                .map(String::trim)
                .orElse(Integer.toString(conf.getMppDataExchangePort()))));
    conf.setMppDataExchangeCorePoolSize(
        Integer.parseInt(
            Optional.ofNullable(
                    properties.getProperty(
                        "mpp_data_exchange_core_pool_size",
                        Integer.toString(conf.getMppDataExchangeCorePoolSize())))
                .map(String::trim)
                .orElse(Integer.toString(conf.getMppDataExchangeCorePoolSize()))));
    conf.setMppDataExchangeMaxPoolSize(
        Integer.parseInt(
            Optional.ofNullable(
                    properties.getProperty(
                        "mpp_data_exchange_max_pool_size",
                        Integer.toString(conf.getMppDataExchangeMaxPoolSize())))
                .map(String::trim)
                .orElse(Integer.toString(conf.getMppDataExchangeMaxPoolSize()))));
    conf.setMppDataExchangeKeepAliveTimeInMs(
        Integer.parseInt(
            Optional.ofNullable(
                    properties.getProperty(
                        "mpp_data_exchange_keep_alive_time_in_ms",
                        Integer.toString(conf.getMppDataExchangeKeepAliveTimeInMs())))
                .map(String::trim)
                .orElse(Integer.toString(conf.getMppDataExchangeKeepAliveTimeInMs()))));

    conf.setPartitionCacheSize(
        Integer.parseInt(
            Optional.ofNullable(
                    properties.getProperty(
                        "partition_cache_size", Integer.toString(conf.getPartitionCacheSize())))
                .map(String::trim)
                .orElse(Integer.toString(conf.getPartitionCacheSize()))));

    conf.setDriverTaskExecutionTimeSliceInMs(
        Integer.parseInt(
            Optional.ofNullable(
                    properties.getProperty(
                        "driver_task_execution_time_slice_in_ms",
                        Integer.toString(conf.getDriverTaskExecutionTimeSliceInMs())))
                .map(String::trim)
                .orElse(Integer.toString(conf.getDriverTaskExecutionTimeSliceInMs()))));
  }

  /** Get default encode algorithm by data type */
  public TSEncoding getDefaultEncodingByType(TSDataType dataType) {
    switch (dataType) {
      case BOOLEAN:
        return conf.getDefaultBooleanEncoding();
      case INT32:
      case DATE:
        return conf.getDefaultInt32Encoding();
      case INT64:
      case TIMESTAMP:
        return conf.getDefaultInt64Encoding();
      case FLOAT:
        return conf.getDefaultFloatEncoding();
      case DOUBLE:
        return conf.getDefaultDoubleEncoding();
      case STRING:
      case BLOB:
      case TEXT:
      default:
        return conf.getDefaultTextEncoding();
    }
  }

  // These configurations are received from config node when registering
  public void loadGlobalConfig(TGlobalConfig globalConfig) {
    conf.setSeriesPartitionExecutorClass(globalConfig.getSeriesPartitionExecutorClass());
    conf.setSeriesPartitionSlotNum(globalConfig.getSeriesPartitionSlotNum());
    conf.setReadConsistencyLevel(globalConfig.getReadConsistencyLevel());
  }

  public void loadRatisConfig(TRatisConfig ratisConfig) {
    conf.setDataRatisConsensusLogAppenderBufferSizeMax(ratisConfig.getDataAppenderBufferSize());
    conf.setSchemaRatisConsensusLogAppenderBufferSizeMax(ratisConfig.getSchemaAppenderBufferSize());

    conf.setDataRatisConsensusSnapshotTriggerThreshold(
        ratisConfig.getDataSnapshotTriggerThreshold());
    conf.setSchemaRatisConsensusSnapshotTriggerThreshold(
        ratisConfig.getSchemaSnapshotTriggerThreshold());

    conf.setDataRatisConsensusLogUnsafeFlushEnable(ratisConfig.isDataLogUnsafeFlushEnable());
    conf.setSchemaRatisConsensusLogUnsafeFlushEnable(ratisConfig.isSchemaLogUnsafeFlushEnable());

    conf.setDataRatisConsensusLogForceSyncNum(ratisConfig.getDataRegionLogForceSyncNum());
    conf.setSchemaRatisConsensusLogForceSyncNum(ratisConfig.getSchemaRegionLogForceSyncNum());

    conf.setDataRatisConsensusLogSegmentSizeMax(ratisConfig.getDataLogSegmentSizeMax());
    conf.setSchemaRatisConsensusLogSegmentSizeMax(ratisConfig.getSchemaLogSegmentSizeMax());

    conf.setDataRatisConsensusGrpcFlowControlWindow(ratisConfig.getDataGrpcFlowControlWindow());
    conf.setSchemaRatisConsensusGrpcFlowControlWindow(ratisConfig.getSchemaGrpcFlowControlWindow());

    conf.setDataRatisConsensusGrpcLeaderOutstandingAppendsMax(
        ratisConfig.getDataRegionGrpcLeaderOutstandingAppendsMax());
    conf.setSchemaRatisConsensusGrpcLeaderOutstandingAppendsMax(
        ratisConfig.getSchemaRegionGrpcLeaderOutstandingAppendsMax());

    conf.setDataRatisConsensusLeaderElectionTimeoutMinMs(
        ratisConfig.getDataLeaderElectionTimeoutMin());
    conf.setSchemaRatisConsensusLeaderElectionTimeoutMinMs(
        ratisConfig.getSchemaLeaderElectionTimeoutMin());

    conf.setDataRatisConsensusLeaderElectionTimeoutMaxMs(
        ratisConfig.getDataLeaderElectionTimeoutMax());
    conf.setSchemaRatisConsensusLeaderElectionTimeoutMaxMs(
        ratisConfig.getSchemaLeaderElectionTimeoutMax());

    conf.setDataRatisConsensusRequestTimeoutMs(ratisConfig.getDataRequestTimeout());
    conf.setSchemaRatisConsensusRequestTimeoutMs(ratisConfig.getSchemaRequestTimeout());

    conf.setDataRatisConsensusMaxRetryAttempts(ratisConfig.getDataMaxRetryAttempts());
    conf.setDataRatisConsensusInitialSleepTimeMs(ratisConfig.getDataInitialSleepTime());
    conf.setDataRatisConsensusMaxSleepTimeMs(ratisConfig.getDataMaxSleepTime());

    conf.setSchemaRatisConsensusMaxRetryAttempts(ratisConfig.getSchemaMaxRetryAttempts());
    conf.setSchemaRatisConsensusInitialSleepTimeMs(ratisConfig.getSchemaInitialSleepTime());
    conf.setSchemaRatisConsensusMaxSleepTimeMs(ratisConfig.getSchemaMaxSleepTime());

    conf.setDataRatisConsensusPreserveWhenPurge(ratisConfig.getDataPreserveWhenPurge());
    conf.setSchemaRatisConsensusPreserveWhenPurge(ratisConfig.getSchemaPreserveWhenPurge());

    conf.setRatisFirstElectionTimeoutMinMs(ratisConfig.getFirstElectionTimeoutMin());
    conf.setRatisFirstElectionTimeoutMaxMs(ratisConfig.getFirstElectionTimeoutMax());

    conf.setSchemaRatisLogMax(ratisConfig.getSchemaRegionRatisLogMax());
    conf.setDataRatisLogMax(ratisConfig.getDataRegionRatisLogMax());

    conf.setSchemaRatisPeriodicSnapshotInterval(
        ratisConfig.getSchemaRegionPeriodicSnapshotInterval());
    conf.setDataRatisPeriodicSnapshotInterval(ratisConfig.getDataRegionPeriodicSnapshotInterval());
  }

  public void loadCQConfig(TCQConfig cqConfig) {
    conf.setCqMinEveryIntervalInMs(cqConfig.getCqMinEveryIntervalInMs());
  }

  public void reclaimConsensusMemory() {
    conf.setAllocateMemoryForStorageEngine(
        conf.getAllocateMemoryForStorageEngine() + conf.getAllocateMemoryForConsensus());
    SystemInfo.getInstance().allocateWriteMemory();
  }

  private static class IoTDBDescriptorHolder {

    private static final IoTDBDescriptor INSTANCE = new IoTDBDescriptor();

    private IoTDBDescriptorHolder() {}
  }
}<|MERGE_RESOLUTION|>--- conflicted
+++ resolved
@@ -3091,16 +3091,6 @@
                 .orElse(String.valueOf(conf.getMaxAllocateMemoryRatioForLoad()))));
     conf.setLoadTsFileAnalyzeSchemaBatchFlushTimeSeriesNumber(
         Integer.parseInt(
-<<<<<<< HEAD
-            Optional.ofNullable(
-                    properties.getProperty(
-                        "load_tsfile_analyze_schema_batch_flush_time_series_number",
-                        String.valueOf(
-                            conf.getLoadTsFileAnalyzeSchemaBatchFlushTimeSeriesNumber())))
-                .map(String::trim)
-                .orElse(
-                    String.valueOf(conf.getLoadTsFileAnalyzeSchemaBatchFlushTimeSeriesNumber()))));
-=======
             properties.getProperty(
                 "load_tsfile_analyze_schema_batch_flush_time_series_number",
                 String.valueOf(conf.getLoadTsFileAnalyzeSchemaBatchFlushTimeSeriesNumber()))));
@@ -3109,7 +3099,6 @@
             properties.getProperty(
                 "load_tsfile_analyze_schema_batch_flush_table_device_number",
                 String.valueOf(conf.getLoadTsFileAnalyzeSchemaBatchFlushTableDeviceNumber()))));
->>>>>>> d35da563
     conf.setLoadTsFileAnalyzeSchemaMemorySizeInBytes(
         Long.parseLong(
             Optional.ofNullable(
