--- conflicted
+++ resolved
@@ -2088,13 +2088,10 @@
                   ConfigurationFileUtils.getConfigurationDefaultValue("tvlist_sort_threshold"))));
 
       // sort_buffer_size_in_bytes
-<<<<<<< HEAD
       loadFixedSizeLimitForQuery(properties, "sort_buffer_size_in_bytes", conf::setSortBufferSize);
 
       loadFixedSizeLimitForQuery(
           properties, "mods_cache_size_limit_per_fi_in_bytes", conf::setModsCacheSizeLimitPerFI);
-=======
-      loadSortBuffer(properties);
 
       conf.setIncludeNullValueInWriteThroughputMetric(
           Boolean.parseBoolean(
@@ -2102,7 +2099,6 @@
                   "include_null_value_in_write_throughput_metric",
                   ConfigurationFileUtils.getConfigurationDefaultValue(
                       "include_null_value_in_write_throughput_metric"))));
->>>>>>> 100cf590
     } catch (Exception e) {
       if (e instanceof InterruptedException) {
         Thread.currentThread().interrupt();
