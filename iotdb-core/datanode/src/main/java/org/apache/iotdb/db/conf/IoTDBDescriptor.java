--- conflicted
+++ resolved
@@ -1711,23 +1711,10 @@
                 ConfigurationFileUtils.getConfigurationDefaultValue("nan_string_infer_type"))));
     conf.setDefaultStorageGroupLevel(
         Integer.parseInt(
-<<<<<<< HEAD
             properties.getProperty(
                 "default_storage_group_level",
                 ConfigurationFileUtils.getConfigurationDefaultValue(
                     "default_storage_group_level"))));
-=======
-            Optional.ofNullable(
-                    properties.getProperty(
-                        "default_storage_group_level",
-                        ConfigurationFileUtils.getConfigurationDefaultValue(
-                            "default_storage_group_level")))
-                .map(String::trim)
-                .orElse(
-                    ConfigurationFileUtils.getConfigurationDefaultValue(
-                        "default_storage_group_level"))),
-        startUp);
->>>>>>> c5547b09
     conf.setDefaultBooleanEncoding(
         properties.getProperty(
             "default_boolean_encoding",
