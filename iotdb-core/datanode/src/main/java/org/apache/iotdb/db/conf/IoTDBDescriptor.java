--- conflicted
+++ resolved
@@ -1821,11 +1821,9 @@
     TSFileDescriptor.getInstance()
         .getConfig()
         .setEncryptType(properties.getProperty("encrypt_type", "UNENCRYPTED"));
-<<<<<<< HEAD
     //    TSFileDescriptor.getInstance()
     //        .getConfig()
     //        .setEncryptKeyFromToken(System.getenv("user_encrypt_token"));
-=======
 
     String booleanCompressor = properties.getProperty("boolean_compressor");
     if (booleanCompressor != null) {
@@ -1851,7 +1849,6 @@
     if (textCompressor != null) {
       TSFileDescriptor.getInstance().getConfig().setTextCompression(textCompressor);
     }
->>>>>>> 72a11f37
   }
 
   // Mqtt related
