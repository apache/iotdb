/*
 * Licensed to the Apache Software Foundation (ASF) under one
 * or more contributor license agreements.  See the NOTICE file
 * distributed with this work for additional information
 * regarding copyright ownership.  The ASF licenses this file
 * to you under the Apache License, Version 2.0 (the
 * "License"); you may not use this file except in compliance
 * with the License.  You may obtain a copy of the License at
 *
 *     http://www.apache.org/licenses/LICENSE-2.0
 *
 * Unless required by applicable law or agreed to in writing,
 * software distributed under the License is distributed on an
 * "AS IS" BASIS, WITHOUT WARRANTIES OR CONDITIONS OF ANY
 * KIND, either express or implied.  See the License for the
 * specific language governing permissions and limitations
 * under the License.
 */
package org.apache.iotdb.db.conf;

import org.apache.iotdb.commons.binaryallocator.BinaryAllocator;
import org.apache.iotdb.commons.conf.CommonConfig;
import org.apache.iotdb.commons.conf.CommonDescriptor;
import org.apache.iotdb.commons.conf.ConfigurationFileUtils;
import org.apache.iotdb.commons.conf.IoTDBConstant;
import org.apache.iotdb.commons.conf.TrimProperties;
import org.apache.iotdb.commons.exception.BadNodeUrlException;
import org.apache.iotdb.commons.schema.SchemaConstant;
import org.apache.iotdb.commons.service.metric.MetricService;
import org.apache.iotdb.commons.utils.NodeUrlUtils;
import org.apache.iotdb.confignode.rpc.thrift.TCQConfig;
import org.apache.iotdb.confignode.rpc.thrift.TGlobalConfig;
import org.apache.iotdb.confignode.rpc.thrift.TRatisConfig;
import org.apache.iotdb.db.consensus.DataRegionConsensusImpl;
import org.apache.iotdb.db.exception.query.QueryProcessException;
import org.apache.iotdb.db.service.metrics.IoTDBInternalLocalReporter;
import org.apache.iotdb.db.storageengine.StorageEngine;
import org.apache.iotdb.db.storageengine.dataregion.compaction.execute.performer.constant.CrossCompactionPerformer;
import org.apache.iotdb.db.storageengine.dataregion.compaction.execute.performer.constant.InnerSeqCompactionPerformer;
import org.apache.iotdb.db.storageengine.dataregion.compaction.execute.performer.constant.InnerUnseqCompactionPerformer;
import org.apache.iotdb.db.storageengine.dataregion.compaction.schedule.CompactionScheduleTaskManager;
import org.apache.iotdb.db.storageengine.dataregion.compaction.schedule.CompactionTaskManager;
import org.apache.iotdb.db.storageengine.dataregion.compaction.schedule.constant.CompactionPriority;
import org.apache.iotdb.db.storageengine.dataregion.compaction.selector.constant.CrossCompactionSelector;
import org.apache.iotdb.db.storageengine.dataregion.compaction.selector.constant.InnerSequenceCompactionSelector;
import org.apache.iotdb.db.storageengine.dataregion.compaction.selector.constant.InnerUnsequenceCompactionSelector;
import org.apache.iotdb.db.storageengine.dataregion.wal.WALManager;
import org.apache.iotdb.db.storageengine.dataregion.wal.utils.WALMode;
import org.apache.iotdb.db.storageengine.rescon.disk.TierManager;
import org.apache.iotdb.db.storageengine.rescon.memory.SystemInfo;
import org.apache.iotdb.db.utils.DateTimeUtils;
import org.apache.iotdb.db.utils.MemUtils;
import org.apache.iotdb.db.utils.datastructure.TVListSortAlgorithm;
import org.apache.iotdb.external.api.IPropertiesLoader;
import org.apache.iotdb.metrics.config.MetricConfigDescriptor;
import org.apache.iotdb.metrics.config.ReloadLevel;
import org.apache.iotdb.metrics.metricsets.system.SystemMetrics;
import org.apache.iotdb.metrics.reporter.iotdb.IoTDBInternalMemoryReporter;
import org.apache.iotdb.metrics.reporter.iotdb.IoTDBInternalReporter;
import org.apache.iotdb.metrics.utils.InternalReporterType;
import org.apache.iotdb.metrics.utils.NodeType;
import org.apache.iotdb.rpc.DeepCopyRpcTransportFactory;
import org.apache.iotdb.rpc.ZeroCopyRpcTransportFactory;

import org.apache.tsfile.common.conf.TSFileDescriptor;
import org.apache.tsfile.enums.TSDataType;
import org.apache.tsfile.file.metadata.enums.CompressionType;
import org.apache.tsfile.file.metadata.enums.TSEncoding;
import org.apache.tsfile.fileSystem.FSType;
import org.apache.tsfile.utils.FilePathUtils;
import org.slf4j.Logger;
import org.slf4j.LoggerFactory;

import java.io.File;
import java.io.FileNotFoundException;
import java.io.IOException;
import java.io.InputStream;
import java.io.InputStreamReader;
import java.net.MalformedURLException;
import java.net.URL;
import java.nio.charset.StandardCharsets;
import java.nio.file.FileStore;
import java.util.ArrayList;
import java.util.Arrays;
import java.util.List;
import java.util.Optional;
import java.util.Properties;
import java.util.ServiceLoader;
import java.util.Set;
import java.util.regex.Pattern;

public class IoTDBDescriptor {

  private static final Logger LOGGER = LoggerFactory.getLogger(IoTDBDescriptor.class);

  private static final CommonDescriptor commonDescriptor = CommonDescriptor.getInstance();

  private static final IoTDBConfig conf = new IoTDBConfig();

  private static final long MAX_THROTTLE_THRESHOLD = 600 * 1024 * 1024 * 1024L;

  private static final long MIN_THROTTLE_THRESHOLD = 50 * 1024 * 1024 * 1024L;

  private static final double MAX_DIR_USE_PROPORTION = 0.8;

  private static final double MIN_DIR_USE_PROPORTION = 0.5;

  private static final String[] DEFAULT_WAL_THRESHOLD_NAME = {
    "iot_consensus_throttle_threshold_in_byte", "wal_throttle_threshold_in_byte"
  };

  static {
    URL systemConfigUrl = getPropsUrl(CommonConfig.SYSTEM_CONFIG_NAME);
    URL configNodeUrl = getPropsUrl(CommonConfig.OLD_CONFIG_NODE_CONFIG_NAME);
    URL dataNodeUrl = getPropsUrl(CommonConfig.OLD_DATA_NODE_CONFIG_NAME);
    URL commonConfigUrl = getPropsUrl(CommonConfig.OLD_COMMON_CONFIG_NAME);
    try {
      ConfigurationFileUtils.checkAndMayUpdate(
          systemConfigUrl, configNodeUrl, dataNodeUrl, commonConfigUrl);
    } catch (Exception e) {
      if (e instanceof InterruptedException) {
        Thread.currentThread().interrupt();
      }
      LOGGER.error("Failed to update config file", e);
    }
  }

  protected IoTDBDescriptor() {
    loadProps();
    ServiceLoader<IPropertiesLoader> propertiesLoaderServiceLoader =
        ServiceLoader.load(IPropertiesLoader.class);
    for (IPropertiesLoader loader : propertiesLoaderServiceLoader) {
      LOGGER.info("Will reload properties from {} ", loader.getClass().getName());
      Properties properties = loader.loadProperties();
      TrimProperties trimProperties = new TrimProperties();
      trimProperties.putAll(properties);
      try {
        loadProperties(trimProperties);
      } catch (Exception e) {
        LOGGER.error(
            "Failed to reload properties from {}, reject DataNode startup.",
            loader.getClass().getName(),
            e);
        System.exit(-1);
      }
      conf.setCustomizedProperties(loader.getCustomizedProperties());
      TSFileDescriptor.getInstance().overwriteConfigByCustomSettings(properties);
      TSFileDescriptor.getInstance()
          .getConfig()
          .setCustomizedProperties(loader.getCustomizedProperties());
    }
  }

  public static IoTDBDescriptor getInstance() {
    return IoTDBDescriptorHolder.INSTANCE;
  }

  public IoTDBConfig getConfig() {
    return conf;
  }

  /**
   * get props url location
   *
   * @return url object if location exit, otherwise null.
   */
  public static URL getPropsUrl(String configFileName) {
    String urlString = commonDescriptor.getConfDir();
    if (urlString == null) {
      // If urlString wasn't provided, try to find a default config in the root of the classpath.
      URL uri = IoTDBConfig.class.getResource("/" + configFileName);
      if (uri != null) {
        return uri;
      }
      LOGGER.warn(
          "Cannot find IOTDB_HOME or IOTDB_CONF environment variable when loading "
              + "config file {}, use default configuration",
          configFileName);
      // update all data seriesPath
      conf.updatePath();
      return null;
    }
    // If a config location was provided, but it doesn't end with a properties file,
    // append the default location.
    else if (!urlString.endsWith(".properties")) {
      urlString += (File.separatorChar + configFileName);
    }

    // If the url doesn't start with "file:" or "classpath:", it's provided as a no path.
    // So we need to add it to make it a real URL.
    if (!urlString.startsWith("file:") && !urlString.startsWith("classpath:")) {
      urlString = "file:" + urlString;
    }
    try {
      return new URL(urlString);
    } catch (MalformedURLException e) {
      LOGGER.warn("get url failed", e);
      return null;
    }
  }

  /** load a property file and set TsfileDBConfig variables. */
  @SuppressWarnings("squid:S3776") // Suppress high Cognitive Complexity warning
  private void loadProps() {
    TrimProperties commonProperties = new TrimProperties();
    // if new properties file exist, skip old properties files
    URL url = getPropsUrl(CommonConfig.SYSTEM_CONFIG_NAME);
    if (url != null) {
      try (InputStream inputStream = url.openStream()) {
        LOGGER.info("Start to read config file {}", url);
        Properties properties = new Properties();
        properties.load(new InputStreamReader(inputStream, StandardCharsets.UTF_8));
        commonProperties.putAll(properties);
        loadProperties(commonProperties);
      } catch (FileNotFoundException e) {
        LOGGER.error("Fail to find config file {}, reject DataNode startup.", url, e);
        System.exit(-1);
      } catch (IOException e) {
        LOGGER.error("Cannot load config file, reject DataNode startup.", e);
        System.exit(-1);
      } catch (Exception e) {
        LOGGER.error("Incorrect format in config file, reject DataNode startup.", e);
        System.exit(-1);
      } finally {
        // update all data seriesPath
        conf.updatePath();
        commonDescriptor.getConfig().updatePath(System.getProperty(IoTDBConstant.IOTDB_HOME, null));
        MetricConfigDescriptor.getInstance().loadProps(commonProperties, false);
        MetricConfigDescriptor.getInstance()
            .getMetricConfig()
            .updateRpcInstance(NodeType.DATANODE, SchemaConstant.SYSTEM_DATABASE);
      }
    } else {
      LOGGER.warn(
          "Couldn't load the configuration {} from any of the known sources.",
          CommonConfig.SYSTEM_CONFIG_NAME);
    }
  }

  public void loadProperties(TrimProperties properties) throws BadNodeUrlException, IOException {
    conf.setClusterName(properties.getProperty(IoTDBConstant.CLUSTER_NAME, conf.getClusterName()));

    conf.setRpcAddress(properties.getProperty(IoTDBConstant.DN_RPC_ADDRESS, conf.getRpcAddress()));

    conf.setRpcThriftCompressionEnable(
        Boolean.parseBoolean(
            properties.getProperty(
                "dn_rpc_thrift_compression_enable",
                Boolean.toString(conf.isRpcThriftCompressionEnable()))));

    conf.setRpcAdvancedCompressionEnable(
        Boolean.parseBoolean(
            properties.getProperty(
                "dn_rpc_advanced_compression_enable",
                Boolean.toString(conf.isRpcAdvancedCompressionEnable()))));

    conf.setConnectionTimeoutInMS(
        Integer.parseInt(
            properties.getProperty(
                "dn_connection_timeout_ms", String.valueOf(conf.getConnectionTimeoutInMS()))));

    if (properties.getProperty("dn_max_connection_for_internal_service", null) != null) {
      conf.setMaxClientNumForEachNode(
          Integer.parseInt(properties.getProperty("dn_max_connection_for_internal_service")));
      LOGGER.warn(
          "The parameter dn_max_connection_for_internal_service is out of date. Please rename it to dn_max_client_count_for_each_node_in_client_manager.");
    }
    conf.setMaxClientNumForEachNode(
        Integer.parseInt(
            properties.getProperty(
                "dn_max_client_count_for_each_node_in_client_manager",
                String.valueOf(conf.getMaxClientNumForEachNode()))));

    conf.setSelectorNumOfClientManager(
        Integer.parseInt(
            properties.getProperty(
                "dn_selector_thread_count_of_client_manager",
                String.valueOf(conf.getSelectorNumOfClientManager()))));

    conf.setRpcPort(
        Integer.parseInt(
            properties.getProperty(
                IoTDBConstant.DN_RPC_PORT, Integer.toString(conf.getRpcPort()))));

    conf.setBufferedArraysMemoryProportion(
        Double.parseDouble(
            properties.getProperty(
                "buffered_arrays_memory_proportion",
                Double.toString(conf.getBufferedArraysMemoryProportion()))));

    conf.setFlushProportion(
        Double.parseDouble(
            properties.getProperty(
                "flush_proportion", Double.toString(conf.getFlushProportion()))));

    final double rejectProportion =
        Double.parseDouble(
            properties.getProperty(
                "reject_proportion", Double.toString(conf.getRejectProportion())));

    final double walBufferQueueProportion =
        Double.parseDouble(
            properties.getProperty(
                "wal_buffer_queue_proportion",
                Double.toString(conf.getWalBufferQueueProportion())));

    final double devicePathCacheProportion =
        Double.parseDouble(
            properties.getProperty(
                "device_path_cache_proportion",
                Double.toString(conf.getDevicePathCacheProportion())));

    if (rejectProportion + walBufferQueueProportion + devicePathCacheProportion >= 1) {
      LOGGER.warn(
          "The sum of reject_proportion, wal_buffer_queue_proportion and device_path_cache_proportion is too large, use default values 0.8, 0.1 and 0.05.");
    } else {
      conf.setRejectProportion(rejectProportion);
      conf.setWalBufferQueueProportion(walBufferQueueProportion);
      conf.setDevicePathCacheProportion(devicePathCacheProportion);
    }

    conf.setWriteMemoryVariationReportProportion(
        Double.parseDouble(
            properties.getProperty(
                "write_memory_variation_report_proportion",
                Double.toString(conf.getWriteMemoryVariationReportProportion()))));

    conf.setMetaDataCacheEnable(
        Boolean.parseBoolean(
            properties.getProperty(
                "meta_data_cache_enable", Boolean.toString(conf.isMetaDataCacheEnable()))));

    initMemoryAllocate(properties);

    String systemDir = properties.getProperty("dn_system_dir");
    if (systemDir == null) {
      systemDir = properties.getProperty("base_dir");
      if (systemDir != null) {
        systemDir = FilePathUtils.regularizePath(systemDir) + IoTDBConstant.SYSTEM_FOLDER_NAME;
      } else {
        systemDir = conf.getSystemDir();
      }
    }
    conf.setSystemDir(systemDir);

    conf.setSchemaDir(
        FilePathUtils.regularizePath(conf.getSystemDir()) + IoTDBConstant.SCHEMA_FOLDER_NAME);

    conf.setQueryDir(
        FilePathUtils.regularizePath(conf.getSystemDir() + IoTDBConstant.QUERY_FOLDER_NAME));
    String[] defaultTierDirs = new String[conf.getTierDataDirs().length];
    for (int i = 0; i < defaultTierDirs.length; ++i) {
      defaultTierDirs[i] = String.join(",", conf.getTierDataDirs()[i]);
    }
    conf.setTierDataDirs(
        parseDataDirs(
            properties.getProperty(
                "dn_data_dirs", String.join(IoTDBConstant.TIER_SEPARATOR, defaultTierDirs))));

    conf.setConsensusDir(properties.getProperty("dn_consensus_dir", conf.getConsensusDir()));

    long forceMlogPeriodInMs =
        Long.parseLong(
            properties.getProperty(
                "sync_mlog_period_in_ms", Long.toString(conf.getSyncMlogPeriodInMs())));
    if (forceMlogPeriodInMs > 0) {
      conf.setSyncMlogPeriodInMs(forceMlogPeriodInMs);
    }

    String oldMultiDirStrategyClassName = conf.getMultiDirStrategyClassName();
    conf.setMultiDirStrategyClassName(
        properties.getProperty("dn_multi_dir_strategy", conf.getMultiDirStrategyClassName()));
    try {
      conf.checkMultiDirStrategyClassName();
    } catch (Exception e) {
      conf.setMultiDirStrategyClassName(oldMultiDirStrategyClassName.trim());
      throw e;
    }

    conf.setBatchSize(
        Integer.parseInt(
            properties.getProperty("batch_size", Integer.toString(conf.getBatchSize()))));

    conf.setTvListSortAlgorithm(
        TVListSortAlgorithm.valueOf(
            properties.getProperty(
                "tvlist_sort_algorithm", conf.getTvListSortAlgorithm().toString())));

<<<<<<< HEAD
=======
    conf.setAvgSeriesPointNumberThreshold(
        Integer.parseInt(
            properties.getProperty(
                "avg_series_point_number_threshold",
                Integer.toString(conf.getAvgSeriesPointNumberThreshold()))));

>>>>>>> aee90fb8
    conf.setCheckPeriodWhenInsertBlocked(
        Integer.parseInt(
            properties.getProperty(
                "check_period_when_insert_blocked",
                Integer.toString(conf.getCheckPeriodWhenInsertBlocked()))));

    conf.setMaxWaitingTimeWhenInsertBlocked(
        Integer.parseInt(
            properties.getProperty(
                "max_waiting_time_when_insert_blocked",
                Integer.toString(conf.getMaxWaitingTimeWhenInsertBlocked()))));

    String offHeapMemoryStr = System.getProperty("OFF_HEAP_MEMORY");
    conf.setMaxOffHeapMemoryBytes(MemUtils.strToBytesCnt(offHeapMemoryStr));

    conf.setIoTaskQueueSizeForFlushing(
        Integer.parseInt(
            properties.getProperty(
                "io_task_queue_size_for_flushing",
                Integer.toString(conf.getIoTaskQueueSizeForFlushing()))));

    boolean enableWALCompression =
        Boolean.parseBoolean(properties.getProperty("enable_wal_compression", "true"));
    conf.setWALCompressionAlgorithm(
        enableWALCompression ? CompressionType.LZ4 : CompressionType.UNCOMPRESSED);

    conf.setCompactionScheduleIntervalInMs(
        Long.parseLong(
            properties.getProperty(
                "compaction_schedule_interval_in_ms",
                Long.toString(conf.getCompactionScheduleIntervalInMs()))));

    conf.setEnableAutoRepairCompaction(
        Boolean.parseBoolean(
            properties.getProperty(
                "enable_auto_repair_compaction",
                Boolean.toString(conf.isEnableAutoRepairCompaction()))));

    conf.setEnableCrossSpaceCompaction(
        Boolean.parseBoolean(
            properties.getProperty(
                "enable_cross_space_compaction",
                Boolean.toString(conf.isEnableCrossSpaceCompaction()))));

    conf.setEnableSeqSpaceCompaction(
        Boolean.parseBoolean(
            properties.getProperty(
                "enable_seq_space_compaction",
                Boolean.toString(conf.isEnableSeqSpaceCompaction()))));

    conf.setEnableUnseqSpaceCompaction(
        Boolean.parseBoolean(
            properties.getProperty(
                "enable_unseq_space_compaction",
                Boolean.toString(conf.isEnableUnseqSpaceCompaction()))));

    conf.setCrossCompactionSelector(
        CrossCompactionSelector.getCrossCompactionSelector(
            properties.getProperty(
                "cross_selector", conf.getCrossCompactionSelector().toString())));

    conf.setInnerSequenceCompactionSelector(
        InnerSequenceCompactionSelector.getInnerSequenceCompactionSelector(
            properties.getProperty(
                "inner_seq_selector", conf.getInnerSequenceCompactionSelector().toString())));

    conf.setInnerUnsequenceCompactionSelector(
        InnerUnsequenceCompactionSelector.getInnerUnsequenceCompactionSelector(
            properties.getProperty(
                "inner_unseq_selector", conf.getInnerUnsequenceCompactionSelector().toString())));

    conf.setInnerSeqCompactionPerformer(
        InnerSeqCompactionPerformer.getInnerSeqCompactionPerformer(
            properties.getProperty(
                "inner_seq_performer", conf.getInnerSeqCompactionPerformer().toString())));

    conf.setInnerUnseqCompactionPerformer(
        InnerUnseqCompactionPerformer.getInnerUnseqCompactionPerformer(
            properties.getProperty(
                "inner_unseq_performer", conf.getInnerUnseqCompactionPerformer().toString())));

    conf.setCrossCompactionPerformer(
        CrossCompactionPerformer.getCrossCompactionPerformer(
            properties.getProperty(
                "cross_performer", conf.getCrossCompactionPerformer().toString())));

    conf.setCompactionPriority(
        CompactionPriority.valueOf(
            properties.getProperty(
                "compaction_priority", conf.getCompactionPriority().toString())));

    int subtaskNum =
        Integer.parseInt(
            properties.getProperty(
                "sub_compaction_thread_count", Integer.toString(conf.getSubCompactionTaskNum())));

    subtaskNum = subtaskNum <= 0 ? 1 : subtaskNum;
    conf.setSubCompactionTaskNum(subtaskNum);

    int compactionScheduleThreadNum =
        Integer.parseInt(
            properties.getProperty(
                "compaction_schedule_thread_num",
                Integer.toString(conf.getCompactionScheduleThreadNum())));

    compactionScheduleThreadNum =
        compactionScheduleThreadNum <= 0 ? 1 : compactionScheduleThreadNum;
    conf.setCompactionScheduleThreadNum(compactionScheduleThreadNum);

    conf.setQueryTimeoutThreshold(
        Long.parseLong(
            properties.getProperty(
                "query_timeout_threshold", Long.toString(conf.getQueryTimeoutThreshold()))));

    conf.setSessionTimeoutThreshold(
        Integer.parseInt(
            properties.getProperty(
                "dn_session_timeout_threshold",
                Integer.toString(conf.getSessionTimeoutThreshold()))));

    conf.setFlushThreadCount(
        Integer.parseInt(
            properties.getProperty(
                "flush_thread_count", Integer.toString(conf.getFlushThreadCount()))));

    if (conf.getFlushThreadCount() <= 0) {
      conf.setFlushThreadCount(Runtime.getRuntime().availableProcessors());
    }

    // start: index parameter setting
    conf.setIndexRootFolder(properties.getProperty("index_root_dir", conf.getIndexRootFolder()));

    conf.setEnableIndex(
        Boolean.parseBoolean(
            properties.getProperty("enable_index", Boolean.toString(conf.isEnableIndex()))));

    conf.setConcurrentIndexBuildThread(
        Integer.parseInt(
            properties.getProperty(
                "concurrent_index_build_thread",
                Integer.toString(conf.getConcurrentIndexBuildThread()))));

    if (conf.getConcurrentIndexBuildThread() <= 0) {
      conf.setConcurrentIndexBuildThread(Runtime.getRuntime().availableProcessors());
    }

    conf.setDefaultIndexWindowRange(
        Integer.parseInt(
            properties.getProperty(
                "default_index_window_range",
                Integer.toString(conf.getDefaultIndexWindowRange()))));

    conf.setQueryThreadCount(
        Integer.parseInt(
            properties.getProperty(
                "query_thread_count", Integer.toString(conf.getQueryThreadCount()))));

    if (conf.getQueryThreadCount() <= 0) {
      conf.setQueryThreadCount(Runtime.getRuntime().availableProcessors());
    }

    conf.setDegreeOfParallelism(
        Integer.parseInt(
            properties.getProperty(
                "degree_of_query_parallelism", Integer.toString(conf.getDegreeOfParallelism()))));

    if (conf.getDegreeOfParallelism() <= 0) {
      conf.setDegreeOfParallelism(Runtime.getRuntime().availableProcessors() / 2);
    }

    conf.setMergeThresholdOfExplainAnalyze(
        Integer.parseInt(
            properties.getProperty(
                "merge_threshold_of_explain_analyze",
                Integer.toString(conf.getMergeThresholdOfExplainAnalyze()))));

    conf.setModeMapSizeThreshold(
        Integer.parseInt(
            properties.getProperty(
                "mode_map_size_threshold", Integer.toString(conf.getModeMapSizeThreshold()))));

    if (conf.getModeMapSizeThreshold() <= 0) {
      conf.setModeMapSizeThreshold(10000);
    }

    conf.setMaxAllowedConcurrentQueries(
        Integer.parseInt(
            properties.getProperty(
                "max_allowed_concurrent_queries",
                Integer.toString(conf.getMaxAllowedConcurrentQueries()))));

    if (conf.getMaxAllowedConcurrentQueries() <= 0) {
      conf.setMaxAllowedConcurrentQueries(1000);
    }

    conf.setmRemoteSchemaCacheSize(
        Integer.parseInt(
            properties.getProperty(
                "remote_schema_cache_size", Integer.toString(conf.getmRemoteSchemaCacheSize()))));

    conf.setLanguageVersion(properties.getProperty("language_version", conf.getLanguageVersion()));

    if (properties.containsKey("chunk_buffer_pool_enable")) {
      conf.setChunkBufferPoolEnable(
          Boolean.parseBoolean(properties.getProperty("chunk_buffer_pool_enable").trim()));
    }
    conf.setMergeIntervalSec(
        Long.parseLong(
            properties.getProperty(
                "merge_interval_sec", Long.toString(conf.getMergeIntervalSec()))));

    int compactionThreadCount =
        Integer.parseInt(
            properties.getProperty(
                "compaction_thread_count", Integer.toString(conf.getCompactionThreadCount())));

    conf.setCompactionThreadCount(compactionThreadCount <= 0 ? 1 : compactionThreadCount);
    int maxConcurrentAlignedSeriesInCompaction =
        Integer.parseInt(
            properties.getProperty(
                "compaction_max_aligned_series_num_in_one_batch",
                Integer.toString(conf.getCompactionMaxAlignedSeriesNumInOneBatch())));

    conf.setCompactionMaxAlignedSeriesNumInOneBatch(
        maxConcurrentAlignedSeriesInCompaction <= 0
            ? Integer.MAX_VALUE
            : maxConcurrentAlignedSeriesInCompaction);
    conf.setChunkMetadataSizeProportion(
        Double.parseDouble(
            properties.getProperty(
                "chunk_metadata_size_proportion",
                Double.toString(conf.getChunkMetadataSizeProportion()))));

    conf.setTargetCompactionFileSize(
        Long.parseLong(
            properties.getProperty(
                "target_compaction_file_size", Long.toString(conf.getTargetCompactionFileSize()))));

    conf.setInnerCompactionTotalFileSizeThresholdInByte(
        Long.parseLong(
            properties.getProperty(
                "inner_compaction_total_file_size_threshold",
                Long.toString(conf.getInnerCompactionTotalFileSizeThresholdInByte()))));

    conf.setInnerCompactionTotalFileNumThreshold(
        Integer.parseInt(
            properties.getProperty(
                "inner_compaction_total_file_num_threshold",
                Integer.toString(conf.getInnerCompactionTotalFileNumThreshold()))));

    conf.setMaxLevelGapInInnerCompaction(
        Integer.parseInt(
            properties.getProperty(
                "max_level_gap_in_inner_compaction",
                Integer.toString(conf.getMaxLevelGapInInnerCompaction()))));

    conf.setTargetChunkSize(
        Long.parseLong(
            properties.getProperty("target_chunk_size", Long.toString(conf.getTargetChunkSize()))));

    conf.setTargetChunkPointNum(
        Long.parseLong(
            properties.getProperty(
                "target_chunk_point_num", Long.toString(conf.getTargetChunkPointNum()))));

    conf.setChunkPointNumLowerBoundInCompaction(
        Long.parseLong(
            properties.getProperty(
                "chunk_point_num_lower_bound_in_compaction",
                Long.toString(conf.getChunkPointNumLowerBoundInCompaction()))));

    conf.setChunkSizeLowerBoundInCompaction(
        Long.parseLong(
            properties.getProperty(
                "chunk_size_lower_bound_in_compaction",
                Long.toString(conf.getChunkSizeLowerBoundInCompaction()))));

    conf.setInnerCompactionCandidateFileNum(
        Integer.parseInt(
            properties.getProperty(
                "inner_compaction_candidate_file_num",
                Integer.toString(conf.getInnerCompactionCandidateFileNum()))));

    conf.setFileLimitPerCrossTask(
        Integer.parseInt(
            properties.getProperty(
                "max_cross_compaction_candidate_file_num",
                Integer.toString(conf.getFileLimitPerCrossTask()))));

    conf.setMaxCrossCompactionCandidateFileSize(
        Long.parseLong(
            properties.getProperty(
                "max_cross_compaction_candidate_file_size",
                Long.toString(conf.getMaxCrossCompactionCandidateFileSize()))));

    conf.setMinCrossCompactionUnseqFileLevel(
        Integer.parseInt(
            properties.getProperty(
                "min_cross_compaction_unseq_file_level",
                Integer.toString(conf.getMinCrossCompactionUnseqFileLevel()))));

    conf.setCompactionWriteThroughputMbPerSec(
        Integer.parseInt(
            properties.getProperty(
                "compaction_write_throughput_mb_per_sec",
                Integer.toString(conf.getCompactionWriteThroughputMbPerSec()))));

    conf.setCompactionReadThroughputMbPerSec(
        Integer.parseInt(
            properties.getProperty(
                "compaction_read_throughput_mb_per_sec",
                Integer.toString(conf.getCompactionReadThroughputMbPerSec()))));

    conf.setCompactionReadOperationPerSec(
        Integer.parseInt(
            properties.getProperty(
                "compaction_read_operation_per_sec",
                Integer.toString(conf.getCompactionReadOperationPerSec()))));

    conf.setEnableTsFileValidation(
        Boolean.parseBoolean(
            properties.getProperty(
                "enable_tsfile_validation", String.valueOf(conf.isEnableTsFileValidation()))));

    conf.setCandidateCompactionTaskQueueSize(
        Integer.parseInt(
            properties.getProperty(
                "candidate_compaction_task_queue_size",
                Integer.toString(conf.getCandidateCompactionTaskQueueSize()))));

    conf.setInnerCompactionTaskSelectionDiskRedundancy(
        Double.parseDouble(
            properties.getProperty(
                "inner_compaction_task_selection_disk_redundancy",
                Double.toString(conf.getInnerCompactionTaskSelectionDiskRedundancy()))));

    conf.setInnerCompactionTaskSelectionModsFileThreshold(
        Long.parseLong(
            properties.getProperty(
                "inner_compaction_task_selection_mods_file_threshold",
                Long.toString(conf.getInnerCompactionTaskSelectionModsFileThreshold()))));

    conf.setTtlCheckInterval(
        Long.parseLong(
            properties.getProperty(
                "ttl_check_interval", Long.toString(conf.getTTlCheckInterval()))));

    conf.setMaxExpiredTime(
        Long.parseLong(
            properties.getProperty("max_expired_time", Long.toString(conf.getMaxExpiredTime()))));

    conf.setExpiredDataRatio(
        Float.parseFloat(
            properties.getProperty(
                "expired_data_ratio", Float.toString(conf.getExpiredDataRatio()))));

    conf.setEnablePartialInsert(
        Boolean.parseBoolean(
            properties.getProperty(
                "enable_partial_insert", String.valueOf(conf.isEnablePartialInsert()))));

    conf.setEnable13DataInsertAdapt(
        Boolean.parseBoolean(
            properties.getProperty(
                "0.13_data_insert_adapt", String.valueOf(conf.isEnable13DataInsertAdapt()))));

    int rpcSelectorThreadNum =
        Integer.parseInt(
            properties.getProperty(
                "dn_rpc_selector_thread_count",
                Integer.toString(conf.getRpcSelectorThreadCount())));

    if (rpcSelectorThreadNum <= 0) {
      rpcSelectorThreadNum = 1;
    }

    conf.setRpcSelectorThreadCount(rpcSelectorThreadNum);

    int minConcurrentClientNum =
        Integer.parseInt(
            properties.getProperty(
                "dn_rpc_min_concurrent_client_num",
                Integer.toString(conf.getRpcMinConcurrentClientNum())));

    if (minConcurrentClientNum <= 0) {
      minConcurrentClientNum = Runtime.getRuntime().availableProcessors();
    }

    conf.setRpcMinConcurrentClientNum(minConcurrentClientNum);

    int maxConcurrentClientNum =
        Integer.parseInt(
            properties.getProperty(
                "dn_rpc_max_concurrent_client_num",
                Integer.toString(conf.getRpcMaxConcurrentClientNum())));
    if (maxConcurrentClientNum <= 0) {
      maxConcurrentClientNum = 65535;
    }

    conf.setRpcMaxConcurrentClientNum(maxConcurrentClientNum);

    boolean startUp = true;
    loadAutoCreateSchemaProps(properties, startUp);

    conf.setTsFileStorageFs(
        properties.getProperty("tsfile_storage_fs", conf.getTsFileStorageFs().toString()));
    conf.setEnableHDFS(
        Boolean.parseBoolean(
            properties.getProperty("enable_hdfs", String.valueOf(conf.isEnableHDFS()))));
    conf.setCoreSitePath(properties.getProperty("core_site_path", conf.getCoreSitePath()));
    conf.setHdfsSitePath(properties.getProperty("hdfs_site_path", conf.getHdfsSitePath()));
    conf.setHdfsIp(
        Optional.ofNullable(properties.getProperty("hdfs_ip", conf.getRawHDFSIp()))
            .map(value -> value.split(","))
            .orElse(new String[0]));
    conf.setHdfsPort(properties.getProperty("hdfs_port", conf.getHdfsPort()));
    conf.setDfsNameServices(properties.getProperty("dfs_nameservices", conf.getDfsNameServices()));
    conf.setDfsHaNamenodes(
        Optional.ofNullable(properties.getProperty("dfs_ha_namenodes", conf.getRawDfsHaNamenodes()))
            .map(value -> value.split(","))
            .orElse(new String[0]));
    conf.setDfsHaAutomaticFailoverEnabled(
        Boolean.parseBoolean(
            properties.getProperty(
                "dfs_ha_automatic_failover_enabled",
                String.valueOf(conf.isDfsHaAutomaticFailoverEnabled()))));
    conf.setDfsClientFailoverProxyProvider(
        properties.getProperty(
            "dfs_client_failover_proxy_provider", conf.getDfsClientFailoverProxyProvider()));
    conf.setUseKerberos(
        Boolean.parseBoolean(
            properties.getProperty("hdfs_use_kerberos", String.valueOf(conf.isUseKerberos()))));
    conf.setKerberosKeytabFilePath(
        properties.getProperty("kerberos_keytab_file_path", conf.getKerberosKeytabFilePath()));
    conf.setKerberosPrincipal(
        properties.getProperty("kerberos_principal", conf.getKerberosPrincipal()));

    // The default fill interval in LinearFill and PreviousFill
    conf.setDefaultFillInterval(
        Integer.parseInt(
            properties.getProperty(
                "default_fill_interval", String.valueOf(conf.getDefaultFillInterval()))));

    conf.setTagAttributeFlushInterval(
        Integer.parseInt(
            properties.getProperty(
                "tag_attribute_flush_interval",
                String.valueOf(conf.getTagAttributeFlushInterval()))));

    conf.setPrimitiveArraySize(
        (Integer.parseInt(
            properties.getProperty(
                "primitive_array_size", String.valueOf(conf.getPrimitiveArraySize())))));

    conf.setThriftMaxFrameSize(
        Integer.parseInt(
            properties.getProperty(
                "dn_thrift_max_frame_size", String.valueOf(conf.getThriftMaxFrameSize()))));

    if (conf.getThriftMaxFrameSize() < IoTDBConstant.LEFT_SIZE_IN_REQUEST * 2) {
      conf.setThriftMaxFrameSize(IoTDBConstant.LEFT_SIZE_IN_REQUEST * 2);
    }

    conf.setThriftDefaultBufferSize(
        Integer.parseInt(
            properties.getProperty(
                "dn_thrift_init_buffer_size", String.valueOf(conf.getThriftDefaultBufferSize()))));

    conf.setSlowQueryThreshold(
        Long.parseLong(
            properties.getProperty(
                "slow_query_threshold", String.valueOf(conf.getSlowQueryThreshold()))));

    conf.setDataRegionNum(
        Integer.parseInt(
            properties.getProperty("data_region_num", String.valueOf(conf.getDataRegionNum()))));

    conf.setRecoveryLogIntervalInMs(
        Long.parseLong(
            properties.getProperty(
                "recovery_log_interval_in_ms", String.valueOf(conf.getRecoveryLogIntervalInMs()))));

    conf.setEnableSeparateData(
        Boolean.parseBoolean(
            properties.getProperty(
                "enable_separate_data", Boolean.toString(conf.isEnableSeparateData()))));

    conf.setWindowEvaluationThreadCount(
        Integer.parseInt(
            properties.getProperty(
                "window_evaluation_thread_count",
                Integer.toString(conf.getWindowEvaluationThreadCount()))));
    if (conf.getWindowEvaluationThreadCount() <= 0) {
      conf.setWindowEvaluationThreadCount(Runtime.getRuntime().availableProcessors());
    }

    conf.setMaxPendingWindowEvaluationTasks(
        Integer.parseInt(
            properties.getProperty(
                "max_pending_window_evaluation_tasks",
                Integer.toString(conf.getMaxPendingWindowEvaluationTasks()))));
    if (conf.getMaxPendingWindowEvaluationTasks() <= 0) {
      conf.setMaxPendingWindowEvaluationTasks(64);
    }

    conf.setCachedMNodeSizeInPBTreeMode(
        Integer.parseInt(
            properties.getProperty(
                "cached_mnode_size_in_pbtree_mode",
                String.valueOf(conf.getCachedMNodeSizeInPBTreeMode()))));

    conf.setMinimumSegmentInPBTree(
        Short.parseShort(
            properties.getProperty(
                "minimum_pbtree_segment_in_bytes",
                String.valueOf(conf.getMinimumSegmentInPBTree()))));

    conf.setPageCacheSizeInPBTree(
        Integer.parseInt(
            properties.getProperty(
                "page_cache_in_pbtree", String.valueOf(conf.getPageCacheSizeInPBTree()))));

    conf.setPBTreeLogSize(
        Integer.parseInt(
            properties.getProperty("pbtree_log_size", String.valueOf(conf.getPBTreeLogSize()))));

    conf.setMaxMeasurementNumOfInternalRequest(
        Integer.parseInt(
            properties.getProperty(
                "max_measurement_num_of_internal_request",
                String.valueOf(conf.getMaxMeasurementNumOfInternalRequest()))));

    // mqtt
    loadMqttProps(properties);

    conf.setIntoOperationBufferSizeInByte(
        Long.parseLong(
            properties.getProperty(
                "into_operation_buffer_size_in_byte",
                String.valueOf(conf.getIntoOperationBufferSizeInByte()))));
    conf.setSelectIntoInsertTabletPlanRowLimit(
        Integer.parseInt(
            properties.getProperty(
                "select_into_insert_tablet_plan_row_limit",
                String.valueOf(conf.getSelectIntoInsertTabletPlanRowLimit()))));
    conf.setIntoOperationExecutionThreadCount(
        Integer.parseInt(
            properties.getProperty(
                "into_operation_execution_thread_count",
                String.valueOf(conf.getIntoOperationExecutionThreadCount()))));
    if (conf.getIntoOperationExecutionThreadCount() <= 0) {
      conf.setIntoOperationExecutionThreadCount(2);
    }

    conf.setExtPipeDir(properties.getProperty("ext_pipe_dir", conf.getExtPipeDir()));

    // At the same time, set TSFileConfig
    List<FSType> fsTypes = new ArrayList<>();
    fsTypes.add(FSType.LOCAL);
    if (Boolean.parseBoolean(
        properties.getProperty("enable_hdfs", String.valueOf(conf.isEnableHDFS())))) {
      fsTypes.add(FSType.HDFS);
    }
    TSFileDescriptor.getInstance().getConfig().setTSFileStorageFs(fsTypes.toArray(new FSType[0]));
    TSFileDescriptor.getInstance()
        .getConfig()
        .setCoreSitePath(properties.getProperty("core_site_path", conf.getCoreSitePath()));
    TSFileDescriptor.getInstance()
        .getConfig()
        .setHdfsSitePath(properties.getProperty("hdfs_site_path", conf.getHdfsSitePath()));
    TSFileDescriptor.getInstance()
        .getConfig()
        .setHdfsIp(
            Optional.ofNullable(properties.getProperty("hdfs_ip", conf.getRawHDFSIp()))
                .map(value -> value.split(","))
                .orElse(new String[0]));
    TSFileDescriptor.getInstance()
        .getConfig()
        .setHdfsPort(properties.getProperty("hdfs_port", conf.getHdfsPort()));
    TSFileDescriptor.getInstance()
        .getConfig()
        .setDfsNameServices(properties.getProperty("dfs_nameservices", conf.getDfsNameServices()));
    TSFileDescriptor.getInstance()
        .getConfig()
        .setDfsHaNamenodes(
            Optional.ofNullable(
                    properties.getProperty("dfs_ha_namenodes", conf.getRawDfsHaNamenodes()))
                .map(value -> value.split(","))
                .orElse(new String[0]));
    TSFileDescriptor.getInstance()
        .getConfig()
        .setDfsHaAutomaticFailoverEnabled(
            Boolean.parseBoolean(
                properties.getProperty(
                    "dfs_ha_automatic_failover_enabled",
                    String.valueOf(conf.isDfsHaAutomaticFailoverEnabled()))));
    TSFileDescriptor.getInstance()
        .getConfig()
        .setDfsClientFailoverProxyProvider(
            properties.getProperty(
                "dfs_client_failover_proxy_provider", conf.getDfsClientFailoverProxyProvider()));
    TSFileDescriptor.getInstance()
        .getConfig()
        .setPatternMatchingThreshold(
            Integer.parseInt(
                properties.getProperty(
                    "pattern_matching_threshold",
                    String.valueOf(conf.getPatternMatchingThreshold()))));
    TSFileDescriptor.getInstance()
        .getConfig()
        .setUseKerberos(
            Boolean.parseBoolean(
                properties.getProperty("hdfs_use_kerberos", String.valueOf(conf.isUseKerberos()))));
    TSFileDescriptor.getInstance()
        .getConfig()
        .setKerberosKeytabFilePath(
            properties.getProperty("kerberos_keytab_file_path", conf.getKerberosKeytabFilePath()));
    TSFileDescriptor.getInstance()
        .getConfig()
        .setKerberosPrincipal(
            properties.getProperty("kerberos_principal", conf.getKerberosPrincipal()));
    TSFileDescriptor.getInstance().getConfig().setBatchSize(conf.getBatchSize());
    TSFileDescriptor.getInstance()
        .getConfig()
        .setEncryptFlag(properties.getProperty("encrypt_flag", "false"));
    TSFileDescriptor.getInstance()
        .getConfig()
        .setEncryptType(properties.getProperty("encrypt_type", "UNENCRYPTED"));
    TSFileDescriptor.getInstance()
        .getConfig()
        .setEncryptKeyFromPath(properties.getProperty("encrypt_key_from_path", ""));

    conf.setCoordinatorReadExecutorSize(
        Integer.parseInt(
            properties.getProperty(
                "coordinator_read_executor_size",
                Integer.toString(conf.getCoordinatorReadExecutorSize()))));
    conf.setCoordinatorWriteExecutorSize(
        Integer.parseInt(
            properties.getProperty(
                "coordinator_write_executor_size",
                Integer.toString(conf.getCoordinatorWriteExecutorSize()))));

    // Commons
    commonDescriptor.loadCommonProps(properties);
    commonDescriptor.initCommonConfigDir(conf.getSystemDir());

    loadWALProps(properties);

    // Timed flush memtable
    loadTimedService(properties);

    // Set tsfile-format config
    loadTsFileProps(properties);

    // Make RPCTransportFactory taking effect.
    ZeroCopyRpcTransportFactory.reInit();
    DeepCopyRpcTransportFactory.reInit();

    // UDF
    loadUDFProps(properties);

    // Thrift ssl
    initThriftSSL(properties);

    // Trigger
    loadTriggerProps(properties);

    // CQ
    loadCQProps(properties);

    // Load TsFile
    loadLoadTsFileProps(properties);

    // Pipe
    loadPipeProps(properties);

    // Cluster
    loadClusterProps(properties);

    // Shuffle
    loadShuffleProps(properties);

    // Author cache
    loadAuthorCache(properties);

    conf.setQuotaEnable(
        Boolean.parseBoolean(
            properties.getProperty("quota_enable", String.valueOf(conf.isQuotaEnable()))));

    // The buffer for sort operator to calculate
    conf.setSortBufferSize(
        Long.parseLong(
            properties.getProperty(
                "sort_buffer_size_in_bytes", Long.toString(conf.getSortBufferSize()))));

    // tmp filePath for sort operator
    conf.setSortTmpDir(properties.getProperty("sort_tmp_dir", conf.getSortTmpDir()));

    conf.setRateLimiterType(properties.getProperty("rate_limiter_type", conf.getRateLimiterType()));

    conf.setDataNodeSchemaCacheEvictionPolicy(
        properties.getProperty(
            "datanode_schema_cache_eviction_policy", conf.getDataNodeSchemaCacheEvictionPolicy()));

    conf.setDataNodeTableCacheSemaphorePermitNum(
        Integer.parseInt(
            properties.getProperty(
                "datanode_table_cache_semaphore_permit_num",
                String.valueOf(conf.getDataNodeTableCacheSemaphorePermitNum()))));

    conf.setGeneralRegionAttributeSecurityServiceIntervalSeconds(
        Long.parseLong(
            properties.getProperty(
                "general_region_attribute_security_service_interval_seconds",
                String.valueOf(conf.getGeneralRegionAttributeSecurityServiceIntervalSeconds()))));

    conf.setGeneralRegionAttributeSecurityServiceTimeoutSeconds(
        Long.parseLong(
            properties.getProperty(
                "general_region_attribute_security_service_timeout_seconds",
                String.valueOf(conf.getGeneralRegionAttributeSecurityServiceTimeoutSeconds()))));

    conf.setGeneralRegionAttributeSecurityServiceFailureDurationSecondsToFetch(
        Long.parseLong(
            properties.getProperty(
                "general_region_attribute_security_service_failure_duration_seconds_to_fetch",
                String.valueOf(
                    conf
                        .getGeneralRegionAttributeSecurityServiceFailureDurationSecondsToFetch()))));

    conf.setGeneralRegionAttributeSecurityServiceFailureTimesToFetch(
        Integer.parseInt(
            properties.getProperty(
                "general_region_attribute_security_service_failure_times_to_fetch",
                String.valueOf(
                    conf.getGeneralRegionAttributeSecurityServiceFailureTimesToFetch()))));

    conf.setDetailContainerMinDegradeMemoryInBytes(
        Long.parseLong(
            properties.getProperty(
                "detail_container_min_degrade_memory_in_bytes",
                String.valueOf(conf.getDetailContainerMinDegradeMemoryInBytes()))));

    loadIoTConsensusProps(properties);
    loadIoTConsensusV2Props(properties);

    // update query_sample_throughput_bytes_per_sec
    loadQuerySampleThroughput(properties);
    // update trusted_uri_pattern
    loadTrustedUriPattern(properties);
  }

  private void reloadConsensusProps(TrimProperties properties) throws IOException {
    loadIoTConsensusProps(properties);
    loadIoTConsensusV2Props(properties);
    DataRegionConsensusImpl.reloadConsensusConfig();
  }

  private void loadIoTConsensusProps(TrimProperties properties) throws IOException {
    conf.setMaxLogEntriesNumPerBatch(
        Integer.parseInt(
            properties.getProperty(
                "data_region_iot_max_log_entries_num_per_batch",
                ConfigurationFileUtils.getConfigurationDefaultValue(
                    "data_region_iot_max_log_entries_num_per_batch"))));
    conf.setMaxSizePerBatch(
        Integer.parseInt(
            properties.getProperty(
                "data_region_iot_max_size_per_batch",
                ConfigurationFileUtils.getConfigurationDefaultValue(
                    "data_region_iot_max_size_per_batch"))));
    conf.setMaxPendingBatchesNum(
        Integer.parseInt(
            properties.getProperty(
                "data_region_iot_max_pending_batches_num",
                ConfigurationFileUtils.getConfigurationDefaultValue(
                    "data_region_iot_max_pending_batches_num"))));
    conf.setMaxMemoryRatioForQueue(
        Double.parseDouble(
            properties.getProperty(
                "data_region_iot_max_memory_ratio_for_queue",
                ConfigurationFileUtils.getConfigurationDefaultValue(
                    "data_region_iot_max_memory_ratio_for_queue"))));
    conf.setRegionMigrationSpeedLimitBytesPerSecond(
        Long.parseLong(
            properties.getProperty(
                "region_migration_speed_limit_bytes_per_second",
                ConfigurationFileUtils.getConfigurationDefaultValue(
                    "region_migration_speed_limit_bytes_per_second"))));
  }

  private void loadIoTConsensusV2Props(TrimProperties properties) throws IOException {
    conf.setIotConsensusV2PipelineSize(
        Integer.parseInt(
            properties.getProperty(
                "iot_consensus_v2_pipeline_size",
                ConfigurationFileUtils.getConfigurationDefaultValue(
                    "iot_consensus_v2_pipeline_size"))));
    if (conf.getIotConsensusV2PipelineSize() <= 0) {
      conf.setIotConsensusV2PipelineSize(5);
    }
    conf.setIotConsensusV2Mode(
        properties.getProperty(
            "iot_consensus_v2_mode",
            ConfigurationFileUtils.getConfigurationDefaultValue("iot_consensus_v2_mode")));
  }

  private void loadAuthorCache(TrimProperties properties) {
    conf.setAuthorCacheSize(
        Integer.parseInt(
            properties.getProperty(
                "author_cache_size", String.valueOf(conf.getAuthorCacheSize()))));
    conf.setAuthorCacheExpireTime(
        Integer.parseInt(
            properties.getProperty(
                "author_cache_expire_time", String.valueOf(conf.getAuthorCacheExpireTime()))));
  }

  private void loadWALProps(TrimProperties properties) throws IOException {
    conf.setWalMode(
        WALMode.valueOf((properties.getProperty("wal_mode", conf.getWalMode().toString()))));

    int maxWalNodesNum =
        Integer.parseInt(
            properties.getProperty(
                "max_wal_nodes_num", Integer.toString(conf.getMaxWalNodesNum())));
    if (maxWalNodesNum > 0) {
      conf.setMaxWalNodesNum(maxWalNodesNum);
    }

    int walBufferSize =
        Integer.parseInt(
            properties.getProperty(
                "wal_buffer_size_in_byte", Integer.toString(conf.getWalBufferSize())));
    if (walBufferSize > 0) {
      conf.setWalBufferSize(walBufferSize);
    }

    int pageCacheDeletionBufferQueueCapacity =
        Integer.parseInt(
            properties.getProperty(
                "page_cache_deletion_buffer_queue_capacity",
                Integer.toString(conf.getPageCacheDeletionBufferQueueCapacity())));
    if (pageCacheDeletionBufferQueueCapacity > 0) {
      conf.setPageCacheDeletionBufferQueueCapacity(pageCacheDeletionBufferQueueCapacity);
    }

    boolean WALInsertNodeCacheShrinkClearEnabled =
        Boolean.parseBoolean(
            properties.getProperty(
                "wal_cache_shrink_clear_enabled",
                Boolean.toString(conf.getWALCacheShrinkClearEnabled())));
    if (conf.getWALCacheShrinkClearEnabled() != WALInsertNodeCacheShrinkClearEnabled) {
      conf.setWALCacheShrinkClearEnabled(WALInsertNodeCacheShrinkClearEnabled);
    }

    loadWALHotModifiedProps(properties);
  }

  private void loadCompactionHotModifiedProps(TrimProperties properties)
      throws InterruptedException, IOException {
    boolean compactionTaskConfigHotModified = loadCompactionTaskHotModifiedProps(properties);
    if (compactionTaskConfigHotModified) {
      CompactionTaskManager.getInstance().incrCompactionConfigVersion();
    }
    // hot load compaction schedule task manager configurations
    int compactionScheduleThreadNum =
        Integer.parseInt(
            properties.getProperty(
                "compaction_schedule_thread_num",
                ConfigurationFileUtils.getConfigurationDefaultValue(
                    "compaction_schedule_thread_num")));
    compactionScheduleThreadNum =
        compactionScheduleThreadNum <= 0 ? 1 : compactionScheduleThreadNum;
    conf.setCompactionScheduleThreadNum(compactionScheduleThreadNum);

    CompactionScheduleTaskManager.getInstance().checkAndMayApplyConfigurationChange();
    // hot load compaction task manager configurations
    boolean restartCompactionTaskManager = loadCompactionIsEnabledHotModifiedProps(properties);
    restartCompactionTaskManager |= loadCompactionThreadCountHotModifiedProps(properties);
    restartCompactionTaskManager |= loadCompactionSubTaskCountHotModifiedProps(properties);
    if (restartCompactionTaskManager) {
      CompactionTaskManager.getInstance().restart();
    }

    // hot load compaction rate limit configurations
    CompactionTaskManager.getInstance()
        .setCompactionReadOperationRate(conf.getCompactionReadOperationPerSec());
    CompactionTaskManager.getInstance()
        .setCompactionReadThroughputRate(conf.getCompactionReadThroughputMbPerSec());
    CompactionTaskManager.getInstance()
        .setWriteMergeRate(conf.getCompactionWriteThroughputMbPerSec());

    conf.setEnableAutoRepairCompaction(
        Boolean.parseBoolean(
            properties.getProperty(
                "enable_auto_repair_compaction",
                Boolean.toString(conf.isEnableAutoRepairCompaction()))));
  }

  private boolean loadCompactionTaskHotModifiedProps(TrimProperties properties) throws IOException {
    boolean configModified = false;
    // update merge_write_throughput_mb_per_sec
    int compactionWriteThroughput = conf.getCompactionWriteThroughputMbPerSec();
    conf.setCompactionWriteThroughputMbPerSec(
        Integer.parseInt(
            properties.getProperty(
                "compaction_write_throughput_mb_per_sec",
                ConfigurationFileUtils.getConfigurationDefaultValue(
                    "compaction_write_throughput_mb_per_sec"))));
    configModified |= compactionWriteThroughput != conf.getCompactionWriteThroughputMbPerSec();

    // update compaction_read_operation_per_sec
    int compactionReadOperation = conf.getCompactionReadOperationPerSec();
    conf.setCompactionReadOperationPerSec(
        Integer.parseInt(
            properties.getProperty(
                "compaction_read_operation_per_sec",
                ConfigurationFileUtils.getConfigurationDefaultValue(
                    "compaction_read_operation_per_sec"))));
    configModified |= compactionReadOperation != conf.getCompactionReadOperationPerSec();

    // update compaction_read_throughput_mb_per_sec
    int compactionReadThroughput = conf.getCompactionReadThroughputMbPerSec();
    conf.setCompactionReadThroughputMbPerSec(
        Integer.parseInt(
            properties.getProperty(
                "compaction_read_throughput_mb_per_sec",
                ConfigurationFileUtils.getConfigurationDefaultValue(
                    "compaction_read_throughput_mb_per_sec"))));
    configModified |= compactionReadThroughput != conf.getCompactionReadThroughputMbPerSec();

    // update inner_compaction_candidate_file_num
    int maxInnerCompactionCandidateFileNum = conf.getInnerCompactionCandidateFileNum();
    conf.setInnerCompactionCandidateFileNum(
        Integer.parseInt(
            properties.getProperty(
                "inner_compaction_candidate_file_num",
                ConfigurationFileUtils.getConfigurationDefaultValue(
                    "inner_compaction_candidate_file_num"))));
    configModified |=
        maxInnerCompactionCandidateFileNum != conf.getInnerCompactionCandidateFileNum();

    // update target_compaction_file_size
    long targetCompactionFilesize = conf.getTargetCompactionFileSize();
    conf.setTargetCompactionFileSize(
        Long.parseLong(
            properties.getProperty(
                "target_compaction_file_size",
                ConfigurationFileUtils.getConfigurationDefaultValue(
                    "target_compaction_file_size"))));
    configModified |= targetCompactionFilesize != conf.getTargetCompactionFileSize();

    // update max_cross_compaction_candidate_file_num
    int maxCrossCompactionCandidateFileNum = conf.getFileLimitPerCrossTask();
    conf.setFileLimitPerCrossTask(
        Integer.parseInt(
            properties.getProperty(
                "max_cross_compaction_candidate_file_num",
                ConfigurationFileUtils.getConfigurationDefaultValue(
                    "max_cross_compaction_candidate_file_num"))));
    configModified |= maxCrossCompactionCandidateFileNum != conf.getFileLimitPerCrossTask();

    // update max_cross_compaction_candidate_file_size
    long maxCrossCompactionCandidateFileSize = conf.getMaxCrossCompactionCandidateFileSize();
    conf.setMaxCrossCompactionCandidateFileSize(
        Long.parseLong(
            properties.getProperty(
                "max_cross_compaction_candidate_file_size",
                ConfigurationFileUtils.getConfigurationDefaultValue(
                    "max_cross_compaction_candidate_file_size"))));
    configModified |=
        maxCrossCompactionCandidateFileSize != conf.getMaxCrossCompactionCandidateFileSize();

    // update min_cross_compaction_unseq_file_level
    int minCrossCompactionCandidateFileNum = conf.getMinCrossCompactionUnseqFileLevel();
    conf.setMinCrossCompactionUnseqFileLevel(
        Integer.parseInt(
            properties.getProperty(
                "min_cross_compaction_unseq_file_level",
                ConfigurationFileUtils.getConfigurationDefaultValue(
                    "min_cross_compaction_unseq_file_level"))));
    configModified |=
        minCrossCompactionCandidateFileNum != conf.getMinCrossCompactionUnseqFileLevel();

    // update inner_compaction_task_selection_disk_redundancy
    double innerCompactionTaskSelectionDiskRedundancy =
        conf.getInnerCompactionTaskSelectionDiskRedundancy();
    conf.setInnerCompactionTaskSelectionDiskRedundancy(
        Double.parseDouble(
            properties.getProperty(
                "inner_compaction_task_selection_disk_redundancy",
                ConfigurationFileUtils.getConfigurationDefaultValue(
                    "inner_compaction_task_selection_disk_redundancy"))));
    configModified |=
        (Math.abs(
                innerCompactionTaskSelectionDiskRedundancy
                    - conf.getInnerCompactionTaskSelectionDiskRedundancy())
            > 0.001);

    // update inner_compaction_task_selection_mods_file_threshold
    long innerCompactionTaskSelectionModsFileThreshold =
        conf.getInnerCompactionTaskSelectionModsFileThreshold();
    conf.setInnerCompactionTaskSelectionModsFileThreshold(
        Long.parseLong(
            properties.getProperty(
                "inner_compaction_task_selection_mods_file_threshold",
                ConfigurationFileUtils.getConfigurationDefaultValue(
                    "inner_compaction_task_selection_mods_file_threshold"))));
    configModified |=
        innerCompactionTaskSelectionModsFileThreshold
            != conf.getInnerCompactionTaskSelectionModsFileThreshold();

    // update inner_seq_selector
    InnerSequenceCompactionSelector innerSequenceCompactionSelector =
        conf.getInnerSequenceCompactionSelector();
    conf.setInnerSequenceCompactionSelector(
        InnerSequenceCompactionSelector.getInnerSequenceCompactionSelector(
            properties.getProperty(
                "inner_seq_selector",
                ConfigurationFileUtils.getConfigurationDefaultValue("inner_seq_selector"))));
    configModified |= innerSequenceCompactionSelector != conf.getInnerSequenceCompactionSelector();

    // update inner_unseq_selector
    InnerUnsequenceCompactionSelector innerUnsequenceCompactionSelector =
        conf.getInnerUnsequenceCompactionSelector();
    conf.setInnerUnsequenceCompactionSelector(
        InnerUnsequenceCompactionSelector.getInnerUnsequenceCompactionSelector(
            properties.getProperty(
                "inner_unseq_selector",
                ConfigurationFileUtils.getConfigurationDefaultValue("inner_unseq_selector"))));
    configModified |=
        innerUnsequenceCompactionSelector != conf.getInnerUnsequenceCompactionSelector();

    // update inner_compaction_total_file_size_threshold
    long innerCompactionFileSizeThresholdInByte =
        conf.getInnerCompactionTotalFileSizeThresholdInByte();
    conf.setInnerCompactionTotalFileSizeThresholdInByte(
        Long.parseLong(
            properties.getProperty(
                "inner_compaction_total_file_size_threshold",
                ConfigurationFileUtils.getConfigurationDefaultValue(
                    "inner_compaction_total_file_size_threshold"))));
    configModified |=
        innerCompactionFileSizeThresholdInByte
            != conf.getInnerCompactionTotalFileSizeThresholdInByte();

    // update inner_compaction_total_file_num_threshold
    int innerCompactionTotalFileNumThreshold = conf.getInnerCompactionTotalFileNumThreshold();
    conf.setInnerCompactionTotalFileNumThreshold(
        Integer.parseInt(
            properties.getProperty(
                "inner_compaction_total_file_num_threshold",
                ConfigurationFileUtils.getConfigurationDefaultValue(
                    "inner_compaction_total_file_num_threshold"))));
    configModified |=
        innerCompactionTotalFileNumThreshold != conf.getInnerCompactionTotalFileNumThreshold();

    // update max_level_gap_in_inner_compaction
    int maxLevelGapInInnerCompaction = conf.getMaxLevelGapInInnerCompaction();
    conf.setMaxLevelGapInInnerCompaction(
        Integer.parseInt(
            properties.getProperty(
                "max_level_gap_in_inner_compaction",
                ConfigurationFileUtils.getConfigurationDefaultValue(
                    "max_level_gap_in_inner_compaction"))));
    configModified |= maxLevelGapInInnerCompaction != conf.getMaxLevelGapInInnerCompaction();

    // update compaction_max_aligned_series_num_in_one_batch
    int compactionMaxAlignedSeriesNumInOneBatch = conf.getCompactionMaxAlignedSeriesNumInOneBatch();
    int newCompactionMaxAlignedSeriesNumInOneBatch =
        Integer.parseInt(
            properties.getProperty(
                "compaction_max_aligned_series_num_in_one_batch",
                ConfigurationFileUtils.getConfigurationDefaultValue(
                    "compaction_max_aligned_series_num_in_one_batch")));
    conf.setCompactionMaxAlignedSeriesNumInOneBatch(
        newCompactionMaxAlignedSeriesNumInOneBatch > 0
            ? newCompactionMaxAlignedSeriesNumInOneBatch
            : Integer.MAX_VALUE);
    configModified |=
        compactionMaxAlignedSeriesNumInOneBatch
            != conf.getCompactionMaxAlignedSeriesNumInOneBatch();
    return configModified;
  }

  private boolean loadCompactionThreadCountHotModifiedProps(TrimProperties properties)
      throws IOException {
    int newConfigCompactionThreadCount =
        Integer.parseInt(
            properties.getProperty(
                "compaction_thread_count",
                ConfigurationFileUtils.getConfigurationDefaultValue("compaction_thread_count")));
    if (newConfigCompactionThreadCount <= 0) {
      newConfigCompactionThreadCount = 1;
    }
    if (newConfigCompactionThreadCount == conf.getCompactionThreadCount()) {
      return false;
    }
    conf.setCompactionThreadCount(
        Integer.parseInt(
            properties.getProperty(
                "compaction_thread_count",
                ConfigurationFileUtils.getConfigurationDefaultValue("compaction_thread_count"))));
    return true;
  }

  private boolean loadCompactionSubTaskCountHotModifiedProps(TrimProperties properties)
      throws IOException {
    int newConfigSubtaskNum =
        Integer.parseInt(
            properties.getProperty(
                "sub_compaction_thread_count",
                ConfigurationFileUtils.getConfigurationDefaultValue(
                    "sub_compaction_thread_count")));
    if (newConfigSubtaskNum <= 0) {
      newConfigSubtaskNum = 1;
    }
    if (newConfigSubtaskNum == conf.getSubCompactionTaskNum()) {
      return false;
    }
    conf.setSubCompactionTaskNum(newConfigSubtaskNum);
    return true;
  }

  private boolean loadCompactionIsEnabledHotModifiedProps(TrimProperties properties)
      throws IOException {
    boolean isCompactionEnabled =
        conf.isEnableSeqSpaceCompaction()
            || conf.isEnableUnseqSpaceCompaction()
            || conf.isEnableCrossSpaceCompaction();
    boolean newConfigEnableCrossSpaceCompaction =
        Boolean.parseBoolean(
            properties.getProperty(
                "enable_cross_space_compaction",
                ConfigurationFileUtils.getConfigurationDefaultValue(
                    "enable_cross_space_compaction")));
    boolean newConfigEnableSeqSpaceCompaction =
        Boolean.parseBoolean(
            properties.getProperty(
                "enable_seq_space_compaction",
                ConfigurationFileUtils.getConfigurationDefaultValue(
                    "enable_seq_space_compaction")));
    boolean newConfigEnableUnseqSpaceCompaction =
        Boolean.parseBoolean(
            properties.getProperty(
                "enable_unseq_space_compaction",
                ConfigurationFileUtils.getConfigurationDefaultValue(
                    "enable_unseq_space_compaction")));
    boolean compactionEnabledInNewConfig =
        newConfigEnableCrossSpaceCompaction
            || newConfigEnableSeqSpaceCompaction
            || newConfigEnableUnseqSpaceCompaction;

    conf.setEnableCrossSpaceCompaction(newConfigEnableCrossSpaceCompaction);
    conf.setEnableSeqSpaceCompaction(newConfigEnableSeqSpaceCompaction);
    conf.setEnableUnseqSpaceCompaction(newConfigEnableUnseqSpaceCompaction);
    return !isCompactionEnabled && compactionEnabledInNewConfig;
  }

  private void loadWALHotModifiedProps(TrimProperties properties) throws IOException {
    long walAsyncModeFsyncDelayInMs =
        Long.parseLong(
            properties.getProperty(
                "wal_async_mode_fsync_delay_in_ms",
                ConfigurationFileUtils.getConfigurationDefaultValue(
                    "wal_async_mode_fsync_delay_in_ms")));
    if (walAsyncModeFsyncDelayInMs > 0) {
      conf.setWalAsyncModeFsyncDelayInMs(walAsyncModeFsyncDelayInMs);
    }

    long walSyncModeFsyncDelayInMs =
        Long.parseLong(
            properties.getProperty(
                "wal_sync_mode_fsync_delay_in_ms",
                ConfigurationFileUtils.getConfigurationDefaultValue(
                    "wal_sync_mode_fsync_delay_in_ms")));
    if (walSyncModeFsyncDelayInMs > 0) {
      conf.setWalSyncModeFsyncDelayInMs(walSyncModeFsyncDelayInMs);
    }

    long walFileSizeThreshold =
        Long.parseLong(
            properties.getProperty(
                "wal_file_size_threshold_in_byte",
                ConfigurationFileUtils.getConfigurationDefaultValue(
                    "wal_file_size_threshold_in_byte")));
    if (walFileSizeThreshold > 0) {
      conf.setWalFileSizeThresholdInByte(walFileSizeThreshold);
    }

    double walMinEffectiveInfoRatio =
        Double.parseDouble(
            properties.getProperty(
                "wal_min_effective_info_ratio",
                ConfigurationFileUtils.getConfigurationDefaultValue(
                    "wal_min_effective_info_ratio")));
    if (walMinEffectiveInfoRatio > 0) {
      conf.setWalMinEffectiveInfoRatio(walMinEffectiveInfoRatio);
    }

    long walMemTableSnapshotThreshold =
        Long.parseLong(
            properties.getProperty(
                "wal_memtable_snapshot_threshold_in_byte",
                ConfigurationFileUtils.getConfigurationDefaultValue(
                    "wal_memtable_snapshot_threshold_in_byte")));
    if (walMemTableSnapshotThreshold > 0) {
      conf.setWalMemTableSnapshotThreshold(walMemTableSnapshotThreshold);
    }

    int maxWalMemTableSnapshotNum =
        Integer.parseInt(
            properties.getProperty(
                "max_wal_memtable_snapshot_num",
                ConfigurationFileUtils.getConfigurationDefaultValue(
                    "max_wal_memtable_snapshot_num")));
    if (maxWalMemTableSnapshotNum > 0) {
      conf.setMaxWalMemTableSnapshotNum(maxWalMemTableSnapshotNum);
    }

    long deleteWalFilesPeriod =
        Long.parseLong(
            properties.getProperty(
                "delete_wal_files_period_in_ms",
                ConfigurationFileUtils.getConfigurationDefaultValue(
                    "delete_wal_files_period_in_ms")));
    if (deleteWalFilesPeriod > 0) {
      conf.setDeleteWalFilesPeriodInMs(deleteWalFilesPeriod);
    }

    long throttleDownThresholdInByte = Long.parseLong(getWalThrottleThreshold(properties));
    if (throttleDownThresholdInByte > 0) {
      conf.setThrottleThreshold(throttleDownThresholdInByte);
    }

    long cacheWindowInMs =
        Long.parseLong(
            properties.getProperty(
                "iot_consensus_cache_window_time_in_ms",
                ConfigurationFileUtils.getConfigurationDefaultValue(
                    "iot_consensus_cache_window_time_in_ms")));
    if (cacheWindowInMs > 0) {
      conf.setCacheWindowTimeInMs(cacheWindowInMs);
    }
  }

  private String getWalThrottleThreshold(TrimProperties prop) throws IOException {
    String old_throttleThreshold = prop.getProperty(DEFAULT_WAL_THRESHOLD_NAME[0], null);
    if (old_throttleThreshold != null) {
      LOGGER.warn(
          "The throttle threshold params: {} is deprecated, please use {}",
          DEFAULT_WAL_THRESHOLD_NAME[0],
          DEFAULT_WAL_THRESHOLD_NAME[1]);
      return old_throttleThreshold;
    }
    return prop.getProperty(
        DEFAULT_WAL_THRESHOLD_NAME[1],
        ConfigurationFileUtils.getConfigurationDefaultValue(DEFAULT_WAL_THRESHOLD_NAME[1]));
  }

  public long getThrottleThresholdWithDirs() {
    ArrayList<String> dataDiskDirs = new ArrayList<>(Arrays.asList(conf.getDataDirs()));
    ArrayList<String> walDiskDirs =
        new ArrayList<>(Arrays.asList(commonDescriptor.getConfig().getWalDirs()));
    Set<FileStore> dataFileStores = SystemMetrics.getFileStores(dataDiskDirs);
    Set<FileStore> walFileStores = SystemMetrics.getFileStores(walDiskDirs);
    double dirUseProportion = 0;
    dataFileStores.retainAll(walFileStores);
    // if there is no common disk between data and wal, use more usableSpace.
    if (dataFileStores.isEmpty()) {
      dirUseProportion = MAX_DIR_USE_PROPORTION;
    } else {
      dirUseProportion = MIN_DIR_USE_PROPORTION;
    }
    long newThrottleThreshold = Long.MAX_VALUE;
    for (FileStore fileStore : walFileStores) {
      try {
        newThrottleThreshold = Math.min(newThrottleThreshold, fileStore.getUsableSpace());
      } catch (IOException e) {
        LOGGER.error("Failed to get file size of {}, because", fileStore, e);
      }
    }
    newThrottleThreshold = (long) (newThrottleThreshold * dirUseProportion * walFileStores.size());
    // the new throttle threshold should between MIN_THROTTLE_THRESHOLD and MAX_THROTTLE_THRESHOLD
    return Math.max(Math.min(newThrottleThreshold, MAX_THROTTLE_THRESHOLD), MIN_THROTTLE_THRESHOLD);
  }

  private void loadAutoCreateSchemaProps(TrimProperties properties, boolean startUp)
      throws IOException {
    conf.setAutoCreateSchemaEnabled(
        Boolean.parseBoolean(
            properties.getProperty(
                "enable_auto_create_schema",
                ConfigurationFileUtils.getConfigurationDefaultValue("enable_auto_create_schema"))));
    conf.setBooleanStringInferType(
        TSDataType.valueOf(
            properties.getProperty(
                "boolean_string_infer_type",
                ConfigurationFileUtils.getConfigurationDefaultValue("boolean_string_infer_type"))));
    conf.setIntegerStringInferType(
        TSDataType.valueOf(
            properties.getProperty(
                "integer_string_infer_type",
                ConfigurationFileUtils.getConfigurationDefaultValue("integer_string_infer_type"))));
    conf.setFloatingStringInferType(
        TSDataType.valueOf(
            properties.getProperty(
                "floating_string_infer_type",
                ConfigurationFileUtils.getConfigurationDefaultValue(
                    "floating_string_infer_type"))));
    conf.setNanStringInferType(
        TSDataType.valueOf(
            properties.getProperty(
                "nan_string_infer_type",
                ConfigurationFileUtils.getConfigurationDefaultValue("nan_string_infer_type"))));
    conf.setDefaultStorageGroupLevel(
        Integer.parseInt(
            properties.getProperty(
                "default_storage_group_level",
                ConfigurationFileUtils.getConfigurationDefaultValue(
                    "default_storage_group_level"))),
        startUp);
    conf.setDefaultBooleanEncoding(
        properties.getProperty(
            "default_boolean_encoding",
            ConfigurationFileUtils.getConfigurationDefaultValue("default_boolean_encoding")));
    conf.setDefaultInt32Encoding(
        properties.getProperty(
            "default_int32_encoding",
            ConfigurationFileUtils.getConfigurationDefaultValue("default_int32_encoding")));
    conf.setDefaultInt64Encoding(
        properties.getProperty(
            "default_int64_encoding",
            ConfigurationFileUtils.getConfigurationDefaultValue("default_int64_encoding")));
    conf.setDefaultFloatEncoding(
        properties.getProperty(
            "default_float_encoding",
            ConfigurationFileUtils.getConfigurationDefaultValue("default_float_encoding")));
    conf.setDefaultDoubleEncoding(
        properties.getProperty(
            "default_double_encoding",
            ConfigurationFileUtils.getConfigurationDefaultValue("default_double_encoding")));
    conf.setDefaultTextEncoding(
        properties.getProperty(
            "default_text_encoding",
            ConfigurationFileUtils.getConfigurationDefaultValue("default_text_encoding")));
  }

  private void loadTsFileProps(TrimProperties properties) throws IOException {
    TSFileDescriptor.getInstance()
        .getConfig()
        .setGroupSizeInByte(
            Integer.parseInt(
                properties.getProperty(
                    "group_size_in_byte",
                    ConfigurationFileUtils.getConfigurationDefaultValue("group_size_in_byte"))));
    TSFileDescriptor.getInstance()
        .getConfig()
        .setPageSizeInByte(
            Integer.parseInt(
                properties.getProperty(
                    "page_size_in_byte",
                    ConfigurationFileUtils.getConfigurationDefaultValue("page_size_in_byte"))));
    if (TSFileDescriptor.getInstance().getConfig().getPageSizeInByte()
        > TSFileDescriptor.getInstance().getConfig().getGroupSizeInByte()) {
      LOGGER.warn("page_size is greater than group size, will set it as the same with group size");
      TSFileDescriptor.getInstance()
          .getConfig()
          .setPageSizeInByte(TSFileDescriptor.getInstance().getConfig().getGroupSizeInByte());
    }
    TSFileDescriptor.getInstance()
        .getConfig()
        .setMaxNumberOfPointsInPage(
            Integer.parseInt(
                properties.getProperty(
                    "max_number_of_points_in_page",
                    ConfigurationFileUtils.getConfigurationDefaultValue(
                        "max_number_of_points_in_page"))));
    TSFileDescriptor.getInstance()
        .getConfig()
        .setFloatPrecision(
            Integer.parseInt(
                properties.getProperty(
                    "float_precision",
                    ConfigurationFileUtils.getConfigurationDefaultValue("float_precision"))));

    TSFileDescriptor.getInstance()
        .getConfig()
        .setValueEncoder(
            properties.getProperty(
                "value_encoder",
                ConfigurationFileUtils.getConfigurationDefaultValue("value_encoder")));
    TSFileDescriptor.getInstance()
        .getConfig()
        .setCompressor(
            properties.getProperty(
                "compressor", ConfigurationFileUtils.getConfigurationDefaultValue("compressor")));
    TSFileDescriptor.getInstance()
        .getConfig()
        .setMaxTsBlockSizeInBytes(
            Integer.parseInt(
                properties.getProperty(
                    "max_tsblock_size_in_bytes",
                    ConfigurationFileUtils.getConfigurationDefaultValue(
                        "max_tsblock_size_in_bytes"))));

    // min(default_size, maxBytesForQuery)
    TSFileDescriptor.getInstance()
        .getConfig()
        .setMaxTsBlockSizeInBytes(
            (int)
                Math.min(
                    TSFileDescriptor.getInstance().getConfig().getMaxTsBlockSizeInBytes(),
                    conf.getMaxBytesPerFragmentInstance()));

    TSFileDescriptor.getInstance()
        .getConfig()
        .setMaxTsBlockLineNumber(
            Integer.parseInt(
                properties.getProperty(
                    "max_tsblock_line_number",
                    ConfigurationFileUtils.getConfigurationDefaultValue(
                        "max_tsblock_line_number"))));
  }

  // Mqtt related
  private void loadMqttProps(TrimProperties properties) {
    conf.setMqttDir(properties.getProperty("mqtt_root_dir", conf.getMqttDir()));

    if (properties.getProperty(IoTDBConstant.MQTT_HOST_NAME) != null) {
      conf.setMqttHost(properties.getProperty(IoTDBConstant.MQTT_HOST_NAME).trim());
    } else {
      LOGGER.info("MQTT host is not configured, will use dn_rpc_address.");
      conf.setMqttHost(properties.getProperty(IoTDBConstant.DN_RPC_ADDRESS, conf.getRpcAddress()));
    }

    if (properties.getProperty(IoTDBConstant.MQTT_PORT_NAME) != null) {
      conf.setMqttPort(
          Integer.parseInt(properties.getProperty(IoTDBConstant.MQTT_PORT_NAME).trim()));
    }

    if (properties.getProperty(IoTDBConstant.MQTT_HANDLER_POOL_SIZE_NAME) != null) {
      conf.setMqttHandlerPoolSize(
          Integer.parseInt(
              properties.getProperty(IoTDBConstant.MQTT_HANDLER_POOL_SIZE_NAME).trim()));
    }

    if (properties.getProperty(IoTDBConstant.MQTT_PAYLOAD_FORMATTER_NAME) != null) {
      conf.setMqttPayloadFormatter(
          properties.getProperty(IoTDBConstant.MQTT_PAYLOAD_FORMATTER_NAME).trim());
    }

    if (properties.getProperty(IoTDBConstant.ENABLE_MQTT) != null) {
      conf.setEnableMQTTService(
          Boolean.parseBoolean(properties.getProperty(IoTDBConstant.ENABLE_MQTT).trim()));
    }

    if (properties.getProperty(IoTDBConstant.MQTT_MAX_MESSAGE_SIZE) != null) {
      conf.setMqttMaxMessageSize(
          Integer.parseInt(properties.getProperty(IoTDBConstant.MQTT_MAX_MESSAGE_SIZE).trim()));
    }
  }

  // timed flush memtable
  private void loadTimedService(TrimProperties properties) throws IOException {
    conf.setEnableTimedFlushSeqMemtable(
        Boolean.parseBoolean(
            properties.getProperty(
                "enable_timed_flush_seq_memtable",
                ConfigurationFileUtils.getConfigurationDefaultValue(
                    "enable_timed_flush_seq_memtable"))));

    long seqMemTableFlushInterval =
        Long.parseLong(
            properties.getProperty(
                "seq_memtable_flush_interval_in_ms",
                ConfigurationFileUtils.getConfigurationDefaultValue(
                    "seq_memtable_flush_interval_in_ms")));
    if (seqMemTableFlushInterval > 0) {
      conf.setSeqMemtableFlushInterval(seqMemTableFlushInterval);
    }

    long seqMemTableFlushCheckInterval =
        Long.parseLong(
            properties.getProperty(
                "seq_memtable_flush_check_interval_in_ms",
                ConfigurationFileUtils.getConfigurationDefaultValue(
                    "seq_memtable_flush_check_interval_in_ms")));
    if (seqMemTableFlushCheckInterval > 0) {
      conf.setSeqMemtableFlushCheckInterval(seqMemTableFlushCheckInterval);
    }

    conf.setEnableTimedFlushUnseqMemtable(
        Boolean.parseBoolean(
            properties.getProperty(
                "enable_timed_flush_unseq_memtable",
                ConfigurationFileUtils.getConfigurationDefaultValue(
                    "enable_timed_flush_unseq_memtable"))));

    long unseqMemTableFlushInterval =
        Long.parseLong(
            properties.getProperty(
                "unseq_memtable_flush_interval_in_ms",
                ConfigurationFileUtils.getConfigurationDefaultValue(
                    "unseq_memtable_flush_interval_in_ms")));
    if (unseqMemTableFlushInterval > 0) {
      conf.setUnseqMemtableFlushInterval(unseqMemTableFlushInterval);
    }

    long unseqMemTableFlushCheckInterval =
        Long.parseLong(
            properties.getProperty(
                "unseq_memtable_flush_check_interval_in_ms",
                ConfigurationFileUtils.getConfigurationDefaultValue(
                    "unseq_memtable_flush_check_interval_in_ms")));
    if (unseqMemTableFlushCheckInterval > 0) {
      conf.setUnseqMemtableFlushCheckInterval(unseqMemTableFlushCheckInterval);
    }
  }

  private String[][] parseDataDirs(String dataDirs) {
    String[] tiers = dataDirs.split(IoTDBConstant.TIER_SEPARATOR);
    String[][] tierDataDirs = new String[tiers.length][];
    for (int i = 0; i < tiers.length; ++i) {
      tierDataDirs[i] = tiers[i].split(",");
    }
    return tierDataDirs;
  }

  public synchronized void loadHotModifiedProps(TrimProperties properties)
      throws QueryProcessException {
    try {
      // update data dirs
      String dataDirs = properties.getProperty("dn_data_dirs", null);
      if (dataDirs != null) {
        conf.reloadDataDirs(parseDataDirs(dataDirs));
      }

      // update dir strategy
      String multiDirStrategyClassName =
          properties.getProperty(
              "dn_multi_dir_strategy",
              ConfigurationFileUtils.getConfigurationDefaultValue("dn_multi_dir_strategy"));
      if (multiDirStrategyClassName != null
          && !multiDirStrategyClassName.equals(conf.getMultiDirStrategyClassName())) {
        conf.setMultiDirStrategyClassName(multiDirStrategyClassName.trim());
        conf.confirmMultiDirStrategy();
      }

      TierManager.getInstance().resetFolders();

      // update timed flush & close conf
      loadTimedService(properties);
      StorageEngine.getInstance().rebootTimedService();
      // update params of creating schema automatically
      boolean startUp = false;
      loadAutoCreateSchemaProps(properties, startUp);

      // update tsfile-format config
      loadTsFileProps(properties);
      // update cluster name
      conf.setClusterName(
          properties.getProperty(
              IoTDBConstant.CLUSTER_NAME,
              ConfigurationFileUtils.getConfigurationDefaultValue(IoTDBConstant.CLUSTER_NAME)));
      // update slow_query_threshold
      conf.setSlowQueryThreshold(
          Long.parseLong(
              properties.getProperty(
                  "slow_query_threshold",
                  ConfigurationFileUtils.getConfigurationDefaultValue("slow_query_threshold"))));
      // update select into operation max buffer size
      conf.setIntoOperationBufferSizeInByte(
          Long.parseLong(
              properties.getProperty(
                  "into_operation_buffer_size_in_byte",
                  ConfigurationFileUtils.getConfigurationDefaultValue(
                      "into_operation_buffer_size_in_byte"))));
      // update insert-tablet-plan's row limit for select-into
      conf.setSelectIntoInsertTabletPlanRowLimit(
          Integer.parseInt(
              properties.getProperty(
                  "select_into_insert_tablet_plan_row_limit",
                  ConfigurationFileUtils.getConfigurationDefaultValue(
                      "select_into_insert_tablet_plan_row_limit"))));

      // update enable query memory estimation for memory control
      conf.setEnableQueryMemoryEstimation(
          Boolean.parseBoolean(
              properties.getProperty(
                  "enable_query_memory_estimation",
                  ConfigurationFileUtils.getConfigurationDefaultValue(
                      "enable_query_memory_estimation"))));

      conf.setEnableTsFileValidation(
          Boolean.parseBoolean(
              properties.getProperty(
                  "enable_tsfile_validation",
                  ConfigurationFileUtils.getConfigurationDefaultValue(
                      "enable_tsfile_validation"))));

      // update wal config
      long prevDeleteWalFilesPeriodInMs = conf.getDeleteWalFilesPeriodInMs();
      loadWALHotModifiedProps(properties);
      if (prevDeleteWalFilesPeriodInMs != conf.getDeleteWalFilesPeriodInMs()) {
        WALManager.getInstance().rebootWALDeleteThread();
      }

      // update compaction config
      loadCompactionHotModifiedProps(properties);

      // update load config
      loadLoadTsFileHotModifiedProp(properties);

      // update pipe config
      commonDescriptor
          .getConfig()
          .setPipeAllSinksRateLimitBytesPerSecond(
              Double.parseDouble(
                  properties.getProperty(
                      "pipe_all_sinks_rate_limit_bytes_per_second",
                      ConfigurationFileUtils.getConfigurationDefaultValue(
                          "pipe_all_sinks_rate_limit_bytes_per_second"))));

      // update merge_threshold_of_explain_analyze
      conf.setMergeThresholdOfExplainAnalyze(
          Integer.parseInt(
              properties.getProperty(
                  "merge_threshold_of_explain_analyze",
                  ConfigurationFileUtils.getConfigurationDefaultValue(
                      "merge_threshold_of_explain_analyze"))));
      boolean enableWALCompression =
          Boolean.parseBoolean(
              properties.getProperty(
                  "enable_wal_compression",
                  ConfigurationFileUtils.getConfigurationDefaultValue("enable_wal_compression")));
      conf.setWALCompressionAlgorithm(
          enableWALCompression ? CompressionType.LZ4 : CompressionType.UNCOMPRESSED);

      // update Consensus config
      reloadConsensusProps(properties);

      // update retry config
      commonDescriptor.loadRetryProperties(properties);

      // update binary allocator
      commonDescriptor
          .getConfig()
          .setEnableBinaryAllocator(
              Boolean.parseBoolean(
                  properties.getProperty(
                      "enable_binary_allocator",
                      ConfigurationFileUtils.getConfigurationDefaultValue(
                          "enable_binary_allocator"))));
      if (commonDescriptor.getConfig().isEnableBinaryAllocator()) {
        BinaryAllocator.getInstance().start();
      } else {
        BinaryAllocator.getInstance().close(true);
      }

      conf.setEnablePartialInsert(
          Boolean.parseBoolean(
              Optional.ofNullable(
                      properties.getProperty(
                          "enable_partial_insert", String.valueOf(conf.isEnablePartialInsert())))
                  .map(String::trim)
                  .orElse(String.valueOf(conf.isEnablePartialInsert()))));

      // update query_sample_throughput_bytes_per_sec
      loadQuerySampleThroughput(properties);
      // update trusted_uri_pattern
      loadTrustedUriPattern(properties);
    } catch (Exception e) {
      if (e instanceof InterruptedException) {
        Thread.currentThread().interrupt();
      }
      throw new QueryProcessException(String.format("Fail to reload configuration because %s", e));
    }
  }

  private void loadQuerySampleThroughput(TrimProperties properties) throws IOException {
    String querySamplingRateLimitNumber =
        properties.getProperty(
            "query_sample_throughput_bytes_per_sec",
            ConfigurationFileUtils.getConfigurationDefaultValue(
                "query_sample_throughput_bytes_per_sec"));
    if (querySamplingRateLimitNumber != null) {
      try {
        int rateLimit = Integer.parseInt(querySamplingRateLimitNumber);
        commonDescriptor.getConfig().setQuerySamplingRateLimit(rateLimit);
      } catch (Exception e) {
        LOGGER.warn(
            "Failed to parse query_sample_throughput_bytes_per_sec {} to integer",
            querySamplingRateLimitNumber);
      }
    }
  }

  private void loadTrustedUriPattern(TrimProperties properties) throws IOException {
    String trustedUriPattern =
        properties.getProperty(
            "trusted_uri_pattern",
            ConfigurationFileUtils.getConfigurationDefaultValue("trusted_uri_pattern"));
    Pattern pattern;
    if (trustedUriPattern != null) {
      try {
        pattern = Pattern.compile(trustedUriPattern);
      } catch (Exception e) {
        LOGGER.warn("Failed to parse trusted_uri_pattern {}", trustedUriPattern);
        pattern = commonDescriptor.getConfig().getTrustedUriPattern();
      }
    } else {
      pattern = commonDescriptor.getConfig().getTrustedUriPattern();
    }
    commonDescriptor.getConfig().setTrustedUriPattern(pattern);
  }

  public synchronized void loadHotModifiedProps() throws QueryProcessException {
    URL url = getPropsUrl(CommonConfig.SYSTEM_CONFIG_NAME);
    if (url == null) {
      LOGGER.warn("Couldn't load the configuration from any of the known sources.");
      return;
    }

    TrimProperties commonProperties = new TrimProperties();
    try (InputStream inputStream = url.openStream()) {
      LOGGER.info("Start to reload config file {}", url);
      commonProperties.load(new InputStreamReader(inputStream, StandardCharsets.UTF_8));
      ConfigurationFileUtils.loadConfigurationDefaultValueFromTemplate();
      loadHotModifiedProps(commonProperties);
    } catch (Exception e) {
      LOGGER.warn("Fail to reload config file {}", url, e);
      throw new QueryProcessException(
          String.format("Fail to reload config file %s because %s", url, e.getMessage()));
    } finally {
      ConfigurationFileUtils.releaseDefault();
    }
    reloadMetricProperties(commonProperties);
  }

  public void reloadMetricProperties(TrimProperties properties) {
    ReloadLevel reloadLevel = MetricConfigDescriptor.getInstance().loadHotProps(properties, false);
    LOGGER.info("Reload metric service in level {}", reloadLevel);
    if (reloadLevel == ReloadLevel.RESTART_INTERNAL_REPORTER) {
      IoTDBInternalReporter internalReporter;
      if (MetricConfigDescriptor.getInstance().getMetricConfig().getInternalReportType()
          == InternalReporterType.IOTDB) {
        internalReporter = new IoTDBInternalLocalReporter();
      } else {
        internalReporter = new IoTDBInternalMemoryReporter();
      }
      MetricService.getInstance().reloadInternalReporter(internalReporter);
    } else {
      MetricService.getInstance().reloadService(reloadLevel);
    }
  }

  private void initMemoryAllocate(TrimProperties properties) {
    String memoryAllocateProportion = properties.getProperty("datanode_memory_proportion", null);
    if (memoryAllocateProportion == null) {
      memoryAllocateProportion =
          properties.getProperty("storage_query_schema_consensus_free_memory_proportion");
      if (memoryAllocateProportion != null) {
        LOGGER.warn(
            "The parameter storage_query_schema_consensus_free_memory_proportion is deprecated since v1.2.3, "
                + "please use datanode_memory_proportion instead.");
      }
    }

    if (memoryAllocateProportion != null) {
      String[] proportions = memoryAllocateProportion.split(":");
      int proportionSum = 0;
      for (String proportion : proportions) {
        proportionSum += Integer.parseInt(proportion.trim());
      }
      long maxMemoryAvailable = Runtime.getRuntime().maxMemory();
      if (proportionSum != 0) {
        conf.setAllocateMemoryForStorageEngine(
            maxMemoryAvailable * Integer.parseInt(proportions[0].trim()) / proportionSum);
        conf.setAllocateMemoryForRead(
            maxMemoryAvailable * Integer.parseInt(proportions[1].trim()) / proportionSum);
        conf.setAllocateMemoryForSchema(
            maxMemoryAvailable * Integer.parseInt(proportions[2].trim()) / proportionSum);
        conf.setAllocateMemoryForConsensus(
            maxMemoryAvailable * Integer.parseInt(proportions[3].trim()) / proportionSum);
        // if pipe proportion is set, use it, otherwise use the default value
        if (proportions.length >= 6) {
          conf.setAllocateMemoryForPipe(
              maxMemoryAvailable * Integer.parseInt(proportions[4].trim()) / proportionSum);
        } else {
          conf.setAllocateMemoryForPipe(
              (maxMemoryAvailable
                      - (conf.getAllocateMemoryForStorageEngine()
                          + conf.getAllocateMemoryForRead()
                          + conf.getAllocateMemoryForSchema()
                          + conf.getAllocateMemoryForConsensus()))
                  / 2);
        }
      }
    }

    LOGGER.info("initial allocateMemoryForRead = {}", conf.getAllocateMemoryForRead());
    LOGGER.info("initial allocateMemoryForWrite = {}", conf.getAllocateMemoryForStorageEngine());
    LOGGER.info("initial allocateMemoryForSchema = {}", conf.getAllocateMemoryForSchema());
    LOGGER.info("initial allocateMemoryForConsensus = {}", conf.getAllocateMemoryForConsensus());
    LOGGER.info("initial allocateMemoryForPipe = {}", conf.getAllocateMemoryForPipe());

    initSchemaMemoryAllocate(properties);
    initStorageEngineAllocate(properties);

    conf.setEnableQueryMemoryEstimation(
        Boolean.parseBoolean(
            properties.getProperty(
                "enable_query_memory_estimation",
                Boolean.toString(conf.isEnableQueryMemoryEstimation()))));

    String queryMemoryAllocateProportion =
        properties.getProperty("chunk_timeseriesmeta_free_memory_proportion");
    if (queryMemoryAllocateProportion != null) {
      String[] proportions = queryMemoryAllocateProportion.split(":");
      int proportionSum = 0;
      for (String proportion : proportions) {
        proportionSum += Integer.parseInt(proportion.trim());
      }
      long maxMemoryAvailable = conf.getAllocateMemoryForRead();
      if (proportionSum != 0) {
        try {
          conf.setAllocateMemoryForBloomFilterCache(
              maxMemoryAvailable * Integer.parseInt(proportions[0].trim()) / proportionSum);
          conf.setAllocateMemoryForChunkCache(
              maxMemoryAvailable * Integer.parseInt(proportions[1].trim()) / proportionSum);
          conf.setAllocateMemoryForTimeSeriesMetaDataCache(
              maxMemoryAvailable * Integer.parseInt(proportions[2].trim()) / proportionSum);
          conf.setAllocateMemoryForCoordinator(
              maxMemoryAvailable * Integer.parseInt(proportions[3].trim()) / proportionSum);
          conf.setAllocateMemoryForOperators(
              maxMemoryAvailable * Integer.parseInt(proportions[4].trim()) / proportionSum);
          conf.setAllocateMemoryForDataExchange(
              maxMemoryAvailable * Integer.parseInt(proportions[5].trim()) / proportionSum);
          conf.setAllocateMemoryForTimeIndex(
              maxMemoryAvailable * Integer.parseInt(proportions[6].trim()) / proportionSum);
        } catch (Exception e) {
          throw new RuntimeException(
              "Each subsection of configuration item chunkmeta_chunk_timeseriesmeta_free_memory_proportion"
                  + " should be an integer, which is "
                  + queryMemoryAllocateProportion,
              e);
        }
      }
    }

    // metadata cache is disabled, we need to move all their allocated memory to other parts
    if (!conf.isMetaDataCacheEnable()) {
      long sum =
          conf.getAllocateMemoryForBloomFilterCache()
              + conf.getAllocateMemoryForChunkCache()
              + conf.getAllocateMemoryForTimeSeriesMetaDataCache();
      conf.setAllocateMemoryForBloomFilterCache(0);
      conf.setAllocateMemoryForChunkCache(0);
      conf.setAllocateMemoryForTimeSeriesMetaDataCache(0);
      long partForDataExchange = sum / 2;
      long partForOperators = sum - partForDataExchange;
      conf.setAllocateMemoryForDataExchange(
          conf.getAllocateMemoryForDataExchange() + partForDataExchange);
      conf.setAllocateMemoryForOperators(conf.getAllocateMemoryForOperators() + partForOperators);
    }
  }

  @SuppressWarnings("java:S3518")
  private void initStorageEngineAllocate(TrimProperties properties) {
    long storageMemoryTotal = conf.getAllocateMemoryForStorageEngine();
    String valueOfStorageEngineMemoryProportion =
        properties.getProperty("storage_engine_memory_proportion");
    if (valueOfStorageEngineMemoryProportion != null) {
      String[] storageProportionArray = valueOfStorageEngineMemoryProportion.split(":");
      int storageEngineMemoryProportion = 0;
      for (String proportion : storageProportionArray) {
        int proportionValue = Integer.parseInt(proportion.trim());
        if (proportionValue <= 0) {
          LOGGER.warn(
              "The value of storage_engine_memory_proportion is illegal, use default value 8:2 .");
          return;
        }
        storageEngineMemoryProportion += proportionValue;
      }
      conf.setCompactionProportion(
          (double) Integer.parseInt(storageProportionArray[1].trim())
              / (double) storageEngineMemoryProportion);

      String valueOfWriteMemoryProportion = properties.getProperty("write_memory_proportion");
      if (valueOfWriteMemoryProportion != null) {
        String[] writeProportionArray = valueOfWriteMemoryProportion.split(":");
        int writeMemoryProportion = 0;
        for (String proportion : writeProportionArray) {
          int proportionValue = Integer.parseInt(proportion.trim());
          writeMemoryProportion += proportionValue;
          if (proportionValue <= 0) {
            LOGGER.warn(
                "The value of write_memory_proportion is illegal, use default value 19:1 .");
            return;
          }
        }

        double writeAllProportionOfStorageEngineMemory =
            (double) Integer.parseInt(storageProportionArray[0].trim())
                / storageEngineMemoryProportion;
        double memTableProportion =
            (double) Integer.parseInt(writeProportionArray[0].trim()) / writeMemoryProportion;
        double timePartitionInfoProportion =
            (double) Integer.parseInt(writeProportionArray[1].trim()) / writeMemoryProportion;
        // writeProportionForMemtable = 8/10 * 19/20 = 0.76 default
        conf.setWriteProportionForMemtable(
            writeAllProportionOfStorageEngineMemory * memTableProportion);

        // allocateMemoryForTimePartitionInfo = storageMemoryTotal * 8/10 * 1/20 default
        conf.setAllocateMemoryForTimePartitionInfo(
            (long)
                ((writeAllProportionOfStorageEngineMemory * timePartitionInfoProportion)
                    * storageMemoryTotal));
      }
    }
  }

  @SuppressWarnings("squid:S3518")
  private void initSchemaMemoryAllocate(TrimProperties properties) {
    long schemaMemoryTotal = conf.getAllocateMemoryForSchema();

    String schemaMemoryPortionInput = properties.getProperty("schema_memory_proportion");
    if (schemaMemoryPortionInput != null) {
      String[] proportions = schemaMemoryPortionInput.split(":");
      int loadedProportionSum = 0;
      for (String proportion : proportions) {
        loadedProportionSum += Integer.parseInt(proportion.trim());
      }

      if (loadedProportionSum != 0) {
        conf.setSchemaMemoryProportion(
            new int[] {
              Integer.parseInt(proportions[0].trim()),
              Integer.parseInt(proportions[1].trim()),
              Integer.parseInt(proportions[2].trim())
            });
      }

    } else {
      schemaMemoryPortionInput = properties.getProperty("schema_memory_allocate_proportion");
      if (schemaMemoryPortionInput != null) {
        String[] proportions = schemaMemoryPortionInput.split(":");
        int loadedProportionSum = 0;
        for (String proportion : proportions) {
          loadedProportionSum += Integer.parseInt(proportion.trim());
        }

        if (loadedProportionSum != 0) {
          conf.setSchemaMemoryProportion(
              new int[] {
                Integer.parseInt(proportions[0].trim()),
                Integer.parseInt(proportions[1].trim()) + Integer.parseInt(proportions[3].trim()),
                Integer.parseInt(proportions[2].trim())
              });
        }
      }
    }

    int proportionSum = 0;
    for (int proportion : conf.getSchemaMemoryProportion()) {
      proportionSum += proportion;
    }

    conf.setAllocateMemoryForSchemaRegion(
        schemaMemoryTotal * conf.getSchemaMemoryProportion()[0] / proportionSum);
    LOGGER.info("allocateMemoryForSchemaRegion = {}", conf.getAllocateMemoryForSchemaRegion());

    conf.setAllocateMemoryForSchemaCache(
        schemaMemoryTotal * conf.getSchemaMemoryProportion()[1] / proportionSum);
    LOGGER.info("allocateMemoryForSchemaCache = {}", conf.getAllocateMemoryForSchemaCache());

    conf.setAllocateMemoryForPartitionCache(
        schemaMemoryTotal * conf.getSchemaMemoryProportion()[2] / proportionSum);
    LOGGER.info("allocateMemoryForPartitionCache = {}", conf.getAllocateMemoryForPartitionCache());
  }

  private void loadLoadTsFileProps(TrimProperties properties) {
    conf.setMaxAllocateMemoryRatioForLoad(
        Double.parseDouble(
            properties.getProperty(
                "max_allocate_memory_ratio_for_load",
                String.valueOf(conf.getMaxAllocateMemoryRatioForLoad()))));
    conf.setLoadTsFileAnalyzeSchemaBatchFlushTimeSeriesNumber(
        Integer.parseInt(
            properties.getProperty(
                "load_tsfile_analyze_schema_batch_flush_time_series_number",
                String.valueOf(conf.getLoadTsFileAnalyzeSchemaBatchFlushTimeSeriesNumber()))));
    conf.setLoadTsFileAnalyzeSchemaBatchFlushTableDeviceNumber(
        Integer.parseInt(
            properties.getProperty(
                "load_tsfile_analyze_schema_batch_flush_table_device_number",
                String.valueOf(conf.getLoadTsFileAnalyzeSchemaBatchFlushTableDeviceNumber()))));
    conf.setLoadTsFileAnalyzeSchemaMemorySizeInBytes(
        Long.parseLong(
            properties.getProperty(
                "load_tsfile_analyze_schema_memory_size_in_bytes",
                String.valueOf(conf.getLoadTsFileAnalyzeSchemaMemorySizeInBytes()))));
    conf.setLoadTsFileMaxDeviceCountToUseDeviceTimeIndex(
        Integer.parseInt(
            properties.getProperty(
                "load_tsfile_max_device_count_to_use_device_index",
                String.valueOf(conf.getLoadTsFileMaxDeviceCountToUseDeviceTimeIndex()))));
    conf.setLoadChunkMetadataMemorySizeInBytes(
        Long.parseLong(
            properties.getProperty(
                "load_chunk_metadata_memory_size_in_bytes",
                String.valueOf(conf.getLoadChunkMetadataMemorySizeInBytes()))));
    conf.setLoadCleanupTaskExecutionDelayTimeSeconds(
        Long.parseLong(
            properties.getProperty(
                "load_clean_up_task_execution_delay_time_seconds",
                String.valueOf(conf.getLoadCleanupTaskExecutionDelayTimeSeconds()))));
    conf.setLoadWriteThroughputBytesPerSecond(
        Double.parseDouble(
            properties.getProperty(
                "load_write_throughput_bytes_per_second",
                String.valueOf(conf.getLoadWriteThroughputBytesPerSecond()))));

    conf.setLoadActiveListeningEnable(
        Boolean.parseBoolean(
            properties.getProperty(
                "load_active_listening_enable",
                Boolean.toString(conf.getLoadActiveListeningEnable()))));
    conf.setLoadActiveListeningDirs(
        Arrays.stream(
                properties
                    .getProperty(
                        "load_active_listening_dirs",
                        String.join(",", conf.getLoadActiveListeningDirs()))
                    .trim()
                    .split(","))
            .filter(dir -> !dir.isEmpty())
            .toArray(String[]::new));
    conf.setLoadActiveListeningFailDir(
        properties.getProperty(
            "load_active_listening_fail_dir", conf.getLoadActiveListeningFailDir()));

    final long loadActiveListeningCheckIntervalSeconds =
        Long.parseLong(
            properties.getProperty(
                "load_active_listening_check_interval_seconds",
                Long.toString(conf.getLoadActiveListeningCheckIntervalSeconds())));
    conf.setLoadActiveListeningCheckIntervalSeconds(
        loadActiveListeningCheckIntervalSeconds <= 0
            ? conf.getLoadActiveListeningCheckIntervalSeconds()
            : loadActiveListeningCheckIntervalSeconds);

    conf.setLoadActiveListeningMaxThreadNum(
        Integer.parseInt(
            properties.getProperty(
                "load_active_listening_max_thread_num",
                Integer.toString(conf.getLoadActiveListeningMaxThreadNum()))));

    if (conf.getLoadActiveListeningMaxThreadNum() <= 0) {
      conf.setLoadActiveListeningMaxThreadNum(Runtime.getRuntime().availableProcessors());
    }
  }

  private void loadLoadTsFileHotModifiedProp(TrimProperties properties) throws IOException {
    conf.setLoadCleanupTaskExecutionDelayTimeSeconds(
        Long.parseLong(
            properties.getProperty(
                "load_clean_up_task_execution_delay_time_seconds",
                ConfigurationFileUtils.getConfigurationDefaultValue(
                    "load_clean_up_task_execution_delay_time_seconds"))));

    conf.setLoadWriteThroughputBytesPerSecond(
        Double.parseDouble(
            properties.getProperty(
                "load_write_throughput_bytes_per_second",
                ConfigurationFileUtils.getConfigurationDefaultValue(
                    "load_write_throughput_bytes_per_second"))));

    conf.setLoadActiveListeningEnable(
        Boolean.parseBoolean(
            properties.getProperty(
                "load_active_listening_enable",
                ConfigurationFileUtils.getConfigurationDefaultValue(
                    "load_active_listening_enable"))));
    conf.setLoadActiveListeningDirs(
        Arrays.stream(
                properties
                    .getProperty(
                        "load_active_listening_dirs",
                        String.join(
                            ",",
                            ConfigurationFileUtils.getConfigurationDefaultValue(
                                "load_active_listening_dirs")))
                    .trim()
                    .split(","))
            .filter(dir -> !dir.isEmpty())
            .toArray(String[]::new));
    conf.setLoadActiveListeningFailDir(
        properties.getProperty(
            "load_active_listening_fail_dir",
            ConfigurationFileUtils.getConfigurationDefaultValue("load_active_listening_fail_dir")));
  }

  @SuppressWarnings("squid:S3518") // "proportionSum" can't be zero
  private void loadUDFProps(TrimProperties properties) {
    String initialByteArrayLengthForMemoryControl =
        properties.getProperty("udf_initial_byte_array_length_for_memory_control");
    if (initialByteArrayLengthForMemoryControl != null) {
      conf.setUdfInitialByteArrayLengthForMemoryControl(
          Integer.parseInt(initialByteArrayLengthForMemoryControl.trim()));
    }

    conf.setUdfDir(properties.getProperty("udf_lib_dir", conf.getUdfDir()));

    String memoryBudgetInMb = properties.getProperty("udf_memory_budget_in_mb");
    if (memoryBudgetInMb != null) {
      conf.setUdfMemoryBudgetInMB(
          (float)
              Math.min(
                  Float.parseFloat(memoryBudgetInMb.trim()),
                  0.2 * conf.getAllocateMemoryForRead()));
    }

    String readerTransformerCollectorMemoryProportion =
        properties.getProperty("udf_reader_transformer_collector_memory_proportion");
    if (readerTransformerCollectorMemoryProportion != null) {
      String[] proportions = readerTransformerCollectorMemoryProportion.split(":");
      int proportionSum = 0;
      for (String proportion : proportions) {
        proportionSum += Integer.parseInt(proportion.trim());
      }
      float maxMemoryAvailable = conf.getUdfMemoryBudgetInMB();
      try {
        conf.setUdfReaderMemoryBudgetInMB(
            maxMemoryAvailable * Integer.parseInt(proportions[0].trim()) / proportionSum);
        conf.setUdfTransformerMemoryBudgetInMB(
            maxMemoryAvailable * Integer.parseInt(proportions[1].trim()) / proportionSum);
        conf.setUdfCollectorMemoryBudgetInMB(
            maxMemoryAvailable * Integer.parseInt(proportions[2].trim()) / proportionSum);
      } catch (Exception e) {
        throw new RuntimeException(
            "Each subsection of configuration item udf_reader_transformer_collector_memory_proportion"
                + " should be an integer, which is "
                + readerTransformerCollectorMemoryProportion,
            e);
      }
    }
  }

  private void initThriftSSL(TrimProperties properties) {
    conf.setEnableSSL(
        Boolean.parseBoolean(
            properties.getProperty("enable_thrift_ssl", Boolean.toString(conf.isEnableSSL()))));
    conf.setKeyStorePath(properties.getProperty("key_store_path", conf.getKeyStorePath()));
    conf.setKeyStorePwd(properties.getProperty("key_store_pwd", conf.getKeyStorePath()));
  }

  private void loadTriggerProps(TrimProperties properties) {
    conf.setTriggerDir(properties.getProperty("trigger_lib_dir", conf.getTriggerDir()).trim());
    conf.setRetryNumToFindStatefulTrigger(
        Integer.parseInt(
            properties.getProperty(
                "stateful_trigger_retry_num_when_not_found",
                Integer.toString(conf.getRetryNumToFindStatefulTrigger()))));

    int tlogBufferSize =
        Integer.parseInt(
            properties.getProperty("tlog_buffer_size", Integer.toString(conf.getTlogBufferSize())));
    if (tlogBufferSize > 0) {
      conf.setTlogBufferSize(tlogBufferSize);
    }

    conf.setTriggerForwardMaxQueueNumber(
        Integer.parseInt(
            properties.getProperty(
                "trigger_forward_max_queue_number",
                Integer.toString(conf.getTriggerForwardMaxQueueNumber()))));
    conf.setTriggerForwardMaxSizePerQueue(
        Integer.parseInt(
            properties.getProperty(
                "trigger_forward_max_size_per_queue",
                Integer.toString(conf.getTriggerForwardMaxSizePerQueue()))));
    conf.setTriggerForwardBatchSize(
        Integer.parseInt(
            properties.getProperty(
                "trigger_forward_batch_size",
                Integer.toString(conf.getTriggerForwardBatchSize()))));
    conf.setTriggerForwardHTTPPoolSize(
        Integer.parseInt(
            properties.getProperty(
                "trigger_forward_http_pool_size",
                Integer.toString(conf.getTriggerForwardHTTPPoolSize()))));
    conf.setTriggerForwardHTTPPOOLMaxPerRoute(
        Integer.parseInt(
            properties.getProperty(
                "trigger_forward_http_pool_max_per_route",
                Integer.toString(conf.getTriggerForwardHTTPPOOLMaxPerRoute()))));
    conf.setTriggerForwardMQTTPoolSize(
        Integer.parseInt(
            properties.getProperty(
                "trigger_forward_mqtt_pool_size",
                Integer.toString(conf.getTriggerForwardMQTTPoolSize()))));
  }

  private void loadPipeProps(TrimProperties properties) {
    conf.setPipeLibDir(properties.getProperty("pipe_lib_dir", conf.getPipeLibDir()));

    conf.setPipeReceiverFileDirs(
        Arrays.stream(
                Optional.ofNullable(properties.getProperty("dn_pipe_receiver_file_dirs"))
                    .orElse(
                        properties.getProperty(
                            "pipe_receiver_file_dirs",
                            String.join(",", conf.getPipeReceiverFileDirs())))
                    .split(","))
            .filter(dir -> !dir.isEmpty())
            .toArray(String[]::new));

    conf.setIotConsensusV2ReceiverFileDirs(
        Arrays.stream(
                properties
                    .getProperty(
                        "iot_consensus_v2_receiver_file_dirs",
                        String.join(",", conf.getIotConsensusV2ReceiverFileDirs()))
                    .trim()
                    .split(","))
            .filter(dir -> !dir.isEmpty())
            .toArray(String[]::new));

    conf.setIotConsensusV2DeletionFileDir(
        properties.getProperty(
            "iot_consensus_v2_deletion_file_dir", conf.getIotConsensusV2DeletionFileDir()));
  }

  private void loadCQProps(TrimProperties properties) {
    conf.setContinuousQueryThreadNum(
        Integer.parseInt(
            properties.getProperty(
                "continuous_query_thread_num",
                Integer.toString(conf.getContinuousQueryThreadNum()))));
    if (conf.getContinuousQueryThreadNum() <= 0) {
      conf.setContinuousQueryThreadNum(Runtime.getRuntime().availableProcessors() / 2);
    }

    conf.setContinuousQueryMinimumEveryInterval(
        DateTimeUtils.convertDurationStrToLong(
            properties.getProperty("continuous_query_minimum_every_interval", "1s").trim(),
            CommonDescriptor.getInstance().getConfig().getTimestampPrecision(),
            false));
  }

  public void loadClusterProps(TrimProperties properties) throws IOException {
    String configNodeUrls = properties.getProperty(IoTDBConstant.DN_SEED_CONFIG_NODE);
    if (configNodeUrls == null) {
      configNodeUrls = properties.getProperty(IoTDBConstant.DN_TARGET_CONFIG_NODE_LIST);
      LOGGER.warn(
          "The parameter dn_target_config_node_list has been abandoned, "
              + "only the first ConfigNode address will be used to join in the cluster. "
              + "Please use dn_seed_config_node instead.");
    }
    if (configNodeUrls != null) {
      try {
        configNodeUrls = configNodeUrls.trim();
        conf.setSeedConfigNode(NodeUrlUtils.parseTEndPointUrls(configNodeUrls).get(0));
      } catch (BadNodeUrlException e) {
        LOGGER.error(
            "ConfigNodes are set in wrong format, please set them like 127.0.0.1:10710", e);
      }
    }

    conf.setInternalAddress(
        properties.getProperty(IoTDBConstant.DN_INTERNAL_ADDRESS, conf.getInternalAddress()));

    conf.setInternalPort(
        Integer.parseInt(
            properties.getProperty(
                IoTDBConstant.DN_INTERNAL_PORT, Integer.toString(conf.getInternalPort()))));

    conf.setDataRegionConsensusPort(
        Integer.parseInt(
            properties.getProperty(
                "dn_data_region_consensus_port",
                Integer.toString(conf.getDataRegionConsensusPort()))));

    conf.setSchemaRegionConsensusPort(
        Integer.parseInt(
            properties.getProperty(
                "dn_schema_region_consensus_port",
                Integer.toString(conf.getSchemaRegionConsensusPort()))));
    conf.setJoinClusterRetryIntervalMs(
        Long.parseLong(
            properties.getProperty(
                "dn_join_cluster_retry_interval_ms",
                Long.toString(conf.getJoinClusterRetryIntervalMs()))));
  }

  public void loadShuffleProps(TrimProperties properties) {
    conf.setMppDataExchangePort(
        Integer.parseInt(
            properties.getProperty(
                "dn_mpp_data_exchange_port", Integer.toString(conf.getMppDataExchangePort()))));
    conf.setMppDataExchangeCorePoolSize(
        Integer.parseInt(
            properties.getProperty(
                "mpp_data_exchange_core_pool_size",
                Integer.toString(conf.getMppDataExchangeCorePoolSize()))));
    conf.setMppDataExchangeMaxPoolSize(
        Integer.parseInt(
            properties.getProperty(
                "mpp_data_exchange_max_pool_size",
                Integer.toString(conf.getMppDataExchangeMaxPoolSize()))));
    conf.setMppDataExchangeKeepAliveTimeInMs(
        Integer.parseInt(
            properties.getProperty(
                "mpp_data_exchange_keep_alive_time_in_ms",
                Integer.toString(conf.getMppDataExchangeKeepAliveTimeInMs()))));

    conf.setPartitionCacheSize(
        Integer.parseInt(
            properties.getProperty(
                "partition_cache_size", Integer.toString(conf.getPartitionCacheSize()))));

    conf.setDriverTaskExecutionTimeSliceInMs(
        Integer.parseInt(
            properties.getProperty(
                "driver_task_execution_time_slice_in_ms",
                Integer.toString(conf.getDriverTaskExecutionTimeSliceInMs()))));
  }

  /** Get default encode algorithm by data type */
  public TSEncoding getDefaultEncodingByType(TSDataType dataType) {
    switch (dataType) {
      case BOOLEAN:
        return conf.getDefaultBooleanEncoding();
      case INT32:
      case DATE:
        return conf.getDefaultInt32Encoding();
      case INT64:
      case TIMESTAMP:
        return conf.getDefaultInt64Encoding();
      case FLOAT:
        return conf.getDefaultFloatEncoding();
      case DOUBLE:
        return conf.getDefaultDoubleEncoding();
      case STRING:
      case BLOB:
      case TEXT:
      default:
        return conf.getDefaultTextEncoding();
    }
  }

  // These configurations are received from config node when registering
  public void loadGlobalConfig(TGlobalConfig globalConfig) {
    conf.setSeriesPartitionExecutorClass(globalConfig.getSeriesPartitionExecutorClass());
    conf.setSeriesPartitionSlotNum(globalConfig.getSeriesPartitionSlotNum());
    conf.setReadConsistencyLevel(globalConfig.getReadConsistencyLevel());
  }

  public void loadRatisConfig(TRatisConfig ratisConfig) {
    conf.setDataRatisConsensusLogAppenderBufferSizeMax(ratisConfig.getDataAppenderBufferSize());
    conf.setSchemaRatisConsensusLogAppenderBufferSizeMax(ratisConfig.getSchemaAppenderBufferSize());

    conf.setDataRatisConsensusSnapshotTriggerThreshold(
        ratisConfig.getDataSnapshotTriggerThreshold());
    conf.setSchemaRatisConsensusSnapshotTriggerThreshold(
        ratisConfig.getSchemaSnapshotTriggerThreshold());

    conf.setDataRatisConsensusLogUnsafeFlushEnable(ratisConfig.isDataLogUnsafeFlushEnable());
    conf.setSchemaRatisConsensusLogUnsafeFlushEnable(ratisConfig.isSchemaLogUnsafeFlushEnable());

    conf.setDataRatisConsensusLogForceSyncNum(ratisConfig.getDataRegionLogForceSyncNum());
    conf.setSchemaRatisConsensusLogForceSyncNum(ratisConfig.getSchemaRegionLogForceSyncNum());

    conf.setDataRatisConsensusLogSegmentSizeMax(ratisConfig.getDataLogSegmentSizeMax());
    conf.setSchemaRatisConsensusLogSegmentSizeMax(ratisConfig.getSchemaLogSegmentSizeMax());

    conf.setDataRatisConsensusGrpcFlowControlWindow(ratisConfig.getDataGrpcFlowControlWindow());
    conf.setSchemaRatisConsensusGrpcFlowControlWindow(ratisConfig.getSchemaGrpcFlowControlWindow());

    conf.setDataRatisConsensusGrpcLeaderOutstandingAppendsMax(
        ratisConfig.getDataRegionGrpcLeaderOutstandingAppendsMax());
    conf.setSchemaRatisConsensusGrpcLeaderOutstandingAppendsMax(
        ratisConfig.getSchemaRegionGrpcLeaderOutstandingAppendsMax());

    conf.setDataRatisConsensusLeaderElectionTimeoutMinMs(
        ratisConfig.getDataLeaderElectionTimeoutMin());
    conf.setSchemaRatisConsensusLeaderElectionTimeoutMinMs(
        ratisConfig.getSchemaLeaderElectionTimeoutMin());

    conf.setDataRatisConsensusLeaderElectionTimeoutMaxMs(
        ratisConfig.getDataLeaderElectionTimeoutMax());
    conf.setSchemaRatisConsensusLeaderElectionTimeoutMaxMs(
        ratisConfig.getSchemaLeaderElectionTimeoutMax());

    conf.setDataRatisConsensusRequestTimeoutMs(ratisConfig.getDataRequestTimeout());
    conf.setSchemaRatisConsensusRequestTimeoutMs(ratisConfig.getSchemaRequestTimeout());

    conf.setDataRatisConsensusMaxRetryAttempts(ratisConfig.getDataMaxRetryAttempts());
    conf.setDataRatisConsensusInitialSleepTimeMs(ratisConfig.getDataInitialSleepTime());
    conf.setDataRatisConsensusMaxSleepTimeMs(ratisConfig.getDataMaxSleepTime());

    conf.setSchemaRatisConsensusMaxRetryAttempts(ratisConfig.getSchemaMaxRetryAttempts());
    conf.setSchemaRatisConsensusInitialSleepTimeMs(ratisConfig.getSchemaInitialSleepTime());
    conf.setSchemaRatisConsensusMaxSleepTimeMs(ratisConfig.getSchemaMaxSleepTime());

    conf.setDataRatisConsensusPreserveWhenPurge(ratisConfig.getDataPreserveWhenPurge());
    conf.setSchemaRatisConsensusPreserveWhenPurge(ratisConfig.getSchemaPreserveWhenPurge());

    conf.setRatisFirstElectionTimeoutMinMs(ratisConfig.getFirstElectionTimeoutMin());
    conf.setRatisFirstElectionTimeoutMaxMs(ratisConfig.getFirstElectionTimeoutMax());

    conf.setSchemaRatisLogMax(ratisConfig.getSchemaRegionRatisLogMax());
    conf.setDataRatisLogMax(ratisConfig.getDataRegionRatisLogMax());

    conf.setSchemaRatisPeriodicSnapshotInterval(
        ratisConfig.getSchemaRegionPeriodicSnapshotInterval());
    conf.setDataRatisPeriodicSnapshotInterval(ratisConfig.getDataRegionPeriodicSnapshotInterval());
  }

  public void loadCQConfig(TCQConfig cqConfig) {
    conf.setCqMinEveryIntervalInMs(cqConfig.getCqMinEveryIntervalInMs());
  }

  public void reclaimConsensusMemory() {
    conf.setAllocateMemoryForStorageEngine(
        conf.getAllocateMemoryForStorageEngine() + conf.getAllocateMemoryForConsensus());
    SystemInfo.getInstance().allocateWriteMemory();
  }

  private static class IoTDBDescriptorHolder {

    private static final IoTDBDescriptor INSTANCE = new IoTDBDescriptor();

    private IoTDBDescriptorHolder() {}
  }
}<|MERGE_RESOLUTION|>--- conflicted
+++ resolved
@@ -386,15 +386,6 @@
             properties.getProperty(
                 "tvlist_sort_algorithm", conf.getTvListSortAlgorithm().toString())));
 
-<<<<<<< HEAD
-=======
-    conf.setAvgSeriesPointNumberThreshold(
-        Integer.parseInt(
-            properties.getProperty(
-                "avg_series_point_number_threshold",
-                Integer.toString(conf.getAvgSeriesPointNumberThreshold()))));
-
->>>>>>> aee90fb8
     conf.setCheckPeriodWhenInsertBlocked(
         Integer.parseInt(
             properties.getProperty(
