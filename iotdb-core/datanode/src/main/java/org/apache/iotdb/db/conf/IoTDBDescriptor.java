--- conflicted
+++ resolved
@@ -2477,15 +2477,9 @@
           dataExchangeMemorySize =
               memoryAvailable * Integer.parseInt(proportions[5].trim()) / proportionSum;
           timeIndexMemorySize =
-<<<<<<< HEAD
               memoryAvailable * Integer.parseInt(proportions[6].trim()) / proportionSum;
-        } catch (IllegalArgumentException e) {
-          throw new RuntimeException(
-=======
-              maxMemoryAvailable * Integer.parseInt(proportions[6].trim()) / proportionSum;
         } catch (Exception e) {
           throw new IllegalArgumentException(
->>>>>>> 42474ce9
               "Each subsection of configuration item chunkmeta_chunk_timeseriesmeta_free_memory_proportion"
                   + " should be an integer, which is "
                   + queryMemoryAllocateProportion,
