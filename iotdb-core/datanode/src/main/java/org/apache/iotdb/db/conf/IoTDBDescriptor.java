/*
 * Licensed to the Apache Software Foundation (ASF) under one
 * or more contributor license agreements.  See the NOTICE file
 * distributed with this work for additional information
 * regarding copyright ownership.  The ASF licenses this file
 * to you under the Apache License, Version 2.0 (the
 * "License"); you may not use this file except in compliance
 * with the License.  You may obtain a copy of the License at
 *
 *     http://www.apache.org/licenses/LICENSE-2.0
 *
 * Unless required by applicable law or agreed to in writing,
 * software distributed under the License is distributed on an
 * "AS IS" BASIS, WITHOUT WARRANTIES OR CONDITIONS OF ANY
 * KIND, either express or implied.  See the License for the
 * specific language governing permissions and limitations
 * under the License.
 */
package org.apache.iotdb.db.conf;

import org.apache.iotdb.commons.binaryallocator.BinaryAllocator;
import org.apache.iotdb.commons.conf.CommonConfig;
import org.apache.iotdb.commons.conf.CommonDescriptor;
import org.apache.iotdb.commons.conf.ConfigurationFileUtils;
import org.apache.iotdb.commons.conf.IoTDBConstant;
import org.apache.iotdb.commons.conf.TrimProperties;
import org.apache.iotdb.commons.exception.BadNodeUrlException;
import org.apache.iotdb.commons.memory.MemoryManager;
import org.apache.iotdb.commons.pipe.config.PipeDescriptor;
import org.apache.iotdb.commons.schema.SchemaConstant;
import org.apache.iotdb.commons.service.metric.MetricService;
import org.apache.iotdb.commons.utils.NodeUrlUtils;
import org.apache.iotdb.confignode.rpc.thrift.TCQConfig;
import org.apache.iotdb.confignode.rpc.thrift.TGlobalConfig;
import org.apache.iotdb.confignode.rpc.thrift.TRatisConfig;
import org.apache.iotdb.consensus.config.PipeConsensusConfig;
import org.apache.iotdb.db.consensus.DataRegionConsensusImpl;
import org.apache.iotdb.db.exception.query.QueryProcessException;
import org.apache.iotdb.db.queryengine.plan.relational.metadata.fetcher.cache.LastCacheLoadStrategy;
import org.apache.iotdb.db.service.metrics.IoTDBInternalLocalReporter;
import org.apache.iotdb.db.storageengine.StorageEngine;
import org.apache.iotdb.db.storageengine.dataregion.compaction.execute.performer.constant.CrossCompactionPerformer;
import org.apache.iotdb.db.storageengine.dataregion.compaction.execute.performer.constant.InnerSeqCompactionPerformer;
import org.apache.iotdb.db.storageengine.dataregion.compaction.execute.performer.constant.InnerUnseqCompactionPerformer;
import org.apache.iotdb.db.storageengine.dataregion.compaction.schedule.CompactionScheduleTaskManager;
import org.apache.iotdb.db.storageengine.dataregion.compaction.schedule.CompactionTaskManager;
import org.apache.iotdb.db.storageengine.dataregion.compaction.schedule.constant.CompactionPriority;
import org.apache.iotdb.db.storageengine.dataregion.compaction.selector.constant.CrossCompactionSelector;
import org.apache.iotdb.db.storageengine.dataregion.compaction.selector.constant.InnerSequenceCompactionSelector;
import org.apache.iotdb.db.storageengine.dataregion.compaction.selector.constant.InnerUnsequenceCompactionSelector;
import org.apache.iotdb.db.storageengine.dataregion.wal.WALManager;
import org.apache.iotdb.db.storageengine.dataregion.wal.utils.WALMode;
import org.apache.iotdb.db.storageengine.load.disk.ILoadDiskSelector;
import org.apache.iotdb.db.storageengine.rescon.disk.TierManager;
import org.apache.iotdb.db.storageengine.rescon.memory.SystemInfo;
import org.apache.iotdb.db.utils.DateTimeUtils;
import org.apache.iotdb.db.utils.datastructure.TVListSortAlgorithm;
import org.apache.iotdb.external.api.IPropertiesLoader;
import org.apache.iotdb.metrics.config.MetricConfigDescriptor;
import org.apache.iotdb.metrics.config.ReloadLevel;
import org.apache.iotdb.metrics.metricsets.system.SystemMetrics;
import org.apache.iotdb.metrics.reporter.iotdb.IoTDBInternalMemoryReporter;
import org.apache.iotdb.metrics.reporter.iotdb.IoTDBInternalReporter;
import org.apache.iotdb.metrics.utils.InternalReporterType;
import org.apache.iotdb.metrics.utils.NodeType;
import org.apache.iotdb.rpc.DeepCopyRpcTransportFactory;
import org.apache.iotdb.rpc.ZeroCopyRpcTransportFactory;

import org.apache.tsfile.common.conf.TSFileDescriptor;
import org.apache.tsfile.enums.TSDataType;
import org.apache.tsfile.file.metadata.enums.CompressionType;
import org.apache.tsfile.file.metadata.enums.TSEncoding;
import org.apache.tsfile.fileSystem.FSType;
import org.apache.tsfile.utils.FilePathUtils;
import org.slf4j.Logger;
import org.slf4j.LoggerFactory;

import java.io.File;
import java.io.FileNotFoundException;
import java.io.IOException;
import java.io.InputStream;
import java.io.InputStreamReader;
import java.net.MalformedURLException;
import java.net.URL;
import java.nio.charset.StandardCharsets;
import java.nio.file.FileStore;
import java.util.ArrayList;
import java.util.Arrays;
import java.util.List;
import java.util.Optional;
import java.util.Properties;
import java.util.ServiceLoader;
import java.util.Set;
import java.util.concurrent.TimeUnit;
import java.util.regex.Pattern;

public class IoTDBDescriptor {

  private static final Logger LOGGER = LoggerFactory.getLogger(IoTDBDescriptor.class);

  private static final CommonDescriptor commonDescriptor = CommonDescriptor.getInstance();

  private static final IoTDBConfig conf = new IoTDBConfig();
  private static final DataNodeMemoryConfig memoryConfig = new DataNodeMemoryConfig();

  private static final long MAX_THROTTLE_THRESHOLD = 600 * 1024 * 1024 * 1024L;

  private static final long MIN_THROTTLE_THRESHOLD = 50 * 1024 * 1024 * 1024L;

  private static final double MAX_DIR_USE_PROPORTION = 0.8;

  private static final double MIN_DIR_USE_PROPORTION = 0.5;

  private static final String[] DEFAULT_WAL_THRESHOLD_NAME = {
    "iot_consensus_throttle_threshold_in_byte", "wal_throttle_threshold_in_byte"
  };

  static {
    URL systemConfigUrl = getPropsUrl(CommonConfig.SYSTEM_CONFIG_NAME);
    URL configNodeUrl = getPropsUrl(CommonConfig.OLD_CONFIG_NODE_CONFIG_NAME);
    URL dataNodeUrl = getPropsUrl(CommonConfig.OLD_DATA_NODE_CONFIG_NAME);
    URL commonConfigUrl = getPropsUrl(CommonConfig.OLD_COMMON_CONFIG_NAME);
    try {
      ConfigurationFileUtils.checkAndMayUpdate(
          systemConfigUrl, configNodeUrl, dataNodeUrl, commonConfigUrl);
    } catch (Exception e) {
      if (e instanceof InterruptedException) {
        Thread.currentThread().interrupt();
      }
      LOGGER.error("Failed to update config file", e);
    }
  }

  protected IoTDBDescriptor() {
    loadProps();
    ServiceLoader<IPropertiesLoader> propertiesLoaderServiceLoader =
        ServiceLoader.load(IPropertiesLoader.class);
    boolean hasProperties = false;
    for (IPropertiesLoader loader : propertiesLoaderServiceLoader) {
      LOGGER.info("Will reload properties from {} ", loader.getClass().getName());
      hasProperties = true;
      Properties properties = loader.loadProperties();
      TrimProperties trimProperties = new TrimProperties();
      trimProperties.putAll(properties);
      try {
        loadProperties(trimProperties);
      } catch (Exception e) {
        LOGGER.error(
            "Failed to reload properties from {}, reject DataNode startup.",
            loader.getClass().getName(),
            e);
        System.exit(-1);
      }
      conf.setCustomizedProperties(loader.getCustomizedProperties());
      TSFileDescriptor.getInstance().overwriteConfigByCustomSettings(properties);
      TSFileDescriptor.getInstance()
          .getConfig()
          .setCustomizedProperties(loader.getCustomizedProperties());
    }
    // if there are no properties, we need to init memory config
    if (!hasProperties) {
      memoryConfig.init(new TrimProperties());
    }
  }

  public static IoTDBDescriptor getInstance() {
    return IoTDBDescriptorHolder.INSTANCE;
  }

  public IoTDBConfig getConfig() {
    return conf;
  }

  public DataNodeMemoryConfig getMemoryConfig() {
    return memoryConfig;
  }

  /**
   * get props url location
   *
   * @return url object if location exit, otherwise null.
   */
  public static URL getPropsUrl(String configFileName) {
    String urlString = commonDescriptor.getConfDir();
    if (urlString == null) {
      // If urlString wasn't provided, try to find a default config in the root of the classpath.
      URL uri = IoTDBConfig.class.getResource("/" + configFileName);
      if (uri != null) {
        return uri;
      }
      LOGGER.warn(
          "Cannot find IOTDB_HOME or IOTDB_CONF environment variable when loading "
              + "config file {}, use default configuration",
          configFileName);
      // update all data seriesPath
      conf.updatePath();
      return null;
    }
    // If a config location was provided, but it doesn't end with a properties file,
    // append the default location.
    else if (!urlString.endsWith(".properties")) {
      urlString += (File.separatorChar + configFileName);
    }

    // If the url doesn't start with "file:" or "classpath:", it's provided as a no path.
    // So we need to add it to make it a real URL.
    if (!urlString.startsWith("file:") && !urlString.startsWith("classpath:")) {
      urlString = "file:" + urlString;
    }
    try {
      return new URL(urlString);
    } catch (MalformedURLException e) {
      LOGGER.warn("get url failed", e);
      return null;
    }
  }

  /** load a property file and set TsfileDBConfig variables. */
  @SuppressWarnings("squid:S3776") // Suppress high Cognitive Complexity warning
  private void loadProps() {
    TrimProperties commonProperties = new TrimProperties();
    // if new properties file exist, skip old properties files
    URL url = getPropsUrl(CommonConfig.SYSTEM_CONFIG_NAME);
    if (url != null) {
      try (InputStream inputStream = url.openStream()) {
        LOGGER.info("Start to read config file {}", url);
        Properties properties = new Properties();
        properties.load(new InputStreamReader(inputStream, StandardCharsets.UTF_8));
        commonProperties.putAll(properties);
        loadProperties(commonProperties);
      } catch (FileNotFoundException e) {
        LOGGER.error("Fail to find config file {}, reject DataNode startup.", url, e);
        System.exit(-1);
      } catch (IOException e) {
        LOGGER.error("Cannot load config file, reject DataNode startup.", e);
        System.exit(-1);
      } catch (Exception e) {
        LOGGER.error("Incorrect format in config file, reject DataNode startup.", e);
        System.exit(-1);
      } finally {
        // update all data seriesPath
        conf.updatePath();
        commonDescriptor.getConfig().updatePath(System.getProperty(IoTDBConstant.IOTDB_HOME, null));
        MetricConfigDescriptor.getInstance().loadProps(commonProperties, false);
        MetricConfigDescriptor.getInstance()
            .getMetricConfig()
            .updateRpcInstance(NodeType.DATANODE, SchemaConstant.SYSTEM_DATABASE);
      }
    } else {
      LOGGER.warn(
          "Couldn't load the configuration {} from any of the known sources.",
          CommonConfig.SYSTEM_CONFIG_NAME);
    }
  }

  public void loadProperties(TrimProperties properties) throws BadNodeUrlException, IOException {
    conf.setClusterName(properties.getProperty(IoTDBConstant.CLUSTER_NAME, conf.getClusterName()));

    conf.setRpcAddress(properties.getProperty(IoTDBConstant.DN_RPC_ADDRESS, conf.getRpcAddress()));

    conf.setRpcThriftCompressionEnable(
        Boolean.parseBoolean(
            properties.getProperty(
                "dn_rpc_thrift_compression_enable",
                Boolean.toString(conf.isRpcThriftCompressionEnable()))));

    conf.setRpcAdvancedCompressionEnable(
        Boolean.parseBoolean(
            properties.getProperty(
                "dn_rpc_advanced_compression_enable",
                Boolean.toString(conf.isRpcAdvancedCompressionEnable()))));

    conf.setConnectionTimeoutInMS(
        Integer.parseInt(
            properties.getProperty(
                "dn_connection_timeout_ms", String.valueOf(conf.getConnectionTimeoutInMS()))));

    if (properties.getProperty("dn_max_connection_for_internal_service", null) != null) {
      conf.setMaxClientNumForEachNode(
          Integer.parseInt(properties.getProperty("dn_max_connection_for_internal_service")));
      LOGGER.warn(
          "The parameter dn_max_connection_for_internal_service is out of date. Please rename it to dn_max_client_count_for_each_node_in_client_manager.");
    }
    conf.setMaxClientNumForEachNode(
        Integer.parseInt(
            properties.getProperty(
                "dn_max_client_count_for_each_node_in_client_manager",
                String.valueOf(conf.getMaxClientNumForEachNode()))));

    conf.setSelectorNumOfClientManager(
        Integer.parseInt(
            properties.getProperty(
                "dn_selector_thread_count_of_client_manager",
                String.valueOf(conf.getSelectorNumOfClientManager()))));

    conf.setRpcPort(
        Integer.parseInt(
            properties.getProperty(
                IoTDBConstant.DN_RPC_PORT, Integer.toString(conf.getRpcPort()))));

    conf.setFlushProportion(
        Double.parseDouble(
            properties.getProperty(
                "flush_proportion", Double.toString(conf.getFlushProportion()))));

    conf.setWriteMemoryVariationReportProportion(
        Double.parseDouble(
            properties.getProperty(
                "write_memory_variation_report_proportion",
                Double.toString(conf.getWriteMemoryVariationReportProportion()))));

    memoryConfig.init(properties);

    String systemDir = properties.getProperty("dn_system_dir");
    if (systemDir == null) {
      systemDir = properties.getProperty("base_dir");
      if (systemDir != null) {
        systemDir = FilePathUtils.regularizePath(systemDir) + IoTDBConstant.SYSTEM_FOLDER_NAME;
      } else {
        systemDir = conf.getSystemDir();
      }
    }
    conf.setSystemDir(systemDir);

    conf.setSchemaDir(
        FilePathUtils.regularizePath(conf.getSystemDir()) + IoTDBConstant.SCHEMA_FOLDER_NAME);

    conf.setQueryDir(
        FilePathUtils.regularizePath(conf.getSystemDir() + IoTDBConstant.QUERY_FOLDER_NAME));
    String[] defaultTierDirs = new String[conf.getTierDataDirs().length];
    for (int i = 0; i < defaultTierDirs.length; ++i) {
      defaultTierDirs[i] = String.join(",", conf.getTierDataDirs()[i]);
    }
    conf.setTierDataDirs(
        parseDataDirs(
            properties.getProperty(
                "dn_data_dirs", String.join(IoTDBConstant.TIER_SEPARATOR, defaultTierDirs))));

    conf.setConsensusDir(properties.getProperty("dn_consensus_dir", conf.getConsensusDir()));

    long forceMlogPeriodInMs =
        Long.parseLong(
            properties.getProperty(
                "sync_mlog_period_in_ms", Long.toString(conf.getSyncMlogPeriodInMs())));
    if (forceMlogPeriodInMs > 0) {
      conf.setSyncMlogPeriodInMs(forceMlogPeriodInMs);
    }

    String oldMultiDirStrategyClassName = conf.getMultiDirStrategyClassName();
    conf.setMultiDirStrategyClassName(
        properties.getProperty("dn_multi_dir_strategy", conf.getMultiDirStrategyClassName()));
    try {
      conf.checkMultiDirStrategyClassName();
    } catch (Exception e) {
      conf.setMultiDirStrategyClassName(oldMultiDirStrategyClassName.trim());
      throw e;
    }

    conf.setBatchSize(
        Integer.parseInt(
            properties.getProperty("batch_size", Integer.toString(conf.getBatchSize()))));

    conf.setTvListSortAlgorithm(
        TVListSortAlgorithm.valueOf(
            properties.getProperty(
                "tvlist_sort_algorithm", conf.getTvListSortAlgorithm().toString())));

    conf.setTVListSortThreshold(
        Integer.parseInt(
            properties.getProperty(
                "tvlist_sort_threshold", Integer.toString(conf.getTvListSortThreshold()))));

    conf.setCheckPeriodWhenInsertBlocked(
        Integer.parseInt(
            properties.getProperty(
                "check_period_when_insert_blocked",
                Integer.toString(conf.getCheckPeriodWhenInsertBlocked()))));

    conf.setMaxWaitingTimeWhenInsertBlocked(
        Integer.parseInt(
            properties.getProperty(
                "max_waiting_time_when_insert_blocked",
                Integer.toString(conf.getMaxWaitingTimeWhenInsertBlocked()))));

    conf.setIoTaskQueueSizeForFlushing(
        Integer.parseInt(
            properties.getProperty(
                "io_task_queue_size_for_flushing",
                Integer.toString(conf.getIoTaskQueueSizeForFlushing()))));

    boolean enableWALCompression =
        Boolean.parseBoolean(properties.getProperty("enable_wal_compression", "true"));
    conf.setWALCompressionAlgorithm(
        enableWALCompression ? CompressionType.LZ4 : CompressionType.UNCOMPRESSED);

    conf.setCompactionScheduleIntervalInMs(
        Long.parseLong(
            properties.getProperty(
                "compaction_schedule_interval_in_ms",
                Long.toString(conf.getCompactionScheduleIntervalInMs()))));

    conf.setEnableAutoRepairCompaction(
        Boolean.parseBoolean(
            properties.getProperty(
                "enable_auto_repair_compaction",
                Boolean.toString(conf.isEnableAutoRepairCompaction()))));

    conf.setEnableCrossSpaceCompaction(
        Boolean.parseBoolean(
            properties.getProperty(
                "enable_cross_space_compaction",
                Boolean.toString(conf.isEnableCrossSpaceCompaction()))));

    conf.setEnableSeqSpaceCompaction(
        Boolean.parseBoolean(
            properties.getProperty(
                "enable_seq_space_compaction",
                Boolean.toString(conf.isEnableSeqSpaceCompaction()))));

    conf.setEnableUnseqSpaceCompaction(
        Boolean.parseBoolean(
            properties.getProperty(
                "enable_unseq_space_compaction",
                Boolean.toString(conf.isEnableUnseqSpaceCompaction()))));

    conf.setCrossCompactionSelector(
        CrossCompactionSelector.getCrossCompactionSelector(
            properties.getProperty(
                "cross_selector", conf.getCrossCompactionSelector().toString())));

    conf.setInnerSequenceCompactionSelector(
        InnerSequenceCompactionSelector.getInnerSequenceCompactionSelector(
            properties.getProperty(
                "inner_seq_selector", conf.getInnerSequenceCompactionSelector().toString())));

    conf.setInnerUnsequenceCompactionSelector(
        InnerUnsequenceCompactionSelector.getInnerUnsequenceCompactionSelector(
            properties.getProperty(
                "inner_unseq_selector", conf.getInnerUnsequenceCompactionSelector().toString())));

    conf.setInnerSeqCompactionPerformer(
        InnerSeqCompactionPerformer.getInnerSeqCompactionPerformer(
            properties.getProperty(
                "inner_seq_performer", conf.getInnerSeqCompactionPerformer().toString())));

    conf.setInnerUnseqCompactionPerformer(
        InnerUnseqCompactionPerformer.getInnerUnseqCompactionPerformer(
            properties.getProperty(
                "inner_unseq_performer", conf.getInnerUnseqCompactionPerformer().toString())));

    conf.setCrossCompactionPerformer(
        CrossCompactionPerformer.getCrossCompactionPerformer(
            properties.getProperty(
                "cross_performer", conf.getCrossCompactionPerformer().toString())));

    conf.setCompactionPriority(
        CompactionPriority.valueOf(
            properties.getProperty(
                "compaction_priority", conf.getCompactionPriority().toString())));

    int subtaskNum =
        Integer.parseInt(
            properties.getProperty(
                "sub_compaction_thread_count", Integer.toString(conf.getSubCompactionTaskNum())));

    subtaskNum = subtaskNum <= 0 ? 1 : subtaskNum;
    conf.setSubCompactionTaskNum(subtaskNum);

    int compactionScheduleThreadNum =
        Integer.parseInt(
            properties.getProperty(
                "compaction_schedule_thread_num",
                Integer.toString(conf.getCompactionScheduleThreadNum())));

    compactionScheduleThreadNum =
        compactionScheduleThreadNum <= 0 ? 1 : compactionScheduleThreadNum;
    conf.setCompactionScheduleThreadNum(compactionScheduleThreadNum);

    conf.setQueryTimeoutThreshold(
        Long.parseLong(
            properties.getProperty(
                "query_timeout_threshold", Long.toString(conf.getQueryTimeoutThreshold()))));

    conf.setSessionTimeoutThreshold(
        Integer.parseInt(
            properties.getProperty(
                "dn_session_timeout_threshold",
                Integer.toString(conf.getSessionTimeoutThreshold()))));

    conf.setFlushThreadCount(
        Integer.parseInt(
            properties.getProperty(
                "flush_thread_count", Integer.toString(conf.getFlushThreadCount()))));

    if (conf.getFlushThreadCount() <= 0) {
      conf.setFlushThreadCount(Runtime.getRuntime().availableProcessors());
    }

    // start: index parameter setting
    conf.setIndexRootFolder(properties.getProperty("index_root_dir", conf.getIndexRootFolder()));

    conf.setEnableIndex(
        Boolean.parseBoolean(
            properties.getProperty("enable_index", Boolean.toString(conf.isEnableIndex()))));

    conf.setConcurrentIndexBuildThread(
        Integer.parseInt(
            properties.getProperty(
                "concurrent_index_build_thread",
                Integer.toString(conf.getConcurrentIndexBuildThread()))));

    if (conf.getConcurrentIndexBuildThread() <= 0) {
      conf.setConcurrentIndexBuildThread(Runtime.getRuntime().availableProcessors());
    }

    conf.setDefaultIndexWindowRange(
        Integer.parseInt(
            properties.getProperty(
                "default_index_window_range",
                Integer.toString(conf.getDefaultIndexWindowRange()))));

    conf.setDegreeOfParallelism(
        Integer.parseInt(
            properties.getProperty(
                "degree_of_query_parallelism", Integer.toString(conf.getDegreeOfParallelism()))));

    if (conf.getDegreeOfParallelism() <= 0) {
      conf.setDegreeOfParallelism(Runtime.getRuntime().availableProcessors() / 2);
    }

    conf.setMergeThresholdOfExplainAnalyze(
        Integer.parseInt(
            properties.getProperty(
                "merge_threshold_of_explain_analyze",
                Integer.toString(conf.getMergeThresholdOfExplainAnalyze()))));

    conf.setModeMapSizeThreshold(
        Integer.parseInt(
            properties.getProperty(
                "mode_map_size_threshold", Integer.toString(conf.getModeMapSizeThreshold()))));

    if (conf.getModeMapSizeThreshold() <= 0) {
      conf.setModeMapSizeThreshold(10000);
    }

    conf.setMaxAllowedConcurrentQueries(
        Integer.parseInt(
            properties.getProperty(
                "max_allowed_concurrent_queries",
                Integer.toString(conf.getMaxAllowedConcurrentQueries()))));

    if (conf.getMaxAllowedConcurrentQueries() <= 0) {
      conf.setMaxAllowedConcurrentQueries(1000);
    }

    conf.setmRemoteSchemaCacheSize(
        Integer.parseInt(
            properties.getProperty(
                "remote_schema_cache_size", Integer.toString(conf.getmRemoteSchemaCacheSize()))));

    conf.setLanguageVersion(properties.getProperty("language_version", conf.getLanguageVersion()));

    if (properties.containsKey("chunk_buffer_pool_enable")) {
      conf.setChunkBufferPoolEnable(
          Boolean.parseBoolean(properties.getProperty("chunk_buffer_pool_enable").trim()));
    }
    conf.setMergeIntervalSec(
        Long.parseLong(
            properties.getProperty(
                "merge_interval_sec", Long.toString(conf.getMergeIntervalSec()))));

    int compactionThreadCount =
        Integer.parseInt(
            properties.getProperty(
                "compaction_thread_count", Integer.toString(conf.getCompactionThreadCount())));

    conf.setCompactionThreadCount(compactionThreadCount <= 0 ? 1 : compactionThreadCount);
    int maxConcurrentAlignedSeriesInCompaction =
        Integer.parseInt(
            properties.getProperty(
                "compaction_max_aligned_series_num_in_one_batch",
                Integer.toString(conf.getCompactionMaxAlignedSeriesNumInOneBatch())));

    conf.setCompactionMaxAlignedSeriesNumInOneBatch(
        maxConcurrentAlignedSeriesInCompaction <= 0
            ? Integer.MAX_VALUE
            : maxConcurrentAlignedSeriesInCompaction);
    conf.setChunkMetadataSizeProportion(
        Double.parseDouble(
            properties.getProperty(
                "chunk_metadata_size_proportion",
                Double.toString(conf.getChunkMetadataSizeProportion()))));

    conf.setTargetCompactionFileSize(
        Long.parseLong(
            properties.getProperty(
                "target_compaction_file_size", Long.toString(conf.getTargetCompactionFileSize()))));

    conf.setInnerCompactionTotalFileSizeThresholdInByte(
        Long.parseLong(
            properties.getProperty(
                "inner_compaction_total_file_size_threshold",
                Long.toString(conf.getInnerCompactionTotalFileSizeThresholdInByte()))));

    conf.setInnerCompactionTotalFileNumThreshold(
        Integer.parseInt(
            properties.getProperty(
                "inner_compaction_total_file_num_threshold",
                Integer.toString(conf.getInnerCompactionTotalFileNumThreshold()))));

    conf.setMaxLevelGapInInnerCompaction(
        Integer.parseInt(
            properties.getProperty(
                "max_level_gap_in_inner_compaction",
                Integer.toString(conf.getMaxLevelGapInInnerCompaction()))));

    conf.setTargetChunkSize(
        Long.parseLong(
            properties.getProperty("target_chunk_size", Long.toString(conf.getTargetChunkSize()))));

    conf.setTargetChunkPointNum(
        Long.parseLong(
            properties.getProperty(
                "target_chunk_point_num", Long.toString(conf.getTargetChunkPointNum()))));

    conf.setChunkPointNumLowerBoundInCompaction(
        Long.parseLong(
            properties.getProperty(
                "chunk_point_num_lower_bound_in_compaction",
                Long.toString(conf.getChunkPointNumLowerBoundInCompaction()))));

    conf.setChunkSizeLowerBoundInCompaction(
        Long.parseLong(
            properties.getProperty(
                "chunk_size_lower_bound_in_compaction",
                Long.toString(conf.getChunkSizeLowerBoundInCompaction()))));

    conf.setInnerCompactionCandidateFileNum(
        Integer.parseInt(
            properties.getProperty(
                "inner_compaction_candidate_file_num",
                Integer.toString(conf.getInnerCompactionCandidateFileNum()))));

    conf.setFileLimitPerCrossTask(
        Integer.parseInt(
            properties.getProperty(
                "max_cross_compaction_candidate_file_num",
                Integer.toString(conf.getFileLimitPerCrossTask()))));

    conf.setMaxCrossCompactionCandidateFileSize(
        Long.parseLong(
            properties.getProperty(
                "max_cross_compaction_candidate_file_size",
                Long.toString(conf.getMaxCrossCompactionCandidateFileSize()))));

    conf.setMinCrossCompactionUnseqFileLevel(
        Integer.parseInt(
            properties.getProperty(
                "min_cross_compaction_unseq_file_level",
                Integer.toString(conf.getMinCrossCompactionUnseqFileLevel()))));

    conf.setCompactionWriteThroughputMbPerSec(
        Integer.parseInt(
            properties.getProperty(
                "compaction_write_throughput_mb_per_sec",
                Integer.toString(conf.getCompactionWriteThroughputMbPerSec()))));

    conf.setCompactionReadThroughputMbPerSec(
        Integer.parseInt(
            properties.getProperty(
                "compaction_read_throughput_mb_per_sec",
                Integer.toString(conf.getCompactionReadThroughputMbPerSec()))));

    conf.setCompactionReadOperationPerSec(
        Integer.parseInt(
            properties.getProperty(
                "compaction_read_operation_per_sec",
                Integer.toString(conf.getCompactionReadOperationPerSec()))));

    conf.setEnableTsFileValidation(
        Boolean.parseBoolean(
            properties.getProperty(
                "enable_tsfile_validation", String.valueOf(conf.isEnableTsFileValidation()))));

    conf.setCandidateCompactionTaskQueueSize(
        Integer.parseInt(
            properties.getProperty(
                "candidate_compaction_task_queue_size",
                Integer.toString(conf.getCandidateCompactionTaskQueueSize()))));

    conf.setInnerCompactionTaskSelectionDiskRedundancy(
        Double.parseDouble(
            properties.getProperty(
                "inner_compaction_task_selection_disk_redundancy",
                Double.toString(conf.getInnerCompactionTaskSelectionDiskRedundancy()))));

    conf.setInnerCompactionTaskSelectionModsFileThreshold(
        Long.parseLong(
            properties.getProperty(
                "inner_compaction_task_selection_mods_file_threshold",
                Long.toString(conf.getInnerCompactionTaskSelectionModsFileThreshold()))));

    conf.setMaxExpiredTime(
        Long.parseLong(
            properties.getProperty("max_expired_time", Long.toString(conf.getMaxExpiredTime()))));

    conf.setExpiredDataRatio(
        Float.parseFloat(
            properties.getProperty(
                "expired_data_ratio", Float.toString(conf.getExpiredDataRatio()))));

    conf.setEnablePartialInsert(
        Boolean.parseBoolean(
            properties.getProperty(
                "enable_partial_insert", String.valueOf(conf.isEnablePartialInsert()))));

    conf.setEnable13DataInsertAdapt(
        Boolean.parseBoolean(
            properties.getProperty(
                "0.13_data_insert_adapt", String.valueOf(conf.isEnable13DataInsertAdapt()))));

    int rpcSelectorThreadNum =
        Integer.parseInt(
            properties.getProperty(
                "dn_rpc_selector_thread_count",
                Integer.toString(conf.getRpcSelectorThreadCount())));

    if (rpcSelectorThreadNum <= 0) {
      rpcSelectorThreadNum = 1;
    }

    conf.setRpcSelectorThreadCount(rpcSelectorThreadNum);

    int maxConcurrentClientNum =
        Integer.parseInt(
            properties.getProperty(
                "dn_rpc_max_concurrent_client_num",
                Integer.toString(conf.getRpcMaxConcurrentClientNum())));
    if (maxConcurrentClientNum <= 0) {
      maxConcurrentClientNum = 1000;
    }

    conf.setRpcMaxConcurrentClientNum(maxConcurrentClientNum);

    boolean startUp = true;
    loadAutoCreateSchemaProps(properties, startUp);

    conf.setTsFileStorageFs(
        properties.getProperty("tsfile_storage_fs", conf.getTsFileStorageFs().toString()));
    conf.setEnableHDFS(
        Boolean.parseBoolean(
            properties.getProperty("enable_hdfs", String.valueOf(conf.isEnableHDFS()))));
    conf.setCoreSitePath(properties.getProperty("core_site_path", conf.getCoreSitePath()));
    conf.setHdfsSitePath(properties.getProperty("hdfs_site_path", conf.getHdfsSitePath()));
    conf.setHdfsIp(
        Optional.ofNullable(properties.getProperty("hdfs_ip", conf.getRawHDFSIp()))
            .map(value -> value.split(","))
            .orElse(new String[0]));
    conf.setHdfsPort(properties.getProperty("hdfs_port", conf.getHdfsPort()));
    conf.setDfsNameServices(properties.getProperty("dfs_nameservices", conf.getDfsNameServices()));
    conf.setDfsHaNamenodes(
        Optional.ofNullable(properties.getProperty("dfs_ha_namenodes", conf.getRawDfsHaNamenodes()))
            .map(value -> value.split(","))
            .orElse(new String[0]));
    conf.setDfsHaAutomaticFailoverEnabled(
        Boolean.parseBoolean(
            properties.getProperty(
                "dfs_ha_automatic_failover_enabled",
                String.valueOf(conf.isDfsHaAutomaticFailoverEnabled()))));
    conf.setDfsClientFailoverProxyProvider(
        properties.getProperty(
            "dfs_client_failover_proxy_provider", conf.getDfsClientFailoverProxyProvider()));
    conf.setUseKerberos(
        Boolean.parseBoolean(
            properties.getProperty("hdfs_use_kerberos", String.valueOf(conf.isUseKerberos()))));
    conf.setKerberosKeytabFilePath(
        properties.getProperty("kerberos_keytab_file_path", conf.getKerberosKeytabFilePath()));
    conf.setKerberosPrincipal(
        properties.getProperty("kerberos_principal", conf.getKerberosPrincipal()));

    // The default fill interval in LinearFill and PreviousFill
    conf.setDefaultFillInterval(
        Integer.parseInt(
            properties.getProperty(
                "default_fill_interval", String.valueOf(conf.getDefaultFillInterval()))));

    conf.setTagAttributeFlushInterval(
        Integer.parseInt(
            properties.getProperty(
                "tag_attribute_flush_interval",
                String.valueOf(conf.getTagAttributeFlushInterval()))));

    conf.setPrimitiveArraySize(
        (Integer.parseInt(
            properties.getProperty(
                "primitive_array_size", String.valueOf(conf.getPrimitiveArraySize())))));

    conf.setThriftMaxFrameSize(
        Integer.parseInt(
            properties.getProperty(
                "dn_thrift_max_frame_size", String.valueOf(conf.getThriftMaxFrameSize()))));

    if (conf.getThriftMaxFrameSize() < IoTDBConstant.LEFT_SIZE_IN_REQUEST * 2) {
      conf.setThriftMaxFrameSize(IoTDBConstant.LEFT_SIZE_IN_REQUEST * 2);
    }

    conf.setThriftDefaultBufferSize(
        Integer.parseInt(
            properties.getProperty(
                "dn_thrift_init_buffer_size", String.valueOf(conf.getThriftDefaultBufferSize()))));

    conf.setSlowQueryThreshold(
        Long.parseLong(
            properties.getProperty(
                "slow_query_threshold", String.valueOf(conf.getSlowQueryThreshold()))));

    conf.setDataRegionNum(
        Integer.parseInt(
            properties.getProperty("data_region_num", String.valueOf(conf.getDataRegionNum()))));

    conf.setRecoveryLogIntervalInMs(
        Long.parseLong(
            properties.getProperty(
                "recovery_log_interval_in_ms", String.valueOf(conf.getRecoveryLogIntervalInMs()))));

    conf.setEnableSeparateData(
        Boolean.parseBoolean(
            properties.getProperty(
                "enable_separate_data", Boolean.toString(conf.isEnableSeparateData()))));

    conf.setWindowEvaluationThreadCount(
        Integer.parseInt(
            properties.getProperty(
                "window_evaluation_thread_count",
                Integer.toString(conf.getWindowEvaluationThreadCount()))));
    if (conf.getWindowEvaluationThreadCount() <= 0) {
      conf.setWindowEvaluationThreadCount(Runtime.getRuntime().availableProcessors());
    }

    conf.setMaxPendingWindowEvaluationTasks(
        Integer.parseInt(
            properties.getProperty(
                "max_pending_window_evaluation_tasks",
                Integer.toString(conf.getMaxPendingWindowEvaluationTasks()))));
    if (conf.getMaxPendingWindowEvaluationTasks() <= 0) {
      conf.setMaxPendingWindowEvaluationTasks(64);
    }

    conf.setCachedMNodeSizeInPBTreeMode(
        Integer.parseInt(
            properties.getProperty(
                "cached_mnode_size_in_pbtree_mode",
                String.valueOf(conf.getCachedMNodeSizeInPBTreeMode()))));

    conf.setMinimumSegmentInPBTree(
        Short.parseShort(
            properties.getProperty(
                "minimum_pbtree_segment_in_bytes",
                String.valueOf(conf.getMinimumSegmentInPBTree()))));

    conf.setPageCacheSizeInPBTree(
        Integer.parseInt(
            properties.getProperty(
                "page_cache_in_pbtree", String.valueOf(conf.getPageCacheSizeInPBTree()))));

    conf.setPBTreeLogSize(
        Integer.parseInt(
            properties.getProperty("pbtree_log_size", String.valueOf(conf.getPBTreeLogSize()))));

    conf.setMaxMeasurementNumOfInternalRequest(
        Integer.parseInt(
            properties.getProperty(
                "max_measurement_num_of_internal_request",
                String.valueOf(conf.getMaxMeasurementNumOfInternalRequest()))));

    // mqtt
    loadMqttProps(properties);

    conf.setIntoOperationBufferSizeInByte(
        Long.parseLong(
            properties.getProperty(
                "into_operation_buffer_size_in_byte",
                String.valueOf(conf.getIntoOperationBufferSizeInByte()))));
    conf.setSelectIntoInsertTabletPlanRowLimit(
        Integer.parseInt(
            properties.getProperty(
                "select_into_insert_tablet_plan_row_limit",
                String.valueOf(conf.getSelectIntoInsertTabletPlanRowLimit()))));
    conf.setIntoOperationExecutionThreadCount(
        Integer.parseInt(
            properties.getProperty(
                "into_operation_execution_thread_count",
                String.valueOf(conf.getIntoOperationExecutionThreadCount()))));
    if (conf.getIntoOperationExecutionThreadCount() <= 0) {
      conf.setIntoOperationExecutionThreadCount(2);
    }

    conf.setExtPipeDir(properties.getProperty("ext_pipe_dir", conf.getExtPipeDir()).trim());
    conf.setPipeTaskThreadCount(
        Integer.parseInt(
            properties.getProperty(
                "pipe_task_thread_count", Integer.toString(conf.getPipeTaskThreadCount()).trim())));

    // At the same time, set TSFileConfig
    List<FSType> fsTypes = new ArrayList<>();
    fsTypes.add(FSType.LOCAL);
    if (Boolean.parseBoolean(
        properties.getProperty("enable_hdfs", String.valueOf(conf.isEnableHDFS())))) {
      fsTypes.add(FSType.HDFS);
    }
    TSFileDescriptor.getInstance().getConfig().setTSFileStorageFs(fsTypes.toArray(new FSType[0]));
    TSFileDescriptor.getInstance()
        .getConfig()
        .setCoreSitePath(properties.getProperty("core_site_path", conf.getCoreSitePath()));
    TSFileDescriptor.getInstance()
        .getConfig()
        .setHdfsSitePath(properties.getProperty("hdfs_site_path", conf.getHdfsSitePath()));
    TSFileDescriptor.getInstance()
        .getConfig()
        .setHdfsIp(
            Optional.ofNullable(properties.getProperty("hdfs_ip", conf.getRawHDFSIp()))
                .map(value -> value.split(","))
                .orElse(new String[0]));
    TSFileDescriptor.getInstance()
        .getConfig()
        .setHdfsPort(properties.getProperty("hdfs_port", conf.getHdfsPort()));
    TSFileDescriptor.getInstance()
        .getConfig()
        .setDfsNameServices(properties.getProperty("dfs_nameservices", conf.getDfsNameServices()));
    TSFileDescriptor.getInstance()
        .getConfig()
        .setDfsHaNamenodes(
            Optional.ofNullable(
                    properties.getProperty("dfs_ha_namenodes", conf.getRawDfsHaNamenodes()))
                .map(value -> value.split(","))
                .orElse(new String[0]));
    TSFileDescriptor.getInstance()
        .getConfig()
        .setDfsHaAutomaticFailoverEnabled(
            Boolean.parseBoolean(
                properties.getProperty(
                    "dfs_ha_automatic_failover_enabled",
                    String.valueOf(conf.isDfsHaAutomaticFailoverEnabled()))));
    TSFileDescriptor.getInstance()
        .getConfig()
        .setDfsClientFailoverProxyProvider(
            properties.getProperty(
                "dfs_client_failover_proxy_provider", conf.getDfsClientFailoverProxyProvider()));
    TSFileDescriptor.getInstance()
        .getConfig()
        .setPatternMatchingThreshold(
            Integer.parseInt(
                properties.getProperty(
                    "pattern_matching_threshold",
                    String.valueOf(conf.getPatternMatchingThreshold()))));
    TSFileDescriptor.getInstance()
        .getConfig()
        .setUseKerberos(
            Boolean.parseBoolean(
                properties.getProperty("hdfs_use_kerberos", String.valueOf(conf.isUseKerberos()))));
    TSFileDescriptor.getInstance()
        .getConfig()
        .setKerberosKeytabFilePath(
            properties.getProperty("kerberos_keytab_file_path", conf.getKerberosKeytabFilePath()));
    TSFileDescriptor.getInstance()
        .getConfig()
        .setKerberosPrincipal(
            properties.getProperty("kerberos_principal", conf.getKerberosPrincipal()));
    TSFileDescriptor.getInstance().getConfig().setBatchSize(conf.getBatchSize());

    conf.setCoordinatorReadExecutorSize(
        Integer.parseInt(
            properties.getProperty(
                "coordinator_read_executor_size",
                Integer.toString(conf.getCoordinatorReadExecutorSize()))));
    conf.setCoordinatorWriteExecutorSize(
        Integer.parseInt(
            properties.getProperty(
                "coordinator_write_executor_size",
                Integer.toString(conf.getCoordinatorWriteExecutorSize()))));

    // Commons
    commonDescriptor.loadCommonProps(properties);
    commonDescriptor.initCommonConfigDir(conf.getSystemDir());

    loadWALProps(properties);

    // Timed flush memtable
    loadTimedService(properties);

    // Set tsfile-format config
    loadTsFileProps(properties);

    // Make RPCTransportFactory taking effect.
    ZeroCopyRpcTransportFactory.reInit();
    DeepCopyRpcTransportFactory.reInit();

    // UDF
    loadUDFProps(properties);

    // Thrift ssl
    initThriftSSL(properties);

    // Trigger
    loadTriggerProps(properties);

    // CQ
    loadCQProps(properties);

    // Load TsFile
    loadLoadTsFileProps(properties);

    // Pipe
    loadPipeProps(properties);

    // Cluster
    loadClusterProps(properties);

    // Shuffle
    loadShuffleProps(properties);

    // Author cache
    loadAuthorCache(properties);

    conf.setQuotaEnable(
        Boolean.parseBoolean(
            properties.getProperty("quota_enable", String.valueOf(conf.isQuotaEnable()))));

    // The buffer for sort operator to calculate
    loadSortBuffer(properties);

    // tmp filePath for sort operator
    conf.setSortTmpDir(properties.getProperty("sort_tmp_dir", conf.getSortTmpDir()));

    conf.setRateLimiterType(properties.getProperty("rate_limiter_type", conf.getRateLimiterType()));

    conf.setDataNodeSchemaCacheEvictionPolicy(
        properties.getProperty(
            "datanode_schema_cache_eviction_policy", conf.getDataNodeSchemaCacheEvictionPolicy()));

    conf.setDataNodeTableCacheSemaphorePermitNum(
        Integer.parseInt(
            properties.getProperty(
                "datanode_table_cache_semaphore_permit_num",
                String.valueOf(conf.getDataNodeTableCacheSemaphorePermitNum()))));

    conf.setGeneralRegionAttributeSecurityServiceIntervalSeconds(
        Long.parseLong(
            properties.getProperty(
                "general_region_attribute_security_service_interval_seconds",
                String.valueOf(conf.getGeneralRegionAttributeSecurityServiceIntervalSeconds()))));

    conf.setGeneralRegionAttributeSecurityServiceTimeoutSeconds(
        Long.parseLong(
            properties.getProperty(
                "general_region_attribute_security_service_timeout_seconds",
                String.valueOf(conf.getGeneralRegionAttributeSecurityServiceTimeoutSeconds()))));

    conf.setGeneralRegionAttributeSecurityServiceFailureDurationSecondsToFetch(
        Long.parseLong(
            properties.getProperty(
                "general_region_attribute_security_service_failure_duration_seconds_to_fetch",
                String.valueOf(
                    conf
                        .getGeneralRegionAttributeSecurityServiceFailureDurationSecondsToFetch()))));

    conf.setGeneralRegionAttributeSecurityServiceFailureTimesToFetch(
        Integer.parseInt(
            properties.getProperty(
                "general_region_attribute_security_service_failure_times_to_fetch",
                String.valueOf(
                    conf.getGeneralRegionAttributeSecurityServiceFailureTimesToFetch()))));

    conf.setDetailContainerMinDegradeMemoryInBytes(
        Long.parseLong(
            properties.getProperty(
                "detail_container_min_degrade_memory_in_bytes",
                String.valueOf(conf.getDetailContainerMinDegradeMemoryInBytes()))));
    conf.setSchemaThreadCount(
        Integer.parseInt(
            properties.getProperty(
                "schema_thread_count", Integer.toString(conf.getSchemaThreadCount()))));

    loadIoTConsensusProps(properties);
    loadIoTConsensusV2Props(properties);

    // update query_sample_throughput_bytes_per_sec
    loadQuerySampleThroughput(properties);
    // update trusted_uri_pattern
    loadTrustedUriPattern(properties);

    conf.setEnableNullValueIncludedInQuatityStats(
        Boolean.parseBoolean(
            properties.getProperty(
                "enable_null_value_included_in_quatity_stats",
                String.valueOf(conf.isEnableNullValueIncludedInQuatityStats()))));
  }

  private void loadSortBuffer(TrimProperties properties) {
    long defaultValue = calculateDefaultSortBufferSize(memoryConfig);
    long sortBufferSize =
        Long.parseLong(
            properties.getProperty("sort_buffer_size_in_bytes", Long.toString(defaultValue)));
    if (sortBufferSize <= 0) {
      sortBufferSize = defaultValue;
    }
    // The buffer for sort operator to calculate
    conf.setSortBufferSize(sortBufferSize);
  }

  public static long calculateDefaultSortBufferSize(DataNodeMemoryConfig memoryConfig) {
    return Math.min(
        32 * 1024 * 1024L,
        memoryConfig.getOperatorsMemoryManager().getTotalMemorySizeInBytes()
            / memoryConfig.getQueryThreadCount()
            / 2);
  }

  private void reloadConsensusProps(TrimProperties properties) throws IOException {
    loadIoTConsensusProps(properties);
    loadIoTConsensusV2Props(properties);
    DataRegionConsensusImpl.reloadConsensusConfig();
  }

  private void loadIoTConsensusProps(TrimProperties properties) throws IOException {
    conf.setMaxLogEntriesNumPerBatch(
        Integer.parseInt(
            properties.getProperty(
                "data_region_iot_max_log_entries_num_per_batch",
                ConfigurationFileUtils.getConfigurationDefaultValue(
                    "data_region_iot_max_log_entries_num_per_batch"))));
    conf.setMaxSizePerBatch(
        Integer.parseInt(
            properties.getProperty(
                "data_region_iot_max_size_per_batch",
                ConfigurationFileUtils.getConfigurationDefaultValue(
                    "data_region_iot_max_size_per_batch"))));
    conf.setMaxPendingBatchesNum(
        Integer.parseInt(
            properties.getProperty(
                "data_region_iot_max_pending_batches_num",
                ConfigurationFileUtils.getConfigurationDefaultValue(
                    "data_region_iot_max_pending_batches_num"))));
    conf.setMaxMemoryRatioForQueue(
        Double.parseDouble(
            properties.getProperty(
                "data_region_iot_max_memory_ratio_for_queue",
                ConfigurationFileUtils.getConfigurationDefaultValue(
                    "data_region_iot_max_memory_ratio_for_queue"))));
    conf.setRegionMigrationSpeedLimitBytesPerSecond(
        Long.parseLong(
            properties.getProperty(
                "region_migration_speed_limit_bytes_per_second",
                ConfigurationFileUtils.getConfigurationDefaultValue(
                    "region_migration_speed_limit_bytes_per_second"))));
  }

  private void loadIoTConsensusV2Props(TrimProperties properties) throws IOException {
    conf.setIotConsensusV2PipelineSize(
        Integer.parseInt(
            properties.getProperty(
                "iot_consensus_v2_pipeline_size",
                ConfigurationFileUtils.getConfigurationDefaultValue(
                    "iot_consensus_v2_pipeline_size"))));
    if (conf.getIotConsensusV2PipelineSize() <= 0) {
      conf.setIotConsensusV2PipelineSize(5);
    }
    conf.setIotConsensusV2Mode(
        properties.getProperty(
            "iot_consensus_v2_mode", PipeConsensusConfig.ReplicateMode.BATCH.getValue()));
    int deletionAheadLogBufferQueueCapacity =
        Integer.parseInt(
            properties.getProperty(
                "deletion_ahead_log_buffer_queue_capacity",
                Integer.toString(conf.getDeletionAheadLogBufferQueueCapacity())));
    if (deletionAheadLogBufferQueueCapacity > 0) {
      conf.setDeletionAheadLogBufferQueueCapacity(deletionAheadLogBufferQueueCapacity);
    }
    conf.setTsFileWriterCheckInterval(
        Integer.parseInt(
            properties.getProperty(
                "zombie_tsfile_writer_check_interval",
                ConfigurationFileUtils.getConfigurationDefaultValue(
                    "zombie_tsfile_writer_check_interval"))));
    if (conf.getTsFileWriterCheckInterval() <= 0) {
      conf.setTsFileWriterCheckInterval(TimeUnit.MINUTES.toMillis(5));
    }
    conf.setTsFileWriterZombieThreshold(
        Integer.parseInt(
            properties.getProperty(
                "zombie_tsfile_writer_threshold",
                ConfigurationFileUtils.getConfigurationDefaultValue(
                    "zombie_tsfile_writer_threshold"))));
    if (conf.getTsFileWriterZombieThreshold() <= 0) {
      conf.setTsFileWriterZombieThreshold(TimeUnit.MINUTES.toMillis(10));
    }
  }

  private void loadAuthorCache(TrimProperties properties) {
    conf.setAuthorCacheSize(
        Integer.parseInt(
            properties.getProperty(
                "author_cache_size", String.valueOf(conf.getAuthorCacheSize()))));
    conf.setAuthorCacheExpireTime(
        Integer.parseInt(
            properties.getProperty(
                "author_cache_expire_time", String.valueOf(conf.getAuthorCacheExpireTime()))));
  }

  private void loadWALProps(TrimProperties properties) throws IOException {
    conf.setWalMode(
        WALMode.valueOf((properties.getProperty("wal_mode", conf.getWalMode().toString()))));

    int maxWalNodesNum =
        Integer.parseInt(
            properties.getProperty(
                "max_wal_nodes_num", Integer.toString(conf.getMaxWalNodesNum())));
    if (maxWalNodesNum > 0) {
      conf.setMaxWalNodesNum(maxWalNodesNum);
    }

    int walBufferSize =
        Integer.parseInt(
            properties.getProperty(
                "wal_buffer_size_in_byte", Integer.toString(conf.getWalBufferSize())));
    if (walBufferSize > 0) {
      conf.setWalBufferSize(walBufferSize);
    }

    boolean WALInsertNodeCacheShrinkClearEnabled =
        Boolean.parseBoolean(
            properties.getProperty(
                "wal_cache_shrink_clear_enabled",
                Boolean.toString(conf.getWALCacheShrinkClearEnabled())));
    if (conf.getWALCacheShrinkClearEnabled() != WALInsertNodeCacheShrinkClearEnabled) {
      conf.setWALCacheShrinkClearEnabled(WALInsertNodeCacheShrinkClearEnabled);
    }

    loadWALHotModifiedProps(properties);
  }

  private void loadCompactionHotModifiedProps(TrimProperties properties)
      throws InterruptedException, IOException {
    boolean compactionTaskConfigHotModified = loadCompactionTaskHotModifiedProps(properties);
    if (compactionTaskConfigHotModified) {
      CompactionTaskManager.getInstance().incrCompactionConfigVersion();
    }
    // hot load compaction schedule task manager configurations
    int compactionScheduleThreadNum =
        Integer.parseInt(
            properties.getProperty(
                "compaction_schedule_thread_num",
                ConfigurationFileUtils.getConfigurationDefaultValue(
                    "compaction_schedule_thread_num")));
    compactionScheduleThreadNum =
        compactionScheduleThreadNum <= 0 ? 1 : compactionScheduleThreadNum;
    conf.setCompactionScheduleThreadNum(compactionScheduleThreadNum);

    CompactionScheduleTaskManager.getInstance().checkAndMayApplyConfigurationChange();
    // hot load compaction task manager configurations
    boolean restartCompactionTaskManager = loadCompactionIsEnabledHotModifiedProps(properties);
    restartCompactionTaskManager |= loadCompactionThreadCountHotModifiedProps(properties);
    restartCompactionTaskManager |= loadCompactionSubTaskCountHotModifiedProps(properties);
    if (restartCompactionTaskManager) {
      CompactionTaskManager.getInstance().restart();
    }

    // hot load compaction rate limit configurations
    CompactionTaskManager.getInstance()
        .setCompactionReadOperationRate(conf.getCompactionReadOperationPerSec());
    CompactionTaskManager.getInstance()
        .setCompactionReadThroughputRate(conf.getCompactionReadThroughputMbPerSec());
    CompactionTaskManager.getInstance()
        .setWriteMergeRate(conf.getCompactionWriteThroughputMbPerSec());

    conf.setEnableAutoRepairCompaction(
        Boolean.parseBoolean(
            properties.getProperty(
                "enable_auto_repair_compaction",
                Boolean.toString(conf.isEnableAutoRepairCompaction()))));
  }

  private boolean loadCompactionTaskHotModifiedProps(TrimProperties properties) throws IOException {
    boolean configModified = false;
    // update merge_write_throughput_mb_per_sec
    int compactionWriteThroughput = conf.getCompactionWriteThroughputMbPerSec();
    conf.setCompactionWriteThroughputMbPerSec(
        Integer.parseInt(
            properties.getProperty(
                "compaction_write_throughput_mb_per_sec",
                ConfigurationFileUtils.getConfigurationDefaultValue(
                    "compaction_write_throughput_mb_per_sec"))));
    configModified |= compactionWriteThroughput != conf.getCompactionWriteThroughputMbPerSec();

    // update compaction_read_operation_per_sec
    int compactionReadOperation = conf.getCompactionReadOperationPerSec();
    conf.setCompactionReadOperationPerSec(
        Integer.parseInt(
            properties.getProperty(
                "compaction_read_operation_per_sec",
                ConfigurationFileUtils.getConfigurationDefaultValue(
                    "compaction_read_operation_per_sec"))));
    configModified |= compactionReadOperation != conf.getCompactionReadOperationPerSec();

    // update compaction_read_throughput_mb_per_sec
    int compactionReadThroughput = conf.getCompactionReadThroughputMbPerSec();
    conf.setCompactionReadThroughputMbPerSec(
        Integer.parseInt(
            properties.getProperty(
                "compaction_read_throughput_mb_per_sec",
                ConfigurationFileUtils.getConfigurationDefaultValue(
                    "compaction_read_throughput_mb_per_sec"))));
    configModified |= compactionReadThroughput != conf.getCompactionReadThroughputMbPerSec();

    // update inner_compaction_candidate_file_num
    int maxInnerCompactionCandidateFileNum = conf.getInnerCompactionCandidateFileNum();
    conf.setInnerCompactionCandidateFileNum(
        Integer.parseInt(
            properties.getProperty(
                "inner_compaction_candidate_file_num",
                ConfigurationFileUtils.getConfigurationDefaultValue(
                    "inner_compaction_candidate_file_num"))));
    configModified |=
        maxInnerCompactionCandidateFileNum != conf.getInnerCompactionCandidateFileNum();

    // update target_compaction_file_size
    long targetCompactionFilesize = conf.getTargetCompactionFileSize();
    conf.setTargetCompactionFileSize(
        Long.parseLong(
            properties.getProperty(
                "target_compaction_file_size",
                ConfigurationFileUtils.getConfigurationDefaultValue(
                    "target_compaction_file_size"))));
    configModified |= targetCompactionFilesize != conf.getTargetCompactionFileSize();

    // update max_cross_compaction_candidate_file_num
    int maxCrossCompactionCandidateFileNum = conf.getFileLimitPerCrossTask();
    conf.setFileLimitPerCrossTask(
        Integer.parseInt(
            properties.getProperty(
                "max_cross_compaction_candidate_file_num",
                ConfigurationFileUtils.getConfigurationDefaultValue(
                    "max_cross_compaction_candidate_file_num"))));
    configModified |= maxCrossCompactionCandidateFileNum != conf.getFileLimitPerCrossTask();

    // update max_cross_compaction_candidate_file_size
    long maxCrossCompactionCandidateFileSize = conf.getMaxCrossCompactionCandidateFileSize();
    conf.setMaxCrossCompactionCandidateFileSize(
        Long.parseLong(
            properties.getProperty(
                "max_cross_compaction_candidate_file_size",
                ConfigurationFileUtils.getConfigurationDefaultValue(
                    "max_cross_compaction_candidate_file_size"))));
    configModified |=
        maxCrossCompactionCandidateFileSize != conf.getMaxCrossCompactionCandidateFileSize();

    // update min_cross_compaction_unseq_file_level
    int minCrossCompactionCandidateFileNum = conf.getMinCrossCompactionUnseqFileLevel();
    conf.setMinCrossCompactionUnseqFileLevel(
        Integer.parseInt(
            properties.getProperty(
                "min_cross_compaction_unseq_file_level",
                ConfigurationFileUtils.getConfigurationDefaultValue(
                    "min_cross_compaction_unseq_file_level"))));
    configModified |=
        minCrossCompactionCandidateFileNum != conf.getMinCrossCompactionUnseqFileLevel();

    // update inner_compaction_task_selection_disk_redundancy
    double innerCompactionTaskSelectionDiskRedundancy =
        conf.getInnerCompactionTaskSelectionDiskRedundancy();
    conf.setInnerCompactionTaskSelectionDiskRedundancy(
        Double.parseDouble(
            properties.getProperty(
                "inner_compaction_task_selection_disk_redundancy",
                ConfigurationFileUtils.getConfigurationDefaultValue(
                    "inner_compaction_task_selection_disk_redundancy"))));
    configModified |=
        (Math.abs(
                innerCompactionTaskSelectionDiskRedundancy
                    - conf.getInnerCompactionTaskSelectionDiskRedundancy())
            > 0.001);

    // update inner_compaction_task_selection_mods_file_threshold
    long innerCompactionTaskSelectionModsFileThreshold =
        conf.getInnerCompactionTaskSelectionModsFileThreshold();
    conf.setInnerCompactionTaskSelectionModsFileThreshold(
        Long.parseLong(
            properties.getProperty(
                "inner_compaction_task_selection_mods_file_threshold",
                ConfigurationFileUtils.getConfigurationDefaultValue(
                    "inner_compaction_task_selection_mods_file_threshold"))));
    configModified |=
        innerCompactionTaskSelectionModsFileThreshold
            != conf.getInnerCompactionTaskSelectionModsFileThreshold();

    // update inner_seq_selector
    InnerSequenceCompactionSelector innerSequenceCompactionSelector =
        conf.getInnerSequenceCompactionSelector();
    conf.setInnerSequenceCompactionSelector(
        InnerSequenceCompactionSelector.getInnerSequenceCompactionSelector(
            properties.getProperty(
                "inner_seq_selector",
                ConfigurationFileUtils.getConfigurationDefaultValue("inner_seq_selector"))));
    configModified |= innerSequenceCompactionSelector != conf.getInnerSequenceCompactionSelector();

    // update inner_unseq_selector
    InnerUnsequenceCompactionSelector innerUnsequenceCompactionSelector =
        conf.getInnerUnsequenceCompactionSelector();
    conf.setInnerUnsequenceCompactionSelector(
        InnerUnsequenceCompactionSelector.getInnerUnsequenceCompactionSelector(
            properties.getProperty(
                "inner_unseq_selector",
                ConfigurationFileUtils.getConfigurationDefaultValue("inner_unseq_selector"))));
    configModified |=
        innerUnsequenceCompactionSelector != conf.getInnerUnsequenceCompactionSelector();

    conf.setInnerSeqCompactionPerformer(
        InnerSeqCompactionPerformer.getInnerSeqCompactionPerformer(
            properties.getProperty(
                "inner_seq_performer", conf.getInnerSeqCompactionPerformer().toString())));

    conf.setInnerUnseqCompactionPerformer(
        InnerUnseqCompactionPerformer.getInnerUnseqCompactionPerformer(
            properties.getProperty(
                "inner_unseq_performer", conf.getInnerUnseqCompactionPerformer().toString())));

    conf.setCrossCompactionPerformer(
        CrossCompactionPerformer.getCrossCompactionPerformer(
            properties.getProperty(
                "cross_performer", conf.getCrossCompactionPerformer().toString())));

    // update inner_compaction_total_file_size_threshold
    long innerCompactionFileSizeThresholdInByte =
        conf.getInnerCompactionTotalFileSizeThresholdInByte();
    conf.setInnerCompactionTotalFileSizeThresholdInByte(
        Long.parseLong(
            properties.getProperty(
                "inner_compaction_total_file_size_threshold",
                ConfigurationFileUtils.getConfigurationDefaultValue(
                    "inner_compaction_total_file_size_threshold"))));
    configModified |=
        innerCompactionFileSizeThresholdInByte
            != conf.getInnerCompactionTotalFileSizeThresholdInByte();

    // update inner_compaction_total_file_num_threshold
    int innerCompactionTotalFileNumThreshold = conf.getInnerCompactionTotalFileNumThreshold();
    conf.setInnerCompactionTotalFileNumThreshold(
        Integer.parseInt(
            properties.getProperty(
                "inner_compaction_total_file_num_threshold",
                ConfigurationFileUtils.getConfigurationDefaultValue(
                    "inner_compaction_total_file_num_threshold"))));
    configModified |=
        innerCompactionTotalFileNumThreshold != conf.getInnerCompactionTotalFileNumThreshold();

    // update max_level_gap_in_inner_compaction
    int maxLevelGapInInnerCompaction = conf.getMaxLevelGapInInnerCompaction();
    conf.setMaxLevelGapInInnerCompaction(
        Integer.parseInt(
            properties.getProperty(
                "max_level_gap_in_inner_compaction",
                ConfigurationFileUtils.getConfigurationDefaultValue(
                    "max_level_gap_in_inner_compaction"))));
    configModified |= maxLevelGapInInnerCompaction != conf.getMaxLevelGapInInnerCompaction();

    // update compaction_max_aligned_series_num_in_one_batch
    int compactionMaxAlignedSeriesNumInOneBatch = conf.getCompactionMaxAlignedSeriesNumInOneBatch();
    int newCompactionMaxAlignedSeriesNumInOneBatch =
        Integer.parseInt(
            properties.getProperty(
                "compaction_max_aligned_series_num_in_one_batch",
                ConfigurationFileUtils.getConfigurationDefaultValue(
                    "compaction_max_aligned_series_num_in_one_batch")));
    conf.setCompactionMaxAlignedSeriesNumInOneBatch(
        newCompactionMaxAlignedSeriesNumInOneBatch > 0
            ? newCompactionMaxAlignedSeriesNumInOneBatch
            : Integer.MAX_VALUE);
    configModified |=
        compactionMaxAlignedSeriesNumInOneBatch
            != conf.getCompactionMaxAlignedSeriesNumInOneBatch();
    return configModified;
  }

  private boolean loadCompactionThreadCountHotModifiedProps(TrimProperties properties)
      throws IOException {
    int newConfigCompactionThreadCount =
        Integer.parseInt(
            properties.getProperty(
                "compaction_thread_count",
                ConfigurationFileUtils.getConfigurationDefaultValue("compaction_thread_count")));
    if (newConfigCompactionThreadCount <= 0) {
      newConfigCompactionThreadCount = 1;
    }
    if (newConfigCompactionThreadCount == conf.getCompactionThreadCount()) {
      return false;
    }
    conf.setCompactionThreadCount(
        Integer.parseInt(
            properties.getProperty(
                "compaction_thread_count",
                ConfigurationFileUtils.getConfigurationDefaultValue("compaction_thread_count"))));
    return true;
  }

  private boolean loadCompactionSubTaskCountHotModifiedProps(TrimProperties properties)
      throws IOException {
    int newConfigSubtaskNum =
        Integer.parseInt(
            properties.getProperty(
                "sub_compaction_thread_count",
                ConfigurationFileUtils.getConfigurationDefaultValue(
                    "sub_compaction_thread_count")));
    if (newConfigSubtaskNum <= 0) {
      newConfigSubtaskNum = 1;
    }
    if (newConfigSubtaskNum == conf.getSubCompactionTaskNum()) {
      return false;
    }
    conf.setSubCompactionTaskNum(newConfigSubtaskNum);
    return true;
  }

  private boolean loadCompactionIsEnabledHotModifiedProps(TrimProperties properties)
      throws IOException {
    boolean isCompactionEnabled =
        conf.isEnableSeqSpaceCompaction()
            || conf.isEnableUnseqSpaceCompaction()
            || conf.isEnableCrossSpaceCompaction();
    boolean newConfigEnableCrossSpaceCompaction =
        Boolean.parseBoolean(
            properties.getProperty(
                "enable_cross_space_compaction",
                ConfigurationFileUtils.getConfigurationDefaultValue(
                    "enable_cross_space_compaction")));
    boolean newConfigEnableSeqSpaceCompaction =
        Boolean.parseBoolean(
            properties.getProperty(
                "enable_seq_space_compaction",
                ConfigurationFileUtils.getConfigurationDefaultValue(
                    "enable_seq_space_compaction")));
    boolean newConfigEnableUnseqSpaceCompaction =
        Boolean.parseBoolean(
            properties.getProperty(
                "enable_unseq_space_compaction",
                ConfigurationFileUtils.getConfigurationDefaultValue(
                    "enable_unseq_space_compaction")));
    boolean compactionEnabledInNewConfig =
        newConfigEnableCrossSpaceCompaction
            || newConfigEnableSeqSpaceCompaction
            || newConfigEnableUnseqSpaceCompaction;

    conf.setEnableCrossSpaceCompaction(newConfigEnableCrossSpaceCompaction);
    conf.setEnableSeqSpaceCompaction(newConfigEnableSeqSpaceCompaction);
    conf.setEnableUnseqSpaceCompaction(newConfigEnableUnseqSpaceCompaction);
    return !isCompactionEnabled && compactionEnabledInNewConfig;
  }

  private void loadWALHotModifiedProps(TrimProperties properties) throws IOException {
    long walAsyncModeFsyncDelayInMs =
        Long.parseLong(
            properties.getProperty(
                "wal_async_mode_fsync_delay_in_ms",
                ConfigurationFileUtils.getConfigurationDefaultValue(
                    "wal_async_mode_fsync_delay_in_ms")));
    if (walAsyncModeFsyncDelayInMs > 0) {
      conf.setWalAsyncModeFsyncDelayInMs(walAsyncModeFsyncDelayInMs);
    }

    long walSyncModeFsyncDelayInMs =
        Long.parseLong(
            properties.getProperty(
                "wal_sync_mode_fsync_delay_in_ms",
                ConfigurationFileUtils.getConfigurationDefaultValue(
                    "wal_sync_mode_fsync_delay_in_ms")));
    if (walSyncModeFsyncDelayInMs > 0) {
      conf.setWalSyncModeFsyncDelayInMs(walSyncModeFsyncDelayInMs);
    }

    long walFileSizeThreshold =
        Long.parseLong(
            properties.getProperty(
                "wal_file_size_threshold_in_byte",
                ConfigurationFileUtils.getConfigurationDefaultValue(
                    "wal_file_size_threshold_in_byte")));
    if (walFileSizeThreshold > 0) {
      conf.setWalFileSizeThresholdInByte(walFileSizeThreshold);
    }

    double walMinEffectiveInfoRatio =
        Double.parseDouble(
            properties.getProperty(
                "wal_min_effective_info_ratio",
                ConfigurationFileUtils.getConfigurationDefaultValue(
                    "wal_min_effective_info_ratio")));
    if (walMinEffectiveInfoRatio > 0) {
      conf.setWalMinEffectiveInfoRatio(walMinEffectiveInfoRatio);
    }

    long walMemTableSnapshotThreshold =
        Long.parseLong(
            properties.getProperty(
                "wal_memtable_snapshot_threshold_in_byte",
                ConfigurationFileUtils.getConfigurationDefaultValue(
                    "wal_memtable_snapshot_threshold_in_byte")));
    if (walMemTableSnapshotThreshold > 0) {
      conf.setWalMemTableSnapshotThreshold(walMemTableSnapshotThreshold);
    }

    int maxWalMemTableSnapshotNum =
        Integer.parseInt(
            properties.getProperty(
                "max_wal_memtable_snapshot_num",
                ConfigurationFileUtils.getConfigurationDefaultValue(
                    "max_wal_memtable_snapshot_num")));
    if (maxWalMemTableSnapshotNum > 0) {
      conf.setMaxWalMemTableSnapshotNum(maxWalMemTableSnapshotNum);
    }

    long deleteWalFilesPeriod =
        Long.parseLong(
            properties.getProperty(
                "delete_wal_files_period_in_ms",
                ConfigurationFileUtils.getConfigurationDefaultValue(
                    "delete_wal_files_period_in_ms")));
    if (deleteWalFilesPeriod > 0) {
      conf.setDeleteWalFilesPeriodInMs(deleteWalFilesPeriod);
    }

    long throttleDownThresholdInByte = Long.parseLong(getWalThrottleThreshold(properties));
    if (throttleDownThresholdInByte > 0) {
      conf.setThrottleThreshold(throttleDownThresholdInByte);
    }

    long cacheWindowInMs =
        Long.parseLong(
            properties.getProperty(
                "iot_consensus_cache_window_time_in_ms",
                ConfigurationFileUtils.getConfigurationDefaultValue(
                    "iot_consensus_cache_window_time_in_ms")));
    if (cacheWindowInMs > 0) {
      conf.setCacheWindowTimeInMs(cacheWindowInMs);
    }
  }

  private String getWalThrottleThreshold(TrimProperties prop) throws IOException {
    String old_throttleThreshold = prop.getProperty(DEFAULT_WAL_THRESHOLD_NAME[0], null);
    if (old_throttleThreshold != null) {
      LOGGER.warn(
          "The throttle threshold params: {} is deprecated, please use {}",
          DEFAULT_WAL_THRESHOLD_NAME[0],
          DEFAULT_WAL_THRESHOLD_NAME[1]);
      return old_throttleThreshold;
    }
    return prop.getProperty(
        DEFAULT_WAL_THRESHOLD_NAME[1],
        ConfigurationFileUtils.getConfigurationDefaultValue(DEFAULT_WAL_THRESHOLD_NAME[1]));
  }

  public long getThrottleThresholdWithDirs() {
    ArrayList<String> dataDiskDirs = new ArrayList<>(Arrays.asList(conf.getDataDirs()));
    ArrayList<String> walDiskDirs =
        new ArrayList<>(Arrays.asList(commonDescriptor.getConfig().getWalDirs()));
    Set<FileStore> dataFileStores = SystemMetrics.getFileStores(dataDiskDirs);
    Set<FileStore> walFileStores = SystemMetrics.getFileStores(walDiskDirs);
    double dirUseProportion = 0;
    dataFileStores.retainAll(walFileStores);
    // if there is no common disk between data and wal, use more usableSpace.
    if (dataFileStores.isEmpty()) {
      dirUseProportion = MAX_DIR_USE_PROPORTION;
    } else {
      dirUseProportion = MIN_DIR_USE_PROPORTION;
    }
    long newThrottleThreshold = Long.MAX_VALUE;
    for (FileStore fileStore : walFileStores) {
      try {
        newThrottleThreshold = Math.min(newThrottleThreshold, fileStore.getUsableSpace());
      } catch (IOException e) {
        LOGGER.error("Failed to get file size of {}, because", fileStore, e);
      }
    }
    newThrottleThreshold = (long) (newThrottleThreshold * dirUseProportion * walFileStores.size());
    // the new throttle threshold should between MIN_THROTTLE_THRESHOLD and MAX_THROTTLE_THRESHOLD
    return Math.max(Math.min(newThrottleThreshold, MAX_THROTTLE_THRESHOLD), MIN_THROTTLE_THRESHOLD);
  }

  private void loadAutoCreateSchemaProps(TrimProperties properties, boolean startUp)
      throws IOException {
    conf.setAutoCreateSchemaEnabled(
        Boolean.parseBoolean(
            properties.getProperty(
                "enable_auto_create_schema",
                ConfigurationFileUtils.getConfigurationDefaultValue("enable_auto_create_schema"))));
    conf.setBooleanStringInferType(
        TSDataType.valueOf(
            properties.getProperty(
                "boolean_string_infer_type",
                ConfigurationFileUtils.getConfigurationDefaultValue("boolean_string_infer_type"))));
    conf.setIntegerStringInferType(
        TSDataType.valueOf(
            properties.getProperty(
                "integer_string_infer_type",
                ConfigurationFileUtils.getConfigurationDefaultValue("integer_string_infer_type"))));
    conf.setFloatingStringInferType(
        TSDataType.valueOf(
            properties.getProperty(
                "floating_string_infer_type",
                ConfigurationFileUtils.getConfigurationDefaultValue(
                    "floating_string_infer_type"))));
    conf.setNanStringInferType(
        TSDataType.valueOf(
            properties.getProperty(
                "nan_string_infer_type",
                ConfigurationFileUtils.getConfigurationDefaultValue("nan_string_infer_type"))));
    conf.setDefaultStorageGroupLevel(
        Integer.parseInt(
            properties.getProperty(
                "default_storage_group_level",
                ConfigurationFileUtils.getConfigurationDefaultValue(
                    "default_storage_group_level"))),
        startUp);
    conf.setDefaultBooleanEncoding(
        properties.getProperty(
            "default_boolean_encoding",
            ConfigurationFileUtils.getConfigurationDefaultValue("default_boolean_encoding")));
    conf.setDefaultInt32Encoding(
        properties.getProperty(
            "default_int32_encoding",
            ConfigurationFileUtils.getConfigurationDefaultValue("default_int32_encoding")));
    conf.setDefaultInt64Encoding(
        properties.getProperty(
            "default_int64_encoding",
            ConfigurationFileUtils.getConfigurationDefaultValue("default_int64_encoding")));
    conf.setDefaultFloatEncoding(
        properties.getProperty(
            "default_float_encoding",
            ConfigurationFileUtils.getConfigurationDefaultValue("default_float_encoding")));
    conf.setDefaultDoubleEncoding(
        properties.getProperty(
            "default_double_encoding",
            ConfigurationFileUtils.getConfigurationDefaultValue("default_double_encoding")));
    conf.setDefaultTextEncoding(
        properties.getProperty(
            "default_text_encoding",
            ConfigurationFileUtils.getConfigurationDefaultValue("default_text_encoding")));
  }

  private void loadTsFileProps(TrimProperties properties) throws IOException {
    TSFileDescriptor.getInstance()
        .getConfig()
        .setGroupSizeInByte(
            Integer.parseInt(
                properties.getProperty(
                    "group_size_in_byte",
                    ConfigurationFileUtils.getConfigurationDefaultValue("group_size_in_byte"))));
    TSFileDescriptor.getInstance()
        .getConfig()
        .setPageSizeInByte(
            Integer.parseInt(
                properties.getProperty(
                    "page_size_in_byte",
                    ConfigurationFileUtils.getConfigurationDefaultValue("page_size_in_byte"))));
    if (TSFileDescriptor.getInstance().getConfig().getPageSizeInByte()
        > TSFileDescriptor.getInstance().getConfig().getGroupSizeInByte()) {
      LOGGER.warn("page_size is greater than group size, will set it as the same with group size");
      TSFileDescriptor.getInstance()
          .getConfig()
          .setPageSizeInByte(TSFileDescriptor.getInstance().getConfig().getGroupSizeInByte());
    }
    TSFileDescriptor.getInstance()
        .getConfig()
        .setMaxNumberOfPointsInPage(
            Integer.parseInt(
                properties.getProperty(
                    "max_number_of_points_in_page",
                    ConfigurationFileUtils.getConfigurationDefaultValue(
                        "max_number_of_points_in_page"))));
    TSFileDescriptor.getInstance()
        .getConfig()
        .setFloatPrecision(
            Integer.parseInt(
                properties.getProperty(
                    "float_precision",
                    ConfigurationFileUtils.getConfigurationDefaultValue("float_precision"))));

    TSFileDescriptor.getInstance()
        .getConfig()
        .setValueEncoder(
            properties.getProperty(
                "value_encoder",
                ConfigurationFileUtils.getConfigurationDefaultValue("value_encoder")));
    TSFileDescriptor.getInstance()
        .getConfig()
        .setCompressor(
            properties.getProperty(
                "compressor", ConfigurationFileUtils.getConfigurationDefaultValue("compressor")));
    TSFileDescriptor.getInstance()
        .getConfig()
        .setMaxTsBlockSizeInBytes(
            Integer.parseInt(
                properties.getProperty(
                    "max_tsblock_size_in_bytes",
                    ConfigurationFileUtils.getConfigurationDefaultValue(
                        "max_tsblock_size_in_bytes"))));

    // min(default_size, maxBytesForQuery)
    TSFileDescriptor.getInstance()
        .getConfig()
        .setMaxTsBlockSizeInBytes(
            (int)
                Math.min(
                    TSFileDescriptor.getInstance().getConfig().getMaxTsBlockSizeInBytes(),
                    memoryConfig.getMaxBytesPerFragmentInstance()));

    TSFileDescriptor.getInstance()
        .getConfig()
        .setMaxTsBlockLineNumber(
            Integer.parseInt(
                properties.getProperty(
                    "max_tsblock_line_number",
                    ConfigurationFileUtils.getConfigurationDefaultValue(
                        "max_tsblock_line_number"))));
    TSFileDescriptor.getInstance()
        .getConfig()
        .setEncryptType(properties.getProperty("encrypt_type", "UNENCRYPTED"));
  }

  // Mqtt related
  private void loadMqttProps(TrimProperties properties) {
    conf.setMqttDir(properties.getProperty("mqtt_root_dir", conf.getMqttDir()));

    if (properties.getProperty(IoTDBConstant.MQTT_HOST_NAME) != null) {
      conf.setMqttHost(properties.getProperty(IoTDBConstant.MQTT_HOST_NAME).trim());
    } else {
      LOGGER.info("MQTT host is not configured, will use dn_rpc_address.");
      conf.setMqttHost(properties.getProperty(IoTDBConstant.DN_RPC_ADDRESS, conf.getRpcAddress()));
    }

    if (properties.getProperty(IoTDBConstant.MQTT_PORT_NAME) != null) {
      conf.setMqttPort(
          Integer.parseInt(properties.getProperty(IoTDBConstant.MQTT_PORT_NAME).trim()));
    }

    if (properties.getProperty(IoTDBConstant.MQTT_HANDLER_POOL_SIZE_NAME) != null) {
      conf.setMqttHandlerPoolSize(
          Integer.parseInt(
              properties.getProperty(IoTDBConstant.MQTT_HANDLER_POOL_SIZE_NAME).trim()));
    }

    if (properties.getProperty(IoTDBConstant.MQTT_PAYLOAD_FORMATTER_NAME) != null) {
      conf.setMqttPayloadFormatter(
          properties.getProperty(IoTDBConstant.MQTT_PAYLOAD_FORMATTER_NAME).trim());
    }

    if (properties.getProperty(IoTDBConstant.MQTT_DATA_PATH) != null) {
      conf.setMqttDataPath(properties.getProperty(IoTDBConstant.MQTT_DATA_PATH).trim());
    }

    if (properties.getProperty(IoTDBConstant.ENABLE_MQTT) != null) {
      conf.setEnableMQTTService(
          Boolean.parseBoolean(properties.getProperty(IoTDBConstant.ENABLE_MQTT).trim()));
    }

    if (properties.getProperty(IoTDBConstant.MQTT_MAX_MESSAGE_SIZE) != null) {
      conf.setMqttMaxMessageSize(
          Integer.parseInt(properties.getProperty(IoTDBConstant.MQTT_MAX_MESSAGE_SIZE).trim()));
    }
  }

  // timed flush memtable
  private void loadTimedService(TrimProperties properties) throws IOException {
    conf.setEnableTimedFlushSeqMemtable(
        Boolean.parseBoolean(
            properties.getProperty(
                "enable_timed_flush_seq_memtable",
                ConfigurationFileUtils.getConfigurationDefaultValue(
                    "enable_timed_flush_seq_memtable"))));

    long seqMemTableFlushInterval =
        Long.parseLong(
            properties.getProperty(
                "seq_memtable_flush_interval_in_ms",
                ConfigurationFileUtils.getConfigurationDefaultValue(
                    "seq_memtable_flush_interval_in_ms")));
    if (seqMemTableFlushInterval > 0) {
      conf.setSeqMemtableFlushInterval(seqMemTableFlushInterval);
    }

    long seqMemTableFlushCheckInterval =
        Long.parseLong(
            properties.getProperty(
                "seq_memtable_flush_check_interval_in_ms",
                ConfigurationFileUtils.getConfigurationDefaultValue(
                    "seq_memtable_flush_check_interval_in_ms")));
    if (seqMemTableFlushCheckInterval > 0) {
      conf.setSeqMemtableFlushCheckInterval(seqMemTableFlushCheckInterval);
    }

    conf.setEnableTimedFlushUnseqMemtable(
        Boolean.parseBoolean(
            properties.getProperty(
                "enable_timed_flush_unseq_memtable",
                ConfigurationFileUtils.getConfigurationDefaultValue(
                    "enable_timed_flush_unseq_memtable"))));

    long unseqMemTableFlushInterval =
        Long.parseLong(
            properties.getProperty(
                "unseq_memtable_flush_interval_in_ms",
                ConfigurationFileUtils.getConfigurationDefaultValue(
                    "unseq_memtable_flush_interval_in_ms")));
    if (unseqMemTableFlushInterval > 0) {
      conf.setUnseqMemtableFlushInterval(unseqMemTableFlushInterval);
    }

    long unseqMemTableFlushCheckInterval =
        Long.parseLong(
            properties.getProperty(
                "unseq_memtable_flush_check_interval_in_ms",
                ConfigurationFileUtils.getConfigurationDefaultValue(
                    "unseq_memtable_flush_check_interval_in_ms")));
    if (unseqMemTableFlushCheckInterval > 0) {
      conf.setUnseqMemtableFlushCheckInterval(unseqMemTableFlushCheckInterval);
    }
  }

  private String[][] parseDataDirs(String dataDirs) {
    String[] tiers = dataDirs.split(IoTDBConstant.TIER_SEPARATOR);
    String[][] tierDataDirs = new String[tiers.length][];
    for (int i = 0; i < tiers.length; ++i) {
      tierDataDirs[i] = tiers[i].split(",");
      for (int j = 0; j < tierDataDirs[i].length; j++) {
        tierDataDirs[i][j] = tierDataDirs[i][j].trim();
      }
    }
    return tierDataDirs;
  }

  public synchronized void loadHotModifiedProps(TrimProperties properties)
      throws QueryProcessException {
    try {
      // update data dirs
      String dataDirs = properties.getProperty("dn_data_dirs", null);
      if (dataDirs != null) {
        conf.reloadDataDirs(parseDataDirs(dataDirs));
      }

      // update dir strategy
      String multiDirStrategyClassName =
          properties.getProperty(
              "dn_multi_dir_strategy",
              ConfigurationFileUtils.getConfigurationDefaultValue("dn_multi_dir_strategy"));
      if (multiDirStrategyClassName != null
          && !multiDirStrategyClassName.equals(conf.getMultiDirStrategyClassName())) {
        conf.setMultiDirStrategyClassName(multiDirStrategyClassName.trim());
        conf.confirmMultiDirStrategy();
      }

      TierManager.getInstance().resetFolders();

      // update timed flush & close conf
      loadTimedService(properties);
      StorageEngine.getInstance().rebootTimedService();
      // update params of creating schema automatically
      boolean startUp = false;
      loadAutoCreateSchemaProps(properties, startUp);

      // update tsfile-format config
      loadTsFileProps(properties);
      // update cluster name
      conf.setClusterName(
          properties.getProperty(
              IoTDBConstant.CLUSTER_NAME,
              ConfigurationFileUtils.getConfigurationDefaultValue(IoTDBConstant.CLUSTER_NAME)));
      // update slow_query_threshold
      conf.setSlowQueryThreshold(
          Long.parseLong(
              properties.getProperty(
                  "slow_query_threshold",
                  ConfigurationFileUtils.getConfigurationDefaultValue("slow_query_threshold"))));
      // update select into operation max buffer size
      conf.setIntoOperationBufferSizeInByte(
          Long.parseLong(
              properties.getProperty(
                  "into_operation_buffer_size_in_byte",
                  ConfigurationFileUtils.getConfigurationDefaultValue(
                      "into_operation_buffer_size_in_byte"))));
      // update insert-tablet-plan's row limit for select-into
      conf.setSelectIntoInsertTabletPlanRowLimit(
          Integer.parseInt(
              properties.getProperty(
                  "select_into_insert_tablet_plan_row_limit",
                  ConfigurationFileUtils.getConfigurationDefaultValue(
                      "select_into_insert_tablet_plan_row_limit"))));

      // update enable query memory estimation for memory control
      memoryConfig.setEnableQueryMemoryEstimation(
          Boolean.parseBoolean(
              properties.getProperty(
                  "enable_query_memory_estimation",
                  ConfigurationFileUtils.getConfigurationDefaultValue(
                      "enable_query_memory_estimation"))));

      conf.setEnableTsFileValidation(
          Boolean.parseBoolean(
              properties.getProperty(
                  "enable_tsfile_validation",
                  ConfigurationFileUtils.getConfigurationDefaultValue(
                      "enable_tsfile_validation"))));

      // update wal config
      long prevDeleteWalFilesPeriodInMs = conf.getDeleteWalFilesPeriodInMs();
      loadWALHotModifiedProps(properties);
      if (prevDeleteWalFilesPeriodInMs != conf.getDeleteWalFilesPeriodInMs()) {
        WALManager.getInstance().rebootWALDeleteThread();
      }

      // update compaction config
      loadCompactionHotModifiedProps(properties);

      // update load config
      loadLoadTsFileHotModifiedProp(properties);

      // update pipe config
      loadPipeHotModifiedProp(properties);

      // update merge_threshold_of_explain_analyze
      conf.setMergeThresholdOfExplainAnalyze(
          Integer.parseInt(
              properties.getProperty(
                  "merge_threshold_of_explain_analyze",
                  ConfigurationFileUtils.getConfigurationDefaultValue(
                      "merge_threshold_of_explain_analyze"))));
      boolean enableWALCompression =
          Boolean.parseBoolean(
              properties.getProperty(
                  "enable_wal_compression",
                  ConfigurationFileUtils.getConfigurationDefaultValue("enable_wal_compression")));
      conf.setWALCompressionAlgorithm(
          enableWALCompression ? CompressionType.LZ4 : CompressionType.UNCOMPRESSED);

      // update Consensus config
      reloadConsensusProps(properties);

      // update retry config
      commonDescriptor.loadRetryProperties(properties);

      // update binary allocator
      commonDescriptor
          .getConfig()
          .setEnableBinaryAllocator(
              Boolean.parseBoolean(
                  properties.getProperty(
                      "enable_binary_allocator",
                      ConfigurationFileUtils.getConfigurationDefaultValue(
                          "enable_binary_allocator"))));
      if (commonDescriptor.getConfig().isEnableBinaryAllocator()) {
        BinaryAllocator.getInstance().start();
      } else {
        BinaryAllocator.getInstance().close(true);
      }

      commonDescriptor
          .getConfig()
          .setTimestampPrecisionCheckEnabled(
              Boolean.parseBoolean(
                  properties.getProperty(
                      "timestamp_precision_check_enabled",
                      ConfigurationFileUtils.getConfigurationDefaultValue(
                          "timestamp_precision_check_enabled"))));

      conf.setEnablePartialInsert(
          Boolean.parseBoolean(
              Optional.ofNullable(
                      properties.getProperty(
                          "enable_partial_insert", String.valueOf(conf.isEnablePartialInsert())))
                  .map(String::trim)
                  .orElse(String.valueOf(conf.isEnablePartialInsert()))));

      // update query_sample_throughput_bytes_per_sec
      loadQuerySampleThroughput(properties);
      // update trusted_uri_pattern
      loadTrustedUriPattern(properties);

      // tvlist_sort_threshold
      conf.setTVListSortThreshold(
          Integer.parseInt(
              properties.getProperty(
                  "tvlist_sort_threshold",
                  ConfigurationFileUtils.getConfigurationDefaultValue("tvlist_sort_threshold"))));

<<<<<<< HEAD
      conf.setEnableNullValueIncludedInQuatityStats(
          Boolean.parseBoolean(
              properties.getProperty(
                  "enable_null_value_included_in_quatity_stats",
                  ConfigurationFileUtils.getConfigurationDefaultValue(
                      "enable_null_value_included_in_quatity_stats"))));
=======
      // sort_buffer_size_in_bytes
      loadSortBuffer(properties);
>>>>>>> 2624cc01
    } catch (Exception e) {
      if (e instanceof InterruptedException) {
        Thread.currentThread().interrupt();
      }
      throw new QueryProcessException(String.format("Fail to reload configuration because %s", e));
    }
  }

  private void loadQuerySampleThroughput(TrimProperties properties) throws IOException {
    String querySamplingRateLimitNumber =
        properties.getProperty(
            "query_sample_throughput_bytes_per_sec",
            ConfigurationFileUtils.getConfigurationDefaultValue(
                "query_sample_throughput_bytes_per_sec"));
    if (querySamplingRateLimitNumber != null) {
      try {
        int rateLimit = Integer.parseInt(querySamplingRateLimitNumber);
        commonDescriptor.getConfig().setQuerySamplingRateLimit(rateLimit);
      } catch (Exception e) {
        LOGGER.warn(
            "Failed to parse query_sample_throughput_bytes_per_sec {} to integer",
            querySamplingRateLimitNumber);
      }
    }
  }

  private void loadTrustedUriPattern(TrimProperties properties) throws IOException {
    String trustedUriPattern =
        properties.getProperty(
            "trusted_uri_pattern",
            ConfigurationFileUtils.getConfigurationDefaultValue("trusted_uri_pattern"));
    Pattern pattern;
    if (trustedUriPattern != null) {
      try {
        pattern = Pattern.compile(trustedUriPattern);
      } catch (Exception e) {
        LOGGER.warn("Failed to parse trusted_uri_pattern {}", trustedUriPattern);
        pattern = commonDescriptor.getConfig().getTrustedUriPattern();
      }
    } else {
      pattern = commonDescriptor.getConfig().getTrustedUriPattern();
    }
    commonDescriptor.getConfig().setTrustedUriPattern(pattern);
  }

  public synchronized void loadHotModifiedProps() throws QueryProcessException {
    URL url = getPropsUrl(CommonConfig.SYSTEM_CONFIG_NAME);
    if (url == null) {
      LOGGER.warn("Couldn't load the configuration from any of the known sources.");
      return;
    }

    TrimProperties commonProperties = new TrimProperties();
    try (InputStream inputStream = url.openStream()) {
      LOGGER.info("Start to reload config file {}", url);
      commonProperties.load(new InputStreamReader(inputStream, StandardCharsets.UTF_8));
      ConfigurationFileUtils.loadConfigurationDefaultValueFromTemplate();
      loadHotModifiedProps(commonProperties);
    } catch (Exception e) {
      LOGGER.warn("Fail to reload config file {}", url, e);
      throw new QueryProcessException(
          String.format("Fail to reload config file %s because %s", url, e.getMessage()));
    } finally {
      ConfigurationFileUtils.releaseDefault();
    }
    reloadMetricProperties(commonProperties);
  }

  public void reloadMetricProperties(TrimProperties properties) {
    ReloadLevel reloadLevel = MetricConfigDescriptor.getInstance().loadHotProps(properties, false);
    LOGGER.info("Reload metric service in level {}", reloadLevel);
    if (reloadLevel == ReloadLevel.RESTART_INTERNAL_REPORTER) {
      IoTDBInternalReporter internalReporter;
      if (MetricConfigDescriptor.getInstance().getMetricConfig().getInternalReportType()
          == InternalReporterType.IOTDB) {
        internalReporter = new IoTDBInternalLocalReporter();
      } else {
        internalReporter = new IoTDBInternalMemoryReporter();
      }
      MetricService.getInstance().reloadInternalReporter(internalReporter);
    } else {
      MetricService.getInstance().reloadService(reloadLevel);
    }
  }

  private void loadLoadTsFileProps(TrimProperties properties) throws IOException {
    conf.setMaxAllocateMemoryRatioForLoad(
        Double.parseDouble(
            properties.getProperty(
                "max_allocate_memory_ratio_for_load",
                String.valueOf(conf.getMaxAllocateMemoryRatioForLoad()))));
    conf.setLoadTsFileAnalyzeSchemaBatchReadTimeSeriesMetadataCount(
        Integer.parseInt(
            properties.getProperty(
                "load_tsfile_analyze_schema_batch_read_time_series_metadata_count",
                String.valueOf(
                    conf.getLoadTsFileAnalyzeSchemaBatchReadTimeSeriesMetadataCount()))));
    conf.setLoadTsFileAnalyzeSchemaBatchFlushTimeSeriesNumber(
        Integer.parseInt(
            properties.getProperty(
                "load_tsfile_analyze_schema_batch_flush_time_series_number",
                String.valueOf(conf.getLoadTsFileAnalyzeSchemaBatchFlushTimeSeriesNumber()))));
    conf.setLoadTsFileAnalyzeSchemaBatchFlushTableDeviceNumber(
        Integer.parseInt(
            properties.getProperty(
                "load_tsfile_analyze_schema_batch_flush_table_device_number",
                String.valueOf(conf.getLoadTsFileAnalyzeSchemaBatchFlushTableDeviceNumber()))));
    conf.setLoadTsFileAnalyzeSchemaMemorySizeInBytes(
        Long.parseLong(
            properties.getProperty(
                "load_tsfile_analyze_schema_memory_size_in_bytes",
                String.valueOf(conf.getLoadTsFileAnalyzeSchemaMemorySizeInBytes()))));
    conf.setLoadTsFileTabletConversionBatchMemorySizeInBytes(
        Long.parseLong(
            properties.getProperty(
                "load_tsfile_tablet_conversion_batch_memory_size_in_bytes",
                String.valueOf(conf.getLoadTsFileTabletConversionBatchMemorySizeInBytes()))));
    conf.setLoadTsFileTabletConversionThreadCount(
        Integer.parseInt(
            properties.getProperty(
                "load_tsfile_tablet_conversion_thread_count",
                String.valueOf(conf.getLoadTsFileTabletConversionThreadCount()))));
    conf.setLoadTsFileMaxDeviceCountToUseDeviceTimeIndex(
        Integer.parseInt(
            properties.getProperty(
                "load_tsfile_max_device_count_to_use_device_index",
                String.valueOf(conf.getLoadTsFileMaxDeviceCountToUseDeviceTimeIndex()))));
    conf.setLoadChunkMetadataMemorySizeInBytes(
        Long.parseLong(
            properties.getProperty(
                "load_chunk_metadata_memory_size_in_bytes",
                String.valueOf(conf.getLoadChunkMetadataMemorySizeInBytes()))));
    conf.setLoadCleanupTaskExecutionDelayTimeSeconds(
        Long.parseLong(
            properties.getProperty(
                "load_clean_up_task_execution_delay_time_seconds",
                String.valueOf(conf.getLoadCleanupTaskExecutionDelayTimeSeconds()))));
    conf.setLoadTsFileRetryCountOnRegionChange(
        Integer.parseInt(
            properties.getProperty(
                "load_tsfile_retry_count_on_region_change",
                String.valueOf(conf.getLoadTsFileRetryCountOnRegionChange()))));
    conf.setLoadWriteThroughputBytesPerSecond(
        Double.parseDouble(
            properties.getProperty(
                "load_write_throughput_bytes_per_second",
                String.valueOf(conf.getLoadWriteThroughputBytesPerSecond()))));

    conf.setLoadTabletConversionThresholdBytes(
        Long.parseLong(
            properties.getProperty(
                "load_tablet_conversion_threshold_bytes",
                String.valueOf(conf.getLoadTabletConversionThresholdBytes()))));

    conf.setLoadActiveListeningEnable(
        Boolean.parseBoolean(
            properties.getProperty(
                "load_active_listening_enable",
                Boolean.toString(conf.getLoadActiveListeningEnable()))));
    conf.setLoadActiveListeningDirs(
        Arrays.stream(
                properties
                    .getProperty(
                        "load_active_listening_dirs",
                        String.join(",", conf.getLoadActiveListeningDirs()))
                    .trim()
                    .split(","))
            .filter(dir -> !dir.isEmpty())
            .toArray(String[]::new));
    conf.setLoadActiveListeningFailDir(
        properties.getProperty(
            "load_active_listening_fail_dir", conf.getLoadActiveListeningFailDir()));

    final long loadActiveListeningCheckIntervalSeconds =
        Long.parseLong(
            properties.getProperty(
                "load_active_listening_check_interval_seconds",
                Long.toString(conf.getLoadActiveListeningCheckIntervalSeconds())));
    conf.setLoadActiveListeningCheckIntervalSeconds(
        loadActiveListeningCheckIntervalSeconds <= 0
            ? conf.getLoadActiveListeningCheckIntervalSeconds()
            : loadActiveListeningCheckIntervalSeconds);

    conf.setLoadActiveListeningMaxThreadNum(
        Integer.parseInt(
            properties.getProperty(
                "load_active_listening_max_thread_num",
                Integer.toString(conf.getLoadActiveListeningMaxThreadNum()))));

    if (conf.getLoadActiveListeningMaxThreadNum() <= 0) {
      conf.setLoadActiveListeningMaxThreadNum(Runtime.getRuntime().availableProcessors());
    }

    conf.setLoadActiveListeningVerifyEnable(
        Boolean.parseBoolean(
            properties.getProperty(
                "load_active_listening_verify_enable",
                Boolean.toString(conf.isLoadActiveListeningVerifyEnable()))));

    conf.setLoadDiskSelectStrategy(
        properties.getProperty(
            "load_disk_select_strategy",
            ILoadDiskSelector.LoadDiskSelectorType.MIN_IO_FIRST.getValue()));

    conf.setLoadDiskSelectStrategyForIoTV2AndPipe(
        properties.getProperty(
            "load_disk_select_strategy_for_pipe_and_iotv2",
            ILoadDiskSelector.LoadDiskSelectorType.INHERIT_LOAD.getValue()));

    conf.setLastCacheLoadStrategy(
        LastCacheLoadStrategy.valueOf(
            properties.getProperty(
                "last_cache_operation_on_load", LastCacheLoadStrategy.UPDATE.name())));

    conf.setCacheLastValuesForLoad(
        Boolean.parseBoolean(
            properties.getProperty(
                "cache_last_values_for_load", String.valueOf(conf.isCacheLastValuesForLoad()))));

    conf.setCacheLastValuesMemoryBudgetInByte(
        Long.parseLong(
            properties.getProperty(
                "cache_last_values_memory_budget_in_byte",
                String.valueOf(conf.getCacheLastValuesMemoryBudgetInByte()))));
  }

  private void loadLoadTsFileHotModifiedProp(TrimProperties properties) throws IOException {
    conf.setLoadCleanupTaskExecutionDelayTimeSeconds(
        Long.parseLong(
            properties.getProperty(
                "load_clean_up_task_execution_delay_time_seconds",
                ConfigurationFileUtils.getConfigurationDefaultValue(
                    "load_clean_up_task_execution_delay_time_seconds"))));

    conf.setLoadWriteThroughputBytesPerSecond(
        Double.parseDouble(
            properties.getProperty(
                "load_write_throughput_bytes_per_second",
                ConfigurationFileUtils.getConfigurationDefaultValue(
                    "load_write_throughput_bytes_per_second"))));

    conf.setLoadActiveListeningEnable(
        Boolean.parseBoolean(
            properties.getProperty(
                "load_active_listening_enable",
                ConfigurationFileUtils.getConfigurationDefaultValue(
                    "load_active_listening_enable"))));
    conf.setLoadActiveListeningDirs(
        Arrays.stream(
                properties
                    .getProperty(
                        "load_active_listening_dirs",
                        String.join(
                            ",",
                            ConfigurationFileUtils.getConfigurationDefaultValue(
                                "load_active_listening_dirs")))
                    .trim()
                    .split(","))
            .filter(dir -> !dir.isEmpty())
            .toArray(String[]::new));
    conf.setLoadActiveListeningFailDir(
        properties.getProperty(
            "load_active_listening_fail_dir",
            ConfigurationFileUtils.getConfigurationDefaultValue("load_active_listening_fail_dir")));
  }

  private void loadPipeHotModifiedProp(TrimProperties properties) throws IOException {
    PipeDescriptor.loadPipeProps(commonDescriptor.getConfig(), properties, true);
  }

  @SuppressWarnings("squid:S3518") // "proportionSum" can't be zero
  private void loadUDFProps(TrimProperties properties) {
    String initialByteArrayLengthForMemoryControl =
        properties.getProperty("udf_initial_byte_array_length_for_memory_control");
    if (initialByteArrayLengthForMemoryControl != null) {
      conf.setUdfInitialByteArrayLengthForMemoryControl(
          Integer.parseInt(initialByteArrayLengthForMemoryControl.trim()));
    }

    conf.setUdfDir(properties.getProperty("udf_lib_dir", conf.getUdfDir()));

    String memoryBudgetInMb = properties.getProperty("udf_memory_budget_in_mb");
    if (memoryBudgetInMb != null) {
      conf.setUdfMemoryBudgetInMB(
          (float)
              Math.min(
                  Float.parseFloat(memoryBudgetInMb.trim()),
                  0.2 * memoryConfig.getQueryEngineMemoryManager().getTotalMemorySizeInBytes()));
    }

    String readerTransformerCollectorMemoryProportion =
        properties.getProperty("udf_reader_transformer_collector_memory_proportion");
    if (readerTransformerCollectorMemoryProportion != null) {
      String[] proportions = readerTransformerCollectorMemoryProportion.split(":");
      int proportionSum = 0;
      for (String proportion : proportions) {
        proportionSum += Integer.parseInt(proportion.trim());
      }
      float maxMemoryAvailable = conf.getUdfMemoryBudgetInMB();
      try {
        conf.setUdfReaderMemoryBudgetInMB(
            maxMemoryAvailable * Integer.parseInt(proportions[0].trim()) / proportionSum);
        conf.setUdfTransformerMemoryBudgetInMB(
            maxMemoryAvailable * Integer.parseInt(proportions[1].trim()) / proportionSum);
        conf.setUdfCollectorMemoryBudgetInMB(
            maxMemoryAvailable * Integer.parseInt(proportions[2].trim()) / proportionSum);
      } catch (Exception e) {
        throw new RuntimeException(
            "Each subsection of configuration item udf_reader_transformer_collector_memory_proportion"
                + " should be an integer, which is "
                + readerTransformerCollectorMemoryProportion,
            e);
      }
    }
  }

  private void initThriftSSL(TrimProperties properties) {
    conf.setEnableSSL(
        Boolean.parseBoolean(
            properties.getProperty("enable_thrift_ssl", Boolean.toString(conf.isEnableSSL()))));
    conf.setKeyStorePath(properties.getProperty("key_store_path", conf.getKeyStorePath()));
    conf.setKeyStorePwd(properties.getProperty("key_store_pwd", conf.getKeyStorePath()));
  }

  private void loadTriggerProps(TrimProperties properties) {
    conf.setTriggerDir(properties.getProperty("trigger_lib_dir", conf.getTriggerDir()).trim());
    conf.setRetryNumToFindStatefulTrigger(
        Integer.parseInt(
            properties.getProperty(
                "stateful_trigger_retry_num_when_not_found",
                Integer.toString(conf.getRetryNumToFindStatefulTrigger()))));

    int tlogBufferSize =
        Integer.parseInt(
            properties.getProperty("tlog_buffer_size", Integer.toString(conf.getTlogBufferSize())));
    if (tlogBufferSize > 0) {
      conf.setTlogBufferSize(tlogBufferSize);
    }

    conf.setTriggerForwardMaxQueueNumber(
        Integer.parseInt(
            properties.getProperty(
                "trigger_forward_max_queue_number",
                Integer.toString(conf.getTriggerForwardMaxQueueNumber()))));
    conf.setTriggerForwardMaxSizePerQueue(
        Integer.parseInt(
            properties.getProperty(
                "trigger_forward_max_size_per_queue",
                Integer.toString(conf.getTriggerForwardMaxSizePerQueue()))));
    conf.setTriggerForwardBatchSize(
        Integer.parseInt(
            properties.getProperty(
                "trigger_forward_batch_size",
                Integer.toString(conf.getTriggerForwardBatchSize()))));
    conf.setTriggerForwardHTTPPoolSize(
        Integer.parseInt(
            properties.getProperty(
                "trigger_forward_http_pool_size",
                Integer.toString(conf.getTriggerForwardHTTPPoolSize()))));
    conf.setTriggerForwardHTTPPOOLMaxPerRoute(
        Integer.parseInt(
            properties.getProperty(
                "trigger_forward_http_pool_max_per_route",
                Integer.toString(conf.getTriggerForwardHTTPPOOLMaxPerRoute()))));
    conf.setTriggerForwardMQTTPoolSize(
        Integer.parseInt(
            properties.getProperty(
                "trigger_forward_mqtt_pool_size",
                Integer.toString(conf.getTriggerForwardMQTTPoolSize()))));
  }

  private void loadPipeProps(TrimProperties properties) {
    conf.setPipeLibDir(properties.getProperty("pipe_lib_dir", conf.getPipeLibDir()));

    conf.setPipeReceiverFileDirs(
        Arrays.stream(
                Optional.ofNullable(properties.getProperty("dn_pipe_receiver_file_dirs"))
                    .orElse(
                        properties.getProperty(
                            "pipe_receiver_file_dirs",
                            String.join(",", conf.getPipeReceiverFileDirs())))
                    .split(","))
            .filter(dir -> !dir.isEmpty())
            .toArray(String[]::new));

    conf.setIotConsensusV2ReceiverFileDirs(
        Arrays.stream(
                properties
                    .getProperty(
                        "iot_consensus_v2_receiver_file_dirs",
                        String.join(",", conf.getIotConsensusV2ReceiverFileDirs()))
                    .trim()
                    .split(","))
            .filter(dir -> !dir.isEmpty())
            .toArray(String[]::new));

    conf.setIotConsensusV2DeletionFileDir(
        properties.getProperty(
            "iot_consensus_v2_deletion_file_dir", conf.getIotConsensusV2DeletionFileDir()));
  }

  private void loadCQProps(TrimProperties properties) {
    conf.setContinuousQueryThreadNum(
        Integer.parseInt(
            properties.getProperty(
                "continuous_query_thread_num",
                Integer.toString(conf.getContinuousQueryThreadNum()))));
    if (conf.getContinuousQueryThreadNum() <= 0) {
      conf.setContinuousQueryThreadNum(Runtime.getRuntime().availableProcessors() / 2);
    }

    conf.setContinuousQueryMinimumEveryInterval(
        DateTimeUtils.convertDurationStrToLong(
            properties.getProperty("continuous_query_minimum_every_interval", "1s").trim(),
            CommonDescriptor.getInstance().getConfig().getTimestampPrecision(),
            false));
  }

  public void loadClusterProps(TrimProperties properties) throws IOException {
    String configNodeUrls = properties.getProperty(IoTDBConstant.DN_SEED_CONFIG_NODE);
    if (configNodeUrls == null) {
      configNodeUrls = properties.getProperty(IoTDBConstant.DN_TARGET_CONFIG_NODE_LIST);
      LOGGER.warn(
          "The parameter dn_target_config_node_list has been abandoned, "
              + "only the first ConfigNode address will be used to join in the cluster. "
              + "Please use dn_seed_config_node instead.");
    }
    if (configNodeUrls != null) {
      try {
        configNodeUrls = configNodeUrls.trim();
        conf.setSeedConfigNode(NodeUrlUtils.parseTEndPointUrls(configNodeUrls).get(0));
      } catch (BadNodeUrlException e) {
        LOGGER.error(
            "ConfigNodes are set in wrong format, please set them like 127.0.0.1:10710", e);
      }
    }

    conf.setInternalAddress(
        properties.getProperty(IoTDBConstant.DN_INTERNAL_ADDRESS, conf.getInternalAddress()));

    conf.setInternalPort(
        Integer.parseInt(
            properties.getProperty(
                IoTDBConstant.DN_INTERNAL_PORT, Integer.toString(conf.getInternalPort()))));

    conf.setDataRegionConsensusPort(
        Integer.parseInt(
            properties.getProperty(
                "dn_data_region_consensus_port",
                Integer.toString(conf.getDataRegionConsensusPort()))));

    conf.setSchemaRegionConsensusPort(
        Integer.parseInt(
            properties.getProperty(
                "dn_schema_region_consensus_port",
                Integer.toString(conf.getSchemaRegionConsensusPort()))));
    conf.setJoinClusterRetryIntervalMs(
        Long.parseLong(
            properties.getProperty(
                "dn_join_cluster_retry_interval_ms",
                Long.toString(conf.getJoinClusterRetryIntervalMs()))));
  }

  public void loadShuffleProps(TrimProperties properties) {
    conf.setMppDataExchangePort(
        Integer.parseInt(
            properties.getProperty(
                "dn_mpp_data_exchange_port", Integer.toString(conf.getMppDataExchangePort()))));
    conf.setMppDataExchangeCorePoolSize(
        Integer.parseInt(
            properties.getProperty(
                "mpp_data_exchange_core_pool_size",
                Integer.toString(conf.getMppDataExchangeCorePoolSize()))));
    conf.setMppDataExchangeMaxPoolSize(
        Integer.parseInt(
            properties.getProperty(
                "mpp_data_exchange_max_pool_size",
                Integer.toString(conf.getMppDataExchangeMaxPoolSize()))));
    conf.setMppDataExchangeKeepAliveTimeInMs(
        Integer.parseInt(
            properties.getProperty(
                "mpp_data_exchange_keep_alive_time_in_ms",
                Integer.toString(conf.getMppDataExchangeKeepAliveTimeInMs()))));

    conf.setPartitionCacheSize(
        Integer.parseInt(
            properties.getProperty(
                "partition_cache_size", Integer.toString(conf.getPartitionCacheSize()))));

    conf.setDriverTaskExecutionTimeSliceInMs(
        Integer.parseInt(
            properties.getProperty(
                "driver_task_execution_time_slice_in_ms",
                Integer.toString(conf.getDriverTaskExecutionTimeSliceInMs()))));
  }

  /** Get default encode algorithm by data type */
  public TSEncoding getDefaultEncodingByType(TSDataType dataType) {
    switch (dataType) {
      case BOOLEAN:
        return conf.getDefaultBooleanEncoding();
      case INT32:
      case DATE:
        return conf.getDefaultInt32Encoding();
      case INT64:
      case TIMESTAMP:
        return conf.getDefaultInt64Encoding();
      case FLOAT:
        return conf.getDefaultFloatEncoding();
      case DOUBLE:
        return conf.getDefaultDoubleEncoding();
      case STRING:
      case BLOB:
      case TEXT:
      default:
        return conf.getDefaultTextEncoding();
    }
  }

  // These configurations are received from config node when registering
  public void loadGlobalConfig(TGlobalConfig globalConfig) {
    conf.setSeriesPartitionExecutorClass(globalConfig.getSeriesPartitionExecutorClass());
    conf.setSeriesPartitionSlotNum(globalConfig.getSeriesPartitionSlotNum());
    conf.setReadConsistencyLevel(globalConfig.getReadConsistencyLevel());
  }

  public void loadRatisConfig(TRatisConfig ratisConfig) {
    conf.setDataRatisConsensusLogAppenderBufferSizeMax(ratisConfig.getDataAppenderBufferSize());
    conf.setSchemaRatisConsensusLogAppenderBufferSizeMax(ratisConfig.getSchemaAppenderBufferSize());

    conf.setDataRatisConsensusSnapshotTriggerThreshold(
        ratisConfig.getDataSnapshotTriggerThreshold());
    conf.setSchemaRatisConsensusSnapshotTriggerThreshold(
        ratisConfig.getSchemaSnapshotTriggerThreshold());

    conf.setDataRatisConsensusLogUnsafeFlushEnable(ratisConfig.isDataLogUnsafeFlushEnable());
    conf.setSchemaRatisConsensusLogUnsafeFlushEnable(ratisConfig.isSchemaLogUnsafeFlushEnable());

    conf.setDataRatisConsensusLogForceSyncNum(ratisConfig.getDataRegionLogForceSyncNum());
    conf.setSchemaRatisConsensusLogForceSyncNum(ratisConfig.getSchemaRegionLogForceSyncNum());

    conf.setDataRatisConsensusLogSegmentSizeMax(ratisConfig.getDataLogSegmentSizeMax());
    conf.setSchemaRatisConsensusLogSegmentSizeMax(ratisConfig.getSchemaLogSegmentSizeMax());

    conf.setDataRatisConsensusGrpcFlowControlWindow(ratisConfig.getDataGrpcFlowControlWindow());
    conf.setSchemaRatisConsensusGrpcFlowControlWindow(ratisConfig.getSchemaGrpcFlowControlWindow());

    conf.setDataRatisConsensusGrpcLeaderOutstandingAppendsMax(
        ratisConfig.getDataRegionGrpcLeaderOutstandingAppendsMax());
    conf.setSchemaRatisConsensusGrpcLeaderOutstandingAppendsMax(
        ratisConfig.getSchemaRegionGrpcLeaderOutstandingAppendsMax());

    conf.setDataRatisConsensusLeaderElectionTimeoutMinMs(
        ratisConfig.getDataLeaderElectionTimeoutMin());
    conf.setSchemaRatisConsensusLeaderElectionTimeoutMinMs(
        ratisConfig.getSchemaLeaderElectionTimeoutMin());

    conf.setDataRatisConsensusLeaderElectionTimeoutMaxMs(
        ratisConfig.getDataLeaderElectionTimeoutMax());
    conf.setSchemaRatisConsensusLeaderElectionTimeoutMaxMs(
        ratisConfig.getSchemaLeaderElectionTimeoutMax());

    conf.setDataRatisConsensusRequestTimeoutMs(ratisConfig.getDataRequestTimeout());
    conf.setSchemaRatisConsensusRequestTimeoutMs(ratisConfig.getSchemaRequestTimeout());

    conf.setDataRatisConsensusMaxRetryAttempts(ratisConfig.getDataMaxRetryAttempts());
    conf.setDataRatisConsensusInitialSleepTimeMs(ratisConfig.getDataInitialSleepTime());
    conf.setDataRatisConsensusMaxSleepTimeMs(ratisConfig.getDataMaxSleepTime());

    conf.setSchemaRatisConsensusMaxRetryAttempts(ratisConfig.getSchemaMaxRetryAttempts());
    conf.setSchemaRatisConsensusInitialSleepTimeMs(ratisConfig.getSchemaInitialSleepTime());
    conf.setSchemaRatisConsensusMaxSleepTimeMs(ratisConfig.getSchemaMaxSleepTime());

    conf.setDataRatisConsensusPreserveWhenPurge(ratisConfig.getDataPreserveWhenPurge());
    conf.setSchemaRatisConsensusPreserveWhenPurge(ratisConfig.getSchemaPreserveWhenPurge());

    conf.setRatisFirstElectionTimeoutMinMs(ratisConfig.getFirstElectionTimeoutMin());
    conf.setRatisFirstElectionTimeoutMaxMs(ratisConfig.getFirstElectionTimeoutMax());

    conf.setSchemaRatisLogMax(ratisConfig.getSchemaRegionRatisLogMax());
    conf.setDataRatisLogMax(ratisConfig.getDataRegionRatisLogMax());

    conf.setSchemaRatisPeriodicSnapshotInterval(
        ratisConfig.getSchemaRegionPeriodicSnapshotInterval());
    conf.setDataRatisPeriodicSnapshotInterval(ratisConfig.getDataRegionPeriodicSnapshotInterval());
  }

  public void loadCQConfig(TCQConfig cqConfig) {
    conf.setCqMinEveryIntervalInMs(cqConfig.getCqMinEveryIntervalInMs());
  }

  public void reclaimConsensusMemory() {
    // first we need to release the memory allocated for consensus
    MemoryManager storageEngineMemoryManager = memoryConfig.getStorageEngineMemoryManager();
    MemoryManager consensusMemoryManager = memoryConfig.getConsensusMemoryManager();
    long newSize =
        storageEngineMemoryManager.getTotalMemorySizeInBytes()
            + consensusMemoryManager.getTotalMemorySizeInBytes();
    consensusMemoryManager.setTotalMemorySizeInBytes(0);
    storageEngineMemoryManager.setTotalMemorySizeInBytesWithReload(newSize);
    SystemInfo.getInstance().loadWriteMemory();
  }

  private static class IoTDBDescriptorHolder {

    private static final IoTDBDescriptor INSTANCE = new IoTDBDescriptor();

    private IoTDBDescriptorHolder() {}
  }
}<|MERGE_RESOLUTION|>--- conflicted
+++ resolved
@@ -2088,17 +2088,15 @@
                   "tvlist_sort_threshold",
                   ConfigurationFileUtils.getConfigurationDefaultValue("tvlist_sort_threshold"))));
 
-<<<<<<< HEAD
+      // sort_buffer_size_in_bytes
+      loadSortBuffer(properties);
+
       conf.setEnableNullValueIncludedInQuatityStats(
           Boolean.parseBoolean(
               properties.getProperty(
                   "enable_null_value_included_in_quatity_stats",
                   ConfigurationFileUtils.getConfigurationDefaultValue(
                       "enable_null_value_included_in_quatity_stats"))));
-=======
-      // sort_buffer_size_in_bytes
-      loadSortBuffer(properties);
->>>>>>> 2624cc01
     } catch (Exception e) {
       if (e instanceof InterruptedException) {
         Thread.currentThread().interrupt();
