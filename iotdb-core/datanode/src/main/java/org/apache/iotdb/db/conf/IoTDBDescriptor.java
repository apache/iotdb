--- conflicted
+++ resolved
@@ -2135,366 +2135,6 @@
     }
   }
 
-<<<<<<< HEAD
-  private void initMemoryAllocate(TrimProperties properties) {
-    // on heap memory
-    String memoryAllocateProportion = properties.getProperty("datanode_memory_proportion", null);
-    // Get global memory manager here
-    if (memoryAllocateProportion == null) {
-      memoryAllocateProportion =
-          properties.getProperty("storage_query_schema_consensus_free_memory_proportion");
-      if (memoryAllocateProportion != null) {
-        LOGGER.warn(
-            "The parameter storage_query_schema_consensus_free_memory_proportion is deprecated since v1.2.3, "
-                + "please use datanode_memory_proportion instead.");
-      }
-    }
-
-    long storageEngineMemorySize = Runtime.getRuntime().totalMemory() * 3 / 10;
-    long queryEngineMemorySize = Runtime.getRuntime().totalMemory() * 3 / 10;
-    long schemaEngineMemorySize = Runtime.getRuntime().totalMemory() / 10;
-    long consensusMemorySize = Runtime.getRuntime().totalMemory() / 10;
-    long pipeMemorySize = Runtime.getRuntime().totalMemory() / 10;
-    if (memoryAllocateProportion != null) {
-      String[] proportions = memoryAllocateProportion.split(":");
-      int proportionSum = 0;
-      for (String proportion : proportions) {
-        proportionSum += Integer.parseInt(proportion.trim());
-      }
-      long memoryAvailable = Runtime.getRuntime().totalMemory();
-
-      if (proportionSum != 0) {
-        storageEngineMemorySize =
-            memoryAvailable * Integer.parseInt(proportions[0].trim()) / proportionSum;
-        queryEngineMemorySize =
-            memoryAvailable * Integer.parseInt(proportions[1].trim()) / proportionSum;
-        schemaEngineMemorySize =
-            memoryAvailable * Integer.parseInt(proportions[2].trim()) / proportionSum;
-        consensusMemorySize =
-            memoryAvailable * Integer.parseInt(proportions[3].trim()) / proportionSum;
-        // if pipe proportion is set, use it, otherwise use the default value
-        if (proportions.length >= 6) {
-          pipeMemorySize =
-              memoryAvailable * Integer.parseInt(proportions[4].trim()) / proportionSum;
-        } else {
-          pipeMemorySize =
-              (memoryAvailable
-                      - (memoryConfig.getStorageEngineMemoryManager().getTotalMemorySizeInBytes()
-                          + memoryConfig.getQueryEngineMemoryManager().getTotalMemorySizeInBytes()
-                          + memoryConfig.getSchemaEngineMemoryManager().getTotalMemorySizeInBytes()
-                          + memoryConfig.getConsensusMemoryManager().getTotalMemorySizeInBytes()))
-                  / 2;
-        }
-      }
-    }
-    // on heap memory manager
-    MemoryManager onheapMemoryManager =
-        MemoryConfig.global()
-            .getOrCreateMemoryManager("OnHeap", Runtime.getRuntime().totalMemory());
-    memoryConfig.setOnHeapMemoryManager(onheapMemoryManager);
-    // storage engine memory manager
-    MemoryManager storageEngineMemoryManager =
-        onheapMemoryManager.getOrCreateMemoryManager("StorageEngine", storageEngineMemorySize);
-    memoryConfig.setStorageEngineMemoryManager(storageEngineMemoryManager);
-    // query engine memory manager
-    MemoryManager queryEngineMemoryManager =
-        onheapMemoryManager.getOrCreateMemoryManager("QueryEngine", queryEngineMemorySize);
-    memoryConfig.setQueryEngineMemoryManager(queryEngineMemoryManager);
-    // schema engine memory manager
-    MemoryManager schemaEngineMemoryManager =
-        onheapMemoryManager.getOrCreateMemoryManager("SchemaEngine", schemaEngineMemorySize);
-    memoryConfig.setSchemaEngineMemoryManager(schemaEngineMemoryManager);
-    // consensus layer memory manager
-    MemoryManager consensusMemoryManager =
-        onheapMemoryManager.getOrCreateMemoryManager("Consensus", consensusMemorySize);
-    memoryConfig.setConsensusMemoryManager(consensusMemoryManager);
-    // pipe memory manager
-    MemoryManager pipeMemoryManager =
-        onheapMemoryManager.getOrCreateMemoryManager("Pipe", pipeMemorySize);
-    memoryConfig.setPipeMemoryManager(pipeMemoryManager);
-
-    LOGGER.info(
-        "initial allocateMemoryForWrite = {}",
-        memoryConfig.getStorageEngineMemoryManager().getTotalMemorySizeInBytes());
-    LOGGER.info(
-        "initial allocateMemoryForRead = {}",
-        memoryConfig.getQueryEngineMemoryManager().getTotalMemorySizeInBytes());
-    LOGGER.info(
-        "initial allocateMemoryForSchema = {}",
-        memoryConfig.getSchemaEngineMemoryManager().getTotalMemorySizeInBytes());
-    LOGGER.info(
-        "initial allocateMemoryForConsensus = {}",
-        memoryConfig.getConsensusMemoryManager().getTotalMemorySizeInBytes());
-    LOGGER.info(
-        "initial allocateMemoryForPipe = {}",
-        memoryConfig.getPipeMemoryManager().getTotalMemorySizeInBytes());
-
-    initSchemaMemoryAllocate(schemaEngineMemoryManager, properties);
-    initStorageEngineAllocate(storageEngineMemoryManager, properties);
-    initQueryEngineMemoryAllocate(queryEngineMemoryManager, properties);
-
-    String offHeapMemoryStr = System.getProperty("OFF_HEAP_MEMORY");
-    MemoryManager offHeapMemoryManager =
-        MemoryConfig.global()
-            .getOrCreateMemoryManager("OffHeap", MemUtils.strToBytesCnt(offHeapMemoryStr), false);
-    memoryConfig.setOffHeapMemoryManager(offHeapMemoryManager);
-
-    // when we can't get the OffHeapMemory variable from environment, it will be 0
-    // and the limit should not be effective
-    long totalDirectBufferMemorySizeLimit =
-        offHeapMemoryManager.getTotalMemorySizeInBytes() == 0
-            ? Long.MAX_VALUE
-            : (long)
-                (offHeapMemoryManager.getTotalMemorySizeInBytes()
-                    * conf.getMaxDirectBufferOffHeapMemorySizeProportion());
-    MemoryManager directBufferMemoryManager =
-        offHeapMemoryManager.getOrCreateMemoryManager(
-            "DirectBuffer", totalDirectBufferMemorySizeLimit);
-    memoryConfig.setDirectBufferMemoryManager(directBufferMemoryManager);
-  }
-
-  @SuppressWarnings("java:S3518")
-  private void initStorageEngineAllocate(
-      MemoryManager storageEngineMemoryManager, TrimProperties properties) {
-    long storageMemoryTotal = storageEngineMemoryManager.getTotalMemorySizeInBytes();
-    String valueOfStorageEngineMemoryProportion =
-        properties.getProperty("storage_engine_memory_proportion");
-    long writeMemorySize = storageMemoryTotal * 8 / 10;
-    long compactionMemorySize = storageMemoryTotal * 2 / 10;
-    long memtableMemorySize = writeMemorySize * 19 / 20;
-    long timePartitionInfoMemorySize = writeMemorySize / 20;
-    if (valueOfStorageEngineMemoryProportion != null) {
-      String[] storageProportionArray = valueOfStorageEngineMemoryProportion.split(":");
-      int storageEngineMemoryProportion = 0;
-      for (String proportion : storageProportionArray) {
-        int proportionValue = Integer.parseInt(proportion.trim());
-        if (proportionValue <= 0) {
-          LOGGER.warn(
-              "The value of storage_engine_memory_proportion is illegal, use default value 8:2 .");
-          return;
-        }
-        storageEngineMemoryProportion += proportionValue;
-      }
-      writeMemorySize =
-          storageMemoryTotal
-              * Integer.parseInt(storageProportionArray[0].trim())
-              / storageEngineMemoryProportion;
-      compactionMemorySize =
-          storageMemoryTotal
-              * Integer.parseInt(storageProportionArray[1].trim())
-              / storageEngineMemoryProportion;
-
-      String valueOfWriteMemoryProportion = properties.getProperty("write_memory_proportion");
-      if (valueOfWriteMemoryProportion != null) {
-        String[] writeProportionArray = valueOfWriteMemoryProportion.split(":");
-        int writeMemoryProportion = 0;
-        for (String proportion : writeProportionArray) {
-          int proportionValue = Integer.parseInt(proportion.trim());
-          writeMemoryProportion += proportionValue;
-          if (proportionValue <= 0) {
-            LOGGER.warn(
-                "The value of write_memory_proportion is illegal, use default value 19:1 .");
-            return;
-          }
-        }
-
-        memtableMemorySize =
-            writeMemorySize
-                * Integer.parseInt(writeProportionArray[0].trim())
-                / writeMemoryProportion;
-        timePartitionInfoMemorySize =
-            writeMemorySize
-                * Integer.parseInt(writeProportionArray[1].trim())
-                / writeMemoryProportion;
-      }
-    }
-    MemoryManager writeMemoryManager =
-        storageEngineMemoryManager.getOrCreateMemoryManager("Write", writeMemorySize);
-    memoryConfig.setWriteMemoryManager(writeMemoryManager);
-    MemoryManager compactionMemoryManager =
-        storageEngineMemoryManager.getOrCreateMemoryManager("Compaction", compactionMemorySize);
-    memoryConfig.setCompactionMemoryManager(compactionMemoryManager);
-    MemoryManager memtableMemoryManager =
-        writeMemoryManager.getOrCreateMemoryManager("Memtable", memtableMemorySize);
-    memoryConfig.setMemtableMemoryManager(memtableMemoryManager);
-    MemoryManager timePartitionMemoryManager =
-        writeMemoryManager.getOrCreateMemoryManager(
-            "TimePartitionInfo", timePartitionInfoMemorySize);
-    memoryConfig.setTimePartitionInfoMemoryManager(timePartitionMemoryManager);
-    long devicePathCacheMemorySize =
-        (long) (memtableMemorySize * conf.getDevicePathCacheProportion());
-    MemoryManager devicePathCacheMemoryManager =
-        memtableMemoryManager.getOrCreateMemoryManager(
-            "DevicePathCache", devicePathCacheMemorySize);
-    memoryConfig.setDevicePathCacheMemoryManager(devicePathCacheMemoryManager);
-    // TODO @spricoder check why this memory calculate by storage engine memory
-    long bufferedArraysMemorySize =
-        (long) (storageMemoryTotal * conf.getBufferedArraysMemoryProportion());
-    MemoryManager bufferedArraysMemoryManager =
-        memtableMemoryManager.getOrCreateMemoryManager("BufferedArray", bufferedArraysMemorySize);
-    memoryConfig.setBufferedArraysMemoryManager(bufferedArraysMemoryManager);
-    long walBufferQueueMemorySize =
-        (long) (memtableMemorySize * conf.getWalBufferQueueProportion());
-    MemoryManager walBufferQueueMemoryManager =
-        memtableMemoryManager.getOrCreateMemoryManager("WalBufferQueue", walBufferQueueMemorySize);
-    memoryConfig.setWalBufferQueueManager(walBufferQueueMemoryManager);
-  }
-
-  @SuppressWarnings("squid:S3518")
-  private void initSchemaMemoryAllocate(
-      MemoryManager schemaEngineMemoryManager, TrimProperties properties) {
-    long schemaMemoryTotal = schemaEngineMemoryManager.getTotalMemorySizeInBytes();
-    int[] schemaMemoryProportion = new int[] {5, 4, 1};
-    String schemaMemoryPortionInput =
-        properties.getProperty(
-            "schema_memory_proportion",
-            properties.getProperty("schema_memory_allocate_proportion"));
-    if (schemaMemoryPortionInput != null) {
-      String[] proportions = schemaMemoryPortionInput.split(":");
-      int loadedProportionSum = 0;
-      for (String proportion : proportions) {
-        loadedProportionSum += Integer.parseInt(proportion.trim());
-      }
-
-      if (loadedProportionSum != 0) {
-        for (int i = 0; i < schemaMemoryProportion.length; i++) {
-          schemaMemoryProportion[i] = Integer.parseInt(proportions[i].trim());
-        }
-      }
-    }
-
-    int proportionSum = 0;
-    for (int proportion : schemaMemoryProportion) {
-      proportionSum += proportion;
-    }
-
-    MemoryManager schemaRegionMemoryManager =
-        schemaEngineMemoryManager.getOrCreateMemoryManager(
-            "SchemaRegion", schemaMemoryTotal * schemaMemoryProportion[0] / proportionSum);
-    memoryConfig.setSchemaRegionMemoryManager(schemaRegionMemoryManager);
-    LOGGER.info(
-        "allocateMemoryForSchemaRegion = {}",
-        memoryConfig.getSchemaRegionMemoryManager().getTotalMemorySizeInBytes());
-
-    MemoryManager schemaCacheMemoryManager =
-        schemaEngineMemoryManager.getOrCreateMemoryManager(
-            "SchemaCache", schemaMemoryTotal * schemaMemoryProportion[1] / proportionSum);
-    memoryConfig.setSchemaCacheMemoryManager(schemaCacheMemoryManager);
-    LOGGER.info(
-        "allocateMemoryForSchemaCache = {}",
-        memoryConfig.getSchemaCacheMemoryManager().getTotalMemorySizeInBytes());
-
-    MemoryManager partitionCacheMemoryManager =
-        schemaEngineMemoryManager.getOrCreateMemoryManager(
-            "PartitionCache", schemaMemoryTotal * schemaMemoryProportion[2] / proportionSum);
-    memoryConfig.setPartitionCacheMemoryManager(partitionCacheMemoryManager);
-    LOGGER.info(
-        "allocateMemoryForPartitionCache = {}",
-        memoryConfig.getPartitionCacheMemoryManager().getTotalMemorySizeInBytes());
-  }
-
-  @SuppressWarnings("squid:S3518")
-  private void initQueryEngineMemoryAllocate(
-      MemoryManager queryEngineMemoryManager, TrimProperties properties) {
-    conf.setEnableQueryMemoryEstimation(
-        Boolean.parseBoolean(
-            properties.getProperty(
-                "enable_query_memory_estimation",
-                Boolean.toString(conf.isEnableQueryMemoryEstimation()))));
-
-    String queryMemoryAllocateProportion =
-        properties.getProperty("chunk_timeseriesmeta_free_memory_proportion");
-    long memoryAvailable = queryEngineMemoryManager.getTotalMemorySizeInBytes();
-
-    long bloomFilterCacheMemorySize = memoryAvailable / 1001;
-    long chunkCacheMemorySize = memoryAvailable * 100 / 1001;
-    long timeSeriesMetaDataCacheMemorySize = memoryAvailable * 200 / 1001;
-    long coordinatorMemorySize = memoryAvailable * 50 / 1001;
-    long operatorsMemorySize = memoryAvailable * 200 / 1001;
-    long dataExchangeMemorySize = memoryAvailable * 200 / 1001;
-    long timeIndexMemorySize = memoryAvailable * 200 / 1001;
-    if (queryMemoryAllocateProportion != null) {
-      String[] proportions = queryMemoryAllocateProportion.split(":");
-      int proportionSum = 0;
-      for (String proportion : proportions) {
-        proportionSum += Integer.parseInt(proportion.trim());
-      }
-      if (proportionSum != 0) {
-        try {
-          bloomFilterCacheMemorySize =
-              memoryAvailable * Integer.parseInt(proportions[0].trim()) / proportionSum;
-          chunkCacheMemorySize =
-              memoryAvailable * Integer.parseInt(proportions[1].trim()) / proportionSum;
-          timeSeriesMetaDataCacheMemorySize =
-              memoryAvailable * Integer.parseInt(proportions[2].trim()) / proportionSum;
-          coordinatorMemorySize =
-              memoryAvailable * Integer.parseInt(proportions[3].trim()) / proportionSum;
-          operatorsMemorySize =
-              memoryAvailable * Integer.parseInt(proportions[4].trim()) / proportionSum;
-          dataExchangeMemorySize =
-              memoryAvailable * Integer.parseInt(proportions[5].trim()) / proportionSum;
-          timeIndexMemorySize =
-              memoryAvailable * Integer.parseInt(proportions[6].trim()) / proportionSum;
-        } catch (Exception e) {
-          throw new IllegalArgumentException(
-              "Each subsection of configuration item chunkmeta_chunk_timeseriesmeta_free_memory_proportion"
-                  + " should be an integer, which is "
-                  + queryMemoryAllocateProportion,
-              e);
-        }
-      }
-    }
-
-    // metadata cache is disabled, we need to move all their allocated memory to other parts
-    if (!conf.isMetaDataCacheEnable()) {
-      long sum =
-          memoryConfig.getBloomFilterCacheMemoryManager().getTotalMemorySizeInBytes()
-              + memoryConfig.getChunkCacheMemoryManager().getTotalMemorySizeInBytes()
-              + memoryConfig.getTimeSeriesMetaDataCacheMemoryManager().getTotalMemorySizeInBytes();
-      bloomFilterCacheMemorySize = 0;
-      chunkCacheMemorySize = 0;
-      timeSeriesMetaDataCacheMemorySize = 0;
-      long partForDataExchange = sum / 2;
-      long partForOperators = sum - partForDataExchange;
-      dataExchangeMemorySize += partForDataExchange;
-      operatorsMemorySize += partForOperators;
-    }
-    // set max bytes per fragment instance
-    conf.setMaxBytesPerFragmentInstance(dataExchangeMemorySize / conf.getQueryThreadCount());
-
-    MemoryManager bloomFilterCacheMemoryManager =
-        queryEngineMemoryManager.getOrCreateMemoryManager(
-            "BloomFilterCache", bloomFilterCacheMemorySize);
-    memoryConfig.setBloomFilterCacheMemoryManager(bloomFilterCacheMemoryManager);
-
-    MemoryManager chunkCacheMemoryManager =
-        queryEngineMemoryManager.getOrCreateMemoryManager("ChunkCache", chunkCacheMemorySize);
-    memoryConfig.setChunkCacheMemoryManager(chunkCacheMemoryManager);
-
-    MemoryManager timeSeriesMetaDataCacheMemoryManager =
-        queryEngineMemoryManager.getOrCreateMemoryManager(
-            "TimeSeriesMetaDataCache", timeSeriesMetaDataCacheMemorySize);
-    memoryConfig.setTimeSeriesMetaDataCacheMemoryManager(timeSeriesMetaDataCacheMemoryManager);
-
-    MemoryManager coordinatorMemoryManager =
-        queryEngineMemoryManager.getOrCreateMemoryManager("Coordinator", coordinatorMemorySize);
-    memoryConfig.setCoordinatorMemoryManager(coordinatorMemoryManager);
-
-    MemoryManager operatorsMemoryManager =
-        queryEngineMemoryManager.getOrCreateMemoryManager("Operators", operatorsMemorySize);
-    memoryConfig.setOperatorsMemoryManager(operatorsMemoryManager);
-
-    MemoryManager dataExchangeMemoryManager =
-        queryEngineMemoryManager.getOrCreateMemoryManager("DataExchange", dataExchangeMemorySize);
-    memoryConfig.setDataExchangeMemoryManager(dataExchangeMemoryManager);
-
-    MemoryManager timeIndexMemoryManager =
-        queryEngineMemoryManager.getOrCreateMemoryManager("TimeIndex", timeIndexMemorySize);
-    memoryConfig.setTimeIndexMemoryManager(timeIndexMemoryManager);
-  }
-
-=======
->>>>>>> db8e5048
   private void loadLoadTsFileProps(TrimProperties properties) {
     conf.setMaxAllocateMemoryRatioForLoad(
         Double.parseDouble(
