/*
 * Licensed to the Apache Software Foundation (ASF) under one
 * or more contributor license agreements.  See the NOTICE file
 * distributed with this work for additional information
 * regarding copyright ownership.  The ASF licenses this file
 * to you under the Apache License, Version 2.0 (the
 * "License"); you may not use this file except in compliance
 * with the License.  You may obtain a copy of the License at
 *
 *     http://www.apache.org/licenses/LICENSE-2.0
 *
 * Unless required by applicable law or agreed to in writing,
 * software distributed under the License is distributed on an
 * "AS IS" BASIS, WITHOUT WARRANTIES OR CONDITIONS OF ANY
 * KIND, either express or implied.  See the License for the
 * specific language governing permissions and limitations
 * under the License.
 */
package org.apache.iotdb.db.conf;

import org.apache.iotdb.commons.binaryallocator.BinaryAllocator;
import org.apache.iotdb.commons.conf.CommonConfig;
import org.apache.iotdb.commons.conf.CommonDescriptor;
import org.apache.iotdb.commons.conf.ConfigurationFileUtils;
import org.apache.iotdb.commons.conf.IoTDBConstant;
import org.apache.iotdb.commons.conf.TrimProperties;
import org.apache.iotdb.commons.exception.BadNodeUrlException;
<<<<<<< HEAD
=======
import org.apache.iotdb.commons.memory.MemoryConfig;
>>>>>>> 1a4ac0ea
import org.apache.iotdb.commons.memory.MemoryManager;
import org.apache.iotdb.commons.schema.SchemaConstant;
import org.apache.iotdb.commons.service.metric.MetricService;
import org.apache.iotdb.commons.utils.NodeUrlUtils;
import org.apache.iotdb.confignode.rpc.thrift.TCQConfig;
import org.apache.iotdb.confignode.rpc.thrift.TGlobalConfig;
import org.apache.iotdb.confignode.rpc.thrift.TRatisConfig;
import org.apache.iotdb.db.consensus.DataRegionConsensusImpl;
import org.apache.iotdb.db.exception.query.QueryProcessException;
import org.apache.iotdb.db.service.metrics.IoTDBInternalLocalReporter;
import org.apache.iotdb.db.storageengine.StorageEngine;
import org.apache.iotdb.db.storageengine.dataregion.compaction.execute.performer.constant.CrossCompactionPerformer;
import org.apache.iotdb.db.storageengine.dataregion.compaction.execute.performer.constant.InnerSeqCompactionPerformer;
import org.apache.iotdb.db.storageengine.dataregion.compaction.execute.performer.constant.InnerUnseqCompactionPerformer;
import org.apache.iotdb.db.storageengine.dataregion.compaction.schedule.CompactionScheduleTaskManager;
import org.apache.iotdb.db.storageengine.dataregion.compaction.schedule.CompactionTaskManager;
import org.apache.iotdb.db.storageengine.dataregion.compaction.schedule.constant.CompactionPriority;
import org.apache.iotdb.db.storageengine.dataregion.compaction.selector.constant.CrossCompactionSelector;
import org.apache.iotdb.db.storageengine.dataregion.compaction.selector.constant.InnerSequenceCompactionSelector;
import org.apache.iotdb.db.storageengine.dataregion.compaction.selector.constant.InnerUnsequenceCompactionSelector;
import org.apache.iotdb.db.storageengine.dataregion.wal.WALManager;
import org.apache.iotdb.db.storageengine.dataregion.wal.utils.WALMode;
import org.apache.iotdb.db.storageengine.rescon.disk.TierManager;
import org.apache.iotdb.db.storageengine.rescon.memory.SystemInfo;
import org.apache.iotdb.db.utils.DateTimeUtils;
import org.apache.iotdb.db.utils.MemUtils;
import org.apache.iotdb.db.utils.datastructure.TVListSortAlgorithm;
import org.apache.iotdb.external.api.IPropertiesLoader;
import org.apache.iotdb.metrics.config.MetricConfigDescriptor;
import org.apache.iotdb.metrics.config.ReloadLevel;
import org.apache.iotdb.metrics.metricsets.system.SystemMetrics;
import org.apache.iotdb.metrics.reporter.iotdb.IoTDBInternalMemoryReporter;
import org.apache.iotdb.metrics.reporter.iotdb.IoTDBInternalReporter;
import org.apache.iotdb.metrics.utils.InternalReporterType;
import org.apache.iotdb.metrics.utils.NodeType;
import org.apache.iotdb.rpc.DeepCopyRpcTransportFactory;
import org.apache.iotdb.rpc.ZeroCopyRpcTransportFactory;

import org.apache.tsfile.common.conf.TSFileDescriptor;
import org.apache.tsfile.enums.TSDataType;
import org.apache.tsfile.file.metadata.enums.CompressionType;
import org.apache.tsfile.file.metadata.enums.TSEncoding;
import org.apache.tsfile.fileSystem.FSType;
import org.apache.tsfile.utils.FilePathUtils;
import org.slf4j.Logger;
import org.slf4j.LoggerFactory;

import java.io.File;
import java.io.FileNotFoundException;
import java.io.IOException;
import java.io.InputStream;
import java.io.InputStreamReader;
import java.net.MalformedURLException;
import java.net.URL;
import java.nio.charset.StandardCharsets;
import java.nio.file.FileStore;
import java.util.ArrayList;
import java.util.Arrays;
import java.util.List;
import java.util.Optional;
import java.util.Properties;
import java.util.ServiceLoader;
import java.util.Set;
import java.util.regex.Pattern;

public class IoTDBDescriptor {

  private static final Logger LOGGER = LoggerFactory.getLogger(IoTDBDescriptor.class);

  private static final CommonDescriptor commonDescriptor = CommonDescriptor.getInstance();

  private static final IoTDBConfig conf = new IoTDBConfig();
<<<<<<< HEAD
  private static final MemoryManager globalMemoryManager = MemoryManager.global();
=======
  private static final MemoryConfig memoryConfig = MemoryConfig.getInstance();
>>>>>>> 1a4ac0ea

  private static final long MAX_THROTTLE_THRESHOLD = 600 * 1024 * 1024 * 1024L;

  private static final long MIN_THROTTLE_THRESHOLD = 50 * 1024 * 1024 * 1024L;

  private static final double MAX_DIR_USE_PROPORTION = 0.8;

  private static final double MIN_DIR_USE_PROPORTION = 0.5;

  private static final String[] DEFAULT_WAL_THRESHOLD_NAME = {
    "iot_consensus_throttle_threshold_in_byte", "wal_throttle_threshold_in_byte"
  };

  static {
    URL systemConfigUrl = getPropsUrl(CommonConfig.SYSTEM_CONFIG_NAME);
    URL configNodeUrl = getPropsUrl(CommonConfig.OLD_CONFIG_NODE_CONFIG_NAME);
    URL dataNodeUrl = getPropsUrl(CommonConfig.OLD_DATA_NODE_CONFIG_NAME);
    URL commonConfigUrl = getPropsUrl(CommonConfig.OLD_COMMON_CONFIG_NAME);
    try {
      ConfigurationFileUtils.checkAndMayUpdate(
          systemConfigUrl, configNodeUrl, dataNodeUrl, commonConfigUrl);
    } catch (Exception e) {
      if (e instanceof InterruptedException) {
        Thread.currentThread().interrupt();
      }
      LOGGER.error("Failed to update config file", e);
    }
  }

  protected IoTDBDescriptor() {
    loadProps();
    ServiceLoader<IPropertiesLoader> propertiesLoaderServiceLoader =
        ServiceLoader.load(IPropertiesLoader.class);
    for (IPropertiesLoader loader : propertiesLoaderServiceLoader) {
      LOGGER.info("Will reload properties from {} ", loader.getClass().getName());
      Properties properties = loader.loadProperties();
      TrimProperties trimProperties = new TrimProperties();
      trimProperties.putAll(properties);
      try {
        loadProperties(trimProperties);
      } catch (Exception e) {
        LOGGER.error(
            "Failed to reload properties from {}, reject DataNode startup.",
            loader.getClass().getName(),
            e);
        System.exit(-1);
      }
      conf.setCustomizedProperties(loader.getCustomizedProperties());
      TSFileDescriptor.getInstance().overwriteConfigByCustomSettings(properties);
      TSFileDescriptor.getInstance()
          .getConfig()
          .setCustomizedProperties(loader.getCustomizedProperties());
    }
  }

  public static IoTDBDescriptor getInstance() {
    return IoTDBDescriptorHolder.INSTANCE;
  }

  public IoTDBConfig getConfig() {
    return conf;
  }

  public MemoryManager getGlobalMemoryManager() {
    return globalMemoryManager;
  }

  /**
   * get props url location
   *
   * @return url object if location exit, otherwise null.
   */
  public static URL getPropsUrl(String configFileName) {
    String urlString = commonDescriptor.getConfDir();
    if (urlString == null) {
      // If urlString wasn't provided, try to find a default config in the root of the classpath.
      URL uri = IoTDBConfig.class.getResource("/" + configFileName);
      if (uri != null) {
        return uri;
      }
      LOGGER.warn(
          "Cannot find IOTDB_HOME or IOTDB_CONF environment variable when loading "
              + "config file {}, use default configuration",
          configFileName);
      // update all data seriesPath
      conf.updatePath();
      return null;
    }
    // If a config location was provided, but it doesn't end with a properties file,
    // append the default location.
    else if (!urlString.endsWith(".properties")) {
      urlString += (File.separatorChar + configFileName);
    }

    // If the url doesn't start with "file:" or "classpath:", it's provided as a no path.
    // So we need to add it to make it a real URL.
    if (!urlString.startsWith("file:") && !urlString.startsWith("classpath:")) {
      urlString = "file:" + urlString;
    }
    try {
      return new URL(urlString);
    } catch (MalformedURLException e) {
      LOGGER.warn("get url failed", e);
      return null;
    }
  }

  /** load a property file and set TsfileDBConfig variables. */
  @SuppressWarnings("squid:S3776") // Suppress high Cognitive Complexity warning
  private void loadProps() {
    TrimProperties commonProperties = new TrimProperties();
    // if new properties file exist, skip old properties files
    URL url = getPropsUrl(CommonConfig.SYSTEM_CONFIG_NAME);
    if (url != null) {
      try (InputStream inputStream = url.openStream()) {
        LOGGER.info("Start to read config file {}", url);
        Properties properties = new Properties();
        properties.load(new InputStreamReader(inputStream, StandardCharsets.UTF_8));
        commonProperties.putAll(properties);
        loadProperties(commonProperties);
      } catch (FileNotFoundException e) {
        LOGGER.error("Fail to find config file {}, reject DataNode startup.", url, e);
        System.exit(-1);
      } catch (IOException e) {
        LOGGER.error("Cannot load config file, reject DataNode startup.", e);
        System.exit(-1);
      } catch (Exception e) {
        LOGGER.error("Incorrect format in config file, reject DataNode startup.", e);
        System.exit(-1);
      } finally {
        // update all data seriesPath
        conf.updatePath();
        commonDescriptor.getConfig().updatePath(System.getProperty(IoTDBConstant.IOTDB_HOME, null));
        MetricConfigDescriptor.getInstance().loadProps(commonProperties, false);
        MetricConfigDescriptor.getInstance()
            .getMetricConfig()
            .updateRpcInstance(NodeType.DATANODE, SchemaConstant.SYSTEM_DATABASE);
      }
    } else {
      LOGGER.warn(
          "Couldn't load the configuration {} from any of the known sources.",
          CommonConfig.SYSTEM_CONFIG_NAME);
    }
  }

  public void loadProperties(TrimProperties properties) throws BadNodeUrlException, IOException {
    conf.setClusterName(properties.getProperty(IoTDBConstant.CLUSTER_NAME, conf.getClusterName()));

    conf.setRpcAddress(properties.getProperty(IoTDBConstant.DN_RPC_ADDRESS, conf.getRpcAddress()));

    conf.setRpcThriftCompressionEnable(
        Boolean.parseBoolean(
            properties.getProperty(
                "dn_rpc_thrift_compression_enable",
                Boolean.toString(conf.isRpcThriftCompressionEnable()))));

    conf.setRpcAdvancedCompressionEnable(
        Boolean.parseBoolean(
            properties.getProperty(
                "dn_rpc_advanced_compression_enable",
                Boolean.toString(conf.isRpcAdvancedCompressionEnable()))));

    conf.setConnectionTimeoutInMS(
        Integer.parseInt(
            properties.getProperty(
                "dn_connection_timeout_ms", String.valueOf(conf.getConnectionTimeoutInMS()))));

    if (properties.getProperty("dn_max_connection_for_internal_service", null) != null) {
      conf.setMaxClientNumForEachNode(
          Integer.parseInt(properties.getProperty("dn_max_connection_for_internal_service")));
      LOGGER.warn(
          "The parameter dn_max_connection_for_internal_service is out of date. Please rename it to dn_max_client_count_for_each_node_in_client_manager.");
    }
    conf.setMaxClientNumForEachNode(
        Integer.parseInt(
            properties.getProperty(
                "dn_max_client_count_for_each_node_in_client_manager",
                String.valueOf(conf.getMaxClientNumForEachNode()))));

    conf.setSelectorNumOfClientManager(
        Integer.parseInt(
            properties.getProperty(
                "dn_selector_thread_count_of_client_manager",
                String.valueOf(conf.getSelectorNumOfClientManager()))));

    conf.setRpcPort(
        Integer.parseInt(
            properties.getProperty(
                IoTDBConstant.DN_RPC_PORT, Integer.toString(conf.getRpcPort()))));

    conf.setBufferedArraysMemoryProportion(
        Double.parseDouble(
            properties.getProperty(
                "buffered_arrays_memory_proportion",
                Double.toString(conf.getBufferedArraysMemoryProportion()))));

    conf.setFlushProportion(
        Double.parseDouble(
            properties.getProperty(
                "flush_proportion", Double.toString(conf.getFlushProportion()))));

    final double rejectProportion =
        Double.parseDouble(
            properties.getProperty(
                "reject_proportion", Double.toString(conf.getRejectProportion())));

    final double walBufferQueueProportion =
        Double.parseDouble(
            properties.getProperty(
                "wal_buffer_queue_proportion",
                Double.toString(conf.getWalBufferQueueProportion())));

    final double devicePathCacheProportion =
        Double.parseDouble(
            properties.getProperty(
                "device_path_cache_proportion",
                Double.toString(conf.getDevicePathCacheProportion())));

    if (rejectProportion + walBufferQueueProportion + devicePathCacheProportion >= 1) {
      LOGGER.warn(
          "The sum of reject_proportion, wal_buffer_queue_proportion and device_path_cache_proportion is too large, use default values 0.8, 0.1 and 0.05.");
    } else {
      conf.setRejectProportion(rejectProportion);
      conf.setWalBufferQueueProportion(walBufferQueueProportion);
      conf.setDevicePathCacheProportion(devicePathCacheProportion);
    }

    conf.setWriteMemoryVariationReportProportion(
        Double.parseDouble(
            properties.getProperty(
                "write_memory_variation_report_proportion",
                Double.toString(conf.getWriteMemoryVariationReportProportion()))));

    conf.setMetaDataCacheEnable(
        Boolean.parseBoolean(
            properties.getProperty(
                "meta_data_cache_enable", Boolean.toString(conf.isMetaDataCacheEnable()))));

    initMemoryAllocate(properties);

    String systemDir = properties.getProperty("dn_system_dir");
    if (systemDir == null) {
      systemDir = properties.getProperty("base_dir");
      if (systemDir != null) {
        systemDir = FilePathUtils.regularizePath(systemDir) + IoTDBConstant.SYSTEM_FOLDER_NAME;
      } else {
        systemDir = conf.getSystemDir();
      }
    }
    conf.setSystemDir(systemDir);

    conf.setSchemaDir(
        FilePathUtils.regularizePath(conf.getSystemDir()) + IoTDBConstant.SCHEMA_FOLDER_NAME);

    conf.setQueryDir(
        FilePathUtils.regularizePath(conf.getSystemDir() + IoTDBConstant.QUERY_FOLDER_NAME));
    String[] defaultTierDirs = new String[conf.getTierDataDirs().length];
    for (int i = 0; i < defaultTierDirs.length; ++i) {
      defaultTierDirs[i] = String.join(",", conf.getTierDataDirs()[i]);
    }
    conf.setTierDataDirs(
        parseDataDirs(
            properties.getProperty(
                "dn_data_dirs", String.join(IoTDBConstant.TIER_SEPARATOR, defaultTierDirs))));

    conf.setConsensusDir(properties.getProperty("dn_consensus_dir", conf.getConsensusDir()));

    long forceMlogPeriodInMs =
        Long.parseLong(
            properties.getProperty(
                "sync_mlog_period_in_ms", Long.toString(conf.getSyncMlogPeriodInMs())));
    if (forceMlogPeriodInMs > 0) {
      conf.setSyncMlogPeriodInMs(forceMlogPeriodInMs);
    }

    String oldMultiDirStrategyClassName = conf.getMultiDirStrategyClassName();
    conf.setMultiDirStrategyClassName(
        properties.getProperty("dn_multi_dir_strategy", conf.getMultiDirStrategyClassName()));
    try {
      conf.checkMultiDirStrategyClassName();
    } catch (Exception e) {
      conf.setMultiDirStrategyClassName(oldMultiDirStrategyClassName.trim());
      throw e;
    }

    conf.setBatchSize(
        Integer.parseInt(
            properties.getProperty("batch_size", Integer.toString(conf.getBatchSize()))));

    conf.setTvListSortAlgorithm(
        TVListSortAlgorithm.valueOf(
            properties.getProperty(
                "tvlist_sort_algorithm", conf.getTvListSortAlgorithm().toString())));

    conf.setTVListSortThreshold(
        Integer.parseInt(
            properties.getProperty(
                "tvlist_sort_threshold", Integer.toString(conf.getTvListSortThreshold()))));

    conf.setCheckPeriodWhenInsertBlocked(
        Integer.parseInt(
            properties.getProperty(
                "check_period_when_insert_blocked",
                Integer.toString(conf.getCheckPeriodWhenInsertBlocked()))));

    conf.setMaxWaitingTimeWhenInsertBlocked(
        Integer.parseInt(
            properties.getProperty(
                "max_waiting_time_when_insert_blocked",
                Integer.toString(conf.getMaxWaitingTimeWhenInsertBlocked()))));

    conf.setIoTaskQueueSizeForFlushing(
        Integer.parseInt(
            properties.getProperty(
                "io_task_queue_size_for_flushing",
                Integer.toString(conf.getIoTaskQueueSizeForFlushing()))));

    boolean enableWALCompression =
        Boolean.parseBoolean(properties.getProperty("enable_wal_compression", "true"));
    conf.setWALCompressionAlgorithm(
        enableWALCompression ? CompressionType.LZ4 : CompressionType.UNCOMPRESSED);

    conf.setCompactionScheduleIntervalInMs(
        Long.parseLong(
            properties.getProperty(
                "compaction_schedule_interval_in_ms",
                Long.toString(conf.getCompactionScheduleIntervalInMs()))));

    conf.setEnableAutoRepairCompaction(
        Boolean.parseBoolean(
            properties.getProperty(
                "enable_auto_repair_compaction",
                Boolean.toString(conf.isEnableAutoRepairCompaction()))));

    conf.setEnableCrossSpaceCompaction(
        Boolean.parseBoolean(
            properties.getProperty(
                "enable_cross_space_compaction",
                Boolean.toString(conf.isEnableCrossSpaceCompaction()))));

    conf.setEnableSeqSpaceCompaction(
        Boolean.parseBoolean(
            properties.getProperty(
                "enable_seq_space_compaction",
                Boolean.toString(conf.isEnableSeqSpaceCompaction()))));

    conf.setEnableUnseqSpaceCompaction(
        Boolean.parseBoolean(
            properties.getProperty(
                "enable_unseq_space_compaction",
                Boolean.toString(conf.isEnableUnseqSpaceCompaction()))));

    conf.setCrossCompactionSelector(
        CrossCompactionSelector.getCrossCompactionSelector(
            properties.getProperty(
                "cross_selector", conf.getCrossCompactionSelector().toString())));

    conf.setInnerSequenceCompactionSelector(
        InnerSequenceCompactionSelector.getInnerSequenceCompactionSelector(
            properties.getProperty(
                "inner_seq_selector", conf.getInnerSequenceCompactionSelector().toString())));

    conf.setInnerUnsequenceCompactionSelector(
        InnerUnsequenceCompactionSelector.getInnerUnsequenceCompactionSelector(
            properties.getProperty(
                "inner_unseq_selector", conf.getInnerUnsequenceCompactionSelector().toString())));

    conf.setInnerSeqCompactionPerformer(
        InnerSeqCompactionPerformer.getInnerSeqCompactionPerformer(
            properties.getProperty(
                "inner_seq_performer", conf.getInnerSeqCompactionPerformer().toString())));

    conf.setInnerUnseqCompactionPerformer(
        InnerUnseqCompactionPerformer.getInnerUnseqCompactionPerformer(
            properties.getProperty(
                "inner_unseq_performer", conf.getInnerUnseqCompactionPerformer().toString())));

    conf.setCrossCompactionPerformer(
        CrossCompactionPerformer.getCrossCompactionPerformer(
            properties.getProperty(
                "cross_performer", conf.getCrossCompactionPerformer().toString())));

    conf.setCompactionPriority(
        CompactionPriority.valueOf(
            properties.getProperty(
                "compaction_priority", conf.getCompactionPriority().toString())));

    int subtaskNum =
        Integer.parseInt(
            properties.getProperty(
                "sub_compaction_thread_count", Integer.toString(conf.getSubCompactionTaskNum())));

    subtaskNum = subtaskNum <= 0 ? 1 : subtaskNum;
    conf.setSubCompactionTaskNum(subtaskNum);

    int compactionScheduleThreadNum =
        Integer.parseInt(
            properties.getProperty(
                "compaction_schedule_thread_num",
                Integer.toString(conf.getCompactionScheduleThreadNum())));

    compactionScheduleThreadNum =
        compactionScheduleThreadNum <= 0 ? 1 : compactionScheduleThreadNum;
    conf.setCompactionScheduleThreadNum(compactionScheduleThreadNum);

    conf.setQueryTimeoutThreshold(
        Long.parseLong(
            properties.getProperty(
                "query_timeout_threshold", Long.toString(conf.getQueryTimeoutThreshold()))));

    conf.setSessionTimeoutThreshold(
        Integer.parseInt(
            properties.getProperty(
                "dn_session_timeout_threshold",
                Integer.toString(conf.getSessionTimeoutThreshold()))));

    conf.setFlushThreadCount(
        Integer.parseInt(
            properties.getProperty(
                "flush_thread_count", Integer.toString(conf.getFlushThreadCount()))));

    if (conf.getFlushThreadCount() <= 0) {
      conf.setFlushThreadCount(Runtime.getRuntime().availableProcessors());
    }

    // start: index parameter setting
    conf.setIndexRootFolder(properties.getProperty("index_root_dir", conf.getIndexRootFolder()));

    conf.setEnableIndex(
        Boolean.parseBoolean(
            properties.getProperty("enable_index", Boolean.toString(conf.isEnableIndex()))));

    conf.setConcurrentIndexBuildThread(
        Integer.parseInt(
            properties.getProperty(
                "concurrent_index_build_thread",
                Integer.toString(conf.getConcurrentIndexBuildThread()))));

    if (conf.getConcurrentIndexBuildThread() <= 0) {
      conf.setConcurrentIndexBuildThread(Runtime.getRuntime().availableProcessors());
    }

    conf.setDefaultIndexWindowRange(
        Integer.parseInt(
            properties.getProperty(
                "default_index_window_range",
                Integer.toString(conf.getDefaultIndexWindowRange()))));

    conf.setQueryThreadCount(
        Integer.parseInt(
            properties.getProperty(
                "query_thread_count", Integer.toString(conf.getQueryThreadCount()))));

    if (conf.getQueryThreadCount() <= 0) {
      conf.setQueryThreadCount(Runtime.getRuntime().availableProcessors());
    }

    conf.setDegreeOfParallelism(
        Integer.parseInt(
            properties.getProperty(
                "degree_of_query_parallelism", Integer.toString(conf.getDegreeOfParallelism()))));

    if (conf.getDegreeOfParallelism() <= 0) {
      conf.setDegreeOfParallelism(Runtime.getRuntime().availableProcessors() / 2);
    }

    conf.setMergeThresholdOfExplainAnalyze(
        Integer.parseInt(
            properties.getProperty(
                "merge_threshold_of_explain_analyze",
                Integer.toString(conf.getMergeThresholdOfExplainAnalyze()))));

    conf.setModeMapSizeThreshold(
        Integer.parseInt(
            properties.getProperty(
                "mode_map_size_threshold", Integer.toString(conf.getModeMapSizeThreshold()))));

    if (conf.getModeMapSizeThreshold() <= 0) {
      conf.setModeMapSizeThreshold(10000);
    }

    conf.setMaxAllowedConcurrentQueries(
        Integer.parseInt(
            properties.getProperty(
                "max_allowed_concurrent_queries",
                Integer.toString(conf.getMaxAllowedConcurrentQueries()))));

    if (conf.getMaxAllowedConcurrentQueries() <= 0) {
      conf.setMaxAllowedConcurrentQueries(1000);
    }

    conf.setmRemoteSchemaCacheSize(
        Integer.parseInt(
            properties.getProperty(
                "remote_schema_cache_size", Integer.toString(conf.getmRemoteSchemaCacheSize()))));

    conf.setLanguageVersion(properties.getProperty("language_version", conf.getLanguageVersion()));

    if (properties.containsKey("chunk_buffer_pool_enable")) {
      conf.setChunkBufferPoolEnable(
          Boolean.parseBoolean(properties.getProperty("chunk_buffer_pool_enable").trim()));
    }
    conf.setMergeIntervalSec(
        Long.parseLong(
            properties.getProperty(
                "merge_interval_sec", Long.toString(conf.getMergeIntervalSec()))));

    int compactionThreadCount =
        Integer.parseInt(
            properties.getProperty(
                "compaction_thread_count", Integer.toString(conf.getCompactionThreadCount())));

    conf.setCompactionThreadCount(compactionThreadCount <= 0 ? 1 : compactionThreadCount);
    int maxConcurrentAlignedSeriesInCompaction =
        Integer.parseInt(
            properties.getProperty(
                "compaction_max_aligned_series_num_in_one_batch",
                Integer.toString(conf.getCompactionMaxAlignedSeriesNumInOneBatch())));

    conf.setCompactionMaxAlignedSeriesNumInOneBatch(
        maxConcurrentAlignedSeriesInCompaction <= 0
            ? Integer.MAX_VALUE
            : maxConcurrentAlignedSeriesInCompaction);
    conf.setChunkMetadataSizeProportion(
        Double.parseDouble(
            properties.getProperty(
                "chunk_metadata_size_proportion",
                Double.toString(conf.getChunkMetadataSizeProportion()))));

    conf.setTargetCompactionFileSize(
        Long.parseLong(
            properties.getProperty(
                "target_compaction_file_size", Long.toString(conf.getTargetCompactionFileSize()))));

    conf.setInnerCompactionTotalFileSizeThresholdInByte(
        Long.parseLong(
            properties.getProperty(
                "inner_compaction_total_file_size_threshold",
                Long.toString(conf.getInnerCompactionTotalFileSizeThresholdInByte()))));

    conf.setInnerCompactionTotalFileNumThreshold(
        Integer.parseInt(
            properties.getProperty(
                "inner_compaction_total_file_num_threshold",
                Integer.toString(conf.getInnerCompactionTotalFileNumThreshold()))));

    conf.setMaxLevelGapInInnerCompaction(
        Integer.parseInt(
            properties.getProperty(
                "max_level_gap_in_inner_compaction",
                Integer.toString(conf.getMaxLevelGapInInnerCompaction()))));

    conf.setTargetChunkSize(
        Long.parseLong(
            properties.getProperty("target_chunk_size", Long.toString(conf.getTargetChunkSize()))));

    conf.setTargetChunkPointNum(
        Long.parseLong(
            properties.getProperty(
                "target_chunk_point_num", Long.toString(conf.getTargetChunkPointNum()))));

    conf.setChunkPointNumLowerBoundInCompaction(
        Long.parseLong(
            properties.getProperty(
                "chunk_point_num_lower_bound_in_compaction",
                Long.toString(conf.getChunkPointNumLowerBoundInCompaction()))));

    conf.setChunkSizeLowerBoundInCompaction(
        Long.parseLong(
            properties.getProperty(
                "chunk_size_lower_bound_in_compaction",
                Long.toString(conf.getChunkSizeLowerBoundInCompaction()))));

    conf.setInnerCompactionCandidateFileNum(
        Integer.parseInt(
            properties.getProperty(
                "inner_compaction_candidate_file_num",
                Integer.toString(conf.getInnerCompactionCandidateFileNum()))));

    conf.setFileLimitPerCrossTask(
        Integer.parseInt(
            properties.getProperty(
                "max_cross_compaction_candidate_file_num",
                Integer.toString(conf.getFileLimitPerCrossTask()))));

    conf.setMaxCrossCompactionCandidateFileSize(
        Long.parseLong(
            properties.getProperty(
                "max_cross_compaction_candidate_file_size",
                Long.toString(conf.getMaxCrossCompactionCandidateFileSize()))));

    conf.setMinCrossCompactionUnseqFileLevel(
        Integer.parseInt(
            properties.getProperty(
                "min_cross_compaction_unseq_file_level",
                Integer.toString(conf.getMinCrossCompactionUnseqFileLevel()))));

    conf.setCompactionWriteThroughputMbPerSec(
        Integer.parseInt(
            properties.getProperty(
                "compaction_write_throughput_mb_per_sec",
                Integer.toString(conf.getCompactionWriteThroughputMbPerSec()))));

    conf.setCompactionReadThroughputMbPerSec(
        Integer.parseInt(
            properties.getProperty(
                "compaction_read_throughput_mb_per_sec",
                Integer.toString(conf.getCompactionReadThroughputMbPerSec()))));

    conf.setCompactionReadOperationPerSec(
        Integer.parseInt(
            properties.getProperty(
                "compaction_read_operation_per_sec",
                Integer.toString(conf.getCompactionReadOperationPerSec()))));

    conf.setEnableTsFileValidation(
        Boolean.parseBoolean(
            properties.getProperty(
                "enable_tsfile_validation", String.valueOf(conf.isEnableTsFileValidation()))));

    conf.setCandidateCompactionTaskQueueSize(
        Integer.parseInt(
            properties.getProperty(
                "candidate_compaction_task_queue_size",
                Integer.toString(conf.getCandidateCompactionTaskQueueSize()))));

    conf.setInnerCompactionTaskSelectionDiskRedundancy(
        Double.parseDouble(
            properties.getProperty(
                "inner_compaction_task_selection_disk_redundancy",
                Double.toString(conf.getInnerCompactionTaskSelectionDiskRedundancy()))));

    conf.setInnerCompactionTaskSelectionModsFileThreshold(
        Long.parseLong(
            properties.getProperty(
                "inner_compaction_task_selection_mods_file_threshold",
                Long.toString(conf.getInnerCompactionTaskSelectionModsFileThreshold()))));

    conf.setMaxExpiredTime(
        Long.parseLong(
            properties.getProperty("max_expired_time", Long.toString(conf.getMaxExpiredTime()))));

    conf.setExpiredDataRatio(
        Float.parseFloat(
            properties.getProperty(
                "expired_data_ratio", Float.toString(conf.getExpiredDataRatio()))));

    conf.setEnablePartialInsert(
        Boolean.parseBoolean(
            properties.getProperty(
                "enable_partial_insert", String.valueOf(conf.isEnablePartialInsert()))));

    conf.setEnable13DataInsertAdapt(
        Boolean.parseBoolean(
            properties.getProperty(
                "0.13_data_insert_adapt", String.valueOf(conf.isEnable13DataInsertAdapt()))));

    int rpcSelectorThreadNum =
        Integer.parseInt(
            properties.getProperty(
                "dn_rpc_selector_thread_count",
                Integer.toString(conf.getRpcSelectorThreadCount())));

    if (rpcSelectorThreadNum <= 0) {
      rpcSelectorThreadNum = 1;
    }

    conf.setRpcSelectorThreadCount(rpcSelectorThreadNum);

    int minConcurrentClientNum =
        Integer.parseInt(
            properties.getProperty(
                "dn_rpc_min_concurrent_client_num",
                Integer.toString(conf.getRpcMinConcurrentClientNum())));

    if (minConcurrentClientNum <= 0) {
      minConcurrentClientNum = Runtime.getRuntime().availableProcessors();
    }

    conf.setRpcMinConcurrentClientNum(minConcurrentClientNum);

    int maxConcurrentClientNum =
        Integer.parseInt(
            properties.getProperty(
                "dn_rpc_max_concurrent_client_num",
                Integer.toString(conf.getRpcMaxConcurrentClientNum())));
    if (maxConcurrentClientNum <= 0) {
      maxConcurrentClientNum = 65535;
    }

    conf.setRpcMaxConcurrentClientNum(maxConcurrentClientNum);

    boolean startUp = true;
    loadAutoCreateSchemaProps(properties, startUp);

    conf.setTsFileStorageFs(
        properties.getProperty("tsfile_storage_fs", conf.getTsFileStorageFs().toString()));
    conf.setEnableHDFS(
        Boolean.parseBoolean(
            properties.getProperty("enable_hdfs", String.valueOf(conf.isEnableHDFS()))));
    conf.setCoreSitePath(properties.getProperty("core_site_path", conf.getCoreSitePath()));
    conf.setHdfsSitePath(properties.getProperty("hdfs_site_path", conf.getHdfsSitePath()));
    conf.setHdfsIp(
        Optional.ofNullable(properties.getProperty("hdfs_ip", conf.getRawHDFSIp()))
            .map(value -> value.split(","))
            .orElse(new String[0]));
    conf.setHdfsPort(properties.getProperty("hdfs_port", conf.getHdfsPort()));
    conf.setDfsNameServices(properties.getProperty("dfs_nameservices", conf.getDfsNameServices()));
    conf.setDfsHaNamenodes(
        Optional.ofNullable(properties.getProperty("dfs_ha_namenodes", conf.getRawDfsHaNamenodes()))
            .map(value -> value.split(","))
            .orElse(new String[0]));
    conf.setDfsHaAutomaticFailoverEnabled(
        Boolean.parseBoolean(
            properties.getProperty(
                "dfs_ha_automatic_failover_enabled",
                String.valueOf(conf.isDfsHaAutomaticFailoverEnabled()))));
    conf.setDfsClientFailoverProxyProvider(
        properties.getProperty(
            "dfs_client_failover_proxy_provider", conf.getDfsClientFailoverProxyProvider()));
    conf.setUseKerberos(
        Boolean.parseBoolean(
            properties.getProperty("hdfs_use_kerberos", String.valueOf(conf.isUseKerberos()))));
    conf.setKerberosKeytabFilePath(
        properties.getProperty("kerberos_keytab_file_path", conf.getKerberosKeytabFilePath()));
    conf.setKerberosPrincipal(
        properties.getProperty("kerberos_principal", conf.getKerberosPrincipal()));

    // The default fill interval in LinearFill and PreviousFill
    conf.setDefaultFillInterval(
        Integer.parseInt(
            properties.getProperty(
                "default_fill_interval", String.valueOf(conf.getDefaultFillInterval()))));

    conf.setTagAttributeFlushInterval(
        Integer.parseInt(
            properties.getProperty(
                "tag_attribute_flush_interval",
                String.valueOf(conf.getTagAttributeFlushInterval()))));

    conf.setPrimitiveArraySize(
        (Integer.parseInt(
            properties.getProperty(
                "primitive_array_size", String.valueOf(conf.getPrimitiveArraySize())))));

    conf.setThriftMaxFrameSize(
        Integer.parseInt(
            properties.getProperty(
                "dn_thrift_max_frame_size", String.valueOf(conf.getThriftMaxFrameSize()))));

    if (conf.getThriftMaxFrameSize() < IoTDBConstant.LEFT_SIZE_IN_REQUEST * 2) {
      conf.setThriftMaxFrameSize(IoTDBConstant.LEFT_SIZE_IN_REQUEST * 2);
    }

    conf.setThriftDefaultBufferSize(
        Integer.parseInt(
            properties.getProperty(
                "dn_thrift_init_buffer_size", String.valueOf(conf.getThriftDefaultBufferSize()))));

    conf.setSlowQueryThreshold(
        Long.parseLong(
            properties.getProperty(
                "slow_query_threshold", String.valueOf(conf.getSlowQueryThreshold()))));

    conf.setDataRegionNum(
        Integer.parseInt(
            properties.getProperty("data_region_num", String.valueOf(conf.getDataRegionNum()))));

    conf.setRecoveryLogIntervalInMs(
        Long.parseLong(
            properties.getProperty(
                "recovery_log_interval_in_ms", String.valueOf(conf.getRecoveryLogIntervalInMs()))));

    conf.setEnableSeparateData(
        Boolean.parseBoolean(
            properties.getProperty(
                "enable_separate_data", Boolean.toString(conf.isEnableSeparateData()))));

    conf.setWindowEvaluationThreadCount(
        Integer.parseInt(
            properties.getProperty(
                "window_evaluation_thread_count",
                Integer.toString(conf.getWindowEvaluationThreadCount()))));
    if (conf.getWindowEvaluationThreadCount() <= 0) {
      conf.setWindowEvaluationThreadCount(Runtime.getRuntime().availableProcessors());
    }

    conf.setMaxPendingWindowEvaluationTasks(
        Integer.parseInt(
            properties.getProperty(
                "max_pending_window_evaluation_tasks",
                Integer.toString(conf.getMaxPendingWindowEvaluationTasks()))));
    if (conf.getMaxPendingWindowEvaluationTasks() <= 0) {
      conf.setMaxPendingWindowEvaluationTasks(64);
    }

    conf.setCachedMNodeSizeInPBTreeMode(
        Integer.parseInt(
            properties.getProperty(
                "cached_mnode_size_in_pbtree_mode",
                String.valueOf(conf.getCachedMNodeSizeInPBTreeMode()))));

    conf.setMinimumSegmentInPBTree(
        Short.parseShort(
            properties.getProperty(
                "minimum_pbtree_segment_in_bytes",
                String.valueOf(conf.getMinimumSegmentInPBTree()))));

    conf.setPageCacheSizeInPBTree(
        Integer.parseInt(
            properties.getProperty(
                "page_cache_in_pbtree", String.valueOf(conf.getPageCacheSizeInPBTree()))));

    conf.setPBTreeLogSize(
        Integer.parseInt(
            properties.getProperty("pbtree_log_size", String.valueOf(conf.getPBTreeLogSize()))));

    conf.setMaxMeasurementNumOfInternalRequest(
        Integer.parseInt(
            properties.getProperty(
                "max_measurement_num_of_internal_request",
                String.valueOf(conf.getMaxMeasurementNumOfInternalRequest()))));

    // mqtt
    loadMqttProps(properties);

    conf.setIntoOperationBufferSizeInByte(
        Long.parseLong(
            properties.getProperty(
                "into_operation_buffer_size_in_byte",
                String.valueOf(conf.getIntoOperationBufferSizeInByte()))));
    conf.setSelectIntoInsertTabletPlanRowLimit(
        Integer.parseInt(
            properties.getProperty(
                "select_into_insert_tablet_plan_row_limit",
                String.valueOf(conf.getSelectIntoInsertTabletPlanRowLimit()))));
    conf.setIntoOperationExecutionThreadCount(
        Integer.parseInt(
            properties.getProperty(
                "into_operation_execution_thread_count",
                String.valueOf(conf.getIntoOperationExecutionThreadCount()))));
    if (conf.getIntoOperationExecutionThreadCount() <= 0) {
      conf.setIntoOperationExecutionThreadCount(2);
    }

    conf.setExtPipeDir(properties.getProperty("ext_pipe_dir", conf.getExtPipeDir()));

    // At the same time, set TSFileConfig
    List<FSType> fsTypes = new ArrayList<>();
    fsTypes.add(FSType.LOCAL);
    if (Boolean.parseBoolean(
        properties.getProperty("enable_hdfs", String.valueOf(conf.isEnableHDFS())))) {
      fsTypes.add(FSType.HDFS);
    }
    TSFileDescriptor.getInstance().getConfig().setTSFileStorageFs(fsTypes.toArray(new FSType[0]));
    TSFileDescriptor.getInstance()
        .getConfig()
        .setCoreSitePath(properties.getProperty("core_site_path", conf.getCoreSitePath()));
    TSFileDescriptor.getInstance()
        .getConfig()
        .setHdfsSitePath(properties.getProperty("hdfs_site_path", conf.getHdfsSitePath()));
    TSFileDescriptor.getInstance()
        .getConfig()
        .setHdfsIp(
            Optional.ofNullable(properties.getProperty("hdfs_ip", conf.getRawHDFSIp()))
                .map(value -> value.split(","))
                .orElse(new String[0]));
    TSFileDescriptor.getInstance()
        .getConfig()
        .setHdfsPort(properties.getProperty("hdfs_port", conf.getHdfsPort()));
    TSFileDescriptor.getInstance()
        .getConfig()
        .setDfsNameServices(properties.getProperty("dfs_nameservices", conf.getDfsNameServices()));
    TSFileDescriptor.getInstance()
        .getConfig()
        .setDfsHaNamenodes(
            Optional.ofNullable(
                    properties.getProperty("dfs_ha_namenodes", conf.getRawDfsHaNamenodes()))
                .map(value -> value.split(","))
                .orElse(new String[0]));
    TSFileDescriptor.getInstance()
        .getConfig()
        .setDfsHaAutomaticFailoverEnabled(
            Boolean.parseBoolean(
                properties.getProperty(
                    "dfs_ha_automatic_failover_enabled",
                    String.valueOf(conf.isDfsHaAutomaticFailoverEnabled()))));
    TSFileDescriptor.getInstance()
        .getConfig()
        .setDfsClientFailoverProxyProvider(
            properties.getProperty(
                "dfs_client_failover_proxy_provider", conf.getDfsClientFailoverProxyProvider()));
    TSFileDescriptor.getInstance()
        .getConfig()
        .setPatternMatchingThreshold(
            Integer.parseInt(
                properties.getProperty(
                    "pattern_matching_threshold",
                    String.valueOf(conf.getPatternMatchingThreshold()))));
    TSFileDescriptor.getInstance()
        .getConfig()
        .setUseKerberos(
            Boolean.parseBoolean(
                properties.getProperty("hdfs_use_kerberos", String.valueOf(conf.isUseKerberos()))));
    TSFileDescriptor.getInstance()
        .getConfig()
        .setKerberosKeytabFilePath(
            properties.getProperty("kerberos_keytab_file_path", conf.getKerberosKeytabFilePath()));
    TSFileDescriptor.getInstance()
        .getConfig()
        .setKerberosPrincipal(
            properties.getProperty("kerberos_principal", conf.getKerberosPrincipal()));
    TSFileDescriptor.getInstance().getConfig().setBatchSize(conf.getBatchSize());
    TSFileDescriptor.getInstance()
        .getConfig()
        .setEncryptFlag(properties.getProperty("encrypt_flag", "false"));
    TSFileDescriptor.getInstance()
        .getConfig()
        .setEncryptType(properties.getProperty("encrypt_type", "UNENCRYPTED"));
    TSFileDescriptor.getInstance()
        .getConfig()
        .setEncryptKeyFromPath(properties.getProperty("encrypt_key_from_path", ""));

    conf.setCoordinatorReadExecutorSize(
        Integer.parseInt(
            properties.getProperty(
                "coordinator_read_executor_size",
                Integer.toString(conf.getCoordinatorReadExecutorSize()))));
    conf.setCoordinatorWriteExecutorSize(
        Integer.parseInt(
            properties.getProperty(
                "coordinator_write_executor_size",
                Integer.toString(conf.getCoordinatorWriteExecutorSize()))));

    // Commons
    commonDescriptor.loadCommonProps(properties);
    commonDescriptor.initCommonConfigDir(conf.getSystemDir());

    loadWALProps(properties);

    // Timed flush memtable
    loadTimedService(properties);

    // Set tsfile-format config
    loadTsFileProps(properties);

    // Make RPCTransportFactory taking effect.
    ZeroCopyRpcTransportFactory.reInit();
    DeepCopyRpcTransportFactory.reInit();

    // UDF
    loadUDFProps(properties);

    // Thrift ssl
    initThriftSSL(properties);

    // Trigger
    loadTriggerProps(properties);

    // CQ
    loadCQProps(properties);

    // Load TsFile
    loadLoadTsFileProps(properties);

    // Pipe
    loadPipeProps(properties);

    // Cluster
    loadClusterProps(properties);

    // Shuffle
    loadShuffleProps(properties);

    // Author cache
    loadAuthorCache(properties);

    conf.setQuotaEnable(
        Boolean.parseBoolean(
            properties.getProperty("quota_enable", String.valueOf(conf.isQuotaEnable()))));

    // The buffer for sort operator to calculate
    conf.setSortBufferSize(
        Long.parseLong(
            properties.getProperty(
                "sort_buffer_size_in_bytes", Long.toString(conf.getSortBufferSize()))));

    // tmp filePath for sort operator
    conf.setSortTmpDir(properties.getProperty("sort_tmp_dir", conf.getSortTmpDir()));

    conf.setRateLimiterType(properties.getProperty("rate_limiter_type", conf.getRateLimiterType()));

    conf.setDataNodeSchemaCacheEvictionPolicy(
        properties.getProperty(
            "datanode_schema_cache_eviction_policy", conf.getDataNodeSchemaCacheEvictionPolicy()));

    conf.setDataNodeTableCacheSemaphorePermitNum(
        Integer.parseInt(
            properties.getProperty(
                "datanode_table_cache_semaphore_permit_num",
                String.valueOf(conf.getDataNodeTableCacheSemaphorePermitNum()))));

    conf.setGeneralRegionAttributeSecurityServiceIntervalSeconds(
        Long.parseLong(
            properties.getProperty(
                "general_region_attribute_security_service_interval_seconds",
                String.valueOf(conf.getGeneralRegionAttributeSecurityServiceIntervalSeconds()))));

    conf.setGeneralRegionAttributeSecurityServiceTimeoutSeconds(
        Long.parseLong(
            properties.getProperty(
                "general_region_attribute_security_service_timeout_seconds",
                String.valueOf(conf.getGeneralRegionAttributeSecurityServiceTimeoutSeconds()))));

    conf.setGeneralRegionAttributeSecurityServiceFailureDurationSecondsToFetch(
        Long.parseLong(
            properties.getProperty(
                "general_region_attribute_security_service_failure_duration_seconds_to_fetch",
                String.valueOf(
                    conf
                        .getGeneralRegionAttributeSecurityServiceFailureDurationSecondsToFetch()))));

    conf.setGeneralRegionAttributeSecurityServiceFailureTimesToFetch(
        Integer.parseInt(
            properties.getProperty(
                "general_region_attribute_security_service_failure_times_to_fetch",
                String.valueOf(
                    conf.getGeneralRegionAttributeSecurityServiceFailureTimesToFetch()))));

    conf.setDetailContainerMinDegradeMemoryInBytes(
        Long.parseLong(
            properties.getProperty(
                "detail_container_min_degrade_memory_in_bytes",
                String.valueOf(conf.getDetailContainerMinDegradeMemoryInBytes()))));

    loadIoTConsensusProps(properties);
    loadIoTConsensusV2Props(properties);

    // update query_sample_throughput_bytes_per_sec
    loadQuerySampleThroughput(properties);
    // update trusted_uri_pattern
    loadTrustedUriPattern(properties);
  }

  private void reloadConsensusProps(TrimProperties properties) throws IOException {
    loadIoTConsensusProps(properties);
    loadIoTConsensusV2Props(properties);
    DataRegionConsensusImpl.reloadConsensusConfig();
  }

  private void loadIoTConsensusProps(TrimProperties properties) throws IOException {
    conf.setMaxLogEntriesNumPerBatch(
        Integer.parseInt(
            properties.getProperty(
                "data_region_iot_max_log_entries_num_per_batch",
                ConfigurationFileUtils.getConfigurationDefaultValue(
                    "data_region_iot_max_log_entries_num_per_batch"))));
    conf.setMaxSizePerBatch(
        Integer.parseInt(
            properties.getProperty(
                "data_region_iot_max_size_per_batch",
                ConfigurationFileUtils.getConfigurationDefaultValue(
                    "data_region_iot_max_size_per_batch"))));
    conf.setMaxPendingBatchesNum(
        Integer.parseInt(
            properties.getProperty(
                "data_region_iot_max_pending_batches_num",
                ConfigurationFileUtils.getConfigurationDefaultValue(
                    "data_region_iot_max_pending_batches_num"))));
    conf.setMaxMemoryRatioForQueue(
        Double.parseDouble(
            properties.getProperty(
                "data_region_iot_max_memory_ratio_for_queue",
                ConfigurationFileUtils.getConfigurationDefaultValue(
                    "data_region_iot_max_memory_ratio_for_queue"))));
    conf.setRegionMigrationSpeedLimitBytesPerSecond(
        Long.parseLong(
            properties.getProperty(
                "region_migration_speed_limit_bytes_per_second",
                ConfigurationFileUtils.getConfigurationDefaultValue(
                    "region_migration_speed_limit_bytes_per_second"))));
  }

  private void loadIoTConsensusV2Props(TrimProperties properties) throws IOException {
    conf.setIotConsensusV2PipelineSize(
        Integer.parseInt(
            properties.getProperty(
                "iot_consensus_v2_pipeline_size",
                ConfigurationFileUtils.getConfigurationDefaultValue(
                    "iot_consensus_v2_pipeline_size"))));
    if (conf.getIotConsensusV2PipelineSize() <= 0) {
      conf.setIotConsensusV2PipelineSize(5);
    }
    conf.setIotConsensusV2Mode(
        properties.getProperty(
            "iot_consensus_v2_mode",
            ConfigurationFileUtils.getConfigurationDefaultValue("iot_consensus_v2_mode")));
    int deletionAheadLogBufferQueueCapacity =
        Integer.parseInt(
            properties.getProperty(
                "deletion_ahead_log_buffer_queue_capacity",
                Integer.toString(conf.getDeletionAheadLogBufferQueueCapacity())));
    if (deletionAheadLogBufferQueueCapacity > 0) {
      conf.setDeletionAheadLogBufferQueueCapacity(deletionAheadLogBufferQueueCapacity);
    }
  }

  private void loadAuthorCache(TrimProperties properties) {
    conf.setAuthorCacheSize(
        Integer.parseInt(
            properties.getProperty(
                "author_cache_size", String.valueOf(conf.getAuthorCacheSize()))));
    conf.setAuthorCacheExpireTime(
        Integer.parseInt(
            properties.getProperty(
                "author_cache_expire_time", String.valueOf(conf.getAuthorCacheExpireTime()))));
  }

  private void loadWALProps(TrimProperties properties) throws IOException {
    conf.setWalMode(
        WALMode.valueOf((properties.getProperty("wal_mode", conf.getWalMode().toString()))));

    int maxWalNodesNum =
        Integer.parseInt(
            properties.getProperty(
                "max_wal_nodes_num", Integer.toString(conf.getMaxWalNodesNum())));
    if (maxWalNodesNum > 0) {
      conf.setMaxWalNodesNum(maxWalNodesNum);
    }

    int walBufferSize =
        Integer.parseInt(
            properties.getProperty(
                "wal_buffer_size_in_byte", Integer.toString(conf.getWalBufferSize())));
    if (walBufferSize > 0) {
      conf.setWalBufferSize(walBufferSize);
    }

    boolean WALInsertNodeCacheShrinkClearEnabled =
        Boolean.parseBoolean(
            properties.getProperty(
                "wal_cache_shrink_clear_enabled",
                Boolean.toString(conf.getWALCacheShrinkClearEnabled())));
    if (conf.getWALCacheShrinkClearEnabled() != WALInsertNodeCacheShrinkClearEnabled) {
      conf.setWALCacheShrinkClearEnabled(WALInsertNodeCacheShrinkClearEnabled);
    }

    loadWALHotModifiedProps(properties);
  }

  private void loadCompactionHotModifiedProps(TrimProperties properties)
      throws InterruptedException, IOException {
    boolean compactionTaskConfigHotModified = loadCompactionTaskHotModifiedProps(properties);
    if (compactionTaskConfigHotModified) {
      CompactionTaskManager.getInstance().incrCompactionConfigVersion();
    }
    // hot load compaction schedule task manager configurations
    int compactionScheduleThreadNum =
        Integer.parseInt(
            properties.getProperty(
                "compaction_schedule_thread_num",
                ConfigurationFileUtils.getConfigurationDefaultValue(
                    "compaction_schedule_thread_num")));
    compactionScheduleThreadNum =
        compactionScheduleThreadNum <= 0 ? 1 : compactionScheduleThreadNum;
    conf.setCompactionScheduleThreadNum(compactionScheduleThreadNum);

    CompactionScheduleTaskManager.getInstance().checkAndMayApplyConfigurationChange();
    // hot load compaction task manager configurations
    boolean restartCompactionTaskManager = loadCompactionIsEnabledHotModifiedProps(properties);
    restartCompactionTaskManager |= loadCompactionThreadCountHotModifiedProps(properties);
    restartCompactionTaskManager |= loadCompactionSubTaskCountHotModifiedProps(properties);
    if (restartCompactionTaskManager) {
      CompactionTaskManager.getInstance().restart();
    }

    // hot load compaction rate limit configurations
    CompactionTaskManager.getInstance()
        .setCompactionReadOperationRate(conf.getCompactionReadOperationPerSec());
    CompactionTaskManager.getInstance()
        .setCompactionReadThroughputRate(conf.getCompactionReadThroughputMbPerSec());
    CompactionTaskManager.getInstance()
        .setWriteMergeRate(conf.getCompactionWriteThroughputMbPerSec());

    conf.setEnableAutoRepairCompaction(
        Boolean.parseBoolean(
            properties.getProperty(
                "enable_auto_repair_compaction",
                Boolean.toString(conf.isEnableAutoRepairCompaction()))));
  }

  private boolean loadCompactionTaskHotModifiedProps(TrimProperties properties) throws IOException {
    boolean configModified = false;
    // update merge_write_throughput_mb_per_sec
    int compactionWriteThroughput = conf.getCompactionWriteThroughputMbPerSec();
    conf.setCompactionWriteThroughputMbPerSec(
        Integer.parseInt(
            properties.getProperty(
                "compaction_write_throughput_mb_per_sec",
                ConfigurationFileUtils.getConfigurationDefaultValue(
                    "compaction_write_throughput_mb_per_sec"))));
    configModified |= compactionWriteThroughput != conf.getCompactionWriteThroughputMbPerSec();

    // update compaction_read_operation_per_sec
    int compactionReadOperation = conf.getCompactionReadOperationPerSec();
    conf.setCompactionReadOperationPerSec(
        Integer.parseInt(
            properties.getProperty(
                "compaction_read_operation_per_sec",
                ConfigurationFileUtils.getConfigurationDefaultValue(
                    "compaction_read_operation_per_sec"))));
    configModified |= compactionReadOperation != conf.getCompactionReadOperationPerSec();

    // update compaction_read_throughput_mb_per_sec
    int compactionReadThroughput = conf.getCompactionReadThroughputMbPerSec();
    conf.setCompactionReadThroughputMbPerSec(
        Integer.parseInt(
            properties.getProperty(
                "compaction_read_throughput_mb_per_sec",
                ConfigurationFileUtils.getConfigurationDefaultValue(
                    "compaction_read_throughput_mb_per_sec"))));
    configModified |= compactionReadThroughput != conf.getCompactionReadThroughputMbPerSec();

    // update inner_compaction_candidate_file_num
    int maxInnerCompactionCandidateFileNum = conf.getInnerCompactionCandidateFileNum();
    conf.setInnerCompactionCandidateFileNum(
        Integer.parseInt(
            properties.getProperty(
                "inner_compaction_candidate_file_num",
                ConfigurationFileUtils.getConfigurationDefaultValue(
                    "inner_compaction_candidate_file_num"))));
    configModified |=
        maxInnerCompactionCandidateFileNum != conf.getInnerCompactionCandidateFileNum();

    // update target_compaction_file_size
    long targetCompactionFilesize = conf.getTargetCompactionFileSize();
    conf.setTargetCompactionFileSize(
        Long.parseLong(
            properties.getProperty(
                "target_compaction_file_size",
                ConfigurationFileUtils.getConfigurationDefaultValue(
                    "target_compaction_file_size"))));
    configModified |= targetCompactionFilesize != conf.getTargetCompactionFileSize();

    // update max_cross_compaction_candidate_file_num
    int maxCrossCompactionCandidateFileNum = conf.getFileLimitPerCrossTask();
    conf.setFileLimitPerCrossTask(
        Integer.parseInt(
            properties.getProperty(
                "max_cross_compaction_candidate_file_num",
                ConfigurationFileUtils.getConfigurationDefaultValue(
                    "max_cross_compaction_candidate_file_num"))));
    configModified |= maxCrossCompactionCandidateFileNum != conf.getFileLimitPerCrossTask();

    // update max_cross_compaction_candidate_file_size
    long maxCrossCompactionCandidateFileSize = conf.getMaxCrossCompactionCandidateFileSize();
    conf.setMaxCrossCompactionCandidateFileSize(
        Long.parseLong(
            properties.getProperty(
                "max_cross_compaction_candidate_file_size",
                ConfigurationFileUtils.getConfigurationDefaultValue(
                    "max_cross_compaction_candidate_file_size"))));
    configModified |=
        maxCrossCompactionCandidateFileSize != conf.getMaxCrossCompactionCandidateFileSize();

    // update min_cross_compaction_unseq_file_level
    int minCrossCompactionCandidateFileNum = conf.getMinCrossCompactionUnseqFileLevel();
    conf.setMinCrossCompactionUnseqFileLevel(
        Integer.parseInt(
            properties.getProperty(
                "min_cross_compaction_unseq_file_level",
                ConfigurationFileUtils.getConfigurationDefaultValue(
                    "min_cross_compaction_unseq_file_level"))));
    configModified |=
        minCrossCompactionCandidateFileNum != conf.getMinCrossCompactionUnseqFileLevel();

    // update inner_compaction_task_selection_disk_redundancy
    double innerCompactionTaskSelectionDiskRedundancy =
        conf.getInnerCompactionTaskSelectionDiskRedundancy();
    conf.setInnerCompactionTaskSelectionDiskRedundancy(
        Double.parseDouble(
            properties.getProperty(
                "inner_compaction_task_selection_disk_redundancy",
                ConfigurationFileUtils.getConfigurationDefaultValue(
                    "inner_compaction_task_selection_disk_redundancy"))));
    configModified |=
        (Math.abs(
                innerCompactionTaskSelectionDiskRedundancy
                    - conf.getInnerCompactionTaskSelectionDiskRedundancy())
            > 0.001);

    // update inner_compaction_task_selection_mods_file_threshold
    long innerCompactionTaskSelectionModsFileThreshold =
        conf.getInnerCompactionTaskSelectionModsFileThreshold();
    conf.setInnerCompactionTaskSelectionModsFileThreshold(
        Long.parseLong(
            properties.getProperty(
                "inner_compaction_task_selection_mods_file_threshold",
                ConfigurationFileUtils.getConfigurationDefaultValue(
                    "inner_compaction_task_selection_mods_file_threshold"))));
    configModified |=
        innerCompactionTaskSelectionModsFileThreshold
            != conf.getInnerCompactionTaskSelectionModsFileThreshold();

    // update inner_seq_selector
    InnerSequenceCompactionSelector innerSequenceCompactionSelector =
        conf.getInnerSequenceCompactionSelector();
    conf.setInnerSequenceCompactionSelector(
        InnerSequenceCompactionSelector.getInnerSequenceCompactionSelector(
            properties.getProperty(
                "inner_seq_selector",
                ConfigurationFileUtils.getConfigurationDefaultValue("inner_seq_selector"))));
    configModified |= innerSequenceCompactionSelector != conf.getInnerSequenceCompactionSelector();

    // update inner_unseq_selector
    InnerUnsequenceCompactionSelector innerUnsequenceCompactionSelector =
        conf.getInnerUnsequenceCompactionSelector();
    conf.setInnerUnsequenceCompactionSelector(
        InnerUnsequenceCompactionSelector.getInnerUnsequenceCompactionSelector(
            properties.getProperty(
                "inner_unseq_selector",
                ConfigurationFileUtils.getConfigurationDefaultValue("inner_unseq_selector"))));
    configModified |=
        innerUnsequenceCompactionSelector != conf.getInnerUnsequenceCompactionSelector();

    conf.setInnerSeqCompactionPerformer(
        InnerSeqCompactionPerformer.getInnerSeqCompactionPerformer(
            properties.getProperty(
                "inner_seq_performer", conf.getInnerSeqCompactionPerformer().toString())));

    conf.setInnerUnseqCompactionPerformer(
        InnerUnseqCompactionPerformer.getInnerUnseqCompactionPerformer(
            properties.getProperty(
                "inner_unseq_performer", conf.getInnerUnseqCompactionPerformer().toString())));

    conf.setCrossCompactionPerformer(
        CrossCompactionPerformer.getCrossCompactionPerformer(
            properties.getProperty(
                "cross_performer", conf.getCrossCompactionPerformer().toString())));

    // update inner_compaction_total_file_size_threshold
    long innerCompactionFileSizeThresholdInByte =
        conf.getInnerCompactionTotalFileSizeThresholdInByte();
    conf.setInnerCompactionTotalFileSizeThresholdInByte(
        Long.parseLong(
            properties.getProperty(
                "inner_compaction_total_file_size_threshold",
                ConfigurationFileUtils.getConfigurationDefaultValue(
                    "inner_compaction_total_file_size_threshold"))));
    configModified |=
        innerCompactionFileSizeThresholdInByte
            != conf.getInnerCompactionTotalFileSizeThresholdInByte();

    // update inner_compaction_total_file_num_threshold
    int innerCompactionTotalFileNumThreshold = conf.getInnerCompactionTotalFileNumThreshold();
    conf.setInnerCompactionTotalFileNumThreshold(
        Integer.parseInt(
            properties.getProperty(
                "inner_compaction_total_file_num_threshold",
                ConfigurationFileUtils.getConfigurationDefaultValue(
                    "inner_compaction_total_file_num_threshold"))));
    configModified |=
        innerCompactionTotalFileNumThreshold != conf.getInnerCompactionTotalFileNumThreshold();

    // update max_level_gap_in_inner_compaction
    int maxLevelGapInInnerCompaction = conf.getMaxLevelGapInInnerCompaction();
    conf.setMaxLevelGapInInnerCompaction(
        Integer.parseInt(
            properties.getProperty(
                "max_level_gap_in_inner_compaction",
                ConfigurationFileUtils.getConfigurationDefaultValue(
                    "max_level_gap_in_inner_compaction"))));
    configModified |= maxLevelGapInInnerCompaction != conf.getMaxLevelGapInInnerCompaction();

    // update compaction_max_aligned_series_num_in_one_batch
    int compactionMaxAlignedSeriesNumInOneBatch = conf.getCompactionMaxAlignedSeriesNumInOneBatch();
    int newCompactionMaxAlignedSeriesNumInOneBatch =
        Integer.parseInt(
            properties.getProperty(
                "compaction_max_aligned_series_num_in_one_batch",
                ConfigurationFileUtils.getConfigurationDefaultValue(
                    "compaction_max_aligned_series_num_in_one_batch")));
    conf.setCompactionMaxAlignedSeriesNumInOneBatch(
        newCompactionMaxAlignedSeriesNumInOneBatch > 0
            ? newCompactionMaxAlignedSeriesNumInOneBatch
            : Integer.MAX_VALUE);
    configModified |=
        compactionMaxAlignedSeriesNumInOneBatch
            != conf.getCompactionMaxAlignedSeriesNumInOneBatch();
    return configModified;
  }

  private boolean loadCompactionThreadCountHotModifiedProps(TrimProperties properties)
      throws IOException {
    int newConfigCompactionThreadCount =
        Integer.parseInt(
            properties.getProperty(
                "compaction_thread_count",
                ConfigurationFileUtils.getConfigurationDefaultValue("compaction_thread_count")));
    if (newConfigCompactionThreadCount <= 0) {
      newConfigCompactionThreadCount = 1;
    }
    if (newConfigCompactionThreadCount == conf.getCompactionThreadCount()) {
      return false;
    }
    conf.setCompactionThreadCount(
        Integer.parseInt(
            properties.getProperty(
                "compaction_thread_count",
                ConfigurationFileUtils.getConfigurationDefaultValue("compaction_thread_count"))));
    return true;
  }

  private boolean loadCompactionSubTaskCountHotModifiedProps(TrimProperties properties)
      throws IOException {
    int newConfigSubtaskNum =
        Integer.parseInt(
            properties.getProperty(
                "sub_compaction_thread_count",
                ConfigurationFileUtils.getConfigurationDefaultValue(
                    "sub_compaction_thread_count")));
    if (newConfigSubtaskNum <= 0) {
      newConfigSubtaskNum = 1;
    }
    if (newConfigSubtaskNum == conf.getSubCompactionTaskNum()) {
      return false;
    }
    conf.setSubCompactionTaskNum(newConfigSubtaskNum);
    return true;
  }

  private boolean loadCompactionIsEnabledHotModifiedProps(TrimProperties properties)
      throws IOException {
    boolean isCompactionEnabled =
        conf.isEnableSeqSpaceCompaction()
            || conf.isEnableUnseqSpaceCompaction()
            || conf.isEnableCrossSpaceCompaction();
    boolean newConfigEnableCrossSpaceCompaction =
        Boolean.parseBoolean(
            properties.getProperty(
                "enable_cross_space_compaction",
                ConfigurationFileUtils.getConfigurationDefaultValue(
                    "enable_cross_space_compaction")));
    boolean newConfigEnableSeqSpaceCompaction =
        Boolean.parseBoolean(
            properties.getProperty(
                "enable_seq_space_compaction",
                ConfigurationFileUtils.getConfigurationDefaultValue(
                    "enable_seq_space_compaction")));
    boolean newConfigEnableUnseqSpaceCompaction =
        Boolean.parseBoolean(
            properties.getProperty(
                "enable_unseq_space_compaction",
                ConfigurationFileUtils.getConfigurationDefaultValue(
                    "enable_unseq_space_compaction")));
    boolean compactionEnabledInNewConfig =
        newConfigEnableCrossSpaceCompaction
            || newConfigEnableSeqSpaceCompaction
            || newConfigEnableUnseqSpaceCompaction;

    conf.setEnableCrossSpaceCompaction(newConfigEnableCrossSpaceCompaction);
    conf.setEnableSeqSpaceCompaction(newConfigEnableSeqSpaceCompaction);
    conf.setEnableUnseqSpaceCompaction(newConfigEnableUnseqSpaceCompaction);
    return !isCompactionEnabled && compactionEnabledInNewConfig;
  }

  private void loadWALHotModifiedProps(TrimProperties properties) throws IOException {
    long walAsyncModeFsyncDelayInMs =
        Long.parseLong(
            properties.getProperty(
                "wal_async_mode_fsync_delay_in_ms",
                ConfigurationFileUtils.getConfigurationDefaultValue(
                    "wal_async_mode_fsync_delay_in_ms")));
    if (walAsyncModeFsyncDelayInMs > 0) {
      conf.setWalAsyncModeFsyncDelayInMs(walAsyncModeFsyncDelayInMs);
    }

    long walSyncModeFsyncDelayInMs =
        Long.parseLong(
            properties.getProperty(
                "wal_sync_mode_fsync_delay_in_ms",
                ConfigurationFileUtils.getConfigurationDefaultValue(
                    "wal_sync_mode_fsync_delay_in_ms")));
    if (walSyncModeFsyncDelayInMs > 0) {
      conf.setWalSyncModeFsyncDelayInMs(walSyncModeFsyncDelayInMs);
    }

    long walFileSizeThreshold =
        Long.parseLong(
            properties.getProperty(
                "wal_file_size_threshold_in_byte",
                ConfigurationFileUtils.getConfigurationDefaultValue(
                    "wal_file_size_threshold_in_byte")));
    if (walFileSizeThreshold > 0) {
      conf.setWalFileSizeThresholdInByte(walFileSizeThreshold);
    }

    double walMinEffectiveInfoRatio =
        Double.parseDouble(
            properties.getProperty(
                "wal_min_effective_info_ratio",
                ConfigurationFileUtils.getConfigurationDefaultValue(
                    "wal_min_effective_info_ratio")));
    if (walMinEffectiveInfoRatio > 0) {
      conf.setWalMinEffectiveInfoRatio(walMinEffectiveInfoRatio);
    }

    long walMemTableSnapshotThreshold =
        Long.parseLong(
            properties.getProperty(
                "wal_memtable_snapshot_threshold_in_byte",
                ConfigurationFileUtils.getConfigurationDefaultValue(
                    "wal_memtable_snapshot_threshold_in_byte")));
    if (walMemTableSnapshotThreshold > 0) {
      conf.setWalMemTableSnapshotThreshold(walMemTableSnapshotThreshold);
    }

    int maxWalMemTableSnapshotNum =
        Integer.parseInt(
            properties.getProperty(
                "max_wal_memtable_snapshot_num",
                ConfigurationFileUtils.getConfigurationDefaultValue(
                    "max_wal_memtable_snapshot_num")));
    if (maxWalMemTableSnapshotNum > 0) {
      conf.setMaxWalMemTableSnapshotNum(maxWalMemTableSnapshotNum);
    }

    long deleteWalFilesPeriod =
        Long.parseLong(
            properties.getProperty(
                "delete_wal_files_period_in_ms",
                ConfigurationFileUtils.getConfigurationDefaultValue(
                    "delete_wal_files_period_in_ms")));
    if (deleteWalFilesPeriod > 0) {
      conf.setDeleteWalFilesPeriodInMs(deleteWalFilesPeriod);
    }

    long throttleDownThresholdInByte = Long.parseLong(getWalThrottleThreshold(properties));
    if (throttleDownThresholdInByte > 0) {
      conf.setThrottleThreshold(throttleDownThresholdInByte);
    }

    long cacheWindowInMs =
        Long.parseLong(
            properties.getProperty(
                "iot_consensus_cache_window_time_in_ms",
                ConfigurationFileUtils.getConfigurationDefaultValue(
                    "iot_consensus_cache_window_time_in_ms")));
    if (cacheWindowInMs > 0) {
      conf.setCacheWindowTimeInMs(cacheWindowInMs);
    }
  }

  private String getWalThrottleThreshold(TrimProperties prop) throws IOException {
    String old_throttleThreshold = prop.getProperty(DEFAULT_WAL_THRESHOLD_NAME[0], null);
    if (old_throttleThreshold != null) {
      LOGGER.warn(
          "The throttle threshold params: {} is deprecated, please use {}",
          DEFAULT_WAL_THRESHOLD_NAME[0],
          DEFAULT_WAL_THRESHOLD_NAME[1]);
      return old_throttleThreshold;
    }
    return prop.getProperty(
        DEFAULT_WAL_THRESHOLD_NAME[1],
        ConfigurationFileUtils.getConfigurationDefaultValue(DEFAULT_WAL_THRESHOLD_NAME[1]));
  }

  public long getThrottleThresholdWithDirs() {
    ArrayList<String> dataDiskDirs = new ArrayList<>(Arrays.asList(conf.getDataDirs()));
    ArrayList<String> walDiskDirs =
        new ArrayList<>(Arrays.asList(commonDescriptor.getConfig().getWalDirs()));
    Set<FileStore> dataFileStores = SystemMetrics.getFileStores(dataDiskDirs);
    Set<FileStore> walFileStores = SystemMetrics.getFileStores(walDiskDirs);
    double dirUseProportion = 0;
    dataFileStores.retainAll(walFileStores);
    // if there is no common disk between data and wal, use more usableSpace.
    if (dataFileStores.isEmpty()) {
      dirUseProportion = MAX_DIR_USE_PROPORTION;
    } else {
      dirUseProportion = MIN_DIR_USE_PROPORTION;
    }
    long newThrottleThreshold = Long.MAX_VALUE;
    for (FileStore fileStore : walFileStores) {
      try {
        newThrottleThreshold = Math.min(newThrottleThreshold, fileStore.getUsableSpace());
      } catch (IOException e) {
        LOGGER.error("Failed to get file size of {}, because", fileStore, e);
      }
    }
    newThrottleThreshold = (long) (newThrottleThreshold * dirUseProportion * walFileStores.size());
    // the new throttle threshold should between MIN_THROTTLE_THRESHOLD and MAX_THROTTLE_THRESHOLD
    return Math.max(Math.min(newThrottleThreshold, MAX_THROTTLE_THRESHOLD), MIN_THROTTLE_THRESHOLD);
  }

  private void loadAutoCreateSchemaProps(TrimProperties properties, boolean startUp)
      throws IOException {
    conf.setAutoCreateSchemaEnabled(
        Boolean.parseBoolean(
            properties.getProperty(
                "enable_auto_create_schema",
                ConfigurationFileUtils.getConfigurationDefaultValue("enable_auto_create_schema"))));
    conf.setBooleanStringInferType(
        TSDataType.valueOf(
            properties.getProperty(
                "boolean_string_infer_type",
                ConfigurationFileUtils.getConfigurationDefaultValue("boolean_string_infer_type"))));
    conf.setIntegerStringInferType(
        TSDataType.valueOf(
            properties.getProperty(
                "integer_string_infer_type",
                ConfigurationFileUtils.getConfigurationDefaultValue("integer_string_infer_type"))));
    conf.setFloatingStringInferType(
        TSDataType.valueOf(
            properties.getProperty(
                "floating_string_infer_type",
                ConfigurationFileUtils.getConfigurationDefaultValue(
                    "floating_string_infer_type"))));
    conf.setNanStringInferType(
        TSDataType.valueOf(
            properties.getProperty(
                "nan_string_infer_type",
                ConfigurationFileUtils.getConfigurationDefaultValue("nan_string_infer_type"))));
    conf.setDefaultStorageGroupLevel(
        Integer.parseInt(
            properties.getProperty(
                "default_storage_group_level",
                ConfigurationFileUtils.getConfigurationDefaultValue(
                    "default_storage_group_level"))),
        startUp);
    conf.setDefaultBooleanEncoding(
        properties.getProperty(
            "default_boolean_encoding",
            ConfigurationFileUtils.getConfigurationDefaultValue("default_boolean_encoding")));
    conf.setDefaultInt32Encoding(
        properties.getProperty(
            "default_int32_encoding",
            ConfigurationFileUtils.getConfigurationDefaultValue("default_int32_encoding")));
    conf.setDefaultInt64Encoding(
        properties.getProperty(
            "default_int64_encoding",
            ConfigurationFileUtils.getConfigurationDefaultValue("default_int64_encoding")));
    conf.setDefaultFloatEncoding(
        properties.getProperty(
            "default_float_encoding",
            ConfigurationFileUtils.getConfigurationDefaultValue("default_float_encoding")));
    conf.setDefaultDoubleEncoding(
        properties.getProperty(
            "default_double_encoding",
            ConfigurationFileUtils.getConfigurationDefaultValue("default_double_encoding")));
    conf.setDefaultTextEncoding(
        properties.getProperty(
            "default_text_encoding",
            ConfigurationFileUtils.getConfigurationDefaultValue("default_text_encoding")));
  }

  private void loadTsFileProps(TrimProperties properties) throws IOException {
    TSFileDescriptor.getInstance()
        .getConfig()
        .setGroupSizeInByte(
            Integer.parseInt(
                properties.getProperty(
                    "group_size_in_byte",
                    ConfigurationFileUtils.getConfigurationDefaultValue("group_size_in_byte"))));
    TSFileDescriptor.getInstance()
        .getConfig()
        .setPageSizeInByte(
            Integer.parseInt(
                properties.getProperty(
                    "page_size_in_byte",
                    ConfigurationFileUtils.getConfigurationDefaultValue("page_size_in_byte"))));
    if (TSFileDescriptor.getInstance().getConfig().getPageSizeInByte()
        > TSFileDescriptor.getInstance().getConfig().getGroupSizeInByte()) {
      LOGGER.warn("page_size is greater than group size, will set it as the same with group size");
      TSFileDescriptor.getInstance()
          .getConfig()
          .setPageSizeInByte(TSFileDescriptor.getInstance().getConfig().getGroupSizeInByte());
    }
    TSFileDescriptor.getInstance()
        .getConfig()
        .setMaxNumberOfPointsInPage(
            Integer.parseInt(
                properties.getProperty(
                    "max_number_of_points_in_page",
                    ConfigurationFileUtils.getConfigurationDefaultValue(
                        "max_number_of_points_in_page"))));
    TSFileDescriptor.getInstance()
        .getConfig()
        .setFloatPrecision(
            Integer.parseInt(
                properties.getProperty(
                    "float_precision",
                    ConfigurationFileUtils.getConfigurationDefaultValue("float_precision"))));

    TSFileDescriptor.getInstance()
        .getConfig()
        .setValueEncoder(
            properties.getProperty(
                "value_encoder",
                ConfigurationFileUtils.getConfigurationDefaultValue("value_encoder")));
    TSFileDescriptor.getInstance()
        .getConfig()
        .setCompressor(
            properties.getProperty(
                "compressor", ConfigurationFileUtils.getConfigurationDefaultValue("compressor")));
    TSFileDescriptor.getInstance()
        .getConfig()
        .setMaxTsBlockSizeInBytes(
            Integer.parseInt(
                properties.getProperty(
                    "max_tsblock_size_in_bytes",
                    ConfigurationFileUtils.getConfigurationDefaultValue(
                        "max_tsblock_size_in_bytes"))));

    // min(default_size, maxBytesForQuery)
    TSFileDescriptor.getInstance()
        .getConfig()
        .setMaxTsBlockSizeInBytes(
            (int)
                Math.min(
                    TSFileDescriptor.getInstance().getConfig().getMaxTsBlockSizeInBytes(),
                    conf.getMaxBytesPerFragmentInstance()));

    TSFileDescriptor.getInstance()
        .getConfig()
        .setMaxTsBlockLineNumber(
            Integer.parseInt(
                properties.getProperty(
                    "max_tsblock_line_number",
                    ConfigurationFileUtils.getConfigurationDefaultValue(
                        "max_tsblock_line_number"))));
  }

  // Mqtt related
  private void loadMqttProps(TrimProperties properties) {
    conf.setMqttDir(properties.getProperty("mqtt_root_dir", conf.getMqttDir()));

    if (properties.getProperty(IoTDBConstant.MQTT_HOST_NAME) != null) {
      conf.setMqttHost(properties.getProperty(IoTDBConstant.MQTT_HOST_NAME).trim());
    } else {
      LOGGER.info("MQTT host is not configured, will use dn_rpc_address.");
      conf.setMqttHost(properties.getProperty(IoTDBConstant.DN_RPC_ADDRESS, conf.getRpcAddress()));
    }

    if (properties.getProperty(IoTDBConstant.MQTT_PORT_NAME) != null) {
      conf.setMqttPort(
          Integer.parseInt(properties.getProperty(IoTDBConstant.MQTT_PORT_NAME).trim()));
    }

    if (properties.getProperty(IoTDBConstant.MQTT_HANDLER_POOL_SIZE_NAME) != null) {
      conf.setMqttHandlerPoolSize(
          Integer.parseInt(
              properties.getProperty(IoTDBConstant.MQTT_HANDLER_POOL_SIZE_NAME).trim()));
    }

    if (properties.getProperty(IoTDBConstant.MQTT_PAYLOAD_FORMATTER_NAME) != null) {
      conf.setMqttPayloadFormatter(
          properties.getProperty(IoTDBConstant.MQTT_PAYLOAD_FORMATTER_NAME).trim());
    }

    if (properties.getProperty(IoTDBConstant.MQTT_DATA_PATH) != null) {
      conf.setMqttDataPath(properties.getProperty(IoTDBConstant.MQTT_DATA_PATH).trim());
    }

    if (properties.getProperty(IoTDBConstant.ENABLE_MQTT) != null) {
      conf.setEnableMQTTService(
          Boolean.parseBoolean(properties.getProperty(IoTDBConstant.ENABLE_MQTT).trim()));
    }

    if (properties.getProperty(IoTDBConstant.MQTT_MAX_MESSAGE_SIZE) != null) {
      conf.setMqttMaxMessageSize(
          Integer.parseInt(properties.getProperty(IoTDBConstant.MQTT_MAX_MESSAGE_SIZE).trim()));
    }
  }

  // timed flush memtable
  private void loadTimedService(TrimProperties properties) throws IOException {
    conf.setEnableTimedFlushSeqMemtable(
        Boolean.parseBoolean(
            properties.getProperty(
                "enable_timed_flush_seq_memtable",
                ConfigurationFileUtils.getConfigurationDefaultValue(
                    "enable_timed_flush_seq_memtable"))));

    long seqMemTableFlushInterval =
        Long.parseLong(
            properties.getProperty(
                "seq_memtable_flush_interval_in_ms",
                ConfigurationFileUtils.getConfigurationDefaultValue(
                    "seq_memtable_flush_interval_in_ms")));
    if (seqMemTableFlushInterval > 0) {
      conf.setSeqMemtableFlushInterval(seqMemTableFlushInterval);
    }

    long seqMemTableFlushCheckInterval =
        Long.parseLong(
            properties.getProperty(
                "seq_memtable_flush_check_interval_in_ms",
                ConfigurationFileUtils.getConfigurationDefaultValue(
                    "seq_memtable_flush_check_interval_in_ms")));
    if (seqMemTableFlushCheckInterval > 0) {
      conf.setSeqMemtableFlushCheckInterval(seqMemTableFlushCheckInterval);
    }

    conf.setEnableTimedFlushUnseqMemtable(
        Boolean.parseBoolean(
            properties.getProperty(
                "enable_timed_flush_unseq_memtable",
                ConfigurationFileUtils.getConfigurationDefaultValue(
                    "enable_timed_flush_unseq_memtable"))));

    long unseqMemTableFlushInterval =
        Long.parseLong(
            properties.getProperty(
                "unseq_memtable_flush_interval_in_ms",
                ConfigurationFileUtils.getConfigurationDefaultValue(
                    "unseq_memtable_flush_interval_in_ms")));
    if (unseqMemTableFlushInterval > 0) {
      conf.setUnseqMemtableFlushInterval(unseqMemTableFlushInterval);
    }

    long unseqMemTableFlushCheckInterval =
        Long.parseLong(
            properties.getProperty(
                "unseq_memtable_flush_check_interval_in_ms",
                ConfigurationFileUtils.getConfigurationDefaultValue(
                    "unseq_memtable_flush_check_interval_in_ms")));
    if (unseqMemTableFlushCheckInterval > 0) {
      conf.setUnseqMemtableFlushCheckInterval(unseqMemTableFlushCheckInterval);
    }
  }

  private String[][] parseDataDirs(String dataDirs) {
    String[] tiers = dataDirs.split(IoTDBConstant.TIER_SEPARATOR);
    String[][] tierDataDirs = new String[tiers.length][];
    for (int i = 0; i < tiers.length; ++i) {
      tierDataDirs[i] = tiers[i].split(",");
    }
    return tierDataDirs;
  }

  public synchronized void loadHotModifiedProps(TrimProperties properties)
      throws QueryProcessException {
    try {
      // update data dirs
      String dataDirs = properties.getProperty("dn_data_dirs", null);
      if (dataDirs != null) {
        conf.reloadDataDirs(parseDataDirs(dataDirs));
      }

      // update dir strategy
      String multiDirStrategyClassName =
          properties.getProperty(
              "dn_multi_dir_strategy",
              ConfigurationFileUtils.getConfigurationDefaultValue("dn_multi_dir_strategy"));
      if (multiDirStrategyClassName != null
          && !multiDirStrategyClassName.equals(conf.getMultiDirStrategyClassName())) {
        conf.setMultiDirStrategyClassName(multiDirStrategyClassName.trim());
        conf.confirmMultiDirStrategy();
      }

      TierManager.getInstance().resetFolders();

      // update timed flush & close conf
      loadTimedService(properties);
      StorageEngine.getInstance().rebootTimedService();
      // update params of creating schema automatically
      boolean startUp = false;
      loadAutoCreateSchemaProps(properties, startUp);

      // update tsfile-format config
      loadTsFileProps(properties);
      // update cluster name
      conf.setClusterName(
          properties.getProperty(
              IoTDBConstant.CLUSTER_NAME,
              ConfigurationFileUtils.getConfigurationDefaultValue(IoTDBConstant.CLUSTER_NAME)));
      // update slow_query_threshold
      conf.setSlowQueryThreshold(
          Long.parseLong(
              properties.getProperty(
                  "slow_query_threshold",
                  ConfigurationFileUtils.getConfigurationDefaultValue("slow_query_threshold"))));
      // update select into operation max buffer size
      conf.setIntoOperationBufferSizeInByte(
          Long.parseLong(
              properties.getProperty(
                  "into_operation_buffer_size_in_byte",
                  ConfigurationFileUtils.getConfigurationDefaultValue(
                      "into_operation_buffer_size_in_byte"))));
      // update insert-tablet-plan's row limit for select-into
      conf.setSelectIntoInsertTabletPlanRowLimit(
          Integer.parseInt(
              properties.getProperty(
                  "select_into_insert_tablet_plan_row_limit",
                  ConfigurationFileUtils.getConfigurationDefaultValue(
                      "select_into_insert_tablet_plan_row_limit"))));

      // update enable query memory estimation for memory control
      conf.setEnableQueryMemoryEstimation(
          Boolean.parseBoolean(
              properties.getProperty(
                  "enable_query_memory_estimation",
                  ConfigurationFileUtils.getConfigurationDefaultValue(
                      "enable_query_memory_estimation"))));

      conf.setEnableTsFileValidation(
          Boolean.parseBoolean(
              properties.getProperty(
                  "enable_tsfile_validation",
                  ConfigurationFileUtils.getConfigurationDefaultValue(
                      "enable_tsfile_validation"))));

      // update wal config
      long prevDeleteWalFilesPeriodInMs = conf.getDeleteWalFilesPeriodInMs();
      loadWALHotModifiedProps(properties);
      if (prevDeleteWalFilesPeriodInMs != conf.getDeleteWalFilesPeriodInMs()) {
        WALManager.getInstance().rebootWALDeleteThread();
      }

      // update compaction config
      loadCompactionHotModifiedProps(properties);

      // update load config
      loadLoadTsFileHotModifiedProp(properties);

      // update pipe config
      commonDescriptor
          .getConfig()
          .setPipeAllSinksRateLimitBytesPerSecond(
              Double.parseDouble(
                  properties.getProperty(
                      "pipe_all_sinks_rate_limit_bytes_per_second",
                      ConfigurationFileUtils.getConfigurationDefaultValue(
                          "pipe_all_sinks_rate_limit_bytes_per_second"))));

      // update merge_threshold_of_explain_analyze
      conf.setMergeThresholdOfExplainAnalyze(
          Integer.parseInt(
              properties.getProperty(
                  "merge_threshold_of_explain_analyze",
                  ConfigurationFileUtils.getConfigurationDefaultValue(
                      "merge_threshold_of_explain_analyze"))));
      boolean enableWALCompression =
          Boolean.parseBoolean(
              properties.getProperty(
                  "enable_wal_compression",
                  ConfigurationFileUtils.getConfigurationDefaultValue("enable_wal_compression")));
      conf.setWALCompressionAlgorithm(
          enableWALCompression ? CompressionType.LZ4 : CompressionType.UNCOMPRESSED);

      // update Consensus config
      reloadConsensusProps(properties);

      // update retry config
      commonDescriptor.loadRetryProperties(properties);

      // update binary allocator
      commonDescriptor
          .getConfig()
          .setEnableBinaryAllocator(
              Boolean.parseBoolean(
                  properties.getProperty(
                      "enable_binary_allocator",
                      ConfigurationFileUtils.getConfigurationDefaultValue(
                          "enable_binary_allocator"))));
      if (commonDescriptor.getConfig().isEnableBinaryAllocator()) {
        BinaryAllocator.getInstance().start();
      } else {
        BinaryAllocator.getInstance().close(true);
      }

      commonDescriptor
          .getConfig()
          .setTimestampPrecisionCheckEnabled(
              Boolean.parseBoolean(
                  properties.getProperty(
                      "timestamp_precision_check_enabled",
                      ConfigurationFileUtils.getConfigurationDefaultValue(
                          "timestamp_precision_check_enabled"))));

      conf.setEnablePartialInsert(
          Boolean.parseBoolean(
              Optional.ofNullable(
                      properties.getProperty(
                          "enable_partial_insert", String.valueOf(conf.isEnablePartialInsert())))
                  .map(String::trim)
                  .orElse(String.valueOf(conf.isEnablePartialInsert()))));

      // update query_sample_throughput_bytes_per_sec
      loadQuerySampleThroughput(properties);
      // update trusted_uri_pattern
      loadTrustedUriPattern(properties);

      // tvlist_sort_threshold
      conf.setTVListSortThreshold(
          Integer.parseInt(
              properties.getProperty(
                  "tvlist_sort_threshold",
                  ConfigurationFileUtils.getConfigurationDefaultValue("tvlist_sort_threshold"))));
    } catch (Exception e) {
      if (e instanceof InterruptedException) {
        Thread.currentThread().interrupt();
      }
      throw new QueryProcessException(String.format("Fail to reload configuration because %s", e));
    }
  }

  private void loadQuerySampleThroughput(TrimProperties properties) throws IOException {
    String querySamplingRateLimitNumber =
        properties.getProperty(
            "query_sample_throughput_bytes_per_sec",
            ConfigurationFileUtils.getConfigurationDefaultValue(
                "query_sample_throughput_bytes_per_sec"));
    if (querySamplingRateLimitNumber != null) {
      try {
        int rateLimit = Integer.parseInt(querySamplingRateLimitNumber);
        commonDescriptor.getConfig().setQuerySamplingRateLimit(rateLimit);
      } catch (Exception e) {
        LOGGER.warn(
            "Failed to parse query_sample_throughput_bytes_per_sec {} to integer",
            querySamplingRateLimitNumber);
      }
    }
  }

  private void loadTrustedUriPattern(TrimProperties properties) throws IOException {
    String trustedUriPattern =
        properties.getProperty(
            "trusted_uri_pattern",
            ConfigurationFileUtils.getConfigurationDefaultValue("trusted_uri_pattern"));
    Pattern pattern;
    if (trustedUriPattern != null) {
      try {
        pattern = Pattern.compile(trustedUriPattern);
      } catch (Exception e) {
        LOGGER.warn("Failed to parse trusted_uri_pattern {}", trustedUriPattern);
        pattern = commonDescriptor.getConfig().getTrustedUriPattern();
      }
    } else {
      pattern = commonDescriptor.getConfig().getTrustedUriPattern();
    }
    commonDescriptor.getConfig().setTrustedUriPattern(pattern);
  }

  public synchronized void loadHotModifiedProps() throws QueryProcessException {
    URL url = getPropsUrl(CommonConfig.SYSTEM_CONFIG_NAME);
    if (url == null) {
      LOGGER.warn("Couldn't load the configuration from any of the known sources.");
      return;
    }

    TrimProperties commonProperties = new TrimProperties();
    try (InputStream inputStream = url.openStream()) {
      LOGGER.info("Start to reload config file {}", url);
      commonProperties.load(new InputStreamReader(inputStream, StandardCharsets.UTF_8));
      ConfigurationFileUtils.loadConfigurationDefaultValueFromTemplate();
      loadHotModifiedProps(commonProperties);
    } catch (Exception e) {
      LOGGER.warn("Fail to reload config file {}", url, e);
      throw new QueryProcessException(
          String.format("Fail to reload config file %s because %s", url, e.getMessage()));
    } finally {
      ConfigurationFileUtils.releaseDefault();
    }
    reloadMetricProperties(commonProperties);
  }

  public void reloadMetricProperties(TrimProperties properties) {
    ReloadLevel reloadLevel = MetricConfigDescriptor.getInstance().loadHotProps(properties, false);
    LOGGER.info("Reload metric service in level {}", reloadLevel);
    if (reloadLevel == ReloadLevel.RESTART_INTERNAL_REPORTER) {
      IoTDBInternalReporter internalReporter;
      if (MetricConfigDescriptor.getInstance().getMetricConfig().getInternalReportType()
          == InternalReporterType.IOTDB) {
        internalReporter = new IoTDBInternalLocalReporter();
      } else {
        internalReporter = new IoTDBInternalMemoryReporter();
      }
      MetricService.getInstance().reloadInternalReporter(internalReporter);
    } else {
      MetricService.getInstance().reloadService(reloadLevel);
    }
  }

  private void initMemoryAllocate(TrimProperties properties) {
    // on heap memory
    String memoryAllocateProportion = properties.getProperty("datanode_memory_proportion", null);
    // Get global memory manager here
    if (memoryAllocateProportion == null) {
      memoryAllocateProportion =
          properties.getProperty("storage_query_schema_consensus_free_memory_proportion");
      if (memoryAllocateProportion != null) {
        LOGGER.warn(
            "The parameter storage_query_schema_consensus_free_memory_proportion is deprecated since v1.2.3, "
                + "please use datanode_memory_proportion instead.");
      }
    }

<<<<<<< HEAD
    long storageEngineMemorySize = Runtime.getRuntime().totalMemory() * 3 / 10;
    long queryEngineMemorySize = Runtime.getRuntime().totalMemory() * 3 / 10;
    long schemaEngineMemorySize = Runtime.getRuntime().totalMemory() / 10;
    long consensusMemorySize = Runtime.getRuntime().totalMemory() / 10;
    long pipeMemorySize = Runtime.getRuntime().totalMemory() / 10;
=======
    long storageEngineMemorySize = Runtime.getRuntime().maxMemory() * 3 / 10;
    long queryEngineMemorySize = Runtime.getRuntime().maxMemory() * 3 / 10;
    long schemaEngineMemorySize = Runtime.getRuntime().maxMemory() / 10;
    long consensusMemorySize = Runtime.getRuntime().maxMemory() / 10;
    long pipeMemorySize = Runtime.getRuntime().maxMemory() / 10;
>>>>>>> 1a4ac0ea
    if (memoryAllocateProportion != null) {
      String[] proportions = memoryAllocateProportion.split(":");
      int proportionSum = 0;
      for (String proportion : proportions) {
        proportionSum += Integer.parseInt(proportion.trim());
      }
<<<<<<< HEAD
      long memoryAvailable = Runtime.getRuntime().totalMemory();

      if (proportionSum != 0) {
        storageEngineMemorySize =
            memoryAvailable * Integer.parseInt(proportions[0].trim()) / proportionSum;
        queryEngineMemorySize =
            memoryAvailable * Integer.parseInt(proportions[1].trim()) / proportionSum;
        schemaEngineMemorySize =
            memoryAvailable * Integer.parseInt(proportions[2].trim()) / proportionSum;
        consensusMemorySize =
            memoryAvailable * Integer.parseInt(proportions[3].trim()) / proportionSum;
        // if pipe proportion is set, use it, otherwise use the default value
        if (proportions.length >= 6) {
          pipeMemorySize =
              memoryAvailable * Integer.parseInt(proportions[4].trim()) / proportionSum;
        } else {
          pipeMemorySize =
              (memoryAvailable
                      - (conf.getStorageEngineMemoryManager().getTotalMemorySizeInBytes()
                          + conf.getQueryEngineMemoryManager().getTotalMemorySizeInBytes()
                          + conf.getSchemaEngineMemoryManager().getTotalMemorySizeInBytes()
                          + conf.getConsensusMemoryManager().getTotalMemorySizeInBytes()))
=======
      long maxMemoryAvailable = Runtime.getRuntime().maxMemory();

      if (proportionSum != 0) {
        storageEngineMemorySize =
            maxMemoryAvailable * Integer.parseInt(proportions[0].trim()) / proportionSum;
        queryEngineMemorySize =
            maxMemoryAvailable * Integer.parseInt(proportions[1].trim()) / proportionSum;
        schemaEngineMemorySize =
            maxMemoryAvailable * Integer.parseInt(proportions[2].trim()) / proportionSum;
        consensusMemorySize =
            maxMemoryAvailable * Integer.parseInt(proportions[3].trim()) / proportionSum;
        // if pipe proportion is set, use it, otherwise use the default value
        if (proportions.length >= 6) {
          pipeMemorySize =
              maxMemoryAvailable * Integer.parseInt(proportions[4].trim()) / proportionSum;
        } else {
          pipeMemorySize =
              (maxMemoryAvailable
                      - (memoryConfig.getStorageEngineMemoryManager().getTotalMemorySizeInBytes()
                          + memoryConfig.getQueryEngineMemoryManager().getTotalMemorySizeInBytes()
                          + memoryConfig.getSchemaEngineMemoryManager().getTotalMemorySizeInBytes()
                          + memoryConfig.getConsensusMemoryManager().getTotalMemorySizeInBytes()))
>>>>>>> 1a4ac0ea
                  / 2;
        }
      }
    }
    // on heap memory manager
    MemoryManager onheapMemoryManager =
<<<<<<< HEAD
        globalMemoryManager.getOrCreateMemoryManager("OnHeap", Runtime.getRuntime().totalMemory());
    conf.setOnHeapMemoryManager(onheapMemoryManager);
    // storage engine memory manager
    MemoryManager storageEngineMemoryManager =
        onheapMemoryManager.getOrCreateMemoryManager("StorageEngine", storageEngineMemorySize);
    conf.setStorageEngineMemoryManager(storageEngineMemoryManager);
    // query engine memory manager
    MemoryManager queryEngineMemoryManager =
        onheapMemoryManager.getOrCreateMemoryManager("QueryEngine", queryEngineMemorySize);
    conf.setQueryEngineMemoryManager(queryEngineMemoryManager);
    // schema engine memory manager
    MemoryManager schemaEngineMemoryManager =
        onheapMemoryManager.getOrCreateMemoryManager("SchemaEngine", schemaEngineMemorySize);
    conf.setSchemaEngineMemoryManager(schemaEngineMemoryManager);
    // consensus layer memory manager
    MemoryManager consensusMemoryManager =
        onheapMemoryManager.getOrCreateMemoryManager("Consensus", consensusMemorySize);
    conf.setConsensusMemoryManager(consensusMemoryManager);
    // pipe memory manager
    MemoryManager pipeMemoryManager =
        onheapMemoryManager.getOrCreateMemoryManager("Pipe", pipeMemorySize);
    conf.setPipeMemoryManager(pipeMemoryManager);

    LOGGER.info(
        "initial allocateMemoryForRead = {}",
        conf.getQueryEngineMemoryManager().getTotalMemorySizeInBytes());
    LOGGER.info(
        "initial allocateMemoryForWrite = {}",
        conf.getStorageEngineMemoryManager().getTotalMemorySizeInBytes());
    LOGGER.info(
        "initial allocateMemoryForSchema = {}",
        conf.getSchemaEngineMemoryManager().getTotalMemorySizeInBytes());
    LOGGER.info(
        "initial allocateMemoryForConsensus = {}",
        conf.getConsensusMemoryManager().getTotalMemorySizeInBytes());
    LOGGER.info(
        "initial allocateMemoryForPipe = {}",
        conf.getPipeMemoryManager().getTotalMemorySizeInBytes());
=======
        MemoryConfig.global().getOrCreateMemoryManager("OnHeap", Runtime.getRuntime().maxMemory());
    memoryConfig.setOnHeapMemoryManager(onheapMemoryManager);
    // storage engine memory manager
    MemoryManager storageEngineMemoryManager =
        onheapMemoryManager.getOrCreateMemoryManager("StorageEngine", storageEngineMemorySize);
    memoryConfig.setStorageEngineMemoryManager(storageEngineMemoryManager);
    // query engine memory manager
    MemoryManager queryEngineMemoryManager =
        onheapMemoryManager.getOrCreateMemoryManager("QueryEngine", queryEngineMemorySize);
    memoryConfig.setQueryEngineMemoryManager(queryEngineMemoryManager);
    // schema engine memory manager
    MemoryManager schemaEngineMemoryManager =
        onheapMemoryManager.getOrCreateMemoryManager("SchemaEngine", schemaEngineMemorySize);
    memoryConfig.setSchemaEngineMemoryManager(schemaEngineMemoryManager);
    // consensus layer memory manager
    MemoryManager consensusMemoryManager =
        onheapMemoryManager.getOrCreateMemoryManager("Consensus", consensusMemorySize);
    memoryConfig.setConsensusMemoryManager(consensusMemoryManager);
    // pipe memory manager
    MemoryManager pipeMemoryManager =
        onheapMemoryManager.getOrCreateMemoryManager("Pipe", pipeMemorySize);
    memoryConfig.setPipeMemoryManager(pipeMemoryManager);

    LOGGER.info(
        "initial allocateMemoryForWrite = {}",
        memoryConfig.getStorageEngineMemoryManager().getTotalMemorySizeInBytes());
    LOGGER.info(
        "initial allocateMemoryForRead = {}",
        memoryConfig.getQueryEngineMemoryManager().getTotalMemorySizeInBytes());
    LOGGER.info(
        "initial allocateMemoryForSchema = {}",
        memoryConfig.getSchemaEngineMemoryManager().getTotalMemorySizeInBytes());
    LOGGER.info(
        "initial allocateMemoryForConsensus = {}",
        memoryConfig.getConsensusMemoryManager().getTotalMemorySizeInBytes());
    LOGGER.info(
        "initial allocateMemoryForPipe = {}",
        memoryConfig.getPipeMemoryManager().getTotalMemorySizeInBytes());
>>>>>>> 1a4ac0ea

    initSchemaMemoryAllocate(schemaEngineMemoryManager, properties);
    initStorageEngineAllocate(storageEngineMemoryManager, properties);
    initQueryEngineMemoryAllocate(queryEngineMemoryManager, properties);

    String offHeapMemoryStr = System.getProperty("OFF_HEAP_MEMORY");
    MemoryManager offHeapMemoryManager =
<<<<<<< HEAD
        globalMemoryManager.getOrCreateMemoryManager(
            "OffHeap", MemUtils.strToBytesCnt(offHeapMemoryStr), false);
    conf.setOffHeapMemoryManager(offHeapMemoryManager);
=======
        MemoryConfig.global()
            .getOrCreateMemoryManager("OffHeap", MemUtils.strToBytesCnt(offHeapMemoryStr), false);
    memoryConfig.setOffHeapMemoryManager(offHeapMemoryManager);
>>>>>>> 1a4ac0ea

    // when we can't get the OffHeapMemory variable from environment, it will be 0
    // and the limit should not be effective
    long totalDirectBufferMemorySizeLimit =
        offHeapMemoryManager.getTotalMemorySizeInBytes() == 0
            ? Long.MAX_VALUE
            : (long)
                (offHeapMemoryManager.getTotalMemorySizeInBytes()
                    * conf.getMaxDirectBufferOffHeapMemorySizeProportion());
    MemoryManager directBufferMemoryManager =
        offHeapMemoryManager.getOrCreateMemoryManager(
            "DirectBuffer", totalDirectBufferMemorySizeLimit);
<<<<<<< HEAD
    conf.setDirectBufferMemoryManager(directBufferMemoryManager);
=======
    memoryConfig.setDirectBufferMemoryManager(directBufferMemoryManager);
>>>>>>> 1a4ac0ea
  }

  @SuppressWarnings("java:S3518")
  private void initStorageEngineAllocate(
      MemoryManager storageEngineMemoryManager, TrimProperties properties) {
    long storageMemoryTotal = storageEngineMemoryManager.getTotalMemorySizeInBytes();
    String valueOfStorageEngineMemoryProportion =
        properties.getProperty("storage_engine_memory_proportion");
    long writeMemorySize = storageMemoryTotal * 8 / 10;
    long compactionMemorySize = storageMemoryTotal * 2 / 10;
    long memtableMemorySize = writeMemorySize * 19 / 20;
    long timePartitionInfoMemorySize = writeMemorySize / 20;
    if (valueOfStorageEngineMemoryProportion != null) {
      String[] storageProportionArray = valueOfStorageEngineMemoryProportion.split(":");
      int storageEngineMemoryProportion = 0;
      for (String proportion : storageProportionArray) {
        int proportionValue = Integer.parseInt(proportion.trim());
        if (proportionValue <= 0) {
          LOGGER.warn(
              "The value of storage_engine_memory_proportion is illegal, use default value 8:2 .");
          return;
        }
        storageEngineMemoryProportion += proportionValue;
      }
      writeMemorySize =
          storageMemoryTotal
              * Integer.parseInt(storageProportionArray[0].trim())
              / storageEngineMemoryProportion;
      compactionMemorySize =
          storageMemoryTotal
              * Integer.parseInt(storageProportionArray[1].trim())
              / storageEngineMemoryProportion;

      String valueOfWriteMemoryProportion = properties.getProperty("write_memory_proportion");
      if (valueOfWriteMemoryProportion != null) {
        String[] writeProportionArray = valueOfWriteMemoryProportion.split(":");
        int writeMemoryProportion = 0;
        for (String proportion : writeProportionArray) {
          int proportionValue = Integer.parseInt(proportion.trim());
          writeMemoryProportion += proportionValue;
          if (proportionValue <= 0) {
            LOGGER.warn(
                "The value of write_memory_proportion is illegal, use default value 19:1 .");
            return;
          }
        }

        memtableMemorySize =
            writeMemorySize
                * Integer.parseInt(writeProportionArray[0].trim())
                / writeMemoryProportion;
        timePartitionInfoMemorySize =
            writeMemorySize
                * Integer.parseInt(writeProportionArray[1].trim())
                / writeMemoryProportion;
      }
    }
    MemoryManager writeMemoryManager =
        storageEngineMemoryManager.getOrCreateMemoryManager("Write", writeMemorySize);
<<<<<<< HEAD
    conf.setWriteMemoryManager(writeMemoryManager);
    MemoryManager compactionMemoryManager =
        storageEngineMemoryManager.getOrCreateMemoryManager("Compaction", compactionMemorySize);
    conf.setCompactionMemoryManager(compactionMemoryManager);
    MemoryManager memtableMemoryManager =
        writeMemoryManager.getOrCreateMemoryManager("Memtable", memtableMemorySize);
    conf.setMemtableMemoryManager(memtableMemoryManager);
    MemoryManager timePartitionMemoryManager =
        writeMemoryManager.getOrCreateMemoryManager(
            "TimePartitionInfo", timePartitionInfoMemorySize);
    conf.setTimePartitionInfoMemoryManager(timePartitionMemoryManager);
=======
    memoryConfig.setWriteMemoryManager(writeMemoryManager);
    MemoryManager compactionMemoryManager =
        storageEngineMemoryManager.getOrCreateMemoryManager("Compaction", compactionMemorySize);
    memoryConfig.setCompactionMemoryManager(compactionMemoryManager);
    MemoryManager memtableMemoryManager =
        writeMemoryManager.getOrCreateMemoryManager("Memtable", memtableMemorySize);
    memoryConfig.setMemtableMemoryManager(memtableMemoryManager);
    MemoryManager timePartitionMemoryManager =
        writeMemoryManager.getOrCreateMemoryManager(
            "TimePartitionInfo", timePartitionInfoMemorySize);
    memoryConfig.setTimePartitionInfoMemoryManager(timePartitionMemoryManager);
>>>>>>> 1a4ac0ea
    long devicePathCacheMemorySize =
        (long) (memtableMemorySize * conf.getDevicePathCacheProportion());
    MemoryManager devicePathCacheMemoryManager =
        memtableMemoryManager.getOrCreateMemoryManager(
            "DevicePathCache", devicePathCacheMemorySize);
<<<<<<< HEAD
    conf.setDevicePathCacheMemoryManager(devicePathCacheMemoryManager);
=======
    memoryConfig.setDevicePathCacheMemoryManager(devicePathCacheMemoryManager);
>>>>>>> 1a4ac0ea
    // TODO @spricoder check why this memory calculate by storage engine memory
    long bufferedArraysMemorySize =
        (long) (storageMemoryTotal * conf.getBufferedArraysMemoryProportion());
    MemoryManager bufferedArraysMemoryManager =
        memtableMemoryManager.getOrCreateMemoryManager("BufferedArray", bufferedArraysMemorySize);
<<<<<<< HEAD
    conf.setBufferedArraysMemoryManager(bufferedArraysMemoryManager);
=======
    memoryConfig.setBufferedArraysMemoryManager(bufferedArraysMemoryManager);
>>>>>>> 1a4ac0ea
    long walBufferQueueMemorySize =
        (long) (memtableMemorySize * conf.getWalBufferQueueProportion());
    MemoryManager walBufferQueueMemoryManager =
        memtableMemoryManager.getOrCreateMemoryManager("WalBufferQueue", walBufferQueueMemorySize);
<<<<<<< HEAD
    conf.setWalBufferQueueManager(walBufferQueueMemoryManager);
=======
    memoryConfig.setWalBufferQueueManager(walBufferQueueMemoryManager);
>>>>>>> 1a4ac0ea
  }

  @SuppressWarnings("squid:S3518")
  private void initSchemaMemoryAllocate(
      MemoryManager schemaEngineMemoryManager, TrimProperties properties) {
    long schemaMemoryTotal = schemaEngineMemoryManager.getTotalMemorySizeInBytes();
    int[] schemaMemoryProportion = new int[] {5, 4, 1};
    String schemaMemoryPortionInput =
        properties.getProperty(
            "schema_memory_proportion",
            properties.getProperty("schema_memory_allocate_proportion"));
    if (schemaMemoryPortionInput != null) {
      String[] proportions = schemaMemoryPortionInput.split(":");
      int loadedProportionSum = 0;
      for (String proportion : proportions) {
        loadedProportionSum += Integer.parseInt(proportion.trim());
      }

      if (loadedProportionSum != 0) {
        for (int i = 0; i < schemaMemoryProportion.length; i++) {
          schemaMemoryProportion[i] = Integer.parseInt(proportions[i].trim());
        }
      }
    }

    int proportionSum = 0;
    for (int proportion : schemaMemoryProportion) {
      proportionSum += proportion;
    }
<<<<<<< HEAD

    MemoryManager schemaRegionMemoryManager =
        schemaEngineMemoryManager.getOrCreateMemoryManager(
            "SchemaRegion", schemaMemoryTotal * schemaMemoryProportion[0] / proportionSum);
    conf.setSchemaRegionMemoryManager(schemaRegionMemoryManager);
    LOGGER.info(
        "allocateMemoryForSchemaRegion = {}",
        conf.getSchemaRegionMemoryManager().getTotalMemorySizeInBytes());

    MemoryManager schemaCacheMemoryManager =
        schemaEngineMemoryManager.getOrCreateMemoryManager(
            "SchemaCache", schemaMemoryTotal * schemaMemoryProportion[1] / proportionSum);
    conf.setSchemaCacheMemoryManager(schemaCacheMemoryManager);
    LOGGER.info(
        "allocateMemoryForSchemaCache = {}",
        conf.getSchemaCacheMemoryManager().getTotalMemorySizeInBytes());

    MemoryManager partitionCacheMemoryManager =
        schemaEngineMemoryManager.getOrCreateMemoryManager(
            "PartitionCache", schemaMemoryTotal * schemaMemoryProportion[2] / proportionSum);
    conf.setPartitionCacheMemoryManager(partitionCacheMemoryManager);
    LOGGER.info(
        "allocateMemoryForPartitionCache = {}",
        conf.getPartitionCacheMemoryManager().getTotalMemorySizeInBytes());
  }

=======

    MemoryManager schemaRegionMemoryManager =
        schemaEngineMemoryManager.getOrCreateMemoryManager(
            "SchemaRegion", schemaMemoryTotal * schemaMemoryProportion[0] / proportionSum);
    memoryConfig.setSchemaRegionMemoryManager(schemaRegionMemoryManager);
    LOGGER.info(
        "allocateMemoryForSchemaRegion = {}",
        memoryConfig.getSchemaRegionMemoryManager().getTotalMemorySizeInBytes());

    MemoryManager schemaCacheMemoryManager =
        schemaEngineMemoryManager.getOrCreateMemoryManager(
            "SchemaCache", schemaMemoryTotal * schemaMemoryProportion[1] / proportionSum);
    memoryConfig.setSchemaCacheMemoryManager(schemaCacheMemoryManager);
    LOGGER.info(
        "allocateMemoryForSchemaCache = {}",
        memoryConfig.getSchemaCacheMemoryManager().getTotalMemorySizeInBytes());

    MemoryManager partitionCacheMemoryManager =
        schemaEngineMemoryManager.getOrCreateMemoryManager(
            "PartitionCache", schemaMemoryTotal * schemaMemoryProportion[2] / proportionSum);
    memoryConfig.setPartitionCacheMemoryManager(partitionCacheMemoryManager);
    LOGGER.info(
        "allocateMemoryForPartitionCache = {}",
        memoryConfig.getPartitionCacheMemoryManager().getTotalMemorySizeInBytes());
  }

>>>>>>> 1a4ac0ea
  @SuppressWarnings("squid:S3518")
  private void initQueryEngineMemoryAllocate(
      MemoryManager queryEngineMemoryManager, TrimProperties properties) {
    conf.setEnableQueryMemoryEstimation(
        Boolean.parseBoolean(
            properties.getProperty(
                "enable_query_memory_estimation",
                Boolean.toString(conf.isEnableQueryMemoryEstimation()))));

    String queryMemoryAllocateProportion =
        properties.getProperty("chunk_timeseriesmeta_free_memory_proportion");
<<<<<<< HEAD
    long memoryAvailable = queryEngineMemoryManager.getTotalMemorySizeInBytes();

    long bloomFilterCacheMemorySize = memoryAvailable / 1001;
    long chunkCacheMemorySize = memoryAvailable * 100 / 1001;
    long timeSeriesMetaDataCacheMemorySize = memoryAvailable * 200 / 1001;
    long coordinatorMemorySize = memoryAvailable * 50 / 1001;
    long operatorsMemorySize = memoryAvailable * 200 / 1001;
    long dataExchangeMemorySize = memoryAvailable * 200 / 1001;
    long timeIndexMemorySize = memoryAvailable * 200 / 1001;
=======
    long maxMemoryAvailable = queryEngineMemoryManager.getTotalMemorySizeInBytes();

    long bloomFilterCacheMemorySize = maxMemoryAvailable / 1001;
    long chunkCacheMemorySize = maxMemoryAvailable * 100 / 1001;
    long timeSeriesMetaDataCacheMemorySize = maxMemoryAvailable * 200 / 1001;
    long coordinatorMemorySize = maxMemoryAvailable * 50 / 1001;
    long operatorsMemorySize = maxMemoryAvailable * 200 / 1001;
    long dataExchangeMemorySize = maxMemoryAvailable * 200 / 1001;
    long timeIndexMemorySize = maxMemoryAvailable * 200 / 1001;
>>>>>>> 1a4ac0ea
    if (queryMemoryAllocateProportion != null) {
      String[] proportions = queryMemoryAllocateProportion.split(":");
      int proportionSum = 0;
      for (String proportion : proportions) {
        proportionSum += Integer.parseInt(proportion.trim());
      }
      if (proportionSum != 0) {
        try {
          bloomFilterCacheMemorySize =
<<<<<<< HEAD
              memoryAvailable * Integer.parseInt(proportions[0].trim()) / proportionSum;
          chunkCacheMemorySize =
              memoryAvailable * Integer.parseInt(proportions[1].trim()) / proportionSum;
          timeSeriesMetaDataCacheMemorySize =
              memoryAvailable * Integer.parseInt(proportions[2].trim()) / proportionSum;
          coordinatorMemorySize =
              memoryAvailable * Integer.parseInt(proportions[3].trim()) / proportionSum;
          operatorsMemorySize =
              memoryAvailable * Integer.parseInt(proportions[4].trim()) / proportionSum;
          dataExchangeMemorySize =
              memoryAvailable * Integer.parseInt(proportions[5].trim()) / proportionSum;
          timeIndexMemorySize =
              memoryAvailable * Integer.parseInt(proportions[6].trim()) / proportionSum;
        } catch (Exception e) {
=======
              maxMemoryAvailable * Integer.parseInt(proportions[0].trim()) / proportionSum;
          chunkCacheMemorySize =
              maxMemoryAvailable * Integer.parseInt(proportions[1].trim()) / proportionSum;
          timeSeriesMetaDataCacheMemorySize =
              maxMemoryAvailable * Integer.parseInt(proportions[2].trim()) / proportionSum;
          coordinatorMemorySize =
              maxMemoryAvailable * Integer.parseInt(proportions[3].trim()) / proportionSum;
          operatorsMemorySize =
              maxMemoryAvailable * Integer.parseInt(proportions[4].trim()) / proportionSum;
          dataExchangeMemorySize =
              maxMemoryAvailable * Integer.parseInt(proportions[5].trim()) / proportionSum;
          timeIndexMemorySize =
              maxMemoryAvailable * Integer.parseInt(proportions[6].trim()) / proportionSum;
        } catch (IllegalArgumentException e) {
>>>>>>> 1a4ac0ea
          throw new RuntimeException(
              "Each subsection of configuration item chunkmeta_chunk_timeseriesmeta_free_memory_proportion"
                  + " should be an integer, which is "
                  + queryMemoryAllocateProportion,
              e);
        }
      }
    }

    // metadata cache is disabled, we need to move all their allocated memory to other parts
    if (!conf.isMetaDataCacheEnable()) {
      long sum =
<<<<<<< HEAD
          conf.getBloomFilterCacheMemoryManager().getTotalMemorySizeInBytes()
              + conf.getChunkCacheMemoryManager().getTotalMemorySizeInBytes()
              + conf.getTimeSeriesMetaDataCacheMemoryManager().getTotalMemorySizeInBytes();
=======
          memoryConfig.getBloomFilterCacheMemoryManager().getTotalMemorySizeInBytes()
              + memoryConfig.getChunkCacheMemoryManager().getTotalMemorySizeInBytes()
              + memoryConfig.getTimeSeriesMetaDataCacheMemoryManager().getTotalMemorySizeInBytes();
>>>>>>> 1a4ac0ea
      bloomFilterCacheMemorySize = 0;
      chunkCacheMemorySize = 0;
      timeSeriesMetaDataCacheMemorySize = 0;
      long partForDataExchange = sum / 2;
      long partForOperators = sum - partForDataExchange;
      dataExchangeMemorySize += partForDataExchange;
      operatorsMemorySize += partForOperators;
    }
    // set max bytes per fragment instance
    conf.setMaxBytesPerFragmentInstance(dataExchangeMemorySize / conf.getQueryThreadCount());

    MemoryManager bloomFilterCacheMemoryManager =
        queryEngineMemoryManager.getOrCreateMemoryManager(
            "BloomFilterCache", bloomFilterCacheMemorySize);
<<<<<<< HEAD
    conf.setBloomFilterCacheMemoryManager(bloomFilterCacheMemoryManager);

    MemoryManager chunkCacheMemoryManager =
        queryEngineMemoryManager.getOrCreateMemoryManager("ChunkCache", chunkCacheMemorySize);
    conf.setChunkCacheMemoryManager(chunkCacheMemoryManager);
=======
    memoryConfig.setBloomFilterCacheMemoryManager(bloomFilterCacheMemoryManager);

    MemoryManager chunkCacheMemoryManager =
        queryEngineMemoryManager.getOrCreateMemoryManager("ChunkCache", chunkCacheMemorySize);
    memoryConfig.setChunkCacheMemoryManager(chunkCacheMemoryManager);
>>>>>>> 1a4ac0ea

    MemoryManager timeSeriesMetaDataCacheMemoryManager =
        queryEngineMemoryManager.getOrCreateMemoryManager(
            "TimeSeriesMetaDataCache", timeSeriesMetaDataCacheMemorySize);
<<<<<<< HEAD
    conf.setTimeSeriesMetaDataCacheMemoryManager(timeSeriesMetaDataCacheMemoryManager);

    MemoryManager coordinatorMemoryManager =
        queryEngineMemoryManager.getOrCreateMemoryManager("Coordinator", coordinatorMemorySize);
    conf.setCoordinatorMemoryManager(coordinatorMemoryManager);

    MemoryManager operatorsMemoryManager =
        queryEngineMemoryManager.getOrCreateMemoryManager("Operators", operatorsMemorySize);
    conf.setOperatorsMemoryManager(operatorsMemoryManager);

    MemoryManager dataExchangeMemoryManager =
        queryEngineMemoryManager.getOrCreateMemoryManager("DataExchange", dataExchangeMemorySize);
    conf.setDataExchangeMemoryManager(dataExchangeMemoryManager);

    MemoryManager timeIndexMemoryManager =
        queryEngineMemoryManager.getOrCreateMemoryManager("TimeIndex", timeIndexMemorySize);
    conf.setTimeIndexMemoryManager(timeIndexMemoryManager);
=======
    memoryConfig.setTimeSeriesMetaDataCacheMemoryManager(timeSeriesMetaDataCacheMemoryManager);

    MemoryManager coordinatorMemoryManager =
        queryEngineMemoryManager.getOrCreateMemoryManager("Coordinator", coordinatorMemorySize);
    memoryConfig.setCoordinatorMemoryManager(coordinatorMemoryManager);

    MemoryManager operatorsMemoryManager =
        queryEngineMemoryManager.getOrCreateMemoryManager("Operators", operatorsMemorySize);
    memoryConfig.setOperatorsMemoryManager(operatorsMemoryManager);

    MemoryManager dataExchangeMemoryManager =
        queryEngineMemoryManager.getOrCreateMemoryManager("DataExchange", dataExchangeMemorySize);
    memoryConfig.setDataExchangeMemoryManager(dataExchangeMemoryManager);

    MemoryManager timeIndexMemoryManager =
        queryEngineMemoryManager.getOrCreateMemoryManager("TimeIndex", timeIndexMemorySize);
    memoryConfig.setTimeIndexMemoryManager(timeIndexMemoryManager);
>>>>>>> 1a4ac0ea
  }

  private void loadLoadTsFileProps(TrimProperties properties) {
    conf.setMaxAllocateMemoryRatioForLoad(
        Double.parseDouble(
            properties.getProperty(
                "max_allocate_memory_ratio_for_load",
                String.valueOf(conf.getMaxAllocateMemoryRatioForLoad()))));
    conf.setLoadTsFileAnalyzeSchemaBatchReadTimeSeriesMetadataCount(
        Integer.parseInt(
            properties.getProperty(
                "load_tsfile_analyze_schema_batch_read_time_series_metadata_count",
                String.valueOf(
                    conf.getLoadTsFileAnalyzeSchemaBatchReadTimeSeriesMetadataCount()))));
    conf.setLoadTsFileAnalyzeSchemaBatchFlushTimeSeriesNumber(
        Integer.parseInt(
            properties.getProperty(
                "load_tsfile_analyze_schema_batch_flush_time_series_number",
                String.valueOf(conf.getLoadTsFileAnalyzeSchemaBatchFlushTimeSeriesNumber()))));
    conf.setLoadTsFileAnalyzeSchemaBatchFlushTableDeviceNumber(
        Integer.parseInt(
            properties.getProperty(
                "load_tsfile_analyze_schema_batch_flush_table_device_number",
                String.valueOf(conf.getLoadTsFileAnalyzeSchemaBatchFlushTableDeviceNumber()))));
    conf.setLoadTsFileAnalyzeSchemaMemorySizeInBytes(
        Long.parseLong(
            properties.getProperty(
                "load_tsfile_analyze_schema_memory_size_in_bytes",
                String.valueOf(conf.getLoadTsFileAnalyzeSchemaMemorySizeInBytes()))));
    conf.setLoadTsFileMaxDeviceCountToUseDeviceTimeIndex(
        Integer.parseInt(
            properties.getProperty(
                "load_tsfile_max_device_count_to_use_device_index",
                String.valueOf(conf.getLoadTsFileMaxDeviceCountToUseDeviceTimeIndex()))));
    conf.setLoadChunkMetadataMemorySizeInBytes(
        Long.parseLong(
            properties.getProperty(
                "load_chunk_metadata_memory_size_in_bytes",
                String.valueOf(conf.getLoadChunkMetadataMemorySizeInBytes()))));
    conf.setLoadCleanupTaskExecutionDelayTimeSeconds(
        Long.parseLong(
            properties.getProperty(
                "load_clean_up_task_execution_delay_time_seconds",
                String.valueOf(conf.getLoadCleanupTaskExecutionDelayTimeSeconds()))));
    conf.setLoadTsFileRetryCountOnRegionChange(
        Integer.parseInt(
            properties.getProperty(
                "load_tsfile_retry_count_on_region_change",
                String.valueOf(conf.getLoadTsFileRetryCountOnRegionChange()))));
    conf.setLoadWriteThroughputBytesPerSecond(
        Double.parseDouble(
            properties.getProperty(
                "load_write_throughput_bytes_per_second",
                String.valueOf(conf.getLoadWriteThroughputBytesPerSecond()))));

    conf.setLoadActiveListeningEnable(
        Boolean.parseBoolean(
            properties.getProperty(
                "load_active_listening_enable",
                Boolean.toString(conf.getLoadActiveListeningEnable()))));
    conf.setLoadActiveListeningDirs(
        Arrays.stream(
                properties
                    .getProperty(
                        "load_active_listening_dirs",
                        String.join(",", conf.getLoadActiveListeningDirs()))
                    .trim()
                    .split(","))
            .filter(dir -> !dir.isEmpty())
            .toArray(String[]::new));
    conf.setLoadActiveListeningFailDir(
        properties.getProperty(
            "load_active_listening_fail_dir", conf.getLoadActiveListeningFailDir()));

    final long loadActiveListeningCheckIntervalSeconds =
        Long.parseLong(
            properties.getProperty(
                "load_active_listening_check_interval_seconds",
                Long.toString(conf.getLoadActiveListeningCheckIntervalSeconds())));
    conf.setLoadActiveListeningCheckIntervalSeconds(
        loadActiveListeningCheckIntervalSeconds <= 0
            ? conf.getLoadActiveListeningCheckIntervalSeconds()
            : loadActiveListeningCheckIntervalSeconds);

    conf.setLoadActiveListeningMaxThreadNum(
        Integer.parseInt(
            properties.getProperty(
                "load_active_listening_max_thread_num",
                Integer.toString(conf.getLoadActiveListeningMaxThreadNum()))));

    if (conf.getLoadActiveListeningMaxThreadNum() <= 0) {
      conf.setLoadActiveListeningMaxThreadNum(Runtime.getRuntime().availableProcessors());
    }

    conf.setLoadActiveListeningVerifyEnable(
        Boolean.parseBoolean(
            properties.getProperty(
                "load_active_listening_verify_enable",
                Boolean.toString(conf.isLoadActiveListeningVerifyEnable()))));
  }

  private void loadLoadTsFileHotModifiedProp(TrimProperties properties) throws IOException {
    conf.setLoadCleanupTaskExecutionDelayTimeSeconds(
        Long.parseLong(
            properties.getProperty(
                "load_clean_up_task_execution_delay_time_seconds",
                ConfigurationFileUtils.getConfigurationDefaultValue(
                    "load_clean_up_task_execution_delay_time_seconds"))));

    conf.setLoadWriteThroughputBytesPerSecond(
        Double.parseDouble(
            properties.getProperty(
                "load_write_throughput_bytes_per_second",
                ConfigurationFileUtils.getConfigurationDefaultValue(
                    "load_write_throughput_bytes_per_second"))));

    conf.setLoadActiveListeningEnable(
        Boolean.parseBoolean(
            properties.getProperty(
                "load_active_listening_enable",
                ConfigurationFileUtils.getConfigurationDefaultValue(
                    "load_active_listening_enable"))));
    conf.setLoadActiveListeningDirs(
        Arrays.stream(
                properties
                    .getProperty(
                        "load_active_listening_dirs",
                        String.join(
                            ",",
                            ConfigurationFileUtils.getConfigurationDefaultValue(
                                "load_active_listening_dirs")))
                    .trim()
                    .split(","))
            .filter(dir -> !dir.isEmpty())
            .toArray(String[]::new));
    conf.setLoadActiveListeningFailDir(
        properties.getProperty(
            "load_active_listening_fail_dir",
            ConfigurationFileUtils.getConfigurationDefaultValue("load_active_listening_fail_dir")));
  }

  @SuppressWarnings("squid:S3518") // "proportionSum" can't be zero
  private void loadUDFProps(TrimProperties properties) {
    String initialByteArrayLengthForMemoryControl =
        properties.getProperty("udf_initial_byte_array_length_for_memory_control");
    if (initialByteArrayLengthForMemoryControl != null) {
      conf.setUdfInitialByteArrayLengthForMemoryControl(
          Integer.parseInt(initialByteArrayLengthForMemoryControl.trim()));
    }

    conf.setUdfDir(properties.getProperty("udf_lib_dir", conf.getUdfDir()));

    String memoryBudgetInMb = properties.getProperty("udf_memory_budget_in_mb");
    if (memoryBudgetInMb != null) {
      conf.setUdfMemoryBudgetInMB(
          (float)
              Math.min(
                  Float.parseFloat(memoryBudgetInMb.trim()),
<<<<<<< HEAD
                  0.2 * conf.getQueryEngineMemoryManager().getTotalMemorySizeInBytes()));
=======
                  0.2 * memoryConfig.getQueryEngineMemoryManager().getTotalMemorySizeInBytes()));
>>>>>>> 1a4ac0ea
    }

    String readerTransformerCollectorMemoryProportion =
        properties.getProperty("udf_reader_transformer_collector_memory_proportion");
    if (readerTransformerCollectorMemoryProportion != null) {
      String[] proportions = readerTransformerCollectorMemoryProportion.split(":");
      int proportionSum = 0;
      for (String proportion : proportions) {
        proportionSum += Integer.parseInt(proportion.trim());
      }
      float memoryAvailable = conf.getUdfMemoryBudgetInMB();
      try {
        conf.setUdfReaderMemoryBudgetInMB(
            memoryAvailable * Integer.parseInt(proportions[0].trim()) / proportionSum);
        conf.setUdfTransformerMemoryBudgetInMB(
            memoryAvailable * Integer.parseInt(proportions[1].trim()) / proportionSum);
        conf.setUdfCollectorMemoryBudgetInMB(
            memoryAvailable * Integer.parseInt(proportions[2].trim()) / proportionSum);
      } catch (Exception e) {
        throw new RuntimeException(
            "Each subsection of configuration item udf_reader_transformer_collector_memory_proportion"
                + " should be an integer, which is "
                + readerTransformerCollectorMemoryProportion,
            e);
      }
    }
  }

  private void initThriftSSL(TrimProperties properties) {
    conf.setEnableSSL(
        Boolean.parseBoolean(
            properties.getProperty("enable_thrift_ssl", Boolean.toString(conf.isEnableSSL()))));
    conf.setKeyStorePath(properties.getProperty("key_store_path", conf.getKeyStorePath()));
    conf.setKeyStorePwd(properties.getProperty("key_store_pwd", conf.getKeyStorePath()));
  }

  private void loadTriggerProps(TrimProperties properties) {
    conf.setTriggerDir(properties.getProperty("trigger_lib_dir", conf.getTriggerDir()).trim());
    conf.setRetryNumToFindStatefulTrigger(
        Integer.parseInt(
            properties.getProperty(
                "stateful_trigger_retry_num_when_not_found",
                Integer.toString(conf.getRetryNumToFindStatefulTrigger()))));

    int tlogBufferSize =
        Integer.parseInt(
            properties.getProperty("tlog_buffer_size", Integer.toString(conf.getTlogBufferSize())));
    if (tlogBufferSize > 0) {
      conf.setTlogBufferSize(tlogBufferSize);
    }

    conf.setTriggerForwardMaxQueueNumber(
        Integer.parseInt(
            properties.getProperty(
                "trigger_forward_max_queue_number",
                Integer.toString(conf.getTriggerForwardMaxQueueNumber()))));
    conf.setTriggerForwardMaxSizePerQueue(
        Integer.parseInt(
            properties.getProperty(
                "trigger_forward_max_size_per_queue",
                Integer.toString(conf.getTriggerForwardMaxSizePerQueue()))));
    conf.setTriggerForwardBatchSize(
        Integer.parseInt(
            properties.getProperty(
                "trigger_forward_batch_size",
                Integer.toString(conf.getTriggerForwardBatchSize()))));
    conf.setTriggerForwardHTTPPoolSize(
        Integer.parseInt(
            properties.getProperty(
                "trigger_forward_http_pool_size",
                Integer.toString(conf.getTriggerForwardHTTPPoolSize()))));
    conf.setTriggerForwardHTTPPOOLMaxPerRoute(
        Integer.parseInt(
            properties.getProperty(
                "trigger_forward_http_pool_max_per_route",
                Integer.toString(conf.getTriggerForwardHTTPPOOLMaxPerRoute()))));
    conf.setTriggerForwardMQTTPoolSize(
        Integer.parseInt(
            properties.getProperty(
                "trigger_forward_mqtt_pool_size",
                Integer.toString(conf.getTriggerForwardMQTTPoolSize()))));
  }

  private void loadPipeProps(TrimProperties properties) {
    conf.setPipeLibDir(properties.getProperty("pipe_lib_dir", conf.getPipeLibDir()));

    conf.setPipeReceiverFileDirs(
        Arrays.stream(
                Optional.ofNullable(properties.getProperty("dn_pipe_receiver_file_dirs"))
                    .orElse(
                        properties.getProperty(
                            "pipe_receiver_file_dirs",
                            String.join(",", conf.getPipeReceiverFileDirs())))
                    .split(","))
            .filter(dir -> !dir.isEmpty())
            .toArray(String[]::new));

    conf.setIotConsensusV2ReceiverFileDirs(
        Arrays.stream(
                properties
                    .getProperty(
                        "iot_consensus_v2_receiver_file_dirs",
                        String.join(",", conf.getIotConsensusV2ReceiverFileDirs()))
                    .trim()
                    .split(","))
            .filter(dir -> !dir.isEmpty())
            .toArray(String[]::new));

    conf.setIotConsensusV2DeletionFileDir(
        properties.getProperty(
            "iot_consensus_v2_deletion_file_dir", conf.getIotConsensusV2DeletionFileDir()));
  }

  private void loadCQProps(TrimProperties properties) {
    conf.setContinuousQueryThreadNum(
        Integer.parseInt(
            properties.getProperty(
                "continuous_query_thread_num",
                Integer.toString(conf.getContinuousQueryThreadNum()))));
    if (conf.getContinuousQueryThreadNum() <= 0) {
      conf.setContinuousQueryThreadNum(Runtime.getRuntime().availableProcessors() / 2);
    }

    conf.setContinuousQueryMinimumEveryInterval(
        DateTimeUtils.convertDurationStrToLong(
            properties.getProperty("continuous_query_minimum_every_interval", "1s").trim(),
            CommonDescriptor.getInstance().getConfig().getTimestampPrecision(),
            false));
  }

  public void loadClusterProps(TrimProperties properties) throws IOException {
    String configNodeUrls = properties.getProperty(IoTDBConstant.DN_SEED_CONFIG_NODE);
    if (configNodeUrls == null) {
      configNodeUrls = properties.getProperty(IoTDBConstant.DN_TARGET_CONFIG_NODE_LIST);
      LOGGER.warn(
          "The parameter dn_target_config_node_list has been abandoned, "
              + "only the first ConfigNode address will be used to join in the cluster. "
              + "Please use dn_seed_config_node instead.");
    }
    if (configNodeUrls != null) {
      try {
        configNodeUrls = configNodeUrls.trim();
        conf.setSeedConfigNode(NodeUrlUtils.parseTEndPointUrls(configNodeUrls).get(0));
      } catch (BadNodeUrlException e) {
        LOGGER.error(
            "ConfigNodes are set in wrong format, please set them like 127.0.0.1:10710", e);
      }
    }

    conf.setInternalAddress(
        properties.getProperty(IoTDBConstant.DN_INTERNAL_ADDRESS, conf.getInternalAddress()));

    conf.setInternalPort(
        Integer.parseInt(
            properties.getProperty(
                IoTDBConstant.DN_INTERNAL_PORT, Integer.toString(conf.getInternalPort()))));

    conf.setDataRegionConsensusPort(
        Integer.parseInt(
            properties.getProperty(
                "dn_data_region_consensus_port",
                Integer.toString(conf.getDataRegionConsensusPort()))));

    conf.setSchemaRegionConsensusPort(
        Integer.parseInt(
            properties.getProperty(
                "dn_schema_region_consensus_port",
                Integer.toString(conf.getSchemaRegionConsensusPort()))));
    conf.setJoinClusterRetryIntervalMs(
        Long.parseLong(
            properties.getProperty(
                "dn_join_cluster_retry_interval_ms",
                Long.toString(conf.getJoinClusterRetryIntervalMs()))));
  }

  public void loadShuffleProps(TrimProperties properties) {
    conf.setMppDataExchangePort(
        Integer.parseInt(
            properties.getProperty(
                "dn_mpp_data_exchange_port", Integer.toString(conf.getMppDataExchangePort()))));
    conf.setMppDataExchangeCorePoolSize(
        Integer.parseInt(
            properties.getProperty(
                "mpp_data_exchange_core_pool_size",
                Integer.toString(conf.getMppDataExchangeCorePoolSize()))));
    conf.setMppDataExchangeMaxPoolSize(
        Integer.parseInt(
            properties.getProperty(
                "mpp_data_exchange_max_pool_size",
                Integer.toString(conf.getMppDataExchangeMaxPoolSize()))));
    conf.setMppDataExchangeKeepAliveTimeInMs(
        Integer.parseInt(
            properties.getProperty(
                "mpp_data_exchange_keep_alive_time_in_ms",
                Integer.toString(conf.getMppDataExchangeKeepAliveTimeInMs()))));

    conf.setPartitionCacheSize(
        Integer.parseInt(
            properties.getProperty(
                "partition_cache_size", Integer.toString(conf.getPartitionCacheSize()))));

    conf.setDriverTaskExecutionTimeSliceInMs(
        Integer.parseInt(
            properties.getProperty(
                "driver_task_execution_time_slice_in_ms",
                Integer.toString(conf.getDriverTaskExecutionTimeSliceInMs()))));
  }

  /** Get default encode algorithm by data type */
  public TSEncoding getDefaultEncodingByType(TSDataType dataType) {
    switch (dataType) {
      case BOOLEAN:
        return conf.getDefaultBooleanEncoding();
      case INT32:
      case DATE:
        return conf.getDefaultInt32Encoding();
      case INT64:
      case TIMESTAMP:
        return conf.getDefaultInt64Encoding();
      case FLOAT:
        return conf.getDefaultFloatEncoding();
      case DOUBLE:
        return conf.getDefaultDoubleEncoding();
      case STRING:
      case BLOB:
      case TEXT:
      default:
        return conf.getDefaultTextEncoding();
    }
  }

  // These configurations are received from config node when registering
  public void loadGlobalConfig(TGlobalConfig globalConfig) {
    conf.setSeriesPartitionExecutorClass(globalConfig.getSeriesPartitionExecutorClass());
    conf.setSeriesPartitionSlotNum(globalConfig.getSeriesPartitionSlotNum());
    conf.setReadConsistencyLevel(globalConfig.getReadConsistencyLevel());
  }

  public void loadRatisConfig(TRatisConfig ratisConfig) {
    conf.setDataRatisConsensusLogAppenderBufferSizeMax(ratisConfig.getDataAppenderBufferSize());
    conf.setSchemaRatisConsensusLogAppenderBufferSizeMax(ratisConfig.getSchemaAppenderBufferSize());

    conf.setDataRatisConsensusSnapshotTriggerThreshold(
        ratisConfig.getDataSnapshotTriggerThreshold());
    conf.setSchemaRatisConsensusSnapshotTriggerThreshold(
        ratisConfig.getSchemaSnapshotTriggerThreshold());

    conf.setDataRatisConsensusLogUnsafeFlushEnable(ratisConfig.isDataLogUnsafeFlushEnable());
    conf.setSchemaRatisConsensusLogUnsafeFlushEnable(ratisConfig.isSchemaLogUnsafeFlushEnable());

    conf.setDataRatisConsensusLogForceSyncNum(ratisConfig.getDataRegionLogForceSyncNum());
    conf.setSchemaRatisConsensusLogForceSyncNum(ratisConfig.getSchemaRegionLogForceSyncNum());

    conf.setDataRatisConsensusLogSegmentSizeMax(ratisConfig.getDataLogSegmentSizeMax());
    conf.setSchemaRatisConsensusLogSegmentSizeMax(ratisConfig.getSchemaLogSegmentSizeMax());

    conf.setDataRatisConsensusGrpcFlowControlWindow(ratisConfig.getDataGrpcFlowControlWindow());
    conf.setSchemaRatisConsensusGrpcFlowControlWindow(ratisConfig.getSchemaGrpcFlowControlWindow());

    conf.setDataRatisConsensusGrpcLeaderOutstandingAppendsMax(
        ratisConfig.getDataRegionGrpcLeaderOutstandingAppendsMax());
    conf.setSchemaRatisConsensusGrpcLeaderOutstandingAppendsMax(
        ratisConfig.getSchemaRegionGrpcLeaderOutstandingAppendsMax());

    conf.setDataRatisConsensusLeaderElectionTimeoutMinMs(
        ratisConfig.getDataLeaderElectionTimeoutMin());
    conf.setSchemaRatisConsensusLeaderElectionTimeoutMinMs(
        ratisConfig.getSchemaLeaderElectionTimeoutMin());

    conf.setDataRatisConsensusLeaderElectionTimeoutMaxMs(
        ratisConfig.getDataLeaderElectionTimeoutMax());
    conf.setSchemaRatisConsensusLeaderElectionTimeoutMaxMs(
        ratisConfig.getSchemaLeaderElectionTimeoutMax());

    conf.setDataRatisConsensusRequestTimeoutMs(ratisConfig.getDataRequestTimeout());
    conf.setSchemaRatisConsensusRequestTimeoutMs(ratisConfig.getSchemaRequestTimeout());

    conf.setDataRatisConsensusMaxRetryAttempts(ratisConfig.getDataMaxRetryAttempts());
    conf.setDataRatisConsensusInitialSleepTimeMs(ratisConfig.getDataInitialSleepTime());
    conf.setDataRatisConsensusMaxSleepTimeMs(ratisConfig.getDataMaxSleepTime());

    conf.setSchemaRatisConsensusMaxRetryAttempts(ratisConfig.getSchemaMaxRetryAttempts());
    conf.setSchemaRatisConsensusInitialSleepTimeMs(ratisConfig.getSchemaInitialSleepTime());
    conf.setSchemaRatisConsensusMaxSleepTimeMs(ratisConfig.getSchemaMaxSleepTime());

    conf.setDataRatisConsensusPreserveWhenPurge(ratisConfig.getDataPreserveWhenPurge());
    conf.setSchemaRatisConsensusPreserveWhenPurge(ratisConfig.getSchemaPreserveWhenPurge());

    conf.setRatisFirstElectionTimeoutMinMs(ratisConfig.getFirstElectionTimeoutMin());
    conf.setRatisFirstElectionTimeoutMaxMs(ratisConfig.getFirstElectionTimeoutMax());

    conf.setSchemaRatisLogMax(ratisConfig.getSchemaRegionRatisLogMax());
    conf.setDataRatisLogMax(ratisConfig.getDataRegionRatisLogMax());

    conf.setSchemaRatisPeriodicSnapshotInterval(
        ratisConfig.getSchemaRegionPeriodicSnapshotInterval());
    conf.setDataRatisPeriodicSnapshotInterval(ratisConfig.getDataRegionPeriodicSnapshotInterval());
  }

  public void loadCQConfig(TCQConfig cqConfig) {
    conf.setCqMinEveryIntervalInMs(cqConfig.getCqMinEveryIntervalInMs());
  }

  public void reclaimConsensusMemory() {
    // first we need to release the memory allocated for consensus
<<<<<<< HEAD
    MemoryManager storageEngineMemoryManager = conf.getStorageEngineMemoryManager();
    MemoryManager consensusMemoryManager = conf.getConsensusMemoryManager();
    long newSize =
        storageEngineMemoryManager.getTotalMemorySizeInBytes()
            + consensusMemoryManager.getTotalMemorySizeInBytes();
    consensusMemoryManager.setTotalAllocatedMemorySizeInBytes(0);
    storageEngineMemoryManager.setTotalAllocatedMemorySizeInBytesWithReload(newSize);
=======
    MemoryManager storageEngineMemoryManager = memoryConfig.getStorageEngineMemoryManager();
    MemoryManager consensusMemoryManager = memoryConfig.getConsensusMemoryManager();
    long newSize =
        storageEngineMemoryManager.getTotalMemorySizeInBytes()
            + consensusMemoryManager.getTotalMemorySizeInBytes();
    consensusMemoryManager.setTotalMemorySizeInBytes(0);
    storageEngineMemoryManager.setTotalMemorySizeInBytesWithReload(newSize);
>>>>>>> 1a4ac0ea
    SystemInfo.getInstance().loadWriteMemory();
  }

  private static class IoTDBDescriptorHolder {

    private static final IoTDBDescriptor INSTANCE = new IoTDBDescriptor();

    private IoTDBDescriptorHolder() {}
  }
}<|MERGE_RESOLUTION|>--- conflicted
+++ resolved
@@ -25,10 +25,7 @@
 import org.apache.iotdb.commons.conf.IoTDBConstant;
 import org.apache.iotdb.commons.conf.TrimProperties;
 import org.apache.iotdb.commons.exception.BadNodeUrlException;
-<<<<<<< HEAD
-=======
 import org.apache.iotdb.commons.memory.MemoryConfig;
->>>>>>> 1a4ac0ea
 import org.apache.iotdb.commons.memory.MemoryManager;
 import org.apache.iotdb.commons.schema.SchemaConstant;
 import org.apache.iotdb.commons.service.metric.MetricService;
@@ -101,11 +98,7 @@
   private static final CommonDescriptor commonDescriptor = CommonDescriptor.getInstance();
 
   private static final IoTDBConfig conf = new IoTDBConfig();
-<<<<<<< HEAD
-  private static final MemoryManager globalMemoryManager = MemoryManager.global();
-=======
   private static final MemoryConfig memoryConfig = MemoryConfig.getInstance();
->>>>>>> 1a4ac0ea
 
   private static final long MAX_THROTTLE_THRESHOLD = 600 * 1024 * 1024 * 1024L;
 
@@ -167,10 +160,6 @@
 
   public IoTDBConfig getConfig() {
     return conf;
-  }
-
-  public MemoryManager getGlobalMemoryManager() {
-    return globalMemoryManager;
   }
 
   /**
@@ -2204,26 +2193,17 @@
       }
     }
 
-<<<<<<< HEAD
     long storageEngineMemorySize = Runtime.getRuntime().totalMemory() * 3 / 10;
     long queryEngineMemorySize = Runtime.getRuntime().totalMemory() * 3 / 10;
     long schemaEngineMemorySize = Runtime.getRuntime().totalMemory() / 10;
     long consensusMemorySize = Runtime.getRuntime().totalMemory() / 10;
     long pipeMemorySize = Runtime.getRuntime().totalMemory() / 10;
-=======
-    long storageEngineMemorySize = Runtime.getRuntime().maxMemory() * 3 / 10;
-    long queryEngineMemorySize = Runtime.getRuntime().maxMemory() * 3 / 10;
-    long schemaEngineMemorySize = Runtime.getRuntime().maxMemory() / 10;
-    long consensusMemorySize = Runtime.getRuntime().maxMemory() / 10;
-    long pipeMemorySize = Runtime.getRuntime().maxMemory() / 10;
->>>>>>> 1a4ac0ea
     if (memoryAllocateProportion != null) {
       String[] proportions = memoryAllocateProportion.split(":");
       int proportionSum = 0;
       for (String proportion : proportions) {
         proportionSum += Integer.parseInt(proportion.trim());
       }
-<<<<<<< HEAD
       long memoryAvailable = Runtime.getRuntime().totalMemory();
 
       if (proportionSum != 0) {
@@ -2242,81 +2222,17 @@
         } else {
           pipeMemorySize =
               (memoryAvailable
-                      - (conf.getStorageEngineMemoryManager().getTotalMemorySizeInBytes()
-                          + conf.getQueryEngineMemoryManager().getTotalMemorySizeInBytes()
-                          + conf.getSchemaEngineMemoryManager().getTotalMemorySizeInBytes()
-                          + conf.getConsensusMemoryManager().getTotalMemorySizeInBytes()))
-=======
-      long maxMemoryAvailable = Runtime.getRuntime().maxMemory();
-
-      if (proportionSum != 0) {
-        storageEngineMemorySize =
-            maxMemoryAvailable * Integer.parseInt(proportions[0].trim()) / proportionSum;
-        queryEngineMemorySize =
-            maxMemoryAvailable * Integer.parseInt(proportions[1].trim()) / proportionSum;
-        schemaEngineMemorySize =
-            maxMemoryAvailable * Integer.parseInt(proportions[2].trim()) / proportionSum;
-        consensusMemorySize =
-            maxMemoryAvailable * Integer.parseInt(proportions[3].trim()) / proportionSum;
-        // if pipe proportion is set, use it, otherwise use the default value
-        if (proportions.length >= 6) {
-          pipeMemorySize =
-              maxMemoryAvailable * Integer.parseInt(proportions[4].trim()) / proportionSum;
-        } else {
-          pipeMemorySize =
-              (maxMemoryAvailable
-                      - (memoryConfig.getStorageEngineMemoryManager().getTotalMemorySizeInBytes()
-                          + memoryConfig.getQueryEngineMemoryManager().getTotalMemorySizeInBytes()
-                          + memoryConfig.getSchemaEngineMemoryManager().getTotalMemorySizeInBytes()
-                          + memoryConfig.getConsensusMemoryManager().getTotalMemorySizeInBytes()))
->>>>>>> 1a4ac0ea
+                  - (memoryConfig.getStorageEngineMemoryManager().getTotalMemorySizeInBytes()
+                  + memoryConfig.getQueryEngineMemoryManager().getTotalMemorySizeInBytes()
+                  + memoryConfig.getSchemaEngineMemoryManager().getTotalMemorySizeInBytes()
+                  + memoryConfig.getConsensusMemoryManager().getTotalMemorySizeInBytes()))
                   / 2;
         }
       }
     }
     // on heap memory manager
     MemoryManager onheapMemoryManager =
-<<<<<<< HEAD
-        globalMemoryManager.getOrCreateMemoryManager("OnHeap", Runtime.getRuntime().totalMemory());
-    conf.setOnHeapMemoryManager(onheapMemoryManager);
-    // storage engine memory manager
-    MemoryManager storageEngineMemoryManager =
-        onheapMemoryManager.getOrCreateMemoryManager("StorageEngine", storageEngineMemorySize);
-    conf.setStorageEngineMemoryManager(storageEngineMemoryManager);
-    // query engine memory manager
-    MemoryManager queryEngineMemoryManager =
-        onheapMemoryManager.getOrCreateMemoryManager("QueryEngine", queryEngineMemorySize);
-    conf.setQueryEngineMemoryManager(queryEngineMemoryManager);
-    // schema engine memory manager
-    MemoryManager schemaEngineMemoryManager =
-        onheapMemoryManager.getOrCreateMemoryManager("SchemaEngine", schemaEngineMemorySize);
-    conf.setSchemaEngineMemoryManager(schemaEngineMemoryManager);
-    // consensus layer memory manager
-    MemoryManager consensusMemoryManager =
-        onheapMemoryManager.getOrCreateMemoryManager("Consensus", consensusMemorySize);
-    conf.setConsensusMemoryManager(consensusMemoryManager);
-    // pipe memory manager
-    MemoryManager pipeMemoryManager =
-        onheapMemoryManager.getOrCreateMemoryManager("Pipe", pipeMemorySize);
-    conf.setPipeMemoryManager(pipeMemoryManager);
-
-    LOGGER.info(
-        "initial allocateMemoryForRead = {}",
-        conf.getQueryEngineMemoryManager().getTotalMemorySizeInBytes());
-    LOGGER.info(
-        "initial allocateMemoryForWrite = {}",
-        conf.getStorageEngineMemoryManager().getTotalMemorySizeInBytes());
-    LOGGER.info(
-        "initial allocateMemoryForSchema = {}",
-        conf.getSchemaEngineMemoryManager().getTotalMemorySizeInBytes());
-    LOGGER.info(
-        "initial allocateMemoryForConsensus = {}",
-        conf.getConsensusMemoryManager().getTotalMemorySizeInBytes());
-    LOGGER.info(
-        "initial allocateMemoryForPipe = {}",
-        conf.getPipeMemoryManager().getTotalMemorySizeInBytes());
-=======
-        MemoryConfig.global().getOrCreateMemoryManager("OnHeap", Runtime.getRuntime().maxMemory());
+        MemoryConfig.global().getOrCreateMemoryManager("OnHeap", Runtime.getRuntime().totalMemory());
     memoryConfig.setOnHeapMemoryManager(onheapMemoryManager);
     // storage engine memory manager
     MemoryManager storageEngineMemoryManager =
@@ -2354,7 +2270,6 @@
     LOGGER.info(
         "initial allocateMemoryForPipe = {}",
         memoryConfig.getPipeMemoryManager().getTotalMemorySizeInBytes());
->>>>>>> 1a4ac0ea
 
     initSchemaMemoryAllocate(schemaEngineMemoryManager, properties);
     initStorageEngineAllocate(storageEngineMemoryManager, properties);
@@ -2362,15 +2277,9 @@
 
     String offHeapMemoryStr = System.getProperty("OFF_HEAP_MEMORY");
     MemoryManager offHeapMemoryManager =
-<<<<<<< HEAD
-        globalMemoryManager.getOrCreateMemoryManager(
-            "OffHeap", MemUtils.strToBytesCnt(offHeapMemoryStr), false);
-    conf.setOffHeapMemoryManager(offHeapMemoryManager);
-=======
         MemoryConfig.global()
             .getOrCreateMemoryManager("OffHeap", MemUtils.strToBytesCnt(offHeapMemoryStr), false);
     memoryConfig.setOffHeapMemoryManager(offHeapMemoryManager);
->>>>>>> 1a4ac0ea
 
     // when we can't get the OffHeapMemory variable from environment, it will be 0
     // and the limit should not be effective
@@ -2383,11 +2292,7 @@
     MemoryManager directBufferMemoryManager =
         offHeapMemoryManager.getOrCreateMemoryManager(
             "DirectBuffer", totalDirectBufferMemorySizeLimit);
-<<<<<<< HEAD
-    conf.setDirectBufferMemoryManager(directBufferMemoryManager);
-=======
     memoryConfig.setDirectBufferMemoryManager(directBufferMemoryManager);
->>>>>>> 1a4ac0ea
   }
 
   @SuppressWarnings("java:S3518")
@@ -2447,19 +2352,6 @@
     }
     MemoryManager writeMemoryManager =
         storageEngineMemoryManager.getOrCreateMemoryManager("Write", writeMemorySize);
-<<<<<<< HEAD
-    conf.setWriteMemoryManager(writeMemoryManager);
-    MemoryManager compactionMemoryManager =
-        storageEngineMemoryManager.getOrCreateMemoryManager("Compaction", compactionMemorySize);
-    conf.setCompactionMemoryManager(compactionMemoryManager);
-    MemoryManager memtableMemoryManager =
-        writeMemoryManager.getOrCreateMemoryManager("Memtable", memtableMemorySize);
-    conf.setMemtableMemoryManager(memtableMemoryManager);
-    MemoryManager timePartitionMemoryManager =
-        writeMemoryManager.getOrCreateMemoryManager(
-            "TimePartitionInfo", timePartitionInfoMemorySize);
-    conf.setTimePartitionInfoMemoryManager(timePartitionMemoryManager);
-=======
     memoryConfig.setWriteMemoryManager(writeMemoryManager);
     MemoryManager compactionMemoryManager =
         storageEngineMemoryManager.getOrCreateMemoryManager("Compaction", compactionMemorySize);
@@ -2471,36 +2363,23 @@
         writeMemoryManager.getOrCreateMemoryManager(
             "TimePartitionInfo", timePartitionInfoMemorySize);
     memoryConfig.setTimePartitionInfoMemoryManager(timePartitionMemoryManager);
->>>>>>> 1a4ac0ea
     long devicePathCacheMemorySize =
         (long) (memtableMemorySize * conf.getDevicePathCacheProportion());
     MemoryManager devicePathCacheMemoryManager =
         memtableMemoryManager.getOrCreateMemoryManager(
             "DevicePathCache", devicePathCacheMemorySize);
-<<<<<<< HEAD
-    conf.setDevicePathCacheMemoryManager(devicePathCacheMemoryManager);
-=======
     memoryConfig.setDevicePathCacheMemoryManager(devicePathCacheMemoryManager);
->>>>>>> 1a4ac0ea
     // TODO @spricoder check why this memory calculate by storage engine memory
     long bufferedArraysMemorySize =
         (long) (storageMemoryTotal * conf.getBufferedArraysMemoryProportion());
     MemoryManager bufferedArraysMemoryManager =
         memtableMemoryManager.getOrCreateMemoryManager("BufferedArray", bufferedArraysMemorySize);
-<<<<<<< HEAD
-    conf.setBufferedArraysMemoryManager(bufferedArraysMemoryManager);
-=======
     memoryConfig.setBufferedArraysMemoryManager(bufferedArraysMemoryManager);
->>>>>>> 1a4ac0ea
     long walBufferQueueMemorySize =
         (long) (memtableMemorySize * conf.getWalBufferQueueProportion());
     MemoryManager walBufferQueueMemoryManager =
         memtableMemoryManager.getOrCreateMemoryManager("WalBufferQueue", walBufferQueueMemorySize);
-<<<<<<< HEAD
-    conf.setWalBufferQueueManager(walBufferQueueMemoryManager);
-=======
     memoryConfig.setWalBufferQueueManager(walBufferQueueMemoryManager);
->>>>>>> 1a4ac0ea
   }
 
   @SuppressWarnings("squid:S3518")
@@ -2530,34 +2409,6 @@
     for (int proportion : schemaMemoryProportion) {
       proportionSum += proportion;
     }
-<<<<<<< HEAD
-
-    MemoryManager schemaRegionMemoryManager =
-        schemaEngineMemoryManager.getOrCreateMemoryManager(
-            "SchemaRegion", schemaMemoryTotal * schemaMemoryProportion[0] / proportionSum);
-    conf.setSchemaRegionMemoryManager(schemaRegionMemoryManager);
-    LOGGER.info(
-        "allocateMemoryForSchemaRegion = {}",
-        conf.getSchemaRegionMemoryManager().getTotalMemorySizeInBytes());
-
-    MemoryManager schemaCacheMemoryManager =
-        schemaEngineMemoryManager.getOrCreateMemoryManager(
-            "SchemaCache", schemaMemoryTotal * schemaMemoryProportion[1] / proportionSum);
-    conf.setSchemaCacheMemoryManager(schemaCacheMemoryManager);
-    LOGGER.info(
-        "allocateMemoryForSchemaCache = {}",
-        conf.getSchemaCacheMemoryManager().getTotalMemorySizeInBytes());
-
-    MemoryManager partitionCacheMemoryManager =
-        schemaEngineMemoryManager.getOrCreateMemoryManager(
-            "PartitionCache", schemaMemoryTotal * schemaMemoryProportion[2] / proportionSum);
-    conf.setPartitionCacheMemoryManager(partitionCacheMemoryManager);
-    LOGGER.info(
-        "allocateMemoryForPartitionCache = {}",
-        conf.getPartitionCacheMemoryManager().getTotalMemorySizeInBytes());
-  }
-
-=======
 
     MemoryManager schemaRegionMemoryManager =
         schemaEngineMemoryManager.getOrCreateMemoryManager(
@@ -2584,7 +2435,6 @@
         memoryConfig.getPartitionCacheMemoryManager().getTotalMemorySizeInBytes());
   }
 
->>>>>>> 1a4ac0ea
   @SuppressWarnings("squid:S3518")
   private void initQueryEngineMemoryAllocate(
       MemoryManager queryEngineMemoryManager, TrimProperties properties) {
@@ -2596,7 +2446,6 @@
 
     String queryMemoryAllocateProportion =
         properties.getProperty("chunk_timeseriesmeta_free_memory_proportion");
-<<<<<<< HEAD
     long memoryAvailable = queryEngineMemoryManager.getTotalMemorySizeInBytes();
 
     long bloomFilterCacheMemorySize = memoryAvailable / 1001;
@@ -2606,17 +2455,6 @@
     long operatorsMemorySize = memoryAvailable * 200 / 1001;
     long dataExchangeMemorySize = memoryAvailable * 200 / 1001;
     long timeIndexMemorySize = memoryAvailable * 200 / 1001;
-=======
-    long maxMemoryAvailable = queryEngineMemoryManager.getTotalMemorySizeInBytes();
-
-    long bloomFilterCacheMemorySize = maxMemoryAvailable / 1001;
-    long chunkCacheMemorySize = maxMemoryAvailable * 100 / 1001;
-    long timeSeriesMetaDataCacheMemorySize = maxMemoryAvailable * 200 / 1001;
-    long coordinatorMemorySize = maxMemoryAvailable * 50 / 1001;
-    long operatorsMemorySize = maxMemoryAvailable * 200 / 1001;
-    long dataExchangeMemorySize = maxMemoryAvailable * 200 / 1001;
-    long timeIndexMemorySize = maxMemoryAvailable * 200 / 1001;
->>>>>>> 1a4ac0ea
     if (queryMemoryAllocateProportion != null) {
       String[] proportions = queryMemoryAllocateProportion.split(":");
       int proportionSum = 0;
@@ -2626,7 +2464,6 @@
       if (proportionSum != 0) {
         try {
           bloomFilterCacheMemorySize =
-<<<<<<< HEAD
               memoryAvailable * Integer.parseInt(proportions[0].trim()) / proportionSum;
           chunkCacheMemorySize =
               memoryAvailable * Integer.parseInt(proportions[1].trim()) / proportionSum;
@@ -2640,23 +2477,7 @@
               memoryAvailable * Integer.parseInt(proportions[5].trim()) / proportionSum;
           timeIndexMemorySize =
               memoryAvailable * Integer.parseInt(proportions[6].trim()) / proportionSum;
-        } catch (Exception e) {
-=======
-              maxMemoryAvailable * Integer.parseInt(proportions[0].trim()) / proportionSum;
-          chunkCacheMemorySize =
-              maxMemoryAvailable * Integer.parseInt(proportions[1].trim()) / proportionSum;
-          timeSeriesMetaDataCacheMemorySize =
-              maxMemoryAvailable * Integer.parseInt(proportions[2].trim()) / proportionSum;
-          coordinatorMemorySize =
-              maxMemoryAvailable * Integer.parseInt(proportions[3].trim()) / proportionSum;
-          operatorsMemorySize =
-              maxMemoryAvailable * Integer.parseInt(proportions[4].trim()) / proportionSum;
-          dataExchangeMemorySize =
-              maxMemoryAvailable * Integer.parseInt(proportions[5].trim()) / proportionSum;
-          timeIndexMemorySize =
-              maxMemoryAvailable * Integer.parseInt(proportions[6].trim()) / proportionSum;
         } catch (IllegalArgumentException e) {
->>>>>>> 1a4ac0ea
           throw new RuntimeException(
               "Each subsection of configuration item chunkmeta_chunk_timeseriesmeta_free_memory_proportion"
                   + " should be an integer, which is "
@@ -2669,15 +2490,9 @@
     // metadata cache is disabled, we need to move all their allocated memory to other parts
     if (!conf.isMetaDataCacheEnable()) {
       long sum =
-<<<<<<< HEAD
-          conf.getBloomFilterCacheMemoryManager().getTotalMemorySizeInBytes()
-              + conf.getChunkCacheMemoryManager().getTotalMemorySizeInBytes()
-              + conf.getTimeSeriesMetaDataCacheMemoryManager().getTotalMemorySizeInBytes();
-=======
           memoryConfig.getBloomFilterCacheMemoryManager().getTotalMemorySizeInBytes()
               + memoryConfig.getChunkCacheMemoryManager().getTotalMemorySizeInBytes()
               + memoryConfig.getTimeSeriesMetaDataCacheMemoryManager().getTotalMemorySizeInBytes();
->>>>>>> 1a4ac0ea
       bloomFilterCacheMemorySize = 0;
       chunkCacheMemorySize = 0;
       timeSeriesMetaDataCacheMemorySize = 0;
@@ -2692,42 +2507,15 @@
     MemoryManager bloomFilterCacheMemoryManager =
         queryEngineMemoryManager.getOrCreateMemoryManager(
             "BloomFilterCache", bloomFilterCacheMemorySize);
-<<<<<<< HEAD
-    conf.setBloomFilterCacheMemoryManager(bloomFilterCacheMemoryManager);
-
-    MemoryManager chunkCacheMemoryManager =
-        queryEngineMemoryManager.getOrCreateMemoryManager("ChunkCache", chunkCacheMemorySize);
-    conf.setChunkCacheMemoryManager(chunkCacheMemoryManager);
-=======
     memoryConfig.setBloomFilterCacheMemoryManager(bloomFilterCacheMemoryManager);
 
     MemoryManager chunkCacheMemoryManager =
         queryEngineMemoryManager.getOrCreateMemoryManager("ChunkCache", chunkCacheMemorySize);
     memoryConfig.setChunkCacheMemoryManager(chunkCacheMemoryManager);
->>>>>>> 1a4ac0ea
 
     MemoryManager timeSeriesMetaDataCacheMemoryManager =
         queryEngineMemoryManager.getOrCreateMemoryManager(
             "TimeSeriesMetaDataCache", timeSeriesMetaDataCacheMemorySize);
-<<<<<<< HEAD
-    conf.setTimeSeriesMetaDataCacheMemoryManager(timeSeriesMetaDataCacheMemoryManager);
-
-    MemoryManager coordinatorMemoryManager =
-        queryEngineMemoryManager.getOrCreateMemoryManager("Coordinator", coordinatorMemorySize);
-    conf.setCoordinatorMemoryManager(coordinatorMemoryManager);
-
-    MemoryManager operatorsMemoryManager =
-        queryEngineMemoryManager.getOrCreateMemoryManager("Operators", operatorsMemorySize);
-    conf.setOperatorsMemoryManager(operatorsMemoryManager);
-
-    MemoryManager dataExchangeMemoryManager =
-        queryEngineMemoryManager.getOrCreateMemoryManager("DataExchange", dataExchangeMemorySize);
-    conf.setDataExchangeMemoryManager(dataExchangeMemoryManager);
-
-    MemoryManager timeIndexMemoryManager =
-        queryEngineMemoryManager.getOrCreateMemoryManager("TimeIndex", timeIndexMemorySize);
-    conf.setTimeIndexMemoryManager(timeIndexMemoryManager);
-=======
     memoryConfig.setTimeSeriesMetaDataCacheMemoryManager(timeSeriesMetaDataCacheMemoryManager);
 
     MemoryManager coordinatorMemoryManager =
@@ -2745,7 +2533,6 @@
     MemoryManager timeIndexMemoryManager =
         queryEngineMemoryManager.getOrCreateMemoryManager("TimeIndex", timeIndexMemorySize);
     memoryConfig.setTimeIndexMemoryManager(timeIndexMemoryManager);
->>>>>>> 1a4ac0ea
   }
 
   private void loadLoadTsFileProps(TrimProperties properties) {
@@ -2904,11 +2691,7 @@
           (float)
               Math.min(
                   Float.parseFloat(memoryBudgetInMb.trim()),
-<<<<<<< HEAD
-                  0.2 * conf.getQueryEngineMemoryManager().getTotalMemorySizeInBytes()));
-=======
                   0.2 * memoryConfig.getQueryEngineMemoryManager().getTotalMemorySizeInBytes()));
->>>>>>> 1a4ac0ea
     }
 
     String readerTransformerCollectorMemoryProportion =
@@ -3214,23 +2997,13 @@
 
   public void reclaimConsensusMemory() {
     // first we need to release the memory allocated for consensus
-<<<<<<< HEAD
-    MemoryManager storageEngineMemoryManager = conf.getStorageEngineMemoryManager();
-    MemoryManager consensusMemoryManager = conf.getConsensusMemoryManager();
+    MemoryManager storageEngineMemoryManager = memoryConfig.getStorageEngineMemoryManager();
+    MemoryManager consensusMemoryManager = memoryConfig.getConsensusMemoryManager();
     long newSize =
         storageEngineMemoryManager.getTotalMemorySizeInBytes()
             + consensusMemoryManager.getTotalMemorySizeInBytes();
     consensusMemoryManager.setTotalAllocatedMemorySizeInBytes(0);
     storageEngineMemoryManager.setTotalAllocatedMemorySizeInBytesWithReload(newSize);
-=======
-    MemoryManager storageEngineMemoryManager = memoryConfig.getStorageEngineMemoryManager();
-    MemoryManager consensusMemoryManager = memoryConfig.getConsensusMemoryManager();
-    long newSize =
-        storageEngineMemoryManager.getTotalMemorySizeInBytes()
-            + consensusMemoryManager.getTotalMemorySizeInBytes();
-    consensusMemoryManager.setTotalMemorySizeInBytes(0);
-    storageEngineMemoryManager.setTotalMemorySizeInBytesWithReload(newSize);
->>>>>>> 1a4ac0ea
     SystemInfo.getInstance().loadWriteMemory();
   }
 
