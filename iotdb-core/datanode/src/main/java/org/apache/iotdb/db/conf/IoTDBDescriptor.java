/*
 * Licensed to the Apache Software Foundation (ASF) under one
 * or more contributor license agreements.  See the NOTICE file
 * distributed with this work for additional information
 * regarding copyright ownership.  The ASF licenses this file
 * to you under the Apache License, Version 2.0 (the
 * "License"); you may not use this file except in compliance
 * with the License.  You may obtain a copy of the License at
 *
 *     http://www.apache.org/licenses/LICENSE-2.0
 *
 * Unless required by applicable law or agreed to in writing,
 * software distributed under the License is distributed on an
 * "AS IS" BASIS, WITHOUT WARRANTIES OR CONDITIONS OF ANY
 * KIND, either express or implied.  See the License for the
 * specific language governing permissions and limitations
 * under the License.
 */
package org.apache.iotdb.db.conf;

import org.apache.iotdb.commons.conf.CommonConfig;
import org.apache.iotdb.commons.conf.CommonDescriptor;
import org.apache.iotdb.commons.conf.ConfigurationFileUtils;
import org.apache.iotdb.commons.conf.IoTDBConstant;
import org.apache.iotdb.commons.exception.BadNodeUrlException;
import org.apache.iotdb.commons.schema.SchemaConstant;
import org.apache.iotdb.commons.service.metric.MetricService;
import org.apache.iotdb.commons.utils.NodeUrlUtils;
import org.apache.iotdb.confignode.rpc.thrift.TCQConfig;
import org.apache.iotdb.confignode.rpc.thrift.TGlobalConfig;
import org.apache.iotdb.confignode.rpc.thrift.TRatisConfig;
import org.apache.iotdb.db.consensus.DataRegionConsensusImpl;
import org.apache.iotdb.db.exception.query.QueryProcessException;
import org.apache.iotdb.db.service.metrics.IoTDBInternalLocalReporter;
import org.apache.iotdb.db.storageengine.StorageEngine;
import org.apache.iotdb.db.storageengine.dataregion.compaction.execute.performer.constant.CrossCompactionPerformer;
import org.apache.iotdb.db.storageengine.dataregion.compaction.execute.performer.constant.InnerSeqCompactionPerformer;
import org.apache.iotdb.db.storageengine.dataregion.compaction.execute.performer.constant.InnerUnseqCompactionPerformer;
import org.apache.iotdb.db.storageengine.dataregion.compaction.schedule.CompactionScheduleTaskManager;
import org.apache.iotdb.db.storageengine.dataregion.compaction.schedule.CompactionTaskManager;
import org.apache.iotdb.db.storageengine.dataregion.compaction.schedule.constant.CompactionPriority;
import org.apache.iotdb.db.storageengine.dataregion.compaction.selector.constant.CrossCompactionSelector;
import org.apache.iotdb.db.storageengine.dataregion.compaction.selector.constant.InnerSequenceCompactionSelector;
import org.apache.iotdb.db.storageengine.dataregion.compaction.selector.constant.InnerUnsequenceCompactionSelector;
import org.apache.iotdb.db.storageengine.dataregion.wal.WALManager;
import org.apache.iotdb.db.storageengine.dataregion.wal.utils.WALMode;
import org.apache.iotdb.db.storageengine.rescon.disk.TierManager;
import org.apache.iotdb.db.storageengine.rescon.memory.SystemInfo;
import org.apache.iotdb.db.utils.DateTimeUtils;
import org.apache.iotdb.db.utils.MemUtils;
import org.apache.iotdb.db.utils.datastructure.TVListSortAlgorithm;
import org.apache.iotdb.external.api.IPropertiesLoader;
import org.apache.iotdb.metrics.config.MetricConfigDescriptor;
import org.apache.iotdb.metrics.config.ReloadLevel;
import org.apache.iotdb.metrics.metricsets.system.SystemMetrics;
import org.apache.iotdb.metrics.reporter.iotdb.IoTDBInternalMemoryReporter;
import org.apache.iotdb.metrics.reporter.iotdb.IoTDBInternalReporter;
import org.apache.iotdb.metrics.utils.InternalReporterType;
import org.apache.iotdb.metrics.utils.NodeType;
import org.apache.iotdb.rpc.DeepCopyRpcTransportFactory;
import org.apache.iotdb.rpc.ZeroCopyRpcTransportFactory;

import org.apache.tsfile.common.conf.TSFileDescriptor;
import org.apache.tsfile.enums.TSDataType;
import org.apache.tsfile.file.metadata.enums.CompressionType;
import org.apache.tsfile.file.metadata.enums.TSEncoding;
import org.apache.tsfile.fileSystem.FSType;
import org.apache.tsfile.utils.FilePathUtils;
import org.slf4j.Logger;
import org.slf4j.LoggerFactory;

import java.io.File;
import java.io.FileNotFoundException;
import java.io.IOException;
import java.io.InputStream;
import java.io.InputStreamReader;
import java.net.MalformedURLException;
import java.net.URL;
import java.nio.charset.StandardCharsets;
import java.nio.file.FileStore;
import java.util.ArrayList;
import java.util.Arrays;
import java.util.List;
import java.util.Optional;
import java.util.Properties;
import java.util.ServiceLoader;
import java.util.Set;

public class IoTDBDescriptor {

  private static final Logger LOGGER = LoggerFactory.getLogger(IoTDBDescriptor.class);

  private static final CommonDescriptor commonDescriptor = CommonDescriptor.getInstance();

  private static final IoTDBConfig conf = new IoTDBConfig();

  private static final long MAX_THROTTLE_THRESHOLD = 600 * 1024 * 1024 * 1024L;

  private static final long MIN_THROTTLE_THRESHOLD = 50 * 1024 * 1024 * 1024L;

  private static final double MAX_DIR_USE_PROPORTION = 0.8;

  private static final double MIN_DIR_USE_PROPORTION = 0.5;

  private static final String[] DEFAULT_WAL_THRESHOLD_NAME = {
    "iot_consensus_throttle_threshold_in_byte", "wal_throttle_threshold_in_byte"
  };

  static {
    URL systemConfigUrl = getPropsUrl(CommonConfig.SYSTEM_CONFIG_NAME);
    URL configNodeUrl = getPropsUrl(CommonConfig.OLD_CONFIG_NODE_CONFIG_NAME);
    URL dataNodeUrl = getPropsUrl(CommonConfig.OLD_DATA_NODE_CONFIG_NAME);
    URL commonConfigUrl = getPropsUrl(CommonConfig.OLD_COMMON_CONFIG_NAME);
    try {
      ConfigurationFileUtils.checkAndMayUpdate(
          systemConfigUrl, configNodeUrl, dataNodeUrl, commonConfigUrl);
    } catch (Exception e) {
      if (e instanceof InterruptedException) {
        Thread.currentThread().interrupt();
      }
      LOGGER.error("Failed to update config file", e);
    }
  }

  protected IoTDBDescriptor() {
    loadProps();
    ServiceLoader<IPropertiesLoader> propertiesLoaderServiceLoader =
        ServiceLoader.load(IPropertiesLoader.class);
    for (IPropertiesLoader loader : propertiesLoaderServiceLoader) {
      LOGGER.info("Will reload properties from {} ", loader.getClass().getName());
      Properties properties = loader.loadProperties();
      try {
        loadProperties(properties);
      } catch (Exception e) {
        LOGGER.error(
            "Failed to reload properties from {}, reject DataNode startup.",
            loader.getClass().getName(),
            e);
        System.exit(-1);
      }
      conf.setCustomizedProperties(loader.getCustomizedProperties());
      TSFileDescriptor.getInstance().overwriteConfigByCustomSettings(properties);
      TSFileDescriptor.getInstance()
          .getConfig()
          .setCustomizedProperties(loader.getCustomizedProperties());
    }
  }

  public static IoTDBDescriptor getInstance() {
    return IoTDBDescriptorHolder.INSTANCE;
  }

  public IoTDBConfig getConfig() {
    return conf;
  }

  /**
   * get props url location
   *
   * @return url object if location exit, otherwise null.
   */
  public static URL getPropsUrl(String configFileName) {
    String urlString = commonDescriptor.getConfDir();
    if (urlString == null) {
      // If urlString wasn't provided, try to find a default config in the root of the classpath.
      URL uri = IoTDBConfig.class.getResource("/" + configFileName);
      if (uri != null) {
        return uri;
      }
      LOGGER.warn(
          "Cannot find IOTDB_HOME or IOTDB_CONF environment variable when loading "
              + "config file {}, use default configuration",
          configFileName);
      // update all data seriesPath
      conf.updatePath();
      return null;
    }
    // If a config location was provided, but it doesn't end with a properties file,
    // append the default location.
    else if (!urlString.endsWith(".properties")) {
      urlString += (File.separatorChar + configFileName);
    }

    // If the url doesn't start with "file:" or "classpath:", it's provided as a no path.
    // So we need to add it to make it a real URL.
    if (!urlString.startsWith("file:") && !urlString.startsWith("classpath:")) {
      urlString = "file:" + urlString;
    }
    try {
      return new URL(urlString);
    } catch (MalformedURLException e) {
      LOGGER.warn("get url failed", e);
      return null;
    }
  }

  /** load a property file and set TsfileDBConfig variables. */
  @SuppressWarnings("squid:S3776") // Suppress high Cognitive Complexity warning
  private void loadProps() {
    Properties commonProperties = new Properties();
    // if new properties file exist, skip old properties files
    URL url = getPropsUrl(CommonConfig.SYSTEM_CONFIG_NAME);
    if (url != null) {
      try (InputStream inputStream = url.openStream()) {
        LOGGER.info("Start to read config file {}", url);
        Properties properties = new Properties();
        properties.load(new InputStreamReader(inputStream, StandardCharsets.UTF_8));
        commonProperties.putAll(properties);
        loadProperties(commonProperties);
      } catch (FileNotFoundException e) {
        LOGGER.error("Fail to find config file {}, reject DataNode startup.", url, e);
        System.exit(-1);
      } catch (IOException e) {
        LOGGER.error("Cannot load config file, reject DataNode startup.", e);
        System.exit(-1);
      } catch (Exception e) {
        LOGGER.error("Incorrect format in config file, reject DataNode startup.", e);
        System.exit(-1);
      } finally {
        // update all data seriesPath
        conf.updatePath();
        commonDescriptor.getConfig().updatePath(System.getProperty(IoTDBConstant.IOTDB_HOME, null));
        MetricConfigDescriptor.getInstance().loadProps(commonProperties, false);
        MetricConfigDescriptor.getInstance()
            .getMetricConfig()
            .updateRpcInstance(NodeType.DATANODE, SchemaConstant.SYSTEM_DATABASE);
      }
    } else {
      LOGGER.warn(
          "Couldn't load the configuration {} from any of the known sources.",
          CommonConfig.SYSTEM_CONFIG_NAME);
    }
  }

  public void loadProperties(Properties properties) throws BadNodeUrlException, IOException {
    conf.setClusterName(
        Optional.ofNullable(
                properties.getProperty(IoTDBConstant.CLUSTER_NAME, conf.getClusterName()))
            .map(String::trim)
            .orElse(conf.getClusterName()));

    conf.setRpcAddress(
        Optional.ofNullable(
                properties.getProperty(IoTDBConstant.DN_RPC_ADDRESS, conf.getRpcAddress()))
            .map(String::trim)
            .orElse(conf.getRpcAddress()));

    conf.setRpcThriftCompressionEnable(
        Boolean.parseBoolean(
            Optional.ofNullable(
                    properties.getProperty(
                        "dn_rpc_thrift_compression_enable",
                        Boolean.toString(conf.isRpcThriftCompressionEnable())))
                .map(String::trim)
                .orElse(Boolean.toString(conf.isRpcThriftCompressionEnable()))));

    conf.setRpcAdvancedCompressionEnable(
        Boolean.parseBoolean(
            Optional.ofNullable(
                    properties.getProperty(
                        "dn_rpc_advanced_compression_enable",
                        Boolean.toString(conf.isRpcAdvancedCompressionEnable())))
                .map(String::trim)
                .orElse(Boolean.toString(conf.isRpcAdvancedCompressionEnable()))));

    conf.setConnectionTimeoutInMS(
        Integer.parseInt(
            Optional.ofNullable(
                    properties.getProperty(
                        "dn_connection_timeout_ms",
                        String.valueOf(conf.getConnectionTimeoutInMS())))
                .map(String::trim)
                .orElse(String.valueOf(conf.getConnectionTimeoutInMS()))));

    if (properties.getProperty("dn_max_connection_for_internal_service", null) != null) {
      conf.setMaxClientNumForEachNode(
          Integer.parseInt(
              properties.getProperty("dn_max_connection_for_internal_service").trim()));
      LOGGER.warn(
          "The parameter dn_max_connection_for_internal_service is out of date. Please rename it to dn_max_client_count_for_each_node_in_client_manager.");
    }
    conf.setMaxClientNumForEachNode(
        Integer.parseInt(
            Optional.ofNullable(
                    properties.getProperty(
                        "dn_max_client_count_for_each_node_in_client_manager",
                        String.valueOf(conf.getMaxClientNumForEachNode())))
                .map(String::trim)
                .orElse(String.valueOf(conf.getMaxClientNumForEachNode()))));

    conf.setSelectorNumOfClientManager(
        Integer.parseInt(
            Optional.ofNullable(
                    properties.getProperty(
                        "dn_selector_thread_count_of_client_manager",
                        String.valueOf(conf.getSelectorNumOfClientManager())))
                .map(String::trim)
                .orElse(String.valueOf(conf.getSelectorNumOfClientManager()))));

    conf.setRpcPort(
        Integer.parseInt(
            Optional.ofNullable(
                    properties.getProperty(
                        IoTDBConstant.DN_RPC_PORT, Integer.toString(conf.getRpcPort())))
                .map(String::trim)
                .orElse(Integer.toString(conf.getRpcPort()))));

    conf.setBufferedArraysMemoryProportion(
        Double.parseDouble(
            Optional.ofNullable(
                    properties.getProperty(
                        "buffered_arrays_memory_proportion",
                        Double.toString(conf.getBufferedArraysMemoryProportion())))
                .map(String::trim)
                .orElse(Double.toString(conf.getBufferedArraysMemoryProportion()))));

    conf.setFlushProportion(
        Double.parseDouble(
            Optional.ofNullable(
                    properties.getProperty(
                        "flush_proportion", Double.toString(conf.getFlushProportion())))
                .map(String::trim)
                .orElse(Double.toString(conf.getFlushProportion()))));

    final double rejectProportion =
        Double.parseDouble(
            Optional.ofNullable(
                    properties.getProperty(
                        "reject_proportion", Double.toString(conf.getRejectProportion())))
                .map(String::trim)
                .orElse(Double.toString(conf.getRejectProportion())));

    final double devicePathCacheProportion =
        Double.parseDouble(
            Optional.ofNullable(
                    properties.getProperty(
                        "device_path_cache_proportion",
                        Double.toString(conf.getDevicePathCacheProportion())))
                .map(String::trim)
                .orElse(Double.toString(conf.getDevicePathCacheProportion())));

    if (rejectProportion + devicePathCacheProportion >= 1) {
      LOGGER.warn(
          "The sum of write_memory_proportion and device_path_cache_proportion is too large, use default values 0.8 and 0.05.");
    } else {
      conf.setRejectProportion(rejectProportion);
      conf.setDevicePathCacheProportion(devicePathCacheProportion);
    }

    conf.setWriteMemoryVariationReportProportion(
        Double.parseDouble(
            Optional.ofNullable(
                    properties.getProperty(
                        "write_memory_variation_report_proportion",
                        Double.toString(conf.getWriteMemoryVariationReportProportion())))
                .map(String::trim)
                .orElse(Double.toString(conf.getWriteMemoryVariationReportProportion()))));

    conf.setMetaDataCacheEnable(
        Boolean.parseBoolean(
            Optional.ofNullable(
                    properties.getProperty(
                        "meta_data_cache_enable", Boolean.toString(conf.isMetaDataCacheEnable())))
                .map(String::trim)
                .orElse(Boolean.toString((conf.isMetaDataCacheEnable())))));

    initMemoryAllocate(properties);

    String systemDir = properties.getProperty("dn_system_dir");
    if (systemDir == null) {
      systemDir = properties.getProperty("base_dir");
      if (systemDir != null) {
        systemDir = FilePathUtils.regularizePath(systemDir) + IoTDBConstant.SYSTEM_FOLDER_NAME;
      } else {
        systemDir = conf.getSystemDir();
      }
    }
    conf.setSystemDir(systemDir);

    conf.setSchemaDir(
        FilePathUtils.regularizePath(conf.getSystemDir()) + IoTDBConstant.SCHEMA_FOLDER_NAME);

    conf.setQueryDir(
        FilePathUtils.regularizePath(conf.getSystemDir() + IoTDBConstant.QUERY_FOLDER_NAME));
    String[] defaultTierDirs = new String[conf.getTierDataDirs().length];
    for (int i = 0; i < defaultTierDirs.length; ++i) {
      defaultTierDirs[i] = String.join(",", conf.getTierDataDirs()[i]);
    }
    conf.setTierDataDirs(
        parseDataDirs(
            Optional.ofNullable(
                    properties.getProperty(
                        "dn_data_dirs", String.join(IoTDBConstant.TIER_SEPARATOR, defaultTierDirs)))
                .map(String::trim)
                .orElse(String.join(IoTDBConstant.TIER_SEPARATOR, defaultTierDirs))));

    conf.setConsensusDir(
        Optional.ofNullable(properties.getProperty("dn_consensus_dir", conf.getConsensusDir()))
            .map(String::trim)
            .orElse(conf.getConsensusDir()));

    long forceMlogPeriodInMs =
        Long.parseLong(
            Optional.ofNullable(
                    properties.getProperty(
                        "sync_mlog_period_in_ms", Long.toString(conf.getSyncMlogPeriodInMs())))
                .map(String::trim)
                .orElse(Long.toString(conf.getSyncMlogPeriodInMs())));
    if (forceMlogPeriodInMs > 0) {
      conf.setSyncMlogPeriodInMs(forceMlogPeriodInMs);
    }

    String oldMultiDirStrategyClassName = conf.getMultiDirStrategyClassName();
    conf.setMultiDirStrategyClassName(
        Optional.ofNullable(
                properties.getProperty(
                    "dn_multi_dir_strategy", conf.getMultiDirStrategyClassName()))
            .map(String::trim)
            .orElse(conf.getMultiDirStrategyClassName()));
    try {
      conf.checkMultiDirStrategyClassName();
    } catch (Exception e) {
      conf.setMultiDirStrategyClassName(oldMultiDirStrategyClassName.trim());
      throw e;
    }

    conf.setBatchSize(
        Integer.parseInt(
            Optional.ofNullable(
                    properties.getProperty("batch_size", Integer.toString(conf.getBatchSize())))
                .map(String::trim)
                .orElse(Integer.toString(conf.getBatchSize()))));

    conf.setTvListSortAlgorithm(
        TVListSortAlgorithm.valueOf(
            Optional.ofNullable(
                    properties.getProperty(
                        "tvlist_sort_algorithm", conf.getTvListSortAlgorithm().toString()))
                .map(String::trim)
                .orElse(conf.getTvListSortAlgorithm().toString())));

    conf.setAvgSeriesPointNumberThreshold(
        Integer.parseInt(
            Optional.ofNullable(
                    properties.getProperty(
                        "avg_series_point_number_threshold",
                        Integer.toString(conf.getAvgSeriesPointNumberThreshold())))
                .map(String::trim)
                .orElse(Integer.toString(conf.getAvgSeriesPointNumberThreshold()))));

    conf.setCheckPeriodWhenInsertBlocked(
        Integer.parseInt(
            Optional.ofNullable(
                    properties.getProperty(
                        "check_period_when_insert_blocked",
                        Integer.toString(conf.getCheckPeriodWhenInsertBlocked())))
                .map(String::trim)
                .orElse(Integer.toString(conf.getCheckPeriodWhenInsertBlocked()))));

    conf.setMaxWaitingTimeWhenInsertBlocked(
        Integer.parseInt(
            Optional.ofNullable(
                    properties.getProperty(
                        "max_waiting_time_when_insert_blocked",
                        Integer.toString(conf.getMaxWaitingTimeWhenInsertBlocked())))
                .map(String::trim)
                .orElse(Integer.toString(conf.getMaxWaitingTimeWhenInsertBlocked()))));

    String offHeapMemoryStr = System.getProperty("OFF_HEAP_MEMORY");
    conf.setMaxOffHeapMemoryBytes(MemUtils.strToBytesCnt(offHeapMemoryStr));

    conf.setIoTaskQueueSizeForFlushing(
        Integer.parseInt(
            Optional.ofNullable(
                    properties.getProperty(
                        "io_task_queue_size_for_flushing",
                        Integer.toString(conf.getIoTaskQueueSizeForFlushing())))
                .orElse(Integer.toString(conf.getIoTaskQueueSizeForFlushing()))));
    boolean enableWALCompression =
        Boolean.parseBoolean(properties.getProperty("enable_wal_compression", "true"));
    conf.setWALCompressionAlgorithm(
        enableWALCompression ? CompressionType.LZ4 : CompressionType.UNCOMPRESSED);

    conf.setCompactionScheduleIntervalInMs(
        Long.parseLong(
            Optional.ofNullable(
                    properties.getProperty(
                        "compaction_schedule_interval_in_ms",
                        Long.toString(conf.getCompactionScheduleIntervalInMs())))
                .map(String::trim)
                .orElse(Long.toString(conf.getCompactionScheduleIntervalInMs()))));

    conf.setEnableAutoRepairCompaction(
        Boolean.parseBoolean(
            Optional.ofNullable(
                    properties.getProperty(
                        "enable_auto_repair_compaction",
                        Boolean.toString(conf.isEnableAutoRepairCompaction())))
                .map(String::trim)
                .orElse(Boolean.toString(conf.isEnableAutoRepairCompaction()))));

    conf.setEnableCrossSpaceCompaction(
        Boolean.parseBoolean(
            Optional.ofNullable(
                    properties.getProperty(
                        "enable_cross_space_compaction",
                        Boolean.toString(conf.isEnableCrossSpaceCompaction())))
                .map(String::trim)
                .orElse(Boolean.toString(conf.isEnableCrossSpaceCompaction()))));

    conf.setEnableSeqSpaceCompaction(
        Boolean.parseBoolean(
            Optional.ofNullable(
                    properties.getProperty(
                        "enable_seq_space_compaction",
                        Boolean.toString(conf.isEnableSeqSpaceCompaction())))
                .map(String::trim)
                .orElse(Boolean.toString(conf.isEnableSeqSpaceCompaction()))));

    conf.setEnableUnseqSpaceCompaction(
        Boolean.parseBoolean(
            Optional.ofNullable(
                    properties.getProperty(
                        "enable_unseq_space_compaction",
                        Boolean.toString(conf.isEnableUnseqSpaceCompaction())))
                .map(String::trim)
                .orElse(Boolean.toString(conf.isEnableUnseqSpaceCompaction()))));

    conf.setCrossCompactionSelector(
        CrossCompactionSelector.getCrossCompactionSelector(
            Optional.ofNullable(
                    properties.getProperty(
                        "cross_selector", conf.getCrossCompactionSelector().toString()))
                .map(String::trim)
                .orElse(conf.getCrossCompactionSelector().toString())));

    conf.setInnerSequenceCompactionSelector(
        InnerSequenceCompactionSelector.getInnerSequenceCompactionSelector(
            Optional.ofNullable(
                    properties.getProperty(
                        "inner_seq_selector", conf.getInnerSequenceCompactionSelector().toString()))
                .map(String::trim)
                .orElse(conf.getInnerSequenceCompactionSelector().toString())));

    conf.setInnerUnsequenceCompactionSelector(
        InnerUnsequenceCompactionSelector.getInnerUnsequenceCompactionSelector(
            Optional.ofNullable(
                    properties.getProperty(
                        "inner_unseq_selector",
                        conf.getInnerUnsequenceCompactionSelector().toString()))
                .map(String::trim)
                .orElse(conf.getInnerUnsequenceCompactionSelector().toString())));

    conf.setInnerSeqCompactionPerformer(
        InnerSeqCompactionPerformer.getInnerSeqCompactionPerformer(
            Optional.ofNullable(
                    properties.getProperty(
                        "inner_seq_performer", conf.getInnerSeqCompactionPerformer().toString()))
                .map(String::trim)
                .orElse(conf.getInnerSeqCompactionPerformer().toString())));

    conf.setInnerUnseqCompactionPerformer(
        InnerUnseqCompactionPerformer.getInnerUnseqCompactionPerformer(
            Optional.ofNullable(
                    properties.getProperty(
                        "inner_unseq_performer",
                        conf.getInnerUnseqCompactionPerformer().toString()))
                .map(String::trim)
                .orElse(conf.getInnerUnseqCompactionPerformer().toString())));

    conf.setCrossCompactionPerformer(
        CrossCompactionPerformer.getCrossCompactionPerformer(
            Optional.ofNullable(
                    properties.getProperty(
                        "cross_performer", conf.getCrossCompactionPerformer().toString()))
                .map(String::trim)
                .orElse(conf.getCrossCompactionPerformer().toString())));

    conf.setCompactionPriority(
        CompactionPriority.valueOf(
            Optional.ofNullable(
                    properties.getProperty(
                        "compaction_priority", conf.getCompactionPriority().toString()))
                .map(String::trim)
                .orElse(conf.getCompactionPriority().toString())));

    int subtaskNum =
        Integer.parseInt(
            properties.getProperty(
                "sub_compaction_thread_count", Integer.toString(conf.getSubCompactionTaskNum())));
    subtaskNum = subtaskNum <= 0 ? 1 : subtaskNum;
    conf.setSubCompactionTaskNum(subtaskNum);

    int compactionScheduleThreadNum =
        Integer.parseInt(
            properties.getProperty(
                "compaction_schedule_thread_num",
                Integer.toString(conf.getCompactionScheduleThreadNum())));
    compactionScheduleThreadNum =
        compactionScheduleThreadNum <= 0 ? 1 : compactionScheduleThreadNum;
    conf.setCompactionScheduleThreadNum(compactionScheduleThreadNum);

    conf.setQueryTimeoutThreshold(
        Long.parseLong(
            Optional.ofNullable(
                    properties.getProperty(
                        "query_timeout_threshold", Long.toString(conf.getQueryTimeoutThreshold())))
                .map(String::trim)
                .orElse(Long.toString(conf.getQueryTimeoutThreshold()))));

    conf.setSessionTimeoutThreshold(
        Integer.parseInt(
            Optional.ofNullable(
                    properties.getProperty(
                        "dn_session_timeout_threshold",
                        Integer.toString(conf.getSessionTimeoutThreshold())))
                .map(String::trim)
                .orElse(Integer.toString(conf.getSessionTimeoutThreshold()))));

    conf.setFlushThreadCount(
        Integer.parseInt(
            Optional.ofNullable(
                    properties.getProperty(
                        "flush_thread_count", Integer.toString(conf.getFlushThreadCount())))
                .map(String::trim)
                .orElse(Integer.toString(conf.getFlushThreadCount()))));

    if (conf.getFlushThreadCount() <= 0) {
      conf.setFlushThreadCount(Runtime.getRuntime().availableProcessors());
    }

    // start: index parameter setting
    conf.setIndexRootFolder(
        Optional.ofNullable(properties.getProperty("index_root_dir", conf.getIndexRootFolder()))
            .map(String::trim)
            .orElse(conf.getIndexRootFolder()));

    conf.setEnableIndex(
        Boolean.parseBoolean(
            Optional.ofNullable(
                    properties.getProperty("enable_index", Boolean.toString(conf.isEnableIndex())))
                .map(String::trim)
                .orElse(Boolean.toString(conf.isEnableIndex()))));

    conf.setConcurrentIndexBuildThread(
        Integer.parseInt(
            Optional.ofNullable(
                    properties.getProperty(
                        "concurrent_index_build_thread",
                        Integer.toString(conf.getConcurrentIndexBuildThread())))
                .map(String::trim)
                .orElse(Integer.toString(conf.getConcurrentIndexBuildThread()))));
    if (conf.getConcurrentIndexBuildThread() <= 0) {
      conf.setConcurrentIndexBuildThread(Runtime.getRuntime().availableProcessors());
    }

    conf.setDefaultIndexWindowRange(
        Integer.parseInt(
            Optional.ofNullable(
                    properties.getProperty(
                        "default_index_window_range",
                        Integer.toString(conf.getDefaultIndexWindowRange())))
                .map(String::trim)
                .orElse(Integer.toString(conf.getDefaultIndexWindowRange()))));

    conf.setQueryThreadCount(
        Integer.parseInt(
            Optional.ofNullable(
                    properties.getProperty(
                        "query_thread_count", Integer.toString(conf.getQueryThreadCount())))
                .map(String::trim)
                .orElse(Integer.toString(conf.getQueryThreadCount()))));

    if (conf.getQueryThreadCount() <= 0) {
      conf.setQueryThreadCount(Runtime.getRuntime().availableProcessors());
    }

    conf.setDegreeOfParallelism(
        Integer.parseInt(
            Optional.ofNullable(
                    properties.getProperty(
                        "degree_of_query_parallelism",
                        Integer.toString(conf.getDegreeOfParallelism())))
                .map(String::trim)
                .orElse(Integer.toString(conf.getDegreeOfParallelism()))));

    if (conf.getDegreeOfParallelism() <= 0) {
      conf.setDegreeOfParallelism(Runtime.getRuntime().availableProcessors() / 2);
    }

    conf.setMergeThresholdOfExplainAnalyze(
        Integer.parseInt(
            Optional.ofNullable(
                    properties.getProperty(
                        "merge_threshold_of_explain_analyze",
                        Integer.toString(conf.getMergeThresholdOfExplainAnalyze())))
                .map(String::trim)
                .orElse(Integer.toString(conf.getMergeThresholdOfExplainAnalyze()))));

    conf.setModeMapSizeThreshold(
        Integer.parseInt(
            Optional.ofNullable(
                    properties.getProperty(
                        "mode_map_size_threshold",
                        Integer.toString(conf.getModeMapSizeThreshold())))
                .map(String::trim)
                .orElse(Integer.toString(conf.getModeMapSizeThreshold()))));

    if (conf.getModeMapSizeThreshold() <= 0) {
      conf.setModeMapSizeThreshold(10000);
    }

    conf.setMaxAllowedConcurrentQueries(
        Integer.parseInt(
            Optional.ofNullable(
                    properties.getProperty(
                        "max_allowed_concurrent_queries",
                        Integer.toString(conf.getMaxAllowedConcurrentQueries())))
                .map(String::trim)
                .orElse(Integer.toString(conf.getMaxAllowedConcurrentQueries()))));

    if (conf.getMaxAllowedConcurrentQueries() <= 0) {
      conf.setMaxAllowedConcurrentQueries(1000);
    }

    conf.setmRemoteSchemaCacheSize(
        Integer.parseInt(
            Optional.ofNullable(
                    properties.getProperty(
                        "remote_schema_cache_size",
                        Integer.toString(conf.getmRemoteSchemaCacheSize())))
                .map(String::trim)
                .orElse(Integer.toString(conf.getmRemoteSchemaCacheSize()))));

    conf.setLanguageVersion(
        Optional.ofNullable(properties.getProperty("language_version", conf.getLanguageVersion()))
            .map(String::trim)
            .orElse(conf.getLanguageVersion()));

    if (properties.containsKey("chunk_buffer_pool_enable")) {
      conf.setChunkBufferPoolEnable(
          Boolean.parseBoolean(properties.getProperty("chunk_buffer_pool_enable").trim()));
    }
    conf.setMergeIntervalSec(
        Long.parseLong(
<<<<<<< HEAD
            properties.getProperty(
                "merge_interval_sec", Long.toString(conf.getMergeIntervalSec()))));
    conf.setNormalCompactionThreadCount(
        Integer.parseInt(
            properties.getProperty(
                "normal_compaction_thread_count",
                Integer.toString(conf.getNormalCompactionThreadCount()))));
    conf.setLightweightCompactionThreadCount(
        Integer.parseInt(
            properties.getProperty(
                "lightweight_compaction_thread_count",
                Integer.toString(conf.getLightweightCompactionThreadCount()))));
    conf.setSmallCompactionTaskFileSizeInBytes(
        Long.parseLong(
            properties.getProperty(
                "small_compaction_task_file_size_in_bytes",
                Long.toString(conf.getSmallCompactionTaskFileSizeInBytes()))));
=======
            Optional.ofNullable(
                    properties.getProperty(
                        "merge_interval_sec", Long.toString(conf.getMergeIntervalSec())))
                .map(String::trim)
                .orElse(Long.toString(conf.getMergeIntervalSec()))));
    conf.setCompactionThreadCount(
        Integer.parseInt(
            Optional.ofNullable(
                    properties.getProperty(
                        "compaction_thread_count",
                        Integer.toString(conf.getCompactionThreadCount())))
                .map(String::trim)
                .orElse(Integer.toString(conf.getCompactionThreadCount()))));
>>>>>>> ac43165d
    int maxConcurrentAlignedSeriesInCompaction =
        Integer.parseInt(
            Optional.ofNullable(
                    properties.getProperty(
                        "compaction_max_aligned_series_num_in_one_batch",
                        Integer.toString(conf.getCompactionMaxAlignedSeriesNumInOneBatch())))
                .map(String::trim)
                .orElse(Integer.toString(conf.getCompactionMaxAlignedSeriesNumInOneBatch())));
    conf.setCompactionMaxAlignedSeriesNumInOneBatch(
        maxConcurrentAlignedSeriesInCompaction <= 0
            ? Integer.MAX_VALUE
            : maxConcurrentAlignedSeriesInCompaction);
    conf.setChunkMetadataSizeProportion(
        Double.parseDouble(
            Optional.ofNullable(
                    properties.getProperty(
                        "chunk_metadata_size_proportion",
                        Double.toString(conf.getChunkMetadataSizeProportion())))
                .map(String::trim)
                .orElse(Double.toString(conf.getChunkMetadataSizeProportion()))));
    conf.setTargetCompactionFileSize(
        Long.parseLong(
            Optional.ofNullable(
                    properties.getProperty(
                        "target_compaction_file_size",
                        Long.toString(conf.getTargetCompactionFileSize())))
                .map(String::trim)
                .orElse(Long.toString(conf.getTargetCompactionFileSize()))));
    conf.setInnerCompactionTotalFileSizeThresholdInByte(
        Long.parseLong(
            Optional.ofNullable(
                    properties.getProperty(
                        "inner_compaction_total_file_size_threshold",
                        Long.toString(conf.getInnerCompactionTotalFileSizeThresholdInByte())))
                .map(String::trim)
                .orElse(Long.toString(conf.getInnerCompactionTotalFileSizeThresholdInByte()))));
    conf.setInnerCompactionTotalFileNumThreshold(
        Integer.parseInt(
            Optional.ofNullable(
                    properties.getProperty(
                        "inner_compaction_total_file_num_threshold",
                        Integer.toString(conf.getInnerCompactionTotalFileNumThreshold())))
                .map(String::trim)
                .orElse(Integer.toString(conf.getInnerCompactionTotalFileNumThreshold()))));
    conf.setMaxLevelGapInInnerCompaction(
        Integer.parseInt(
            Optional.ofNullable(
                    properties.getProperty(
                        "max_level_gap_in_inner_compaction",
                        Integer.toString(conf.getMaxLevelGapInInnerCompaction())))
                .map(String::trim)
                .orElse(Integer.toString(conf.getMaxLevelGapInInnerCompaction()))));

    conf.setTargetChunkSize(
        Long.parseLong(
            Optional.ofNullable(
                    properties.getProperty(
                        "target_chunk_size", Long.toString(conf.getTargetChunkSize())))
                .map(String::trim)
                .orElse(Long.toString(conf.getTargetChunkSize()))));
    conf.setTargetChunkPointNum(
        Long.parseLong(
            Optional.ofNullable(
                    properties.getProperty(
                        "target_chunk_point_num", Long.toString(conf.getTargetChunkPointNum())))
                .map(String::trim)
                .orElse(Long.toString(conf.getTargetChunkPointNum()))));
    conf.setChunkPointNumLowerBoundInCompaction(
        Long.parseLong(
            Optional.ofNullable(
                    properties.getProperty(
                        "chunk_point_num_lower_bound_in_compaction",
                        Long.toString(conf.getChunkPointNumLowerBoundInCompaction())))
                .map(String::trim)
                .orElse(Long.toString(conf.getChunkPointNumLowerBoundInCompaction()))));
    conf.setChunkSizeLowerBoundInCompaction(
        Long.parseLong(
            Optional.ofNullable(
                    properties.getProperty(
                        "chunk_size_lower_bound_in_compaction",
                        Long.toString(conf.getChunkSizeLowerBoundInCompaction())))
                .map(String::trim)
                .orElse(Long.toString(conf.getChunkSizeLowerBoundInCompaction()))));
    conf.setInnerCompactionCandidateFileNum(
        Integer.parseInt(
            Optional.ofNullable(
                    properties.getProperty(
                        "inner_compaction_candidate_file_num",
                        Integer.toString(conf.getInnerCompactionCandidateFileNum())))
                .map(String::trim)
                .orElse(Integer.toString(conf.getInnerCompactionCandidateFileNum()))));
    conf.setFileLimitPerCrossTask(
        Integer.parseInt(
            Optional.ofNullable(
                    properties.getProperty(
                        "max_cross_compaction_candidate_file_num",
                        Integer.toString(conf.getFileLimitPerCrossTask())))
                .map(String::trim)
                .orElse(Integer.toString(conf.getFileLimitPerCrossTask()))));
    conf.setMaxCrossCompactionCandidateFileSize(
        Long.parseLong(
            Optional.ofNullable(
                    properties.getProperty(
                        "max_cross_compaction_candidate_file_size",
                        Long.toString(conf.getMaxCrossCompactionCandidateFileSize())))
                .map(String::trim)
                .orElse(Long.toString(conf.getMaxCrossCompactionCandidateFileSize()))));
    conf.setMinCrossCompactionUnseqFileLevel(
        Integer.parseInt(
            Optional.ofNullable(
                    properties.getProperty(
                        "min_cross_compaction_unseq_file_level",
                        Integer.toString(conf.getMinCrossCompactionUnseqFileLevel())))
                .map(String::trim)
                .orElse(Integer.toString(conf.getMinCrossCompactionUnseqFileLevel()))));

    conf.setCompactionWriteThroughputMbPerSec(
        Integer.parseInt(
            Optional.ofNullable(
                    properties.getProperty(
                        "compaction_write_throughput_mb_per_sec",
                        Integer.toString(conf.getCompactionWriteThroughputMbPerSec())))
                .map(String::trim)
                .orElse(Integer.toString(conf.getCompactionWriteThroughputMbPerSec()))));

    conf.setCompactionReadThroughputMbPerSec(
        Integer.parseInt(
            Optional.ofNullable(
                    properties.getProperty(
                        "compaction_read_throughput_mb_per_sec",
                        Integer.toString(conf.getCompactionReadThroughputMbPerSec())))
                .map(String::trim)
                .orElse(Integer.toString(conf.getCompactionReadThroughputMbPerSec()))));

    conf.setCompactionReadOperationPerSec(
        Integer.parseInt(
            Optional.ofNullable(
                    properties.getProperty(
                        "compaction_read_operation_per_sec",
                        Integer.toString(conf.getCompactionReadOperationPerSec())))
                .map(String::trim)
                .orElse(Integer.toString(conf.getCompactionReadOperationPerSec()))));

    conf.setEnableTsFileValidation(
        Boolean.parseBoolean(
            Optional.ofNullable(
                    properties.getProperty(
                        "enable_tsfile_validation",
                        String.valueOf(conf.isEnableTsFileValidation())))
                .map(String::trim)
                .orElse(String.valueOf(conf.isEnableTsFileValidation()))));
    conf.setCandidateCompactionTaskQueueSize(
        Integer.parseInt(
            Optional.ofNullable(
                    properties.getProperty(
                        "candidate_compaction_task_queue_size",
                        Integer.toString(conf.getCandidateCompactionTaskQueueSize())))
                .map(String::trim)
                .orElse(Integer.toString(conf.getCandidateCompactionTaskQueueSize()))));

    conf.setInnerCompactionTaskSelectionDiskRedundancy(
        Double.parseDouble(
            Optional.ofNullable(
                    properties.getProperty(
                        "inner_compaction_task_selection_disk_redundancy",
                        Double.toString(conf.getInnerCompactionTaskSelectionDiskRedundancy())))
                .map(String::trim)
                .orElse(Double.toString(conf.getInnerCompactionTaskSelectionDiskRedundancy()))));

    conf.setInnerCompactionTaskSelectionModsFileThreshold(
        Long.parseLong(
            Optional.ofNullable(
                    properties.getProperty(
                        "inner_compaction_task_selection_mods_file_threshold",
                        Long.toString(conf.getInnerCompactionTaskSelectionModsFileThreshold())))
                .map(String::trim)
                .orElse(Long.toString(conf.getInnerCompactionTaskSelectionModsFileThreshold()))));

    conf.setTtlCheckInterval(
        Long.parseLong(
            Optional.ofNullable(
                    properties.getProperty(
                        "ttl_check_interval", Long.toString(conf.getTTlCheckInterval())))
                .map(String::trim)
                .orElse(Long.toString(conf.getTTlCheckInterval()))));

    conf.setMaxExpiredTime(
        Long.parseLong(
            Optional.ofNullable(
                    properties.getProperty(
                        "max_expired_time", Long.toString(conf.getMaxExpiredTime())))
                .map(String::trim)
                .orElse(Long.toString(conf.getMaxExpiredTime()))));

    conf.setExpiredDataRatio(
        Float.parseFloat(
            Optional.ofNullable(
                    properties.getProperty(
                        "expired_data_ratio", Float.toString(conf.getExpiredDataRatio())))
                .map(String::trim)
                .orElse(Float.toString(conf.getExpiredDataRatio()))));

    conf.setEnablePartialInsert(
        Boolean.parseBoolean(
            Optional.ofNullable(
                    properties.getProperty(
                        "enable_partial_insert", String.valueOf(conf.isEnablePartialInsert())))
                .map(String::trim)
                .orElse(String.valueOf(conf.isEnablePartialInsert()))));

    conf.setEnable13DataInsertAdapt(
        Boolean.parseBoolean(
            Optional.ofNullable(
                    properties.getProperty(
                        "0.13_data_insert_adapt", String.valueOf(conf.isEnable13DataInsertAdapt())))
                .map(String::trim)
                .orElse(String.valueOf(conf.isEnable13DataInsertAdapt()))));

    int rpcSelectorThreadNum =
        Integer.parseInt(
            Optional.ofNullable(
                    properties.getProperty(
                        "dn_rpc_selector_thread_count",
                        Integer.toString(conf.getRpcSelectorThreadCount())))
                .map(String::trim)
                .orElse(Integer.toString(conf.getRpcSelectorThreadCount())));
    if (rpcSelectorThreadNum <= 0) {
      rpcSelectorThreadNum = 1;
    }

    conf.setRpcSelectorThreadCount(rpcSelectorThreadNum);

    int minConcurrentClientNum =
        Integer.parseInt(
            Optional.ofNullable(
                    properties.getProperty(
                        "dn_rpc_min_concurrent_client_num",
                        Integer.toString(conf.getRpcMinConcurrentClientNum())))
                .map(String::trim)
                .orElse(Integer.toString(conf.getRpcMinConcurrentClientNum())));
    if (minConcurrentClientNum <= 0) {
      minConcurrentClientNum = Runtime.getRuntime().availableProcessors();
    }

    conf.setRpcMinConcurrentClientNum(minConcurrentClientNum);

    int maxConcurrentClientNum =
        Integer.parseInt(
            Optional.ofNullable(
                    properties.getProperty(
                        "dn_rpc_max_concurrent_client_num",
                        Integer.toString(conf.getRpcMaxConcurrentClientNum())))
                .map(String::trim)
                .orElse(Integer.toString(conf.getRpcMaxConcurrentClientNum())));
    if (maxConcurrentClientNum <= 0) {
      maxConcurrentClientNum = 65535;
    }

    conf.setRpcMaxConcurrentClientNum(maxConcurrentClientNum);

    loadAutoCreateSchemaProps(properties);

    conf.setTsFileStorageFs(
        Optional.ofNullable(
                properties.getProperty("tsfile_storage_fs", conf.getTsFileStorageFs().toString()))
            .map(String::trim)
            .orElse(conf.getTsFileStorageFs().toString()));
    conf.setEnableHDFS(
        Boolean.parseBoolean(
            Optional.ofNullable(
                    properties.getProperty("enable_hdfs", String.valueOf(conf.isEnableHDFS())))
                .map(String::trim)
                .orElse(String.valueOf(conf.isEnableHDFS()))));
    conf.setCoreSitePath(
        Optional.ofNullable(properties.getProperty("core_site_path", conf.getCoreSitePath()))
            .map(String::trim)
            .orElse(conf.getCoreSitePath()));
    conf.setHdfsSitePath(
        Optional.ofNullable(properties.getProperty("hdfs_site_path", conf.getHdfsSitePath()))
            .map(String::trim)
            .orElse(conf.getHdfsSitePath()));
    conf.setHdfsIp(
        Optional.ofNullable(properties.getProperty("hdfs_ip", conf.getRawHDFSIp()))
            .map(String::trim)
            .map(value -> value.split(","))
            .orElse(new String[0]));
    conf.setHdfsPort(
        Optional.ofNullable(properties.getProperty("hdfs_port", conf.getHdfsPort()))
            .map(String::trim)
            .orElse(conf.getHdfsPort()));
    conf.setDfsNameServices(
        Optional.ofNullable(properties.getProperty("dfs_nameservices", conf.getDfsNameServices()))
            .map(String::trim)
            .orElse(conf.getDfsNameServices()));
    conf.setDfsHaNamenodes(
        Optional.ofNullable(properties.getProperty("dfs_ha_namenodes", conf.getRawDfsHaNamenodes()))
            .map(String::trim)
            .map(value -> value.split(","))
            .orElse(new String[0]));
    conf.setDfsHaAutomaticFailoverEnabled(
        Boolean.parseBoolean(
            Optional.ofNullable(
                    properties.getProperty(
                        "dfs_ha_automatic_failover_enabled",
                        String.valueOf(conf.isDfsHaAutomaticFailoverEnabled())))
                .map(String::trim)
                .orElse(String.valueOf(conf.isDfsHaAutomaticFailoverEnabled()))));
    conf.setDfsClientFailoverProxyProvider(
        Optional.ofNullable(
                properties.getProperty(
                    "dfs_client_failover_proxy_provider", conf.getDfsClientFailoverProxyProvider()))
            .map(String::trim)
            .orElse(conf.getDfsClientFailoverProxyProvider()));
    conf.setUseKerberos(
        Boolean.parseBoolean(
            Optional.ofNullable(
                    properties.getProperty(
                        "hdfs_use_kerberos", String.valueOf(conf.isUseKerberos())))
                .map(String::trim)
                .orElse(String.valueOf(conf.isUseKerberos()))));
    conf.setKerberosKeytabFilePath(
        Optional.ofNullable(
                properties.getProperty(
                    "kerberos_keytab_file_path", conf.getKerberosKeytabFilePath()))
            .map(String::trim)
            .orElse(conf.getKerberosKeytabFilePath()));
    conf.setKerberosPrincipal(
        Optional.ofNullable(
                properties.getProperty("kerberos_principal", conf.getKerberosPrincipal()))
            .map(String::trim)
            .orElse(conf.getKerberosPrincipal()));

    // The default fill interval in LinearFill and PreviousFill
    conf.setDefaultFillInterval(
        Integer.parseInt(
            Optional.ofNullable(
                    properties.getProperty(
                        "default_fill_interval", String.valueOf(conf.getDefaultFillInterval())))
                .map(String::trim)
                .orElse(String.valueOf(conf.getDefaultFillInterval()))));

    conf.setTagAttributeFlushInterval(
        Integer.parseInt(
            Optional.ofNullable(
                    properties.getProperty(
                        "tag_attribute_flush_interval",
                        String.valueOf(conf.getTagAttributeFlushInterval())))
                .map(String::trim)
                .orElse(String.valueOf(conf.getTagAttributeFlushInterval()))));

    conf.setPrimitiveArraySize(
        (Integer.parseInt(
            Optional.ofNullable(
                    properties.getProperty(
                        "primitive_array_size", String.valueOf(conf.getPrimitiveArraySize())))
                .map(String::trim)
                .orElse(String.valueOf(conf.getPrimitiveArraySize())))));

    conf.setThriftMaxFrameSize(
        Integer.parseInt(
            Optional.ofNullable(
                    properties.getProperty(
                        "dn_thrift_max_frame_size", String.valueOf(conf.getThriftMaxFrameSize())))
                .map(String::trim)
                .orElse(String.valueOf(conf.getThriftMaxFrameSize()))));

    if (conf.getThriftMaxFrameSize() < IoTDBConstant.LEFT_SIZE_IN_REQUEST * 2) {
      conf.setThriftMaxFrameSize(IoTDBConstant.LEFT_SIZE_IN_REQUEST * 2);
    }

    conf.setThriftDefaultBufferSize(
        Integer.parseInt(
            Optional.ofNullable(
                    properties.getProperty(
                        "dn_thrift_init_buffer_size",
                        String.valueOf(conf.getThriftDefaultBufferSize())))
                .map(String::trim)
                .orElse(String.valueOf(conf.getThriftDefaultBufferSize()))));

    conf.setSlowQueryThreshold(
        Long.parseLong(
            Optional.ofNullable(
                    properties.getProperty(
                        "slow_query_threshold", String.valueOf(conf.getSlowQueryThreshold())))
                .map(String::trim)
                .orElse(String.valueOf(conf.getSlowQueryThreshold()))));

    conf.setDataRegionNum(
        Integer.parseInt(
            Optional.ofNullable(
                    properties.getProperty(
                        "data_region_num", String.valueOf(conf.getDataRegionNum())))
                .map(String::trim)
                .orElse(String.valueOf(conf.getDataRegionNum()))));

    conf.setRecoveryLogIntervalInMs(
        Long.parseLong(
            Optional.ofNullable(
                    properties.getProperty(
                        "recovery_log_interval_in_ms",
                        String.valueOf(conf.getRecoveryLogIntervalInMs())))
                .map(String::trim)
                .orElse(String.valueOf(conf.getRecoveryLogIntervalInMs()))));

    conf.setEnableSeparateData(
        Boolean.parseBoolean(
            Optional.ofNullable(
                    properties.getProperty(
                        "enable_separate_data", Boolean.toString(conf.isEnableSeparateData())))
                .map(String::trim)
                .orElse(Boolean.toString(conf.isEnableSeparateData()))));

    conf.setWindowEvaluationThreadCount(
        Integer.parseInt(
            Optional.ofNullable(
                    properties.getProperty(
                        "window_evaluation_thread_count",
                        Integer.toString(conf.getWindowEvaluationThreadCount())))
                .map(String::trim)
                .orElse(Integer.toString(conf.getWindowEvaluationThreadCount()))));
    if (conf.getWindowEvaluationThreadCount() <= 0) {
      conf.setWindowEvaluationThreadCount(Runtime.getRuntime().availableProcessors());
    }

    conf.setMaxPendingWindowEvaluationTasks(
        Integer.parseInt(
            Optional.ofNullable(
                    properties.getProperty(
                        "max_pending_window_evaluation_tasks",
                        Integer.toString(conf.getMaxPendingWindowEvaluationTasks())))
                .map(String::trim)
                .orElse(Integer.toString(conf.getMaxPendingWindowEvaluationTasks()))));
    if (conf.getMaxPendingWindowEvaluationTasks() <= 0) {
      conf.setMaxPendingWindowEvaluationTasks(64);
    }

    conf.setCachedMNodeSizeInPBTreeMode(
        Integer.parseInt(
            Optional.ofNullable(
                    properties.getProperty(
                        "cached_mnode_size_in_pbtree_mode",
                        String.valueOf(conf.getCachedMNodeSizeInPBTreeMode())))
                .map(String::trim)
                .orElse(String.valueOf(conf.getCachedMNodeSizeInPBTreeMode()))));

    conf.setMinimumSegmentInPBTree(
        Short.parseShort(
            Optional.ofNullable(
                    properties.getProperty(
                        "minimum_pbtree_segment_in_bytes",
                        String.valueOf(conf.getMinimumSegmentInPBTree())))
                .map(String::trim)
                .orElse(String.valueOf(conf.getMinimumSegmentInPBTree()))));

    conf.setPageCacheSizeInPBTree(
        Integer.parseInt(
            Optional.ofNullable(
                    properties.getProperty(
                        "page_cache_in_pbtree", String.valueOf(conf.getPageCacheSizeInPBTree())))
                .map(String::trim)
                .orElse(String.valueOf(conf.getPageCacheSizeInPBTree()))));

    conf.setPBTreeLogSize(
        Integer.parseInt(
            Optional.ofNullable(
                    properties.getProperty(
                        "pbtree_log_size", String.valueOf(conf.getPBTreeLogSize())))
                .map(String::trim)
                .orElse(String.valueOf(conf.getPBTreeLogSize()))));

    conf.setMaxMeasurementNumOfInternalRequest(
        Integer.parseInt(
            Optional.ofNullable(
                    properties.getProperty(
                        "max_measurement_num_of_internal_request",
                        String.valueOf(conf.getMaxMeasurementNumOfInternalRequest())))
                .map(String::trim)
                .orElse(String.valueOf(conf.getMaxMeasurementNumOfInternalRequest()))));

    // mqtt
    loadMqttProps(properties);

    conf.setIntoOperationBufferSizeInByte(
        Long.parseLong(
            Optional.ofNullable(
                    properties.getProperty(
                        "into_operation_buffer_size_in_byte",
                        String.valueOf(conf.getIntoOperationBufferSizeInByte())))
                .map(String::trim)
                .orElse(String.valueOf(conf.getIntoOperationBufferSizeInByte()))));
    conf.setSelectIntoInsertTabletPlanRowLimit(
        Integer.parseInt(
            Optional.ofNullable(
                    properties.getProperty(
                        "select_into_insert_tablet_plan_row_limit",
                        String.valueOf(conf.getSelectIntoInsertTabletPlanRowLimit())))
                .map(String::trim)
                .orElse(String.valueOf(conf.getSelectIntoInsertTabletPlanRowLimit()))));
    conf.setIntoOperationExecutionThreadCount(
        Integer.parseInt(
            Optional.ofNullable(
                    properties.getProperty(
                        "into_operation_execution_thread_count",
                        String.valueOf(conf.getIntoOperationExecutionThreadCount())))
                .map(String::trim)
                .orElse(String.valueOf(conf.getIntoOperationExecutionThreadCount()))));
    if (conf.getIntoOperationExecutionThreadCount() <= 0) {
      conf.setIntoOperationExecutionThreadCount(2);
    }

    conf.setExtPipeDir(
        Optional.ofNullable(properties.getProperty("ext_pipe_dir", conf.getExtPipeDir()))
            .map(String::trim)
            .orElse(conf.getExtPipeDir()));

    // At the same time, set TSFileConfig
    List<FSType> fsTypes = new ArrayList<>();
    fsTypes.add(FSType.LOCAL);
    if (Boolean.parseBoolean(
        properties.getProperty("enable_hdfs", String.valueOf(conf.isEnableHDFS())))) {
      fsTypes.add(FSType.HDFS);
    }
    TSFileDescriptor.getInstance().getConfig().setTSFileStorageFs(fsTypes.toArray(new FSType[0]));
    TSFileDescriptor.getInstance()
        .getConfig()
        .setCoreSitePath(
            Optional.ofNullable(properties.getProperty("core_site_path", conf.getCoreSitePath()))
                .map(String::trim)
                .orElse(conf.getCoreSitePath()));
    TSFileDescriptor.getInstance()
        .getConfig()
        .setHdfsSitePath(
            Optional.ofNullable(properties.getProperty("hdfs_site_path", conf.getHdfsSitePath()))
                .map(String::trim)
                .orElse(conf.getHdfsSitePath()));
    TSFileDescriptor.getInstance()
        .getConfig()
        .setHdfsIp(
            Optional.ofNullable(properties.getProperty("hdfs_ip", conf.getRawHDFSIp()))
                .map(String::trim)
                .map(value -> value.split(","))
                .orElse(new String[0]));
    TSFileDescriptor.getInstance()
        .getConfig()
        .setHdfsPort(
            Optional.ofNullable(properties.getProperty("hdfs_port", conf.getHdfsPort()))
                .map(String::trim)
                .orElse(conf.getHdfsPort()));
    TSFileDescriptor.getInstance()
        .getConfig()
        .setDfsNameServices(
            Optional.ofNullable(
                    properties.getProperty("dfs_nameservices", conf.getDfsNameServices()))
                .map(String::trim)
                .orElse(conf.getDfsNameServices()));
    TSFileDescriptor.getInstance()
        .getConfig()
        .setDfsHaNamenodes(
            Optional.ofNullable(
                    properties.getProperty("dfs_ha_namenodes", conf.getRawDfsHaNamenodes()))
                .map(String::trim)
                .map(value -> value.split(","))
                .orElse(new String[0]));
    TSFileDescriptor.getInstance()
        .getConfig()
        .setDfsHaAutomaticFailoverEnabled(
            Boolean.parseBoolean(
                Optional.ofNullable(
                        properties.getProperty(
                            "dfs_ha_automatic_failover_enabled",
                            String.valueOf(conf.isDfsHaAutomaticFailoverEnabled())))
                    .map(String::trim)
                    .orElse(String.valueOf(conf.isDfsHaAutomaticFailoverEnabled()))));
    TSFileDescriptor.getInstance()
        .getConfig()
        .setDfsClientFailoverProxyProvider(
            Optional.ofNullable(
                    properties.getProperty(
                        "dfs_client_failover_proxy_provider",
                        conf.getDfsClientFailoverProxyProvider()))
                .map(String::trim)
                .orElse(conf.getDfsClientFailoverProxyProvider()));
    TSFileDescriptor.getInstance()
        .getConfig()
        .setPatternMatchingThreshold(
            Integer.parseInt(
                Optional.ofNullable(
                        properties.getProperty(
                            "pattern_matching_threshold",
                            String.valueOf(conf.getPatternMatchingThreshold())))
                    .map(String::trim)
                    .orElse(String.valueOf(conf.getPatternMatchingThreshold()))));
    TSFileDescriptor.getInstance()
        .getConfig()
        .setUseKerberos(
            Boolean.parseBoolean(
                Optional.ofNullable(
                        properties.getProperty(
                            "hdfs_use_kerberos", String.valueOf(conf.isUseKerberos())))
                    .map(String::trim)
                    .orElse(String.valueOf(conf.isUseKerberos()))));
    TSFileDescriptor.getInstance()
        .getConfig()
        .setKerberosKeytabFilePath(
            Optional.ofNullable(
                    properties.getProperty(
                        "kerberos_keytab_file_path", conf.getKerberosKeytabFilePath()))
                .map(String::trim)
                .orElse(conf.getKerberosKeytabFilePath()));
    TSFileDescriptor.getInstance()
        .getConfig()
        .setKerberosPrincipal(
            Optional.ofNullable(
                    properties.getProperty("kerberos_principal", conf.getKerberosPrincipal()))
                .map(String::trim)
                .orElse(conf.getKerberosPrincipal()));
    TSFileDescriptor.getInstance().getConfig().setBatchSize(conf.getBatchSize());

    conf.setCoordinatorReadExecutorSize(
        Integer.parseInt(
            Optional.ofNullable(
                    properties.getProperty(
                        "coordinator_read_executor_size",
                        Integer.toString(conf.getCoordinatorReadExecutorSize())))
                .map(String::trim)
                .orElse(Integer.toString(conf.getCoordinatorReadExecutorSize()))));
    conf.setCoordinatorWriteExecutorSize(
        Integer.parseInt(
            Optional.ofNullable(
                    properties.getProperty(
                        "coordinator_write_executor_size",
                        Integer.toString(conf.getCoordinatorWriteExecutorSize())))
                .map(String::trim)
                .orElse(Integer.toString(conf.getCoordinatorWriteExecutorSize()))));

    // Commons
    commonDescriptor.loadCommonProps(properties);
    commonDescriptor.initCommonConfigDir(conf.getSystemDir());

    loadWALProps(properties);

    // Timed flush memtable
    loadTimedService(properties);

    // Set tsfile-format config
    loadTsFileProps(properties);

    // Make RPCTransportFactory taking effect.
    ZeroCopyRpcTransportFactory.reInit();
    DeepCopyRpcTransportFactory.reInit();

    // UDF
    loadUDFProps(properties);

    // Thrift ssl
    initThriftSSL(properties);

    // Trigger
    loadTriggerProps(properties);

    // CQ
    loadCQProps(properties);

    // Load TsFile
    loadLoadTsFileProps(properties);

    // Pipe
    loadPipeProps(properties);

    // Cluster
    loadClusterProps(properties);

    // Shuffle
    loadShuffleProps(properties);

    // Author cache
    loadAuthorCache(properties);

    conf.setQuotaEnable(
        Boolean.parseBoolean(
            Optional.ofNullable(
                    properties.getProperty("quota_enable", String.valueOf(conf.isQuotaEnable())))
                .map(String::trim)
                .orElse(String.valueOf(conf.isQuotaEnable()))));

    // The buffer for sort operator to calculate
    conf.setSortBufferSize(
        Long.parseLong(
            Optional.ofNullable(
                    properties.getProperty(
                        "sort_buffer_size_in_bytes", Long.toString(conf.getSortBufferSize())))
                .map(String::trim)
                .orElse(Long.toString(conf.getSortBufferSize()))));

    // tmp filePath for sort operator
    conf.setSortTmpDir(
        Optional.ofNullable(properties.getProperty("sort_tmp_dir", conf.getSortTmpDir()))
            .map(String::trim)
            .orElse(conf.getSortTmpDir()));

    conf.setRateLimiterType(
        Optional.ofNullable(properties.getProperty("rate_limiter_type", conf.getRateLimiterType()))
            .map(String::trim)
            .orElse(conf.getRateLimiterType()));

    conf.setDataNodeSchemaCacheEvictionPolicy(
        Optional.ofNullable(
                properties.getProperty(
                    "datanode_schema_cache_eviction_policy",
                    conf.getDataNodeSchemaCacheEvictionPolicy()))
            .map(String::trim)
            .orElse(conf.getDataNodeSchemaCacheEvictionPolicy()));

    conf.setDataNodeTableCacheSemaphorePermitNum(
        Integer.parseInt(
            Optional.ofNullable(
                    properties.getProperty(
                        "datanode_table_cache_semaphore_permit_num",
                        String.valueOf(conf.getDataNodeTableCacheSemaphorePermitNum())))
                .map(String::trim)
                .orElse(String.valueOf(conf.getDataNodeTableCacheSemaphorePermitNum()))));

    conf.setGeneralRegionAttributeSecurityServiceIntervalSeconds(
        Long.parseLong(
            Optional.ofNullable(
                    properties.getProperty(
                        "general_region_attribute_security_service_interval_seconds",
                        String.valueOf(
                            conf.getGeneralRegionAttributeSecurityServiceIntervalSeconds())))
                .map(String::trim)
                .orElse(
                    String.valueOf(
                        conf.getGeneralRegionAttributeSecurityServiceIntervalSeconds()))));

    conf.setGeneralRegionAttributeSecurityServiceTimeoutSeconds(
        Long.parseLong(
            Optional.ofNullable(
                    properties.getProperty(
                        "general_region_attribute_security_service_timeout_seconds",
                        String.valueOf(
                            conf.getGeneralRegionAttributeSecurityServiceTimeoutSeconds())))
                .map(String::trim)
                .orElse(
                    String.valueOf(
                        conf.getGeneralRegionAttributeSecurityServiceTimeoutSeconds()))));

    conf.setGeneralRegionAttributeSecurityServiceFailureDurationSecondsToFetch(
        Long.parseLong(
            Optional.ofNullable(
                    properties.getProperty(
                        "general_region_attribute_security_service_failure_duration_seconds_to_fetch",
                        String.valueOf(
                            conf
                                .getGeneralRegionAttributeSecurityServiceFailureDurationSecondsToFetch())))
                .map(String::trim)
                .orElse(
                    String.valueOf(
                        conf
                            .getGeneralRegionAttributeSecurityServiceFailureDurationSecondsToFetch()))));

    conf.setGeneralRegionAttributeSecurityServiceFailureTimesToFetch(
        Integer.parseInt(
            Optional.ofNullable(
                    properties.getProperty(
                        "general_region_attribute_security_service_failure_times_to_fetch",
                        String.valueOf(
                            conf.getGeneralRegionAttributeSecurityServiceFailureTimesToFetch())))
                .map(String::trim)
                .orElse(
                    String.valueOf(
                        conf.getGeneralRegionAttributeSecurityServiceFailureTimesToFetch()))));

    conf.setDetailContainerMinDegradeMemoryInBytes(
        Long.parseLong(
            Optional.ofNullable(
                    properties.getProperty(
                        "detail_container_min_degrade_memory_in_bytes",
                        String.valueOf(conf.getDetailContainerMinDegradeMemoryInBytes())))
                .map(String::trim)
                .orElse(String.valueOf(conf.getDetailContainerMinDegradeMemoryInBytes()))));

    loadIoTConsensusProps(properties);
    loadIoTConsensusV2Props(properties);
  }

  private void reloadConsensusProps(Properties properties) throws IOException {
    loadIoTConsensusProps(properties);
    loadIoTConsensusV2Props(properties);
    DataRegionConsensusImpl.reloadConsensusConfig();
  }

  private void loadIoTConsensusProps(Properties properties) throws IOException {
    conf.setMaxLogEntriesNumPerBatch(
        Integer.parseInt(
            Optional.ofNullable(
                    properties.getProperty(
                        "data_region_iot_max_log_entries_num_per_batch",
                        ConfigurationFileUtils.getConfigurationDefaultValue(
                            "data_region_iot_max_log_entries_num_per_batch")))
                .map(String::trim)
                .orElse(
                    ConfigurationFileUtils.getConfigurationDefaultValue(
                        "data_region_iot_max_log_entries_num_per_batch"))));
    conf.setMaxSizePerBatch(
        Integer.parseInt(
            Optional.ofNullable(
                    properties.getProperty(
                        "data_region_iot_max_size_per_batch",
                        ConfigurationFileUtils.getConfigurationDefaultValue(
                            "data_region_iot_max_size_per_batch")))
                .map(String::trim)
                .orElse(
                    ConfigurationFileUtils.getConfigurationDefaultValue(
                        "data_region_iot_max_size_per_batch"))));
    conf.setMaxPendingBatchesNum(
        Integer.parseInt(
            Optional.ofNullable(
                    properties.getProperty(
                        "data_region_iot_max_pending_batches_num",
                        ConfigurationFileUtils.getConfigurationDefaultValue(
                            "data_region_iot_max_pending_batches_num")))
                .map(String::trim)
                .orElse(
                    ConfigurationFileUtils.getConfigurationDefaultValue(
                        "data_region_iot_max_pending_batches_num"))));
    conf.setMaxMemoryRatioForQueue(
        Double.parseDouble(
            Optional.ofNullable(
                    properties.getProperty(
                        "data_region_iot_max_memory_ratio_for_queue",
                        ConfigurationFileUtils.getConfigurationDefaultValue(
                            "data_region_iot_max_memory_ratio_for_queue")))
                .map(String::trim)
                .orElse(
                    ConfigurationFileUtils.getConfigurationDefaultValue(
                        "data_region_iot_max_memory_ratio_for_queue"))));
    conf.setRegionMigrationSpeedLimitBytesPerSecond(
        Long.parseLong(
            Optional.ofNullable(
                    properties.getProperty(
                        "region_migration_speed_limit_bytes_per_second",
                        ConfigurationFileUtils.getConfigurationDefaultValue(
                            "region_migration_speed_limit_bytes_per_second")))
                .map(String::trim)
                .orElse(
                    ConfigurationFileUtils.getConfigurationDefaultValue(
                        "region_migration_speed_limit_bytes_per_second"))));
  }

  private void loadIoTConsensusV2Props(Properties properties) throws IOException {
    conf.setIotConsensusV2PipelineSize(
        Integer.parseInt(
            Optional.ofNullable(
                    properties.getProperty(
                        "iot_consensus_v2_pipeline_size",
                        ConfigurationFileUtils.getConfigurationDefaultValue(
                            "iot_consensus_v2_pipeline_size")))
                .map(String::trim)
                .orElse(
                    ConfigurationFileUtils.getConfigurationDefaultValue(
                        "iot_consensus_v2_pipeline_size"))));
    if (conf.getIotConsensusV2PipelineSize() <= 0) {
      conf.setIotConsensusV2PipelineSize(5);
    }
    conf.setIotConsensusV2Mode(
        Optional.ofNullable(
                properties.getProperty(
                    "iot_consensus_v2_mode",
                    ConfigurationFileUtils.getConfigurationDefaultValue("iot_consensus_v2_mode")))
            .map(String::trim)
            .orElse(ConfigurationFileUtils.getConfigurationDefaultValue("iot_consensus_v2_mode")));
  }

  private void loadAuthorCache(Properties properties) {
    conf.setAuthorCacheSize(
        Integer.parseInt(
            Optional.ofNullable(
                    properties.getProperty(
                        "author_cache_size", String.valueOf(conf.getAuthorCacheSize())))
                .map(String::trim)
                .orElse(String.valueOf(conf.getAuthorCacheSize()))));
    conf.setAuthorCacheExpireTime(
        Integer.parseInt(
            Optional.ofNullable(
                    properties.getProperty(
                        "author_cache_expire_time",
                        String.valueOf(conf.getAuthorCacheExpireTime())))
                .map(String::trim)
                .orElse(String.valueOf(conf.getAuthorCacheExpireTime()))));
  }

  private void loadWALProps(Properties properties) throws IOException {
    conf.setWalMode(
        WALMode.valueOf(
            (Optional.ofNullable(properties.getProperty("wal_mode", conf.getWalMode().toString()))
                .map(String::trim)
                .orElse(conf.getWalMode().toString()))));

    int maxWalNodesNum =
        Integer.parseInt(
            Optional.ofNullable(
                    properties.getProperty(
                        "max_wal_nodes_num", Integer.toString(conf.getMaxWalNodesNum())))
                .map(String::trim)
                .orElse(Integer.toString(conf.getMaxWalNodesNum())));
    if (maxWalNodesNum > 0) {
      conf.setMaxWalNodesNum(maxWalNodesNum);
    }

    int walBufferSize =
        Integer.parseInt(
            Optional.ofNullable(
                    properties.getProperty(
                        "wal_buffer_size_in_byte", Integer.toString(conf.getWalBufferSize())))
                .map(String::trim)
                .orElse(Integer.toString(conf.getWalBufferSize())));
    if (walBufferSize > 0) {
      conf.setWalBufferSize(walBufferSize);
    }

    int walBufferQueueCapacity =
        Integer.parseInt(
            Optional.ofNullable(
                    properties.getProperty(
                        "wal_buffer_queue_capacity",
                        Integer.toString(conf.getWalBufferQueueCapacity())))
                .map(String::trim)
                .orElse(Integer.toString(conf.getWalBufferQueueCapacity())));
    if (walBufferQueueCapacity > 0) {
      conf.setWalBufferQueueCapacity(walBufferQueueCapacity);
    }

    boolean WALInsertNodeCacheShrinkClearEnabled =
        Boolean.parseBoolean(
            Optional.ofNullable(
                    properties.getProperty(
                        "wal_cache_shrink_clear_enabled",
                        Boolean.toString(conf.getWALCacheShrinkClearEnabled())))
                .map(String::trim)
                .orElse(Boolean.toString(conf.getWALCacheShrinkClearEnabled())));
    if (conf.getWALCacheShrinkClearEnabled() != WALInsertNodeCacheShrinkClearEnabled) {
      conf.setWALCacheShrinkClearEnabled(WALInsertNodeCacheShrinkClearEnabled);
    }

    loadWALHotModifiedProps(properties);
  }

  private void loadCompactionHotModifiedProps(Properties properties)
      throws InterruptedException, IOException {
    boolean compactionTaskConfigHotModified = loadCompactionTaskHotModifiedProps(properties);
    if (compactionTaskConfigHotModified) {
      CompactionTaskManager.getInstance().incrCompactionConfigVersion();
    }
    // hot load compaction schedule task manager configurations
    int compactionScheduleThreadNum =
        Integer.parseInt(
            properties.getProperty(
                "compaction_schedule_thread_num",
                ConfigurationFileUtils.getConfigurationDefaultValue(
                    "compaction_schedule_thread_num")));
    compactionScheduleThreadNum =
        compactionScheduleThreadNum <= 0 ? 1 : compactionScheduleThreadNum;
    conf.setCompactionScheduleThreadNum(compactionScheduleThreadNum);

    CompactionScheduleTaskManager.getInstance().checkAndMayApplyConfigurationChange();
    // hot load compaction task manager configurations
    loadCompactionIsEnabledHotModifiedProps(properties);
    boolean restartCompactionTaskManager = loadCompactionThreadCountHotModifiedProps(properties);
    restartCompactionTaskManager |= loadCompactionSubTaskCountHotModifiedProps(properties);
    if (restartCompactionTaskManager) {
      CompactionTaskManager.getInstance().restart();
    }

    // hot load compaction rate limit configurations
    CompactionTaskManager.getInstance()
        .setCompactionReadOperationRate(conf.getCompactionReadOperationPerSec());
    CompactionTaskManager.getInstance()
        .setCompactionReadThroughputRate(conf.getCompactionReadThroughputMbPerSec());
    CompactionTaskManager.getInstance()
        .setWriteMergeRate(conf.getCompactionWriteThroughputMbPerSec());

    conf.setEnableAutoRepairCompaction(
        Boolean.parseBoolean(
            Optional.ofNullable(
                    properties.getProperty(
                        "enable_auto_repair_compaction",
                        Boolean.toString(conf.isEnableAutoRepairCompaction())))
                .map(String::trim)
                .orElse(Boolean.toString(conf.isEnableAutoRepairCompaction()))));
  }

  private boolean loadCompactionTaskHotModifiedProps(Properties properties) throws IOException {
    boolean configModified = false;
    // update merge_write_throughput_mb_per_sec
    int compactionWriteThroughput = conf.getCompactionWriteThroughputMbPerSec();
    conf.setCompactionWriteThroughputMbPerSec(
        Integer.parseInt(
            Optional.ofNullable(
                    properties.getProperty(
                        "compaction_write_throughput_mb_per_sec",
                        ConfigurationFileUtils.getConfigurationDefaultValue(
                            "compaction_write_throughput_mb_per_sec")))
                .map(String::trim)
                .orElse(
                    ConfigurationFileUtils.getConfigurationDefaultValue(
                        "compaction_write_throughput_mb_per_sec"))));
    configModified |= compactionWriteThroughput != conf.getCompactionWriteThroughputMbPerSec();

    // update compaction_read_operation_per_sec
    int compactionReadOperation = conf.getCompactionReadOperationPerSec();
    conf.setCompactionReadOperationPerSec(
        Integer.parseInt(
            Optional.ofNullable(
                    properties.getProperty(
                        "compaction_read_operation_per_sec",
                        ConfigurationFileUtils.getConfigurationDefaultValue(
                            "compaction_read_operation_per_sec")))
                .map(String::trim)
                .orElse(
                    ConfigurationFileUtils.getConfigurationDefaultValue(
                        "compaction_read_operation_per_sec"))));
    configModified |= compactionReadOperation != conf.getCompactionReadOperationPerSec();

    // update compaction_read_throughput_mb_per_sec
    int compactionReadThroughput = conf.getCompactionReadThroughputMbPerSec();
    conf.setCompactionReadThroughputMbPerSec(
        Integer.parseInt(
            Optional.ofNullable(
                    properties.getProperty(
                        "compaction_read_throughput_mb_per_sec",
                        ConfigurationFileUtils.getConfigurationDefaultValue(
                            "compaction_read_throughput_mb_per_sec")))
                .map(String::trim)
                .orElse(
                    ConfigurationFileUtils.getConfigurationDefaultValue(
                        "compaction_read_throughput_mb_per_sec"))));
    configModified |= compactionReadThroughput != conf.getCompactionReadThroughputMbPerSec();

    // update inner_compaction_candidate_file_num
    int maxInnerCompactionCandidateFileNum = conf.getInnerCompactionCandidateFileNum();
    conf.setInnerCompactionCandidateFileNum(
        Integer.parseInt(
            Optional.ofNullable(
                    properties.getProperty(
                        "inner_compaction_candidate_file_num",
                        ConfigurationFileUtils.getConfigurationDefaultValue(
                            "inner_compaction_candidate_file_num")))
                .map(String::trim)
                .orElse(
                    ConfigurationFileUtils.getConfigurationDefaultValue(
                        "inner_compaction_candidate_file_num"))));
    configModified |=
        maxInnerCompactionCandidateFileNum != conf.getInnerCompactionCandidateFileNum();

    // update target_compaction_file_size
    long targetCompactionFilesize = conf.getTargetCompactionFileSize();
    conf.setTargetCompactionFileSize(
        Long.parseLong(
            Optional.ofNullable(
                    properties.getProperty(
                        "target_compaction_file_size",
                        ConfigurationFileUtils.getConfigurationDefaultValue(
                            "target_compaction_file_size")))
                .map(String::trim)
                .orElse(
                    ConfigurationFileUtils.getConfigurationDefaultValue(
                        "target_compaction_file_size"))));
    configModified |= targetCompactionFilesize != conf.getTargetCompactionFileSize();

    // update max_cross_compaction_candidate_file_num
    int maxCrossCompactionCandidateFileNum = conf.getFileLimitPerCrossTask();
    conf.setFileLimitPerCrossTask(
        Integer.parseInt(
            Optional.ofNullable(
                    properties.getProperty(
                        "max_cross_compaction_candidate_file_num",
                        ConfigurationFileUtils.getConfigurationDefaultValue(
                            "max_cross_compaction_candidate_file_num")))
                .map(String::trim)
                .orElse(
                    ConfigurationFileUtils.getConfigurationDefaultValue(
                        "max_cross_compaction_candidate_file_num"))));
    configModified |= maxCrossCompactionCandidateFileNum != conf.getFileLimitPerCrossTask();

    // update max_cross_compaction_candidate_file_size
    long maxCrossCompactionCandidateFileSize = conf.getMaxCrossCompactionCandidateFileSize();
    conf.setMaxCrossCompactionCandidateFileSize(
        Long.parseLong(
            Optional.ofNullable(
                    properties.getProperty(
                        "max_cross_compaction_candidate_file_size",
                        ConfigurationFileUtils.getConfigurationDefaultValue(
                            "max_cross_compaction_candidate_file_size")))
                .map(String::trim)
                .orElse(
                    ConfigurationFileUtils.getConfigurationDefaultValue(
                        "max_cross_compaction_candidate_file_size"))));
    configModified |=
        maxCrossCompactionCandidateFileSize != conf.getMaxCrossCompactionCandidateFileSize();

    // update min_cross_compaction_unseq_file_level
    int minCrossCompactionCandidateFileNum = conf.getMinCrossCompactionUnseqFileLevel();
    conf.setMinCrossCompactionUnseqFileLevel(
        Integer.parseInt(
            Optional.ofNullable(
                    properties.getProperty(
                        "min_cross_compaction_unseq_file_level",
                        ConfigurationFileUtils.getConfigurationDefaultValue(
                            "min_cross_compaction_unseq_file_level")))
                .map(String::trim)
                .orElse(
                    ConfigurationFileUtils.getConfigurationDefaultValue(
                        "min_cross_compaction_unseq_file_level"))));
    configModified |=
        minCrossCompactionCandidateFileNum != conf.getMinCrossCompactionUnseqFileLevel();

    // update inner_compaction_task_selection_disk_redundancy
    double innerCompactionTaskSelectionDiskRedundancy =
        conf.getInnerCompactionTaskSelectionDiskRedundancy();
    conf.setInnerCompactionTaskSelectionDiskRedundancy(
        Double.parseDouble(
            Optional.ofNullable(
                    properties.getProperty(
                        "inner_compaction_task_selection_disk_redundancy",
                        ConfigurationFileUtils.getConfigurationDefaultValue(
                            "inner_compaction_task_selection_disk_redundancy")))
                .map(String::trim)
                .orElse(
                    ConfigurationFileUtils.getConfigurationDefaultValue(
                        "inner_compaction_task_selection_disk_redundancy"))));
    configModified |=
        (Math.abs(
                innerCompactionTaskSelectionDiskRedundancy
                    - conf.getInnerCompactionTaskSelectionDiskRedundancy())
            > 0.001);

    // update inner_compaction_task_selection_mods_file_threshold
    long innerCompactionTaskSelectionModsFileThreshold =
        conf.getInnerCompactionTaskSelectionModsFileThreshold();
    conf.setInnerCompactionTaskSelectionModsFileThreshold(
        Long.parseLong(
            Optional.ofNullable(
                    properties.getProperty(
                        "inner_compaction_task_selection_mods_file_threshold",
                        ConfigurationFileUtils.getConfigurationDefaultValue(
                            "inner_compaction_task_selection_mods_file_threshold")))
                .map(String::trim)
                .orElse(
                    ConfigurationFileUtils.getConfigurationDefaultValue(
                        "inner_compaction_task_selection_mods_file_threshold"))));
    configModified |=
        innerCompactionTaskSelectionModsFileThreshold
            != conf.getInnerCompactionTaskSelectionModsFileThreshold();

    // update inner_seq_selector
    InnerSequenceCompactionSelector innerSequenceCompactionSelector =
        conf.getInnerSequenceCompactionSelector();
    conf.setInnerSequenceCompactionSelector(
        InnerSequenceCompactionSelector.getInnerSequenceCompactionSelector(
            Optional.ofNullable(
                    properties.getProperty(
                        "inner_seq_selector",
                        ConfigurationFileUtils.getConfigurationDefaultValue("inner_seq_selector")))
                .map(String::trim)
                .orElse(
                    ConfigurationFileUtils.getConfigurationDefaultValue("inner_seq_selector"))));
    configModified |= innerSequenceCompactionSelector != conf.getInnerSequenceCompactionSelector();

    // update inner_unseq_selector
    InnerUnsequenceCompactionSelector innerUnsequenceCompactionSelector =
        conf.getInnerUnsequenceCompactionSelector();
    conf.setInnerUnsequenceCompactionSelector(
        InnerUnsequenceCompactionSelector.getInnerUnsequenceCompactionSelector(
            Optional.ofNullable(
                    properties.getProperty(
                        "inner_unseq_selector",
                        ConfigurationFileUtils.getConfigurationDefaultValue(
                            "inner_unseq_selector")))
                .map(String::trim)
                .orElse(
                    ConfigurationFileUtils.getConfigurationDefaultValue("inner_unseq_selector"))));
    configModified |=
        innerUnsequenceCompactionSelector != conf.getInnerUnsequenceCompactionSelector();

    // update inner_compaction_total_file_size_threshold
    long innerCompactionFileSizeThresholdInByte =
        conf.getInnerCompactionTotalFileSizeThresholdInByte();
    conf.setInnerCompactionTotalFileSizeThresholdInByte(
        Long.parseLong(
            Optional.ofNullable(
                    properties.getProperty(
                        "inner_compaction_total_file_size_threshold",
                        ConfigurationFileUtils.getConfigurationDefaultValue(
                            "inner_compaction_total_file_size_threshold")))
                .map(String::trim)
                .orElse(
                    ConfigurationFileUtils.getConfigurationDefaultValue(
                        "inner_compaction_total_file_size_threshold"))));
    configModified |=
        innerCompactionFileSizeThresholdInByte
            != conf.getInnerCompactionTotalFileSizeThresholdInByte();

    // update inner_compaction_total_file_num_threshold
    int innerCompactionTotalFileNumThreshold = conf.getInnerCompactionTotalFileNumThreshold();
    conf.setInnerCompactionTotalFileNumThreshold(
        Integer.parseInt(
            Optional.ofNullable(
                    properties.getProperty(
                        "inner_compaction_total_file_num_threshold",
                        ConfigurationFileUtils.getConfigurationDefaultValue(
                            "inner_compaction_total_file_num_threshold")))
                .map(String::trim)
                .orElse(
                    ConfigurationFileUtils.getConfigurationDefaultValue(
                        "inner_compaction_total_file_num_threshold"))));
    configModified |=
        innerCompactionTotalFileNumThreshold != conf.getInnerCompactionTotalFileNumThreshold();

    // update max_level_gap_in_inner_compaction
    int maxLevelGapInInnerCompaction = conf.getMaxLevelGapInInnerCompaction();
    conf.setMaxLevelGapInInnerCompaction(
        Integer.parseInt(
            Optional.ofNullable(
                    properties.getProperty(
                        "max_level_gap_in_inner_compaction",
                        ConfigurationFileUtils.getConfigurationDefaultValue(
                            "max_level_gap_in_inner_compaction")))
                .map(String::trim)
                .orElse(
                    ConfigurationFileUtils.getConfigurationDefaultValue(
                        "max_level_gap_in_inner_compaction"))));
    configModified |= maxLevelGapInInnerCompaction != conf.getMaxLevelGapInInnerCompaction();

    // update compaction_max_aligned_series_num_in_one_batch
    int compactionMaxAlignedSeriesNumInOneBatch = conf.getCompactionMaxAlignedSeriesNumInOneBatch();
    int newCompactionMaxAlignedSeriesNumInOneBatch =
        Integer.parseInt(
            properties.getProperty(
                "compaction_max_aligned_series_num_in_one_batch",
                ConfigurationFileUtils.getConfigurationDefaultValue(
                    "compaction_max_aligned_series_num_in_one_batch")));
    conf.setCompactionMaxAlignedSeriesNumInOneBatch(
        newCompactionMaxAlignedSeriesNumInOneBatch > 0
            ? newCompactionMaxAlignedSeriesNumInOneBatch
            : Integer.MAX_VALUE);
    configModified |=
        compactionMaxAlignedSeriesNumInOneBatch
            != conf.getCompactionMaxAlignedSeriesNumInOneBatch();

    // update small_compaction_task_file_size_in_bytes
    long smallCompactionTaskFileSize = conf.getSmallCompactionTaskFileSizeInBytes();
    conf.setSmallCompactionTaskFileSizeInBytes(
        Long.parseLong(
            properties.getProperty(
                "small_compaction_task_file_size_in_bytes",
                ConfigurationFileUtils.getConfigurationDefaultValue(
                    "small_compaction_task_file_size_in_bytes"))));
    configModified |= smallCompactionTaskFileSize != conf.getSmallCompactionTaskFileSizeInBytes();

    return configModified;
  }

  private boolean loadCompactionThreadCountHotModifiedProps(Properties properties)
      throws IOException {
    int newConfigNormalCompactionThreadCount =
        Integer.parseInt(
            properties.getProperty(
                "normal_compaction_thread_count",
                ConfigurationFileUtils.getConfigurationDefaultValue(
                    "normal_compaction_thread_count")));
    int newConfigLightweightCompactionThreadCount =
        Integer.parseInt(
            properties.getProperty(
                "lightweight_compaction_thread_count",
                ConfigurationFileUtils.getConfigurationDefaultValue(
                    "lightweight_compaction_thread_count")));
    if (newConfigNormalCompactionThreadCount <= 0) {
      LOGGER.error("compaction_thread_count must greater than 0");
      return false;
    }
    if (newConfigNormalCompactionThreadCount == conf.getNormalCompactionThreadCount()
        && newConfigLightweightCompactionThreadCount
            == conf.getLightweightCompactionThreadCount()) {
      return false;
    }
    conf.setNormalCompactionThreadCount(
        Integer.parseInt(
<<<<<<< HEAD
            properties.getProperty(
                "normal_compaction_thread_count",
                ConfigurationFileUtils.getConfigurationDefaultValue(
                    "normal_compaction_thread_count"))));
    conf.setLightweightCompactionThreadCount(
        Integer.parseInt(
            properties.getProperty(
                "lightweight_compaction_thread_count",
                ConfigurationFileUtils.getConfigurationDefaultValue(
                    "lightweight_compaction_thread_count"))));
=======
            Optional.ofNullable(
                    properties.getProperty(
                        "compaction_thread_count",
                        ConfigurationFileUtils.getConfigurationDefaultValue(
                            "compaction_thread_count")))
                .map(String::trim)
                .orElse(
                    ConfigurationFileUtils.getConfigurationDefaultValue(
                        "compaction_thread_count"))));
>>>>>>> ac43165d
    return true;
  }

  private boolean loadCompactionSubTaskCountHotModifiedProps(Properties properties)
      throws IOException {
    int newConfigSubtaskNum =
        Integer.parseInt(
            properties.getProperty(
                "sub_compaction_thread_count",
                ConfigurationFileUtils.getConfigurationDefaultValue(
                    "sub_compaction_thread_count")));
    if (newConfigSubtaskNum <= 0) {
      LOGGER.error("sub_compaction_thread_count must greater than 0");
      return false;
    }
    if (newConfigSubtaskNum == conf.getSubCompactionTaskNum()) {
      return false;
    }
    conf.setSubCompactionTaskNum(newConfigSubtaskNum);
    return true;
  }

  private void loadCompactionIsEnabledHotModifiedProps(Properties properties) throws IOException {
    boolean isCompactionEnabled =
        conf.isEnableSeqSpaceCompaction()
            || conf.isEnableUnseqSpaceCompaction()
            || conf.isEnableCrossSpaceCompaction();
    boolean newConfigEnableCrossSpaceCompaction =
        Boolean.parseBoolean(
            Optional.ofNullable(
                    properties.getProperty(
                        "enable_cross_space_compaction",
                        ConfigurationFileUtils.getConfigurationDefaultValue(
                            "enable_cross_space_compaction")))
                .map(String::trim)
                .orElse(
                    ConfigurationFileUtils.getConfigurationDefaultValue(
                        "enable_cross_space_compaction")));
    boolean newConfigEnableSeqSpaceCompaction =
        Boolean.parseBoolean(
            Optional.ofNullable(
                    properties.getProperty(
                        "enable_seq_space_compaction",
                        ConfigurationFileUtils.getConfigurationDefaultValue(
                            "enable_seq_space_compaction")))
                .map(String::trim)
                .orElse(
                    ConfigurationFileUtils.getConfigurationDefaultValue(
                        "enable_seq_space_compaction")));
    boolean newConfigEnableUnseqSpaceCompaction =
        Boolean.parseBoolean(
            Optional.ofNullable(
                    properties.getProperty(
                        "enable_unseq_space_compaction",
                        ConfigurationFileUtils.getConfigurationDefaultValue(
                            "enable_unseq_space_compaction")))
                .map(String::trim)
                .orElse(
                    ConfigurationFileUtils.getConfigurationDefaultValue(
                        "enable_unseq_space_compaction")));
    boolean compactionEnabledInNewConfig =
        newConfigEnableCrossSpaceCompaction
            || newConfigEnableSeqSpaceCompaction
            || newConfigEnableUnseqSpaceCompaction;

    if (!isCompactionEnabled && compactionEnabledInNewConfig) {
      LOGGER.error("Compaction cannot start in current status.");
      return;
    }

    conf.setEnableCrossSpaceCompaction(newConfigEnableCrossSpaceCompaction);
    conf.setEnableSeqSpaceCompaction(newConfigEnableSeqSpaceCompaction);
    conf.setEnableUnseqSpaceCompaction(newConfigEnableUnseqSpaceCompaction);
  }

  private void loadWALHotModifiedProps(Properties properties) throws IOException {
    long walAsyncModeFsyncDelayInMs =
        Long.parseLong(
            Optional.ofNullable(
                    properties.getProperty(
                        "wal_async_mode_fsync_delay_in_ms",
                        ConfigurationFileUtils.getConfigurationDefaultValue(
                            "wal_async_mode_fsync_delay_in_ms")))
                .map(String::trim)
                .orElse(
                    ConfigurationFileUtils.getConfigurationDefaultValue(
                        "wal_async_mode_fsync_delay_in_ms")));
    if (walAsyncModeFsyncDelayInMs > 0) {
      conf.setWalAsyncModeFsyncDelayInMs(walAsyncModeFsyncDelayInMs);
    }

    long walSyncModeFsyncDelayInMs =
        Long.parseLong(
            Optional.ofNullable(
                    properties.getProperty(
                        "wal_sync_mode_fsync_delay_in_ms",
                        ConfigurationFileUtils.getConfigurationDefaultValue(
                            "wal_sync_mode_fsync_delay_in_ms")))
                .map(String::trim)
                .orElse(
                    ConfigurationFileUtils.getConfigurationDefaultValue(
                        "wal_sync_mode_fsync_delay_in_ms")));
    if (walSyncModeFsyncDelayInMs > 0) {
      conf.setWalSyncModeFsyncDelayInMs(walSyncModeFsyncDelayInMs);
    }

    long walFileSizeThreshold =
        Long.parseLong(
            Optional.ofNullable(
                    properties.getProperty(
                        "wal_file_size_threshold_in_byte",
                        ConfigurationFileUtils.getConfigurationDefaultValue(
                            "wal_file_size_threshold_in_byte")))
                .map(String::trim)
                .orElse(
                    ConfigurationFileUtils.getConfigurationDefaultValue(
                        "wal_file_size_threshold_in_byte")));
    if (walFileSizeThreshold > 0) {
      conf.setWalFileSizeThresholdInByte(walFileSizeThreshold);
    }

    double walMinEffectiveInfoRatio =
        Double.parseDouble(
            Optional.ofNullable(
                    properties.getProperty(
                        "wal_min_effective_info_ratio",
                        ConfigurationFileUtils.getConfigurationDefaultValue(
                            "wal_min_effective_info_ratio")))
                .map(String::trim)
                .orElse(
                    ConfigurationFileUtils.getConfigurationDefaultValue(
                        "wal_min_effective_info_ratio")));
    if (walMinEffectiveInfoRatio > 0) {
      conf.setWalMinEffectiveInfoRatio(walMinEffectiveInfoRatio);
    }

    long walMemTableSnapshotThreshold =
        Long.parseLong(
            Optional.ofNullable(
                    properties.getProperty(
                        "wal_memtable_snapshot_threshold_in_byte",
                        ConfigurationFileUtils.getConfigurationDefaultValue(
                            "wal_memtable_snapshot_threshold_in_byte")))
                .map(String::trim)
                .orElse(
                    ConfigurationFileUtils.getConfigurationDefaultValue(
                        "wal_memtable_snapshot_threshold_in_byte")));
    if (walMemTableSnapshotThreshold > 0) {
      conf.setWalMemTableSnapshotThreshold(walMemTableSnapshotThreshold);
    }

    int maxWalMemTableSnapshotNum =
        Integer.parseInt(
            Optional.ofNullable(
                    properties.getProperty(
                        "max_wal_memtable_snapshot_num",
                        ConfigurationFileUtils.getConfigurationDefaultValue(
                            "max_wal_memtable_snapshot_num")))
                .map(String::trim)
                .orElse(
                    ConfigurationFileUtils.getConfigurationDefaultValue(
                        "max_wal_memtable_snapshot_num")));
    if (maxWalMemTableSnapshotNum > 0) {
      conf.setMaxWalMemTableSnapshotNum(maxWalMemTableSnapshotNum);
    }

    long deleteWalFilesPeriod =
        Long.parseLong(
            Optional.ofNullable(
                    properties.getProperty(
                        "delete_wal_files_period_in_ms",
                        ConfigurationFileUtils.getConfigurationDefaultValue(
                            "delete_wal_files_period_in_ms")))
                .map(String::trim)
                .orElse(
                    ConfigurationFileUtils.getConfigurationDefaultValue(
                        "delete_wal_files_period_in_ms")));
    if (deleteWalFilesPeriod > 0) {
      conf.setDeleteWalFilesPeriodInMs(deleteWalFilesPeriod);
    }

    long throttleDownThresholdInByte = Long.parseLong(getWalThrottleThreshold(properties));
    if (throttleDownThresholdInByte > 0) {
      conf.setThrottleThreshold(throttleDownThresholdInByte);
    }

    long cacheWindowInMs =
        Long.parseLong(
            Optional.ofNullable(
                    properties.getProperty(
                        "iot_consensus_cache_window_time_in_ms",
                        ConfigurationFileUtils.getConfigurationDefaultValue(
                            "iot_consensus_cache_window_time_in_ms")))
                .map(String::trim)
                .orElse(
                    ConfigurationFileUtils.getConfigurationDefaultValue(
                        "iot_consensus_cache_window_time_in_ms")));
    if (cacheWindowInMs > 0) {
      conf.setCacheWindowTimeInMs(cacheWindowInMs);
    }
  }

  private String getWalThrottleThreshold(Properties prop) throws IOException {
    String old_throttleThreshold = prop.getProperty(DEFAULT_WAL_THRESHOLD_NAME[0], null);
    if (old_throttleThreshold != null) {
      LOGGER.warn(
          "The throttle threshold params: {} is deprecated, please use {}",
          DEFAULT_WAL_THRESHOLD_NAME[0],
          DEFAULT_WAL_THRESHOLD_NAME[1]);
      return old_throttleThreshold;
    }
    return prop.getProperty(
        DEFAULT_WAL_THRESHOLD_NAME[1],
        ConfigurationFileUtils.getConfigurationDefaultValue(DEFAULT_WAL_THRESHOLD_NAME[1]));
  }

  public long getThrottleThresholdWithDirs() {
    ArrayList<String> dataDiskDirs = new ArrayList<>(Arrays.asList(conf.getDataDirs()));
    ArrayList<String> walDiskDirs =
        new ArrayList<>(Arrays.asList(commonDescriptor.getConfig().getWalDirs()));
    Set<FileStore> dataFileStores = SystemMetrics.getFileStores(dataDiskDirs);
    Set<FileStore> walFileStores = SystemMetrics.getFileStores(walDiskDirs);
    double dirUseProportion = 0;
    dataFileStores.retainAll(walFileStores);
    // if there is no common disk between data and wal, use more usableSpace.
    if (dataFileStores.isEmpty()) {
      dirUseProportion = MAX_DIR_USE_PROPORTION;
    } else {
      dirUseProportion = MIN_DIR_USE_PROPORTION;
    }
    long newThrottleThreshold = Long.MAX_VALUE;
    for (FileStore fileStore : walFileStores) {
      try {
        newThrottleThreshold = Math.min(newThrottleThreshold, fileStore.getUsableSpace());
      } catch (IOException e) {
        LOGGER.error("Failed to get file size of {}, because", fileStore, e);
      }
    }
    newThrottleThreshold = (long) (newThrottleThreshold * dirUseProportion * walFileStores.size());
    // the new throttle threshold should between MIN_THROTTLE_THRESHOLD and MAX_THROTTLE_THRESHOLD
    return Math.max(Math.min(newThrottleThreshold, MAX_THROTTLE_THRESHOLD), MIN_THROTTLE_THRESHOLD);
  }

  private void loadAutoCreateSchemaProps(Properties properties) throws IOException {
    conf.setAutoCreateSchemaEnabled(
        Boolean.parseBoolean(
            Optional.ofNullable(
                    properties.getProperty(
                        "enable_auto_create_schema",
                        ConfigurationFileUtils.getConfigurationDefaultValue(
                            "enable_auto_create_schema")))
                .map(String::trim)
                .orElse(
                    ConfigurationFileUtils.getConfigurationDefaultValue(
                        "enable_auto_create_schema"))));
    conf.setBooleanStringInferType(
        TSDataType.valueOf(
            Optional.ofNullable(
                    properties.getProperty(
                        "boolean_string_infer_type",
                        ConfigurationFileUtils.getConfigurationDefaultValue(
                            "boolean_string_infer_type")))
                .map(String::trim)
                .orElse(
                    ConfigurationFileUtils.getConfigurationDefaultValue(
                        "boolean_string_infer_type"))));
    conf.setIntegerStringInferType(
        TSDataType.valueOf(
            Optional.ofNullable(
                    properties.getProperty(
                        "integer_string_infer_type",
                        ConfigurationFileUtils.getConfigurationDefaultValue(
                            "integer_string_infer_type")))
                .map(String::trim)
                .orElse(
                    ConfigurationFileUtils.getConfigurationDefaultValue(
                        "integer_string_infer_type"))));
    conf.setFloatingStringInferType(
        TSDataType.valueOf(
            Optional.ofNullable(
                    properties.getProperty(
                        "floating_string_infer_type",
                        ConfigurationFileUtils.getConfigurationDefaultValue(
                            "floating_string_infer_type")))
                .map(String::trim)
                .orElse(
                    ConfigurationFileUtils.getConfigurationDefaultValue(
                        "floating_string_infer_type"))));
    conf.setNanStringInferType(
        TSDataType.valueOf(
            Optional.ofNullable(
                    properties.getProperty(
                        "nan_string_infer_type",
                        ConfigurationFileUtils.getConfigurationDefaultValue(
                            "nan_string_infer_type")))
                .map(String::trim)
                .orElse(
                    ConfigurationFileUtils.getConfigurationDefaultValue("nan_string_infer_type"))));
    conf.setDefaultStorageGroupLevel(
        Integer.parseInt(
            Optional.ofNullable(
                    properties.getProperty(
                        "default_storage_group_level",
                        ConfigurationFileUtils.getConfigurationDefaultValue(
                            "default_storage_group_level")))
                .map(String::trim)
                .orElse(
                    ConfigurationFileUtils.getConfigurationDefaultValue(
                        "default_storage_group_level"))));
    conf.setDefaultBooleanEncoding(
        Optional.ofNullable(
                properties.getProperty(
                    "default_boolean_encoding",
                    ConfigurationFileUtils.getConfigurationDefaultValue(
                        "default_boolean_encoding")))
            .map(String::trim)
            .orElse(
                ConfigurationFileUtils.getConfigurationDefaultValue("default_boolean_encoding")));
    conf.setDefaultInt32Encoding(
        Optional.ofNullable(
                properties.getProperty(
                    "default_int32_encoding",
                    ConfigurationFileUtils.getConfigurationDefaultValue("default_int32_encoding")))
            .map(String::trim)
            .orElse(ConfigurationFileUtils.getConfigurationDefaultValue("default_int32_encoding")));
    conf.setDefaultInt64Encoding(
        Optional.ofNullable(
                properties.getProperty(
                    "default_int64_encoding",
                    ConfigurationFileUtils.getConfigurationDefaultValue("default_int64_encoding")))
            .map(String::trim)
            .orElse(ConfigurationFileUtils.getConfigurationDefaultValue("default_int64_encoding")));
    conf.setDefaultFloatEncoding(
        Optional.ofNullable(
                properties.getProperty(
                    "default_float_encoding",
                    ConfigurationFileUtils.getConfigurationDefaultValue("default_float_encoding")))
            .map(String::trim)
            .orElse(ConfigurationFileUtils.getConfigurationDefaultValue("default_float_encoding")));
    conf.setDefaultDoubleEncoding(
        Optional.ofNullable(
                properties.getProperty(
                    "default_double_encoding",
                    ConfigurationFileUtils.getConfigurationDefaultValue("default_double_encoding")))
            .map(String::trim)
            .orElse(
                ConfigurationFileUtils.getConfigurationDefaultValue("default_double_encoding")));
    conf.setDefaultTextEncoding(
        Optional.ofNullable(
                properties.getProperty(
                    "default_text_encoding",
                    ConfigurationFileUtils.getConfigurationDefaultValue("default_text_encoding")))
            .map(String::trim)
            .orElse(ConfigurationFileUtils.getConfigurationDefaultValue("default_text_encoding")));
  }

  private void loadTsFileProps(Properties properties) throws IOException {
    TSFileDescriptor.getInstance()
        .getConfig()
        .setGroupSizeInByte(
            Integer.parseInt(
                Optional.ofNullable(
                        properties.getProperty(
                            "group_size_in_byte",
                            ConfigurationFileUtils.getConfigurationDefaultValue(
                                "group_size_in_byte")))
                    .map(String::trim)
                    .orElse(
                        ConfigurationFileUtils.getConfigurationDefaultValue(
                            "group_size_in_byte"))));
    TSFileDescriptor.getInstance()
        .getConfig()
        .setPageSizeInByte(
            Integer.parseInt(
                Optional.ofNullable(
                        properties.getProperty(
                            "page_size_in_byte",
                            ConfigurationFileUtils.getConfigurationDefaultValue(
                                "page_size_in_byte")))
                    .map(String::trim)
                    .orElse(
                        ConfigurationFileUtils.getConfigurationDefaultValue("page_size_in_byte"))));
    if (TSFileDescriptor.getInstance().getConfig().getPageSizeInByte()
        > TSFileDescriptor.getInstance().getConfig().getGroupSizeInByte()) {
      LOGGER.warn("page_size is greater than group size, will set it as the same with group size");
      TSFileDescriptor.getInstance()
          .getConfig()
          .setPageSizeInByte(TSFileDescriptor.getInstance().getConfig().getGroupSizeInByte());
    }
    TSFileDescriptor.getInstance()
        .getConfig()
        .setMaxNumberOfPointsInPage(
            Integer.parseInt(
                Optional.ofNullable(
                        properties.getProperty(
                            "max_number_of_points_in_page",
                            ConfigurationFileUtils.getConfigurationDefaultValue(
                                "max_number_of_points_in_page")))
                    .map(String::trim)
                    .orElse(
                        ConfigurationFileUtils.getConfigurationDefaultValue(
                            "max_number_of_points_in_page"))));
    TSFileDescriptor.getInstance()
        .getConfig()
        .setFloatPrecision(
            Integer.parseInt(
                Optional.ofNullable(
                        properties.getProperty(
                            "float_precision",
                            ConfigurationFileUtils.getConfigurationDefaultValue("float_precision")))
                    .map(String::trim)
                    .orElse(
                        ConfigurationFileUtils.getConfigurationDefaultValue("float_precision"))));

    TSFileDescriptor.getInstance()
        .getConfig()
        .setValueEncoder(
            Optional.ofNullable(
                    properties.getProperty(
                        "value_encoder",
                        ConfigurationFileUtils.getConfigurationDefaultValue("value_encoder")))
                .map(String::trim)
                .orElse(ConfigurationFileUtils.getConfigurationDefaultValue("value_encoder")));
    TSFileDescriptor.getInstance()
        .getConfig()
        .setCompressor(
            Optional.ofNullable(
                    properties.getProperty(
                        "compressor",
                        ConfigurationFileUtils.getConfigurationDefaultValue("compressor")))
                .map(String::trim)
                .orElse(ConfigurationFileUtils.getConfigurationDefaultValue("compressor")));
    TSFileDescriptor.getInstance()
        .getConfig()
        .setMaxTsBlockSizeInBytes(
            Integer.parseInt(
                Optional.ofNullable(
                        properties.getProperty(
                            "max_tsblock_size_in_bytes",
                            ConfigurationFileUtils.getConfigurationDefaultValue(
                                "max_tsblock_size_in_bytes")))
                    .map(String::trim)
                    .orElse(
                        ConfigurationFileUtils.getConfigurationDefaultValue(
                            "max_tsblock_size_in_bytes"))));

    // min(default_size, maxBytesForQuery)
    TSFileDescriptor.getInstance()
        .getConfig()
        .setMaxTsBlockSizeInBytes(
            (int)
                Math.min(
                    TSFileDescriptor.getInstance().getConfig().getMaxTsBlockSizeInBytes(),
                    conf.getMaxBytesPerFragmentInstance()));

    TSFileDescriptor.getInstance()
        .getConfig()
        .setMaxTsBlockLineNumber(
            Integer.parseInt(
                Optional.ofNullable(
                        properties.getProperty(
                            "max_tsblock_line_number",
                            ConfigurationFileUtils.getConfigurationDefaultValue(
                                "max_tsblock_line_number")))
                    .map(String::trim)
                    .orElse(
                        ConfigurationFileUtils.getConfigurationDefaultValue(
                            "max_tsblock_line_number"))));
  }

  // Mqtt related
  private void loadMqttProps(Properties properties) {
    conf.setMqttDir(
        Optional.ofNullable(properties.getProperty("mqtt_root_dir", conf.getMqttDir()))
            .map(String::trim)
            .orElse(conf.getMqttDir()));

    if (properties.getProperty(IoTDBConstant.MQTT_HOST_NAME) != null) {
      conf.setMqttHost(properties.getProperty(IoTDBConstant.MQTT_HOST_NAME).trim());
    } else {
      LOGGER.info("MQTT host is not configured, will use dn_rpc_address.");
      conf.setMqttHost(
          Optional.ofNullable(
                  properties.getProperty(IoTDBConstant.DN_RPC_ADDRESS, conf.getRpcAddress()))
              .map(String::trim)
              .orElse(conf.getRpcAddress()));
    }

    if (properties.getProperty(IoTDBConstant.MQTT_PORT_NAME) != null) {
      conf.setMqttPort(
          Integer.parseInt(properties.getProperty(IoTDBConstant.MQTT_PORT_NAME).trim()));
    }

    if (properties.getProperty(IoTDBConstant.MQTT_HANDLER_POOL_SIZE_NAME) != null) {
      conf.setMqttHandlerPoolSize(
          Integer.parseInt(
              properties.getProperty(IoTDBConstant.MQTT_HANDLER_POOL_SIZE_NAME).trim()));
    }

    if (properties.getProperty(IoTDBConstant.MQTT_PAYLOAD_FORMATTER_NAME) != null) {
      conf.setMqttPayloadFormatter(
          properties.getProperty(IoTDBConstant.MQTT_PAYLOAD_FORMATTER_NAME).trim());
    }

    if (properties.getProperty(IoTDBConstant.ENABLE_MQTT) != null) {
      conf.setEnableMQTTService(
          Boolean.parseBoolean(properties.getProperty(IoTDBConstant.ENABLE_MQTT).trim()));
    }

    if (properties.getProperty(IoTDBConstant.MQTT_MAX_MESSAGE_SIZE) != null) {
      conf.setMqttMaxMessageSize(
          Integer.parseInt(properties.getProperty(IoTDBConstant.MQTT_MAX_MESSAGE_SIZE).trim()));
    }
  }

  // timed flush memtable
  private void loadTimedService(Properties properties) throws IOException {
    conf.setEnableTimedFlushSeqMemtable(
        Boolean.parseBoolean(
            Optional.ofNullable(
                    properties.getProperty(
                        "enable_timed_flush_seq_memtable",
                        ConfigurationFileUtils.getConfigurationDefaultValue(
                            "enable_timed_flush_seq_memtable")))
                .map(String::trim)
                .orElse(
                    ConfigurationFileUtils.getConfigurationDefaultValue(
                        "enable_timed_flush_seq_memtable"))));

    long seqMemTableFlushInterval =
        Long.parseLong(
            Optional.ofNullable(
                    properties.getProperty(
                        "seq_memtable_flush_interval_in_ms",
                        ConfigurationFileUtils.getConfigurationDefaultValue(
                            "seq_memtable_flush_interval_in_ms")))
                .map(String::trim)
                .orElse(
                    ConfigurationFileUtils.getConfigurationDefaultValue(
                        "seq_memtable_flush_interval_in_ms")));
    if (seqMemTableFlushInterval > 0) {
      conf.setSeqMemtableFlushInterval(seqMemTableFlushInterval);
    }

    long seqMemTableFlushCheckInterval =
        Long.parseLong(
            Optional.ofNullable(
                    properties.getProperty(
                        "seq_memtable_flush_check_interval_in_ms",
                        ConfigurationFileUtils.getConfigurationDefaultValue(
                            "seq_memtable_flush_check_interval_in_ms")))
                .map(String::trim)
                .orElse(
                    ConfigurationFileUtils.getConfigurationDefaultValue(
                        "seq_memtable_flush_check_interval_in_ms")));
    if (seqMemTableFlushCheckInterval > 0) {
      conf.setSeqMemtableFlushCheckInterval(seqMemTableFlushCheckInterval);
    }

    conf.setEnableTimedFlushUnseqMemtable(
        Boolean.parseBoolean(
            Optional.ofNullable(
                    properties.getProperty(
                        "enable_timed_flush_unseq_memtable",
                        ConfigurationFileUtils.getConfigurationDefaultValue(
                            "enable_timed_flush_unseq_memtable")))
                .map(String::trim)
                .orElse(
                    ConfigurationFileUtils.getConfigurationDefaultValue(
                        "enable_timed_flush_unseq_memtable"))));

    long unseqMemTableFlushInterval =
        Long.parseLong(
            Optional.ofNullable(
                    properties.getProperty(
                        "unseq_memtable_flush_interval_in_ms",
                        ConfigurationFileUtils.getConfigurationDefaultValue(
                            "unseq_memtable_flush_interval_in_ms")))
                .map(String::trim)
                .orElse(
                    ConfigurationFileUtils.getConfigurationDefaultValue(
                        "unseq_memtable_flush_interval_in_ms")));
    if (unseqMemTableFlushInterval > 0) {
      conf.setUnseqMemtableFlushInterval(unseqMemTableFlushInterval);
    }

    long unseqMemTableFlushCheckInterval =
        Long.parseLong(
            Optional.ofNullable(
                    properties.getProperty(
                        "unseq_memtable_flush_check_interval_in_ms",
                        ConfigurationFileUtils.getConfigurationDefaultValue(
                            "unseq_memtable_flush_check_interval_in_ms")))
                .map(String::trim)
                .orElse(
                    ConfigurationFileUtils.getConfigurationDefaultValue(
                        "unseq_memtable_flush_check_interval_in_ms")));
    if (unseqMemTableFlushCheckInterval > 0) {
      conf.setUnseqMemtableFlushCheckInterval(unseqMemTableFlushCheckInterval);
    }
  }

  private String[][] parseDataDirs(String dataDirs) {
    String[] tiers = dataDirs.split(IoTDBConstant.TIER_SEPARATOR);
    String[][] tierDataDirs = new String[tiers.length][];
    for (int i = 0; i < tiers.length; ++i) {
      tierDataDirs[i] = tiers[i].split(",");
    }
    return tierDataDirs;
  }

  public synchronized void loadHotModifiedProps(Properties properties)
      throws QueryProcessException {
    try {
      // update data dirs
      String dataDirs = properties.getProperty("dn_data_dirs", null);
      if (dataDirs != null) {
        conf.reloadDataDirs(parseDataDirs(dataDirs));
      }

      // update dir strategy
      String multiDirStrategyClassName =
          properties.getProperty(
              "dn_multi_dir_strategy",
              ConfigurationFileUtils.getConfigurationDefaultValue("dn_multi_dir_strategy"));
      if (multiDirStrategyClassName != null
          && !multiDirStrategyClassName.equals(conf.getMultiDirStrategyClassName())) {
        conf.setMultiDirStrategyClassName(multiDirStrategyClassName.trim());
        conf.confirmMultiDirStrategy();
      }

      TierManager.getInstance().resetFolders();

      // update timed flush & close conf
      loadTimedService(properties);
      StorageEngine.getInstance().rebootTimedService();
      // update params of creating schema automatically
      loadAutoCreateSchemaProps(properties);

      // update tsfile-format config
      loadTsFileProps(properties);
      // update cluster name
      conf.setClusterName(
          Optional.ofNullable(
                  properties.getProperty(
                      IoTDBConstant.CLUSTER_NAME,
                      ConfigurationFileUtils.getConfigurationDefaultValue(
                          IoTDBConstant.CLUSTER_NAME)))
              .map(String::trim)
              .orElse(
                  ConfigurationFileUtils.getConfigurationDefaultValue(IoTDBConstant.CLUSTER_NAME)));
      // update slow_query_threshold
      conf.setSlowQueryThreshold(
          Long.parseLong(
              Optional.ofNullable(
                      properties.getProperty(
                          "slow_query_threshold",
                          ConfigurationFileUtils.getConfigurationDefaultValue(
                              "slow_query_threshold")))
                  .map(String::trim)
                  .orElse(
                      ConfigurationFileUtils.getConfigurationDefaultValue(
                          "slow_query_threshold"))));
      // update select into operation max buffer size
      conf.setIntoOperationBufferSizeInByte(
          Long.parseLong(
              Optional.ofNullable(
                      properties.getProperty(
                          "into_operation_buffer_size_in_byte",
                          ConfigurationFileUtils.getConfigurationDefaultValue(
                              "into_operation_buffer_size_in_byte")))
                  .map(String::trim)
                  .orElse(
                      ConfigurationFileUtils.getConfigurationDefaultValue(
                          "into_operation_buffer_size_in_byte"))));
      // update insert-tablet-plan's row limit for select-into
      conf.setSelectIntoInsertTabletPlanRowLimit(
          Integer.parseInt(
              Optional.ofNullable(
                      properties.getProperty(
                          "select_into_insert_tablet_plan_row_limit",
                          ConfigurationFileUtils.getConfigurationDefaultValue(
                              "select_into_insert_tablet_plan_row_limit")))
                  .map(String::trim)
                  .orElse(
                      ConfigurationFileUtils.getConfigurationDefaultValue(
                          "select_into_insert_tablet_plan_row_limit"))));

      // update enable query memory estimation for memory control
      conf.setEnableQueryMemoryEstimation(
          Boolean.parseBoolean(
              Optional.ofNullable(
                      properties.getProperty(
                          "enable_query_memory_estimation",
                          ConfigurationFileUtils.getConfigurationDefaultValue(
                              "enable_query_memory_estimation")))
                  .map(String::trim)
                  .orElse(
                      ConfigurationFileUtils.getConfigurationDefaultValue(
                          "enable_query_memory_estimation"))));

      conf.setEnableTsFileValidation(
          Boolean.parseBoolean(
              Optional.ofNullable(
                      properties.getProperty(
                          "enable_tsfile_validation",
                          ConfigurationFileUtils.getConfigurationDefaultValue(
                              "enable_tsfile_validation")))
                  .map(String::trim)
                  .orElse(
                      ConfigurationFileUtils.getConfigurationDefaultValue(
                          "enable_tsfile_validation"))));

      // update wal config
      long prevDeleteWalFilesPeriodInMs = conf.getDeleteWalFilesPeriodInMs();
      loadWALHotModifiedProps(properties);
      if (prevDeleteWalFilesPeriodInMs != conf.getDeleteWalFilesPeriodInMs()) {
        WALManager.getInstance().rebootWALDeleteThread();
      }

      // update compaction config
      loadCompactionHotModifiedProps(properties);

      // update load config
      loadLoadTsFileHotModifiedProp(properties);

      // update pipe config
      commonDescriptor
          .getConfig()
          .setPipeAllSinksRateLimitBytesPerSecond(
              Double.parseDouble(
                  Optional.ofNullable(
                          properties.getProperty(
                              "pipe_all_sinks_rate_limit_bytes_per_second",
                              ConfigurationFileUtils.getConfigurationDefaultValue(
                                  "pipe_all_sinks_rate_limit_bytes_per_second")))
                      .map(String::trim)
                      .orElse(
                          ConfigurationFileUtils.getConfigurationDefaultValue(
                              "pipe_all_sinks_rate_limit_bytes_per_second"))));

      // update merge_threshold_of_explain_analyze
      conf.setMergeThresholdOfExplainAnalyze(
          Integer.parseInt(
              Optional.ofNullable(
                      properties.getProperty(
                          "merge_threshold_of_explain_analyze",
                          ConfigurationFileUtils.getConfigurationDefaultValue(
                              "merge_threshold_of_explain_analyze")))
                  .map(String::trim)
                  .orElse(
                      ConfigurationFileUtils.getConfigurationDefaultValue(
                          "merge_threshold_of_explain_analyze"))));
      boolean enableWALCompression =
          Boolean.parseBoolean(
              Optional.ofNullable(
                      properties.getProperty(
                          "enable_wal_compression",
                          ConfigurationFileUtils.getConfigurationDefaultValue(
                              "enable_wal_compression")))
                  .map(String::trim)
                  .orElse(
                      ConfigurationFileUtils.getConfigurationDefaultValue(
                          "enable_wal_compression")));
      conf.setWALCompressionAlgorithm(
          enableWALCompression ? CompressionType.LZ4 : CompressionType.UNCOMPRESSED);

      // update Consensus config
      reloadConsensusProps(properties);

      // update retry config
      commonDescriptor.loadRetryProperties(properties);
    } catch (Exception e) {
      if (e instanceof InterruptedException) {
        Thread.currentThread().interrupt();
      }
      throw new QueryProcessException(String.format("Fail to reload configuration because %s", e));
    }
  }

  public synchronized void loadHotModifiedProps() throws QueryProcessException {
    URL url = getPropsUrl(CommonConfig.SYSTEM_CONFIG_NAME);
    if (url == null) {
      LOGGER.warn("Couldn't load the configuration from any of the known sources.");
      return;
    }

    Properties commonProperties = new Properties();
    try (InputStream inputStream = url.openStream()) {
      LOGGER.info("Start to reload config file {}", url);
      commonProperties.load(new InputStreamReader(inputStream, StandardCharsets.UTF_8));
      ConfigurationFileUtils.getConfigurationDefaultValue();
      loadHotModifiedProps(commonProperties);
    } catch (Exception e) {
      LOGGER.warn("Fail to reload config file {}", url, e);
      throw new QueryProcessException(
          String.format("Fail to reload config file %s because %s", url, e.getMessage()));
    } finally {
      ConfigurationFileUtils.releaseDefault();
    }
    reloadMetricProperties(commonProperties);
  }

  public void reloadMetricProperties(Properties properties) {
    ReloadLevel reloadLevel = MetricConfigDescriptor.getInstance().loadHotProps(properties, false);
    LOGGER.info("Reload metric service in level {}", reloadLevel);
    if (reloadLevel == ReloadLevel.RESTART_INTERNAL_REPORTER) {
      IoTDBInternalReporter internalReporter;
      if (MetricConfigDescriptor.getInstance().getMetricConfig().getInternalReportType()
          == InternalReporterType.IOTDB) {
        internalReporter = new IoTDBInternalLocalReporter();
      } else {
        internalReporter = new IoTDBInternalMemoryReporter();
      }
      MetricService.getInstance().reloadInternalReporter(internalReporter);
    } else {
      MetricService.getInstance().reloadService(reloadLevel);
    }
  }

  private void initMemoryAllocate(Properties properties) {
    String memoryAllocateProportion = properties.getProperty("datanode_memory_proportion", null);
    if (memoryAllocateProportion == null) {
      memoryAllocateProportion =
          properties.getProperty("storage_query_schema_consensus_free_memory_proportion");
      if (memoryAllocateProportion != null) {
        LOGGER.warn(
            "The parameter storage_query_schema_consensus_free_memory_proportion is deprecated since v1.2.3, "
                + "please use datanode_memory_proportion instead.");
      }
    }

    if (memoryAllocateProportion != null) {
      String[] proportions = memoryAllocateProportion.split(":");
      int proportionSum = 0;
      for (String proportion : proportions) {
        proportionSum += Integer.parseInt(proportion.trim());
      }
      long maxMemoryAvailable = Runtime.getRuntime().maxMemory();
      if (proportionSum != 0) {
        conf.setAllocateMemoryForStorageEngine(
            maxMemoryAvailable * Integer.parseInt(proportions[0].trim()) / proportionSum);
        conf.setAllocateMemoryForRead(
            maxMemoryAvailable * Integer.parseInt(proportions[1].trim()) / proportionSum);
        conf.setAllocateMemoryForSchema(
            maxMemoryAvailable * Integer.parseInt(proportions[2].trim()) / proportionSum);
        conf.setAllocateMemoryForConsensus(
            maxMemoryAvailable * Integer.parseInt(proportions[3].trim()) / proportionSum);
        // if pipe proportion is set, use it, otherwise use the default value
        if (proportions.length >= 6) {
          conf.setAllocateMemoryForPipe(
              maxMemoryAvailable * Integer.parseInt(proportions[4].trim()) / proportionSum);
        } else {
          conf.setAllocateMemoryForPipe(
              (maxMemoryAvailable
                      - (conf.getAllocateMemoryForStorageEngine()
                          + conf.getAllocateMemoryForRead()
                          + conf.getAllocateMemoryForSchema()
                          + conf.getAllocateMemoryForConsensus()))
                  / 2);
        }
      }
    }

    LOGGER.info("initial allocateMemoryForRead = {}", conf.getAllocateMemoryForRead());
    LOGGER.info("initial allocateMemoryForWrite = {}", conf.getAllocateMemoryForStorageEngine());
    LOGGER.info("initial allocateMemoryForSchema = {}", conf.getAllocateMemoryForSchema());
    LOGGER.info("initial allocateMemoryForConsensus = {}", conf.getAllocateMemoryForConsensus());
    LOGGER.info("initial allocateMemoryForPipe = {}", conf.getAllocateMemoryForPipe());

    initSchemaMemoryAllocate(properties);
    initStorageEngineAllocate(properties);

    conf.setEnableQueryMemoryEstimation(
        Boolean.parseBoolean(
            Optional.ofNullable(
                    properties.getProperty(
                        "enable_query_memory_estimation",
                        Boolean.toString(conf.isEnableQueryMemoryEstimation())))
                .map(String::trim)
                .orElse(Boolean.toString(conf.isEnableQueryMemoryEstimation()))));

    String queryMemoryAllocateProportion =
        properties.getProperty("chunk_timeseriesmeta_free_memory_proportion");
    if (queryMemoryAllocateProportion != null) {
      String[] proportions = queryMemoryAllocateProportion.split(":");
      int proportionSum = 0;
      for (String proportion : proportions) {
        proportionSum += Integer.parseInt(proportion.trim());
      }
      long maxMemoryAvailable = conf.getAllocateMemoryForRead();
      if (proportionSum != 0) {
        try {
          conf.setAllocateMemoryForBloomFilterCache(
              maxMemoryAvailable * Integer.parseInt(proportions[0].trim()) / proportionSum);
          conf.setAllocateMemoryForChunkCache(
              maxMemoryAvailable * Integer.parseInt(proportions[1].trim()) / proportionSum);
          conf.setAllocateMemoryForTimeSeriesMetaDataCache(
              maxMemoryAvailable * Integer.parseInt(proportions[2].trim()) / proportionSum);
          conf.setAllocateMemoryForCoordinator(
              maxMemoryAvailable * Integer.parseInt(proportions[3].trim()) / proportionSum);
          conf.setAllocateMemoryForOperators(
              maxMemoryAvailable * Integer.parseInt(proportions[4].trim()) / proportionSum);
          conf.setAllocateMemoryForDataExchange(
              maxMemoryAvailable * Integer.parseInt(proportions[5].trim()) / proportionSum);
          conf.setAllocateMemoryForTimeIndex(
              maxMemoryAvailable * Integer.parseInt(proportions[6].trim()) / proportionSum);
        } catch (Exception e) {
          throw new RuntimeException(
              "Each subsection of configuration item chunkmeta_chunk_timeseriesmeta_free_memory_proportion"
                  + " should be an integer, which is "
                  + queryMemoryAllocateProportion,
              e);
        }
      }
    }

    // metadata cache is disabled, we need to move all their allocated memory to other parts
    if (!conf.isMetaDataCacheEnable()) {
      long sum =
          conf.getAllocateMemoryForBloomFilterCache()
              + conf.getAllocateMemoryForChunkCache()
              + conf.getAllocateMemoryForTimeSeriesMetaDataCache();
      conf.setAllocateMemoryForBloomFilterCache(0);
      conf.setAllocateMemoryForChunkCache(0);
      conf.setAllocateMemoryForTimeSeriesMetaDataCache(0);
      long partForDataExchange = sum / 2;
      long partForOperators = sum - partForDataExchange;
      conf.setAllocateMemoryForDataExchange(
          conf.getAllocateMemoryForDataExchange() + partForDataExchange);
      conf.setAllocateMemoryForOperators(conf.getAllocateMemoryForOperators() + partForOperators);
    }
  }

  @SuppressWarnings("java:S3518")
  private void initStorageEngineAllocate(Properties properties) {
    long storageMemoryTotal = conf.getAllocateMemoryForStorageEngine();
    String valueOfStorageEngineMemoryProportion =
        properties.getProperty("storage_engine_memory_proportion");
    if (valueOfStorageEngineMemoryProportion != null) {
      String[] storageProportionArray = valueOfStorageEngineMemoryProportion.split(":");
      int storageEngineMemoryProportion = 0;
      for (String proportion : storageProportionArray) {
        int proportionValue = Integer.parseInt(proportion.trim());
        if (proportionValue <= 0) {
          LOGGER.warn(
              "The value of storage_engine_memory_proportion is illegal, use default value 8:2 .");
          return;
        }
        storageEngineMemoryProportion += proportionValue;
      }
      conf.setCompactionProportion(
          (double) Integer.parseInt(storageProportionArray[1].trim())
              / (double) storageEngineMemoryProportion);

      String valueOfWriteMemoryProportion = properties.getProperty("write_memory_proportion");
      if (valueOfWriteMemoryProportion != null) {
        String[] writeProportionArray = valueOfWriteMemoryProportion.split(":");
        int writeMemoryProportion = 0;
        for (String proportion : writeProportionArray) {
          int proportionValue = Integer.parseInt(proportion.trim());
          writeMemoryProportion += proportionValue;
          if (proportionValue <= 0) {
            LOGGER.warn(
                "The value of write_memory_proportion is illegal, use default value 19:1 .");
            return;
          }
        }

        double writeAllProportionOfStorageEngineMemory =
            (double) Integer.parseInt(storageProportionArray[0].trim())
                / storageEngineMemoryProportion;
        double memTableProportion =
            (double) Integer.parseInt(writeProportionArray[0].trim()) / writeMemoryProportion;
        double timePartitionInfoProportion =
            (double) Integer.parseInt(writeProportionArray[1].trim()) / writeMemoryProportion;
        // writeProportionForMemtable = 8/10 * 19/20 = 0.76 default
        conf.setWriteProportionForMemtable(
            writeAllProportionOfStorageEngineMemory * memTableProportion);

        // allocateMemoryForTimePartitionInfo = storageMemoryTotal * 8/10 * 1/20 default
        conf.setAllocateMemoryForTimePartitionInfo(
            (long)
                ((writeAllProportionOfStorageEngineMemory * timePartitionInfoProportion)
                    * storageMemoryTotal));
      }
    }
  }

  @SuppressWarnings("squid:S3518")
  private void initSchemaMemoryAllocate(Properties properties) {
    long schemaMemoryTotal = conf.getAllocateMemoryForSchema();

    String schemaMemoryPortionInput = properties.getProperty("schema_memory_proportion");
    if (schemaMemoryPortionInput != null) {
      String[] proportions = schemaMemoryPortionInput.split(":");
      int loadedProportionSum = 0;
      for (String proportion : proportions) {
        loadedProportionSum += Integer.parseInt(proportion.trim());
      }

      if (loadedProportionSum != 0) {
        conf.setSchemaMemoryProportion(
            new int[] {
              Integer.parseInt(proportions[0].trim()),
              Integer.parseInt(proportions[1].trim()),
              Integer.parseInt(proportions[2].trim())
            });
      }

    } else {
      schemaMemoryPortionInput = properties.getProperty("schema_memory_allocate_proportion");
      if (schemaMemoryPortionInput != null) {
        String[] proportions = schemaMemoryPortionInput.split(":");
        int loadedProportionSum = 0;
        for (String proportion : proportions) {
          loadedProportionSum += Integer.parseInt(proportion.trim());
        }

        if (loadedProportionSum != 0) {
          conf.setSchemaMemoryProportion(
              new int[] {
                Integer.parseInt(proportions[0].trim()),
                Integer.parseInt(proportions[1].trim()) + Integer.parseInt(proportions[3].trim()),
                Integer.parseInt(proportions[2].trim())
              });
        }
      }
    }

    int proportionSum = 0;
    for (int proportion : conf.getSchemaMemoryProportion()) {
      proportionSum += proportion;
    }

    conf.setAllocateMemoryForSchemaRegion(
        schemaMemoryTotal * conf.getSchemaMemoryProportion()[0] / proportionSum);
    LOGGER.info("allocateMemoryForSchemaRegion = {}", conf.getAllocateMemoryForSchemaRegion());

    conf.setAllocateMemoryForSchemaCache(
        schemaMemoryTotal * conf.getSchemaMemoryProportion()[1] / proportionSum);
    LOGGER.info("allocateMemoryForSchemaCache = {}", conf.getAllocateMemoryForSchemaCache());

    conf.setAllocateMemoryForPartitionCache(
        schemaMemoryTotal * conf.getSchemaMemoryProportion()[2] / proportionSum);
    LOGGER.info("allocateMemoryForPartitionCache = {}", conf.getAllocateMemoryForPartitionCache());
  }

  private void loadLoadTsFileProps(Properties properties) {
    conf.setMaxAllocateMemoryRatioForLoad(
        Double.parseDouble(
            Optional.ofNullable(
                    properties.getProperty(
                        "max_allocate_memory_ratio_for_load",
                        String.valueOf(conf.getMaxAllocateMemoryRatioForLoad())))
                .map(String::trim)
                .orElse(String.valueOf(conf.getMaxAllocateMemoryRatioForLoad()))));
    conf.setLoadTsFileAnalyzeSchemaBatchFlushTimeSeriesNumber(
        Integer.parseInt(
            Optional.ofNullable(
                    properties.getProperty(
                        "load_tsfile_analyze_schema_batch_flush_time_series_number",
                        String.valueOf(
                            conf.getLoadTsFileAnalyzeSchemaBatchFlushTimeSeriesNumber())))
                .map(String::trim)
                .orElse(
                    String.valueOf(conf.getLoadTsFileAnalyzeSchemaBatchFlushTimeSeriesNumber()))));
    conf.setLoadTsFileAnalyzeSchemaBatchFlushTableDeviceNumber(
        Integer.parseInt(
            Optional.ofNullable(
                    properties.getProperty(
                        "load_tsfile_analyze_schema_batch_flush_table_device_number",
                        String.valueOf(
                            conf.getLoadTsFileAnalyzeSchemaBatchFlushTableDeviceNumber())))
                .map(String::trim)
                .orElse(
                    String.valueOf(conf.getLoadTsFileAnalyzeSchemaBatchFlushTableDeviceNumber()))));
    conf.setLoadTsFileAnalyzeSchemaMemorySizeInBytes(
        Long.parseLong(
            Optional.ofNullable(
                    properties.getProperty(
                        "load_tsfile_analyze_schema_memory_size_in_bytes",
                        String.valueOf(conf.getLoadTsFileAnalyzeSchemaMemorySizeInBytes())))
                .map(String::trim)
                .orElse(String.valueOf(conf.getLoadTsFileAnalyzeSchemaMemorySizeInBytes()))));
    conf.setLoadTsFileMaxDeviceCountToUseDeviceTimeIndex(
        Integer.parseInt(
            Optional.ofNullable(
                    properties.getProperty(
                        "load_tsfile_max_device_count_to_use_device_index",
                        String.valueOf(conf.getLoadTsFileMaxDeviceCountToUseDeviceTimeIndex())))
                .map(String::trim)
                .orElse(String.valueOf(conf.getLoadTsFileMaxDeviceCountToUseDeviceTimeIndex()))));
    conf.setLoadCleanupTaskExecutionDelayTimeSeconds(
        Long.parseLong(
            Optional.ofNullable(
                    properties.getProperty(
                        "load_clean_up_task_execution_delay_time_seconds",
                        String.valueOf(conf.getLoadCleanupTaskExecutionDelayTimeSeconds())))
                .map(String::trim)
                .orElse(String.valueOf(conf.getLoadCleanupTaskExecutionDelayTimeSeconds()))));
    conf.setLoadWriteThroughputBytesPerSecond(
        Double.parseDouble(
            Optional.ofNullable(
                    properties.getProperty(
                        "load_write_throughput_bytes_per_second",
                        String.valueOf(conf.getLoadWriteThroughputBytesPerSecond())))
                .map(String::trim)
                .orElse(String.valueOf(conf.getLoadWriteThroughputBytesPerSecond()))));

    conf.setLoadActiveListeningEnable(
        Boolean.parseBoolean(
            Optional.ofNullable(
                    properties.getProperty(
                        "load_active_listening_enable",
                        Boolean.toString(conf.getLoadActiveListeningEnable())))
                .map(String::trim)
                .orElse(Boolean.toString(conf.getLoadActiveListeningEnable()))));
    conf.setLoadActiveListeningDirs(
        Arrays.stream(
                properties
                    .getProperty(
                        "load_active_listening_dirs",
                        String.join(",", conf.getLoadActiveListeningDirs()))
                    .trim()
                    .split(","))
            .filter(dir -> !dir.isEmpty())
            .toArray(String[]::new));
    conf.setLoadActiveListeningFailDir(
        Optional.ofNullable(
                properties.getProperty(
                    "load_active_listening_fail_dir", conf.getLoadActiveListeningFailDir()))
            .map(String::trim)
            .orElse(conf.getLoadActiveListeningFailDir()));

    final long loadActiveListeningCheckIntervalSeconds =
        Long.parseLong(
            Optional.ofNullable(
                    properties.getProperty(
                        "load_active_listening_check_interval_seconds",
                        Long.toString(conf.getLoadActiveListeningCheckIntervalSeconds())))
                .map(String::trim)
                .orElse(Long.toString(conf.getLoadActiveListeningCheckIntervalSeconds())));
    conf.setLoadActiveListeningCheckIntervalSeconds(
        loadActiveListeningCheckIntervalSeconds <= 0
            ? conf.getLoadActiveListeningCheckIntervalSeconds()
            : loadActiveListeningCheckIntervalSeconds);

    conf.setLoadActiveListeningMaxThreadNum(
        Integer.parseInt(
            Optional.ofNullable(
                    properties.getProperty(
                        "load_active_listening_max_thread_num",
                        Integer.toString(conf.getLoadActiveListeningMaxThreadNum())))
                .map(String::trim)
                .orElse(Integer.toString(conf.getLoadActiveListeningMaxThreadNum()))));

    if (conf.getLoadActiveListeningMaxThreadNum() <= 0) {
      conf.setLoadActiveListeningMaxThreadNum(Runtime.getRuntime().availableProcessors());
    }
  }

  private void loadLoadTsFileHotModifiedProp(Properties properties) throws IOException {
    conf.setLoadCleanupTaskExecutionDelayTimeSeconds(
        Long.parseLong(
            Optional.ofNullable(
                    properties.getProperty(
                        "load_clean_up_task_execution_delay_time_seconds",
                        ConfigurationFileUtils.getConfigurationDefaultValue(
                            "load_clean_up_task_execution_delay_time_seconds")))
                .map(String::trim)
                .orElse(
                    ConfigurationFileUtils.getConfigurationDefaultValue(
                        "load_clean_up_task_execution_delay_time_seconds"))));

    conf.setLoadWriteThroughputBytesPerSecond(
        Double.parseDouble(
            Optional.ofNullable(
                    properties.getProperty(
                        "load_write_throughput_bytes_per_second",
                        ConfigurationFileUtils.getConfigurationDefaultValue(
                            "load_write_throughput_bytes_per_second")))
                .map(String::trim)
                .orElse(
                    ConfigurationFileUtils.getConfigurationDefaultValue(
                        "load_write_throughput_bytes_per_second"))));

    conf.setLoadActiveListeningEnable(
        Boolean.parseBoolean(
            Optional.ofNullable(
                    properties.getProperty(
                        "load_active_listening_enable",
                        ConfigurationFileUtils.getConfigurationDefaultValue(
                            "load_active_listening_enable")))
                .map(String::trim)
                .orElse(
                    ConfigurationFileUtils.getConfigurationDefaultValue(
                        "load_active_listening_enable"))));
    conf.setLoadActiveListeningDirs(
        Arrays.stream(
                properties
                    .getProperty(
                        "load_active_listening_dirs",
                        String.join(
                            ",",
                            ConfigurationFileUtils.getConfigurationDefaultValue(
                                "load_active_listening_dirs")))
                    .trim()
                    .split(","))
            .filter(dir -> !dir.isEmpty())
            .toArray(String[]::new));
    conf.setLoadActiveListeningFailDir(
        Optional.ofNullable(
                properties.getProperty(
                    "load_active_listening_fail_dir",
                    ConfigurationFileUtils.getConfigurationDefaultValue(
                        "load_active_listening_fail_dir")))
            .map(String::trim)
            .orElse(
                ConfigurationFileUtils.getConfigurationDefaultValue(
                    "load_active_listening_fail_dir")));
  }

  @SuppressWarnings("squid:S3518") // "proportionSum" can't be zero
  private void loadUDFProps(Properties properties) {
    String initialByteArrayLengthForMemoryControl =
        properties.getProperty("udf_initial_byte_array_length_for_memory_control");
    if (initialByteArrayLengthForMemoryControl != null) {
      conf.setUdfInitialByteArrayLengthForMemoryControl(
          Integer.parseInt(initialByteArrayLengthForMemoryControl.trim()));
    }

    conf.setUdfDir(
        Optional.ofNullable(properties.getProperty("udf_lib_dir", conf.getUdfDir()))
            .map(String::trim)
            .orElse(conf.getUdfDir()));

    String memoryBudgetInMb = properties.getProperty("udf_memory_budget_in_mb");
    if (memoryBudgetInMb != null) {
      conf.setUdfMemoryBudgetInMB(
          (float)
              Math.min(
                  Float.parseFloat(memoryBudgetInMb.trim()),
                  0.2 * conf.getAllocateMemoryForRead()));
    }

    String readerTransformerCollectorMemoryProportion =
        properties.getProperty("udf_reader_transformer_collector_memory_proportion");
    if (readerTransformerCollectorMemoryProportion != null) {
      String[] proportions = readerTransformerCollectorMemoryProportion.split(":");
      int proportionSum = 0;
      for (String proportion : proportions) {
        proportionSum += Integer.parseInt(proportion.trim());
      }
      float maxMemoryAvailable = conf.getUdfMemoryBudgetInMB();
      try {
        conf.setUdfReaderMemoryBudgetInMB(
            maxMemoryAvailable * Integer.parseInt(proportions[0].trim()) / proportionSum);
        conf.setUdfTransformerMemoryBudgetInMB(
            maxMemoryAvailable * Integer.parseInt(proportions[1].trim()) / proportionSum);
        conf.setUdfCollectorMemoryBudgetInMB(
            maxMemoryAvailable * Integer.parseInt(proportions[2].trim()) / proportionSum);
      } catch (Exception e) {
        throw new RuntimeException(
            "Each subsection of configuration item udf_reader_transformer_collector_memory_proportion"
                + " should be an integer, which is "
                + readerTransformerCollectorMemoryProportion,
            e);
      }
    }
  }

  private void initThriftSSL(Properties properties) {
    conf.setEnableSSL(
        Boolean.parseBoolean(
            Optional.ofNullable(
                    properties.getProperty(
                        "enable_thrift_ssl", Boolean.toString(conf.isEnableSSL())))
                .map(String::trim)
                .orElse(Boolean.toString(conf.isEnableSSL()))));
    conf.setKeyStorePath(
        Optional.ofNullable(properties.getProperty("key_store_path", conf.getKeyStorePath()))
            .map(String::trim)
            .orElse(conf.getKeyStorePath()));
    conf.setKeyStorePwd(
        Optional.ofNullable(properties.getProperty("key_store_pwd", conf.getKeyStorePath()))
            .map(String::trim)
            .orElse(conf.getKeyStorePath()));
  }

  private void loadTriggerProps(Properties properties) {
    conf.setTriggerDir(properties.getProperty("trigger_lib_dir", conf.getTriggerDir()).trim());
    conf.setRetryNumToFindStatefulTrigger(
        Integer.parseInt(
            Optional.ofNullable(
                    properties.getProperty(
                        "stateful_trigger_retry_num_when_not_found",
                        Integer.toString(conf.getRetryNumToFindStatefulTrigger())))
                .map(String::trim)
                .orElse(Integer.toString(conf.getRetryNumToFindStatefulTrigger()))));

    int tlogBufferSize =
        Integer.parseInt(
            Optional.ofNullable(
                    properties.getProperty(
                        "tlog_buffer_size", Integer.toString(conf.getTlogBufferSize())))
                .map(String::trim)
                .orElse(Integer.toString(conf.getTlogBufferSize())));
    if (tlogBufferSize > 0) {
      conf.setTlogBufferSize(tlogBufferSize);
    }

    conf.setTriggerForwardMaxQueueNumber(
        Integer.parseInt(
            Optional.ofNullable(
                    properties.getProperty(
                        "trigger_forward_max_queue_number",
                        Integer.toString(conf.getTriggerForwardMaxQueueNumber())))
                .map(String::trim)
                .orElse(Integer.toString(conf.getTriggerForwardMaxQueueNumber()))));
    conf.setTriggerForwardMaxSizePerQueue(
        Integer.parseInt(
            Optional.ofNullable(
                    properties.getProperty(
                        "trigger_forward_max_size_per_queue",
                        Integer.toString(conf.getTriggerForwardMaxSizePerQueue())))
                .map(String::trim)
                .orElse(Integer.toString(conf.getTriggerForwardMaxSizePerQueue()))));
    conf.setTriggerForwardBatchSize(
        Integer.parseInt(
            Optional.ofNullable(
                    properties.getProperty(
                        "trigger_forward_batch_size",
                        Integer.toString(conf.getTriggerForwardBatchSize())))
                .map(String::trim)
                .orElse(Integer.toString(conf.getTriggerForwardBatchSize()))));
    conf.setTriggerForwardHTTPPoolSize(
        Integer.parseInt(
            Optional.ofNullable(
                    properties.getProperty(
                        "trigger_forward_http_pool_size",
                        Integer.toString(conf.getTriggerForwardHTTPPoolSize())))
                .map(String::trim)
                .orElse(Integer.toString(conf.getTriggerForwardHTTPPoolSize()))));
    conf.setTriggerForwardHTTPPOOLMaxPerRoute(
        Integer.parseInt(
            Optional.ofNullable(
                    properties.getProperty(
                        "trigger_forward_http_pool_max_per_route",
                        Integer.toString(conf.getTriggerForwardHTTPPOOLMaxPerRoute())))
                .map(String::trim)
                .orElse(Integer.toString(conf.getTriggerForwardHTTPPOOLMaxPerRoute()))));
    conf.setTriggerForwardMQTTPoolSize(
        Integer.parseInt(
            Optional.ofNullable(
                    properties.getProperty(
                        "trigger_forward_mqtt_pool_size",
                        Integer.toString(conf.getTriggerForwardMQTTPoolSize())))
                .map(String::trim)
                .orElse(Integer.toString(conf.getTriggerForwardMQTTPoolSize()))));
  }

  private void loadPipeProps(Properties properties) {
    conf.setPipeLibDir(
        Optional.ofNullable(properties.getProperty("pipe_lib_dir", conf.getPipeLibDir()))
            .map(String::trim)
            .orElse(conf.getPipeLibDir()));

    conf.setPipeReceiverFileDirs(
        Arrays.stream(
                Optional.ofNullable(properties.getProperty("dn_pipe_receiver_file_dirs"))
                    .orElse(
                        properties.getProperty(
                            "pipe_receiver_file_dirs",
                            String.join(",", conf.getPipeReceiverFileDirs())))
                    .trim()
                    .split(","))
            .filter(dir -> !dir.isEmpty())
            .toArray(String[]::new));

    conf.setIotConsensusV2ReceiverFileDirs(
        Arrays.stream(
                properties
                    .getProperty(
                        "iot_consensus_v2_receiver_file_dirs",
                        String.join(",", conf.getIotConsensusV2ReceiverFileDirs()))
                    .trim()
                    .split(","))
            .filter(dir -> !dir.isEmpty())
            .toArray(String[]::new));

    conf.setIotConsensusV2DeletionFileDir(
        properties.getProperty(
            "iot_consensus_v2_deletion_file_dir", conf.getIotConsensusV2DeletionFileDir()));
  }

  private void loadCQProps(Properties properties) {
    conf.setContinuousQueryThreadNum(
        Integer.parseInt(
            Optional.ofNullable(
                    properties.getProperty(
                        "continuous_query_thread_num",
                        Integer.toString(conf.getContinuousQueryThreadNum())))
                .map(String::trim)
                .orElse(Integer.toString(conf.getContinuousQueryThreadNum()))));
    if (conf.getContinuousQueryThreadNum() <= 0) {
      conf.setContinuousQueryThreadNum(Runtime.getRuntime().availableProcessors() / 2);
    }

    conf.setContinuousQueryMinimumEveryInterval(
        DateTimeUtils.convertDurationStrToLong(
            properties.getProperty("continuous_query_minimum_every_interval", "1s").trim(),
            CommonDescriptor.getInstance().getConfig().getTimestampPrecision(),
            false));
  }

  public void loadClusterProps(Properties properties) throws IOException {
    String configNodeUrls = properties.getProperty(IoTDBConstant.DN_SEED_CONFIG_NODE);
    if (configNodeUrls == null) {
      configNodeUrls = properties.getProperty(IoTDBConstant.DN_TARGET_CONFIG_NODE_LIST);
      LOGGER.warn(
          "The parameter dn_target_config_node_list has been abandoned, "
              + "only the first ConfigNode address will be used to join in the cluster. "
              + "Please use dn_seed_config_node instead.");
    }
    if (configNodeUrls != null) {
      try {
        configNodeUrls = configNodeUrls.trim();
        conf.setSeedConfigNode(NodeUrlUtils.parseTEndPointUrls(configNodeUrls).get(0));
      } catch (BadNodeUrlException e) {
        LOGGER.error(
            "ConfigNodes are set in wrong format, please set them like 127.0.0.1:10710", e);
      }
    }

    conf.setInternalAddress(
        Optional.ofNullable(
                properties.getProperty(
                    IoTDBConstant.DN_INTERNAL_ADDRESS, conf.getInternalAddress()))
            .map(String::trim)
            .orElse(conf.getInternalAddress()));

    conf.setInternalPort(
        Integer.parseInt(
            Optional.ofNullable(
                    properties.getProperty(
                        IoTDBConstant.DN_INTERNAL_PORT, Integer.toString(conf.getInternalPort())))
                .map(String::trim)
                .orElse(Integer.toString(conf.getInternalPort()))));

    conf.setDataRegionConsensusPort(
        Integer.parseInt(
            Optional.ofNullable(
                    properties.getProperty(
                        "dn_data_region_consensus_port",
                        Integer.toString(conf.getDataRegionConsensusPort())))
                .map(String::trim)
                .orElse(Integer.toString(conf.getDataRegionConsensusPort()))));

    conf.setSchemaRegionConsensusPort(
        Integer.parseInt(
            Optional.ofNullable(
                    properties.getProperty(
                        "dn_schema_region_consensus_port",
                        Integer.toString(conf.getSchemaRegionConsensusPort())))
                .map(String::trim)
                .orElse(Integer.toString(conf.getSchemaRegionConsensusPort()))));
    conf.setJoinClusterRetryIntervalMs(
        Long.parseLong(
            Optional.ofNullable(
                    properties.getProperty(
                        "dn_join_cluster_retry_interval_ms",
                        Long.toString(conf.getJoinClusterRetryIntervalMs())))
                .map(String::trim)
                .orElse(Long.toString(conf.getJoinClusterRetryIntervalMs()))));
  }

  public void loadShuffleProps(Properties properties) {
    conf.setMppDataExchangePort(
        Integer.parseInt(
            Optional.ofNullable(
                    properties.getProperty(
                        "dn_mpp_data_exchange_port",
                        Integer.toString(conf.getMppDataExchangePort())))
                .map(String::trim)
                .orElse(Integer.toString(conf.getMppDataExchangePort()))));
    conf.setMppDataExchangeCorePoolSize(
        Integer.parseInt(
            Optional.ofNullable(
                    properties.getProperty(
                        "mpp_data_exchange_core_pool_size",
                        Integer.toString(conf.getMppDataExchangeCorePoolSize())))
                .map(String::trim)
                .orElse(Integer.toString(conf.getMppDataExchangeCorePoolSize()))));
    conf.setMppDataExchangeMaxPoolSize(
        Integer.parseInt(
            Optional.ofNullable(
                    properties.getProperty(
                        "mpp_data_exchange_max_pool_size",
                        Integer.toString(conf.getMppDataExchangeMaxPoolSize())))
                .map(String::trim)
                .orElse(Integer.toString(conf.getMppDataExchangeMaxPoolSize()))));
    conf.setMppDataExchangeKeepAliveTimeInMs(
        Integer.parseInt(
            Optional.ofNullable(
                    properties.getProperty(
                        "mpp_data_exchange_keep_alive_time_in_ms",
                        Integer.toString(conf.getMppDataExchangeKeepAliveTimeInMs())))
                .map(String::trim)
                .orElse(Integer.toString(conf.getMppDataExchangeKeepAliveTimeInMs()))));

    conf.setPartitionCacheSize(
        Integer.parseInt(
            Optional.ofNullable(
                    properties.getProperty(
                        "partition_cache_size", Integer.toString(conf.getPartitionCacheSize())))
                .map(String::trim)
                .orElse(Integer.toString(conf.getPartitionCacheSize()))));

    conf.setDriverTaskExecutionTimeSliceInMs(
        Integer.parseInt(
            Optional.ofNullable(
                    properties.getProperty(
                        "driver_task_execution_time_slice_in_ms",
                        Integer.toString(conf.getDriverTaskExecutionTimeSliceInMs())))
                .map(String::trim)
                .orElse(Integer.toString(conf.getDriverTaskExecutionTimeSliceInMs()))));
  }

  /** Get default encode algorithm by data type */
  public TSEncoding getDefaultEncodingByType(TSDataType dataType) {
    switch (dataType) {
      case BOOLEAN:
        return conf.getDefaultBooleanEncoding();
      case INT32:
      case DATE:
        return conf.getDefaultInt32Encoding();
      case INT64:
      case TIMESTAMP:
        return conf.getDefaultInt64Encoding();
      case FLOAT:
        return conf.getDefaultFloatEncoding();
      case DOUBLE:
        return conf.getDefaultDoubleEncoding();
      case STRING:
      case BLOB:
      case TEXT:
      default:
        return conf.getDefaultTextEncoding();
    }
  }

  // These configurations are received from config node when registering
  public void loadGlobalConfig(TGlobalConfig globalConfig) {
    conf.setSeriesPartitionExecutorClass(globalConfig.getSeriesPartitionExecutorClass());
    conf.setSeriesPartitionSlotNum(globalConfig.getSeriesPartitionSlotNum());
    conf.setReadConsistencyLevel(globalConfig.getReadConsistencyLevel());
  }

  public void loadRatisConfig(TRatisConfig ratisConfig) {
    conf.setDataRatisConsensusLogAppenderBufferSizeMax(ratisConfig.getDataAppenderBufferSize());
    conf.setSchemaRatisConsensusLogAppenderBufferSizeMax(ratisConfig.getSchemaAppenderBufferSize());

    conf.setDataRatisConsensusSnapshotTriggerThreshold(
        ratisConfig.getDataSnapshotTriggerThreshold());
    conf.setSchemaRatisConsensusSnapshotTriggerThreshold(
        ratisConfig.getSchemaSnapshotTriggerThreshold());

    conf.setDataRatisConsensusLogUnsafeFlushEnable(ratisConfig.isDataLogUnsafeFlushEnable());
    conf.setSchemaRatisConsensusLogUnsafeFlushEnable(ratisConfig.isSchemaLogUnsafeFlushEnable());

    conf.setDataRatisConsensusLogForceSyncNum(ratisConfig.getDataRegionLogForceSyncNum());
    conf.setSchemaRatisConsensusLogForceSyncNum(ratisConfig.getSchemaRegionLogForceSyncNum());

    conf.setDataRatisConsensusLogSegmentSizeMax(ratisConfig.getDataLogSegmentSizeMax());
    conf.setSchemaRatisConsensusLogSegmentSizeMax(ratisConfig.getSchemaLogSegmentSizeMax());

    conf.setDataRatisConsensusGrpcFlowControlWindow(ratisConfig.getDataGrpcFlowControlWindow());
    conf.setSchemaRatisConsensusGrpcFlowControlWindow(ratisConfig.getSchemaGrpcFlowControlWindow());

    conf.setDataRatisConsensusGrpcLeaderOutstandingAppendsMax(
        ratisConfig.getDataRegionGrpcLeaderOutstandingAppendsMax());
    conf.setSchemaRatisConsensusGrpcLeaderOutstandingAppendsMax(
        ratisConfig.getSchemaRegionGrpcLeaderOutstandingAppendsMax());

    conf.setDataRatisConsensusLeaderElectionTimeoutMinMs(
        ratisConfig.getDataLeaderElectionTimeoutMin());
    conf.setSchemaRatisConsensusLeaderElectionTimeoutMinMs(
        ratisConfig.getSchemaLeaderElectionTimeoutMin());

    conf.setDataRatisConsensusLeaderElectionTimeoutMaxMs(
        ratisConfig.getDataLeaderElectionTimeoutMax());
    conf.setSchemaRatisConsensusLeaderElectionTimeoutMaxMs(
        ratisConfig.getSchemaLeaderElectionTimeoutMax());

    conf.setDataRatisConsensusRequestTimeoutMs(ratisConfig.getDataRequestTimeout());
    conf.setSchemaRatisConsensusRequestTimeoutMs(ratisConfig.getSchemaRequestTimeout());

    conf.setDataRatisConsensusMaxRetryAttempts(ratisConfig.getDataMaxRetryAttempts());
    conf.setDataRatisConsensusInitialSleepTimeMs(ratisConfig.getDataInitialSleepTime());
    conf.setDataRatisConsensusMaxSleepTimeMs(ratisConfig.getDataMaxSleepTime());

    conf.setSchemaRatisConsensusMaxRetryAttempts(ratisConfig.getSchemaMaxRetryAttempts());
    conf.setSchemaRatisConsensusInitialSleepTimeMs(ratisConfig.getSchemaInitialSleepTime());
    conf.setSchemaRatisConsensusMaxSleepTimeMs(ratisConfig.getSchemaMaxSleepTime());

    conf.setDataRatisConsensusPreserveWhenPurge(ratisConfig.getDataPreserveWhenPurge());
    conf.setSchemaRatisConsensusPreserveWhenPurge(ratisConfig.getSchemaPreserveWhenPurge());

    conf.setRatisFirstElectionTimeoutMinMs(ratisConfig.getFirstElectionTimeoutMin());
    conf.setRatisFirstElectionTimeoutMaxMs(ratisConfig.getFirstElectionTimeoutMax());

    conf.setSchemaRatisLogMax(ratisConfig.getSchemaRegionRatisLogMax());
    conf.setDataRatisLogMax(ratisConfig.getDataRegionRatisLogMax());

    conf.setSchemaRatisPeriodicSnapshotInterval(
        ratisConfig.getSchemaRegionPeriodicSnapshotInterval());
    conf.setDataRatisPeriodicSnapshotInterval(ratisConfig.getDataRegionPeriodicSnapshotInterval());
  }

  public void loadCQConfig(TCQConfig cqConfig) {
    conf.setCqMinEveryIntervalInMs(cqConfig.getCqMinEveryIntervalInMs());
  }

  public void reclaimConsensusMemory() {
    conf.setAllocateMemoryForStorageEngine(
        conf.getAllocateMemoryForStorageEngine() + conf.getAllocateMemoryForConsensus());
    SystemInfo.getInstance().allocateWriteMemory();
  }

  private static class IoTDBDescriptorHolder {

    private static final IoTDBDescriptor INSTANCE = new IoTDBDescriptor();

    private IoTDBDescriptorHolder() {}
  }
}<|MERGE_RESOLUTION|>--- conflicted
+++ resolved
@@ -743,39 +743,35 @@
     }
     conf.setMergeIntervalSec(
         Long.parseLong(
-<<<<<<< HEAD
-            properties.getProperty(
-                "merge_interval_sec", Long.toString(conf.getMergeIntervalSec()))));
+            Optional.ofNullable(
+                    properties.getProperty(
+                        "merge_interval_sec", Long.toString(conf.getMergeIntervalSec())))
+                .map(String::trim)
+                .orElse(Long.toString(conf.getMergeIntervalSec()))));
     conf.setNormalCompactionThreadCount(
         Integer.parseInt(
-            properties.getProperty(
-                "normal_compaction_thread_count",
-                Integer.toString(conf.getNormalCompactionThreadCount()))));
+            Optional.ofNullable(
+                    properties.getProperty(
+                        "normal_compaction_thread_count",
+                        Integer.toString(conf.getNormalCompactionThreadCount())))
+                .map(String::trim)
+                .orElse(Integer.toString(conf.getNormalCompactionThreadCount()))));
     conf.setLightweightCompactionThreadCount(
         Integer.parseInt(
-            properties.getProperty(
-                "lightweight_compaction_thread_count",
-                Integer.toString(conf.getLightweightCompactionThreadCount()))));
+            Optional.ofNullable(
+                    properties.getProperty(
+                        "lightweight_compaction_thread_count",
+                        Integer.toString(conf.getLightweightCompactionThreadCount())))
+                .map(String::trim)
+                .orElse(Integer.toString(conf.getLightweightCompactionThreadCount()))));
     conf.setSmallCompactionTaskFileSizeInBytes(
         Long.parseLong(
-            properties.getProperty(
-                "small_compaction_task_file_size_in_bytes",
-                Long.toString(conf.getSmallCompactionTaskFileSizeInBytes()))));
-=======
-            Optional.ofNullable(
-                    properties.getProperty(
-                        "merge_interval_sec", Long.toString(conf.getMergeIntervalSec())))
-                .map(String::trim)
-                .orElse(Long.toString(conf.getMergeIntervalSec()))));
-    conf.setCompactionThreadCount(
-        Integer.parseInt(
-            Optional.ofNullable(
-                    properties.getProperty(
-                        "compaction_thread_count",
-                        Integer.toString(conf.getCompactionThreadCount())))
-                .map(String::trim)
-                .orElse(Integer.toString(conf.getCompactionThreadCount()))));
->>>>>>> ac43165d
+            Optional.ofNullable(
+                    properties.getProperty(
+                        "small_compaction_task_file_size_in_bytes",
+                        Long.toString(conf.getSmallCompactionTaskFileSizeInBytes())))
+                .map(String::trim)
+                .orElse(Long.toString(conf.getSmallCompactionTaskFileSizeInBytes()))));
     int maxConcurrentAlignedSeriesInCompaction =
         Integer.parseInt(
             Optional.ofNullable(
@@ -2063,28 +2059,26 @@
     }
     conf.setNormalCompactionThreadCount(
         Integer.parseInt(
-<<<<<<< HEAD
-            properties.getProperty(
-                "normal_compaction_thread_count",
-                ConfigurationFileUtils.getConfigurationDefaultValue(
-                    "normal_compaction_thread_count"))));
+            Optional.ofNullable(
+                    properties.getProperty(
+                        "normal_compaction_thread_count",
+                        ConfigurationFileUtils.getConfigurationDefaultValue(
+                            "normal_compaction_thread_count")))
+                .map(String::trim)
+                .orElse(
+                    ConfigurationFileUtils.getConfigurationDefaultValue(
+                        "normal_compaction_thread_count"))));
     conf.setLightweightCompactionThreadCount(
         Integer.parseInt(
-            properties.getProperty(
-                "lightweight_compaction_thread_count",
-                ConfigurationFileUtils.getConfigurationDefaultValue(
-                    "lightweight_compaction_thread_count"))));
-=======
-            Optional.ofNullable(
-                    properties.getProperty(
-                        "compaction_thread_count",
-                        ConfigurationFileUtils.getConfigurationDefaultValue(
-                            "compaction_thread_count")))
-                .map(String::trim)
-                .orElse(
-                    ConfigurationFileUtils.getConfigurationDefaultValue(
-                        "compaction_thread_count"))));
->>>>>>> ac43165d
+            Optional.ofNullable(
+                    properties.getProperty(
+                        "lightweight_compaction_thread_count",
+                        ConfigurationFileUtils.getConfigurationDefaultValue(
+                            "lightweight_compaction_thread_count")))
+                .map(String::trim)
+                .orElse(
+                    ConfigurationFileUtils.getConfigurationDefaultValue(
+                        "lightweight_compaction_thread_count"))));
     return true;
   }
 
