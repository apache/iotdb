/*
 * Licensed to the Apache Software Foundation (ASF) under one
 * or more contributor license agreements.  See the NOTICE file
 * distributed with this work for additional information
 * regarding copyright ownership.  The ASF licenses this file
 * to you under the Apache License, Version 2.0 (the
 * "License"); you may not use this file except in compliance
 * with the License.  You may obtain a copy of the License at
 *
 *     http://www.apache.org/licenses/LICENSE-2.0
 *
 * Unless required by applicable law or agreed to in writing,
 * software distributed under the License is distributed on an
 * "AS IS" BASIS, WITHOUT WARRANTIES OR CONDITIONS OF ANY
 * KIND, either express or implied.  See the License for the
 * specific language governing permissions and limitations
 * under the License.
 */
package org.apache.iotdb.db.conf;

import org.apache.iotdb.commons.binaryallocator.BinaryAllocator;
import org.apache.iotdb.commons.conf.CommonConfig;
import org.apache.iotdb.commons.conf.CommonDescriptor;
import org.apache.iotdb.commons.conf.ConfigurationFileUtils;
import org.apache.iotdb.commons.conf.IoTDBConstant;
import org.apache.iotdb.commons.conf.TrimProperties;
import org.apache.iotdb.commons.exception.BadNodeUrlException;
import org.apache.iotdb.commons.schema.SchemaConstant;
import org.apache.iotdb.commons.service.metric.MetricService;
import org.apache.iotdb.commons.utils.NodeUrlUtils;
import org.apache.iotdb.confignode.rpc.thrift.TCQConfig;
import org.apache.iotdb.confignode.rpc.thrift.TGlobalConfig;
import org.apache.iotdb.confignode.rpc.thrift.TRatisConfig;
import org.apache.iotdb.db.consensus.DataRegionConsensusImpl;
import org.apache.iotdb.db.exception.query.QueryProcessException;
import org.apache.iotdb.db.service.metrics.IoTDBInternalLocalReporter;
import org.apache.iotdb.db.storageengine.StorageEngine;
import org.apache.iotdb.db.storageengine.dataregion.compaction.execute.performer.constant.CrossCompactionPerformer;
import org.apache.iotdb.db.storageengine.dataregion.compaction.execute.performer.constant.InnerSeqCompactionPerformer;
import org.apache.iotdb.db.storageengine.dataregion.compaction.execute.performer.constant.InnerUnseqCompactionPerformer;
import org.apache.iotdb.db.storageengine.dataregion.compaction.schedule.CompactionScheduleTaskManager;
import org.apache.iotdb.db.storageengine.dataregion.compaction.schedule.CompactionTaskManager;
import org.apache.iotdb.db.storageengine.dataregion.compaction.schedule.constant.CompactionPriority;
import org.apache.iotdb.db.storageengine.dataregion.compaction.selector.constant.CrossCompactionSelector;
import org.apache.iotdb.db.storageengine.dataregion.compaction.selector.constant.InnerSequenceCompactionSelector;
import org.apache.iotdb.db.storageengine.dataregion.compaction.selector.constant.InnerUnsequenceCompactionSelector;
import org.apache.iotdb.db.storageengine.dataregion.wal.WALManager;
import org.apache.iotdb.db.storageengine.dataregion.wal.utils.WALMode;
import org.apache.iotdb.db.storageengine.rescon.disk.TierManager;
import org.apache.iotdb.db.storageengine.rescon.memory.SystemInfo;
import org.apache.iotdb.db.utils.DateTimeUtils;
import org.apache.iotdb.db.utils.MemUtils;
import org.apache.iotdb.db.utils.datastructure.TVListSortAlgorithm;
import org.apache.iotdb.external.api.IPropertiesLoader;
import org.apache.iotdb.metrics.config.MetricConfigDescriptor;
import org.apache.iotdb.metrics.config.ReloadLevel;
import org.apache.iotdb.metrics.metricsets.system.SystemMetrics;
import org.apache.iotdb.metrics.reporter.iotdb.IoTDBInternalMemoryReporter;
import org.apache.iotdb.metrics.reporter.iotdb.IoTDBInternalReporter;
import org.apache.iotdb.metrics.utils.InternalReporterType;
import org.apache.iotdb.metrics.utils.NodeType;
import org.apache.iotdb.rpc.DeepCopyRpcTransportFactory;
import org.apache.iotdb.rpc.ZeroCopyRpcTransportFactory;

import org.apache.tsfile.common.conf.TSFileDescriptor;
import org.apache.tsfile.enums.TSDataType;
import org.apache.tsfile.file.metadata.enums.CompressionType;
import org.apache.tsfile.file.metadata.enums.TSEncoding;
import org.apache.tsfile.fileSystem.FSType;
import org.apache.tsfile.utils.FilePathUtils;
import org.slf4j.Logger;
import org.slf4j.LoggerFactory;

import java.io.File;
import java.io.FileNotFoundException;
import java.io.IOException;
import java.io.InputStream;
import java.io.InputStreamReader;
import java.net.MalformedURLException;
import java.net.URL;
import java.nio.charset.StandardCharsets;
import java.nio.file.FileStore;
import java.util.ArrayList;
import java.util.Arrays;
import java.util.List;
import java.util.Optional;
import java.util.Properties;
import java.util.ServiceLoader;
import java.util.Set;
import java.util.regex.Pattern;

public class IoTDBDescriptor {

  private static final Logger LOGGER = LoggerFactory.getLogger(IoTDBDescriptor.class);

  private static final CommonDescriptor commonDescriptor = CommonDescriptor.getInstance();

  private static final IoTDBConfig conf = new IoTDBConfig();

  private static final long MAX_THROTTLE_THRESHOLD = 600 * 1024 * 1024 * 1024L;

  private static final long MIN_THROTTLE_THRESHOLD = 50 * 1024 * 1024 * 1024L;

  private static final double MAX_DIR_USE_PROPORTION = 0.8;

  private static final double MIN_DIR_USE_PROPORTION = 0.5;

  private static final String[] DEFAULT_WAL_THRESHOLD_NAME = {
    "iot_consensus_throttle_threshold_in_byte", "wal_throttle_threshold_in_byte"
  };

  static {
    URL systemConfigUrl = getPropsUrl(CommonConfig.SYSTEM_CONFIG_NAME);
    URL configNodeUrl = getPropsUrl(CommonConfig.OLD_CONFIG_NODE_CONFIG_NAME);
    URL dataNodeUrl = getPropsUrl(CommonConfig.OLD_DATA_NODE_CONFIG_NAME);
    URL commonConfigUrl = getPropsUrl(CommonConfig.OLD_COMMON_CONFIG_NAME);
    try {
      ConfigurationFileUtils.checkAndMayUpdate(
          systemConfigUrl, configNodeUrl, dataNodeUrl, commonConfigUrl);
    } catch (Exception e) {
      if (e instanceof InterruptedException) {
        Thread.currentThread().interrupt();
      }
      LOGGER.error("Failed to update config file", e);
    }
  }

  protected IoTDBDescriptor() {
    loadProps();
    ServiceLoader<IPropertiesLoader> propertiesLoaderServiceLoader =
        ServiceLoader.load(IPropertiesLoader.class);
    for (IPropertiesLoader loader : propertiesLoaderServiceLoader) {
      LOGGER.info("Will reload properties from {} ", loader.getClass().getName());
      Properties properties = loader.loadProperties();
      TrimProperties trimProperties = new TrimProperties();
      trimProperties.putAll(properties);
      try {
        loadProperties(trimProperties);
      } catch (Exception e) {
        LOGGER.error(
            "Failed to reload properties from {}, reject DataNode startup.",
            loader.getClass().getName(),
            e);
        System.exit(-1);
      }
      conf.setCustomizedProperties(loader.getCustomizedProperties());
      TSFileDescriptor.getInstance().overwriteConfigByCustomSettings(properties);
      TSFileDescriptor.getInstance()
          .getConfig()
          .setCustomizedProperties(loader.getCustomizedProperties());
    }
  }

  public static IoTDBDescriptor getInstance() {
    return IoTDBDescriptorHolder.INSTANCE;
  }

  public IoTDBConfig getConfig() {
    return conf;
  }

  /**
   * get props url location
   *
   * @return url object if location exit, otherwise null.
   */
  public static URL getPropsUrl(String configFileName) {
    String urlString = commonDescriptor.getConfDir();
    if (urlString == null) {
      // If urlString wasn't provided, try to find a default config in the root of the classpath.
      URL uri = IoTDBConfig.class.getResource("/" + configFileName);
      if (uri != null) {
        return uri;
      }
      LOGGER.warn(
          "Cannot find IOTDB_HOME or IOTDB_CONF environment variable when loading "
              + "config file {}, use default configuration",
          configFileName);
      // update all data seriesPath
      conf.updatePath();
      return null;
    }
    // If a config location was provided, but it doesn't end with a properties file,
    // append the default location.
    else if (!urlString.endsWith(".properties")) {
      urlString += (File.separatorChar + configFileName);
    }

    // If the url doesn't start with "file:" or "classpath:", it's provided as a no path.
    // So we need to add it to make it a real URL.
    if (!urlString.startsWith("file:") && !urlString.startsWith("classpath:")) {
      urlString = "file:" + urlString;
    }
    try {
      return new URL(urlString);
    } catch (MalformedURLException e) {
      LOGGER.warn("get url failed", e);
      return null;
    }
  }

  /** load a property file and set TsfileDBConfig variables. */
  @SuppressWarnings("squid:S3776") // Suppress high Cognitive Complexity warning
  private void loadProps() {
    TrimProperties commonProperties = new TrimProperties();
    // if new properties file exist, skip old properties files
    URL url = getPropsUrl(CommonConfig.SYSTEM_CONFIG_NAME);
    if (url != null) {
      try (InputStream inputStream = url.openStream()) {
        LOGGER.info("Start to read config file {}", url);
        Properties properties = new Properties();
        properties.load(new InputStreamReader(inputStream, StandardCharsets.UTF_8));
        commonProperties.putAll(properties);
        loadProperties(commonProperties);
      } catch (FileNotFoundException e) {
        LOGGER.error("Fail to find config file {}, reject DataNode startup.", url, e);
        System.exit(-1);
      } catch (IOException e) {
        LOGGER.error("Cannot load config file, reject DataNode startup.", e);
        System.exit(-1);
      } catch (Exception e) {
        LOGGER.error("Incorrect format in config file, reject DataNode startup.", e);
        System.exit(-1);
      } finally {
        // update all data seriesPath
        conf.updatePath();
        commonDescriptor.getConfig().updatePath(System.getProperty(IoTDBConstant.IOTDB_HOME, null));
        MetricConfigDescriptor.getInstance().loadProps(commonProperties, false);
        MetricConfigDescriptor.getInstance()
            .getMetricConfig()
            .updateRpcInstance(NodeType.DATANODE, SchemaConstant.SYSTEM_DATABASE);
      }
    } else {
      LOGGER.warn(
          "Couldn't load the configuration {} from any of the known sources.",
          CommonConfig.SYSTEM_CONFIG_NAME);
    }
  }

  public void loadProperties(TrimProperties properties) throws BadNodeUrlException, IOException {
    conf.setClusterName(
        Optional.ofNullable(
                properties.getProperty(IoTDBConstant.CLUSTER_NAME, conf.getClusterName()))
            .map(String::trim)
            .orElse(conf.getClusterName()));

    conf.setRpcAddress(
        Optional.ofNullable(
                properties.getProperty(IoTDBConstant.DN_RPC_ADDRESS, conf.getRpcAddress()))
            .map(String::trim)
            .orElse(conf.getRpcAddress()));

    conf.setRpcThriftCompressionEnable(
        Boolean.parseBoolean(
            Optional.ofNullable(
                    properties.getProperty(
                        "dn_rpc_thrift_compression_enable",
                        Boolean.toString(conf.isRpcThriftCompressionEnable())))
                .map(String::trim)
                .orElse(Boolean.toString(conf.isRpcThriftCompressionEnable()))));

    conf.setRpcAdvancedCompressionEnable(
        Boolean.parseBoolean(
            Optional.ofNullable(
                    properties.getProperty(
                        "dn_rpc_advanced_compression_enable",
                        Boolean.toString(conf.isRpcAdvancedCompressionEnable())))
                .map(String::trim)
                .orElse(Boolean.toString(conf.isRpcAdvancedCompressionEnable()))));

    conf.setConnectionTimeoutInMS(
        Integer.parseInt(
            Optional.ofNullable(
                    properties.getProperty(
                        "dn_connection_timeout_ms",
                        String.valueOf(conf.getConnectionTimeoutInMS())))
                .map(String::trim)
                .orElse(String.valueOf(conf.getConnectionTimeoutInMS()))));

    if (properties.getProperty("dn_max_connection_for_internal_service", null) != null) {
      conf.setMaxClientNumForEachNode(
          Integer.parseInt(
              properties.getProperty("dn_max_connection_for_internal_service").trim()));
      LOGGER.warn(
          "The parameter dn_max_connection_for_internal_service is out of date. Please rename it to dn_max_client_count_for_each_node_in_client_manager.");
    }
    conf.setMaxClientNumForEachNode(
        Integer.parseInt(
            Optional.ofNullable(
                    properties.getProperty(
                        "dn_max_client_count_for_each_node_in_client_manager",
                        String.valueOf(conf.getMaxClientNumForEachNode())))
                .map(String::trim)
                .orElse(String.valueOf(conf.getMaxClientNumForEachNode()))));

    conf.setSelectorNumOfClientManager(
        Integer.parseInt(
            Optional.ofNullable(
                    properties.getProperty(
                        "dn_selector_thread_count_of_client_manager",
                        String.valueOf(conf.getSelectorNumOfClientManager())))
                .map(String::trim)
                .orElse(String.valueOf(conf.getSelectorNumOfClientManager()))));

    conf.setRpcPort(
        Integer.parseInt(
            Optional.ofNullable(
                    properties.getProperty(
                        IoTDBConstant.DN_RPC_PORT, Integer.toString(conf.getRpcPort())))
                .map(String::trim)
                .orElse(Integer.toString(conf.getRpcPort()))));

    conf.setBufferedArraysMemoryProportion(
        Double.parseDouble(
            Optional.ofNullable(
                    properties.getProperty(
                        "buffered_arrays_memory_proportion",
                        Double.toString(conf.getBufferedArraysMemoryProportion())))
                .map(String::trim)
                .orElse(Double.toString(conf.getBufferedArraysMemoryProportion()))));

    conf.setFlushProportion(
        Double.parseDouble(
            Optional.ofNullable(
                    properties.getProperty(
                        "flush_proportion", Double.toString(conf.getFlushProportion())))
                .map(String::trim)
                .orElse(Double.toString(conf.getFlushProportion()))));

    final double rejectProportion =
        Double.parseDouble(
            Optional.ofNullable(
                    properties.getProperty(
                        "reject_proportion", Double.toString(conf.getRejectProportion())))
                .map(String::trim)
                .orElse(Double.toString(conf.getRejectProportion())));

    final double walBufferQueueProportion =
        Double.parseDouble(
            Optional.ofNullable(
                    properties.getProperty(
                        "wal_buffer_queue_proportion",
                        Double.toString(conf.getWalBufferQueueProportion())))
                .map(String::trim)
                .orElse(Double.toString(conf.getWalBufferQueueProportion())));

    final double devicePathCacheProportion =
        Double.parseDouble(
            Optional.ofNullable(
                    properties.getProperty(
                        "device_path_cache_proportion",
                        Double.toString(conf.getDevicePathCacheProportion())))
                .map(String::trim)
                .orElse(Double.toString(conf.getDevicePathCacheProportion())));

    if (rejectProportion + walBufferQueueProportion + devicePathCacheProportion >= 1) {
      LOGGER.warn(
          "The sum of reject_proportion, wal_buffer_queue_proportion and device_path_cache_proportion is too large, use default values 0.8, 0.1 and 0.05.");
    } else {
      conf.setRejectProportion(rejectProportion);
      conf.setWalBufferQueueProportion(walBufferQueueProportion);
      conf.setDevicePathCacheProportion(devicePathCacheProportion);
    }

    conf.setWriteMemoryVariationReportProportion(
        Double.parseDouble(
            Optional.ofNullable(
                    properties.getProperty(
                        "write_memory_variation_report_proportion",
                        Double.toString(conf.getWriteMemoryVariationReportProportion())))
                .map(String::trim)
                .orElse(Double.toString(conf.getWriteMemoryVariationReportProportion()))));

    conf.setMetaDataCacheEnable(
        Boolean.parseBoolean(
            Optional.ofNullable(
                    properties.getProperty(
                        "meta_data_cache_enable", Boolean.toString(conf.isMetaDataCacheEnable())))
                .map(String::trim)
                .orElse(Boolean.toString((conf.isMetaDataCacheEnable())))));

    initMemoryAllocate(properties);

    String systemDir = properties.getProperty("dn_system_dir");
    if (systemDir == null) {
      systemDir = properties.getProperty("base_dir");
      if (systemDir != null) {
        systemDir = FilePathUtils.regularizePath(systemDir) + IoTDBConstant.SYSTEM_FOLDER_NAME;
      } else {
        systemDir = conf.getSystemDir();
      }
    }
    conf.setSystemDir(systemDir);

    conf.setSchemaDir(
        FilePathUtils.regularizePath(conf.getSystemDir()) + IoTDBConstant.SCHEMA_FOLDER_NAME);

    conf.setQueryDir(
        FilePathUtils.regularizePath(conf.getSystemDir() + IoTDBConstant.QUERY_FOLDER_NAME));
    String[] defaultTierDirs = new String[conf.getTierDataDirs().length];
    for (int i = 0; i < defaultTierDirs.length; ++i) {
      defaultTierDirs[i] = String.join(",", conf.getTierDataDirs()[i]);
    }
    conf.setTierDataDirs(
        parseDataDirs(
            Optional.ofNullable(
                    properties.getProperty(
                        "dn_data_dirs", String.join(IoTDBConstant.TIER_SEPARATOR, defaultTierDirs)))
                .map(String::trim)
                .orElse(String.join(IoTDBConstant.TIER_SEPARATOR, defaultTierDirs))));

    conf.setConsensusDir(
        Optional.ofNullable(properties.getProperty("dn_consensus_dir", conf.getConsensusDir()))
            .map(String::trim)
            .orElse(conf.getConsensusDir()));

    long forceMlogPeriodInMs =
        Long.parseLong(
            Optional.ofNullable(
                    properties.getProperty(
                        "sync_mlog_period_in_ms", Long.toString(conf.getSyncMlogPeriodInMs())))
                .map(String::trim)
                .orElse(Long.toString(conf.getSyncMlogPeriodInMs())));
    if (forceMlogPeriodInMs > 0) {
      conf.setSyncMlogPeriodInMs(forceMlogPeriodInMs);
    }

    String oldMultiDirStrategyClassName = conf.getMultiDirStrategyClassName();
    conf.setMultiDirStrategyClassName(
        Optional.ofNullable(
                properties.getProperty(
                    "dn_multi_dir_strategy", conf.getMultiDirStrategyClassName()))
            .map(String::trim)
            .orElse(conf.getMultiDirStrategyClassName()));
    try {
      conf.checkMultiDirStrategyClassName();
    } catch (Exception e) {
      conf.setMultiDirStrategyClassName(oldMultiDirStrategyClassName.trim());
      throw e;
    }

    conf.setBatchSize(
        Integer.parseInt(
            Optional.ofNullable(
                    properties.getProperty("batch_size", Integer.toString(conf.getBatchSize())))
                .map(String::trim)
                .orElse(Integer.toString(conf.getBatchSize()))));

    conf.setTvListSortAlgorithm(
        TVListSortAlgorithm.valueOf(
            Optional.ofNullable(
                    properties.getProperty(
                        "tvlist_sort_algorithm", conf.getTvListSortAlgorithm().toString()))
                .map(String::trim)
                .orElse(conf.getTvListSortAlgorithm().toString())));

    conf.setAvgSeriesPointNumberThreshold(
        Integer.parseInt(
            Optional.ofNullable(
                    properties.getProperty(
                        "avg_series_point_number_threshold",
                        Integer.toString(conf.getAvgSeriesPointNumberThreshold())))
                .map(String::trim)
                .orElse(Integer.toString(conf.getAvgSeriesPointNumberThreshold()))));

    conf.setCheckPeriodWhenInsertBlocked(
        Integer.parseInt(
            Optional.ofNullable(
                    properties.getProperty(
                        "check_period_when_insert_blocked",
                        Integer.toString(conf.getCheckPeriodWhenInsertBlocked())))
                .map(String::trim)
                .orElse(Integer.toString(conf.getCheckPeriodWhenInsertBlocked()))));

    conf.setMaxWaitingTimeWhenInsertBlocked(
        Integer.parseInt(
            Optional.ofNullable(
                    properties.getProperty(
                        "max_waiting_time_when_insert_blocked",
                        Integer.toString(conf.getMaxWaitingTimeWhenInsertBlocked())))
                .map(String::trim)
                .orElse(Integer.toString(conf.getMaxWaitingTimeWhenInsertBlocked()))));

    String offHeapMemoryStr = System.getProperty("OFF_HEAP_MEMORY");
    conf.setMaxOffHeapMemoryBytes(MemUtils.strToBytesCnt(offHeapMemoryStr));

    conf.setIoTaskQueueSizeForFlushing(
        Integer.parseInt(
            Optional.ofNullable(
                    properties.getProperty(
                        "io_task_queue_size_for_flushing",
                        Integer.toString(conf.getIoTaskQueueSizeForFlushing())))
                .orElse(Integer.toString(conf.getIoTaskQueueSizeForFlushing()))));
    boolean enableWALCompression =
        Boolean.parseBoolean(properties.getProperty("enable_wal_compression", "true"));
    conf.setWALCompressionAlgorithm(
        enableWALCompression ? CompressionType.LZ4 : CompressionType.UNCOMPRESSED);

    conf.setCompactionScheduleIntervalInMs(
        Long.parseLong(
            Optional.ofNullable(
                    properties.getProperty(
                        "compaction_schedule_interval_in_ms",
                        Long.toString(conf.getCompactionScheduleIntervalInMs())))
                .map(String::trim)
                .orElse(Long.toString(conf.getCompactionScheduleIntervalInMs()))));

    conf.setEnableAutoRepairCompaction(
        Boolean.parseBoolean(
            Optional.ofNullable(
                    properties.getProperty(
                        "enable_auto_repair_compaction",
                        Boolean.toString(conf.isEnableAutoRepairCompaction())))
                .map(String::trim)
                .orElse(Boolean.toString(conf.isEnableAutoRepairCompaction()))));

    conf.setEnableCrossSpaceCompaction(
        Boolean.parseBoolean(
            Optional.ofNullable(
                    properties.getProperty(
                        "enable_cross_space_compaction",
                        Boolean.toString(conf.isEnableCrossSpaceCompaction())))
                .map(String::trim)
                .orElse(Boolean.toString(conf.isEnableCrossSpaceCompaction()))));

    conf.setEnableSeqSpaceCompaction(
        Boolean.parseBoolean(
            Optional.ofNullable(
                    properties.getProperty(
                        "enable_seq_space_compaction",
                        Boolean.toString(conf.isEnableSeqSpaceCompaction())))
                .map(String::trim)
                .orElse(Boolean.toString(conf.isEnableSeqSpaceCompaction()))));

    conf.setEnableUnseqSpaceCompaction(
        Boolean.parseBoolean(
            Optional.ofNullable(
                    properties.getProperty(
                        "enable_unseq_space_compaction",
                        Boolean.toString(conf.isEnableUnseqSpaceCompaction())))
                .map(String::trim)
                .orElse(Boolean.toString(conf.isEnableUnseqSpaceCompaction()))));

    conf.setCrossCompactionSelector(
        CrossCompactionSelector.getCrossCompactionSelector(
            Optional.ofNullable(
                    properties.getProperty(
                        "cross_selector", conf.getCrossCompactionSelector().toString()))
                .map(String::trim)
                .orElse(conf.getCrossCompactionSelector().toString())));

    conf.setInnerSequenceCompactionSelector(
        InnerSequenceCompactionSelector.getInnerSequenceCompactionSelector(
            Optional.ofNullable(
                    properties.getProperty(
                        "inner_seq_selector", conf.getInnerSequenceCompactionSelector().toString()))
                .map(String::trim)
                .orElse(conf.getInnerSequenceCompactionSelector().toString())));

    conf.setInnerUnsequenceCompactionSelector(
        InnerUnsequenceCompactionSelector.getInnerUnsequenceCompactionSelector(
            Optional.ofNullable(
                    properties.getProperty(
                        "inner_unseq_selector",
                        conf.getInnerUnsequenceCompactionSelector().toString()))
                .map(String::trim)
                .orElse(conf.getInnerUnsequenceCompactionSelector().toString())));

    conf.setInnerSeqCompactionPerformer(
        InnerSeqCompactionPerformer.getInnerSeqCompactionPerformer(
            Optional.ofNullable(
                    properties.getProperty(
                        "inner_seq_performer", conf.getInnerSeqCompactionPerformer().toString()))
                .map(String::trim)
                .orElse(conf.getInnerSeqCompactionPerformer().toString())));

    conf.setInnerUnseqCompactionPerformer(
        InnerUnseqCompactionPerformer.getInnerUnseqCompactionPerformer(
            Optional.ofNullable(
                    properties.getProperty(
                        "inner_unseq_performer",
                        conf.getInnerUnseqCompactionPerformer().toString()))
                .map(String::trim)
                .orElse(conf.getInnerUnseqCompactionPerformer().toString())));

    conf.setCrossCompactionPerformer(
        CrossCompactionPerformer.getCrossCompactionPerformer(
            Optional.ofNullable(
                    properties.getProperty(
                        "cross_performer", conf.getCrossCompactionPerformer().toString()))
                .map(String::trim)
                .orElse(conf.getCrossCompactionPerformer().toString())));

    conf.setCompactionPriority(
        CompactionPriority.valueOf(
            Optional.ofNullable(
                    properties.getProperty(
                        "compaction_priority", conf.getCompactionPriority().toString()))
                .map(String::trim)
                .orElse(conf.getCompactionPriority().toString())));

    int subtaskNum =
        Integer.parseInt(
            Optional.ofNullable(
                    properties.getProperty(
                        "sub_compaction_thread_count",
                        Integer.toString(conf.getSubCompactionTaskNum())))
                .map(String::trim)
                .orElse(Integer.toString(conf.getSubCompactionTaskNum())));
    subtaskNum = subtaskNum <= 0 ? 1 : subtaskNum;
    conf.setSubCompactionTaskNum(subtaskNum);

    int compactionScheduleThreadNum =
        Integer.parseInt(
            Optional.ofNullable(
                    properties.getProperty(
                        "compaction_schedule_thread_num",
                        Integer.toString(conf.getCompactionScheduleThreadNum())))
                .map(String::trim)
                .orElse(Integer.toString(conf.getCompactionScheduleThreadNum())));
    compactionScheduleThreadNum =
        compactionScheduleThreadNum <= 0 ? 1 : compactionScheduleThreadNum;
    conf.setCompactionScheduleThreadNum(compactionScheduleThreadNum);

    conf.setQueryTimeoutThreshold(
        Long.parseLong(
            Optional.ofNullable(
                    properties.getProperty(
                        "query_timeout_threshold", Long.toString(conf.getQueryTimeoutThreshold())))
                .map(String::trim)
                .orElse(Long.toString(conf.getQueryTimeoutThreshold()))));

    conf.setSessionTimeoutThreshold(
        Integer.parseInt(
            Optional.ofNullable(
                    properties.getProperty(
                        "dn_session_timeout_threshold",
                        Integer.toString(conf.getSessionTimeoutThreshold())))
                .map(String::trim)
                .orElse(Integer.toString(conf.getSessionTimeoutThreshold()))));

    conf.setFlushThreadCount(
        Integer.parseInt(
            Optional.ofNullable(
                    properties.getProperty(
                        "flush_thread_count", Integer.toString(conf.getFlushThreadCount())))
                .map(String::trim)
                .orElse(Integer.toString(conf.getFlushThreadCount()))));

    if (conf.getFlushThreadCount() <= 0) {
      conf.setFlushThreadCount(Runtime.getRuntime().availableProcessors());
    }

    // start: index parameter setting
    conf.setIndexRootFolder(
        Optional.ofNullable(properties.getProperty("index_root_dir", conf.getIndexRootFolder()))
            .map(String::trim)
            .orElse(conf.getIndexRootFolder()));

    conf.setEnableIndex(
        Boolean.parseBoolean(
            Optional.ofNullable(
                    properties.getProperty("enable_index", Boolean.toString(conf.isEnableIndex())))
                .map(String::trim)
                .orElse(Boolean.toString(conf.isEnableIndex()))));

    conf.setConcurrentIndexBuildThread(
        Integer.parseInt(
            Optional.ofNullable(
                    properties.getProperty(
                        "concurrent_index_build_thread",
                        Integer.toString(conf.getConcurrentIndexBuildThread())))
                .map(String::trim)
                .orElse(Integer.toString(conf.getConcurrentIndexBuildThread()))));
    if (conf.getConcurrentIndexBuildThread() <= 0) {
      conf.setConcurrentIndexBuildThread(Runtime.getRuntime().availableProcessors());
    }

    conf.setDefaultIndexWindowRange(
        Integer.parseInt(
            Optional.ofNullable(
                    properties.getProperty(
                        "default_index_window_range",
                        Integer.toString(conf.getDefaultIndexWindowRange())))
                .map(String::trim)
                .orElse(Integer.toString(conf.getDefaultIndexWindowRange()))));

    conf.setQueryThreadCount(
        Integer.parseInt(
            Optional.ofNullable(
                    properties.getProperty(
                        "query_thread_count", Integer.toString(conf.getQueryThreadCount())))
                .map(String::trim)
                .orElse(Integer.toString(conf.getQueryThreadCount()))));

    if (conf.getQueryThreadCount() <= 0) {
      conf.setQueryThreadCount(Runtime.getRuntime().availableProcessors());
    }

    conf.setDegreeOfParallelism(
        Integer.parseInt(
            Optional.ofNullable(
                    properties.getProperty(
                        "degree_of_query_parallelism",
                        Integer.toString(conf.getDegreeOfParallelism())))
                .map(String::trim)
                .orElse(Integer.toString(conf.getDegreeOfParallelism()))));

    if (conf.getDegreeOfParallelism() <= 0) {
      conf.setDegreeOfParallelism(Runtime.getRuntime().availableProcessors() / 2);
    }

    conf.setMergeThresholdOfExplainAnalyze(
        Integer.parseInt(
            Optional.ofNullable(
                    properties.getProperty(
                        "merge_threshold_of_explain_analyze",
                        Integer.toString(conf.getMergeThresholdOfExplainAnalyze())))
                .map(String::trim)
                .orElse(Integer.toString(conf.getMergeThresholdOfExplainAnalyze()))));

    conf.setModeMapSizeThreshold(
        Integer.parseInt(
            Optional.ofNullable(
                    properties.getProperty(
                        "mode_map_size_threshold",
                        Integer.toString(conf.getModeMapSizeThreshold())))
                .map(String::trim)
                .orElse(Integer.toString(conf.getModeMapSizeThreshold()))));

    if (conf.getModeMapSizeThreshold() <= 0) {
      conf.setModeMapSizeThreshold(10000);
    }

    conf.setMaxAllowedConcurrentQueries(
        Integer.parseInt(
            Optional.ofNullable(
                    properties.getProperty(
                        "max_allowed_concurrent_queries",
                        Integer.toString(conf.getMaxAllowedConcurrentQueries())))
                .map(String::trim)
                .orElse(Integer.toString(conf.getMaxAllowedConcurrentQueries()))));

    if (conf.getMaxAllowedConcurrentQueries() <= 0) {
      conf.setMaxAllowedConcurrentQueries(1000);
    }

    conf.setmRemoteSchemaCacheSize(
        Integer.parseInt(
            Optional.ofNullable(
                    properties.getProperty(
                        "remote_schema_cache_size",
                        Integer.toString(conf.getmRemoteSchemaCacheSize())))
                .map(String::trim)
                .orElse(Integer.toString(conf.getmRemoteSchemaCacheSize()))));

    conf.setLanguageVersion(
        Optional.ofNullable(properties.getProperty("language_version", conf.getLanguageVersion()))
            .map(String::trim)
            .orElse(conf.getLanguageVersion()));

    if (properties.containsKey("chunk_buffer_pool_enable")) {
      conf.setChunkBufferPoolEnable(
          Boolean.parseBoolean(properties.getProperty("chunk_buffer_pool_enable").trim()));
    }
    conf.setMergeIntervalSec(
        Long.parseLong(
            Optional.ofNullable(
                    properties.getProperty(
                        "merge_interval_sec", Long.toString(conf.getMergeIntervalSec())))
                .map(String::trim)
                .orElse(Long.toString(conf.getMergeIntervalSec()))));
    conf.setCompactionThreadCount(
        Integer.parseInt(
            Optional.ofNullable(
                    properties.getProperty(
                        "compaction_thread_count",
                        Integer.toString(conf.getCompactionThreadCount())))
                .map(String::trim)
                .orElse(Integer.toString(conf.getCompactionThreadCount()))));
    int maxConcurrentAlignedSeriesInCompaction =
        Integer.parseInt(
            Optional.ofNullable(
                    properties.getProperty(
                        "compaction_max_aligned_series_num_in_one_batch",
                        Integer.toString(conf.getCompactionMaxAlignedSeriesNumInOneBatch())))
                .map(String::trim)
                .orElse(Integer.toString(conf.getCompactionMaxAlignedSeriesNumInOneBatch())));
    conf.setCompactionMaxAlignedSeriesNumInOneBatch(
        maxConcurrentAlignedSeriesInCompaction <= 0
            ? Integer.MAX_VALUE
            : maxConcurrentAlignedSeriesInCompaction);
    conf.setChunkMetadataSizeProportion(
        Double.parseDouble(
            Optional.ofNullable(
                    properties.getProperty(
                        "chunk_metadata_size_proportion",
                        Double.toString(conf.getChunkMetadataSizeProportion())))
                .map(String::trim)
                .orElse(Double.toString(conf.getChunkMetadataSizeProportion()))));
    conf.setTargetCompactionFileSize(
        Long.parseLong(
            Optional.ofNullable(
                    properties.getProperty(
                        "target_compaction_file_size",
                        Long.toString(conf.getTargetCompactionFileSize())))
                .map(String::trim)
                .orElse(Long.toString(conf.getTargetCompactionFileSize()))));
    conf.setInnerCompactionTotalFileSizeThresholdInByte(
        Long.parseLong(
            Optional.ofNullable(
                    properties.getProperty(
                        "inner_compaction_total_file_size_threshold",
                        Long.toString(conf.getInnerCompactionTotalFileSizeThresholdInByte())))
                .map(String::trim)
                .orElse(Long.toString(conf.getInnerCompactionTotalFileSizeThresholdInByte()))));
    conf.setInnerCompactionTotalFileNumThreshold(
        Integer.parseInt(
            Optional.ofNullable(
                    properties.getProperty(
                        "inner_compaction_total_file_num_threshold",
                        Integer.toString(conf.getInnerCompactionTotalFileNumThreshold())))
                .map(String::trim)
                .orElse(Integer.toString(conf.getInnerCompactionTotalFileNumThreshold()))));
    conf.setMaxLevelGapInInnerCompaction(
        Integer.parseInt(
            Optional.ofNullable(
                    properties.getProperty(
                        "max_level_gap_in_inner_compaction",
                        Integer.toString(conf.getMaxLevelGapInInnerCompaction())))
                .map(String::trim)
                .orElse(Integer.toString(conf.getMaxLevelGapInInnerCompaction()))));

    conf.setTargetChunkSize(
        Long.parseLong(
            Optional.ofNullable(
                    properties.getProperty(
                        "target_chunk_size", Long.toString(conf.getTargetChunkSize())))
                .map(String::trim)
                .orElse(Long.toString(conf.getTargetChunkSize()))));
    conf.setTargetChunkPointNum(
        Long.parseLong(
            Optional.ofNullable(
                    properties.getProperty(
                        "target_chunk_point_num", Long.toString(conf.getTargetChunkPointNum())))
                .map(String::trim)
                .orElse(Long.toString(conf.getTargetChunkPointNum()))));
    conf.setChunkPointNumLowerBoundInCompaction(
        Long.parseLong(
            Optional.ofNullable(
                    properties.getProperty(
                        "chunk_point_num_lower_bound_in_compaction",
                        Long.toString(conf.getChunkPointNumLowerBoundInCompaction())))
                .map(String::trim)
                .orElse(Long.toString(conf.getChunkPointNumLowerBoundInCompaction()))));
    conf.setChunkSizeLowerBoundInCompaction(
        Long.parseLong(
            Optional.ofNullable(
                    properties.getProperty(
                        "chunk_size_lower_bound_in_compaction",
                        Long.toString(conf.getChunkSizeLowerBoundInCompaction())))
                .map(String::trim)
                .orElse(Long.toString(conf.getChunkSizeLowerBoundInCompaction()))));
    conf.setInnerCompactionCandidateFileNum(
        Integer.parseInt(
            Optional.ofNullable(
                    properties.getProperty(
                        "inner_compaction_candidate_file_num",
                        Integer.toString(conf.getInnerCompactionCandidateFileNum())))
                .map(String::trim)
                .orElse(Integer.toString(conf.getInnerCompactionCandidateFileNum()))));
    conf.setFileLimitPerCrossTask(
        Integer.parseInt(
            Optional.ofNullable(
                    properties.getProperty(
                        "max_cross_compaction_candidate_file_num",
                        Integer.toString(conf.getFileLimitPerCrossTask())))
                .map(String::trim)
                .orElse(Integer.toString(conf.getFileLimitPerCrossTask()))));
    conf.setMaxCrossCompactionCandidateFileSize(
        Long.parseLong(
            Optional.ofNullable(
                    properties.getProperty(
                        "max_cross_compaction_candidate_file_size",
                        Long.toString(conf.getMaxCrossCompactionCandidateFileSize())))
                .map(String::trim)
                .orElse(Long.toString(conf.getMaxCrossCompactionCandidateFileSize()))));
    conf.setMinCrossCompactionUnseqFileLevel(
        Integer.parseInt(
            Optional.ofNullable(
                    properties.getProperty(
                        "min_cross_compaction_unseq_file_level",
                        Integer.toString(conf.getMinCrossCompactionUnseqFileLevel())))
                .map(String::trim)
                .orElse(Integer.toString(conf.getMinCrossCompactionUnseqFileLevel()))));

    conf.setCompactionWriteThroughputMbPerSec(
        Integer.parseInt(
            Optional.ofNullable(
                    properties.getProperty(
                        "compaction_write_throughput_mb_per_sec",
                        Integer.toString(conf.getCompactionWriteThroughputMbPerSec())))
                .map(String::trim)
                .orElse(Integer.toString(conf.getCompactionWriteThroughputMbPerSec()))));

    conf.setCompactionReadThroughputMbPerSec(
        Integer.parseInt(
            Optional.ofNullable(
                    properties.getProperty(
                        "compaction_read_throughput_mb_per_sec",
                        Integer.toString(conf.getCompactionReadThroughputMbPerSec())))
                .map(String::trim)
                .orElse(Integer.toString(conf.getCompactionReadThroughputMbPerSec()))));

    conf.setCompactionReadOperationPerSec(
        Integer.parseInt(
            Optional.ofNullable(
                    properties.getProperty(
                        "compaction_read_operation_per_sec",
                        Integer.toString(conf.getCompactionReadOperationPerSec())))
                .map(String::trim)
                .orElse(Integer.toString(conf.getCompactionReadOperationPerSec()))));

    conf.setEnableTsFileValidation(
        Boolean.parseBoolean(
            Optional.ofNullable(
                    properties.getProperty(
                        "enable_tsfile_validation",
                        String.valueOf(conf.isEnableTsFileValidation())))
                .map(String::trim)
                .orElse(String.valueOf(conf.isEnableTsFileValidation()))));
    conf.setCandidateCompactionTaskQueueSize(
        Integer.parseInt(
            Optional.ofNullable(
                    properties.getProperty(
                        "candidate_compaction_task_queue_size",
                        Integer.toString(conf.getCandidateCompactionTaskQueueSize())))
                .map(String::trim)
                .orElse(Integer.toString(conf.getCandidateCompactionTaskQueueSize()))));

    conf.setInnerCompactionTaskSelectionDiskRedundancy(
        Double.parseDouble(
            Optional.ofNullable(
                    properties.getProperty(
                        "inner_compaction_task_selection_disk_redundancy",
                        Double.toString(conf.getInnerCompactionTaskSelectionDiskRedundancy())))
                .map(String::trim)
                .orElse(Double.toString(conf.getInnerCompactionTaskSelectionDiskRedundancy()))));

    conf.setInnerCompactionTaskSelectionModsFileThreshold(
        Long.parseLong(
            Optional.ofNullable(
                    properties.getProperty(
                        "inner_compaction_task_selection_mods_file_threshold",
                        Long.toString(conf.getInnerCompactionTaskSelectionModsFileThreshold())))
                .map(String::trim)
                .orElse(Long.toString(conf.getInnerCompactionTaskSelectionModsFileThreshold()))));

    conf.setTtlCheckInterval(
        Long.parseLong(
            Optional.ofNullable(
                    properties.getProperty(
                        "ttl_check_interval", Long.toString(conf.getTTlCheckInterval())))
                .map(String::trim)
                .orElse(Long.toString(conf.getTTlCheckInterval()))));

    conf.setMaxExpiredTime(
        Long.parseLong(
            Optional.ofNullable(
                    properties.getProperty(
                        "max_expired_time", Long.toString(conf.getMaxExpiredTime())))
                .map(String::trim)
                .orElse(Long.toString(conf.getMaxExpiredTime()))));

    conf.setExpiredDataRatio(
        Float.parseFloat(
            Optional.ofNullable(
                    properties.getProperty(
                        "expired_data_ratio", Float.toString(conf.getExpiredDataRatio())))
                .map(String::trim)
                .orElse(Float.toString(conf.getExpiredDataRatio()))));

    conf.setEnablePartialInsert(
        Boolean.parseBoolean(
            Optional.ofNullable(
                    properties.getProperty(
                        "enable_partial_insert", String.valueOf(conf.isEnablePartialInsert())))
                .map(String::trim)
                .orElse(String.valueOf(conf.isEnablePartialInsert()))));

    conf.setEnable13DataInsertAdapt(
        Boolean.parseBoolean(
            Optional.ofNullable(
                    properties.getProperty(
                        "0.13_data_insert_adapt", String.valueOf(conf.isEnable13DataInsertAdapt())))
                .map(String::trim)
                .orElse(String.valueOf(conf.isEnable13DataInsertAdapt()))));

    int rpcSelectorThreadNum =
        Integer.parseInt(
            Optional.ofNullable(
                    properties.getProperty(
                        "dn_rpc_selector_thread_count",
                        Integer.toString(conf.getRpcSelectorThreadCount())))
                .map(String::trim)
                .orElse(Integer.toString(conf.getRpcSelectorThreadCount())));
    if (rpcSelectorThreadNum <= 0) {
      rpcSelectorThreadNum = 1;
    }

    conf.setRpcSelectorThreadCount(rpcSelectorThreadNum);

    int minConcurrentClientNum =
        Integer.parseInt(
            Optional.ofNullable(
                    properties.getProperty(
                        "dn_rpc_min_concurrent_client_num",
                        Integer.toString(conf.getRpcMinConcurrentClientNum())))
                .map(String::trim)
                .orElse(Integer.toString(conf.getRpcMinConcurrentClientNum())));
    if (minConcurrentClientNum <= 0) {
      minConcurrentClientNum = Runtime.getRuntime().availableProcessors();
    }

    conf.setRpcMinConcurrentClientNum(minConcurrentClientNum);

    int maxConcurrentClientNum =
        Integer.parseInt(
            Optional.ofNullable(
                    properties.getProperty(
                        "dn_rpc_max_concurrent_client_num",
                        Integer.toString(conf.getRpcMaxConcurrentClientNum())))
                .map(String::trim)
                .orElse(Integer.toString(conf.getRpcMaxConcurrentClientNum())));
    if (maxConcurrentClientNum <= 0) {
      maxConcurrentClientNum = 65535;
    }

    conf.setRpcMaxConcurrentClientNum(maxConcurrentClientNum);

    loadAutoCreateSchemaProps(properties);

    conf.setTsFileStorageFs(
        Optional.ofNullable(
                properties.getProperty("tsfile_storage_fs", conf.getTsFileStorageFs().toString()))
            .map(String::trim)
            .orElse(conf.getTsFileStorageFs().toString()));
    conf.setEnableHDFS(
        Boolean.parseBoolean(
            Optional.ofNullable(
                    properties.getProperty("enable_hdfs", String.valueOf(conf.isEnableHDFS())))
                .map(String::trim)
                .orElse(String.valueOf(conf.isEnableHDFS()))));
    conf.setCoreSitePath(
        Optional.ofNullable(properties.getProperty("core_site_path", conf.getCoreSitePath()))
            .map(String::trim)
            .orElse(conf.getCoreSitePath()));
    conf.setHdfsSitePath(
        Optional.ofNullable(properties.getProperty("hdfs_site_path", conf.getHdfsSitePath()))
            .map(String::trim)
            .orElse(conf.getHdfsSitePath()));
    conf.setHdfsIp(
        Optional.ofNullable(properties.getProperty("hdfs_ip", conf.getRawHDFSIp()))
            .map(String::trim)
            .map(value -> value.split(","))
            .orElse(new String[0]));
    conf.setHdfsPort(
        Optional.ofNullable(properties.getProperty("hdfs_port", conf.getHdfsPort()))
            .map(String::trim)
            .orElse(conf.getHdfsPort()));
    conf.setDfsNameServices(
        Optional.ofNullable(properties.getProperty("dfs_nameservices", conf.getDfsNameServices()))
            .map(String::trim)
            .orElse(conf.getDfsNameServices()));
    conf.setDfsHaNamenodes(
        Optional.ofNullable(properties.getProperty("dfs_ha_namenodes", conf.getRawDfsHaNamenodes()))
            .map(String::trim)
            .map(value -> value.split(","))
            .orElse(new String[0]));
    conf.setDfsHaAutomaticFailoverEnabled(
        Boolean.parseBoolean(
            Optional.ofNullable(
                    properties.getProperty(
                        "dfs_ha_automatic_failover_enabled",
                        String.valueOf(conf.isDfsHaAutomaticFailoverEnabled())))
                .map(String::trim)
                .orElse(String.valueOf(conf.isDfsHaAutomaticFailoverEnabled()))));
    conf.setDfsClientFailoverProxyProvider(
        Optional.ofNullable(
                properties.getProperty(
                    "dfs_client_failover_proxy_provider", conf.getDfsClientFailoverProxyProvider()))
            .map(String::trim)
            .orElse(conf.getDfsClientFailoverProxyProvider()));
    conf.setUseKerberos(
        Boolean.parseBoolean(
            Optional.ofNullable(
                    properties.getProperty(
                        "hdfs_use_kerberos", String.valueOf(conf.isUseKerberos())))
                .map(String::trim)
                .orElse(String.valueOf(conf.isUseKerberos()))));
    conf.setKerberosKeytabFilePath(
        Optional.ofNullable(
                properties.getProperty(
                    "kerberos_keytab_file_path", conf.getKerberosKeytabFilePath()))
            .map(String::trim)
            .orElse(conf.getKerberosKeytabFilePath()));
    conf.setKerberosPrincipal(
        Optional.ofNullable(
                properties.getProperty("kerberos_principal", conf.getKerberosPrincipal()))
            .map(String::trim)
            .orElse(conf.getKerberosPrincipal()));

    // The default fill interval in LinearFill and PreviousFill
    conf.setDefaultFillInterval(
        Integer.parseInt(
            Optional.ofNullable(
                    properties.getProperty(
                        "default_fill_interval", String.valueOf(conf.getDefaultFillInterval())))
                .map(String::trim)
                .orElse(String.valueOf(conf.getDefaultFillInterval()))));

    conf.setTagAttributeFlushInterval(
        Integer.parseInt(
            Optional.ofNullable(
                    properties.getProperty(
                        "tag_attribute_flush_interval",
                        String.valueOf(conf.getTagAttributeFlushInterval())))
                .map(String::trim)
                .orElse(String.valueOf(conf.getTagAttributeFlushInterval()))));

    conf.setPrimitiveArraySize(
        (Integer.parseInt(
            Optional.ofNullable(
                    properties.getProperty(
                        "primitive_array_size", String.valueOf(conf.getPrimitiveArraySize())))
                .map(String::trim)
                .orElse(String.valueOf(conf.getPrimitiveArraySize())))));

    conf.setThriftMaxFrameSize(
        Integer.parseInt(
            Optional.ofNullable(
                    properties.getProperty(
                        "dn_thrift_max_frame_size", String.valueOf(conf.getThriftMaxFrameSize())))
                .map(String::trim)
                .orElse(String.valueOf(conf.getThriftMaxFrameSize()))));

    if (conf.getThriftMaxFrameSize() < IoTDBConstant.LEFT_SIZE_IN_REQUEST * 2) {
      conf.setThriftMaxFrameSize(IoTDBConstant.LEFT_SIZE_IN_REQUEST * 2);
    }

    conf.setThriftDefaultBufferSize(
        Integer.parseInt(
            Optional.ofNullable(
                    properties.getProperty(
                        "dn_thrift_init_buffer_size",
                        String.valueOf(conf.getThriftDefaultBufferSize())))
                .map(String::trim)
                .orElse(String.valueOf(conf.getThriftDefaultBufferSize()))));

    conf.setSlowQueryThreshold(
        Long.parseLong(
            Optional.ofNullable(
                    properties.getProperty(
                        "slow_query_threshold", String.valueOf(conf.getSlowQueryThreshold())))
                .map(String::trim)
                .orElse(String.valueOf(conf.getSlowQueryThreshold()))));

    conf.setDataRegionNum(
        Integer.parseInt(
            Optional.ofNullable(
                    properties.getProperty(
                        "data_region_num", String.valueOf(conf.getDataRegionNum())))
                .map(String::trim)
                .orElse(String.valueOf(conf.getDataRegionNum()))));

    conf.setRecoveryLogIntervalInMs(
        Long.parseLong(
            Optional.ofNullable(
                    properties.getProperty(
                        "recovery_log_interval_in_ms",
                        String.valueOf(conf.getRecoveryLogIntervalInMs())))
                .map(String::trim)
                .orElse(String.valueOf(conf.getRecoveryLogIntervalInMs()))));

    conf.setEnableSeparateData(
        Boolean.parseBoolean(
            Optional.ofNullable(
                    properties.getProperty(
                        "enable_separate_data", Boolean.toString(conf.isEnableSeparateData())))
                .map(String::trim)
                .orElse(Boolean.toString(conf.isEnableSeparateData()))));

    conf.setWindowEvaluationThreadCount(
        Integer.parseInt(
            Optional.ofNullable(
                    properties.getProperty(
                        "window_evaluation_thread_count",
                        Integer.toString(conf.getWindowEvaluationThreadCount())))
                .map(String::trim)
                .orElse(Integer.toString(conf.getWindowEvaluationThreadCount()))));
    if (conf.getWindowEvaluationThreadCount() <= 0) {
      conf.setWindowEvaluationThreadCount(Runtime.getRuntime().availableProcessors());
    }

    conf.setMaxPendingWindowEvaluationTasks(
        Integer.parseInt(
            Optional.ofNullable(
                    properties.getProperty(
                        "max_pending_window_evaluation_tasks",
                        Integer.toString(conf.getMaxPendingWindowEvaluationTasks())))
                .map(String::trim)
                .orElse(Integer.toString(conf.getMaxPendingWindowEvaluationTasks()))));
    if (conf.getMaxPendingWindowEvaluationTasks() <= 0) {
      conf.setMaxPendingWindowEvaluationTasks(64);
    }

    conf.setCachedMNodeSizeInPBTreeMode(
        Integer.parseInt(
            Optional.ofNullable(
                    properties.getProperty(
                        "cached_mnode_size_in_pbtree_mode",
                        String.valueOf(conf.getCachedMNodeSizeInPBTreeMode())))
                .map(String::trim)
                .orElse(String.valueOf(conf.getCachedMNodeSizeInPBTreeMode()))));

    conf.setMinimumSegmentInPBTree(
        Short.parseShort(
            Optional.ofNullable(
                    properties.getProperty(
                        "minimum_pbtree_segment_in_bytes",
                        String.valueOf(conf.getMinimumSegmentInPBTree())))
                .map(String::trim)
                .orElse(String.valueOf(conf.getMinimumSegmentInPBTree()))));

    conf.setPageCacheSizeInPBTree(
        Integer.parseInt(
            Optional.ofNullable(
                    properties.getProperty(
                        "page_cache_in_pbtree", String.valueOf(conf.getPageCacheSizeInPBTree())))
                .map(String::trim)
                .orElse(String.valueOf(conf.getPageCacheSizeInPBTree()))));

    conf.setPBTreeLogSize(
        Integer.parseInt(
            Optional.ofNullable(
                    properties.getProperty(
                        "pbtree_log_size", String.valueOf(conf.getPBTreeLogSize())))
                .map(String::trim)
                .orElse(String.valueOf(conf.getPBTreeLogSize()))));

    conf.setMaxMeasurementNumOfInternalRequest(
        Integer.parseInt(
            Optional.ofNullable(
                    properties.getProperty(
                        "max_measurement_num_of_internal_request",
                        String.valueOf(conf.getMaxMeasurementNumOfInternalRequest())))
                .map(String::trim)
                .orElse(String.valueOf(conf.getMaxMeasurementNumOfInternalRequest()))));

    // mqtt
    loadMqttProps(properties);

    conf.setIntoOperationBufferSizeInByte(
        Long.parseLong(
            Optional.ofNullable(
                    properties.getProperty(
                        "into_operation_buffer_size_in_byte",
                        String.valueOf(conf.getIntoOperationBufferSizeInByte())))
                .map(String::trim)
                .orElse(String.valueOf(conf.getIntoOperationBufferSizeInByte()))));
    conf.setSelectIntoInsertTabletPlanRowLimit(
        Integer.parseInt(
            Optional.ofNullable(
                    properties.getProperty(
                        "select_into_insert_tablet_plan_row_limit",
                        String.valueOf(conf.getSelectIntoInsertTabletPlanRowLimit())))
                .map(String::trim)
                .orElse(String.valueOf(conf.getSelectIntoInsertTabletPlanRowLimit()))));
    conf.setIntoOperationExecutionThreadCount(
        Integer.parseInt(
            Optional.ofNullable(
                    properties.getProperty(
                        "into_operation_execution_thread_count",
                        String.valueOf(conf.getIntoOperationExecutionThreadCount())))
                .map(String::trim)
                .orElse(String.valueOf(conf.getIntoOperationExecutionThreadCount()))));
    if (conf.getIntoOperationExecutionThreadCount() <= 0) {
      conf.setIntoOperationExecutionThreadCount(2);
    }

    conf.setExtPipeDir(
        Optional.ofNullable(properties.getProperty("ext_pipe_dir", conf.getExtPipeDir()))
            .map(String::trim)
            .orElse(conf.getExtPipeDir()));

    // At the same time, set TSFileConfig
    List<FSType> fsTypes = new ArrayList<>();
    fsTypes.add(FSType.LOCAL);
    if (Boolean.parseBoolean(
        properties.getProperty("enable_hdfs", String.valueOf(conf.isEnableHDFS())))) {
      fsTypes.add(FSType.HDFS);
    }
    TSFileDescriptor.getInstance().getConfig().setTSFileStorageFs(fsTypes.toArray(new FSType[0]));
    TSFileDescriptor.getInstance()
        .getConfig()
        .setCoreSitePath(
            Optional.ofNullable(properties.getProperty("core_site_path", conf.getCoreSitePath()))
                .map(String::trim)
                .orElse(conf.getCoreSitePath()));
    TSFileDescriptor.getInstance()
        .getConfig()
        .setHdfsSitePath(
            Optional.ofNullable(properties.getProperty("hdfs_site_path", conf.getHdfsSitePath()))
                .map(String::trim)
                .orElse(conf.getHdfsSitePath()));
    TSFileDescriptor.getInstance()
        .getConfig()
        .setHdfsIp(
            Optional.ofNullable(properties.getProperty("hdfs_ip", conf.getRawHDFSIp()))
                .map(String::trim)
                .map(value -> value.split(","))
                .orElse(new String[0]));
    TSFileDescriptor.getInstance()
        .getConfig()
        .setHdfsPort(
            Optional.ofNullable(properties.getProperty("hdfs_port", conf.getHdfsPort()))
                .map(String::trim)
                .orElse(conf.getHdfsPort()));
    TSFileDescriptor.getInstance()
        .getConfig()
        .setDfsNameServices(
            Optional.ofNullable(
                    properties.getProperty("dfs_nameservices", conf.getDfsNameServices()))
                .map(String::trim)
                .orElse(conf.getDfsNameServices()));
    TSFileDescriptor.getInstance()
        .getConfig()
        .setDfsHaNamenodes(
            Optional.ofNullable(
                    properties.getProperty("dfs_ha_namenodes", conf.getRawDfsHaNamenodes()))
                .map(String::trim)
                .map(value -> value.split(","))
                .orElse(new String[0]));
    TSFileDescriptor.getInstance()
        .getConfig()
        .setDfsHaAutomaticFailoverEnabled(
            Boolean.parseBoolean(
                Optional.ofNullable(
                        properties.getProperty(
                            "dfs_ha_automatic_failover_enabled",
                            String.valueOf(conf.isDfsHaAutomaticFailoverEnabled())))
                    .map(String::trim)
                    .orElse(String.valueOf(conf.isDfsHaAutomaticFailoverEnabled()))));
    TSFileDescriptor.getInstance()
        .getConfig()
        .setDfsClientFailoverProxyProvider(
            Optional.ofNullable(
                    properties.getProperty(
                        "dfs_client_failover_proxy_provider",
                        conf.getDfsClientFailoverProxyProvider()))
                .map(String::trim)
                .orElse(conf.getDfsClientFailoverProxyProvider()));
    TSFileDescriptor.getInstance()
        .getConfig()
        .setPatternMatchingThreshold(
            Integer.parseInt(
                Optional.ofNullable(
                        properties.getProperty(
                            "pattern_matching_threshold",
                            String.valueOf(conf.getPatternMatchingThreshold())))
                    .map(String::trim)
                    .orElse(String.valueOf(conf.getPatternMatchingThreshold()))));
    TSFileDescriptor.getInstance()
        .getConfig()
        .setUseKerberos(
            Boolean.parseBoolean(
                Optional.ofNullable(
                        properties.getProperty(
                            "hdfs_use_kerberos", String.valueOf(conf.isUseKerberos())))
                    .map(String::trim)
                    .orElse(String.valueOf(conf.isUseKerberos()))));
    TSFileDescriptor.getInstance()
        .getConfig()
        .setKerberosKeytabFilePath(
            Optional.ofNullable(
                    properties.getProperty(
                        "kerberos_keytab_file_path", conf.getKerberosKeytabFilePath()))
                .map(String::trim)
                .orElse(conf.getKerberosKeytabFilePath()));
    TSFileDescriptor.getInstance()
        .getConfig()
        .setKerberosPrincipal(
            Optional.ofNullable(
                    properties.getProperty("kerberos_principal", conf.getKerberosPrincipal()))
                .map(String::trim)
                .orElse(conf.getKerberosPrincipal()));
    TSFileDescriptor.getInstance().getConfig().setBatchSize(conf.getBatchSize());

    conf.setCoordinatorReadExecutorSize(
        Integer.parseInt(
            Optional.ofNullable(
                    properties.getProperty(
                        "coordinator_read_executor_size",
                        Integer.toString(conf.getCoordinatorReadExecutorSize())))
                .map(String::trim)
                .orElse(Integer.toString(conf.getCoordinatorReadExecutorSize()))));
    conf.setCoordinatorWriteExecutorSize(
        Integer.parseInt(
            Optional.ofNullable(
                    properties.getProperty(
                        "coordinator_write_executor_size",
                        Integer.toString(conf.getCoordinatorWriteExecutorSize())))
                .map(String::trim)
                .orElse(Integer.toString(conf.getCoordinatorWriteExecutorSize()))));

    // Commons
    commonDescriptor.loadCommonProps(properties);
    commonDescriptor.initCommonConfigDir(conf.getSystemDir());

    loadWALProps(properties);

    // Timed flush memtable
    loadTimedService(properties);

    // Set tsfile-format config
    loadTsFileProps(properties);

    // Make RPCTransportFactory taking effect.
    ZeroCopyRpcTransportFactory.reInit();
    DeepCopyRpcTransportFactory.reInit();

    // UDF
    loadUDFProps(properties);

    // Thrift ssl
    initThriftSSL(properties);

    // Trigger
    loadTriggerProps(properties);

    // CQ
    loadCQProps(properties);

    // Load TsFile
    loadLoadTsFileProps(properties);

    // Pipe
    loadPipeProps(properties);

    // Cluster
    loadClusterProps(properties);

    // Shuffle
    loadShuffleProps(properties);

    // Author cache
    loadAuthorCache(properties);

    conf.setQuotaEnable(
        Boolean.parseBoolean(
            Optional.ofNullable(
                    properties.getProperty("quota_enable", String.valueOf(conf.isQuotaEnable())))
                .map(String::trim)
                .orElse(String.valueOf(conf.isQuotaEnable()))));

    // The buffer for sort operator to calculate
    conf.setSortBufferSize(
        Long.parseLong(
            Optional.ofNullable(
                    properties.getProperty(
                        "sort_buffer_size_in_bytes", Long.toString(conf.getSortBufferSize())))
                .map(String::trim)
                .orElse(Long.toString(conf.getSortBufferSize()))));

    // tmp filePath for sort operator
    conf.setSortTmpDir(
        Optional.ofNullable(properties.getProperty("sort_tmp_dir", conf.getSortTmpDir()))
            .map(String::trim)
            .orElse(conf.getSortTmpDir()));

    conf.setRateLimiterType(
        Optional.ofNullable(properties.getProperty("rate_limiter_type", conf.getRateLimiterType()))
            .map(String::trim)
            .orElse(conf.getRateLimiterType()));

    conf.setDataNodeSchemaCacheEvictionPolicy(
        Optional.ofNullable(
                properties.getProperty(
                    "datanode_schema_cache_eviction_policy",
                    conf.getDataNodeSchemaCacheEvictionPolicy()))
            .map(String::trim)
            .orElse(conf.getDataNodeSchemaCacheEvictionPolicy()));

    conf.setDataNodeTableCacheSemaphorePermitNum(
        Integer.parseInt(
            Optional.ofNullable(
                    properties.getProperty(
                        "datanode_table_cache_semaphore_permit_num",
                        String.valueOf(conf.getDataNodeTableCacheSemaphorePermitNum())))
                .map(String::trim)
                .orElse(String.valueOf(conf.getDataNodeTableCacheSemaphorePermitNum()))));

    conf.setGeneralRegionAttributeSecurityServiceIntervalSeconds(
        Long.parseLong(
            Optional.ofNullable(
                    properties.getProperty(
                        "general_region_attribute_security_service_interval_seconds",
                        String.valueOf(
                            conf.getGeneralRegionAttributeSecurityServiceIntervalSeconds())))
                .map(String::trim)
                .orElse(
                    String.valueOf(
                        conf.getGeneralRegionAttributeSecurityServiceIntervalSeconds()))));

    conf.setGeneralRegionAttributeSecurityServiceTimeoutSeconds(
        Long.parseLong(
            Optional.ofNullable(
                    properties.getProperty(
                        "general_region_attribute_security_service_timeout_seconds",
                        String.valueOf(
                            conf.getGeneralRegionAttributeSecurityServiceTimeoutSeconds())))
                .map(String::trim)
                .orElse(
                    String.valueOf(
                        conf.getGeneralRegionAttributeSecurityServiceTimeoutSeconds()))));

    conf.setGeneralRegionAttributeSecurityServiceFailureDurationSecondsToFetch(
        Long.parseLong(
            Optional.ofNullable(
                    properties.getProperty(
                        "general_region_attribute_security_service_failure_duration_seconds_to_fetch",
                        String.valueOf(
                            conf
                                .getGeneralRegionAttributeSecurityServiceFailureDurationSecondsToFetch())))
                .map(String::trim)
                .orElse(
                    String.valueOf(
                        conf
                            .getGeneralRegionAttributeSecurityServiceFailureDurationSecondsToFetch()))));

    conf.setGeneralRegionAttributeSecurityServiceFailureTimesToFetch(
        Integer.parseInt(
            Optional.ofNullable(
                    properties.getProperty(
                        "general_region_attribute_security_service_failure_times_to_fetch",
                        String.valueOf(
                            conf.getGeneralRegionAttributeSecurityServiceFailureTimesToFetch())))
                .map(String::trim)
                .orElse(
                    String.valueOf(
                        conf.getGeneralRegionAttributeSecurityServiceFailureTimesToFetch()))));

    conf.setDetailContainerMinDegradeMemoryInBytes(
        Long.parseLong(
            Optional.ofNullable(
                    properties.getProperty(
                        "detail_container_min_degrade_memory_in_bytes",
                        String.valueOf(conf.getDetailContainerMinDegradeMemoryInBytes())))
                .map(String::trim)
                .orElse(String.valueOf(conf.getDetailContainerMinDegradeMemoryInBytes()))));

    loadIoTConsensusProps(properties);
    loadIoTConsensusV2Props(properties);
  }

  private void reloadConsensusProps(TrimProperties properties) throws IOException {
    loadIoTConsensusProps(properties);
    loadIoTConsensusV2Props(properties);
    DataRegionConsensusImpl.reloadConsensusConfig();
  }

  private void loadIoTConsensusProps(TrimProperties properties) throws IOException {
    conf.setMaxLogEntriesNumPerBatch(
        Integer.parseInt(
            Optional.ofNullable(
                    properties.getProperty(
                        "data_region_iot_max_log_entries_num_per_batch",
                        ConfigurationFileUtils.getConfigurationDefaultValue(
                            "data_region_iot_max_log_entries_num_per_batch")))
                .map(String::trim)
                .orElse(
                    ConfigurationFileUtils.getConfigurationDefaultValue(
                        "data_region_iot_max_log_entries_num_per_batch"))));
    conf.setMaxSizePerBatch(
        Integer.parseInt(
            Optional.ofNullable(
                    properties.getProperty(
                        "data_region_iot_max_size_per_batch",
                        ConfigurationFileUtils.getConfigurationDefaultValue(
                            "data_region_iot_max_size_per_batch")))
                .map(String::trim)
                .orElse(
                    ConfigurationFileUtils.getConfigurationDefaultValue(
                        "data_region_iot_max_size_per_batch"))));
    conf.setMaxPendingBatchesNum(
        Integer.parseInt(
            Optional.ofNullable(
                    properties.getProperty(
                        "data_region_iot_max_pending_batches_num",
                        ConfigurationFileUtils.getConfigurationDefaultValue(
                            "data_region_iot_max_pending_batches_num")))
                .map(String::trim)
                .orElse(
                    ConfigurationFileUtils.getConfigurationDefaultValue(
                        "data_region_iot_max_pending_batches_num"))));
    conf.setMaxMemoryRatioForQueue(
        Double.parseDouble(
            Optional.ofNullable(
                    properties.getProperty(
                        "data_region_iot_max_memory_ratio_for_queue",
                        ConfigurationFileUtils.getConfigurationDefaultValue(
                            "data_region_iot_max_memory_ratio_for_queue")))
                .map(String::trim)
                .orElse(
                    ConfigurationFileUtils.getConfigurationDefaultValue(
                        "data_region_iot_max_memory_ratio_for_queue"))));
    conf.setRegionMigrationSpeedLimitBytesPerSecond(
        Long.parseLong(
            Optional.ofNullable(
                    properties.getProperty(
                        "region_migration_speed_limit_bytes_per_second",
                        ConfigurationFileUtils.getConfigurationDefaultValue(
                            "region_migration_speed_limit_bytes_per_second")))
                .map(String::trim)
                .orElse(
                    ConfigurationFileUtils.getConfigurationDefaultValue(
                        "region_migration_speed_limit_bytes_per_second"))));
  }

  private void loadIoTConsensusV2Props(TrimProperties properties) throws IOException {
    conf.setIotConsensusV2PipelineSize(
        Integer.parseInt(
            Optional.ofNullable(
                    properties.getProperty(
                        "iot_consensus_v2_pipeline_size",
                        ConfigurationFileUtils.getConfigurationDefaultValue(
                            "iot_consensus_v2_pipeline_size")))
                .map(String::trim)
                .orElse(
                    ConfigurationFileUtils.getConfigurationDefaultValue(
                        "iot_consensus_v2_pipeline_size"))));
    if (conf.getIotConsensusV2PipelineSize() <= 0) {
      conf.setIotConsensusV2PipelineSize(5);
    }
    conf.setIotConsensusV2Mode(
        Optional.ofNullable(
                properties.getProperty(
                    "iot_consensus_v2_mode",
                    ConfigurationFileUtils.getConfigurationDefaultValue("iot_consensus_v2_mode")))
            .map(String::trim)
            .orElse(ConfigurationFileUtils.getConfigurationDefaultValue("iot_consensus_v2_mode")));
  }

  private void loadAuthorCache(TrimProperties properties) {
    conf.setAuthorCacheSize(
        Integer.parseInt(
            Optional.ofNullable(
                    properties.getProperty(
                        "author_cache_size", String.valueOf(conf.getAuthorCacheSize())))
                .map(String::trim)
                .orElse(String.valueOf(conf.getAuthorCacheSize()))));
    conf.setAuthorCacheExpireTime(
        Integer.parseInt(
            Optional.ofNullable(
                    properties.getProperty(
                        "author_cache_expire_time",
                        String.valueOf(conf.getAuthorCacheExpireTime())))
                .map(String::trim)
                .orElse(String.valueOf(conf.getAuthorCacheExpireTime()))));
  }

  private void loadWALProps(TrimProperties properties) throws IOException {
    conf.setWalMode(
        WALMode.valueOf(
            (Optional.ofNullable(properties.getProperty("wal_mode", conf.getWalMode().toString()))
                .map(String::trim)
                .orElse(conf.getWalMode().toString()))));

    int maxWalNodesNum =
        Integer.parseInt(
            Optional.ofNullable(
                    properties.getProperty(
                        "max_wal_nodes_num", Integer.toString(conf.getMaxWalNodesNum())))
                .map(String::trim)
                .orElse(Integer.toString(conf.getMaxWalNodesNum())));
    if (maxWalNodesNum > 0) {
      conf.setMaxWalNodesNum(maxWalNodesNum);
    }

    int walBufferSize =
        Integer.parseInt(
            Optional.ofNullable(
                    properties.getProperty(
                        "wal_buffer_size_in_byte", Integer.toString(conf.getWalBufferSize())))
                .map(String::trim)
                .orElse(Integer.toString(conf.getWalBufferSize())));
    if (walBufferSize > 0) {
      conf.setWalBufferSize(walBufferSize);
    }

    int pageCacheDeletionBufferQueueCapacity =
        Integer.parseInt(
            Optional.ofNullable(
                    properties.getProperty(
                        "page_cache_deletion_buffer_queue_capacity",
                        Integer.toString(conf.getPageCacheDeletionBufferQueueCapacity())))
                .map(String::trim)
                .orElse(Integer.toString(conf.getPageCacheDeletionBufferQueueCapacity())));
    if (pageCacheDeletionBufferQueueCapacity > 0) {
      conf.setPageCacheDeletionBufferQueueCapacity(pageCacheDeletionBufferQueueCapacity);
    }

    boolean WALInsertNodeCacheShrinkClearEnabled =
        Boolean.parseBoolean(
            Optional.ofNullable(
                    properties.getProperty(
                        "wal_cache_shrink_clear_enabled",
                        Boolean.toString(conf.getWALCacheShrinkClearEnabled())))
                .map(String::trim)
                .orElse(Boolean.toString(conf.getWALCacheShrinkClearEnabled())));
    if (conf.getWALCacheShrinkClearEnabled() != WALInsertNodeCacheShrinkClearEnabled) {
      conf.setWALCacheShrinkClearEnabled(WALInsertNodeCacheShrinkClearEnabled);
    }

    loadWALHotModifiedProps(properties);
  }

  private void loadCompactionHotModifiedProps(TrimProperties properties)
      throws InterruptedException, IOException {
    boolean compactionTaskConfigHotModified = loadCompactionTaskHotModifiedProps(properties);
    if (compactionTaskConfigHotModified) {
      CompactionTaskManager.getInstance().incrCompactionConfigVersion();
    }
    // hot load compaction schedule task manager configurations
    int compactionScheduleThreadNum =
        Integer.parseInt(
            properties.getProperty(
                "compaction_schedule_thread_num",
                ConfigurationFileUtils.getConfigurationDefaultValue(
                    "compaction_schedule_thread_num")));
    compactionScheduleThreadNum =
        compactionScheduleThreadNum <= 0 ? 1 : compactionScheduleThreadNum;
    conf.setCompactionScheduleThreadNum(compactionScheduleThreadNum);

    CompactionScheduleTaskManager.getInstance().checkAndMayApplyConfigurationChange();
    // hot load compaction task manager configurations
    loadCompactionIsEnabledHotModifiedProps(properties);
    boolean restartCompactionTaskManager = loadCompactionThreadCountHotModifiedProps(properties);
    restartCompactionTaskManager |= loadCompactionSubTaskCountHotModifiedProps(properties);
    if (restartCompactionTaskManager) {
      CompactionTaskManager.getInstance().restart();
    }

    // hot load compaction rate limit configurations
    CompactionTaskManager.getInstance()
        .setCompactionReadOperationRate(conf.getCompactionReadOperationPerSec());
    CompactionTaskManager.getInstance()
        .setCompactionReadThroughputRate(conf.getCompactionReadThroughputMbPerSec());
    CompactionTaskManager.getInstance()
        .setWriteMergeRate(conf.getCompactionWriteThroughputMbPerSec());

    conf.setEnableAutoRepairCompaction(
        Boolean.parseBoolean(
            Optional.ofNullable(
                    properties.getProperty(
                        "enable_auto_repair_compaction",
                        Boolean.toString(conf.isEnableAutoRepairCompaction())))
                .map(String::trim)
                .orElse(Boolean.toString(conf.isEnableAutoRepairCompaction()))));
  }

  private boolean loadCompactionTaskHotModifiedProps(TrimProperties properties) throws IOException {
    boolean configModified = false;
    // update merge_write_throughput_mb_per_sec
    int compactionWriteThroughput = conf.getCompactionWriteThroughputMbPerSec();
    conf.setCompactionWriteThroughputMbPerSec(
        Integer.parseInt(
            Optional.ofNullable(
                    properties.getProperty(
                        "compaction_write_throughput_mb_per_sec",
                        ConfigurationFileUtils.getConfigurationDefaultValue(
                            "compaction_write_throughput_mb_per_sec")))
                .map(String::trim)
                .orElse(
                    ConfigurationFileUtils.getConfigurationDefaultValue(
                        "compaction_write_throughput_mb_per_sec"))));
    configModified |= compactionWriteThroughput != conf.getCompactionWriteThroughputMbPerSec();

    // update compaction_read_operation_per_sec
    int compactionReadOperation = conf.getCompactionReadOperationPerSec();
    conf.setCompactionReadOperationPerSec(
        Integer.parseInt(
            Optional.ofNullable(
                    properties.getProperty(
                        "compaction_read_operation_per_sec",
                        ConfigurationFileUtils.getConfigurationDefaultValue(
                            "compaction_read_operation_per_sec")))
                .map(String::trim)
                .orElse(
                    ConfigurationFileUtils.getConfigurationDefaultValue(
                        "compaction_read_operation_per_sec"))));
    configModified |= compactionReadOperation != conf.getCompactionReadOperationPerSec();

    // update compaction_read_throughput_mb_per_sec
    int compactionReadThroughput = conf.getCompactionReadThroughputMbPerSec();
    conf.setCompactionReadThroughputMbPerSec(
        Integer.parseInt(
            Optional.ofNullable(
                    properties.getProperty(
                        "compaction_read_throughput_mb_per_sec",
                        ConfigurationFileUtils.getConfigurationDefaultValue(
                            "compaction_read_throughput_mb_per_sec")))
                .map(String::trim)
                .orElse(
                    ConfigurationFileUtils.getConfigurationDefaultValue(
                        "compaction_read_throughput_mb_per_sec"))));
    configModified |= compactionReadThroughput != conf.getCompactionReadThroughputMbPerSec();

    // update inner_compaction_candidate_file_num
    int maxInnerCompactionCandidateFileNum = conf.getInnerCompactionCandidateFileNum();
    conf.setInnerCompactionCandidateFileNum(
        Integer.parseInt(
            Optional.ofNullable(
                    properties.getProperty(
                        "inner_compaction_candidate_file_num",
                        ConfigurationFileUtils.getConfigurationDefaultValue(
                            "inner_compaction_candidate_file_num")))
                .map(String::trim)
                .orElse(
                    ConfigurationFileUtils.getConfigurationDefaultValue(
                        "inner_compaction_candidate_file_num"))));
    configModified |=
        maxInnerCompactionCandidateFileNum != conf.getInnerCompactionCandidateFileNum();

    // update target_compaction_file_size
    long targetCompactionFilesize = conf.getTargetCompactionFileSize();
    conf.setTargetCompactionFileSize(
        Long.parseLong(
            Optional.ofNullable(
                    properties.getProperty(
                        "target_compaction_file_size",
                        ConfigurationFileUtils.getConfigurationDefaultValue(
                            "target_compaction_file_size")))
                .map(String::trim)
                .orElse(
                    ConfigurationFileUtils.getConfigurationDefaultValue(
                        "target_compaction_file_size"))));
    configModified |= targetCompactionFilesize != conf.getTargetCompactionFileSize();

    // update max_cross_compaction_candidate_file_num
    int maxCrossCompactionCandidateFileNum = conf.getFileLimitPerCrossTask();
    conf.setFileLimitPerCrossTask(
        Integer.parseInt(
            Optional.ofNullable(
                    properties.getProperty(
                        "max_cross_compaction_candidate_file_num",
                        ConfigurationFileUtils.getConfigurationDefaultValue(
                            "max_cross_compaction_candidate_file_num")))
                .map(String::trim)
                .orElse(
                    ConfigurationFileUtils.getConfigurationDefaultValue(
                        "max_cross_compaction_candidate_file_num"))));
    configModified |= maxCrossCompactionCandidateFileNum != conf.getFileLimitPerCrossTask();

    // update max_cross_compaction_candidate_file_size
    long maxCrossCompactionCandidateFileSize = conf.getMaxCrossCompactionCandidateFileSize();
    conf.setMaxCrossCompactionCandidateFileSize(
        Long.parseLong(
            Optional.ofNullable(
                    properties.getProperty(
                        "max_cross_compaction_candidate_file_size",
                        ConfigurationFileUtils.getConfigurationDefaultValue(
                            "max_cross_compaction_candidate_file_size")))
                .map(String::trim)
                .orElse(
                    ConfigurationFileUtils.getConfigurationDefaultValue(
                        "max_cross_compaction_candidate_file_size"))));
    configModified |=
        maxCrossCompactionCandidateFileSize != conf.getMaxCrossCompactionCandidateFileSize();

    // update min_cross_compaction_unseq_file_level
    int minCrossCompactionCandidateFileNum = conf.getMinCrossCompactionUnseqFileLevel();
    conf.setMinCrossCompactionUnseqFileLevel(
        Integer.parseInt(
            Optional.ofNullable(
                    properties.getProperty(
                        "min_cross_compaction_unseq_file_level",
                        ConfigurationFileUtils.getConfigurationDefaultValue(
                            "min_cross_compaction_unseq_file_level")))
                .map(String::trim)
                .orElse(
                    ConfigurationFileUtils.getConfigurationDefaultValue(
                        "min_cross_compaction_unseq_file_level"))));
    configModified |=
        minCrossCompactionCandidateFileNum != conf.getMinCrossCompactionUnseqFileLevel();

    // update inner_compaction_task_selection_disk_redundancy
    double innerCompactionTaskSelectionDiskRedundancy =
        conf.getInnerCompactionTaskSelectionDiskRedundancy();
    conf.setInnerCompactionTaskSelectionDiskRedundancy(
        Double.parseDouble(
            Optional.ofNullable(
                    properties.getProperty(
                        "inner_compaction_task_selection_disk_redundancy",
                        ConfigurationFileUtils.getConfigurationDefaultValue(
                            "inner_compaction_task_selection_disk_redundancy")))
                .map(String::trim)
                .orElse(
                    ConfigurationFileUtils.getConfigurationDefaultValue(
                        "inner_compaction_task_selection_disk_redundancy"))));
    configModified |=
        (Math.abs(
                innerCompactionTaskSelectionDiskRedundancy
                    - conf.getInnerCompactionTaskSelectionDiskRedundancy())
            > 0.001);

    // update inner_compaction_task_selection_mods_file_threshold
    long innerCompactionTaskSelectionModsFileThreshold =
        conf.getInnerCompactionTaskSelectionModsFileThreshold();
    conf.setInnerCompactionTaskSelectionModsFileThreshold(
        Long.parseLong(
            Optional.ofNullable(
                    properties.getProperty(
                        "inner_compaction_task_selection_mods_file_threshold",
                        ConfigurationFileUtils.getConfigurationDefaultValue(
                            "inner_compaction_task_selection_mods_file_threshold")))
                .map(String::trim)
                .orElse(
                    ConfigurationFileUtils.getConfigurationDefaultValue(
                        "inner_compaction_task_selection_mods_file_threshold"))));
    configModified |=
        innerCompactionTaskSelectionModsFileThreshold
            != conf.getInnerCompactionTaskSelectionModsFileThreshold();

    // update inner_seq_selector
    InnerSequenceCompactionSelector innerSequenceCompactionSelector =
        conf.getInnerSequenceCompactionSelector();
    conf.setInnerSequenceCompactionSelector(
        InnerSequenceCompactionSelector.getInnerSequenceCompactionSelector(
            Optional.ofNullable(
                    properties.getProperty(
                        "inner_seq_selector",
                        ConfigurationFileUtils.getConfigurationDefaultValue("inner_seq_selector")))
                .map(String::trim)
                .orElse(
                    ConfigurationFileUtils.getConfigurationDefaultValue("inner_seq_selector"))));
    configModified |= innerSequenceCompactionSelector != conf.getInnerSequenceCompactionSelector();

    // update inner_unseq_selector
    InnerUnsequenceCompactionSelector innerUnsequenceCompactionSelector =
        conf.getInnerUnsequenceCompactionSelector();
    conf.setInnerUnsequenceCompactionSelector(
        InnerUnsequenceCompactionSelector.getInnerUnsequenceCompactionSelector(
            Optional.ofNullable(
                    properties.getProperty(
                        "inner_unseq_selector",
                        ConfigurationFileUtils.getConfigurationDefaultValue(
                            "inner_unseq_selector")))
                .map(String::trim)
                .orElse(
                    ConfigurationFileUtils.getConfigurationDefaultValue("inner_unseq_selector"))));
    configModified |=
        innerUnsequenceCompactionSelector != conf.getInnerUnsequenceCompactionSelector();

    // update inner_compaction_total_file_size_threshold
    long innerCompactionFileSizeThresholdInByte =
        conf.getInnerCompactionTotalFileSizeThresholdInByte();
    conf.setInnerCompactionTotalFileSizeThresholdInByte(
        Long.parseLong(
            Optional.ofNullable(
                    properties.getProperty(
                        "inner_compaction_total_file_size_threshold",
                        ConfigurationFileUtils.getConfigurationDefaultValue(
                            "inner_compaction_total_file_size_threshold")))
                .map(String::trim)
                .orElse(
                    ConfigurationFileUtils.getConfigurationDefaultValue(
                        "inner_compaction_total_file_size_threshold"))));
    configModified |=
        innerCompactionFileSizeThresholdInByte
            != conf.getInnerCompactionTotalFileSizeThresholdInByte();

    // update inner_compaction_total_file_num_threshold
    int innerCompactionTotalFileNumThreshold = conf.getInnerCompactionTotalFileNumThreshold();
    conf.setInnerCompactionTotalFileNumThreshold(
        Integer.parseInt(
            Optional.ofNullable(
                    properties.getProperty(
                        "inner_compaction_total_file_num_threshold",
                        ConfigurationFileUtils.getConfigurationDefaultValue(
                            "inner_compaction_total_file_num_threshold")))
                .map(String::trim)
                .orElse(
                    ConfigurationFileUtils.getConfigurationDefaultValue(
                        "inner_compaction_total_file_num_threshold"))));
    configModified |=
        innerCompactionTotalFileNumThreshold != conf.getInnerCompactionTotalFileNumThreshold();

    // update max_level_gap_in_inner_compaction
    int maxLevelGapInInnerCompaction = conf.getMaxLevelGapInInnerCompaction();
    conf.setMaxLevelGapInInnerCompaction(
        Integer.parseInt(
            Optional.ofNullable(
                    properties.getProperty(
                        "max_level_gap_in_inner_compaction",
                        ConfigurationFileUtils.getConfigurationDefaultValue(
                            "max_level_gap_in_inner_compaction")))
                .map(String::trim)
                .orElse(
                    ConfigurationFileUtils.getConfigurationDefaultValue(
                        "max_level_gap_in_inner_compaction"))));
    configModified |= maxLevelGapInInnerCompaction != conf.getMaxLevelGapInInnerCompaction();

    // update compaction_max_aligned_series_num_in_one_batch
    int compactionMaxAlignedSeriesNumInOneBatch = conf.getCompactionMaxAlignedSeriesNumInOneBatch();
    int newCompactionMaxAlignedSeriesNumInOneBatch =
        Integer.parseInt(
            Optional.ofNullable(
                    properties.getProperty(
                        "compaction_max_aligned_series_num_in_one_batch",
                        ConfigurationFileUtils.getConfigurationDefaultValue(
                            "compaction_max_aligned_series_num_in_one_batch")))
                .map(String::trim)
                .orElse(
                    ConfigurationFileUtils.getConfigurationDefaultValue(
                        "compaction_max_aligned_series_num_in_one_batch")));
    conf.setCompactionMaxAlignedSeriesNumInOneBatch(
        newCompactionMaxAlignedSeriesNumInOneBatch > 0
            ? newCompactionMaxAlignedSeriesNumInOneBatch
            : Integer.MAX_VALUE);
    configModified |=
        compactionMaxAlignedSeriesNumInOneBatch
            != conf.getCompactionMaxAlignedSeriesNumInOneBatch();
    return configModified;
  }

  private boolean loadCompactionThreadCountHotModifiedProps(TrimProperties properties)
      throws IOException {
    int newConfigCompactionThreadCount =
        Integer.parseInt(
            Optional.ofNullable(
                    properties.getProperty(
                        "compaction_thread_count",
                        ConfigurationFileUtils.getConfigurationDefaultValue(
                            "compaction_thread_count")))
                .map(String::trim)
                .orElse(
                    ConfigurationFileUtils.getConfigurationDefaultValue(
                        "compaction_thread_count")));
    if (newConfigCompactionThreadCount <= 0) {
      LOGGER.error("compaction_thread_count must greater than 0");
      return false;
    }
    if (newConfigCompactionThreadCount == conf.getCompactionThreadCount()) {
      return false;
    }
    conf.setCompactionThreadCount(
        Integer.parseInt(
            Optional.ofNullable(
                    properties.getProperty(
                        "compaction_thread_count",
                        ConfigurationFileUtils.getConfigurationDefaultValue(
                            "compaction_thread_count")))
                .map(String::trim)
                .orElse(
                    ConfigurationFileUtils.getConfigurationDefaultValue(
                        "compaction_thread_count"))));
    return true;
  }

  private boolean loadCompactionSubTaskCountHotModifiedProps(TrimProperties properties)
      throws IOException {
    int newConfigSubtaskNum =
        Integer.parseInt(
            Optional.ofNullable(
                    properties.getProperty(
                        "sub_compaction_thread_count",
                        ConfigurationFileUtils.getConfigurationDefaultValue(
                            "sub_compaction_thread_count")))
                .map(String::trim)
                .orElse(
                    ConfigurationFileUtils.getConfigurationDefaultValue(
                        "sub_compaction_thread_count")));
    if (newConfigSubtaskNum <= 0) {
      LOGGER.error("sub_compaction_thread_count must greater than 0");
      return false;
    }
    if (newConfigSubtaskNum == conf.getSubCompactionTaskNum()) {
      return false;
    }
    conf.setSubCompactionTaskNum(newConfigSubtaskNum);
    return true;
  }

  private void loadCompactionIsEnabledHotModifiedProps(TrimProperties properties)
      throws IOException {
    boolean isCompactionEnabled =
        conf.isEnableSeqSpaceCompaction()
            || conf.isEnableUnseqSpaceCompaction()
            || conf.isEnableCrossSpaceCompaction();
    boolean newConfigEnableCrossSpaceCompaction =
        Boolean.parseBoolean(
            Optional.ofNullable(
                    properties.getProperty(
                        "enable_cross_space_compaction",
                        ConfigurationFileUtils.getConfigurationDefaultValue(
                            "enable_cross_space_compaction")))
                .map(String::trim)
                .orElse(
                    ConfigurationFileUtils.getConfigurationDefaultValue(
                        "enable_cross_space_compaction")));
    boolean newConfigEnableSeqSpaceCompaction =
        Boolean.parseBoolean(
            Optional.ofNullable(
                    properties.getProperty(
                        "enable_seq_space_compaction",
                        ConfigurationFileUtils.getConfigurationDefaultValue(
                            "enable_seq_space_compaction")))
                .map(String::trim)
                .orElse(
                    ConfigurationFileUtils.getConfigurationDefaultValue(
                        "enable_seq_space_compaction")));
    boolean newConfigEnableUnseqSpaceCompaction =
        Boolean.parseBoolean(
            Optional.ofNullable(
                    properties.getProperty(
                        "enable_unseq_space_compaction",
                        ConfigurationFileUtils.getConfigurationDefaultValue(
                            "enable_unseq_space_compaction")))
                .map(String::trim)
                .orElse(
                    ConfigurationFileUtils.getConfigurationDefaultValue(
                        "enable_unseq_space_compaction")));
    boolean compactionEnabledInNewConfig =
        newConfigEnableCrossSpaceCompaction
            || newConfigEnableSeqSpaceCompaction
            || newConfigEnableUnseqSpaceCompaction;

    if (!isCompactionEnabled && compactionEnabledInNewConfig) {
      LOGGER.error("Compaction cannot start in current status.");
      return;
    }

    conf.setEnableCrossSpaceCompaction(newConfigEnableCrossSpaceCompaction);
    conf.setEnableSeqSpaceCompaction(newConfigEnableSeqSpaceCompaction);
    conf.setEnableUnseqSpaceCompaction(newConfigEnableUnseqSpaceCompaction);
  }

  private void loadWALHotModifiedProps(TrimProperties properties) throws IOException {
    long walAsyncModeFsyncDelayInMs =
        Long.parseLong(
            Optional.ofNullable(
                    properties.getProperty(
                        "wal_async_mode_fsync_delay_in_ms",
                        ConfigurationFileUtils.getConfigurationDefaultValue(
                            "wal_async_mode_fsync_delay_in_ms")))
                .map(String::trim)
                .orElse(
                    ConfigurationFileUtils.getConfigurationDefaultValue(
                        "wal_async_mode_fsync_delay_in_ms")));
    if (walAsyncModeFsyncDelayInMs > 0) {
      conf.setWalAsyncModeFsyncDelayInMs(walAsyncModeFsyncDelayInMs);
    }

    long walSyncModeFsyncDelayInMs =
        Long.parseLong(
            Optional.ofNullable(
                    properties.getProperty(
                        "wal_sync_mode_fsync_delay_in_ms",
                        ConfigurationFileUtils.getConfigurationDefaultValue(
                            "wal_sync_mode_fsync_delay_in_ms")))
                .map(String::trim)
                .orElse(
                    ConfigurationFileUtils.getConfigurationDefaultValue(
                        "wal_sync_mode_fsync_delay_in_ms")));
    if (walSyncModeFsyncDelayInMs > 0) {
      conf.setWalSyncModeFsyncDelayInMs(walSyncModeFsyncDelayInMs);
    }

    long walFileSizeThreshold =
        Long.parseLong(
            Optional.ofNullable(
                    properties.getProperty(
                        "wal_file_size_threshold_in_byte",
                        ConfigurationFileUtils.getConfigurationDefaultValue(
                            "wal_file_size_threshold_in_byte")))
                .map(String::trim)
                .orElse(
                    ConfigurationFileUtils.getConfigurationDefaultValue(
                        "wal_file_size_threshold_in_byte")));
    if (walFileSizeThreshold > 0) {
      conf.setWalFileSizeThresholdInByte(walFileSizeThreshold);
    }

    double walMinEffectiveInfoRatio =
        Double.parseDouble(
            Optional.ofNullable(
                    properties.getProperty(
                        "wal_min_effective_info_ratio",
                        ConfigurationFileUtils.getConfigurationDefaultValue(
                            "wal_min_effective_info_ratio")))
                .map(String::trim)
                .orElse(
                    ConfigurationFileUtils.getConfigurationDefaultValue(
                        "wal_min_effective_info_ratio")));
    if (walMinEffectiveInfoRatio > 0) {
      conf.setWalMinEffectiveInfoRatio(walMinEffectiveInfoRatio);
    }

    long walMemTableSnapshotThreshold =
        Long.parseLong(
            Optional.ofNullable(
                    properties.getProperty(
                        "wal_memtable_snapshot_threshold_in_byte",
                        ConfigurationFileUtils.getConfigurationDefaultValue(
                            "wal_memtable_snapshot_threshold_in_byte")))
                .map(String::trim)
                .orElse(
                    ConfigurationFileUtils.getConfigurationDefaultValue(
                        "wal_memtable_snapshot_threshold_in_byte")));
    if (walMemTableSnapshotThreshold > 0) {
      conf.setWalMemTableSnapshotThreshold(walMemTableSnapshotThreshold);
    }

    int maxWalMemTableSnapshotNum =
        Integer.parseInt(
            Optional.ofNullable(
                    properties.getProperty(
                        "max_wal_memtable_snapshot_num",
                        ConfigurationFileUtils.getConfigurationDefaultValue(
                            "max_wal_memtable_snapshot_num")))
                .map(String::trim)
                .orElse(
                    ConfigurationFileUtils.getConfigurationDefaultValue(
                        "max_wal_memtable_snapshot_num")));
    if (maxWalMemTableSnapshotNum > 0) {
      conf.setMaxWalMemTableSnapshotNum(maxWalMemTableSnapshotNum);
    }

    long deleteWalFilesPeriod =
        Long.parseLong(
            Optional.ofNullable(
                    properties.getProperty(
                        "delete_wal_files_period_in_ms",
                        ConfigurationFileUtils.getConfigurationDefaultValue(
                            "delete_wal_files_period_in_ms")))
                .map(String::trim)
                .orElse(
                    ConfigurationFileUtils.getConfigurationDefaultValue(
                        "delete_wal_files_period_in_ms")));
    if (deleteWalFilesPeriod > 0) {
      conf.setDeleteWalFilesPeriodInMs(deleteWalFilesPeriod);
    }

    long throttleDownThresholdInByte = Long.parseLong(getWalThrottleThreshold(properties));
    if (throttleDownThresholdInByte > 0) {
      conf.setThrottleThreshold(throttleDownThresholdInByte);
    }

    long cacheWindowInMs =
        Long.parseLong(
            Optional.ofNullable(
                    properties.getProperty(
                        "iot_consensus_cache_window_time_in_ms",
                        ConfigurationFileUtils.getConfigurationDefaultValue(
                            "iot_consensus_cache_window_time_in_ms")))
                .map(String::trim)
                .orElse(
                    ConfigurationFileUtils.getConfigurationDefaultValue(
                        "iot_consensus_cache_window_time_in_ms")));
    if (cacheWindowInMs > 0) {
      conf.setCacheWindowTimeInMs(cacheWindowInMs);
    }
  }

  private String getWalThrottleThreshold(TrimProperties prop) throws IOException {
    String old_throttleThreshold = prop.getProperty(DEFAULT_WAL_THRESHOLD_NAME[0], null);
    if (old_throttleThreshold != null) {
      LOGGER.warn(
          "The throttle threshold params: {} is deprecated, please use {}",
          DEFAULT_WAL_THRESHOLD_NAME[0],
          DEFAULT_WAL_THRESHOLD_NAME[1]);
      return old_throttleThreshold;
    }
    return prop.getProperty(
        DEFAULT_WAL_THRESHOLD_NAME[1],
        ConfigurationFileUtils.getConfigurationDefaultValue(DEFAULT_WAL_THRESHOLD_NAME[1]));
  }

  public long getThrottleThresholdWithDirs() {
    ArrayList<String> dataDiskDirs = new ArrayList<>(Arrays.asList(conf.getDataDirs()));
    ArrayList<String> walDiskDirs =
        new ArrayList<>(Arrays.asList(commonDescriptor.getConfig().getWalDirs()));
    Set<FileStore> dataFileStores = SystemMetrics.getFileStores(dataDiskDirs);
    Set<FileStore> walFileStores = SystemMetrics.getFileStores(walDiskDirs);
    double dirUseProportion = 0;
    dataFileStores.retainAll(walFileStores);
    // if there is no common disk between data and wal, use more usableSpace.
    if (dataFileStores.isEmpty()) {
      dirUseProportion = MAX_DIR_USE_PROPORTION;
    } else {
      dirUseProportion = MIN_DIR_USE_PROPORTION;
    }
    long newThrottleThreshold = Long.MAX_VALUE;
    for (FileStore fileStore : walFileStores) {
      try {
        newThrottleThreshold = Math.min(newThrottleThreshold, fileStore.getUsableSpace());
      } catch (IOException e) {
        LOGGER.error("Failed to get file size of {}, because", fileStore, e);
      }
    }
    newThrottleThreshold = (long) (newThrottleThreshold * dirUseProportion * walFileStores.size());
    // the new throttle threshold should between MIN_THROTTLE_THRESHOLD and MAX_THROTTLE_THRESHOLD
    return Math.max(Math.min(newThrottleThreshold, MAX_THROTTLE_THRESHOLD), MIN_THROTTLE_THRESHOLD);
  }

  private void loadAutoCreateSchemaProps(TrimProperties properties) throws IOException {
    conf.setAutoCreateSchemaEnabled(
        Boolean.parseBoolean(
            Optional.ofNullable(
                    properties.getProperty(
                        "enable_auto_create_schema",
                        ConfigurationFileUtils.getConfigurationDefaultValue(
                            "enable_auto_create_schema")))
                .map(String::trim)
                .orElse(
                    ConfigurationFileUtils.getConfigurationDefaultValue(
                        "enable_auto_create_schema"))));
    conf.setBooleanStringInferType(
        TSDataType.valueOf(
            Optional.ofNullable(
                    properties.getProperty(
                        "boolean_string_infer_type",
                        ConfigurationFileUtils.getConfigurationDefaultValue(
                            "boolean_string_infer_type")))
                .map(String::trim)
                .orElse(
                    ConfigurationFileUtils.getConfigurationDefaultValue(
                        "boolean_string_infer_type"))));
    conf.setIntegerStringInferType(
        TSDataType.valueOf(
            Optional.ofNullable(
                    properties.getProperty(
                        "integer_string_infer_type",
                        ConfigurationFileUtils.getConfigurationDefaultValue(
                            "integer_string_infer_type")))
                .map(String::trim)
                .orElse(
                    ConfigurationFileUtils.getConfigurationDefaultValue(
                        "integer_string_infer_type"))));
    conf.setFloatingStringInferType(
        TSDataType.valueOf(
            Optional.ofNullable(
                    properties.getProperty(
                        "floating_string_infer_type",
                        ConfigurationFileUtils.getConfigurationDefaultValue(
                            "floating_string_infer_type")))
                .map(String::trim)
                .orElse(
                    ConfigurationFileUtils.getConfigurationDefaultValue(
                        "floating_string_infer_type"))));
    conf.setNanStringInferType(
        TSDataType.valueOf(
            Optional.ofNullable(
                    properties.getProperty(
                        "nan_string_infer_type",
                        ConfigurationFileUtils.getConfigurationDefaultValue(
                            "nan_string_infer_type")))
                .map(String::trim)
                .orElse(
                    ConfigurationFileUtils.getConfigurationDefaultValue("nan_string_infer_type"))));
    conf.setDefaultStorageGroupLevel(
        Integer.parseInt(
            Optional.ofNullable(
                    properties.getProperty(
                        "default_storage_group_level",
                        ConfigurationFileUtils.getConfigurationDefaultValue(
                            "default_storage_group_level")))
                .map(String::trim)
                .orElse(
                    ConfigurationFileUtils.getConfigurationDefaultValue(
                        "default_storage_group_level"))));
    conf.setDefaultBooleanEncoding(
        Optional.ofNullable(
                properties.getProperty(
                    "default_boolean_encoding",
                    ConfigurationFileUtils.getConfigurationDefaultValue(
                        "default_boolean_encoding")))
            .map(String::trim)
            .orElse(
                ConfigurationFileUtils.getConfigurationDefaultValue("default_boolean_encoding")));
    conf.setDefaultInt32Encoding(
        Optional.ofNullable(
                properties.getProperty(
                    "default_int32_encoding",
                    ConfigurationFileUtils.getConfigurationDefaultValue("default_int32_encoding")))
            .map(String::trim)
            .orElse(ConfigurationFileUtils.getConfigurationDefaultValue("default_int32_encoding")));
    conf.setDefaultInt64Encoding(
        Optional.ofNullable(
                properties.getProperty(
                    "default_int64_encoding",
                    ConfigurationFileUtils.getConfigurationDefaultValue("default_int64_encoding")))
            .map(String::trim)
            .orElse(ConfigurationFileUtils.getConfigurationDefaultValue("default_int64_encoding")));
    conf.setDefaultFloatEncoding(
        Optional.ofNullable(
                properties.getProperty(
                    "default_float_encoding",
                    ConfigurationFileUtils.getConfigurationDefaultValue("default_float_encoding")))
            .map(String::trim)
            .orElse(ConfigurationFileUtils.getConfigurationDefaultValue("default_float_encoding")));
    conf.setDefaultDoubleEncoding(
        Optional.ofNullable(
                properties.getProperty(
                    "default_double_encoding",
                    ConfigurationFileUtils.getConfigurationDefaultValue("default_double_encoding")))
            .map(String::trim)
            .orElse(
                ConfigurationFileUtils.getConfigurationDefaultValue("default_double_encoding")));
    conf.setDefaultTextEncoding(
        Optional.ofNullable(
                properties.getProperty(
                    "default_text_encoding",
                    ConfigurationFileUtils.getConfigurationDefaultValue("default_text_encoding")))
            .map(String::trim)
            .orElse(ConfigurationFileUtils.getConfigurationDefaultValue("default_text_encoding")));
  }

  private void loadTsFileProps(TrimProperties properties) throws IOException {
    TSFileDescriptor.getInstance()
        .getConfig()
        .setGroupSizeInByte(
            Integer.parseInt(
                Optional.ofNullable(
                        properties.getProperty(
                            "group_size_in_byte",
                            ConfigurationFileUtils.getConfigurationDefaultValue(
                                "group_size_in_byte")))
                    .map(String::trim)
                    .orElse(
                        ConfigurationFileUtils.getConfigurationDefaultValue(
                            "group_size_in_byte"))));
    TSFileDescriptor.getInstance()
        .getConfig()
        .setPageSizeInByte(
            Integer.parseInt(
                Optional.ofNullable(
                        properties.getProperty(
                            "page_size_in_byte",
                            ConfigurationFileUtils.getConfigurationDefaultValue(
                                "page_size_in_byte")))
                    .map(String::trim)
                    .orElse(
                        ConfigurationFileUtils.getConfigurationDefaultValue("page_size_in_byte"))));
    if (TSFileDescriptor.getInstance().getConfig().getPageSizeInByte()
        > TSFileDescriptor.getInstance().getConfig().getGroupSizeInByte()) {
      LOGGER.warn("page_size is greater than group size, will set it as the same with group size");
      TSFileDescriptor.getInstance()
          .getConfig()
          .setPageSizeInByte(TSFileDescriptor.getInstance().getConfig().getGroupSizeInByte());
    }
    TSFileDescriptor.getInstance()
        .getConfig()
        .setMaxNumberOfPointsInPage(
            Integer.parseInt(
                Optional.ofNullable(
                        properties.getProperty(
                            "max_number_of_points_in_page",
                            ConfigurationFileUtils.getConfigurationDefaultValue(
                                "max_number_of_points_in_page")))
                    .map(String::trim)
                    .orElse(
                        ConfigurationFileUtils.getConfigurationDefaultValue(
                            "max_number_of_points_in_page"))));
    TSFileDescriptor.getInstance()
        .getConfig()
        .setFloatPrecision(
            Integer.parseInt(
                Optional.ofNullable(
                        properties.getProperty(
                            "float_precision",
                            ConfigurationFileUtils.getConfigurationDefaultValue("float_precision")))
                    .map(String::trim)
                    .orElse(
                        ConfigurationFileUtils.getConfigurationDefaultValue("float_precision"))));

    TSFileDescriptor.getInstance()
        .getConfig()
        .setValueEncoder(
            Optional.ofNullable(
                    properties.getProperty(
                        "value_encoder",
                        ConfigurationFileUtils.getConfigurationDefaultValue("value_encoder")))
                .map(String::trim)
                .orElse(ConfigurationFileUtils.getConfigurationDefaultValue("value_encoder")));
    TSFileDescriptor.getInstance()
        .getConfig()
        .setCompressor(
            Optional.ofNullable(
                    properties.getProperty(
                        "compressor",
                        ConfigurationFileUtils.getConfigurationDefaultValue("compressor")))
                .map(String::trim)
                .orElse(ConfigurationFileUtils.getConfigurationDefaultValue("compressor")));
    TSFileDescriptor.getInstance()
        .getConfig()
        .setEncryptFlag(
            properties.getProperty(
                "encrypt_flag",
                ConfigurationFileUtils.getConfigurationDefaultValue("encrypt_flag")));
    TSFileDescriptor.getInstance()
        .getConfig()
        .setEncryptType(
            properties.getProperty(
                "encrypt_type",
                ConfigurationFileUtils.getConfigurationDefaultValue("encrypt_type")));
    TSFileDescriptor.getInstance()
        .getConfig()
        .setEncryptKeyFromPath(
            properties.getProperty(
                "encrypt_key_path",
                ConfigurationFileUtils.getConfigurationDefaultValue("encrypt_key_path")));
    TSFileDescriptor.getInstance()
        .getConfig()
        .setMaxTsBlockSizeInBytes(
            Integer.parseInt(
                Optional.ofNullable(
                        properties.getProperty(
                            "max_tsblock_size_in_bytes",
                            ConfigurationFileUtils.getConfigurationDefaultValue(
                                "max_tsblock_size_in_bytes")))
                    .map(String::trim)
                    .orElse(
                        ConfigurationFileUtils.getConfigurationDefaultValue(
                            "max_tsblock_size_in_bytes"))));

    // min(default_size, maxBytesForQuery)
    TSFileDescriptor.getInstance()
        .getConfig()
        .setMaxTsBlockSizeInBytes(
            (int)
                Math.min(
                    TSFileDescriptor.getInstance().getConfig().getMaxTsBlockSizeInBytes(),
                    conf.getMaxBytesPerFragmentInstance()));

    TSFileDescriptor.getInstance()
        .getConfig()
        .setMaxTsBlockLineNumber(
            Integer.parseInt(
                Optional.ofNullable(
                        properties.getProperty(
                            "max_tsblock_line_number",
                            ConfigurationFileUtils.getConfigurationDefaultValue(
                                "max_tsblock_line_number")))
                    .map(String::trim)
                    .orElse(
                        ConfigurationFileUtils.getConfigurationDefaultValue(
                            "max_tsblock_line_number"))));
  }

  // Mqtt related
  private void loadMqttProps(TrimProperties properties) {
    conf.setMqttDir(
        Optional.ofNullable(properties.getProperty("mqtt_root_dir", conf.getMqttDir()))
            .map(String::trim)
            .orElse(conf.getMqttDir()));

    if (properties.getProperty(IoTDBConstant.MQTT_HOST_NAME) != null) {
      conf.setMqttHost(properties.getProperty(IoTDBConstant.MQTT_HOST_NAME).trim());
    } else {
      LOGGER.info("MQTT host is not configured, will use dn_rpc_address.");
      conf.setMqttHost(
          Optional.ofNullable(
                  properties.getProperty(IoTDBConstant.DN_RPC_ADDRESS, conf.getRpcAddress()))
              .map(String::trim)
              .orElse(conf.getRpcAddress()));
    }

    if (properties.getProperty(IoTDBConstant.MQTT_PORT_NAME) != null) {
      conf.setMqttPort(
          Integer.parseInt(properties.getProperty(IoTDBConstant.MQTT_PORT_NAME).trim()));
    }

    if (properties.getProperty(IoTDBConstant.MQTT_HANDLER_POOL_SIZE_NAME) != null) {
      conf.setMqttHandlerPoolSize(
          Integer.parseInt(
              properties.getProperty(IoTDBConstant.MQTT_HANDLER_POOL_SIZE_NAME).trim()));
    }

    if (properties.getProperty(IoTDBConstant.MQTT_PAYLOAD_FORMATTER_NAME) != null) {
      conf.setMqttPayloadFormatter(
          properties.getProperty(IoTDBConstant.MQTT_PAYLOAD_FORMATTER_NAME).trim());
    }

    if (properties.getProperty(IoTDBConstant.ENABLE_MQTT) != null) {
      conf.setEnableMQTTService(
          Boolean.parseBoolean(properties.getProperty(IoTDBConstant.ENABLE_MQTT).trim()));
    }

    if (properties.getProperty(IoTDBConstant.MQTT_MAX_MESSAGE_SIZE) != null) {
      conf.setMqttMaxMessageSize(
          Integer.parseInt(properties.getProperty(IoTDBConstant.MQTT_MAX_MESSAGE_SIZE).trim()));
    }
  }

  // timed flush memtable
  private void loadTimedService(TrimProperties properties) throws IOException {
    conf.setEnableTimedFlushSeqMemtable(
        Boolean.parseBoolean(
            Optional.ofNullable(
                    properties.getProperty(
                        "enable_timed_flush_seq_memtable",
                        ConfigurationFileUtils.getConfigurationDefaultValue(
                            "enable_timed_flush_seq_memtable")))
                .map(String::trim)
                .orElse(
                    ConfigurationFileUtils.getConfigurationDefaultValue(
                        "enable_timed_flush_seq_memtable"))));

    long seqMemTableFlushInterval =
        Long.parseLong(
            Optional.ofNullable(
                    properties.getProperty(
                        "seq_memtable_flush_interval_in_ms",
                        ConfigurationFileUtils.getConfigurationDefaultValue(
                            "seq_memtable_flush_interval_in_ms")))
                .map(String::trim)
                .orElse(
                    ConfigurationFileUtils.getConfigurationDefaultValue(
                        "seq_memtable_flush_interval_in_ms")));
    if (seqMemTableFlushInterval > 0) {
      conf.setSeqMemtableFlushInterval(seqMemTableFlushInterval);
    }

    long seqMemTableFlushCheckInterval =
        Long.parseLong(
            Optional.ofNullable(
                    properties.getProperty(
                        "seq_memtable_flush_check_interval_in_ms",
                        ConfigurationFileUtils.getConfigurationDefaultValue(
                            "seq_memtable_flush_check_interval_in_ms")))
                .map(String::trim)
                .orElse(
                    ConfigurationFileUtils.getConfigurationDefaultValue(
                        "seq_memtable_flush_check_interval_in_ms")));
    if (seqMemTableFlushCheckInterval > 0) {
      conf.setSeqMemtableFlushCheckInterval(seqMemTableFlushCheckInterval);
    }

    conf.setEnableTimedFlushUnseqMemtable(
        Boolean.parseBoolean(
            Optional.ofNullable(
                    properties.getProperty(
                        "enable_timed_flush_unseq_memtable",
                        ConfigurationFileUtils.getConfigurationDefaultValue(
                            "enable_timed_flush_unseq_memtable")))
                .map(String::trim)
                .orElse(
                    ConfigurationFileUtils.getConfigurationDefaultValue(
                        "enable_timed_flush_unseq_memtable"))));

    long unseqMemTableFlushInterval =
        Long.parseLong(
            Optional.ofNullable(
                    properties.getProperty(
                        "unseq_memtable_flush_interval_in_ms",
                        ConfigurationFileUtils.getConfigurationDefaultValue(
                            "unseq_memtable_flush_interval_in_ms")))
                .map(String::trim)
                .orElse(
                    ConfigurationFileUtils.getConfigurationDefaultValue(
                        "unseq_memtable_flush_interval_in_ms")));
    if (unseqMemTableFlushInterval > 0) {
      conf.setUnseqMemtableFlushInterval(unseqMemTableFlushInterval);
    }

    long unseqMemTableFlushCheckInterval =
        Long.parseLong(
            Optional.ofNullable(
                    properties.getProperty(
                        "unseq_memtable_flush_check_interval_in_ms",
                        ConfigurationFileUtils.getConfigurationDefaultValue(
                            "unseq_memtable_flush_check_interval_in_ms")))
                .map(String::trim)
                .orElse(
                    ConfigurationFileUtils.getConfigurationDefaultValue(
                        "unseq_memtable_flush_check_interval_in_ms")));
    if (unseqMemTableFlushCheckInterval > 0) {
      conf.setUnseqMemtableFlushCheckInterval(unseqMemTableFlushCheckInterval);
    }
  }

  private String[][] parseDataDirs(String dataDirs) {
    String[] tiers = dataDirs.split(IoTDBConstant.TIER_SEPARATOR);
    String[][] tierDataDirs = new String[tiers.length][];
    for (int i = 0; i < tiers.length; ++i) {
      tierDataDirs[i] = tiers[i].split(",");
    }
    return tierDataDirs;
  }

  public synchronized void loadHotModifiedProps(TrimProperties properties)
      throws QueryProcessException {
    try {
      // update data dirs
      String dataDirs = properties.getProperty("dn_data_dirs", null);
      if (dataDirs != null) {
        conf.reloadDataDirs(parseDataDirs(dataDirs));
      }

      // update dir strategy
      String multiDirStrategyClassName =
          properties.getProperty(
              "dn_multi_dir_strategy",
              ConfigurationFileUtils.getConfigurationDefaultValue("dn_multi_dir_strategy"));
      if (multiDirStrategyClassName != null
          && !multiDirStrategyClassName.equals(conf.getMultiDirStrategyClassName())) {
        conf.setMultiDirStrategyClassName(multiDirStrategyClassName.trim());
        conf.confirmMultiDirStrategy();
      }

      TierManager.getInstance().resetFolders();

      // update timed flush & close conf
      loadTimedService(properties);
      StorageEngine.getInstance().rebootTimedService();
      // update params of creating schema automatically
      loadAutoCreateSchemaProps(properties);

      // update tsfile-format config
      loadTsFileProps(properties);
      // update cluster name
      conf.setClusterName(
          Optional.ofNullable(
                  properties.getProperty(
                      IoTDBConstant.CLUSTER_NAME,
                      ConfigurationFileUtils.getConfigurationDefaultValue(
                          IoTDBConstant.CLUSTER_NAME)))
              .map(String::trim)
              .orElse(
                  ConfigurationFileUtils.getConfigurationDefaultValue(IoTDBConstant.CLUSTER_NAME)));
      // update slow_query_threshold
      conf.setSlowQueryThreshold(
          Long.parseLong(
              Optional.ofNullable(
                      properties.getProperty(
                          "slow_query_threshold",
                          ConfigurationFileUtils.getConfigurationDefaultValue(
                              "slow_query_threshold")))
                  .map(String::trim)
                  .orElse(
                      ConfigurationFileUtils.getConfigurationDefaultValue(
                          "slow_query_threshold"))));
      // update select into operation max buffer size
      conf.setIntoOperationBufferSizeInByte(
          Long.parseLong(
              Optional.ofNullable(
                      properties.getProperty(
                          "into_operation_buffer_size_in_byte",
                          ConfigurationFileUtils.getConfigurationDefaultValue(
                              "into_operation_buffer_size_in_byte")))
                  .map(String::trim)
                  .orElse(
                      ConfigurationFileUtils.getConfigurationDefaultValue(
                          "into_operation_buffer_size_in_byte"))));
      // update insert-tablet-plan's row limit for select-into
      conf.setSelectIntoInsertTabletPlanRowLimit(
          Integer.parseInt(
              Optional.ofNullable(
                      properties.getProperty(
                          "select_into_insert_tablet_plan_row_limit",
                          ConfigurationFileUtils.getConfigurationDefaultValue(
                              "select_into_insert_tablet_plan_row_limit")))
                  .map(String::trim)
                  .orElse(
                      ConfigurationFileUtils.getConfigurationDefaultValue(
                          "select_into_insert_tablet_plan_row_limit"))));

      // update enable query memory estimation for memory control
      conf.setEnableQueryMemoryEstimation(
          Boolean.parseBoolean(
              Optional.ofNullable(
                      properties.getProperty(
                          "enable_query_memory_estimation",
                          ConfigurationFileUtils.getConfigurationDefaultValue(
                              "enable_query_memory_estimation")))
                  .map(String::trim)
                  .orElse(
                      ConfigurationFileUtils.getConfigurationDefaultValue(
                          "enable_query_memory_estimation"))));

      conf.setEnableTsFileValidation(
          Boolean.parseBoolean(
              Optional.ofNullable(
                      properties.getProperty(
                          "enable_tsfile_validation",
                          ConfigurationFileUtils.getConfigurationDefaultValue(
                              "enable_tsfile_validation")))
                  .map(String::trim)
                  .orElse(
                      ConfigurationFileUtils.getConfigurationDefaultValue(
                          "enable_tsfile_validation"))));

      // update wal config
      long prevDeleteWalFilesPeriodInMs = conf.getDeleteWalFilesPeriodInMs();
      loadWALHotModifiedProps(properties);
      if (prevDeleteWalFilesPeriodInMs != conf.getDeleteWalFilesPeriodInMs()) {
        WALManager.getInstance().rebootWALDeleteThread();
      }

      // update compaction config
      loadCompactionHotModifiedProps(properties);

      // update load config
      loadLoadTsFileHotModifiedProp(properties);

      // update pipe config
      commonDescriptor
          .getConfig()
          .setPipeAllSinksRateLimitBytesPerSecond(
              Double.parseDouble(
                  Optional.ofNullable(
                          properties.getProperty(
                              "pipe_all_sinks_rate_limit_bytes_per_second",
                              ConfigurationFileUtils.getConfigurationDefaultValue(
                                  "pipe_all_sinks_rate_limit_bytes_per_second")))
                      .map(String::trim)
                      .orElse(
                          ConfigurationFileUtils.getConfigurationDefaultValue(
                              "pipe_all_sinks_rate_limit_bytes_per_second"))));

      // update merge_threshold_of_explain_analyze
      conf.setMergeThresholdOfExplainAnalyze(
          Integer.parseInt(
              Optional.ofNullable(
                      properties.getProperty(
                          "merge_threshold_of_explain_analyze",
                          ConfigurationFileUtils.getConfigurationDefaultValue(
                              "merge_threshold_of_explain_analyze")))
                  .map(String::trim)
                  .orElse(
                      ConfigurationFileUtils.getConfigurationDefaultValue(
                          "merge_threshold_of_explain_analyze"))));
      boolean enableWALCompression =
          Boolean.parseBoolean(
              Optional.ofNullable(
                      properties.getProperty(
                          "enable_wal_compression",
                          ConfigurationFileUtils.getConfigurationDefaultValue(
                              "enable_wal_compression")))
                  .map(String::trim)
                  .orElse(
                      ConfigurationFileUtils.getConfigurationDefaultValue(
                          "enable_wal_compression")));
      conf.setWALCompressionAlgorithm(
          enableWALCompression ? CompressionType.LZ4 : CompressionType.UNCOMPRESSED);

      // update Consensus config
      reloadConsensusProps(properties);

      // update retry config
      commonDescriptor.loadRetryProperties(properties);

      // update binary allocator
      commonDescriptor
          .getConfig()
          .setEnableBinaryAllocator(
              Boolean.parseBoolean(
                  Optional.ofNullable(
                          properties.getProperty(
                              "enable_binary_allocator",
                              ConfigurationFileUtils.getConfigurationDefaultValue(
                                  "enable_binary_allocator")))
                      .map(String::trim)
                      .orElse(
                          ConfigurationFileUtils.getConfigurationDefaultValue(
                              "enable_binary_allocator"))));
      if (commonDescriptor.getConfig().isEnableBinaryAllocator()) {
        BinaryAllocator.getInstance().start();
      } else {
        BinaryAllocator.getInstance().close(true);
      }

<<<<<<< HEAD
      conf.setEnablePartialInsert(
          Boolean.parseBoolean(
              Optional.ofNullable(
                      properties.getProperty(
                          "enable_partial_insert", String.valueOf(conf.isEnablePartialInsert())))
                  .map(String::trim)
                  .orElse(String.valueOf(conf.isEnablePartialInsert()))));
=======
      // update trusted_uri_pattern
      String trustedUriPattern =
          Optional.ofNullable(
                  properties.getProperty(
                      "trusted_uri_pattern",
                      ConfigurationFileUtils.getConfigurationDefaultValue("trusted_uri_pattern")))
              .map(String::trim)
              .orElse(ConfigurationFileUtils.getConfigurationDefaultValue("trusted_uri_pattern"));
      Pattern pattern;
      if (trustedUriPattern != null) {
        try {
          pattern = Pattern.compile(trustedUriPattern);
        } catch (Exception e) {
          LOGGER.warn("Failed to parse trusted_uri_pattern {}", trustedUriPattern);
          pattern = commonDescriptor.getConfig().getTrustedUriPattern();
        }
      } else {
        pattern = commonDescriptor.getConfig().getTrustedUriPattern();
      }
      commonDescriptor.getConfig().setTrustedUriPattern(pattern);

>>>>>>> e1884cad
    } catch (Exception e) {
      if (e instanceof InterruptedException) {
        Thread.currentThread().interrupt();
      }
      throw new QueryProcessException(String.format("Fail to reload configuration because %s", e));
    }
  }

  public synchronized void loadHotModifiedProps() throws QueryProcessException {
    URL url = getPropsUrl(CommonConfig.SYSTEM_CONFIG_NAME);
    if (url == null) {
      LOGGER.warn("Couldn't load the configuration from any of the known sources.");
      return;
    }

    TrimProperties commonProperties = new TrimProperties();
    try (InputStream inputStream = url.openStream()) {
      LOGGER.info("Start to reload config file {}", url);
      commonProperties.load(new InputStreamReader(inputStream, StandardCharsets.UTF_8));
      ConfigurationFileUtils.getConfigurationDefaultValue();
      loadHotModifiedProps(commonProperties);
    } catch (Exception e) {
      LOGGER.warn("Fail to reload config file {}", url, e);
      throw new QueryProcessException(
          String.format("Fail to reload config file %s because %s", url, e.getMessage()));
    } finally {
      ConfigurationFileUtils.releaseDefault();
    }
    reloadMetricProperties(commonProperties);
  }

  public void reloadMetricProperties(TrimProperties properties) {
    ReloadLevel reloadLevel = MetricConfigDescriptor.getInstance().loadHotProps(properties, false);
    LOGGER.info("Reload metric service in level {}", reloadLevel);
    if (reloadLevel == ReloadLevel.RESTART_INTERNAL_REPORTER) {
      IoTDBInternalReporter internalReporter;
      if (MetricConfigDescriptor.getInstance().getMetricConfig().getInternalReportType()
          == InternalReporterType.IOTDB) {
        internalReporter = new IoTDBInternalLocalReporter();
      } else {
        internalReporter = new IoTDBInternalMemoryReporter();
      }
      MetricService.getInstance().reloadInternalReporter(internalReporter);
    } else {
      MetricService.getInstance().reloadService(reloadLevel);
    }
  }

  private void initMemoryAllocate(TrimProperties properties) {
    String memoryAllocateProportion = properties.getProperty("datanode_memory_proportion", null);
    if (memoryAllocateProportion == null) {
      memoryAllocateProportion =
          properties.getProperty("storage_query_schema_consensus_free_memory_proportion");
      if (memoryAllocateProportion != null) {
        LOGGER.warn(
            "The parameter storage_query_schema_consensus_free_memory_proportion is deprecated since v1.2.3, "
                + "please use datanode_memory_proportion instead.");
      }
    }

    if (memoryAllocateProportion != null) {
      String[] proportions = memoryAllocateProportion.split(":");
      int proportionSum = 0;
      for (String proportion : proportions) {
        proportionSum += Integer.parseInt(proportion.trim());
      }
      long maxMemoryAvailable = Runtime.getRuntime().maxMemory();
      if (proportionSum != 0) {
        conf.setAllocateMemoryForStorageEngine(
            maxMemoryAvailable * Integer.parseInt(proportions[0].trim()) / proportionSum);
        conf.setAllocateMemoryForRead(
            maxMemoryAvailable * Integer.parseInt(proportions[1].trim()) / proportionSum);
        conf.setAllocateMemoryForSchema(
            maxMemoryAvailable * Integer.parseInt(proportions[2].trim()) / proportionSum);
        conf.setAllocateMemoryForConsensus(
            maxMemoryAvailable * Integer.parseInt(proportions[3].trim()) / proportionSum);
        // if pipe proportion is set, use it, otherwise use the default value
        if (proportions.length >= 6) {
          conf.setAllocateMemoryForPipe(
              maxMemoryAvailable * Integer.parseInt(proportions[4].trim()) / proportionSum);
        } else {
          conf.setAllocateMemoryForPipe(
              (maxMemoryAvailable
                      - (conf.getAllocateMemoryForStorageEngine()
                          + conf.getAllocateMemoryForRead()
                          + conf.getAllocateMemoryForSchema()
                          + conf.getAllocateMemoryForConsensus()))
                  / 2);
        }
      }
    }

    LOGGER.info("initial allocateMemoryForRead = {}", conf.getAllocateMemoryForRead());
    LOGGER.info("initial allocateMemoryForWrite = {}", conf.getAllocateMemoryForStorageEngine());
    LOGGER.info("initial allocateMemoryForSchema = {}", conf.getAllocateMemoryForSchema());
    LOGGER.info("initial allocateMemoryForConsensus = {}", conf.getAllocateMemoryForConsensus());
    LOGGER.info("initial allocateMemoryForPipe = {}", conf.getAllocateMemoryForPipe());

    initSchemaMemoryAllocate(properties);
    initStorageEngineAllocate(properties);

    conf.setEnableQueryMemoryEstimation(
        Boolean.parseBoolean(
            Optional.ofNullable(
                    properties.getProperty(
                        "enable_query_memory_estimation",
                        Boolean.toString(conf.isEnableQueryMemoryEstimation())))
                .map(String::trim)
                .orElse(Boolean.toString(conf.isEnableQueryMemoryEstimation()))));

    String queryMemoryAllocateProportion =
        properties.getProperty("chunk_timeseriesmeta_free_memory_proportion");
    if (queryMemoryAllocateProportion != null) {
      String[] proportions = queryMemoryAllocateProportion.split(":");
      int proportionSum = 0;
      for (String proportion : proportions) {
        proportionSum += Integer.parseInt(proportion.trim());
      }
      long maxMemoryAvailable = conf.getAllocateMemoryForRead();
      if (proportionSum != 0) {
        try {
          conf.setAllocateMemoryForBloomFilterCache(
              maxMemoryAvailable * Integer.parseInt(proportions[0].trim()) / proportionSum);
          conf.setAllocateMemoryForChunkCache(
              maxMemoryAvailable * Integer.parseInt(proportions[1].trim()) / proportionSum);
          conf.setAllocateMemoryForTimeSeriesMetaDataCache(
              maxMemoryAvailable * Integer.parseInt(proportions[2].trim()) / proportionSum);
          conf.setAllocateMemoryForCoordinator(
              maxMemoryAvailable * Integer.parseInt(proportions[3].trim()) / proportionSum);
          conf.setAllocateMemoryForOperators(
              maxMemoryAvailable * Integer.parseInt(proportions[4].trim()) / proportionSum);
          conf.setAllocateMemoryForDataExchange(
              maxMemoryAvailable * Integer.parseInt(proportions[5].trim()) / proportionSum);
          conf.setAllocateMemoryForTimeIndex(
              maxMemoryAvailable * Integer.parseInt(proportions[6].trim()) / proportionSum);
        } catch (Exception e) {
          throw new RuntimeException(
              "Each subsection of configuration item chunkmeta_chunk_timeseriesmeta_free_memory_proportion"
                  + " should be an integer, which is "
                  + queryMemoryAllocateProportion,
              e);
        }
      }
    }

    // metadata cache is disabled, we need to move all their allocated memory to other parts
    if (!conf.isMetaDataCacheEnable()) {
      long sum =
          conf.getAllocateMemoryForBloomFilterCache()
              + conf.getAllocateMemoryForChunkCache()
              + conf.getAllocateMemoryForTimeSeriesMetaDataCache();
      conf.setAllocateMemoryForBloomFilterCache(0);
      conf.setAllocateMemoryForChunkCache(0);
      conf.setAllocateMemoryForTimeSeriesMetaDataCache(0);
      long partForDataExchange = sum / 2;
      long partForOperators = sum - partForDataExchange;
      conf.setAllocateMemoryForDataExchange(
          conf.getAllocateMemoryForDataExchange() + partForDataExchange);
      conf.setAllocateMemoryForOperators(conf.getAllocateMemoryForOperators() + partForOperators);
    }
  }

  @SuppressWarnings("java:S3518")
  private void initStorageEngineAllocate(TrimProperties properties) {
    long storageMemoryTotal = conf.getAllocateMemoryForStorageEngine();
    String valueOfStorageEngineMemoryProportion =
        properties.getProperty("storage_engine_memory_proportion");
    if (valueOfStorageEngineMemoryProportion != null) {
      String[] storageProportionArray = valueOfStorageEngineMemoryProportion.split(":");
      int storageEngineMemoryProportion = 0;
      for (String proportion : storageProportionArray) {
        int proportionValue = Integer.parseInt(proportion.trim());
        if (proportionValue <= 0) {
          LOGGER.warn(
              "The value of storage_engine_memory_proportion is illegal, use default value 8:2 .");
          return;
        }
        storageEngineMemoryProportion += proportionValue;
      }
      conf.setCompactionProportion(
          (double) Integer.parseInt(storageProportionArray[1].trim())
              / (double) storageEngineMemoryProportion);

      String valueOfWriteMemoryProportion = properties.getProperty("write_memory_proportion");
      if (valueOfWriteMemoryProportion != null) {
        String[] writeProportionArray = valueOfWriteMemoryProportion.split(":");
        int writeMemoryProportion = 0;
        for (String proportion : writeProportionArray) {
          int proportionValue = Integer.parseInt(proportion.trim());
          writeMemoryProportion += proportionValue;
          if (proportionValue <= 0) {
            LOGGER.warn(
                "The value of write_memory_proportion is illegal, use default value 19:1 .");
            return;
          }
        }

        double writeAllProportionOfStorageEngineMemory =
            (double) Integer.parseInt(storageProportionArray[0].trim())
                / storageEngineMemoryProportion;
        double memTableProportion =
            (double) Integer.parseInt(writeProportionArray[0].trim()) / writeMemoryProportion;
        double timePartitionInfoProportion =
            (double) Integer.parseInt(writeProportionArray[1].trim()) / writeMemoryProportion;
        // writeProportionForMemtable = 8/10 * 19/20 = 0.76 default
        conf.setWriteProportionForMemtable(
            writeAllProportionOfStorageEngineMemory * memTableProportion);

        // allocateMemoryForTimePartitionInfo = storageMemoryTotal * 8/10 * 1/20 default
        conf.setAllocateMemoryForTimePartitionInfo(
            (long)
                ((writeAllProportionOfStorageEngineMemory * timePartitionInfoProportion)
                    * storageMemoryTotal));
      }
    }
  }

  @SuppressWarnings("squid:S3518")
  private void initSchemaMemoryAllocate(TrimProperties properties) {
    long schemaMemoryTotal = conf.getAllocateMemoryForSchema();

    String schemaMemoryPortionInput = properties.getProperty("schema_memory_proportion");
    if (schemaMemoryPortionInput != null) {
      String[] proportions = schemaMemoryPortionInput.split(":");
      int loadedProportionSum = 0;
      for (String proportion : proportions) {
        loadedProportionSum += Integer.parseInt(proportion.trim());
      }

      if (loadedProportionSum != 0) {
        conf.setSchemaMemoryProportion(
            new int[] {
              Integer.parseInt(proportions[0].trim()),
              Integer.parseInt(proportions[1].trim()),
              Integer.parseInt(proportions[2].trim())
            });
      }

    } else {
      schemaMemoryPortionInput = properties.getProperty("schema_memory_allocate_proportion");
      if (schemaMemoryPortionInput != null) {
        String[] proportions = schemaMemoryPortionInput.split(":");
        int loadedProportionSum = 0;
        for (String proportion : proportions) {
          loadedProportionSum += Integer.parseInt(proportion.trim());
        }

        if (loadedProportionSum != 0) {
          conf.setSchemaMemoryProportion(
              new int[] {
                Integer.parseInt(proportions[0].trim()),
                Integer.parseInt(proportions[1].trim()) + Integer.parseInt(proportions[3].trim()),
                Integer.parseInt(proportions[2].trim())
              });
        }
      }
    }

    int proportionSum = 0;
    for (int proportion : conf.getSchemaMemoryProportion()) {
      proportionSum += proportion;
    }

    conf.setAllocateMemoryForSchemaRegion(
        schemaMemoryTotal * conf.getSchemaMemoryProportion()[0] / proportionSum);
    LOGGER.info("allocateMemoryForSchemaRegion = {}", conf.getAllocateMemoryForSchemaRegion());

    conf.setAllocateMemoryForSchemaCache(
        schemaMemoryTotal * conf.getSchemaMemoryProportion()[1] / proportionSum);
    LOGGER.info("allocateMemoryForSchemaCache = {}", conf.getAllocateMemoryForSchemaCache());

    conf.setAllocateMemoryForPartitionCache(
        schemaMemoryTotal * conf.getSchemaMemoryProportion()[2] / proportionSum);
    LOGGER.info("allocateMemoryForPartitionCache = {}", conf.getAllocateMemoryForPartitionCache());
  }

  private void loadLoadTsFileProps(TrimProperties properties) {
    conf.setMaxAllocateMemoryRatioForLoad(
        Double.parseDouble(
            Optional.ofNullable(
                    properties.getProperty(
                        "max_allocate_memory_ratio_for_load",
                        String.valueOf(conf.getMaxAllocateMemoryRatioForLoad())))
                .map(String::trim)
                .orElse(String.valueOf(conf.getMaxAllocateMemoryRatioForLoad()))));
    conf.setLoadTsFileAnalyzeSchemaBatchFlushTimeSeriesNumber(
        Integer.parseInt(
            Optional.ofNullable(
                    properties.getProperty(
                        "load_tsfile_analyze_schema_batch_flush_time_series_number",
                        String.valueOf(
                            conf.getLoadTsFileAnalyzeSchemaBatchFlushTimeSeriesNumber())))
                .map(String::trim)
                .orElse(
                    String.valueOf(conf.getLoadTsFileAnalyzeSchemaBatchFlushTimeSeriesNumber()))));
    conf.setLoadTsFileAnalyzeSchemaBatchFlushTableDeviceNumber(
        Integer.parseInt(
            Optional.ofNullable(
                    properties.getProperty(
                        "load_tsfile_analyze_schema_batch_flush_table_device_number",
                        String.valueOf(
                            conf.getLoadTsFileAnalyzeSchemaBatchFlushTableDeviceNumber())))
                .map(String::trim)
                .orElse(
                    String.valueOf(conf.getLoadTsFileAnalyzeSchemaBatchFlushTableDeviceNumber()))));
    conf.setLoadTsFileAnalyzeSchemaMemorySizeInBytes(
        Long.parseLong(
            Optional.ofNullable(
                    properties.getProperty(
                        "load_tsfile_analyze_schema_memory_size_in_bytes",
                        String.valueOf(conf.getLoadTsFileAnalyzeSchemaMemorySizeInBytes())))
                .map(String::trim)
                .orElse(String.valueOf(conf.getLoadTsFileAnalyzeSchemaMemorySizeInBytes()))));
    conf.setLoadTsFileMaxDeviceCountToUseDeviceTimeIndex(
        Integer.parseInt(
            Optional.ofNullable(
                    properties.getProperty(
                        "load_tsfile_max_device_count_to_use_device_index",
                        String.valueOf(conf.getLoadTsFileMaxDeviceCountToUseDeviceTimeIndex())))
                .map(String::trim)
                .orElse(String.valueOf(conf.getLoadTsFileMaxDeviceCountToUseDeviceTimeIndex()))));
    conf.setLoadCleanupTaskExecutionDelayTimeSeconds(
        Long.parseLong(
            Optional.ofNullable(
                    properties.getProperty(
                        "load_clean_up_task_execution_delay_time_seconds",
                        String.valueOf(conf.getLoadCleanupTaskExecutionDelayTimeSeconds())))
                .map(String::trim)
                .orElse(String.valueOf(conf.getLoadCleanupTaskExecutionDelayTimeSeconds()))));
    conf.setLoadWriteThroughputBytesPerSecond(
        Double.parseDouble(
            Optional.ofNullable(
                    properties.getProperty(
                        "load_write_throughput_bytes_per_second",
                        String.valueOf(conf.getLoadWriteThroughputBytesPerSecond())))
                .map(String::trim)
                .orElse(String.valueOf(conf.getLoadWriteThroughputBytesPerSecond()))));

    conf.setLoadActiveListeningEnable(
        Boolean.parseBoolean(
            Optional.ofNullable(
                    properties.getProperty(
                        "load_active_listening_enable",
                        Boolean.toString(conf.getLoadActiveListeningEnable())))
                .map(String::trim)
                .orElse(Boolean.toString(conf.getLoadActiveListeningEnable()))));
    conf.setLoadActiveListeningDirs(
        Arrays.stream(
                properties
                    .getProperty(
                        "load_active_listening_dirs",
                        String.join(",", conf.getLoadActiveListeningDirs()))
                    .trim()
                    .split(","))
            .filter(dir -> !dir.isEmpty())
            .toArray(String[]::new));
    conf.setLoadActiveListeningFailDir(
        Optional.ofNullable(
                properties.getProperty(
                    "load_active_listening_fail_dir", conf.getLoadActiveListeningFailDir()))
            .map(String::trim)
            .orElse(conf.getLoadActiveListeningFailDir()));

    final long loadActiveListeningCheckIntervalSeconds =
        Long.parseLong(
            Optional.ofNullable(
                    properties.getProperty(
                        "load_active_listening_check_interval_seconds",
                        Long.toString(conf.getLoadActiveListeningCheckIntervalSeconds())))
                .map(String::trim)
                .orElse(Long.toString(conf.getLoadActiveListeningCheckIntervalSeconds())));
    conf.setLoadActiveListeningCheckIntervalSeconds(
        loadActiveListeningCheckIntervalSeconds <= 0
            ? conf.getLoadActiveListeningCheckIntervalSeconds()
            : loadActiveListeningCheckIntervalSeconds);

    conf.setLoadActiveListeningMaxThreadNum(
        Integer.parseInt(
            Optional.ofNullable(
                    properties.getProperty(
                        "load_active_listening_max_thread_num",
                        Integer.toString(conf.getLoadActiveListeningMaxThreadNum())))
                .map(String::trim)
                .orElse(Integer.toString(conf.getLoadActiveListeningMaxThreadNum()))));

    if (conf.getLoadActiveListeningMaxThreadNum() <= 0) {
      conf.setLoadActiveListeningMaxThreadNum(Runtime.getRuntime().availableProcessors());
    }
  }

  private void loadLoadTsFileHotModifiedProp(TrimProperties properties) throws IOException {
    conf.setLoadCleanupTaskExecutionDelayTimeSeconds(
        Long.parseLong(
            Optional.ofNullable(
                    properties.getProperty(
                        "load_clean_up_task_execution_delay_time_seconds",
                        ConfigurationFileUtils.getConfigurationDefaultValue(
                            "load_clean_up_task_execution_delay_time_seconds")))
                .map(String::trim)
                .orElse(
                    ConfigurationFileUtils.getConfigurationDefaultValue(
                        "load_clean_up_task_execution_delay_time_seconds"))));

    conf.setLoadWriteThroughputBytesPerSecond(
        Double.parseDouble(
            Optional.ofNullable(
                    properties.getProperty(
                        "load_write_throughput_bytes_per_second",
                        ConfigurationFileUtils.getConfigurationDefaultValue(
                            "load_write_throughput_bytes_per_second")))
                .map(String::trim)
                .orElse(
                    ConfigurationFileUtils.getConfigurationDefaultValue(
                        "load_write_throughput_bytes_per_second"))));

    conf.setLoadActiveListeningEnable(
        Boolean.parseBoolean(
            Optional.ofNullable(
                    properties.getProperty(
                        "load_active_listening_enable",
                        ConfigurationFileUtils.getConfigurationDefaultValue(
                            "load_active_listening_enable")))
                .map(String::trim)
                .orElse(
                    ConfigurationFileUtils.getConfigurationDefaultValue(
                        "load_active_listening_enable"))));
    conf.setLoadActiveListeningDirs(
        Arrays.stream(
                properties
                    .getProperty(
                        "load_active_listening_dirs",
                        String.join(
                            ",",
                            ConfigurationFileUtils.getConfigurationDefaultValue(
                                "load_active_listening_dirs")))
                    .trim()
                    .split(","))
            .filter(dir -> !dir.isEmpty())
            .toArray(String[]::new));
    conf.setLoadActiveListeningFailDir(
        Optional.ofNullable(
                properties.getProperty(
                    "load_active_listening_fail_dir",
                    ConfigurationFileUtils.getConfigurationDefaultValue(
                        "load_active_listening_fail_dir")))
            .map(String::trim)
            .orElse(
                ConfigurationFileUtils.getConfigurationDefaultValue(
                    "load_active_listening_fail_dir")));
  }

  @SuppressWarnings("squid:S3518") // "proportionSum" can't be zero
  private void loadUDFProps(TrimProperties properties) {
    String initialByteArrayLengthForMemoryControl =
        properties.getProperty("udf_initial_byte_array_length_for_memory_control");
    if (initialByteArrayLengthForMemoryControl != null) {
      conf.setUdfInitialByteArrayLengthForMemoryControl(
          Integer.parseInt(initialByteArrayLengthForMemoryControl.trim()));
    }

    conf.setUdfDir(
        Optional.ofNullable(properties.getProperty("udf_lib_dir", conf.getUdfDir()))
            .map(String::trim)
            .orElse(conf.getUdfDir()));

    String memoryBudgetInMb = properties.getProperty("udf_memory_budget_in_mb");
    if (memoryBudgetInMb != null) {
      conf.setUdfMemoryBudgetInMB(
          (float)
              Math.min(
                  Float.parseFloat(memoryBudgetInMb.trim()),
                  0.2 * conf.getAllocateMemoryForRead()));
    }

    String readerTransformerCollectorMemoryProportion =
        properties.getProperty("udf_reader_transformer_collector_memory_proportion");
    if (readerTransformerCollectorMemoryProportion != null) {
      String[] proportions = readerTransformerCollectorMemoryProportion.split(":");
      int proportionSum = 0;
      for (String proportion : proportions) {
        proportionSum += Integer.parseInt(proportion.trim());
      }
      float maxMemoryAvailable = conf.getUdfMemoryBudgetInMB();
      try {
        conf.setUdfReaderMemoryBudgetInMB(
            maxMemoryAvailable * Integer.parseInt(proportions[0].trim()) / proportionSum);
        conf.setUdfTransformerMemoryBudgetInMB(
            maxMemoryAvailable * Integer.parseInt(proportions[1].trim()) / proportionSum);
        conf.setUdfCollectorMemoryBudgetInMB(
            maxMemoryAvailable * Integer.parseInt(proportions[2].trim()) / proportionSum);
      } catch (Exception e) {
        throw new RuntimeException(
            "Each subsection of configuration item udf_reader_transformer_collector_memory_proportion"
                + " should be an integer, which is "
                + readerTransformerCollectorMemoryProportion,
            e);
      }
    }
  }

  private void initThriftSSL(TrimProperties properties) {
    conf.setEnableSSL(
        Boolean.parseBoolean(
            Optional.ofNullable(
                    properties.getProperty(
                        "enable_thrift_ssl", Boolean.toString(conf.isEnableSSL())))
                .map(String::trim)
                .orElse(Boolean.toString(conf.isEnableSSL()))));
    conf.setKeyStorePath(
        Optional.ofNullable(properties.getProperty("key_store_path", conf.getKeyStorePath()))
            .map(String::trim)
            .orElse(conf.getKeyStorePath()));
    conf.setKeyStorePwd(
        Optional.ofNullable(properties.getProperty("key_store_pwd", conf.getKeyStorePath()))
            .map(String::trim)
            .orElse(conf.getKeyStorePath()));
  }

  private void loadTriggerProps(TrimProperties properties) {
    conf.setTriggerDir(properties.getProperty("trigger_lib_dir", conf.getTriggerDir()).trim());
    conf.setRetryNumToFindStatefulTrigger(
        Integer.parseInt(
            Optional.ofNullable(
                    properties.getProperty(
                        "stateful_trigger_retry_num_when_not_found",
                        Integer.toString(conf.getRetryNumToFindStatefulTrigger())))
                .map(String::trim)
                .orElse(Integer.toString(conf.getRetryNumToFindStatefulTrigger()))));

    int tlogBufferSize =
        Integer.parseInt(
            Optional.ofNullable(
                    properties.getProperty(
                        "tlog_buffer_size", Integer.toString(conf.getTlogBufferSize())))
                .map(String::trim)
                .orElse(Integer.toString(conf.getTlogBufferSize())));
    if (tlogBufferSize > 0) {
      conf.setTlogBufferSize(tlogBufferSize);
    }

    conf.setTriggerForwardMaxQueueNumber(
        Integer.parseInt(
            Optional.ofNullable(
                    properties.getProperty(
                        "trigger_forward_max_queue_number",
                        Integer.toString(conf.getTriggerForwardMaxQueueNumber())))
                .map(String::trim)
                .orElse(Integer.toString(conf.getTriggerForwardMaxQueueNumber()))));
    conf.setTriggerForwardMaxSizePerQueue(
        Integer.parseInt(
            Optional.ofNullable(
                    properties.getProperty(
                        "trigger_forward_max_size_per_queue",
                        Integer.toString(conf.getTriggerForwardMaxSizePerQueue())))
                .map(String::trim)
                .orElse(Integer.toString(conf.getTriggerForwardMaxSizePerQueue()))));
    conf.setTriggerForwardBatchSize(
        Integer.parseInt(
            Optional.ofNullable(
                    properties.getProperty(
                        "trigger_forward_batch_size",
                        Integer.toString(conf.getTriggerForwardBatchSize())))
                .map(String::trim)
                .orElse(Integer.toString(conf.getTriggerForwardBatchSize()))));
    conf.setTriggerForwardHTTPPoolSize(
        Integer.parseInt(
            Optional.ofNullable(
                    properties.getProperty(
                        "trigger_forward_http_pool_size",
                        Integer.toString(conf.getTriggerForwardHTTPPoolSize())))
                .map(String::trim)
                .orElse(Integer.toString(conf.getTriggerForwardHTTPPoolSize()))));
    conf.setTriggerForwardHTTPPOOLMaxPerRoute(
        Integer.parseInt(
            Optional.ofNullable(
                    properties.getProperty(
                        "trigger_forward_http_pool_max_per_route",
                        Integer.toString(conf.getTriggerForwardHTTPPOOLMaxPerRoute())))
                .map(String::trim)
                .orElse(Integer.toString(conf.getTriggerForwardHTTPPOOLMaxPerRoute()))));
    conf.setTriggerForwardMQTTPoolSize(
        Integer.parseInt(
            Optional.ofNullable(
                    properties.getProperty(
                        "trigger_forward_mqtt_pool_size",
                        Integer.toString(conf.getTriggerForwardMQTTPoolSize())))
                .map(String::trim)
                .orElse(Integer.toString(conf.getTriggerForwardMQTTPoolSize()))));
  }

  private void loadPipeProps(TrimProperties properties) {
    conf.setPipeLibDir(
        Optional.ofNullable(properties.getProperty("pipe_lib_dir", conf.getPipeLibDir()))
            .map(String::trim)
            .orElse(conf.getPipeLibDir()));

    conf.setPipeReceiverFileDirs(
        Arrays.stream(
                Optional.ofNullable(properties.getProperty("dn_pipe_receiver_file_dirs"))
                    .orElse(
                        properties.getProperty(
                            "pipe_receiver_file_dirs",
                            String.join(",", conf.getPipeReceiverFileDirs())))
                    .trim()
                    .split(","))
            .filter(dir -> !dir.isEmpty())
            .toArray(String[]::new));

    conf.setIotConsensusV2ReceiverFileDirs(
        Arrays.stream(
                properties
                    .getProperty(
                        "iot_consensus_v2_receiver_file_dirs",
                        String.join(",", conf.getIotConsensusV2ReceiverFileDirs()))
                    .trim()
                    .split(","))
            .filter(dir -> !dir.isEmpty())
            .toArray(String[]::new));

    conf.setIotConsensusV2DeletionFileDir(
        Optional.ofNullable(
                properties.getProperty(
                    "iot_consensus_v2_deletion_file_dir", conf.getIotConsensusV2DeletionFileDir()))
            .map(String::trim)
            .orElse(conf.getIotConsensusV2DeletionFileDir()));
  }

  private void loadCQProps(TrimProperties properties) {
    conf.setContinuousQueryThreadNum(
        Integer.parseInt(
            Optional.ofNullable(
                    properties.getProperty(
                        "continuous_query_thread_num",
                        Integer.toString(conf.getContinuousQueryThreadNum())))
                .map(String::trim)
                .orElse(Integer.toString(conf.getContinuousQueryThreadNum()))));
    if (conf.getContinuousQueryThreadNum() <= 0) {
      conf.setContinuousQueryThreadNum(Runtime.getRuntime().availableProcessors() / 2);
    }

    conf.setContinuousQueryMinimumEveryInterval(
        DateTimeUtils.convertDurationStrToLong(
            properties.getProperty("continuous_query_minimum_every_interval", "1s").trim(),
            CommonDescriptor.getInstance().getConfig().getTimestampPrecision(),
            false));
  }

  public void loadClusterProps(TrimProperties properties) throws IOException {
    String configNodeUrls = properties.getProperty(IoTDBConstant.DN_SEED_CONFIG_NODE);
    if (configNodeUrls == null) {
      configNodeUrls = properties.getProperty(IoTDBConstant.DN_TARGET_CONFIG_NODE_LIST);
      LOGGER.warn(
          "The parameter dn_target_config_node_list has been abandoned, "
              + "only the first ConfigNode address will be used to join in the cluster. "
              + "Please use dn_seed_config_node instead.");
    }
    if (configNodeUrls != null) {
      try {
        configNodeUrls = configNodeUrls.trim();
        conf.setSeedConfigNode(NodeUrlUtils.parseTEndPointUrls(configNodeUrls).get(0));
      } catch (BadNodeUrlException e) {
        LOGGER.error(
            "ConfigNodes are set in wrong format, please set them like 127.0.0.1:10710", e);
      }
    }

    conf.setInternalAddress(
        Optional.ofNullable(
                properties.getProperty(
                    IoTDBConstant.DN_INTERNAL_ADDRESS, conf.getInternalAddress()))
            .map(String::trim)
            .orElse(conf.getInternalAddress()));

    conf.setInternalPort(
        Integer.parseInt(
            Optional.ofNullable(
                    properties.getProperty(
                        IoTDBConstant.DN_INTERNAL_PORT, Integer.toString(conf.getInternalPort())))
                .map(String::trim)
                .orElse(Integer.toString(conf.getInternalPort()))));

    conf.setDataRegionConsensusPort(
        Integer.parseInt(
            Optional.ofNullable(
                    properties.getProperty(
                        "dn_data_region_consensus_port",
                        Integer.toString(conf.getDataRegionConsensusPort())))
                .map(String::trim)
                .orElse(Integer.toString(conf.getDataRegionConsensusPort()))));

    conf.setSchemaRegionConsensusPort(
        Integer.parseInt(
            Optional.ofNullable(
                    properties.getProperty(
                        "dn_schema_region_consensus_port",
                        Integer.toString(conf.getSchemaRegionConsensusPort())))
                .map(String::trim)
                .orElse(Integer.toString(conf.getSchemaRegionConsensusPort()))));
    conf.setJoinClusterRetryIntervalMs(
        Long.parseLong(
            Optional.ofNullable(
                    properties.getProperty(
                        "dn_join_cluster_retry_interval_ms",
                        Long.toString(conf.getJoinClusterRetryIntervalMs())))
                .map(String::trim)
                .orElse(Long.toString(conf.getJoinClusterRetryIntervalMs()))));
  }

  public void loadShuffleProps(TrimProperties properties) {
    conf.setMppDataExchangePort(
        Integer.parseInt(
            Optional.ofNullable(
                    properties.getProperty(
                        "dn_mpp_data_exchange_port",
                        Integer.toString(conf.getMppDataExchangePort())))
                .map(String::trim)
                .orElse(Integer.toString(conf.getMppDataExchangePort()))));
    conf.setMppDataExchangeCorePoolSize(
        Integer.parseInt(
            Optional.ofNullable(
                    properties.getProperty(
                        "mpp_data_exchange_core_pool_size",
                        Integer.toString(conf.getMppDataExchangeCorePoolSize())))
                .map(String::trim)
                .orElse(Integer.toString(conf.getMppDataExchangeCorePoolSize()))));
    conf.setMppDataExchangeMaxPoolSize(
        Integer.parseInt(
            Optional.ofNullable(
                    properties.getProperty(
                        "mpp_data_exchange_max_pool_size",
                        Integer.toString(conf.getMppDataExchangeMaxPoolSize())))
                .map(String::trim)
                .orElse(Integer.toString(conf.getMppDataExchangeMaxPoolSize()))));
    conf.setMppDataExchangeKeepAliveTimeInMs(
        Integer.parseInt(
            Optional.ofNullable(
                    properties.getProperty(
                        "mpp_data_exchange_keep_alive_time_in_ms",
                        Integer.toString(conf.getMppDataExchangeKeepAliveTimeInMs())))
                .map(String::trim)
                .orElse(Integer.toString(conf.getMppDataExchangeKeepAliveTimeInMs()))));

    conf.setPartitionCacheSize(
        Integer.parseInt(
            Optional.ofNullable(
                    properties.getProperty(
                        "partition_cache_size", Integer.toString(conf.getPartitionCacheSize())))
                .map(String::trim)
                .orElse(Integer.toString(conf.getPartitionCacheSize()))));

    conf.setDriverTaskExecutionTimeSliceInMs(
        Integer.parseInt(
            Optional.ofNullable(
                    properties.getProperty(
                        "driver_task_execution_time_slice_in_ms",
                        Integer.toString(conf.getDriverTaskExecutionTimeSliceInMs())))
                .map(String::trim)
                .orElse(Integer.toString(conf.getDriverTaskExecutionTimeSliceInMs()))));
  }

  /** Get default encode algorithm by data type */
  public TSEncoding getDefaultEncodingByType(TSDataType dataType) {
    switch (dataType) {
      case BOOLEAN:
        return conf.getDefaultBooleanEncoding();
      case INT32:
      case DATE:
        return conf.getDefaultInt32Encoding();
      case INT64:
      case TIMESTAMP:
        return conf.getDefaultInt64Encoding();
      case FLOAT:
        return conf.getDefaultFloatEncoding();
      case DOUBLE:
        return conf.getDefaultDoubleEncoding();
      case STRING:
      case BLOB:
      case TEXT:
      default:
        return conf.getDefaultTextEncoding();
    }
  }

  // These configurations are received from config node when registering
  public void loadGlobalConfig(TGlobalConfig globalConfig) {
    conf.setSeriesPartitionExecutorClass(globalConfig.getSeriesPartitionExecutorClass());
    conf.setSeriesPartitionSlotNum(globalConfig.getSeriesPartitionSlotNum());
    conf.setReadConsistencyLevel(globalConfig.getReadConsistencyLevel());
  }

  public void loadRatisConfig(TRatisConfig ratisConfig) {
    conf.setDataRatisConsensusLogAppenderBufferSizeMax(ratisConfig.getDataAppenderBufferSize());
    conf.setSchemaRatisConsensusLogAppenderBufferSizeMax(ratisConfig.getSchemaAppenderBufferSize());

    conf.setDataRatisConsensusSnapshotTriggerThreshold(
        ratisConfig.getDataSnapshotTriggerThreshold());
    conf.setSchemaRatisConsensusSnapshotTriggerThreshold(
        ratisConfig.getSchemaSnapshotTriggerThreshold());

    conf.setDataRatisConsensusLogUnsafeFlushEnable(ratisConfig.isDataLogUnsafeFlushEnable());
    conf.setSchemaRatisConsensusLogUnsafeFlushEnable(ratisConfig.isSchemaLogUnsafeFlushEnable());

    conf.setDataRatisConsensusLogForceSyncNum(ratisConfig.getDataRegionLogForceSyncNum());
    conf.setSchemaRatisConsensusLogForceSyncNum(ratisConfig.getSchemaRegionLogForceSyncNum());

    conf.setDataRatisConsensusLogSegmentSizeMax(ratisConfig.getDataLogSegmentSizeMax());
    conf.setSchemaRatisConsensusLogSegmentSizeMax(ratisConfig.getSchemaLogSegmentSizeMax());

    conf.setDataRatisConsensusGrpcFlowControlWindow(ratisConfig.getDataGrpcFlowControlWindow());
    conf.setSchemaRatisConsensusGrpcFlowControlWindow(ratisConfig.getSchemaGrpcFlowControlWindow());

    conf.setDataRatisConsensusGrpcLeaderOutstandingAppendsMax(
        ratisConfig.getDataRegionGrpcLeaderOutstandingAppendsMax());
    conf.setSchemaRatisConsensusGrpcLeaderOutstandingAppendsMax(
        ratisConfig.getSchemaRegionGrpcLeaderOutstandingAppendsMax());

    conf.setDataRatisConsensusLeaderElectionTimeoutMinMs(
        ratisConfig.getDataLeaderElectionTimeoutMin());
    conf.setSchemaRatisConsensusLeaderElectionTimeoutMinMs(
        ratisConfig.getSchemaLeaderElectionTimeoutMin());

    conf.setDataRatisConsensusLeaderElectionTimeoutMaxMs(
        ratisConfig.getDataLeaderElectionTimeoutMax());
    conf.setSchemaRatisConsensusLeaderElectionTimeoutMaxMs(
        ratisConfig.getSchemaLeaderElectionTimeoutMax());

    conf.setDataRatisConsensusRequestTimeoutMs(ratisConfig.getDataRequestTimeout());
    conf.setSchemaRatisConsensusRequestTimeoutMs(ratisConfig.getSchemaRequestTimeout());

    conf.setDataRatisConsensusMaxRetryAttempts(ratisConfig.getDataMaxRetryAttempts());
    conf.setDataRatisConsensusInitialSleepTimeMs(ratisConfig.getDataInitialSleepTime());
    conf.setDataRatisConsensusMaxSleepTimeMs(ratisConfig.getDataMaxSleepTime());

    conf.setSchemaRatisConsensusMaxRetryAttempts(ratisConfig.getSchemaMaxRetryAttempts());
    conf.setSchemaRatisConsensusInitialSleepTimeMs(ratisConfig.getSchemaInitialSleepTime());
    conf.setSchemaRatisConsensusMaxSleepTimeMs(ratisConfig.getSchemaMaxSleepTime());

    conf.setDataRatisConsensusPreserveWhenPurge(ratisConfig.getDataPreserveWhenPurge());
    conf.setSchemaRatisConsensusPreserveWhenPurge(ratisConfig.getSchemaPreserveWhenPurge());

    conf.setRatisFirstElectionTimeoutMinMs(ratisConfig.getFirstElectionTimeoutMin());
    conf.setRatisFirstElectionTimeoutMaxMs(ratisConfig.getFirstElectionTimeoutMax());

    conf.setSchemaRatisLogMax(ratisConfig.getSchemaRegionRatisLogMax());
    conf.setDataRatisLogMax(ratisConfig.getDataRegionRatisLogMax());

    conf.setSchemaRatisPeriodicSnapshotInterval(
        ratisConfig.getSchemaRegionPeriodicSnapshotInterval());
    conf.setDataRatisPeriodicSnapshotInterval(ratisConfig.getDataRegionPeriodicSnapshotInterval());
  }

  public void loadCQConfig(TCQConfig cqConfig) {
    conf.setCqMinEveryIntervalInMs(cqConfig.getCqMinEveryIntervalInMs());
  }

  public void reclaimConsensusMemory() {
    conf.setAllocateMemoryForStorageEngine(
        conf.getAllocateMemoryForStorageEngine() + conf.getAllocateMemoryForConsensus());
    SystemInfo.getInstance().allocateWriteMemory();
  }

  private static class IoTDBDescriptorHolder {

    private static final IoTDBDescriptor INSTANCE = new IoTDBDescriptor();

    private IoTDBDescriptorHolder() {}
  }
}<|MERGE_RESOLUTION|>--- conflicted
+++ resolved
@@ -2882,7 +2882,6 @@
         BinaryAllocator.getInstance().close(true);
       }
 
-<<<<<<< HEAD
       conf.setEnablePartialInsert(
           Boolean.parseBoolean(
               Optional.ofNullable(
@@ -2890,7 +2889,7 @@
                           "enable_partial_insert", String.valueOf(conf.isEnablePartialInsert())))
                   .map(String::trim)
                   .orElse(String.valueOf(conf.isEnablePartialInsert()))));
-=======
+
       // update trusted_uri_pattern
       String trustedUriPattern =
           Optional.ofNullable(
@@ -2912,7 +2911,6 @@
       }
       commonDescriptor.getConfig().setTrustedUriPattern(pattern);
 
->>>>>>> e1884cad
     } catch (Exception e) {
       if (e instanceof InterruptedException) {
         Thread.currentThread().interrupt();
