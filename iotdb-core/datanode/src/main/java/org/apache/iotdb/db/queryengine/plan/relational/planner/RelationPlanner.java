--- conflicted
+++ resolved
@@ -734,11 +734,7 @@
     return new RelationPlan(
         new RelationalDeleteDataNode(idAllocator.genPlanNodeId(), node),
         analysis.getRootScope(),
-<<<<<<< HEAD
-        Collections.emptyList());
-=======
         Collections.emptyList(),
         outerContext);
->>>>>>> 3cb544e3
   }
 }