/*
 * Licensed under the Apache License, Version 2.0 (the "License");
 * you may not use this file except in compliance with the License.
 * You may obtain a copy of the License at
 *
 *     http://www.apache.org/licenses/LICENSE-2.0
 *
 * Unless required by applicable law or agreed to in writing, software
 * distributed under the License is distributed on an "AS IS" BASIS,
 * WITHOUT WARRANTIES OR CONDITIONS OF ANY KIND, either express or implied.
 * See the License for the specific language governing permissions and
 * limitations under the License.
 */
package org.apache.iotdb.db.queryengine.plan.relational.planner;

import org.apache.iotdb.commons.schema.table.column.TsTableColumnCategory;
import org.apache.iotdb.db.queryengine.common.MPPQueryContext;
import org.apache.iotdb.db.queryengine.common.QueryId;
import org.apache.iotdb.db.queryengine.common.SessionInfo;
import org.apache.iotdb.db.queryengine.plan.planner.plan.node.PlanNode;
import org.apache.iotdb.db.queryengine.plan.planner.plan.node.WritePlanNode;
import org.apache.iotdb.db.queryengine.plan.planner.plan.node.load.LoadTsFileNode;
import org.apache.iotdb.db.queryengine.plan.planner.plan.node.pipe.PipeEnrichedInsertNode;
import org.apache.iotdb.db.queryengine.plan.planner.plan.node.pipe.PipeEnrichedWritePlanNode;
import org.apache.iotdb.db.queryengine.plan.planner.plan.node.write.InsertNode;
import org.apache.iotdb.db.queryengine.plan.planner.plan.node.write.InsertRowNode;
import org.apache.iotdb.db.queryengine.plan.planner.plan.node.write.RelationalDeleteDataNode;
import org.apache.iotdb.db.queryengine.plan.planner.plan.node.write.RelationalInsertRowNode;
import org.apache.iotdb.db.queryengine.plan.planner.plan.node.write.RelationalInsertRowsNode;
import org.apache.iotdb.db.queryengine.plan.planner.plan.node.write.RelationalInsertTabletNode;
import org.apache.iotdb.db.queryengine.plan.relational.analyzer.Analysis;
import org.apache.iotdb.db.queryengine.plan.relational.analyzer.Field;
import org.apache.iotdb.db.queryengine.plan.relational.analyzer.NodeRef;
import org.apache.iotdb.db.queryengine.plan.relational.analyzer.RelationType;
import org.apache.iotdb.db.queryengine.plan.relational.analyzer.Scope;
import org.apache.iotdb.db.queryengine.plan.relational.metadata.ColumnSchema;
import org.apache.iotdb.db.queryengine.plan.relational.metadata.QualifiedObjectName;
import org.apache.iotdb.db.queryengine.plan.relational.metadata.TableMetadataImpl;
import org.apache.iotdb.db.queryengine.plan.relational.planner.ir.IrUtils;
import org.apache.iotdb.db.queryengine.plan.relational.planner.node.DeviceTableScanNode;
import org.apache.iotdb.db.queryengine.plan.relational.planner.node.FilterNode;
import org.apache.iotdb.db.queryengine.plan.relational.planner.node.InformationSchemaTableScanNode;
import org.apache.iotdb.db.queryengine.plan.relational.planner.node.JoinNode;
import org.apache.iotdb.db.queryengine.plan.relational.planner.node.ProjectNode;
import org.apache.iotdb.db.queryengine.plan.relational.planner.node.TableScanNode;
import org.apache.iotdb.db.queryengine.plan.relational.sql.ast.AliasedRelation;
import org.apache.iotdb.db.queryengine.plan.relational.sql.ast.AstVisitor;
import org.apache.iotdb.db.queryengine.plan.relational.sql.ast.CoalesceExpression;
import org.apache.iotdb.db.queryengine.plan.relational.sql.ast.ComparisonExpression;
import org.apache.iotdb.db.queryengine.plan.relational.sql.ast.Delete;
import org.apache.iotdb.db.queryengine.plan.relational.sql.ast.Except;
import org.apache.iotdb.db.queryengine.plan.relational.sql.ast.Expression;
import org.apache.iotdb.db.queryengine.plan.relational.sql.ast.Identifier;
import org.apache.iotdb.db.queryengine.plan.relational.sql.ast.InsertRow;
import org.apache.iotdb.db.queryengine.plan.relational.sql.ast.InsertRows;
import org.apache.iotdb.db.queryengine.plan.relational.sql.ast.InsertTablet;
import org.apache.iotdb.db.queryengine.plan.relational.sql.ast.Intersect;
import org.apache.iotdb.db.queryengine.plan.relational.sql.ast.Join;
import org.apache.iotdb.db.queryengine.plan.relational.sql.ast.JoinUsing;
import org.apache.iotdb.db.queryengine.plan.relational.sql.ast.LoadTsFile;
import org.apache.iotdb.db.queryengine.plan.relational.sql.ast.LogicalExpression;
import org.apache.iotdb.db.queryengine.plan.relational.sql.ast.Node;
import org.apache.iotdb.db.queryengine.plan.relational.sql.ast.PipeEnriched;
import org.apache.iotdb.db.queryengine.plan.relational.sql.ast.QualifiedName;
import org.apache.iotdb.db.queryengine.plan.relational.sql.ast.Query;
import org.apache.iotdb.db.queryengine.plan.relational.sql.ast.QuerySpecification;
import org.apache.iotdb.db.queryengine.plan.relational.sql.ast.SubqueryExpression;
import org.apache.iotdb.db.queryengine.plan.relational.sql.ast.Table;
import org.apache.iotdb.db.queryengine.plan.relational.sql.ast.TableSubquery;
import org.apache.iotdb.db.queryengine.plan.relational.sql.ast.Union;
import org.apache.iotdb.db.queryengine.plan.relational.sql.ast.Values;
import org.apache.iotdb.db.queryengine.plan.relational.type.InternalTypeManager;
import org.apache.iotdb.db.queryengine.plan.statement.crud.InsertRowStatement;
import org.apache.iotdb.db.queryengine.plan.statement.crud.InsertRowsStatement;
import org.apache.iotdb.db.queryengine.plan.statement.crud.InsertTabletStatement;
import org.apache.iotdb.db.storageengine.load.config.LoadTsFileConfigurator;

import com.google.common.collect.ImmutableList;
import com.google.common.collect.ImmutableMap;
import org.apache.tsfile.read.common.type.Type;

import java.util.ArrayList;
import java.util.Collection;
import java.util.Collections;
import java.util.HashMap;
import java.util.List;
import java.util.Map;
import java.util.Optional;
import java.util.Set;
import java.util.stream.Collectors;

import static java.util.Objects.requireNonNull;
import static org.apache.iotdb.commons.schema.table.InformationSchemaTable.INFORMATION_SCHEMA;
import static org.apache.iotdb.db.queryengine.plan.relational.planner.PlanBuilder.newPlanBuilder;
import static org.apache.iotdb.db.queryengine.plan.relational.planner.QueryPlanner.coerce;
import static org.apache.iotdb.db.queryengine.plan.relational.planner.QueryPlanner.coerceIfNecessary;
import static org.apache.iotdb.db.queryengine.plan.relational.planner.ir.IrUtils.extractPredicates;
import static org.apache.iotdb.db.queryengine.plan.relational.sql.ast.Join.Type.CROSS;
import static org.apache.iotdb.db.queryengine.plan.relational.sql.ast.Join.Type.FULL;
import static org.apache.iotdb.db.queryengine.plan.relational.sql.ast.Join.Type.IMPLICIT;
import static org.apache.iotdb.db.queryengine.plan.relational.sql.ast.Join.Type.INNER;

public class RelationPlanner extends AstVisitor<RelationPlan, Void> {

  private final Analysis analysis;
  private final SymbolAllocator symbolAllocator;
  private final MPPQueryContext queryContext;
  private final QueryId idAllocator;
  private final Optional<TranslationMap> outerContext;
  private final SessionInfo sessionInfo;
  private final SubqueryPlanner subqueryPlanner;
  private final Map<NodeRef<Node>, RelationPlan> recursiveSubqueries;

  public RelationPlanner(
      final Analysis analysis,
      final SymbolAllocator symbolAllocator,
      final MPPQueryContext queryContext,
      final Optional<TranslationMap> outerContext,
      final SessionInfo sessionInfo,
      final Map<NodeRef<Node>, RelationPlan> recursiveSubqueries) {
    requireNonNull(analysis, "analysis is null");
    requireNonNull(symbolAllocator, "symbolAllocator is null");
    requireNonNull(queryContext, "queryContext is null");
    requireNonNull(outerContext, "outerContext is null");
    requireNonNull(sessionInfo, "session is null");
    requireNonNull(recursiveSubqueries, "recursiveSubqueries is null");

    this.analysis = analysis;
    this.symbolAllocator = symbolAllocator;
    this.queryContext = queryContext;
    this.idAllocator = queryContext.getQueryId();
    this.outerContext = outerContext;
    this.sessionInfo = sessionInfo;
    this.subqueryPlanner =
        new SubqueryPlanner(
            analysis,
            symbolAllocator,
            queryContext,
            outerContext,
            sessionInfo,
            recursiveSubqueries);
    this.recursiveSubqueries = recursiveSubqueries;
  }

  @Override
  protected RelationPlan visitQuery(final Query node, final Void context) {
    return new QueryPlanner(
            analysis, symbolAllocator, queryContext, outerContext, sessionInfo, recursiveSubqueries)
        .plan(node);
  }

  @Override
  protected RelationPlan visitTable(final Table table, final Void context) {
    // is this a recursive reference in expandable named query? If so, there's base relation already
    // planned.
    final RelationPlan expansion = recursiveSubqueries.get(NodeRef.of(table));
    if (expansion != null) {
      // put the pre-planned recursive subquery in the actual outer context to enable resolving
      // correlation
      return new RelationPlan(
          expansion.getRoot(), expansion.getScope(), expansion.getFieldMappings(), outerContext);
    }

    final Scope scope = analysis.getScope(table);
    final ImmutableList.Builder<Symbol> outputSymbolsBuilder = ImmutableList.builder();
    final ImmutableMap.Builder<Symbol, ColumnSchema> symbolToColumnSchema = ImmutableMap.builder();
    final Collection<Field> fields = scope.getRelationType().getAllFields();
    final QualifiedName qualifiedName = analysis.getRelationName(table);
    if (!qualifiedName.getPrefix().isPresent()) {
      throw new IllegalStateException("Table " + table.getName() + " has no prefix!");
    }

    final QualifiedObjectName qualifiedObjectName =
        new QualifiedObjectName(
            qualifiedName.getPrefix().map(QualifiedName::toString).orElse(null),
            qualifiedName.getSuffix());

    // on the basis of that the order of fields is same with the column category order of segments
    // in DeviceEntry
    final Map<Symbol, Integer> idAndAttributeIndexMap = new HashMap<>();
    int idIndex = 0;
    for (final Field field : fields) {
      final TsTableColumnCategory category = field.getColumnCategory();
      final Symbol symbol = symbolAllocator.newSymbol(field);
      outputSymbolsBuilder.add(symbol);
      symbolToColumnSchema.put(
          symbol,
          new ColumnSchema(
              field.getName().orElse(null), field.getType(), field.isHidden(), category));
      if (category == TsTableColumnCategory.ID) {
        idAndAttributeIndexMap.put(symbol, idIndex++);
      }
    }

    final List<Symbol> outputSymbols = outputSymbolsBuilder.build();

    final Map<Symbol, ColumnSchema> tableColumnSchema = symbolToColumnSchema.build();
    analysis.addTableSchema(qualifiedObjectName, tableColumnSchema);
<<<<<<< HEAD
    final TableScanNode tableScanNode =
        new TableScanNode(
            idAllocator.genPlanNodeId(),
            qualifiedObjectName,
            outputSymbols,
            tableColumnSchema,
            idAndAttributeIndexMap);
=======
    TableScanNode tableScanNode =
        qualifiedObjectName.getDatabaseName().equals(INFORMATION_SCHEMA)
            ? new InformationSchemaTableScanNode(
                idAllocator.genPlanNodeId(), qualifiedObjectName, outputSymbols, tableColumnSchema)
            : new DeviceTableScanNode(
                idAllocator.genPlanNodeId(),
                qualifiedObjectName,
                outputSymbols,
                tableColumnSchema,
                idAndAttributeIndexMap);
>>>>>>> 9493f7dc
    return new RelationPlan(tableScanNode, scope, outputSymbols, outerContext);

    // Collection<Field> fields = analysis.getMaterializedViewStorageTableFields(node);
    // Query namedQuery = analysis.getNamedQuery(node);
    // Collection<Field> fields = analysis.getMaterializedViewStorageTableFields(node);
    // plan = addRowFilters(node, plan);
    // plan = addColumnMasks(node, plan);
  }

  @Override
  protected RelationPlan visitQuerySpecification(
      final QuerySpecification node, final Void context) {
    return new QueryPlanner(
            analysis, symbolAllocator, queryContext, outerContext, sessionInfo, recursiveSubqueries)
        .plan(node);
  }

  @Override
  protected RelationPlan visitNode(final Node node, final Void context) {
    throw new IllegalStateException("Unsupported node type: " + node.getClass().getName());
  }

  @Override
  protected RelationPlan visitTableSubquery(final TableSubquery node, final Void context) {
    final RelationPlan plan = process(node.getQuery(), context);
    return new RelationPlan(
        plan.getRoot(), analysis.getScope(node), plan.getFieldMappings(), outerContext);
  }

  @Override
  protected RelationPlan visitJoin(final Join node, final Void context) {
    final RelationPlan leftPlan = process(node.getLeft(), context);
    final RelationPlan rightPlan = process(node.getRight(), context);

    if (node.getCriteria().isPresent() && node.getCriteria().get() instanceof JoinUsing) {
      return planJoinUsing(node, leftPlan, rightPlan);
    }

    return planJoin(
        analysis.getJoinCriteria(node),
        node.getType(),
        analysis.getScope(node),
        leftPlan,
        rightPlan,
        analysis.getSubqueries(node));
  }

  private RelationPlan planJoinUsing(Join node, RelationPlan left, RelationPlan right) {
    /* Given: l JOIN r USING (k1, ..., kn)

       produces:

        - project
                coalesce(l.k1, r.k1)
                ...,
                coalesce(l.kn, r.kn)
                l.v1,
                ...,
                l.vn,
                r.v1,
                ...,
                r.vn
          - join (l.k1 = r.k1 and ... l.kn = r.kn)
                - project
                    cast(l.k1 as commonType(l.k1, r.k1))
                    ...
                - project
                    cast(rl.k1 as commonType(l.k1, r.k1))

        If casts are redundant (due to column type and common type being equal),
        they will be removed by optimization passes.
    */

    List<Identifier> joinColumns =
        ((JoinUsing)
                node.getCriteria()
                    .orElseThrow(() -> new IllegalStateException("JoinUsing criteria is empty")))
            .getColumns();

    Analysis.JoinUsingAnalysis joinAnalysis = analysis.getJoinUsing(node);

    ImmutableList.Builder<JoinNode.EquiJoinClause> clauses = ImmutableList.builder();

    Map<Identifier, Symbol> leftJoinColumns = new HashMap<>();
    Map<Identifier, Symbol> rightJoinColumns = new HashMap<>();

    Assignments.Builder leftCoercions = Assignments.builder();
    Assignments.Builder rightCoercions = Assignments.builder();

    leftCoercions.putIdentities(left.getRoot().getOutputSymbols());
    rightCoercions.putIdentities(right.getRoot().getOutputSymbols());
    for (int i = 0; i < joinColumns.size(); i++) {
      Identifier identifier = joinColumns.get(i);
      Type type = analysis.getType(identifier);

      // compute the coercion for the field on the left to the common supertype of left & right
      Symbol leftOutput = symbolAllocator.newSymbol(identifier, type);
      int leftField = joinAnalysis.getLeftJoinFields().get(i);
      // will not appear the situation: Cast(toSqlType(type))
      leftCoercions.put(leftOutput, left.getSymbol(leftField).toSymbolReference());
      leftJoinColumns.put(identifier, leftOutput);

      // compute the coercion for the field on the right to the common supertype of left & right
      Symbol rightOutput = symbolAllocator.newSymbol(identifier, type);
      int rightField = joinAnalysis.getRightJoinFields().get(i);
      rightCoercions.put(rightOutput, right.getSymbol(rightField).toSymbolReference());
      rightJoinColumns.put(identifier, rightOutput);

      clauses.add(new JoinNode.EquiJoinClause(leftOutput, rightOutput));
    }

    ProjectNode leftCoercion =
        new ProjectNode(
            queryContext.getQueryId().genPlanNodeId(), left.getRoot(), leftCoercions.build());
    ProjectNode rightCoercion =
        new ProjectNode(
            queryContext.getQueryId().genPlanNodeId(), right.getRoot(), rightCoercions.build());

    JoinNode join =
        new JoinNode(
            queryContext.getQueryId().genPlanNodeId(),
            mapJoinType(node.getType()),
            leftCoercion,
            rightCoercion,
            clauses.build(),
            leftCoercion.getOutputSymbols(),
            rightCoercion.getOutputSymbols(),
            Optional.empty(),
            Optional.empty());

    // Add a projection to produce the outputs of the columns in the USING clause,
    // which are defined as coalesce(l.k, r.k)
    Assignments.Builder assignments = Assignments.builder();

    ImmutableList.Builder<Symbol> outputs = ImmutableList.builder();
    for (Identifier column : joinColumns) {
      Symbol output = symbolAllocator.newSymbol(column, analysis.getType(column));
      outputs.add(output);
      if (node.getType() == INNER) {
        assignments.put(output, leftJoinColumns.get(column).toSymbolReference());
      } else if (node.getType() == FULL) {
        assignments.put(
            output,
            new CoalesceExpression(
                leftJoinColumns.get(column).toSymbolReference(),
                rightJoinColumns.get(column).toSymbolReference()));
      }
    }

    for (int field : joinAnalysis.getOtherLeftFields()) {
      Symbol symbol = left.getFieldMappings().get(field);
      outputs.add(symbol);
      assignments.putIdentity(symbol);
    }

    for (int field : joinAnalysis.getOtherRightFields()) {
      Symbol symbol = right.getFieldMappings().get(field);
      outputs.add(symbol);
      assignments.putIdentity(symbol);
    }

    return new RelationPlan(
        new ProjectNode(queryContext.getQueryId().genPlanNodeId(), join, assignments.build()),
        analysis.getScope(node),
        outputs.build(),
        outerContext);
  }

  public RelationPlan planJoin(
      Expression criteria,
      Join.Type type,
      Scope scope,
      RelationPlan leftPlan,
      RelationPlan rightPlan,
      Analysis.SubqueryAnalysis subqueries) {
    // NOTE: symbols must be in the same order as the outputDescriptor
    List<Symbol> outputSymbols =
        ImmutableList.<Symbol>builder()
            .addAll(leftPlan.getFieldMappings())
            .addAll(rightPlan.getFieldMappings())
            .build();

    PlanBuilder leftPlanBuilder =
        newPlanBuilder(leftPlan, analysis).withScope(scope, outputSymbols);
    PlanBuilder rightPlanBuilder =
        newPlanBuilder(rightPlan, analysis).withScope(scope, outputSymbols);

    ImmutableList.Builder<JoinNode.EquiJoinClause> equiClauses = ImmutableList.builder();
    List<Expression> complexJoinExpressions = new ArrayList<>();
    List<Expression> postInnerJoinConditions = new ArrayList<>();

    RelationType left = leftPlan.getDescriptor();
    RelationType right = rightPlan.getDescriptor();

    if (type != CROSS && type != IMPLICIT) {
      List<Expression> leftComparisonExpressions = new ArrayList<>();
      List<Expression> rightComparisonExpressions = new ArrayList<>();
      List<ComparisonExpression.Operator> joinConditionComparisonOperators = new ArrayList<>();

      for (Expression conjunct : extractPredicates(LogicalExpression.Operator.AND, criteria)) {
        if (!isEqualComparisonExpression(conjunct) && type != INNER) {
          complexJoinExpressions.add(conjunct);
          continue;
        }

        Set<QualifiedName> dependencies =
            SymbolsExtractor.extractNames(conjunct, analysis.getColumnReferences());

        if (dependencies.stream().allMatch(left::canResolve)
            || dependencies.stream().allMatch(right::canResolve)) {
          // If the conjunct can be evaluated entirely with the inputs on either side of the join,
          // add
          // it to the list complex expressions and let the optimizers figure out how to push it
          // down later.
          complexJoinExpressions.add(conjunct);
        } else if (conjunct instanceof ComparisonExpression) {
          Expression firstExpression = ((ComparisonExpression) conjunct).getLeft();
          Expression secondExpression = ((ComparisonExpression) conjunct).getRight();
          ComparisonExpression.Operator comparisonOperator =
              ((ComparisonExpression) conjunct).getOperator();
          Set<QualifiedName> firstDependencies =
              SymbolsExtractor.extractNames(firstExpression, analysis.getColumnReferences());
          Set<QualifiedName> secondDependencies =
              SymbolsExtractor.extractNames(secondExpression, analysis.getColumnReferences());

          if (firstDependencies.stream().allMatch(left::canResolve)
              && secondDependencies.stream().allMatch(right::canResolve)) {
            leftComparisonExpressions.add(firstExpression);
            rightComparisonExpressions.add(secondExpression);
            joinConditionComparisonOperators.add(comparisonOperator);
          } else if (firstDependencies.stream().allMatch(right::canResolve)
              && secondDependencies.stream().allMatch(left::canResolve)) {
            leftComparisonExpressions.add(secondExpression);
            rightComparisonExpressions.add(firstExpression);
            joinConditionComparisonOperators.add(comparisonOperator.flip());
          } else {
            // the case when we mix symbols from both left and right join side on either side of
            // condition.
            complexJoinExpressions.add(conjunct);
          }
        } else {
          complexJoinExpressions.add(conjunct);
        }
      }

      // leftPlanBuilder = subqueryPlanner.handleSubqueries(leftPlanBuilder,
      // leftComparisonExpressions, subqueries);
      // rightPlanBuilder = subqueryPlanner.handleSubqueries(rightPlanBuilder,
      // rightComparisonExpressions, subqueries);

      // Add projections for join criteria
      leftPlanBuilder =
          leftPlanBuilder.appendProjections(
              leftComparisonExpressions, symbolAllocator, queryContext);
      rightPlanBuilder =
          rightPlanBuilder.appendProjections(
              rightComparisonExpressions, symbolAllocator, queryContext);

      QueryPlanner.PlanAndMappings leftCoercions =
          coerce(
              leftPlanBuilder, leftComparisonExpressions, analysis, idAllocator, symbolAllocator);
      leftPlanBuilder = leftCoercions.getSubPlan();
      QueryPlanner.PlanAndMappings rightCoercions =
          coerce(
              rightPlanBuilder, rightComparisonExpressions, analysis, idAllocator, symbolAllocator);
      rightPlanBuilder = rightCoercions.getSubPlan();

      for (int i = 0; i < leftComparisonExpressions.size(); i++) {
        if (joinConditionComparisonOperators.get(i) == ComparisonExpression.Operator.EQUAL) {
          Symbol leftSymbol = leftCoercions.get(leftComparisonExpressions.get(i));
          Symbol rightSymbol = rightCoercions.get(rightComparisonExpressions.get(i));

          equiClauses.add(new JoinNode.EquiJoinClause(leftSymbol, rightSymbol));
        } else {
          postInnerJoinConditions.add(
              new ComparisonExpression(
                  joinConditionComparisonOperators.get(i),
                  leftCoercions.get(leftComparisonExpressions.get(i)).toSymbolReference(),
                  rightCoercions.get(rightComparisonExpressions.get(i)).toSymbolReference()));
        }
      }
    }

    PlanNode root =
        new JoinNode(
            idAllocator.genPlanNodeId(),
            mapJoinType(type),
            leftPlanBuilder.getRoot(),
            rightPlanBuilder.getRoot(),
            equiClauses.build(),
            leftPlanBuilder.getRoot().getOutputSymbols(),
            rightPlanBuilder.getRoot().getOutputSymbols(),
            Optional.empty(),
            Optional.empty());

    if (type != INNER) {
      for (Expression complexExpression : complexJoinExpressions) {
        Set<QualifiedName> dependencies =
            SymbolsExtractor.extractNamesNoSubqueries(
                complexExpression, analysis.getColumnReferences());

        // This is for handling uncorreled subqueries. Correlated subqueries are not currently
        // supported and are dealt with
        // during analysis.
        // Make best effort to plan the subquery in the branch of the join involving the other
        // inputs to the expression.
        // E.g.,
        //  t JOIN u ON t.x = (...) get's planned on the t side
        //  t JOIN u ON t.x = (...) get's planned on the u side
        //  t JOIN u ON t.x + u.x = (...) get's planned on an arbitrary side
        if (dependencies.stream().allMatch(left::canResolve)) {
          // leftPlanBuilder = subqueryPlanner.handleSubqueries(leftPlanBuilder, complexExpression,
          // subqueries);
        } else {
          // rightPlanBuilder = subqueryPlanner.handleSubqueries(rightPlanBuilder,
          // complexExpression, subqueries);
        }
      }
    }
    TranslationMap translationMap =
        new TranslationMap(
                Optional.empty(),
                scope,
                analysis,
                outputSymbols,
                new PlannerContext(new TableMetadataImpl(), new InternalTypeManager()))
            .withAdditionalMappings(leftPlanBuilder.getTranslations().getMappings())
            .withAdditionalMappings(rightPlanBuilder.getTranslations().getMappings());

    if (type != INNER && !complexJoinExpressions.isEmpty()) {
      root =
          new JoinNode(
              idAllocator.genPlanNodeId(),
              mapJoinType(type),
              leftPlanBuilder.getRoot(),
              rightPlanBuilder.getRoot(),
              equiClauses.build(),
              leftPlanBuilder.getRoot().getOutputSymbols(),
              rightPlanBuilder.getRoot().getOutputSymbols(),
              Optional.of(
                  IrUtils.and(
                      complexJoinExpressions.stream()
                          .map(e -> coerceIfNecessary(analysis, e, translationMap.rewrite(e)))
                          .collect(Collectors.toList()))),
              Optional.empty());
    }

    if (type == INNER) {
      // rewrite all the other conditions using output symbols from left + right plan node.
      PlanBuilder rootPlanBuilder = new PlanBuilder(translationMap, root);
      // rootPlanBuilder = subqueryPlanner.handleSubqueries(rootPlanBuilder, complexJoinExpressions,
      // subqueries);

      for (Expression expression : complexJoinExpressions) {
        postInnerJoinConditions.add(
            coerceIfNecessary(analysis, expression, rootPlanBuilder.rewrite(expression)));
      }
      root = rootPlanBuilder.getRoot();

      Expression postInnerJoinCriteria;
      if (!postInnerJoinConditions.isEmpty()) {
        postInnerJoinCriteria = IrUtils.and(postInnerJoinConditions);
        root = new FilterNode(idAllocator.genPlanNodeId(), root, postInnerJoinCriteria);
      }
    }

    return new RelationPlan(root, scope, outputSymbols, outerContext);
  }

  public static JoinNode.JoinType mapJoinType(Join.Type joinType) {
    switch (joinType) {
      case CROSS:
      case IMPLICIT:
      case INNER:
        return JoinNode.JoinType.INNER;
      case LEFT:
        return JoinNode.JoinType.LEFT;
      case RIGHT:
        return JoinNode.JoinType.RIGHT;
      case FULL:
        return JoinNode.JoinType.FULL;
    }
    throw new UnsupportedOperationException(joinType + " Join type is not supported");
  }

  private static boolean isEqualComparisonExpression(Expression conjunct) {
    return conjunct instanceof ComparisonExpression
        && ((ComparisonExpression) conjunct).getOperator() == ComparisonExpression.Operator.EQUAL;
  }

  @Override
  protected RelationPlan visitAliasedRelation(AliasedRelation node, Void context) {
    RelationPlan subPlan = process(node.getRelation(), context);

    PlanNode root = subPlan.getRoot();
    List<Symbol> mappings = subPlan.getFieldMappings();

    if (node.getColumnNames() != null) {
      ImmutableList.Builder<Symbol> newMappings = ImmutableList.builder();

      // Adjust the mappings to expose only the columns visible in the scope of the aliased relation
      for (int i = 0; i < subPlan.getDescriptor().getAllFieldCount(); i++) {
        if (!subPlan.getDescriptor().getFieldByIndex(i).isHidden()) {
          newMappings.add(subPlan.getFieldMappings().get(i));
        }
      }

      mappings = newMappings.build();
    }

    return new RelationPlan(root, analysis.getScope(node), mappings, outerContext);
  }

  @Override
  protected RelationPlan visitSubqueryExpression(SubqueryExpression node, Void context) {
    return process(node.getQuery(), context);
  }

  // ================================ Implemented later =====================================

  @Override
  protected RelationPlan visitValues(Values node, Void context) {
    throw new IllegalStateException("Values is not supported in current version.");
  }

  @Override
  protected RelationPlan visitIntersect(Intersect node, Void context) {
    throw new IllegalStateException("Intersect is not supported in current version.");
  }

  @Override
  protected RelationPlan visitUnion(Union node, Void context) {
    throw new IllegalStateException("Union is not supported in current version.");
  }

  @Override
  protected RelationPlan visitExcept(Except node, Void context) {
    throw new IllegalStateException("Except is not supported in current version.");
  }

  @Override
  protected RelationPlan visitInsertTablet(InsertTablet node, Void context) {
    final InsertTabletStatement insertTabletStatement = node.getInnerTreeStatement();
    RelationalInsertTabletNode insertNode =
        new RelationalInsertTabletNode(
            idAllocator.genPlanNodeId(),
            insertTabletStatement.getDevicePath(),
            insertTabletStatement.isAligned(),
            insertTabletStatement.getMeasurements(),
            insertTabletStatement.getDataTypes(),
            insertTabletStatement.getMeasurementSchemas(),
            insertTabletStatement.getTimes(),
            insertTabletStatement.getBitMaps(),
            insertTabletStatement.getColumns(),
            insertTabletStatement.getRowCount(),
            insertTabletStatement.getColumnCategories());
    insertNode.setFailedMeasurementNumber(insertTabletStatement.getFailedMeasurementNumber());
    if (insertTabletStatement.isSingleDevice()) {
      insertNode.setSingleDevice();
    }
    return new RelationPlan(
        insertNode, analysis.getRootScope(), Collections.emptyList(), outerContext);
  }

  @Override
  protected RelationPlan visitInsertRow(InsertRow node, Void context) {
    InsertRowStatement insertRowStatement = node.getInnerTreeStatement();
    RelationalInsertRowNode insertNode = fromInsertRowStatement(insertRowStatement);
    return new RelationPlan(
        insertNode, analysis.getRootScope(), Collections.emptyList(), outerContext);
  }

  protected RelationalInsertRowNode fromInsertRowStatement(InsertRowStatement insertRowStatement) {
    RelationalInsertRowNode insertNode =
        new RelationalInsertRowNode(
            idAllocator.genPlanNodeId(),
            insertRowStatement.getDevicePath(),
            insertRowStatement.isAligned(),
            insertRowStatement.getMeasurements(),
            insertRowStatement.getDataTypes(),
            insertRowStatement.getTime(),
            insertRowStatement.getValues(),
            insertRowStatement.isNeedInferType(),
            insertRowStatement.getColumnCategories());
    insertNode.setFailedMeasurementNumber(insertRowStatement.getFailedMeasurementNumber());
    insertNode.setMeasurementSchemas(insertRowStatement.getMeasurementSchemas());
    return insertNode;
  }

  @Override
  protected RelationPlan visitInsertRows(final InsertRows node, final Void context) {
    final InsertRowsStatement insertRowsStatement = node.getInnerTreeStatement();
    final List<Integer> indices = new ArrayList<>();
    final List<InsertRowNode> insertRowStatements = new ArrayList<>();
    for (int i = 0; i < insertRowsStatement.getInsertRowStatementList().size(); i++) {
      indices.add(i);
      insertRowStatements.add(
          fromInsertRowStatement(insertRowsStatement.getInsertRowStatementList().get(i)));
    }
    final RelationalInsertRowsNode relationalInsertRowsNode =
        new RelationalInsertRowsNode(idAllocator.genPlanNodeId(), indices, insertRowStatements);
    return new RelationPlan(
        relationalInsertRowsNode, analysis.getRootScope(), Collections.emptyList(), outerContext);
  }

  @Override
  protected RelationPlan visitLoadTsFile(final LoadTsFile node, final Void context) {
    final List<Boolean> isTableModel = new ArrayList<>();
    for (int i = 0; i < node.getResources().size(); i++) {
      isTableModel.add(node.getModel().equals(LoadTsFileConfigurator.MODEL_TABLE_VALUE));
    }
    return new RelationPlan(
        new LoadTsFileNode(
            idAllocator.genPlanNodeId(), node.getResources(), isTableModel, node.getDatabase()),
        analysis.getRootScope(),
        Collections.emptyList(),
        outerContext);
  }

  @Override
  protected RelationPlan visitPipeEnriched(final PipeEnriched node, final Void context) {
    final RelationPlan relationPlan = node.getInnerStatement().accept(this, context);

    // TODO: Deletion
    if (relationPlan.getRoot() instanceof LoadTsFileNode) {
      return relationPlan;
    } else if (relationPlan.getRoot() instanceof InsertNode) {
      return new RelationPlan(
          new PipeEnrichedInsertNode((InsertNode) relationPlan.getRoot()),
          analysis.getRootScope(),
          Collections.emptyList(),
          outerContext);
    }
    return new RelationPlan(
        new PipeEnrichedWritePlanNode((WritePlanNode) relationPlan.getRoot()),
        analysis.getRootScope(),
        Collections.emptyList(),
        outerContext);
  }

  @Override
  protected RelationPlan visitDelete(final Delete node, final Void context) {
    return new RelationPlan(
        new RelationalDeleteDataNode(idAllocator.genPlanNodeId(), node),
        analysis.getRootScope(),
        Collections.emptyList(),
        outerContext);
  }
}<|MERGE_RESOLUTION|>--- conflicted
+++ resolved
@@ -196,15 +196,6 @@
 
     final Map<Symbol, ColumnSchema> tableColumnSchema = symbolToColumnSchema.build();
     analysis.addTableSchema(qualifiedObjectName, tableColumnSchema);
-<<<<<<< HEAD
-    final TableScanNode tableScanNode =
-        new TableScanNode(
-            idAllocator.genPlanNodeId(),
-            qualifiedObjectName,
-            outputSymbols,
-            tableColumnSchema,
-            idAndAttributeIndexMap);
-=======
     TableScanNode tableScanNode =
         qualifiedObjectName.getDatabaseName().equals(INFORMATION_SCHEMA)
             ? new InformationSchemaTableScanNode(
@@ -215,7 +206,6 @@
                 outputSymbols,
                 tableColumnSchema,
                 idAndAttributeIndexMap);
->>>>>>> 9493f7dc
     return new RelationPlan(tableScanNode, scope, outputSymbols, outerContext);
 
     // Collection<Field> fields = analysis.getMaterializedViewStorageTableFields(node);
