--- conflicted
+++ resolved
@@ -20,7 +20,6 @@
 import org.apache.iotdb.db.queryengine.plan.relational.analyzer.Field;
 import org.apache.iotdb.db.queryengine.plan.relational.analyzer.NodeRef;
 import org.apache.iotdb.db.queryengine.plan.relational.analyzer.Scope;
-import org.apache.iotdb.db.queryengine.plan.relational.metadata.TableSchema;
 import org.apache.iotdb.db.queryengine.plan.relational.planner.node.TableScanNode;
 import org.apache.iotdb.db.relational.sql.tree.AliasedRelation;
 import org.apache.iotdb.db.relational.sql.tree.AstVisitor;
@@ -89,45 +88,22 @@
     }
 
     Scope scope = analysis.getScope(node);
-    TableHandle tableHandle = analysis.getTableHandle(node);
+    // TableHandle tableHandle = analysis.getTableHandle(node);
 
-<<<<<<< HEAD
     ImmutableList.Builder<Symbol> outputSymbolsBuilder = ImmutableList.builder();
-    ImmutableMap.Builder<Symbol, ColumnHandle> columnsBuilder = ImmutableMap.builder();
 
+    // Collection<Field> fields = analysis.getMaterializedViewStorageTableFields(node);
     Collection<Field> fields = scope.getRelationType().getAllFields();
     for (Field field : fields) {
       Symbol symbol = symbolAllocator.newSymbol(field);
+
       outputSymbolsBuilder.add(symbol);
-      columnsBuilder.put(symbol, analysis.getColumn(field));
     }
 
     List<Symbol> outputSymbols = outputSymbolsBuilder.build();
-    PlanNode root =
-        new TableScanNode(
-            idAllocator.genPlanNodeId(), tableHandle, outputSymbols, columnsBuilder.buildOrThrow());
+    PlanNode root = new TableScanNode(idAllocator.genPlanNodeId(), null, outputSymbols, null);
 
     return new RelationPlan(root, scope, outputSymbols);
-=======
-    RelationPlan plan;
-    if (namedQuery != null) {
-      throw new RuntimeException("NamedQuery is not supported");
-    } else {
-      TableSchema handle = analysis.getTableHandle(node);
-
-      ImmutableList.Builder<Symbol> outputSymbolsBuilder = ImmutableList.builder();
-
-      // Collection<Field> fields = analysis.getMaterializedViewStorageTableFields(node);
-      Collection<Field> fields = scope.getRelationType().getAllFields();
-      for (Field field : fields) {
-        Symbol symbol = symbolAllocator.newSymbol(field);
-
-        outputSymbolsBuilder.add(symbol);
-      }
-
-      List<Symbol> outputSymbols = outputSymbolsBuilder.build();
-      PlanNode root = new TableScanNode(idAllocator.genPlanNodeId(), null, outputSymbols, null);
->>>>>>> 095f86ad
 
     // Query namedQuery = analysis.getNamedQuery(node);
     // Collection<Field> fields = analysis.getMaterializedViewStorageTableFields(node);
