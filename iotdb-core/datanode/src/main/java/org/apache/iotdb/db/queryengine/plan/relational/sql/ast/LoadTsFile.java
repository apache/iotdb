/*
 * Licensed to the Apache Software Foundation (ASF) under one
 * or more contributor license agreements.  See the NOTICE file
 * distributed with this work for additional information
 * regarding copyright ownership.  The ASF licenses this file
 * to you under the Apache License, Version 2.0 (the
 * "License"); you may not use this file except in compliance
 * with the License.  You may obtain a copy of the License at
 *
 *     http://www.apache.org/licenses/LICENSE-2.0
 *
 * Unless required by applicable law or agreed to in writing,
 * software distributed under the License is distributed on an
 * "AS IS" BASIS, WITHOUT WARRANTIES OR CONDITIONS OF ANY
 * KIND, either express or implied.  See the License for the
 * specific language governing permissions and limitations
 * under the License.
 */

package org.apache.iotdb.db.queryengine.plan.relational.sql.ast;

import org.apache.iotdb.db.conf.IoTDBDescriptor;
import org.apache.iotdb.db.exception.sql.SemanticException;
import org.apache.iotdb.db.storageengine.dataregion.tsfile.TsFileResource;
import org.apache.iotdb.db.storageengine.load.config.LoadTsFileConfigurator;

import java.io.File;
import java.io.FileNotFoundException;
import java.util.ArrayList;
import java.util.Collections;
import java.util.List;
import java.util.Map;
import java.util.Objects;

import static com.google.common.base.MoreObjects.toStringHelper;
import static java.util.Objects.requireNonNull;

public class LoadTsFile extends Statement {
  private final String filePath;

  private final File file;
  private int databaseLevel; // For loading to tree-model only
  private String database; // For loading to table-model only
  private boolean deleteAfterLoad = false;
  private boolean convertOnTypeMismatch = true;
  private boolean autoCreateDatabase = true;
  private boolean verify;
  private boolean isGeneratedByPipe = false;

  private final Map<String, String> loadAttributes;

  private final List<File> tsFiles;
  private List<Boolean> isTableModel;
  private final List<TsFileResource> resources;
  private final List<Long> writePointCountList;

  public LoadTsFile(NodeLocation location, String filePath, Map<String, String> loadAttributes) {
    super(location);
    this.filePath = requireNonNull(filePath, "filePath is null");

    this.file = new File(filePath);
    this.databaseLevel = IoTDBDescriptor.getInstance().getConfig().getDefaultStorageGroupLevel();
    this.deleteAfterLoad = false;
    this.convertOnTypeMismatch = true;
    this.verify = true;
    this.autoCreateDatabase = IoTDBDescriptor.getInstance().getConfig().isAutoCreateSchemaEnabled();
    this.resources = new ArrayList<>();
    this.writePointCountList = new ArrayList<>();
    this.loadAttributes = loadAttributes == null ? Collections.emptyMap() : loadAttributes;
    initAttributes();

    try {
      this.tsFiles =
          org.apache.iotdb.db.queryengine.plan.statement.crud.LoadTsFileStatement.processTsFile(
              file);
      this.isTableModel = new ArrayList<>(Collections.nCopies(this.tsFiles.size(), true));
    } catch (FileNotFoundException e) {
      throw new SemanticException(e);
    }
  }

  public String getFilePath() {
    return filePath;
  }

  public Map<String, String> getLoadAttributes() {
    return loadAttributes;
  }

  public void setAutoCreateDatabase(boolean autoCreateDatabase) {
    this.autoCreateDatabase = autoCreateDatabase;
  }

  public boolean isAutoCreateDatabase() {
    return autoCreateDatabase;
  }

  public boolean isDeleteAfterLoad() {
    return deleteAfterLoad;
  }

  public boolean isConvertOnTypeMismatch() {
    return convertOnTypeMismatch;
  }

  public boolean isVerifySchema() {
    return verify;
  }

  public int getDatabaseLevel() {
    return databaseLevel;
  }

  public String getDatabase() {
    return database;
  }

  public LoadTsFile setDatabase(String database) {
    this.database = database;
    return this;
  }

  public void markIsGeneratedByPipe() {
    isGeneratedByPipe = true;
  }

  public boolean isGeneratedByPipe() {
    return isGeneratedByPipe;
  }

  public List<Boolean> getIsTableModel() {
    return isTableModel;
  }

  public void setIsTableModel(List<Boolean> isTableModel) {
    this.isTableModel = isTableModel;
  }

  public List<File> getTsFiles() {
    return tsFiles;
  }

  public void addTsFileResource(TsFileResource resource) {
    resources.add(resource);
  }

  public List<TsFileResource> getResources() {
    return resources;
  }

  public void addWritePointCount(long writePointCount) {
    writePointCountList.add(writePointCount);
  }

  public long getWritePointCount(int resourceIndex) {
    return writePointCountList.get(resourceIndex);
  }

  private void initAttributes() {
    this.databaseLevel = LoadTsFileConfigurator.parseOrGetDefaultDatabaseLevel(loadAttributes);
    this.database = LoadTsFileConfigurator.parseDatabaseName(loadAttributes);
    this.deleteAfterLoad = LoadTsFileConfigurator.parseOrGetDefaultOnSuccess(loadAttributes);
    this.convertOnTypeMismatch =
        LoadTsFileConfigurator.parseOrGetDefaultConvertOnTypeMismatch(loadAttributes);
<<<<<<< HEAD
=======
    this.verify = LoadTsFileConfigurator.parseOrGetDefaultVerify(loadAttributes);
    this.model =
        LoadTsFileConfigurator.parseOrGetDefaultModel(
            loadAttributes, LoadTsFileConfigurator.MODEL_TABLE_VALUE);
>>>>>>> e5dacc08
  }

  @Override
  public <R, C> R accept(AstVisitor<R, C> visitor, C context) {
    return visitor.visitLoadTsFile(this, context);
  }

  @Override
  public List<? extends Node> getChildren() {
    return Collections.emptyList();
  }

  @Override
  public int hashCode() {
    return Objects.hash(filePath, loadAttributes);
  }

  @Override
  public boolean equals(Object obj) {
    if (this == obj) {
      return true;
    }
    if ((obj == null) || (getClass() != obj.getClass())) {
      return false;
    }
    LoadTsFile other = (LoadTsFile) obj;
    return Objects.equals(filePath, other.filePath)
        && Objects.equals(loadAttributes, other.loadAttributes);
  }

  @Override
  public String toString() {
    return toStringHelper(this)
        .add("filePath", filePath)
        .add("loadAttributes", loadAttributes)
        .toString();
  }
}<|MERGE_RESOLUTION|>--- conflicted
+++ resolved
@@ -162,13 +162,7 @@
     this.deleteAfterLoad = LoadTsFileConfigurator.parseOrGetDefaultOnSuccess(loadAttributes);
     this.convertOnTypeMismatch =
         LoadTsFileConfigurator.parseOrGetDefaultConvertOnTypeMismatch(loadAttributes);
-<<<<<<< HEAD
-=======
     this.verify = LoadTsFileConfigurator.parseOrGetDefaultVerify(loadAttributes);
-    this.model =
-        LoadTsFileConfigurator.parseOrGetDefaultModel(
-            loadAttributes, LoadTsFileConfigurator.MODEL_TABLE_VALUE);
->>>>>>> e5dacc08
   }
 
   @Override
