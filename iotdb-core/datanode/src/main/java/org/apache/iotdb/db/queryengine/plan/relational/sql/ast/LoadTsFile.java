/*
 * Licensed to the Apache Software Foundation (ASF) under one
 * or more contributor license agreements.  See the NOTICE file
 * distributed with this work for additional information
 * regarding copyright ownership.  The ASF licenses this file
 * to you under the Apache License, Version 2.0 (the
 * "License"); you may not use this file except in compliance
 * with the License.  You may obtain a copy of the License at
 *
 *     http://www.apache.org/licenses/LICENSE-2.0
 *
 * Unless required by applicable law or agreed to in writing,
 * software distributed under the License is distributed on an
 * "AS IS" BASIS, WITHOUT WARRANTIES OR CONDITIONS OF ANY
 * KIND, either express or implied.  See the License for the
 * specific language governing permissions and limitations
 * under the License.
 */

package org.apache.iotdb.db.queryengine.plan.relational.sql.ast;

import org.apache.iotdb.db.conf.IoTDBDescriptor;
import org.apache.iotdb.db.exception.sql.SemanticException;
import org.apache.iotdb.db.storageengine.dataregion.tsfile.TsFileResource;
import org.apache.iotdb.db.storageengine.load.config.LoadTsFileConfigurator;

import java.io.File;
import java.io.FileNotFoundException;
import java.util.ArrayList;
import java.util.Collections;
import java.util.List;
import java.util.Map;
import java.util.Objects;

import static com.google.common.base.MoreObjects.toStringHelper;
import static java.util.Objects.requireNonNull;

public class LoadTsFile extends Statement {
  private final String filePath;

  private final File file;
  private int databaseLevel; // For loading to tree-model only
  private String database; // For loading to table-model only
  private boolean deleteAfterLoad = false;
  private boolean convertOnTypeMismatch = true;
  private int tabletConversionThreshold = -1;
  private boolean autoCreateDatabase = true;
  private boolean verify;
  private boolean isGeneratedByPipe = false;
  private String model = LoadTsFileConfigurator.MODEL_TABLE_VALUE;

  private final Map<String, String> loadAttributes;

  private final List<File> tsFiles;
  private final List<TsFileResource> resources;
  private final List<Long> writePointCountList;

  public LoadTsFile(NodeLocation location, String filePath, Map<String, String> loadAttributes) {
    super(location);
    this.filePath = requireNonNull(filePath, "filePath is null");

    this.file = new File(filePath);
    this.databaseLevel = IoTDBDescriptor.getInstance().getConfig().getDefaultStorageGroupLevel();
    this.deleteAfterLoad = false;
    this.convertOnTypeMismatch = true;
<<<<<<< HEAD
    this.tabletConversionThreshold = -1;
=======
    this.verify = true;
>>>>>>> e5dacc08
    this.autoCreateDatabase = IoTDBDescriptor.getInstance().getConfig().isAutoCreateSchemaEnabled();
    this.resources = new ArrayList<>();
    this.writePointCountList = new ArrayList<>();
    this.loadAttributes = loadAttributes == null ? Collections.emptyMap() : loadAttributes;
    initAttributes();

    try {
      this.tsFiles =
          org.apache.iotdb.db.queryengine.plan.statement.crud.LoadTsFileStatement.processTsFile(
              file);
    } catch (FileNotFoundException e) {
      throw new SemanticException(e);
    }
  }

  public String getFilePath() {
    return filePath;
  }

  public Map<String, String> getLoadAttributes() {
    return loadAttributes;
  }

  public void setAutoCreateDatabase(boolean autoCreateDatabase) {
    this.autoCreateDatabase = autoCreateDatabase;
  }

  public boolean isAutoCreateDatabase() {
    return autoCreateDatabase;
  }

  public boolean isDeleteAfterLoad() {
    return deleteAfterLoad;
  }

  public boolean isConvertOnTypeMismatch() {
    return convertOnTypeMismatch;
  }

<<<<<<< HEAD
  public int getTabletConversionThreshold() {
    return tabletConversionThreshold;
=======
  public boolean isVerifySchema() {
    return verify;
>>>>>>> e5dacc08
  }

  public int getDatabaseLevel() {
    return databaseLevel;
  }

  public String getDatabase() {
    return database;
  }

  public LoadTsFile setDatabase(String database) {
    this.database = database;
    return this;
  }

  public void markIsGeneratedByPipe() {
    isGeneratedByPipe = true;
  }

  public boolean isGeneratedByPipe() {
    return isGeneratedByPipe;
  }

  public String getModel() {
    return model;
  }

  public List<File> getTsFiles() {
    return tsFiles;
  }

  public void addTsFileResource(TsFileResource resource) {
    resources.add(resource);
  }

  public List<TsFileResource> getResources() {
    return resources;
  }

  public void addWritePointCount(long writePointCount) {
    writePointCountList.add(writePointCount);
  }

  public long getWritePointCount(int resourceIndex) {
    return writePointCountList.get(resourceIndex);
  }

  private void initAttributes() {
    this.databaseLevel = LoadTsFileConfigurator.parseOrGetDefaultDatabaseLevel(loadAttributes);
    this.database = LoadTsFileConfigurator.parseDatabaseName(loadAttributes);
    this.deleteAfterLoad = LoadTsFileConfigurator.parseOrGetDefaultOnSuccess(loadAttributes);
    this.convertOnTypeMismatch =
        LoadTsFileConfigurator.parseOrGetDefaultConvertOnTypeMismatch(loadAttributes);
<<<<<<< HEAD
    this.tabletConversionThreshold =
        LoadTsFileConfigurator.parseOrGetDefaultTabletConversionThreshold(loadAttributes);
=======
    this.verify = LoadTsFileConfigurator.parseOrGetDefaultVerify(loadAttributes);
>>>>>>> e5dacc08
    this.model =
        LoadTsFileConfigurator.parseOrGetDefaultModel(
            loadAttributes, LoadTsFileConfigurator.MODEL_TABLE_VALUE);
  }

  @Override
  public <R, C> R accept(AstVisitor<R, C> visitor, C context) {
    return visitor.visitLoadTsFile(this, context);
  }

  @Override
  public List<? extends Node> getChildren() {
    return Collections.emptyList();
  }

  @Override
  public int hashCode() {
    return Objects.hash(filePath, loadAttributes);
  }

  @Override
  public boolean equals(Object obj) {
    if (this == obj) {
      return true;
    }
    if ((obj == null) || (getClass() != obj.getClass())) {
      return false;
    }
    LoadTsFile other = (LoadTsFile) obj;
    return Objects.equals(filePath, other.filePath)
        && Objects.equals(loadAttributes, other.loadAttributes);
  }

  @Override
  public String toString() {
    return toStringHelper(this)
        .add("filePath", filePath)
        .add("loadAttributes", loadAttributes)
        .toString();
  }
}<|MERGE_RESOLUTION|>--- conflicted
+++ resolved
@@ -63,11 +63,8 @@
     this.databaseLevel = IoTDBDescriptor.getInstance().getConfig().getDefaultStorageGroupLevel();
     this.deleteAfterLoad = false;
     this.convertOnTypeMismatch = true;
-<<<<<<< HEAD
     this.tabletConversionThreshold = -1;
-=======
     this.verify = true;
->>>>>>> e5dacc08
     this.autoCreateDatabase = IoTDBDescriptor.getInstance().getConfig().isAutoCreateSchemaEnabled();
     this.resources = new ArrayList<>();
     this.writePointCountList = new ArrayList<>();
@@ -107,13 +104,12 @@
     return convertOnTypeMismatch;
   }
 
-<<<<<<< HEAD
   public int getTabletConversionThreshold() {
     return tabletConversionThreshold;
-=======
+  }
+
   public boolean isVerifySchema() {
     return verify;
->>>>>>> e5dacc08
   }
 
   public int getDatabaseLevel() {
@@ -167,12 +163,9 @@
     this.deleteAfterLoad = LoadTsFileConfigurator.parseOrGetDefaultOnSuccess(loadAttributes);
     this.convertOnTypeMismatch =
         LoadTsFileConfigurator.parseOrGetDefaultConvertOnTypeMismatch(loadAttributes);
-<<<<<<< HEAD
     this.tabletConversionThreshold =
         LoadTsFileConfigurator.parseOrGetDefaultTabletConversionThreshold(loadAttributes);
-=======
     this.verify = LoadTsFileConfigurator.parseOrGetDefaultVerify(loadAttributes);
->>>>>>> e5dacc08
     this.model =
         LoadTsFileConfigurator.parseOrGetDefaultModel(
             loadAttributes, LoadTsFileConfigurator.MODEL_TABLE_VALUE);
