--- conflicted
+++ resolved
@@ -44,11 +44,8 @@
   private boolean deleteAfterLoad = false;
   private boolean convertOnTypeMismatch = true;
   private boolean autoCreateDatabase = true;
-<<<<<<< HEAD
   private boolean loadWithMods;
-=======
   private boolean isGeneratedByPipe = false;
->>>>>>> c087c244
   private String model = LoadTsFileConfigurator.MODEL_TABLE_VALUE;
 
   private final Map<String, String> loadAttributes;
@@ -120,11 +117,7 @@
     return database;
   }
 
-<<<<<<< HEAD
-  public void setDatabase(final String database) {
-=======
-  public LoadTsFile setDatabase(String database) {
->>>>>>> c087c244
+  public LoadTsFile setDatabase(final String database) {
     this.database = database;
     return this;
   }
