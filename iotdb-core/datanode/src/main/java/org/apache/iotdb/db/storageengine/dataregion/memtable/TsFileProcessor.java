--- conflicted
+++ resolved
@@ -201,18 +201,12 @@
    */
   private final DataRegion.UpdateEndTimeCallBack updateLatestFlushTimeCallback;
 
-<<<<<<< HEAD
-  /**
-   * Wal node.
-   */
-=======
   public static final long FLUSH_POINT_COUNT_NOT_SET = -1;
 
   /** Point count when the memtable is flushed. Used for metrics on PipeConsensus' receiver side. */
   private long memTableFlushPointCount = FLUSH_POINT_COUNT_NOT_SET;
 
   /** Wal node. */
->>>>>>> ce6c81af
   private final IWALNode walNode;
 
   /**
