/*
 * Licensed to the Apache Software Foundation (ASF) under one
 * or more contributor license agreements.  See the NOTICE file
 * distributed with this work for additional information
 * regarding copyright ownership.  The ASF licenses this file
 * to you under the Apache License, Version 2.0 (the
 * "License"); you may not use this file except in compliance
 * with the License.  You may obtain a copy of the License at
 *
 *     http://www.apache.org/licenses/LICENSE-2.0
 *
 * Unless required by applicable law or agreed to in writing,
 * software distributed under the License is distributed on an
 * "AS IS" BASIS, WITHOUT WARRANTIES OR CONDITIONS OF ANY
 * KIND, either express or implied.  See the License for the
 * specific language governing permissions and limitations
 * under the License.
 */

package org.apache.iotdb.db.storageengine.dataregion.memtable;

import org.apache.iotdb.common.rpc.thrift.TSStatus;
import org.apache.iotdb.commons.conf.CommonDescriptor;
import org.apache.iotdb.commons.exception.IllegalPathException;
import org.apache.iotdb.commons.exception.MetadataException;
import org.apache.iotdb.commons.path.AlignedPath;
import org.apache.iotdb.commons.path.IFullPath;
import org.apache.iotdb.commons.path.PartialPath;
import org.apache.iotdb.commons.schema.table.column.TsTableColumnCategory;
import org.apache.iotdb.commons.service.metric.PerformanceOverviewMetrics;
import org.apache.iotdb.commons.utils.CommonDateTimeUtils;
import org.apache.iotdb.commons.utils.TestOnly;
import org.apache.iotdb.db.conf.IoTDBConfig;
import org.apache.iotdb.db.conf.IoTDBDescriptor;
import org.apache.iotdb.db.exception.TsFileProcessorException;
import org.apache.iotdb.db.exception.WriteProcessException;
import org.apache.iotdb.db.exception.WriteProcessRejectException;
import org.apache.iotdb.db.exception.query.QueryProcessException;
import org.apache.iotdb.db.pipe.agent.PipeDataNodeAgent;
import org.apache.iotdb.db.pipe.extractor.dataregion.realtime.listener.PipeInsertionDataNodeListener;
import org.apache.iotdb.db.queryengine.common.DeviceContext;
import org.apache.iotdb.db.queryengine.execution.fragment.QueryContext;
import org.apache.iotdb.db.queryengine.metric.QueryExecutionMetricSet;
import org.apache.iotdb.db.queryengine.metric.QueryResourceMetricSet;
import org.apache.iotdb.db.queryengine.plan.analyze.cache.schema.DataNodeTTLCache;
import org.apache.iotdb.db.queryengine.plan.planner.plan.node.write.DeleteDataNode;
import org.apache.iotdb.db.queryengine.plan.planner.plan.node.write.InsertRowNode;
import org.apache.iotdb.db.queryengine.plan.planner.plan.node.write.InsertRowsNode;
import org.apache.iotdb.db.queryengine.plan.planner.plan.node.write.InsertTabletNode;
import org.apache.iotdb.db.schemaengine.schemaregion.utils.ResourceByPathUtils;
import org.apache.iotdb.db.service.metrics.WritingMetrics;
import org.apache.iotdb.db.storageengine.dataregion.DataRegion;
import org.apache.iotdb.db.storageengine.dataregion.DataRegionInfo;
import org.apache.iotdb.db.storageengine.dataregion.flush.CloseFileListener;
import org.apache.iotdb.db.storageengine.dataregion.flush.CompressionRatio;
import org.apache.iotdb.db.storageengine.dataregion.flush.FlushListener;
import org.apache.iotdb.db.storageengine.dataregion.flush.FlushManager;
import org.apache.iotdb.db.storageengine.dataregion.flush.MemTableFlushTask;
import org.apache.iotdb.db.storageengine.dataregion.flush.NotifyFlushMemTable;
import org.apache.iotdb.db.storageengine.dataregion.modification.Deletion;
import org.apache.iotdb.db.storageengine.dataregion.modification.Modification;
import org.apache.iotdb.db.storageengine.dataregion.read.filescan.IChunkHandle;
import org.apache.iotdb.db.storageengine.dataregion.read.filescan.IFileScanHandle;
import org.apache.iotdb.db.storageengine.dataregion.read.filescan.impl.DiskAlignedChunkHandleImpl;
import org.apache.iotdb.db.storageengine.dataregion.read.filescan.impl.DiskChunkHandleImpl;
import org.apache.iotdb.db.storageengine.dataregion.read.filescan.impl.UnclosedFileScanHandleImpl;
import org.apache.iotdb.db.storageengine.dataregion.tsfile.TsFileResource;
import org.apache.iotdb.db.storageengine.dataregion.tsfile.timeindex.FileTimeIndexCacheRecorder;
import org.apache.iotdb.db.storageengine.dataregion.utils.SharedTimeDataBuffer;
import org.apache.iotdb.db.storageengine.dataregion.wal.WALManager;
import org.apache.iotdb.db.storageengine.dataregion.wal.node.IWALNode;
import org.apache.iotdb.db.storageengine.dataregion.wal.utils.listener.AbstractResultListener;
import org.apache.iotdb.db.storageengine.dataregion.wal.utils.listener.WALFlushListener;
import org.apache.iotdb.db.storageengine.rescon.memory.MemTableManager;
import org.apache.iotdb.db.storageengine.rescon.memory.PrimitiveArrayManager;
import org.apache.iotdb.db.storageengine.rescon.memory.SystemInfo;
import org.apache.iotdb.db.utils.MemUtils;
import org.apache.iotdb.db.utils.ModificationUtils;
import org.apache.iotdb.db.utils.datastructure.AlignedTVList;
import org.apache.iotdb.db.utils.datastructure.TVList;
import org.apache.iotdb.rpc.RpcUtils;
import org.apache.iotdb.rpc.TSStatusCode;

import org.apache.tsfile.enums.TSDataType;
import org.apache.tsfile.file.metadata.AlignedChunkMetadata;
import org.apache.tsfile.file.metadata.ChunkMetadata;
import org.apache.tsfile.file.metadata.IChunkMetadata;
import org.apache.tsfile.file.metadata.IDeviceID;
import org.apache.tsfile.file.metadata.TableSchema;
import org.apache.tsfile.utils.Binary;
import org.apache.tsfile.utils.Pair;
import org.apache.tsfile.write.writer.RestorableTsFileIOWriter;
import org.slf4j.Logger;
import org.slf4j.LoggerFactory;

import java.io.File;
import java.io.IOException;
import java.util.ArrayList;
import java.util.Collection;
import java.util.Collections;
import java.util.HashMap;
import java.util.Iterator;
import java.util.List;
import java.util.Map;
import java.util.Set;
import java.util.concurrent.CompletableFuture;
import java.util.concurrent.ConcurrentLinkedDeque;
import java.util.concurrent.CopyOnWriteArrayList;
import java.util.concurrent.Future;
import java.util.concurrent.TimeUnit;
import java.util.concurrent.locks.ReadWriteLock;
import java.util.concurrent.locks.ReentrantReadWriteLock;
import java.util.function.Function;

import static org.apache.iotdb.db.queryengine.metric.QueryExecutionMetricSet.GET_QUERY_RESOURCE_FROM_MEM;
import static org.apache.iotdb.db.queryengine.metric.QueryResourceMetricSet.FLUSHING_MEMTABLE;
import static org.apache.iotdb.db.queryengine.metric.QueryResourceMetricSet.WORKING_MEMTABLE;

@SuppressWarnings("java:S1135") // ignore todos
public class TsFileProcessor {

  /** Logger fot this class. */
  private static final Logger logger = LoggerFactory.getLogger(TsFileProcessor.class);

  private static final int NUM_MEM_TO_ESTIMATE = 3;

  /** Storage group name of this tsfile. */
  private final String storageGroupName;

  /** IoTDB config. */
  private final IoTDBConfig config = IoTDBDescriptor.getInstance().getConfig();

  /** Database info for mem control. */
  private final DataRegionInfo dataRegionInfo;

  /** Tsfile processor info for mem control. */
  private TsFileProcessorInfo tsFileProcessorInfo;

  /** Sync this object in read() and asyncTryToFlush(). */
  private final ConcurrentLinkedDeque<IMemTable> flushingMemTables = new ConcurrentLinkedDeque<>();

  /** Modification to memtable mapping. */
  private final List<Pair<Modification, IMemTable>> modsToMemtable = new ArrayList<>();

  /** Writer for restore tsfile and flushing. */
  private RestorableTsFileIOWriter writer;

  /** Tsfile resource for index this tsfile. */
  private final TsFileResource tsFileResource;

  /** Time range index to indicate this processor belongs to which time range */
  private long timeRangeId;

  /**
   * Whether the processor is in the queue of the FlushManager or being flushed by a flush thread.
   */
  private volatile boolean managedByFlushManager;

  /** A lock to mutual exclude read and read */
  private final ReadWriteLock flushQueryLock = new ReentrantReadWriteLock();

  /**
   * It is set by the StorageGroupProcessor and checked by flush threads. (If shouldClose == true
   * and its flushingMemTables are all flushed, then the flush thread will close this file.)
   */
  private volatile boolean shouldClose;

  /** Working memtable. */
  private IMemTable workMemTable;

  /** Last flush time to flush the working memtable. */
  private long lastWorkMemtableFlushTime;

  /** This callback is called before the workMemtable is added into the flushingMemTables. */
  private final DataRegion.UpdateEndTimeCallBack updateLatestFlushTimeCallback;

  public static final long FLUSH_POINT_COUNT_NOT_SET = -1;

  /** Point count when the memtable is flushed. Used for metrics on PipeConsensus' receiver side. */
  private long memTableFlushPointCount = FLUSH_POINT_COUNT_NOT_SET;

  /** Wal node. */
  private final IWALNode walNode;

  /** Whether it's a sequence file or not. */
  private final boolean sequence;

  /** Total memtable size for mem control. */
  private long totalMemTableSize;

  private static final String FLUSH_QUERY_WRITE_LOCKED = "{}: {} get flushQueryLock write lock";
  private static final String FLUSH_QUERY_WRITE_RELEASE =
      "{}: {} get flushQueryLock write lock released";

  /** Close file listener. */
  private final List<CloseFileListener> closeFileListeners = new CopyOnWriteArrayList<>();

  /** Flush file listener. */
  private final List<FlushListener> flushListeners = new ArrayList<>();

  private final QueryExecutionMetricSet QUERY_EXECUTION_METRICS =
      QueryExecutionMetricSet.getInstance();
  private final QueryResourceMetricSet QUERY_RESOURCE_METRICS =
      QueryResourceMetricSet.getInstance();

  private static final PerformanceOverviewMetrics PERFORMANCE_OVERVIEW_METRICS =
      PerformanceOverviewMetrics.getInstance();

  public static final int MEMTABLE_NOT_EXIST = -1;

  @SuppressWarnings("squid:S107")
  public TsFileProcessor(
      String storageGroupName,
      File tsfile,
      DataRegionInfo dataRegionInfo,
      CloseFileListener closeTsFileCallback,
      DataRegion.UpdateEndTimeCallBack updateLatestFlushTimeCallback,
      boolean sequence)
      throws IOException {
    this.storageGroupName = storageGroupName;
    // this.sequence should be assigned at first because `this` will be passed as parameter to other
    // val later
    this.sequence = sequence;
    this.tsFileResource = new TsFileResource(tsfile, this);
    this.dataRegionInfo = dataRegionInfo;
    this.writer = new RestorableTsFileIOWriter(tsfile);
    this.updateLatestFlushTimeCallback = updateLatestFlushTimeCallback;
    this.walNode =
        WALManager.getInstance()
            .applyForWALNode(WALManager.getApplicantUniqueId(storageGroupName, sequence));
    flushListeners.add(FlushListener.DefaultMemTableFLushListener.INSTANCE);
    flushListeners.add(this.walNode);
    closeFileListeners.add(closeTsFileCallback);
    logger.info("create a new tsfile processor {}", tsfile.getAbsolutePath());
  }

  @SuppressWarnings("java:S107") // ignore number of arguments
  public TsFileProcessor(
      String storageGroupName,
      DataRegionInfo dataRegionInfo,
      TsFileResource tsFileResource,
      CloseFileListener closeUnsealedTsFileProcessor,
      DataRegion.UpdateEndTimeCallBack updateLatestFlushTimeCallback,
      boolean sequence,
      RestorableTsFileIOWriter writer) {
    this.storageGroupName = storageGroupName;
    this.tsFileResource = tsFileResource;
    this.dataRegionInfo = dataRegionInfo;
    this.writer = writer;
    this.updateLatestFlushTimeCallback = updateLatestFlushTimeCallback;
    this.sequence = sequence;
    this.walNode =
        WALManager.getInstance()
            .applyForWALNode(WALManager.getApplicantUniqueId(storageGroupName, sequence));
    flushListeners.add(FlushListener.DefaultMemTableFLushListener.INSTANCE);
    flushListeners.add(this.walNode);
    closeFileListeners.add(closeUnsealedTsFileProcessor);
    logger.info("reopen a tsfile processor {}", tsFileResource.getTsFile());
  }

  private void ensureMemTable(long[] costsForMetrics) {
    if (workMemTable == null) {
      long startTime = System.nanoTime();
      createNewWorkingMemTable();
      // recordCreateMemtableBlockCost
      costsForMetrics[0] += System.nanoTime() - startTime;
      WritingMetrics.getInstance()
          .recordActiveMemTableCount(dataRegionInfo.getDataRegion().getDataRegionId(), 1);
    }
  }

  /**
   * Insert data in an InsertRowNode into the workingMemtable.
   *
   * @param insertRowNode physical plan of insertion
   */
  public void insert(InsertRowNode insertRowNode, long[] costsForMetrics)
      throws WriteProcessException {

    ensureMemTable(costsForMetrics);
    long[] memIncrements;

    long memControlStartTime = System.nanoTime();
    if (insertRowNode.isAligned()) {
      memIncrements =
          checkAlignedMemCostAndAddToTspInfoForRow(
              insertRowNode.getDeviceID(),
              insertRowNode.getMeasurements(),
              insertRowNode.getDataTypes(),
              insertRowNode.getValues(),
              insertRowNode.getColumnCategories());
    } else {
      memIncrements =
          checkMemCostAndAddToTspInfoForRow(
              insertRowNode.getDeviceID(), insertRowNode.getMeasurements(),
              insertRowNode.getDataTypes(), insertRowNode.getValues());
    }
    // recordScheduleMemoryBlockCost
    costsForMetrics[1] += System.nanoTime() - memControlStartTime;

    long startTime = System.nanoTime();
    WALFlushListener walFlushListener;
    try {
      walFlushListener = walNode.log(workMemTable.getMemTableId(), insertRowNode);
      if (walFlushListener.waitForResult() == AbstractResultListener.Status.FAILURE) {
        throw walFlushListener.getCause();
      }
    } catch (Exception e) {
      rollbackMemoryInfo(memIncrements);
      logger.warn("Exception during wal flush", e);
      throw new WriteProcessException(
          String.format(
              "%s: %s write WAL failed: %s",
              storageGroupName, tsFileResource.getTsFile().getAbsolutePath(), e.getMessage()),
          e);
    } finally {
      // recordScheduleWalCost
      costsForMetrics[2] += System.nanoTime() - startTime;
    }

    startTime = System.nanoTime();

    PipeDataNodeAgent.runtime().assignSimpleProgressIndexIfNeeded(insertRowNode);
    if (!insertRowNode.isGeneratedByPipe()) {
      workMemTable.markAsNotGeneratedByPipe();
    }
    PipeInsertionDataNodeListener.getInstance()
        .listenToInsertNode(
            dataRegionInfo.getDataRegion().getDataRegionId(),
            walFlushListener.getWalEntryHandler(),
            insertRowNode,
            tsFileResource);

    if (insertRowNode.isAligned()) {
      workMemTable.insertAlignedRow(insertRowNode);
    } else {
      workMemTable.insert(insertRowNode);
    }

    // Update start time of this memtable
    tsFileResource.updateStartTime(insertRowNode.getDeviceID(), insertRowNode.getTime());
    // For sequence tsfile, we update the endTime only when the file is prepared to be closed.
    // For unsequence tsfile, we have to update the endTime for each insertion.
    if (!sequence) {
      tsFileResource.updateEndTime(insertRowNode.getDeviceID(), insertRowNode.getTime());
    }

    tsFileResource.updateProgressIndex(insertRowNode.getProgressIndex());
    // RecordScheduleMemTableCost
    costsForMetrics[3] += System.nanoTime() - startTime;
  }

  public void insert(InsertRowsNode insertRowsNode, long[] costsForMetrics)
      throws WriteProcessException {

    ensureMemTable(costsForMetrics);

    long[] memIncrements;

    long memControlStartTime = System.nanoTime();
    memIncrements = checkMemCostAndAddToTspInfoForRows(insertRowsNode);
    // recordScheduleMemoryBlockCost
    costsForMetrics[1] += System.nanoTime() - memControlStartTime;

    long startTime = System.nanoTime();
    WALFlushListener walFlushListener;
    try {
      walFlushListener = walNode.log(workMemTable.getMemTableId(), insertRowsNode);
      if (walFlushListener.waitForResult() == AbstractResultListener.Status.FAILURE) {
        throw walFlushListener.getCause();
      }
    } catch (Exception e) {
      rollbackMemoryInfo(memIncrements);
      logger.warn("Exception during wal flush", e);
      throw new WriteProcessException(
          String.format(
              "%s: %s write WAL failed: %s",
              storageGroupName, tsFileResource.getTsFile().getAbsolutePath(), e.getMessage()),
          e);
    } finally {
      // recordScheduleWalCost
      costsForMetrics[2] += System.nanoTime() - startTime;
    }

    startTime = System.nanoTime();

    PipeDataNodeAgent.runtime().assignSimpleProgressIndexIfNeeded(insertRowsNode);
    if (!insertRowsNode.isGeneratedByPipe()) {
      workMemTable.markAsNotGeneratedByPipe();
    }
    PipeInsertionDataNodeListener.getInstance()
        .listenToInsertNode(
            dataRegionInfo.getDataRegion().getDataRegionId(),
            walFlushListener.getWalEntryHandler(),
            insertRowsNode,
            tsFileResource);
    for (InsertRowNode insertRowNode : insertRowsNode.getInsertRowNodeList()) {

      if (insertRowNode.isAligned()) {
        workMemTable.insertAlignedRow(insertRowNode);
      } else {
        workMemTable.insert(insertRowNode);
      }

      // update start time of this memtable
      tsFileResource.updateStartTime(insertRowNode.getDeviceID(), insertRowNode.getTime());
      // for sequence tsfile, we update the endTime only when the file is prepared to be closed.
      // for unsequence tsfile, we have to update the endTime for each insertion.
      if (!sequence) {
        tsFileResource.updateEndTime(insertRowNode.getDeviceID(), insertRowNode.getTime());
      }
    }
    tsFileResource.updateProgressIndex(insertRowsNode.getProgressIndex());
    // recordScheduleMemTableCost
    costsForMetrics[3] += System.nanoTime() - startTime;
  }

  private void createNewWorkingMemTable() {
    workMemTable =
        MemTableManager.getInstance()
            .getAvailableMemTable(
                dataRegionInfo.getDataRegion().getDatabaseName(),
                dataRegionInfo.getDataRegion().getDataRegionId());
    walNode.onMemTableCreated(workMemTable, tsFileResource.getTsFilePath());
  }

  private long[] checkMemCost(
      InsertTabletNode insertTabletNode, int start, int end, TSStatus[] results, boolean noFailure)
      throws WriteProcessException {
    long[] memIncrements;
    try {
      long startTime = System.nanoTime();
      memIncrements = checkMemCost(insertTabletNode, start, end, noFailure, results);
      PERFORMANCE_OVERVIEW_METRICS.recordScheduleMemoryBlockCost(System.nanoTime() - startTime);
    } catch (WriteProcessException e) {
      for (int i = start; i < end; i++) {
        results[i] = RpcUtils.getStatus(TSStatusCode.WRITE_PROCESS_REJECT, e.getMessage());
      }
      throw new WriteProcessException(e);
    }

    return memIncrements;
  }

  private long[] checkMemCost(
      InsertTabletNode insertTabletNode, int start, int end, boolean noFailure, TSStatus[] results)
      throws WriteProcessException {
    long[] memIncrements;
    if (insertTabletNode.isAligned()) {
      memIncrements = checkAlignedMemCost(insertTabletNode, start, end, noFailure, results);
    } else {
      memIncrements =
          checkMemCostAndAddToTspInfoForTablet(
              insertTabletNode.getDeviceID(),
              insertTabletNode.getMeasurements(),
              insertTabletNode.getDataTypes(),
              insertTabletNode.getColumns(),
              start,
              end);
    }
    return memIncrements;
  }

  private long[] checkAlignedMemCost(
      InsertTabletNode insertTabletNode, int start, int end, boolean noFailure, TSStatus[] results)
      throws WriteProcessException {
    List<Pair<IDeviceID, Integer>> deviceEndPosList = insertTabletNode.splitByDevice(start, end);
    long[] memIncrements = new long[NUM_MEM_TO_ESTIMATE];
    int splitStart = start;
    for (Pair<IDeviceID, Integer> iDeviceIDIntegerPair : deviceEndPosList) {
      int splitEnd = iDeviceIDIntegerPair.getRight();
      IDeviceID deviceID = iDeviceIDIntegerPair.getLeft();
      long[] splitMemIncrements =
          checkAlignedMemCostAndAddToTspForTablet(
              deviceID,
              insertTabletNode.getMeasurements(),
              insertTabletNode.getDataTypes(),
              insertTabletNode.getColumns(),
              insertTabletNode.getColumnCategories(),
              splitStart,
              splitEnd,
              noFailure,
              results);
      for (int i = 0; i < NUM_MEM_TO_ESTIMATE; i++) {
        memIncrements[i] += splitMemIncrements[i];
      }
      splitStart = splitEnd;
    }
    return memIncrements;
  }

  /**
   * Insert batch data of insertTabletPlan into the workingMemtable. The rows to be inserted are in
   * the range [start, end). Null value in each column values will be replaced by the subsequent
   * non-null value, e.g., {1, null, 3, null, 5} will be {1, 3, 5, null, 5}
   *
   * @param insertTabletNode insert a tablet of a device
   * @param start start index of rows to be inserted in insertTabletPlan
   * @param end end index of rows to be inserted in insertTabletPlan
   * @param results result array
   */
  public void insertTablet(
      InsertTabletNode insertTabletNode, int start, int end, TSStatus[] results, boolean noFailure)
      throws WriteProcessException {

    if (workMemTable == null) {
      long startTime = System.nanoTime();
      createNewWorkingMemTable();
      PERFORMANCE_OVERVIEW_METRICS.recordCreateMemtableBlockCost(System.nanoTime() - startTime);
      WritingMetrics.getInstance()
          .recordActiveMemTableCount(dataRegionInfo.getDataRegion().getDataRegionId(), 1);
    }

    long[] memIncrements = checkMemCost(insertTabletNode, start, end, results, noFailure);

    long startTime = System.nanoTime();
    WALFlushListener walFlushListener;
    try {
      walFlushListener = walNode.log(workMemTable.getMemTableId(), insertTabletNode, start, end);
      if (walFlushListener.waitForResult() == WALFlushListener.Status.FAILURE) {
        throw walFlushListener.getCause();
      }
    } catch (Exception e) {
      for (int i = start; i < end; i++) {
        results[i] = RpcUtils.getStatus(TSStatusCode.INTERNAL_SERVER_ERROR, e.getMessage());
      }
      rollbackMemoryInfo(memIncrements);
      throw new WriteProcessException(e);
    } finally {
      PERFORMANCE_OVERVIEW_METRICS.recordScheduleWalCost(System.nanoTime() - startTime);
    }

    startTime = System.nanoTime();

    PipeDataNodeAgent.runtime().assignSimpleProgressIndexIfNeeded(insertTabletNode);
    if (!insertTabletNode.isGeneratedByPipe()) {
      workMemTable.markAsNotGeneratedByPipe();
    }
    PipeInsertionDataNodeListener.getInstance()
        .listenToInsertNode(
            dataRegionInfo.getDataRegion().getDataRegionId(),
            walFlushListener.getWalEntryHandler(),
            insertTabletNode,
            tsFileResource);

    try {
      if (insertTabletNode.isAligned()) {
        workMemTable.insertAlignedTablet(insertTabletNode, start, end, noFailure ? null : results);
      } else {
        workMemTable.insertTablet(insertTabletNode, start, end);
      }
    } catch (WriteProcessException e) {
      for (int i = start; i < end; i++) {
        results[i] = RpcUtils.getStatus(TSStatusCode.INTERNAL_SERVER_ERROR, e.getMessage());
      }
      throw new WriteProcessException(e);
    }
    for (int i = start; i < end; i++) {
      results[i] = RpcUtils.SUCCESS_STATUS;
    }

    final List<Pair<IDeviceID, Integer>> deviceEndOffsetPairs =
        insertTabletNode.splitByDevice(start, end);
    tsFileResource.updateStartTime(
        deviceEndOffsetPairs.get(0).left, insertTabletNode.getTimes()[start]);
    if (!sequence) {
      // For sequence tsfile, we update the endTime only when the file is prepared to be closed.
      // For unsequence tsfile, we have to update the endTime for each insertion.
      tsFileResource.updateEndTime(
          deviceEndOffsetPairs.get(0).left,
          insertTabletNode.getTimes()[deviceEndOffsetPairs.get(0).right - 1]);
    }
    for (int i = 1; i < deviceEndOffsetPairs.size(); i++) {
      // the end offset of i - 1 is the start offset of i
      tsFileResource.updateStartTime(
          deviceEndOffsetPairs.get(i).left,
          insertTabletNode.getTimes()[deviceEndOffsetPairs.get(i - 1).right]);
      if (!sequence) {
        tsFileResource.updateEndTime(
            deviceEndOffsetPairs.get(i).left,
            insertTabletNode.getTimes()[deviceEndOffsetPairs.get(i).right - 1]);
      }
    }

    tsFileResource.updateProgressIndex(insertTabletNode.getProgressIndex());

    PERFORMANCE_OVERVIEW_METRICS.recordScheduleMemTableCost(System.nanoTime() - startTime);
  }

  @SuppressWarnings("squid:S3776") // High Cognitive Complexity
  private long[] checkMemCostAndAddToTspInfoForRow(
      IDeviceID deviceId, String[] measurements, TSDataType[] dataTypes, Object[] values)
      throws WriteProcessException {
    // Memory of increased PrimitiveArray and TEXT values, e.g., add a long[128], add 128*8
    long memTableIncrement = 0L;
    long textDataIncrement = 0L;
    long chunkMetadataIncrement = 0L;

    for (int i = 0; i < dataTypes.length; i++) {
      // Skip failed Measurements
      if (dataTypes[i] == null || measurements[i] == null) {
        continue;
      }
      if (workMemTable.chunkNotExist(deviceId, measurements[i])) {
        // ChunkMetadataIncrement
        chunkMetadataIncrement += ChunkMetadata.calculateRamSize(measurements[i], dataTypes[i]);
        memTableIncrement += TVList.tvListArrayMemCost(dataTypes[i]);
      } else {
        // here currentChunkPointNum >= 1
        long currentChunkPointNum = workMemTable.getCurrentTVListSize(deviceId, measurements[i]);
        memTableIncrement +=
            (currentChunkPointNum % PrimitiveArrayManager.ARRAY_SIZE) == 0
                ? TVList.tvListArrayMemCost(dataTypes[i])
                : 0;
      }
      // TEXT data mem size
      if (dataTypes[i].isBinary() && values[i] != null) {
        textDataIncrement += MemUtils.getBinarySize((Binary) values[i]);
      }
    }
    updateMemoryInfo(memTableIncrement, chunkMetadataIncrement, textDataIncrement);
    return new long[] {memTableIncrement, textDataIncrement, chunkMetadataIncrement};
  }

  private long[] checkMemCostAndAddToTspInfoForRows(InsertRowsNode insertRowsNode)
      throws WriteProcessException {

    long[] memIncrements = new long[3];
    // device -> measurement -> adding TVList size
    Map<IDeviceID, Map<String, Integer>> increasingMemTableInfoForNonAligned = new HashMap<>();
    // device -> (measurements -> datatype, adding aligned TVList size)
    Map<IDeviceID, Pair<Map<String, TSDataType>, Integer>> increasingMemTableInfoForAligned =
        new HashMap<>();
    for (InsertRowNode insertRowNode : insertRowsNode.getInsertRowNodeList()) {
      if (insertRowNode.isAligned()) {
        handleAlignedData(insertRowNode, memIncrements, increasingMemTableInfoForAligned);
      } else {
        handleUnalignedData(insertRowNode, memIncrements, increasingMemTableInfoForNonAligned);
      }
    }
    updateMemoryInfo(memIncrements[0], memIncrements[2], memIncrements[1]);
    return memIncrements;
  }

  @SuppressWarnings("squid:S3776") // High Cognitive Complexity
  private void handleAlignedData(
      InsertRowNode insertRowNode,
      long[] memIncrements,
      Map<IDeviceID, Pair<Map<String, TSDataType>, Integer>> increasingMemTableInfoForAligned) {
    long memTableIncrement = memIncrements[0];
    long textDataIncrement = memIncrements[1];
    long chunkMetadataIncrement = memIncrements[2];

    IDeviceID deviceId = insertRowNode.getDeviceID();
    TSDataType[] dataTypes = insertRowNode.getDataTypes();
    Object[] values = insertRowNode.getValues();
    String[] measurements = insertRowNode.getMeasurements();

    if (workMemTable.checkIfChunkDoesNotExist(deviceId, AlignedPath.VECTOR_PLACEHOLDER)
        && !increasingMemTableInfoForAligned.containsKey(deviceId)) {
      // For new device of this mem table
      // ChunkMetadataIncrement
      chunkMetadataIncrement +=
          ChunkMetadata.calculateRamSize(AlignedPath.VECTOR_PLACEHOLDER, TSDataType.VECTOR)
              * dataTypes.length;
      memTableIncrement += AlignedTVList.alignedTvListArrayMemCost(dataTypes);
      for (int i = 0; i < dataTypes.length; i++) {
        // Skip failed Measurements
        if (dataTypes[i] == null || measurements[i] == null) {
          continue;
        }
<<<<<<< HEAD
        increasingMemTableInfoForAligned
            .computeIfAbsent(deviceId, k -> new Pair<>(new HashMap<>(), 1))
            .left
            .put(measurements[i], dataTypes[i]);
        // TEXT data mem size
        if (dataTypes[i] == TSDataType.TEXT && values[i] != null) {
          textDataIncrement += MemUtils.getBinarySize((Binary) values[i]);
        }
      }

    } else {
      // For existed device of this mem table
      AlignedWritableMemChunkGroup memChunkGroup =
          (AlignedWritableMemChunkGroup) workMemTable.getMemTableMap().get(deviceId);
      AlignedWritableMemChunk alignedMemChunk =
          memChunkGroup == null ? null : memChunkGroup.getAlignedMemChunk();
      long currentChunkPointNum = alignedMemChunk == null ? 0 : alignedMemChunk.alignedListSize();
      List<TSDataType> dataTypesInTVList = new ArrayList<>();
      Pair<Map<String, TSDataType>, Integer> addingPointNumInfo =
          increasingMemTableInfoForAligned.computeIfAbsent(
              deviceId, k -> new Pair<>(new HashMap<>(), 0));
      for (int i = 0; i < dataTypes.length; i++) {
        // Skip failed Measurements
        if (dataTypes[i] == null || measurements[i] == null) {
          continue;
        }

        int addingPointNum = addingPointNumInfo.getRight();
        // Extending the column of aligned mem chunk
        if ((alignedMemChunk != null && !alignedMemChunk.containsMeasurement(measurements[i]))
            && !increasingMemTableInfoForAligned.get(deviceId).left.containsKey(measurements[i])) {
=======
        if (workMemTable.chunkNotExist(deviceId, measurements[i])
            && (!increasingMemTableInfo.containsKey(deviceId)
                || !increasingMemTableInfo.get(deviceId).containsKey(measurements[i]))) {
          // ChunkMetadataIncrement
          chunkMetadataIncrement += ChunkMetadata.calculateRamSize(measurements[i], dataTypes[i]);
          memTableIncrement += TVList.tvListArrayMemCost(dataTypes[i]);
          increasingMemTableInfo
              .computeIfAbsent(deviceId, k -> new HashMap<>())
              .putIfAbsent(measurements[i], 1);
        } else {
          // here currentChunkPointNum >= 1
          long currentChunkPointNum = workMemTable.getCurrentTVListSize(deviceId, measurements[i]);
          int addingPointNum =
              increasingMemTableInfo
                  .computeIfAbsent(deviceId, k -> new HashMap<>())
                  .computeIfAbsent(measurements[i], k -> 0);
>>>>>>> 3f4fa64c
          memTableIncrement +=
              ((currentChunkPointNum + addingPointNum) / PrimitiveArrayManager.ARRAY_SIZE + 1)
                  * AlignedTVList.valueListArrayMemCost(dataTypes[i]);
          increasingMemTableInfoForAligned.get(deviceId).left.put(measurements[i], dataTypes[i]);
        }
        // TEXT data mem size
        if (dataTypes[i] == TSDataType.TEXT && values[i] != null) {
          textDataIncrement += MemUtils.getBinarySize((Binary) values[i]);
        }
      }
      int addingPointNum = increasingMemTableInfoForAligned.get(deviceId).getRight();
      // Here currentChunkPointNum + addingPointNum >= 1
      if (((currentChunkPointNum + addingPointNum) % PrimitiveArrayManager.ARRAY_SIZE) == 0) {
        if (alignedMemChunk != null) {
          dataTypesInTVList.addAll(((AlignedTVList) alignedMemChunk.getTVList()).getTsDataTypes());
        }
        dataTypesInTVList.addAll(increasingMemTableInfoForAligned.get(deviceId).getLeft().values());
        memTableIncrement += AlignedTVList.alignedTvListArrayMemCost(dataTypesInTVList);
      }
      increasingMemTableInfoForAligned.get(deviceId).setRight(addingPointNum + 1);
    }

    memIncrements[0] = memTableIncrement;
    memIncrements[1] = textDataIncrement;
    memIncrements[2] = chunkMetadataIncrement;
  }

  @SuppressWarnings("squid:S3776") // High Cognitive Complexity
  private void handleUnalignedData(
      InsertRowNode insertRowNode,
      long[] memIncrements,
      Map<IDeviceID, Map<String, Integer>> increasingMemTableInfoForNonAligned) {

    long memTableIncrement = memIncrements[0];
    long textDataIncrement = memIncrements[1];
    long chunkMetadataIncrement = memIncrements[2];

    IDeviceID deviceId = insertRowNode.getDeviceID();
    TSDataType[] dataTypes = insertRowNode.getDataTypes();
    Object[] values = insertRowNode.getValues();
    String[] measurements = insertRowNode.getMeasurements();

    for (int i = 0; i < dataTypes.length; i++) {
      // Skip failed Measurements
      if (dataTypes[i] == null || measurements[i] == null) {
        continue;
      }
      if (workMemTable.checkIfChunkDoesNotExist(deviceId, measurements[i])
          && (!increasingMemTableInfoForNonAligned.containsKey(deviceId)
              || !increasingMemTableInfoForNonAligned.get(deviceId).containsKey(measurements[i]))) {
        // ChunkMetadataIncrement
        chunkMetadataIncrement += ChunkMetadata.calculateRamSize(measurements[i], dataTypes[i]);
        memTableIncrement += TVList.tvListArrayMemCost(dataTypes[i]);
        increasingMemTableInfoForNonAligned
            .computeIfAbsent(deviceId, k -> new HashMap<>())
            .putIfAbsent(measurements[i], 1);
      } else {
        // here currentChunkPointNum >= 1
        long currentChunkPointNum = workMemTable.getCurrentTVListSize(deviceId, measurements[i]);
        int addingPointNum =
            increasingMemTableInfoForNonAligned
                .computeIfAbsent(deviceId, k -> new HashMap<>())
                .computeIfAbsent(measurements[i], k -> 0);
        memTableIncrement +=
            ((currentChunkPointNum + addingPointNum) % PrimitiveArrayManager.ARRAY_SIZE) == 0
                ? TVList.tvListArrayMemCost(dataTypes[i])
                : 0;
        increasingMemTableInfoForNonAligned
            .get(deviceId)
            .computeIfPresent(measurements[i], (k, v) -> v + 1);
      }
      // TEXT data mem size
      if (dataTypes[i].isBinary() && values[i] != null) {
        textDataIncrement += MemUtils.getBinarySize((Binary) values[i]);
      }
    }
    memIncrements[0] = memTableIncrement;
    memIncrements[1] = textDataIncrement;
    memIncrements[2] = chunkMetadataIncrement;
  }

  @SuppressWarnings("squid:S3776") // high Cognitive Complexity
  private long[] checkAlignedMemCostAndAddToTspInfoForRow(
      IDeviceID deviceId,
      String[] measurements,
      TSDataType[] dataTypes,
      Object[] values,
      TsTableColumnCategory[] columnCategories)
      throws WriteProcessException {
    // Memory of increased PrimitiveArray and TEXT values, e.g., add a long[128], add 128*8
    long memTableIncrement = 0L;
    long textDataIncrement = 0L;
    long chunkMetadataIncrement = 0L;

    if (workMemTable.chunkNotExist(deviceId, AlignedPath.VECTOR_PLACEHOLDER)) {
      // For new device of this mem table
      // ChunkMetadataIncrement
      chunkMetadataIncrement +=
          ChunkMetadata.calculateRamSize(AlignedPath.VECTOR_PLACEHOLDER, TSDataType.VECTOR)
              * dataTypes.length;
      memTableIncrement += AlignedTVList.alignedTvListArrayMemCost(dataTypes, columnCategories);
    } else {
      // For existed device of this mem table
      AlignedWritableMemChunk alignedMemChunk =
          ((AlignedWritableMemChunkGroup) workMemTable.getMemTableMap().get(deviceId))
              .getAlignedMemChunk();
      List<TSDataType> dataTypesInTVList = new ArrayList<>();
      for (int i = 0; i < dataTypes.length; i++) {
        // Skip failed Measurements
        if (dataTypes[i] == null
            || measurements[i] == null
            || (columnCategories != null
                && columnCategories[i] != TsTableColumnCategory.MEASUREMENT)) {
          continue;
        }

        // add arrays for new columns
        if (!alignedMemChunk.containsMeasurement(measurements[i])) {
          int currentArrayNum =
              alignedMemChunk.alignedListSize() / PrimitiveArrayManager.ARRAY_SIZE
                  + (alignedMemChunk.alignedListSize() % PrimitiveArrayManager.ARRAY_SIZE > 0
                      ? 1
                      : 0);
          memTableIncrement += currentArrayNum * AlignedTVList.valueListArrayMemCost(dataTypes[i]);
          dataTypesInTVList.add(dataTypes[i]);
        }
      }
      // this insertion will result in a new array
      if ((alignedMemChunk.alignedListSize() % PrimitiveArrayManager.ARRAY_SIZE) == 0) {
        dataTypesInTVList.addAll(((AlignedTVList) alignedMemChunk.getTVList()).getTsDataTypes());
        memTableIncrement += AlignedTVList.alignedTvListArrayMemCost(dataTypesInTVList);
      }
    }

    for (int i = 0; i < dataTypes.length; i++) {
      // TEXT data mem size
      if (dataTypes[i] != null && dataTypes[i].isBinary() && values[i] != null) {
        textDataIncrement += MemUtils.getBinarySize((Binary) values[i]);
      }
    }
    updateMemoryInfo(memTableIncrement, chunkMetadataIncrement, textDataIncrement);
    return new long[] {memTableIncrement, textDataIncrement, chunkMetadataIncrement};
  }

<<<<<<< HEAD
=======
  @SuppressWarnings("squid:S3776") // high Cognitive Complexity
  private long[] checkAlignedMemCostAndAddToTspInfoForRows(InsertRowsNode insertRowsNode)
      throws WriteProcessException {
    // Memory of increased PrimitiveArray and TEXT values, e.g., add a long[128], add 128*8
    long memTableIncrement = 0L;
    long textDataIncrement = 0L;
    long chunkMetadataIncrement = 0L;
    // device -> (measurements -> datatype, adding aligned TVList size)
    Map<IDeviceID, Pair<Map<String, TSDataType>, Integer>> increasingMemTableInfo = new HashMap<>();
    for (InsertRowNode insertRowNode : insertRowsNode.getInsertRowNodeList()) {
      IDeviceID deviceId = insertRowNode.getDeviceID();
      TSDataType[] dataTypes = insertRowNode.getDataTypes();
      Object[] values = insertRowNode.getValues();
      String[] measurements = insertRowNode.getMeasurements();
      if (workMemTable.chunkNotExist(deviceId, AlignedPath.VECTOR_PLACEHOLDER)
          && !increasingMemTableInfo.containsKey(deviceId)) {
        // For new device of this mem table
        // ChunkMetadataIncrement
        chunkMetadataIncrement +=
            ChunkMetadata.calculateRamSize(AlignedPath.VECTOR_PLACEHOLDER, TSDataType.VECTOR)
                * dataTypes.length;
        memTableIncrement += AlignedTVList.alignedTvListArrayMemCost(dataTypes, null);
        for (int i = 0; i < dataTypes.length; i++) {
          // Skip failed Measurements
          if (dataTypes[i] == null
              || measurements[i] == null
              || (insertRowNode.getColumnCategories() != null
                  && insertRowNode.getColumnCategories()[i] != TsTableColumnCategory.MEASUREMENT)) {
            continue;
          }
          increasingMemTableInfo
              .computeIfAbsent(deviceId, k -> new Pair<>(new HashMap<>(), 1))
              .left
              .put(measurements[i], dataTypes[i]);
        }

      } else {
        // For existed device of this mem table
        AlignedWritableMemChunkGroup memChunkGroup =
            (AlignedWritableMemChunkGroup) workMemTable.getMemTableMap().get(deviceId);
        AlignedWritableMemChunk alignedMemChunk =
            memChunkGroup == null ? null : memChunkGroup.getAlignedMemChunk();
        int currentChunkPointNum = alignedMemChunk == null ? 0 : alignedMemChunk.alignedListSize();
        List<TSDataType> dataTypesInTVList = new ArrayList<>();
        Pair<Map<String, TSDataType>, Integer> addingPointNumInfo =
            increasingMemTableInfo.computeIfAbsent(deviceId, k -> new Pair<>(new HashMap<>(), 0));
        for (int i = 0; i < dataTypes.length; i++) {
          // Skip failed Measurements
          if (dataTypes[i] == null
              || measurements[i] == null
              || (insertRowNode.getColumnCategories() != null
                  && insertRowNode.getColumnCategories()[i] != TsTableColumnCategory.MEASUREMENT)) {
            continue;
          }

          int addingPointNum = addingPointNumInfo.getRight();
          // Extending the column of aligned mem chunk
          if ((alignedMemChunk != null && !alignedMemChunk.containsMeasurement(measurements[i]))
              && !increasingMemTableInfo.get(deviceId).left.containsKey(measurements[i])) {
            increasingMemTableInfo.get(deviceId).left.put(measurements[i], dataTypes[i]);
            int currentArrayNum =
                (currentChunkPointNum + addingPointNum) / PrimitiveArrayManager.ARRAY_SIZE
                    + ((currentChunkPointNum + addingPointNum) % PrimitiveArrayManager.ARRAY_SIZE
                            > 0
                        ? 1
                        : 0);
            memTableIncrement +=
                currentArrayNum * AlignedTVList.valueListArrayMemCost(dataTypes[i]);
          }
        }
        int addingPointNum = increasingMemTableInfo.get(deviceId).getRight();
        // Here currentChunkPointNum + addingPointNum >= 1
        if (((currentChunkPointNum + addingPointNum) % PrimitiveArrayManager.ARRAY_SIZE) == 0) {
          if (alignedMemChunk != null) {
            dataTypesInTVList.addAll(
                ((AlignedTVList) alignedMemChunk.getTVList()).getTsDataTypes());
          }
          dataTypesInTVList.addAll(increasingMemTableInfo.get(deviceId).getLeft().values());
          memTableIncrement += AlignedTVList.alignedTvListArrayMemCost(dataTypesInTVList);
        }
        increasingMemTableInfo.get(deviceId).setRight(addingPointNum + 1);
      }

      for (int i = 0; i < dataTypes.length; i++) {
        // Skip failed Measurements
        if (dataTypes[i] == null
            || measurements[i] == null
            || (insertRowNode.getColumnCategories() != null
                && insertRowNode.getColumnCategories()[i] != TsTableColumnCategory.MEASUREMENT)) {
          continue;
        }
        // TEXT data mem size
        if (dataTypes[i].isBinary() && values[i] != null) {
          textDataIncrement += MemUtils.getBinarySize((Binary) values[i]);
        }
      }
    }
    updateMemoryInfo(memTableIncrement, chunkMetadataIncrement, textDataIncrement);
    return new long[] {memTableIncrement, textDataIncrement, chunkMetadataIncrement};
  }

>>>>>>> 3f4fa64c
  private long[] checkMemCostAndAddToTspInfoForTablet(
      IDeviceID deviceId,
      String[] measurements,
      TSDataType[] dataTypes,
      Object[] columns,
      int start,
      int end)
      throws WriteProcessException {
    if (start >= end) {
      return new long[] {0, 0, 0};
    }
    long[] memIncrements = new long[3]; // memTable, text, chunk metadata

    for (int i = 0; i < dataTypes.length; i++) {
      // Skip failed Measurements
      if (dataTypes[i] == null || columns[i] == null || measurements[i] == null) {
        continue;
      }
      updateMemCost(dataTypes[i], measurements[i], deviceId, start, end, memIncrements, columns[i]);
    }
    long memTableIncrement = memIncrements[0];
    long textDataIncrement = memIncrements[1];
    long chunkMetadataIncrement = memIncrements[2];
    updateMemoryInfo(memTableIncrement, chunkMetadataIncrement, textDataIncrement);
    return memIncrements;
  }

  private long[] checkAlignedMemCostAndAddToTspForTablet(
      IDeviceID deviceId,
      String[] measurements,
      TSDataType[] dataTypes,
      Object[] columns,
      TsTableColumnCategory[] columnCategories,
      int start,
      int end,
      boolean noFailure,
      TSStatus[] results)
      throws WriteProcessException {
    if (start >= end) {
      return new long[] {0, 0, 0};
    }
    long[] memIncrements = new long[3]; // memTable, text, chunk metadata

    updateAlignedMemCost(
        dataTypes,
        deviceId,
        measurements,
        start,
        end,
        memIncrements,
        columns,
        columnCategories,
        noFailure,
        results);
    long memTableIncrement = memIncrements[0];
    long textDataIncrement = memIncrements[1];
    long chunkMetadataIncrement = memIncrements[2];
    updateMemoryInfo(memTableIncrement, chunkMetadataIncrement, textDataIncrement);
    return memIncrements;
  }

  private void updateMemCost(
      TSDataType dataType,
      String measurement,
      IDeviceID deviceId,
      int start,
      int end,
      long[] memIncrements,
      Object column) {
    // memIncrements = [memTable, text, chunk metadata] respectively

    if (workMemTable.chunkNotExist(deviceId, measurement)) {
      // ChunkMetadataIncrement
      memIncrements[2] += ChunkMetadata.calculateRamSize(measurement, dataType);
      memIncrements[0] +=
          ((end - start) / PrimitiveArrayManager.ARRAY_SIZE + 1)
              * TVList.tvListArrayMemCost(dataType);
    } else {
      long currentChunkPointNum = workMemTable.getCurrentTVListSize(deviceId, measurement);
      if (currentChunkPointNum % PrimitiveArrayManager.ARRAY_SIZE == 0) {
        memIncrements[0] +=
            ((end - start) / PrimitiveArrayManager.ARRAY_SIZE + 1)
                * TVList.tvListArrayMemCost(dataType);
      } else {
        long acquireArray =
            (end - start - 1 + (currentChunkPointNum % PrimitiveArrayManager.ARRAY_SIZE))
                / PrimitiveArrayManager.ARRAY_SIZE;
        if (acquireArray != 0) {
          memIncrements[0] += acquireArray * TVList.tvListArrayMemCost(dataType);
        }
      }
    }
    // TEXT data size
    if (dataType.isBinary()) {
      Binary[] binColumn = (Binary[]) column;
      memIncrements[1] += MemUtils.getBinaryColumnSize(binColumn, start, end, null);
    }
  }

  private void updateAlignedMemCost(
      TSDataType[] dataTypes,
      IDeviceID deviceId,
      String[] measurementIds,
      int start,
      int end,
      long[] memIncrements,
      Object[] columns,
      TsTableColumnCategory[] columnCategories,
      boolean noFailure,
      TSStatus[] results) {
    int incomingPointNum;
    if (noFailure) {
      incomingPointNum = end - start;
    } else {
      incomingPointNum = end - start;
      for (TSStatus result : results) {
        if (result != null && result.code != TSStatusCode.SUCCESS_STATUS.getStatusCode()) {
          incomingPointNum--;
        }
      }
    }

    int measurementColumnNum = 0;
    if (columnCategories == null) {
      measurementColumnNum = dataTypes.length;
    } else {
      for (TsTableColumnCategory columnCategory : columnCategories) {
        if (columnCategory == TsTableColumnCategory.MEASUREMENT) {
          measurementColumnNum++;
        }
      }
    }

    // memIncrements = [memTable, text, chunk metadata] respectively
    if (workMemTable.chunkNotExist(deviceId, AlignedPath.VECTOR_PLACEHOLDER)) {
      // new devices introduce new ChunkMetadata
      // ChunkMetadata memory Increment
      memIncrements[2] +=
          measurementColumnNum
              * ChunkMetadata.calculateRamSize(AlignedPath.VECTOR_PLACEHOLDER, TSDataType.VECTOR);
      // TVList memory

      int numArraysToAdd =
          incomingPointNum / PrimitiveArrayManager.ARRAY_SIZE
              + (incomingPointNum % PrimitiveArrayManager.ARRAY_SIZE > 0 ? 1 : 0);
      memIncrements[0] +=
          numArraysToAdd * AlignedTVList.alignedTvListArrayMemCost(dataTypes, columnCategories);
    } else {
      AlignedWritableMemChunk alignedMemChunk =
          ((AlignedWritableMemChunkGroup) workMemTable.getMemTableMap().get(deviceId))
              .getAlignedMemChunk();
      List<TSDataType> dataTypesInTVList = new ArrayList<>();
      int currentPointNum = alignedMemChunk.alignedListSize();
      int newPointNum = currentPointNum + incomingPointNum;
      for (int i = 0; i < dataTypes.length; i++) {
        TSDataType dataType = dataTypes[i];
        String measurement = measurementIds[i];
        Object column = columns[i];
        if (dataType == null
            || column == null
            || measurement == null
            || (columnCategories != null
                && columnCategories[i] != TsTableColumnCategory.MEASUREMENT)) {
          continue;
        }

        if (!alignedMemChunk.containsMeasurement(measurementIds[i])) {
          // add a new column in the TVList, the new column should be as long as existing ones
          memIncrements[0] +=
              (currentPointNum / PrimitiveArrayManager.ARRAY_SIZE + 1)
                  * AlignedTVList.valueListArrayMemCost(dataType);
          dataTypesInTVList.add(dataType);
        }
      }

      // calculate how many new arrays will be added after this insertion
      int currentArrayCnt =
          currentPointNum / PrimitiveArrayManager.ARRAY_SIZE
              + (currentPointNum % PrimitiveArrayManager.ARRAY_SIZE > 0 ? 1 : 0);
      int newArrayCnt =
          newPointNum / PrimitiveArrayManager.ARRAY_SIZE
              + (newPointNum % PrimitiveArrayManager.ARRAY_SIZE > 0 ? 1 : 0);
      long acquireArray = newArrayCnt - currentArrayCnt;

      if (acquireArray != 0) {
        // memory of extending the TVList
        dataTypesInTVList.addAll(((AlignedTVList) alignedMemChunk.getTVList()).getTsDataTypes());
        memIncrements[0] +=
            acquireArray * AlignedTVList.alignedTvListArrayMemCost(dataTypesInTVList);
      }
    }

    // flexible-length data size
    for (int i = 0; i < dataTypes.length; i++) {
      TSDataType dataType = dataTypes[i];
      String measurement = measurementIds[i];
      Object column = columns[i];
      if (dataType == null
          || column == null
          || measurement == null
          || (columnCategories != null
              && columnCategories[i] != TsTableColumnCategory.MEASUREMENT)) {
        continue;
      }

      if (dataType.isBinary()) {
        Binary[] binColumn = (Binary[]) columns[i];
        memIncrements[1] += MemUtils.getBinaryColumnSize(binColumn, start, end, results);
      }
    }
  }

  private void updateMemoryInfo(
      long memTableIncrement, long chunkMetadataIncrement, long textDataIncrement)
      throws WriteProcessRejectException {
    memTableIncrement += textDataIncrement;
    dataRegionInfo.addStorageGroupMemCost(memTableIncrement);
    tsFileProcessorInfo.addTSPMemCost(chunkMetadataIncrement);
    if (dataRegionInfo.needToReportToSystem()) {
      try {
        if (!SystemInfo.getInstance().reportStorageGroupStatus(dataRegionInfo, this)) {
          long startTime = System.currentTimeMillis();
          while (SystemInfo.getInstance().isRejected()) {
            if (workMemTable.shouldFlush()) {
              break;
            }
            try {
              TimeUnit.MILLISECONDS.sleep(config.getCheckPeriodWhenInsertBlocked());
              if (System.currentTimeMillis() - startTime
                  > config.getMaxWaitingTimeWhenInsertBlocked()) {
                throw new WriteProcessRejectException(
                    "System rejected over " + (System.currentTimeMillis() - startTime) + "ms");
              }
            } catch (InterruptedException e) {
              Thread.currentThread().interrupt();
            }
          }
        }
      } catch (WriteProcessRejectException e) {
        dataRegionInfo.releaseStorageGroupMemCost(memTableIncrement);
        tsFileProcessorInfo.releaseTSPMemCost(chunkMetadataIncrement);
        SystemInfo.getInstance().resetStorageGroupStatus(dataRegionInfo);
        throw e;
      }
    }
    workMemTable.addTVListRamCost(memTableIncrement);
    workMemTable.addTextDataSize(textDataIncrement);
  }

  private void rollbackMemoryInfo(long[] memIncrements) {
    long memTableIncrement = memIncrements[0];
    long textDataIncrement = memIncrements[1];
    long chunkMetadataIncrement = memIncrements[2];

    memTableIncrement += textDataIncrement;
    dataRegionInfo.releaseStorageGroupMemCost(memTableIncrement);
    tsFileProcessorInfo.releaseTSPMemCost(chunkMetadataIncrement);
    SystemInfo.getInstance().resetStorageGroupStatus(dataRegionInfo);
    workMemTable.releaseTVListRamCost(memTableIncrement);
    workMemTable.releaseTextDataSize(textDataIncrement);
  }

  /**
   * Delete data which belongs to the timeseries `deviceId.measurementId` and the timestamp of which
   * <= 'timestamp' in the deletion. <br>
   *
   * <p>Delete data in both working MemTable and flushing MemTables.
   */
  public void deleteDataInMemory(Deletion deletion, Set<PartialPath> devicePaths) {
    flushQueryLock.writeLock().lock();
    if (logger.isDebugEnabled()) {
      logger.debug(
          FLUSH_QUERY_WRITE_LOCKED, storageGroupName, tsFileResource.getTsFile().getName());
    }
    try {
      if (workMemTable != null) {
        logger.info(
            "[Deletion] Deletion with path: {}, time:{}-{} in workMemTable",
            deletion.getPath(),
            deletion.getStartTime(),
            deletion.getEndTime());
        for (PartialPath device : devicePaths) {
          workMemTable.delete(
              deletion.getPath(), device, deletion.getStartTime(), deletion.getEndTime());
        }
      }
      // Flushing memTables are immutable, only record this deletion in these memTables for read
      if (!flushingMemTables.isEmpty()) {
        modsToMemtable.add(new Pair<>(deletion, flushingMemTables.getLast()));
      }
    } finally {
      flushQueryLock.writeLock().unlock();
      if (logger.isDebugEnabled()) {
        logger.debug(
            FLUSH_QUERY_WRITE_RELEASE, storageGroupName, tsFileResource.getTsFile().getName());
      }
    }
  }

  public WALFlushListener logDeleteDataNodeInWAL(DeleteDataNode deleteDataNode) {
    return walNode.log(workMemTable.getMemTableId(), deleteDataNode);
  }

  public TsFileResource getTsFileResource() {
    return tsFileResource;
  }

  public boolean shouldFlush() {
    if (workMemTable == null) {
      return false;
    }
    if (workMemTable.shouldFlush()) {
      WritingMetrics.getInstance().recordMemControlFlushMemTableCount(1);
      return true;
    }
    if (workMemTable.reachChunkSizeOrPointNumThreshold()) {
      WritingMetrics.getInstance().recordSeriesFullFlushMemTableCount(1);
      return true;
    }
    return false;
  }

  public boolean shouldClose() {
    long fileSize = tsFileResource.getTsFileSize();
    long fileSizeThreshold = sequence ? config.getSeqTsFileSize() : config.getUnSeqTsFileSize();
    return fileSize >= fileSizeThreshold;
  }

  public void syncClose() {
    logger.info(
        "Sync close file: {}, will firstly async close it",
        tsFileResource.getTsFile().getAbsolutePath());
    if (shouldClose) {
      return;
    }
    synchronized (flushingMemTables) {
      try {
        asyncClose();
        logger.info("Start to wait until file {} is closed", tsFileResource);
        long startTime = System.currentTimeMillis();
        while (!flushingMemTables.isEmpty()) {
          flushingMemTables.wait(60_000);
          if (System.currentTimeMillis() - startTime > 60_000 && !flushingMemTables.isEmpty()) {
            logger.warn(
                "{} has spent {}s for waiting flushing one memtable; {} left (first: {}). FlushingManager info: {}",
                this.tsFileResource.getTsFile().getAbsolutePath(),
                (System.currentTimeMillis() - startTime) / 1000,
                flushingMemTables.size(),
                flushingMemTables.getFirst(),
                FlushManager.getInstance());
          }
        }
      } catch (InterruptedException e) {
        logger.error(
            "{}: {} wait close interrupted",
            storageGroupName,
            tsFileResource.getTsFile().getName(),
            e);
        Thread.currentThread().interrupt();
      }
    }
    logger.info("File {} is closed synchronously", tsFileResource.getTsFile().getAbsolutePath());
  }

  /** async close one tsfile, register and close it by another thread */
  public Future<?> asyncClose() {
    flushQueryLock.writeLock().lock();
    if (logger.isDebugEnabled()) {
      logger.debug(
          FLUSH_QUERY_WRITE_LOCKED, storageGroupName, tsFileResource.getTsFile().getName());
    }
    try {
      if (logger.isDebugEnabled()) {
        if (workMemTable != null) {
          logger.debug(
              "{}: flush a working memtable in async close tsfile {}, memtable size: {}, tsfile "
                  + "size: {}, plan index: [{}, {}], progress index: {}",
              storageGroupName,
              tsFileResource.getTsFile().getAbsolutePath(),
              workMemTable.memSize(),
              tsFileResource.getTsFileSize(),
              workMemTable.getMinPlanIndex(),
              workMemTable.getMaxPlanIndex(),
              tsFileResource.getMaxProgressIndex());
        } else {
          logger.debug(
              "{}: flush a NotifyFlushMemTable in async close tsfile {}, tsfile size: {}",
              storageGroupName,
              tsFileResource.getTsFile().getAbsolutePath(),
              tsFileResource.getTsFileSize());
        }
      }

      if (shouldClose) {
        return CompletableFuture.completedFuture(null);
      }
      // when a flush thread serves this TsFileProcessor (because the processor is submitted by
      // registerTsFileProcessor()), the thread will seal the corresponding TsFile and
      // execute other cleanup works if "shouldClose == true and flushingMemTables is empty".

      // To ensure there must be a flush thread serving this processor after the field `shouldClose`
      // is set true, we need to generate a NotifyFlushMemTable as a signal task and submit it to
      // the FlushManager.

      // we have to add the memtable into flushingList first and then set the shouldClose tag.
      // see https://issues.apache.org/jira/browse/IOTDB-510
      IMemTable tmpMemTable = workMemTable == null ? new NotifyFlushMemTable() : workMemTable;

      try {
        PipeInsertionDataNodeListener.getInstance()
            .listenToTsFile(
                dataRegionInfo.getDataRegion().getDataRegionId(),
                tsFileResource,
                false,
                tmpMemTable.isTotallyGeneratedByPipe());

        // When invoke closing TsFile after insert data to memTable, we shouldn't flush until invoke
        // flushing memTable in System module.
        Future<?> future = addAMemtableIntoFlushingList(tmpMemTable);
        shouldClose = true;
        return future;
      } catch (Exception e) {
        logger.error(
            "{}: {} async close failed, because",
            storageGroupName,
            tsFileResource.getTsFile().getName(),
            e);
      }
    } finally {
      flushQueryLock.writeLock().unlock();
      if (logger.isDebugEnabled()) {
        logger.debug(
            FLUSH_QUERY_WRITE_RELEASE, storageGroupName, tsFileResource.getTsFile().getName());
      }
    }
    return CompletableFuture.completedFuture(null);
  }

  /**
   * TODO if the flushing thread is too fast, the tmpMemTable.wait() may never wakeup Tips: I am
   * trying to solve this issue by checking whether the table exist before wait()
   */
  public void syncFlush() throws IOException {
    IMemTable tmpMemTable;
    flushQueryLock.writeLock().lock();
    if (logger.isDebugEnabled()) {
      logger.debug(
          FLUSH_QUERY_WRITE_LOCKED, storageGroupName, tsFileResource.getTsFile().getName());
    }
    try {
      tmpMemTable = workMemTable == null ? new NotifyFlushMemTable() : workMemTable;
      if (logger.isDebugEnabled() && tmpMemTable.isSignalMemTable()) {
        logger.debug(
            "{}: {} add a signal memtable into flushing memtable list when sync flush",
            storageGroupName,
            tsFileResource.getTsFile().getName());
      }
      addAMemtableIntoFlushingList(tmpMemTable);
    } finally {
      flushQueryLock.writeLock().unlock();
      if (logger.isDebugEnabled()) {
        logger.debug(
            FLUSH_QUERY_WRITE_RELEASE, storageGroupName, tsFileResource.getTsFile().getName());
      }
    }

    synchronized (flushingMemTables) {
      try {
        long startWait = System.currentTimeMillis();
        while (flushingMemTables.contains(tmpMemTable)) {
          flushingMemTables.wait(1000);

          if ((System.currentTimeMillis() - startWait) > 60_000) {
            logger.warn(
                "has waited for synced flushing a memtable in {} for 60 seconds.",
                this.tsFileResource.getTsFile().getAbsolutePath());
            startWait = System.currentTimeMillis();
          }
        }
      } catch (InterruptedException e) {
        logger.error(
            "{}: {} wait flush finished meets error",
            storageGroupName,
            tsFileResource.getTsFile().getName(),
            e);
        Thread.currentThread().interrupt();
      }
    }
  }

  /** Put the working memtable into flushing list and set the working memtable to null */
  public void asyncFlush() {
    flushQueryLock.writeLock().lock();
    if (logger.isDebugEnabled()) {
      logger.debug(
          FLUSH_QUERY_WRITE_LOCKED, storageGroupName, tsFileResource.getTsFile().getName());
    }
    try {
      if (workMemTable == null) {
        return;
      }
      logger.info(
          "Async flush a memtable to tsfile: {}", tsFileResource.getTsFile().getAbsolutePath());
      addAMemtableIntoFlushingList(workMemTable);
    } catch (Exception e) {
      logger.error(
          "{}: {} add a memtable into flushing list failed",
          storageGroupName,
          tsFileResource.getTsFile().getName(),
          e);
    } finally {
      flushQueryLock.writeLock().unlock();
      if (logger.isDebugEnabled()) {
        logger.debug(
            FLUSH_QUERY_WRITE_RELEASE, storageGroupName, tsFileResource.getTsFile().getName());
      }
    }
  }

  /**
   * This method calls updateLatestFlushTimeCallback and move the given memtable into the flushing
   * queue, set the current working memtable as null and then register the tsfileProcessor into the
   * flushManager again.
   */
  private Future<?> addAMemtableIntoFlushingList(IMemTable tobeFlushed) throws IOException {
    final Map<IDeviceID, Long> lastTimeForEachDevice = tobeFlushed.getMaxTime();

    // If some devices have been removed in MemTable, the number of device in MemTable and
    // tsFileResource will not be the same. And the endTime of these devices in resource will be
    // Long.minValue.
    // In the case, we need to delete the removed devices in tsFileResource.
    if (lastTimeForEachDevice.size() != tsFileResource.getDevices().size()) {
      tsFileResource.deleteRemovedDeviceAndUpdateEndTime(lastTimeForEachDevice);
    } else {
      if (sequence) {
        tsFileResource.updateEndTime(lastTimeForEachDevice);
      }
    }

    for (FlushListener flushListener : flushListeners) {
      flushListener.onMemTableFlushStarted(tobeFlushed);
    }

    lastWorkMemtableFlushTime = System.currentTimeMillis();
    updateLatestFlushTimeCallback.call(this, lastTimeForEachDevice, lastWorkMemtableFlushTime);

    SystemInfo.getInstance().addFlushingMemTableCost(tobeFlushed.getTVListsRamCost());
    flushingMemTables.addLast(tobeFlushed);
    if (logger.isDebugEnabled()) {
      logger.debug(
          "{}: {} Memtable (signal = {}) is added into the flushing Memtable, queue size = {}",
          storageGroupName,
          tsFileResource.getTsFile().getName(),
          tobeFlushed.isSignalMemTable(),
          flushingMemTables.size());
    }

    if (!(tobeFlushed.isSignalMemTable() || tobeFlushed.isEmpty())) {
      totalMemTableSize += tobeFlushed.memSize();
    }
    WritingMetrics.getInstance()
        .recordMemTableLiveDuration(System.currentTimeMillis() - getWorkMemTableCreatedTime());
    WritingMetrics.getInstance()
        .recordActiveMemTableCount(dataRegionInfo.getDataRegion().getDataRegionId(), -1);
    workMemTable = null;
    return FlushManager.getInstance().registerTsFileProcessor(this);
  }

  /** Put back the memtable to MemTablePool and make metadata in writer visible */
  private void releaseFlushedMemTable(IMemTable memTable) {
    flushQueryLock.writeLock().lock();
    if (logger.isDebugEnabled()) {
      logger.debug(
          FLUSH_QUERY_WRITE_LOCKED, storageGroupName, tsFileResource.getTsFile().getName());
    }
    try {
      writer.makeMetadataVisible();
      if (!flushingMemTables.remove(memTable)) {
        logger.warn(
            "{}: {} put the memtable (signal={}) out of flushingMemtables but it is not in the queue.",
            storageGroupName,
            tsFileResource.getTsFile().getName(),
            memTable.isSignalMemTable());
      } else if (logger.isDebugEnabled()) {
        logger.debug(
            "{}: {} memtable (signal={}) is removed from the queue. {} left.",
            storageGroupName,
            tsFileResource.getTsFile().getName(),
            memTable.isSignalMemTable(),
            flushingMemTables.size());
      }
      memTable.release();
      MemTableManager.getInstance().decreaseMemtableNumber();
      // Reset the mem cost in StorageGroupProcessorInfo
      dataRegionInfo.releaseStorageGroupMemCost(memTable.getTVListsRamCost());
      if (logger.isDebugEnabled()) {
        logger.debug(
            "[mem control] {}: {} flush finished, try to reset system memcost, "
                + "flushing memtable list size: {}",
            storageGroupName,
            tsFileResource.getTsFile().getName(),
            flushingMemTables.size());
      }
      // Report to System
      SystemInfo.getInstance().resetStorageGroupStatus(dataRegionInfo);
      SystemInfo.getInstance().resetFlushingMemTableCost(memTable.getTVListsRamCost());
      if (logger.isDebugEnabled()) {
        logger.debug(
            "{}: {} flush finished, remove a memtable from flushing list, "
                + "flushing memtable list size: {}",
            storageGroupName,
            tsFileResource.getTsFile().getName(),
            flushingMemTables.size());
      }
    } catch (Exception e) {
      logger.error("{}: {}", storageGroupName, tsFileResource.getTsFile().getName(), e);
    } finally {
      flushQueryLock.writeLock().unlock();
      if (logger.isDebugEnabled()) {
        logger.debug(
            FLUSH_QUERY_WRITE_RELEASE, storageGroupName, tsFileResource.getTsFile().getName());
      }
    }
  }

  /** This method will synchronize the memTable and release its flushing resources */
  private void syncReleaseFlushedMemTable(IMemTable memTable) {
    synchronized (flushingMemTables) {
      releaseFlushedMemTable(memTable);
      flushingMemTables.notifyAll();
      if (logger.isDebugEnabled()) {
        logger.debug(
            "{}: {} released a memtable (signal={}), flushingMemtables size ={}",
            storageGroupName,
            tsFileResource.getTsFile().getName(),
            memTable.isSignalMemTable(),
            flushingMemTables.size());
      }
    }
  }

  /**
   * Take the first MemTable from the flushingMemTables and flush it. Called by a flush thread of
   * the flush manager pool
   */
  @SuppressWarnings({"squid:S3776", "squid:S2142"}) // Suppress high Cognitive Complexity warning
  public void flushOneMemTable() {
    IMemTable memTableToFlush = flushingMemTables.getFirst();

    // Signal memtable only may appear when calling asyncClose()
    if (!memTableToFlush.isSignalMemTable()) {
      if (memTableToFlush.isEmpty()) {
        logger.info(
            "This normal memtable is empty, skip flush. {}: {}",
            storageGroupName,
            tsFileResource.getTsFile().getName());
      } else {
        try {
          writer.mark();
          MemTableFlushTask flushTask =
              new MemTableFlushTask(
                  memTableToFlush,
                  writer,
                  storageGroupName,
                  dataRegionInfo.getDataRegion().getDataRegionId());
          flushTask.syncFlushMemTable();
          memTableFlushPointCount = memTableToFlush.getTotalPointsNum();
        } catch (Throwable e) {
          if (writer == null) {
            logger.info(
                "{}: {} is closed during flush, abandon flush task",
                storageGroupName,
                tsFileResource.getTsFile().getAbsolutePath());
            synchronized (flushingMemTables) {
              flushingMemTables.notifyAll();
            }
          } else {
            logger.error(
                "{}: {} meet error when flushing a memtable, change system mode to error",
                storageGroupName,
                tsFileResource.getTsFile().getAbsolutePath(),
                e);
            CommonDescriptor.getInstance().getConfig().handleUnrecoverableError();
            try {
              logger.error(
                  "{}: {} IOTask meets error, truncate the corrupted data",
                  storageGroupName,
                  tsFileResource.getTsFile().getAbsolutePath(),
                  e);
              writer.reset();
            } catch (IOException e1) {
              logger.error(
                  "{}: {} Truncate corrupted data meets error",
                  storageGroupName,
                  tsFileResource.getTsFile().getAbsolutePath(),
                  e1);
            }
            // Release resource
            try {
              syncReleaseFlushedMemTable(memTableToFlush);
              // Make sure no read will search this file
              tsFileResource.setTimeIndex(config.getTimeIndexLevel().getTimeIndex());
              // This callback method will register this empty tsfile into TsFileManager
              for (CloseFileListener closeFileListener : closeFileListeners) {
                closeFileListener.onClosed(this);
              }
              // Close writer
              writer.close();
              writer = null;
              synchronized (flushingMemTables) {
                flushingMemTables.notifyAll();
              }
            } catch (Exception e1) {
              logger.error(
                  "{}: {} Release resource meets error",
                  storageGroupName,
                  tsFileResource.getTsFile().getAbsolutePath(),
                  e1);
            }
            return;
          }
        }
      }
    }

    try {
      flushQueryLock.writeLock().lock();
      Iterator<Pair<Modification, IMemTable>> iterator = modsToMemtable.iterator();
      while (iterator.hasNext()) {
        Pair<Modification, IMemTable> entry = iterator.next();
        if (entry.right.equals(memTableToFlush)) {
          entry.left.setFileOffset(tsFileResource.getTsFileSize());
          this.tsFileResource.getModFile().write(entry.left);
          tsFileResource.getModFile().close();
          iterator.remove();
          logger.info(
              "[Deletion] Deletion with path: {}, time:{}-{} written when flush memtable",
              entry.left.getPath(),
              ((Deletion) (entry.left)).getStartTime(),
              ((Deletion) (entry.left)).getEndTime());
        }
      }
    } catch (IOException e) {
      logger.error(
          "Meet error when writing into ModificationFile file of {} ",
          tsFileResource.getTsFile().getAbsolutePath(),
          e);
    } finally {
      flushQueryLock.writeLock().unlock();
    }

    if (logger.isDebugEnabled()) {
      logger.debug(
          "{}: {} try get lock to release a memtable (signal={})",
          storageGroupName,
          tsFileResource.getTsFile().getAbsolutePath(),
          memTableToFlush.isSignalMemTable());
    }

    // For sync flush
    syncReleaseFlushedMemTable(memTableToFlush);
    try {
      writer.getTsFileOutput().force();
    } catch (IOException e) {
      logger.error("fsync memTable data to disk error,", e);
    }

    // Call flushed listener after memtable is released safely
    for (FlushListener flushListener : flushListeners) {
      flushListener.onMemTableFlushed(memTableToFlush);
    }
    // Retry to avoid unnecessary read-only mode
    int retryCnt = 0;
    while (shouldClose && flushingMemTables.isEmpty() && writer != null) {
      try {
        if (isEmpty()) {
          endEmptyFile();
        } else {
          writer.mark();
          updateCompressionRatio();
          if (logger.isDebugEnabled()) {
            logger.debug(
                "{}: {} flushingMemtables is empty and will close the file",
                storageGroupName,
                tsFileResource.getTsFile().getAbsolutePath());
          }
          endFile();
        }
        if (logger.isDebugEnabled()) {
          logger.debug("{} flushingMemtables is clear", storageGroupName);
        }
      } catch (Exception e) {
        logger.error(
            "{}: {} marking or ending file meet error",
            storageGroupName,
            tsFileResource.getTsFile().getAbsolutePath(),
            e);
        // Truncate broken metadata
        try {
          writer.reset();
        } catch (IOException e1) {
          logger.error(
              "{}: {} truncate corrupted data meets error",
              storageGroupName,
              tsFileResource.getTsFile().getAbsolutePath(),
              e1);
        }
        // Retry or set read-only
        if (retryCnt < 3) {
          logger.warn(
              "{} meet error when flush FileMetadata to {}, retry it again",
              storageGroupName,
              tsFileResource.getTsFile().getAbsolutePath(),
              e);
          retryCnt++;
          continue;
        } else {
          logger.error(
              "{} meet error when flush FileMetadata to {}, change system mode to error",
              storageGroupName,
              tsFileResource.getTsFile().getAbsolutePath(),
              e);
          CommonDescriptor.getInstance().getConfig().handleUnrecoverableError();
          break;
        }
      }
      // For sync close
      if (logger.isDebugEnabled()) {
        logger.debug(
            "{}: {} try to get flushingMemtables lock.",
            storageGroupName,
            tsFileResource.getTsFile().getAbsolutePath());
      }
      synchronized (flushingMemTables) {
        flushingMemTables.notifyAll();
      }
    }
  }

  private void updateCompressionRatio() {
    try {
      double compressionRatio = ((double) totalMemTableSize) / writer.getPos();
      logger.info(
          "The compression ratio of tsfile {} is {}, totalMemTableSize: {}, the file size: {}",
          writer.getFile().getAbsolutePath(),
          String.format("%.2f", compressionRatio),
          totalMemTableSize,
          writer.getPos());
      String dataRegionId = dataRegionInfo.getDataRegion().getDataRegionId();
      WritingMetrics.getInstance()
          .recordTsFileCompressionRatioOfFlushingMemTable(dataRegionId, compressionRatio);
      CompressionRatio.getInstance().updateRatio(totalMemTableSize, writer.getPos());
    } catch (IOException e) {
      logger.error(
          "{}: {} update compression ratio failed",
          storageGroupName,
          tsFileResource.getTsFile().getName(),
          e);
    }
  }

  /** end file and write some meta */
  private void endFile() throws IOException, TsFileProcessorException {
    if (logger.isDebugEnabled()) {
      logger.debug("Start to end file {}", tsFileResource);
    }
    writer.endFile();
    tsFileResource.serialize();
    FileTimeIndexCacheRecorder.getInstance().logFileTimeIndex(tsFileResource);
    if (logger.isDebugEnabled()) {
      logger.debug("Ended file {}", tsFileResource);
    }
    // Remove this processor from Closing list in StorageGroupProcessor,
    // Mark the TsFileResource closed, no need writer anymore
    for (CloseFileListener closeFileListener : closeFileListeners) {
      closeFileListener.onClosed(this);
    }

    tsFileProcessorInfo.clear();
    dataRegionInfo.closeTsFileProcessorAndReportToSystem(this);

    writer = null;
  }

  /** End empty file and remove it from file system */
  private void endEmptyFile() throws TsFileProcessorException, IOException {
    logger.info("Start to end empty file {}", tsFileResource);

    // Remove this processor from Closing list in DataRegion,
    // Mark the TsFileResource closed, no need writer anymore
    writer.close();
    for (CloseFileListener closeFileListener : closeFileListeners) {
      closeFileListener.onClosed(this);
    }
    tsFileProcessorInfo.clear();
    dataRegionInfo.closeTsFileProcessorAndReportToSystem(this);
    logger.info(
        "Storage group {} close and remove empty file {}",
        storageGroupName,
        tsFileResource.getTsFile().getAbsoluteFile());

    writer = null;
  }

  public boolean isManagedByFlushManager() {
    return managedByFlushManager;
  }

  public void setManagedByFlushManager(boolean managedByFlushManager) {
    this.managedByFlushManager = managedByFlushManager;
  }

  /** Close this tsfile */
  public void close() throws TsFileProcessorException {
    try {
      // When closing resource file, its corresponding mod file is also closed.
      tsFileResource.close();
    } catch (IOException e) {
      throw new TsFileProcessorException(e);
    }
  }

  public int getFlushingMemTableSize() {
    return flushingMemTables.size();
  }

  RestorableTsFileIOWriter getWriter() {
    return writer;
  }

  public String getStorageGroupName() {
    return storageGroupName;
  }

  private void processAlignedChunkMetaDataFromFlushedMemTable(
      IDeviceID deviceID,
      AlignedChunkMetadata alignedChunkMetadata,
      Map<String, List<IChunkMetadata>> measurementToChunkMetaMap,
      Map<String, List<IChunkHandle>> measurementToChunkHandleMap,
      String filePath) {
    SharedTimeDataBuffer sharedTimeDataBuffer =
        new SharedTimeDataBuffer(alignedChunkMetadata.getTimeChunkMetadata());
    for (IChunkMetadata valueChunkMetaData : alignedChunkMetadata.getValueChunkMetadataList()) {
      String measurement = valueChunkMetaData.getMeasurementUid();
      measurementToChunkMetaMap
          .computeIfAbsent(measurement, k -> new ArrayList<>())
          .add(valueChunkMetaData);
      measurementToChunkHandleMap
          .computeIfAbsent(measurement, k -> new ArrayList<>())
          .add(
              new DiskAlignedChunkHandleImpl(
                  deviceID,
                  measurement,
                  filePath,
                  false,
                  valueChunkMetaData.getOffsetOfChunkHeader(),
                  valueChunkMetaData.getStatistics(),
                  sharedTimeDataBuffer));
    }
  }

  private void processChunkMetaDataFromFlushedMemTable(
      IDeviceID deviceID,
      ChunkMetadata chunkMetadata,
      Map<String, List<IChunkMetadata>> measurementToChunkMetaMap,
      Map<String, List<IChunkHandle>> measurementToChunkHandleMap,
      String filePath) {
    String measurement = chunkMetadata.getMeasurementUid();
    measurementToChunkMetaMap
        .computeIfAbsent(measurement, k -> new ArrayList<>())
        .add(chunkMetadata);
    measurementToChunkHandleMap
        .computeIfAbsent(measurement, k -> new ArrayList<>())
        .add(
            new DiskChunkHandleImpl(
                deviceID,
                measurement,
                filePath,
                false,
                chunkMetadata.getOffsetOfChunkHeader(),
                chunkMetadata.getStatistics()));
  }

  private void buildChunkHandleForFlushedMemTable(
      IDeviceID deviceID,
      List<IChunkMetadata> chunkMetadataList,
      Map<String, List<IChunkMetadata>> measurementToChunkMetaList,
      Map<String, List<IChunkHandle>> measurementToChunkHandleList) {
    for (IChunkMetadata chunkMetadata : chunkMetadataList) {
      if (chunkMetadata instanceof AlignedChunkMetadata) {
        processAlignedChunkMetaDataFromFlushedMemTable(
            deviceID,
            (AlignedChunkMetadata) chunkMetadata,
            measurementToChunkMetaList,
            measurementToChunkHandleList,
            this.tsFileResource.getTsFilePath());
      } else {
        processChunkMetaDataFromFlushedMemTable(
            deviceID,
            (ChunkMetadata) chunkMetadata,
            measurementToChunkMetaList,
            measurementToChunkHandleList,
            this.tsFileResource.getTsFilePath());
      }
    }
  }

  private int searchTimeChunkMetaDataIndexAndSetModifications(
      List<List<ChunkMetadata>> chunkMetaDataList,
      IDeviceID deviceID,
      List<List<Modification>> modifications,
      QueryContext context) {
    int timeChunkMetaDataIndex = -1;
    for (int i = 0; i < chunkMetaDataList.size(); i++) {
      List<ChunkMetadata> chunkMetadata = chunkMetaDataList.get(i);
      String measurement = chunkMetadata.get(0).getMeasurementUid();
      // measurement = "" means this is a timeChunkMetadata
      if (measurement.isEmpty()) {
        timeChunkMetaDataIndex = i;
        continue;
      }

      modifications.add(context.getPathModifications(tsFileResource, deviceID, measurement));
    }
    return timeChunkMetaDataIndex;
  }

  private List<IChunkMetadata> getVisibleMetadataListFromWriterByDeviceID(
      QueryContext queryContext, IDeviceID deviceID) throws IllegalPathException {
    long timeLowerBound = getQueryTimeLowerBound(deviceID);
    List<List<ChunkMetadata>> chunkMetaDataListForDevice =
        writer.getVisibleMetadataList(deviceID, null);
    List<ChunkMetadata> processedChunkMetadataForOneDevice = new ArrayList<>();
    for (List<ChunkMetadata> chunkMetadataList : chunkMetaDataListForDevice) {
      if (chunkMetadataList.isEmpty()) {
        continue;
      }
      ModificationUtils.modifyChunkMetaData(
          chunkMetadataList,
          queryContext.getPathModifications(
              tsFileResource, deviceID, chunkMetadataList.get(0).getMeasurementUid()));
      chunkMetadataList.removeIf(x -> x.getEndTime() < timeLowerBound);
      processedChunkMetadataForOneDevice.addAll(chunkMetadataList);
    }
    return new ArrayList<>(processedChunkMetadataForOneDevice);
  }

  private List<IChunkMetadata> getAlignedVisibleMetadataListFromWriterByDeviceID(
      QueryContext queryContext, IDeviceID deviceID)
      throws QueryProcessException, IllegalPathException {
    List<AlignedChunkMetadata> alignedChunkMetadataForOneDevice = new ArrayList<>();
    List<List<Modification>> modifications = new ArrayList<>();
    List<List<ChunkMetadata>> chunkMetaDataListForDevice =
        writer.getVisibleMetadataList(deviceID, null);

    if (chunkMetaDataListForDevice.isEmpty()) {
      return Collections.emptyList();
    }

    int timeChunkMetadataListIndex =
        searchTimeChunkMetaDataIndexAndSetModifications(
            chunkMetaDataListForDevice, deviceID, modifications, queryContext);
    if (timeChunkMetadataListIndex == -1) {
      throw new QueryProcessException("TimeChunkMetadata in aligned device should not be empty");
    }
    List<ChunkMetadata> timeChunkMetadataList =
        chunkMetaDataListForDevice.get(timeChunkMetadataListIndex);

    for (int i = 0; i < timeChunkMetadataList.size(); i++) {
      List<IChunkMetadata> valuesChunkMetadata = new ArrayList<>();
      boolean exits = false;
      for (int j = 0; j < chunkMetaDataListForDevice.size(); j++) {
        List<ChunkMetadata> chunkMetadataList = chunkMetaDataListForDevice.get(j);
        // Filter timeChunkMetadata
        if (j == timeChunkMetadataListIndex || chunkMetadataList.isEmpty()) {
          continue;
        }
        boolean currentExist = i < chunkMetadataList.size();
        exits = (exits || currentExist);
        valuesChunkMetadata.add(currentExist ? chunkMetadataList.get(i) : null);
      }
      if (exits) {
        alignedChunkMetadataForOneDevice.add(
            new AlignedChunkMetadata(timeChunkMetadataList.get(i), valuesChunkMetadata));
      }
    }

    long timeLowerBound = getQueryTimeLowerBound(deviceID);
    ModificationUtils.modifyAlignedChunkMetaData(alignedChunkMetadataForOneDevice, modifications);
    alignedChunkMetadataForOneDevice.removeIf(x -> x.getEndTime() < timeLowerBound);
    return new ArrayList<>(alignedChunkMetadataForOneDevice);
  }

  public void queryForSeriesRegionScan(
      List<IFullPath> pathList,
      QueryContext queryContext,
      List<IFileScanHandle> fileScanHandlesForQuery) {
    long startTime = System.nanoTime();
    try {
      Map<IDeviceID, Map<String, List<IChunkHandle>>> deviceToMemChunkHandleMap = new HashMap<>();
      Map<IDeviceID, Map<String, List<IChunkMetadata>>> deviceToChunkMetadataListMap =
          new HashMap<>();
      flushQueryLock.readLock().lock();
      try {
        for (IFullPath seriesPath : pathList) {
          Map<String, List<IChunkMetadata>> measurementToChunkMetaList = new HashMap<>();
          Map<String, List<IChunkHandle>> measurementToChunkHandleList = new HashMap<>();

          // TODO Tien change the way
          long timeLowerBound = getQueryTimeLowerBound(seriesPath.getDeviceId());
          for (IMemTable flushingMemTable : flushingMemTables) {
            if (flushingMemTable.isSignalMemTable()) {
              continue;
            }
            flushingMemTable.queryForSeriesRegionScan(
                seriesPath,
                timeLowerBound,
                measurementToChunkMetaList,
                measurementToChunkHandleList,
                modsToMemtable);
          }
          if (workMemTable != null) {
            workMemTable.queryForSeriesRegionScan(
                seriesPath,
                timeLowerBound,
                measurementToChunkMetaList,
                measurementToChunkHandleList,
                null);
          }
          IDeviceID deviceID = seriesPath.getDeviceId();
          // Some memTable have been flushed already, so we need to get the chunk metadata from
          // writer and build chunk handle for disk scanning
          buildChunkHandleForFlushedMemTable(
              deviceID,
              ResourceByPathUtils.getResourceInstance(seriesPath)
                  .getVisibleMetadataListFromWriter(
                      writer, tsFileResource, queryContext, timeLowerBound),
              measurementToChunkMetaList,
              measurementToChunkHandleList);

          if (!measurementToChunkHandleList.isEmpty() || !measurementToChunkMetaList.isEmpty()) {
            deviceToMemChunkHandleMap
                .computeIfAbsent(deviceID, k -> new HashMap<>())
                .putAll(measurementToChunkHandleList);
            deviceToChunkMetadataListMap
                .computeIfAbsent(deviceID, k -> new HashMap<>())
                .putAll(measurementToChunkMetaList);
          }
        }
      } catch (QueryProcessException | MetadataException | IOException e) {
        logger.error(
            "{}: {} get ReadOnlyMemChunk has error",
            storageGroupName,
            tsFileResource.getTsFile().getName(),
            e);
      } finally {
        QUERY_RESOURCE_METRICS.recordQueryResourceNum(FLUSHING_MEMTABLE, flushingMemTables.size());
        QUERY_RESOURCE_METRICS.recordQueryResourceNum(
            WORKING_MEMTABLE, workMemTable != null ? 1 : 0);

        flushQueryLock.readLock().unlock();
        if (logger.isDebugEnabled()) {
          logger.debug(
              "{}: {} release flushQueryLock",
              storageGroupName,
              tsFileResource.getTsFile().getName());
        }
      }
      if (!deviceToMemChunkHandleMap.isEmpty() || !deviceToChunkMetadataListMap.isEmpty()) {
        fileScanHandlesForQuery.add(
            new UnclosedFileScanHandleImpl(
                deviceToChunkMetadataListMap, deviceToMemChunkHandleMap, tsFileResource));
      }
    } finally {
      QUERY_EXECUTION_METRICS.recordExecutionCost(
          GET_QUERY_RESOURCE_FROM_MEM, System.nanoTime() - startTime);
    }
  }

  /**
   * Construct IFileScanHandle for data in memtable and the other ones in flushing memtables. Then
   * get the related ChunkMetadata of data on disk.
   */
  public void queryForDeviceRegionScan(
      Map<IDeviceID, DeviceContext> devicePathsToContext,
      QueryContext queryContext,
      List<IFileScanHandle> fileScanHandlesForQuery) {
    long startTime = System.nanoTime();
    try {
      Map<IDeviceID, Map<String, List<IChunkHandle>>> deviceToMemChunkHandleMap = new HashMap<>();
      Map<IDeviceID, Map<String, List<IChunkMetadata>>> deviceToChunkMetadataListMap =
          new HashMap<>();
      flushQueryLock.readLock().lock();
      try {
        for (Map.Entry<IDeviceID, DeviceContext> entry : devicePathsToContext.entrySet()) {
          IDeviceID deviceID = entry.getKey();
          boolean isAligned = entry.getValue().isAligned();
          long timeLowerBound = getQueryTimeLowerBound(deviceID);
          Map<String, List<IChunkMetadata>> measurementToChunkMetadataList = new HashMap<>();
          Map<String, List<IChunkHandle>> measurementToMemChunkHandleList = new HashMap<>();
          for (IMemTable flushingMemTable : flushingMemTables) {
            if (flushingMemTable.isSignalMemTable()) {
              continue;
            }
            flushingMemTable.queryForDeviceRegionScan(
                deviceID,
                isAligned,
                timeLowerBound,
                measurementToChunkMetadataList,
                measurementToMemChunkHandleList,
                modsToMemtable);
          }
          if (workMemTable != null) {
            workMemTable.queryForDeviceRegionScan(
                deviceID,
                isAligned,
                timeLowerBound,
                measurementToChunkMetadataList,
                measurementToMemChunkHandleList,
                null);
          }

          buildChunkHandleForFlushedMemTable(
              deviceID,
              isAligned
                  ? getAlignedVisibleMetadataListFromWriterByDeviceID(queryContext, deviceID)
                  : getVisibleMetadataListFromWriterByDeviceID(queryContext, deviceID),
              measurementToChunkMetadataList,
              measurementToMemChunkHandleList);

          if (!measurementToMemChunkHandleList.isEmpty()
              || !measurementToChunkMetadataList.isEmpty()) {
            deviceToMemChunkHandleMap.put(deviceID, measurementToMemChunkHandleList);
            deviceToChunkMetadataListMap.put(deviceID, measurementToChunkMetadataList);
          }
        }
      } catch (QueryProcessException | MetadataException | IOException e) {
        logger.error(
            "{}: {} get ReadOnlyMemChunk has error",
            storageGroupName,
            tsFileResource.getTsFile().getName(),
            e);
      } finally {
        QUERY_RESOURCE_METRICS.recordQueryResourceNum(FLUSHING_MEMTABLE, flushingMemTables.size());
        QUERY_RESOURCE_METRICS.recordQueryResourceNum(
            WORKING_MEMTABLE, workMemTable != null ? 1 : 0);

        flushQueryLock.readLock().unlock();
        if (logger.isDebugEnabled()) {
          logger.debug(
              "{}: {} release flushQueryLock",
              storageGroupName,
              tsFileResource.getTsFile().getName());
        }
      }

      if (!deviceToMemChunkHandleMap.isEmpty() || !deviceToChunkMetadataListMap.isEmpty()) {
        fileScanHandlesForQuery.add(
            new UnclosedFileScanHandleImpl(
                deviceToChunkMetadataListMap, deviceToMemChunkHandleMap, tsFileResource));
      }
    } finally {
      QUERY_EXECUTION_METRICS.recordExecutionCost(
          GET_QUERY_RESOURCE_FROM_MEM, System.nanoTime() - startTime);
    }
  }

  /**
   * Get the chunk(s) in the memtable (one from work memtable and the other ones in flushing
   * memtables and then compact them into one TimeValuePairSorter). Then get the related
   * ChunkMetadata of data on disk.
   *
   * @param seriesPaths selected paths
   */
  public void query(
      List<IFullPath> seriesPaths,
      QueryContext context,
      List<TsFileResource> tsfileResourcesForQuery)
      throws IOException {
    long startTime = System.nanoTime();
    try {
      Map<IFullPath, List<IChunkMetadata>> pathToChunkMetadataListMap = new HashMap<>();
      Map<IFullPath, List<ReadOnlyMemChunk>> pathToReadOnlyMemChunkMap = new HashMap<>();

      flushQueryLock.readLock().lock();
      try {
        for (IFullPath seriesPath : seriesPaths) {
          List<ReadOnlyMemChunk> readOnlyMemChunks = new ArrayList<>();
          long timeLowerBound = getQueryTimeLowerBound(seriesPath.getDeviceId());
          for (IMemTable flushingMemTable : flushingMemTables) {
            if (flushingMemTable.isSignalMemTable()) {
              continue;
            }
            ReadOnlyMemChunk memChunk =
                flushingMemTable.query(context, seriesPath, timeLowerBound, modsToMemtable);
            if (memChunk != null) {
              readOnlyMemChunks.add(memChunk);
            }
          }
          if (workMemTable != null) {
            ReadOnlyMemChunk memChunk =
                workMemTable.query(context, seriesPath, timeLowerBound, null);
            if (memChunk != null) {
              readOnlyMemChunks.add(memChunk);
            }
          }

          List<IChunkMetadata> chunkMetadataList =
              ResourceByPathUtils.getResourceInstance(seriesPath)
                  .getVisibleMetadataListFromWriter(
                      writer, tsFileResource, context, timeLowerBound);

          // get in memory data
          if (!readOnlyMemChunks.isEmpty() || !chunkMetadataList.isEmpty()) {
            pathToReadOnlyMemChunkMap.put(seriesPath, readOnlyMemChunks);
            pathToChunkMetadataListMap.put(seriesPath, chunkMetadataList);
          }
        }
      } catch (QueryProcessException | MetadataException e) {
        logger.error(
            "{}: {} get ReadOnlyMemChunk has error",
            storageGroupName,
            tsFileResource.getTsFile().getName(),
            e);
      } finally {
        QUERY_RESOURCE_METRICS.recordQueryResourceNum(FLUSHING_MEMTABLE, flushingMemTables.size());
        QUERY_RESOURCE_METRICS.recordQueryResourceNum(
            WORKING_MEMTABLE, workMemTable != null ? 1 : 0);

        flushQueryLock.readLock().unlock();
        if (logger.isDebugEnabled()) {
          logger.debug(
              "{}: {} release flushQueryLock",
              storageGroupName,
              tsFileResource.getTsFile().getName());
        }
      }

      if (!pathToReadOnlyMemChunkMap.isEmpty() || !pathToChunkMetadataListMap.isEmpty()) {
        tsfileResourcesForQuery.add(
            new TsFileResource(
                pathToReadOnlyMemChunkMap, pathToChunkMetadataListMap, tsFileResource));
      }
    } finally {
      QUERY_EXECUTION_METRICS.recordExecutionCost(
          GET_QUERY_RESOURCE_FROM_MEM, System.nanoTime() - startTime);
    }
  }

  private long getQueryTimeLowerBound(IDeviceID deviceID) {
    long deviceTTL = DataNodeTTLCache.getInstance().getTTL(deviceID);
    return deviceTTL != Long.MAX_VALUE
        ? CommonDateTimeUtils.currentTime() - deviceTTL
        : Long.MIN_VALUE;
  }

  public long getTimeRangeId() {
    return timeRangeId;
  }

  public void setTimeRangeId(long timeRangeId) {
    this.timeRangeId = timeRangeId;
  }

  /** Release resource of a memtable */
  public void putMemTableBackAndClose() throws TsFileProcessorException {
    if (workMemTable != null) {
      workMemTable.release();
      dataRegionInfo.releaseStorageGroupMemCost(workMemTable.getTVListsRamCost());
      workMemTable = null;
    }
    try {
      writer.close();
    } catch (IOException e) {
      throw new TsFileProcessorException(e);
    }
    tsFileProcessorInfo.clear();
    dataRegionInfo.closeTsFileProcessorAndReportToSystem(this);
  }

  public void setTsFileProcessorInfo(TsFileProcessorInfo tsFileProcessorInfo) {
    this.tsFileProcessorInfo = tsFileProcessorInfo;
  }

  public long getWorkMemTableRamCost() {
    return workMemTable != null ? workMemTable.getTVListsRamCost() : 0;
  }

  /** Return Long.MAX_VALUE if workMemTable is null */
  public long getWorkMemTableCreatedTime() {
    return workMemTable != null ? workMemTable.getCreatedTime() : Long.MAX_VALUE;
  }

  /** Return Long.MAX_VALUE if workMemTable is null */
  public long getWorkMemTableUpdateTime() {
    return workMemTable != null ? workMemTable.getUpdateTime() : Long.MAX_VALUE;
  }

  public long getMemTableFlushPointCount() {
    return memTableFlushPointCount;
  }

  public boolean isSequence() {
    return sequence;
  }

  public void setWorkMemTableShouldFlush() {
    workMemTable.setShouldFlush();
  }

  public void addCloseFileListener(CloseFileListener listener) {
    closeFileListeners.add(listener);
  }

  public void addFlushListeners(Collection<FlushListener> listeners) {
    flushListeners.addAll(listeners);
  }

  public void addCloseFileListeners(Collection<CloseFileListener> listeners) {
    closeFileListeners.addAll(listeners);
  }

  public void submitAFlushTask() {
    this.dataRegionInfo.getDataRegion().submitAFlushTaskWhenShouldFlush(this);
  }

  public boolean alreadyMarkedClosing() {
    return shouldClose;
  }

  public boolean isEmpty() {
    return totalMemTableSize == 0
        && (workMemTable == null || workMemTable.getTotalPointsNum() == 0);
  }

  @TestOnly
  public IMemTable getWorkMemTable() {
    return workMemTable;
  }

  @TestOnly
  public ConcurrentLinkedDeque<IMemTable> getFlushingMemTable() {
    return flushingMemTables;
  }

  public void registerToTsFile(
      String tableName, Function<String, TableSchema> tableSchemaFunction) {
    getWriter()
        .getKnownSchema()
        .getTableSchemaMap()
        .computeIfAbsent(tableName, tableSchemaFunction);
  }
}<|MERGE_RESOLUTION|>--- conflicted
+++ resolved
@@ -655,27 +655,27 @@
     TSDataType[] dataTypes = insertRowNode.getDataTypes();
     Object[] values = insertRowNode.getValues();
     String[] measurements = insertRowNode.getMeasurements();
-
-    if (workMemTable.checkIfChunkDoesNotExist(deviceId, AlignedPath.VECTOR_PLACEHOLDER)
+    TsTableColumnCategory[] columnCategories = insertRowNode.getColumnCategories();
+
+    if (workMemTable.chunkNotExist(deviceId, AlignedPath.VECTOR_PLACEHOLDER)
         && !increasingMemTableInfoForAligned.containsKey(deviceId)) {
       // For new device of this mem table
       // ChunkMetadataIncrement
       chunkMetadataIncrement +=
           ChunkMetadata.calculateRamSize(AlignedPath.VECTOR_PLACEHOLDER, TSDataType.VECTOR)
               * dataTypes.length;
-      memTableIncrement += AlignedTVList.alignedTvListArrayMemCost(dataTypes);
+      memTableIncrement += AlignedTVList.alignedTvListArrayMemCost(dataTypes, columnCategories);
       for (int i = 0; i < dataTypes.length; i++) {
         // Skip failed Measurements
         if (dataTypes[i] == null || measurements[i] == null) {
           continue;
         }
-<<<<<<< HEAD
         increasingMemTableInfoForAligned
             .computeIfAbsent(deviceId, k -> new Pair<>(new HashMap<>(), 1))
             .left
             .put(measurements[i], dataTypes[i]);
         // TEXT data mem size
-        if (dataTypes[i] == TSDataType.TEXT && values[i] != null) {
+        if (dataTypes[i].isBinary() && values[i] != null) {
           textDataIncrement += MemUtils.getBinarySize((Binary) values[i]);
         }
       }
@@ -701,31 +701,13 @@
         // Extending the column of aligned mem chunk
         if ((alignedMemChunk != null && !alignedMemChunk.containsMeasurement(measurements[i]))
             && !increasingMemTableInfoForAligned.get(deviceId).left.containsKey(measurements[i])) {
-=======
-        if (workMemTable.chunkNotExist(deviceId, measurements[i])
-            && (!increasingMemTableInfo.containsKey(deviceId)
-                || !increasingMemTableInfo.get(deviceId).containsKey(measurements[i]))) {
-          // ChunkMetadataIncrement
-          chunkMetadataIncrement += ChunkMetadata.calculateRamSize(measurements[i], dataTypes[i]);
-          memTableIncrement += TVList.tvListArrayMemCost(dataTypes[i]);
-          increasingMemTableInfo
-              .computeIfAbsent(deviceId, k -> new HashMap<>())
-              .putIfAbsent(measurements[i], 1);
-        } else {
-          // here currentChunkPointNum >= 1
-          long currentChunkPointNum = workMemTable.getCurrentTVListSize(deviceId, measurements[i]);
-          int addingPointNum =
-              increasingMemTableInfo
-                  .computeIfAbsent(deviceId, k -> new HashMap<>())
-                  .computeIfAbsent(measurements[i], k -> 0);
->>>>>>> 3f4fa64c
           memTableIncrement +=
               ((currentChunkPointNum + addingPointNum) / PrimitiveArrayManager.ARRAY_SIZE + 1)
                   * AlignedTVList.valueListArrayMemCost(dataTypes[i]);
           increasingMemTableInfoForAligned.get(deviceId).left.put(measurements[i], dataTypes[i]);
         }
         // TEXT data mem size
-        if (dataTypes[i] == TSDataType.TEXT && values[i] != null) {
+        if (dataTypes[i].isBinary() && values[i] != null) {
           textDataIncrement += MemUtils.getBinarySize((Binary) values[i]);
         }
       }
@@ -766,7 +748,7 @@
       if (dataTypes[i] == null || measurements[i] == null) {
         continue;
       }
-      if (workMemTable.checkIfChunkDoesNotExist(deviceId, measurements[i])
+      if (workMemTable.chunkNotExist(deviceId, measurements[i])
           && (!increasingMemTableInfoForNonAligned.containsKey(deviceId)
               || !increasingMemTableInfoForNonAligned.get(deviceId).containsKey(measurements[i]))) {
         // ChunkMetadataIncrement
@@ -863,8 +845,6 @@
     return new long[] {memTableIncrement, textDataIncrement, chunkMetadataIncrement};
   }
 
-<<<<<<< HEAD
-=======
   @SuppressWarnings("squid:S3776") // high Cognitive Complexity
   private long[] checkAlignedMemCostAndAddToTspInfoForRows(InsertRowsNode insertRowsNode)
       throws WriteProcessException {
@@ -966,7 +946,6 @@
     return new long[] {memTableIncrement, textDataIncrement, chunkMetadataIncrement};
   }
 
->>>>>>> 3f4fa64c
   private long[] checkMemCostAndAddToTspInfoForTablet(
       IDeviceID deviceId,
       String[] measurements,
