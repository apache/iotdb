--- conflicted
+++ resolved
@@ -1343,11 +1343,7 @@
       logger.info(
           "The compression ratio of tsfile {} is {}, totalMemTableSize: {}, the file size: {}",
           writer.getFile().getAbsolutePath(),
-<<<<<<< HEAD
-          compressionRatio,
-=======
           String.format("%.2f", compressionRatio),
->>>>>>> 9dece729
           totalMemTableSize,
           writer.getPos());
       String dataRegionId = dataRegionInfo.getDataRegion().getDataRegionId();
@@ -1365,8 +1361,14 @@
 
   /** end file and write some meta */
   private void endFile() throws IOException, TsFileProcessorException {
+    if (logger.isDebugEnabled()) {
+      logger.debug("Start to end file {}", tsFileResource);
+    }
     writer.endFile();
     tsFileResource.serialize();
+    if (logger.isDebugEnabled()) {
+      logger.debug("Ended file {}", tsFileResource);
+    }
     // remove this processor from Closing list in StorageGroupProcessor,
     // mark the TsFileResource closed, no need writer anymore
     for (CloseFileListener closeFileListener : closeFileListeners) {
