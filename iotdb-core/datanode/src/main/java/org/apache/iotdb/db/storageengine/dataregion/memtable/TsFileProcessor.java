/*
 * Licensed to the Apache Software Foundation (ASF) under one
 * or more contributor license agreements.  See the NOTICE file
 * distributed with this work for additional information
 * regarding copyright ownership.  The ASF licenses this file
 * to you under the Apache License, Version 2.0 (the
 * "License"); you may not use this file except in compliance
 * with the License.  You may obtain a copy of the License at
 *
 *     http://www.apache.org/licenses/LICENSE-2.0
 *
 * Unless required by applicable law or agreed to in writing,
 * software distributed under the License is distributed on an
 * "AS IS" BASIS, WITHOUT WARRANTIES OR CONDITIONS OF ANY
 * KIND, either express or implied.  See the License for the
 * specific language governing permissions and limitations
 * under the License.
 */
package org.apache.iotdb.db.storageengine.dataregion.memtable;

import org.apache.iotdb.common.rpc.thrift.TSStatus;
import org.apache.iotdb.commons.conf.CommonDescriptor;
import org.apache.iotdb.commons.exception.MetadataException;
import org.apache.iotdb.commons.path.AlignedPath;
import org.apache.iotdb.commons.path.PartialPath;
import org.apache.iotdb.commons.service.metric.PerformanceOverviewMetrics;
import org.apache.iotdb.commons.utils.TestOnly;
import org.apache.iotdb.db.conf.IoTDBConfig;
import org.apache.iotdb.db.conf.IoTDBDescriptor;
import org.apache.iotdb.db.exception.TsFileProcessorException;
import org.apache.iotdb.db.exception.WriteProcessException;
import org.apache.iotdb.db.exception.WriteProcessRejectException;
import org.apache.iotdb.db.exception.query.QueryProcessException;
import org.apache.iotdb.db.pipe.agent.PipeAgent;
import org.apache.iotdb.db.pipe.extractor.realtime.listener.PipeInsertionDataNodeListener;
import org.apache.iotdb.db.queryengine.execution.fragment.QueryContext;
import org.apache.iotdb.db.queryengine.metric.QueryExecutionMetricSet;
import org.apache.iotdb.db.queryengine.metric.QueryResourceMetricSet;
import org.apache.iotdb.db.queryengine.plan.planner.plan.node.write.DeleteDataNode;
import org.apache.iotdb.db.queryengine.plan.planner.plan.node.write.InsertRowNode;
import org.apache.iotdb.db.queryengine.plan.planner.plan.node.write.InsertTabletNode;
import org.apache.iotdb.db.schemaengine.schemaregion.utils.ResourceByPathUtils;
import org.apache.iotdb.db.service.metrics.WritingMetrics;
import org.apache.iotdb.db.storageengine.StorageEngine;
import org.apache.iotdb.db.storageengine.dataregion.DataRegion;
import org.apache.iotdb.db.storageengine.dataregion.DataRegionInfo;
import org.apache.iotdb.db.storageengine.dataregion.flush.CloseFileListener;
import org.apache.iotdb.db.storageengine.dataregion.flush.CompressionRatio;
import org.apache.iotdb.db.storageengine.dataregion.flush.FlushListener;
import org.apache.iotdb.db.storageengine.dataregion.flush.FlushManager;
import org.apache.iotdb.db.storageengine.dataregion.flush.MemTableFlushTask;
import org.apache.iotdb.db.storageengine.dataregion.flush.NotifyFlushMemTable;
import org.apache.iotdb.db.storageengine.dataregion.modification.Deletion;
import org.apache.iotdb.db.storageengine.dataregion.modification.Modification;
import org.apache.iotdb.db.storageengine.dataregion.tsfile.TsFileResource;
import org.apache.iotdb.db.storageengine.dataregion.wal.WALManager;
import org.apache.iotdb.db.storageengine.dataregion.wal.node.IWALNode;
import org.apache.iotdb.db.storageengine.dataregion.wal.utils.listener.WALFlushListener;
import org.apache.iotdb.db.storageengine.rescon.memory.MemTableManager;
import org.apache.iotdb.db.storageengine.rescon.memory.PrimitiveArrayManager;
import org.apache.iotdb.db.storageengine.rescon.memory.SystemInfo;
import org.apache.iotdb.db.utils.MemUtils;
import org.apache.iotdb.db.utils.datastructure.AlignedTVList;
import org.apache.iotdb.db.utils.datastructure.TVList;
import org.apache.iotdb.rpc.RpcUtils;
import org.apache.iotdb.rpc.TSStatusCode;
import org.apache.iotdb.tsfile.file.metadata.ChunkMetadata;
import org.apache.iotdb.tsfile.file.metadata.IChunkMetadata;
import org.apache.iotdb.tsfile.file.metadata.enums.TSDataType;
import org.apache.iotdb.tsfile.utils.Binary;
import org.apache.iotdb.tsfile.utils.Pair;
import org.apache.iotdb.tsfile.write.writer.RestorableTsFileIOWriter;

import org.slf4j.Logger;
import org.slf4j.LoggerFactory;

import java.io.File;
import java.io.IOException;
import java.util.ArrayList;
import java.util.Collection;
import java.util.HashMap;
import java.util.Iterator;
import java.util.List;
import java.util.Map;
import java.util.Set;
import java.util.concurrent.CompletableFuture;
import java.util.concurrent.ConcurrentLinkedDeque;
import java.util.concurrent.CopyOnWriteArrayList;
import java.util.concurrent.Future;
import java.util.concurrent.locks.ReadWriteLock;
import java.util.concurrent.locks.ReentrantReadWriteLock;

import static org.apache.iotdb.db.queryengine.metric.QueryExecutionMetricSet.GET_QUERY_RESOURCE_FROM_MEM;
import static org.apache.iotdb.db.queryengine.metric.QueryResourceMetricSet.FLUSHING_MEMTABLE;
import static org.apache.iotdb.db.queryengine.metric.QueryResourceMetricSet.WORKING_MEMTABLE;

@SuppressWarnings("java:S1135") // ignore todos
public class TsFileProcessor {

  /** logger fot this class. */
  private static final Logger logger = LoggerFactory.getLogger(TsFileProcessor.class);

  /** storgae group name of this tsfile. */
  private final String storageGroupName;

  /** IoTDB config. */
  private final IoTDBConfig config = IoTDBDescriptor.getInstance().getConfig();

  /** whether it's enable mem control. */
  private final boolean enableMemControl = config.isEnableMemControl();

  /** database info for mem control. */
  private final DataRegionInfo dataRegionInfo;
  /** tsfile processor info for mem control. */
  private TsFileProcessorInfo tsFileProcessorInfo;

  /** sync this object in read() and asyncTryToFlush(). */
  private final ConcurrentLinkedDeque<IMemTable> flushingMemTables = new ConcurrentLinkedDeque<>();

  /** modification to memtable mapping. */
  private final List<Pair<Modification, IMemTable>> modsToMemtable = new ArrayList<>();

  /** writer for restore tsfile and flushing. */
  private RestorableTsFileIOWriter writer;

  /** tsfile resource for index this tsfile. */
  private final TsFileResource tsFileResource;

  /** time range index to indicate this processor belongs to which time range */
  private long timeRangeId;
  /**
   * Whether the processor is in the queue of the FlushManager or being flushed by a flush thread.
   */
  private volatile boolean managedByFlushManager;

  /** a lock to mutual exclude read and read */
  private final ReadWriteLock flushQueryLock = new ReentrantReadWriteLock();
  /**
   * It is set by the StorageGroupProcessor and checked by flush threads. (If shouldClose == true
   * and its flushingMemTables are all flushed, then the flush thread will close this file.)
   */
  private volatile boolean shouldClose;

  /** working memtable. */
  private IMemTable workMemTable;

  /** last flush time to flush the working memtable. */
  private long lastWorkMemtableFlushTime;

  /** this callback is called before the workMemtable is added into the flushingMemTables. */
  private final DataRegion.UpdateEndTimeCallBack updateLatestFlushTimeCallback;

  /** wal node. */
  private final IWALNode walNode;

  /** whether it's a sequence file or not. */
  private final boolean sequence;

  /** total memtable size for mem control. */
  private long totalMemTableSize;

  private static final String FLUSH_QUERY_WRITE_LOCKED = "{}: {} get flushQueryLock write lock";
  private static final String FLUSH_QUERY_WRITE_RELEASE =
      "{}: {} get flushQueryLock write lock released";

  /**
   * Whether this file keeps TsFile format. If the file violates TsFile format, then it shouldn't be
   * captured by pipe engine.
   */
  private boolean isTsFileFormatValidForPipe = true;

  /** close file listener. */
  private final List<CloseFileListener> closeFileListeners = new CopyOnWriteArrayList<>();

  /** flush file listener. */
  private final List<FlushListener> flushListeners = new ArrayList<>();

  private final QueryExecutionMetricSet QUERY_EXECUTION_METRICS =
      QueryExecutionMetricSet.getInstance();
  private final QueryResourceMetricSet QUERY_RESOURCE_METRICS =
      QueryResourceMetricSet.getInstance();

  private static final PerformanceOverviewMetrics PERFORMANCE_OVERVIEW_METRICS =
      PerformanceOverviewMetrics.getInstance();

  @SuppressWarnings("squid:S107")
  public TsFileProcessor(
      String storageGroupName,
      File tsfile,
      DataRegionInfo dataRegionInfo,
      CloseFileListener closeTsFileCallback,
      DataRegion.UpdateEndTimeCallBack updateLatestFlushTimeCallback,
      boolean sequence)
      throws IOException {
    this.storageGroupName = storageGroupName;
    // this.sequence should be assigned at first because `this` will be passed as parameter to other
    // val later
    this.sequence = sequence;
    this.tsFileResource = new TsFileResource(tsfile, this);
    this.dataRegionInfo = dataRegionInfo;
    this.writer = new RestorableTsFileIOWriter(tsfile);
    this.updateLatestFlushTimeCallback = updateLatestFlushTimeCallback;
    this.walNode =
        WALManager.getInstance()
            .applyForWALNode(WALManager.getApplicantUniqueId(storageGroupName, sequence));
    flushListeners.add(FlushListener.DefaultMemTableFLushListener.INSTANCE);
    flushListeners.add(this.walNode);
    closeFileListeners.add(closeTsFileCallback);
    logger.info("create a new tsfile processor {}", tsfile.getAbsolutePath());
  }

  @SuppressWarnings("java:S107") // ignore number of arguments
  public TsFileProcessor(
      String storageGroupName,
      DataRegionInfo dataRegionInfo,
      TsFileResource tsFileResource,
      CloseFileListener closeUnsealedTsFileProcessor,
      DataRegion.UpdateEndTimeCallBack updateLatestFlushTimeCallback,
      boolean sequence,
      RestorableTsFileIOWriter writer) {
    this.storageGroupName = storageGroupName;
    this.tsFileResource = tsFileResource;
    this.dataRegionInfo = dataRegionInfo;
    this.writer = writer;
    this.updateLatestFlushTimeCallback = updateLatestFlushTimeCallback;
    this.sequence = sequence;
    this.walNode =
        WALManager.getInstance()
            .applyForWALNode(WALManager.getApplicantUniqueId(storageGroupName, sequence));
    flushListeners.add(FlushListener.DefaultMemTableFLushListener.INSTANCE);
    flushListeners.add(this.walNode);
    closeFileListeners.add(closeUnsealedTsFileProcessor);
    logger.info("reopen a tsfile processor {}", tsFileResource.getTsFile());
  }

  /**
   * insert data in an InsertRowNode into the workingMemtable.
   *
   * @param insertRowNode physical plan of insertion
   */
  public void insert(InsertRowNode insertRowNode, long[] costsForMetrics)
      throws WriteProcessException {

    if (workMemTable == null) {
      long startTime = System.nanoTime();
      createNewWorkingMemTable();
<<<<<<< HEAD
      // recordCreateMemtableBlockCost
      costsForMetrics[0] += System.nanoTime() - startTime;
      // PERFORMANCE_OVERVIEW_METRICS.recordCreateMemtableBlockCost(System.nanoTime() - startTime);
=======
      PERFORMANCE_OVERVIEW_METRICS.recordCreateMemtableBlockCost(System.nanoTime() - startTime);
      WritingMetrics.getInstance()
          .recordActiveMemTableCount(dataRegionInfo.getDataRegion().getDataRegionId(), 1);
>>>>>>> 4953d6fd
    }

    long[] memIncrements = null;
    if (enableMemControl) {
      long startTime = System.nanoTime();
      if (insertRowNode.isAligned()) {
        memIncrements =
            checkAlignedMemCostAndAddToTspInfo(
                insertRowNode.getDevicePath().getFullPath(), insertRowNode.getMeasurements(),
                insertRowNode.getDataTypes(), insertRowNode.getValues());
      } else {
        memIncrements =
            checkMemCostAndAddToTspInfo(
                insertRowNode.getDevicePath().getFullPath(), insertRowNode.getMeasurements(),
                insertRowNode.getDataTypes(), insertRowNode.getValues());
      }
      // recordScheduleMemoryBlockCost
      costsForMetrics[1] += System.nanoTime() - startTime;
      // PERFORMANCE_OVERVIEW_METRICS.recordScheduleMemoryBlockCost(System.nanoTime() - startTime);
    }

    long startTime = System.nanoTime();
    WALFlushListener walFlushListener;
    try {
      walFlushListener = walNode.log(workMemTable.getMemTableId(), insertRowNode);
      if (walFlushListener.waitForResult() == WALFlushListener.Status.FAILURE) {
        throw walFlushListener.getCause();
      }
    } catch (Exception e) {
      if (enableMemControl) {
        rollbackMemoryInfo(memIncrements);
      }
      throw new WriteProcessException(
          String.format(
              "%s: %s write WAL failed",
              storageGroupName, tsFileResource.getTsFile().getAbsolutePath()),
          e);
    } finally {
      // recordScheduleWalCost
      costsForMetrics[2] += System.nanoTime() - startTime;
      // PERFORMANCE_OVERVIEW_METRICS.recordScheduleWalCost(System.nanoTime() - startTime);
    }

    startTime = System.nanoTime();

    PipeAgent.runtime().assignSimpleProgressIndexIfNeeded(insertRowNode);
    if (!insertRowNode.isGeneratedByPipe()) {
      workMemTable.markAsNotGeneratedByPipe();
    }
    PipeInsertionDataNodeListener.getInstance()
        .listenToInsertNode(
            dataRegionInfo.getDataRegion().getDataRegionId(),
            walFlushListener.getWalEntryHandler(),
            insertRowNode,
            tsFileResource);

    if (insertRowNode.isAligned()) {
      workMemTable.insertAlignedRow(insertRowNode);
    } else {
      workMemTable.insert(insertRowNode);
    }

    // update start time of this memtable
    tsFileResource.updateStartTime(
        insertRowNode.getDeviceID().toStringID(), insertRowNode.getTime());
    // for sequence tsfile, we update the endTime only when the file is prepared to be closed.
    // for unsequence tsfile, we have to update the endTime for each insertion.
    if (!sequence) {
      tsFileResource.updateEndTime(
          insertRowNode.getDeviceID().toStringID(), insertRowNode.getTime());
    }

    tsFileResource.updateProgressIndex(insertRowNode.getProgressIndex());
    // recordScheduleMemTableCost
    costsForMetrics[3] += System.nanoTime() - startTime;

    // PERFORMANCE_OVERVIEW_METRICS.recordScheduleMemTableCost(System.nanoTime() - startTime);
  }

  private void createNewWorkingMemTable() throws WriteProcessException {
    workMemTable =
        MemTableManager.getInstance()
            .getAvailableMemTable(
                dataRegionInfo.getDataRegion().getDatabaseName(),
                dataRegionInfo.getDataRegion().getDataRegionId());
    walNode.onMemTableCreated(workMemTable, tsFileResource.getTsFilePath());
  }

  /**
   * insert batch data of insertTabletPlan into the workingMemtable. The rows to be inserted are in
   * the range [start, end). Null value in each column values will be replaced by the subsequent
   * non-null value, e.g., {1, null, 3, null, 5} will be {1, 3, 5, null, 5}
   *
   * @param insertTabletNode insert a tablet of a device
   * @param start start index of rows to be inserted in insertTabletPlan
   * @param end end index of rows to be inserted in insertTabletPlan
   * @param results result array
   */
  public void insertTablet(
      InsertTabletNode insertTabletNode, int start, int end, TSStatus[] results)
      throws WriteProcessException {

    if (workMemTable == null) {
      long startTime = System.nanoTime();
      createNewWorkingMemTable();
      PERFORMANCE_OVERVIEW_METRICS.recordCreateMemtableBlockCost(System.nanoTime() - startTime);
    }

    long[] memIncrements = null;
    try {
      if (enableMemControl) {
        long startTime = System.nanoTime();
        if (insertTabletNode.isAligned()) {
          memIncrements =
              checkAlignedMemCostAndAddToTsp(
                  insertTabletNode.getDevicePath().getFullPath(),
                  insertTabletNode.getMeasurements(),
                  insertTabletNode.getDataTypes(),
                  insertTabletNode.getColumns(),
                  start,
                  end);
        } else {
          memIncrements =
              checkMemCostAndAddToTspInfo(
                  insertTabletNode.getDevicePath().getFullPath(),
                  insertTabletNode.getMeasurements(),
                  insertTabletNode.getDataTypes(),
                  insertTabletNode.getColumns(),
                  start,
                  end);
        }
        PERFORMANCE_OVERVIEW_METRICS.recordScheduleMemoryBlockCost(System.nanoTime() - startTime);
      }
    } catch (WriteProcessException e) {
      for (int i = start; i < end; i++) {
        results[i] = RpcUtils.getStatus(TSStatusCode.WRITE_PROCESS_REJECT, e.getMessage());
      }
      throw new WriteProcessException(e);
    }

    long startTime = System.nanoTime();
    WALFlushListener walFlushListener;
    try {
      walFlushListener = walNode.log(workMemTable.getMemTableId(), insertTabletNode, start, end);
      if (walFlushListener.waitForResult() == WALFlushListener.Status.FAILURE) {
        throw walFlushListener.getCause();
      }
    } catch (Exception e) {
      for (int i = start; i < end; i++) {
        results[i] = RpcUtils.getStatus(TSStatusCode.INTERNAL_SERVER_ERROR, e.getMessage());
      }
      if (enableMemControl) {
        rollbackMemoryInfo(memIncrements);
      }
      throw new WriteProcessException(e);
    } finally {
      PERFORMANCE_OVERVIEW_METRICS.recordScheduleWalCost(System.nanoTime() - startTime);
    }

    startTime = System.nanoTime();

    PipeAgent.runtime().assignSimpleProgressIndexIfNeeded(insertTabletNode);
    if (!insertTabletNode.isGeneratedByPipe()) {
      workMemTable.markAsNotGeneratedByPipe();
    }
    PipeInsertionDataNodeListener.getInstance()
        .listenToInsertNode(
            dataRegionInfo.getDataRegion().getDataRegionId(),
            walFlushListener.getWalEntryHandler(),
            insertTabletNode,
            tsFileResource);

    try {
      if (insertTabletNode.isAligned()) {
        workMemTable.insertAlignedTablet(insertTabletNode, start, end);
      } else {
        workMemTable.insertTablet(insertTabletNode, start, end);
      }
    } catch (WriteProcessException e) {
      for (int i = start; i < end; i++) {
        results[i] = RpcUtils.getStatus(TSStatusCode.INTERNAL_SERVER_ERROR, e.getMessage());
      }
      throw new WriteProcessException(e);
    }
    for (int i = start; i < end; i++) {
      results[i] = RpcUtils.SUCCESS_STATUS;
    }

    tsFileResource.updateStartTime(
        insertTabletNode.getDeviceID().toStringID(), insertTabletNode.getTimes()[start]);
    // for sequence tsfile, we update the endTime only when the file is prepared to be closed.
    // for unsequence tsfile, we have to update the endTime for each insertion.
    if (!sequence) {
      tsFileResource.updateEndTime(
          insertTabletNode.getDeviceID().toStringID(), insertTabletNode.getTimes()[end - 1]);
    }

    tsFileResource.updateProgressIndex(insertTabletNode.getProgressIndex());

    PERFORMANCE_OVERVIEW_METRICS.recordScheduleMemTableCost(System.nanoTime() - startTime);
  }

  @SuppressWarnings("squid:S3776") // high Cognitive Complexity
  private long[] checkMemCostAndAddToTspInfo(
      String deviceId, String[] measurements, TSDataType[] dataTypes, Object[] values)
      throws WriteProcessException {
    // memory of increased PrimitiveArray and TEXT values, e.g., add a long[128], add 128*8
    long memTableIncrement = 0L;
    long textDataIncrement = 0L;
    long chunkMetadataIncrement = 0L;
    // get device id
    IDeviceID deviceID = getDeviceID(deviceId);

    for (int i = 0; i < dataTypes.length; i++) {
      // skip failed Measurements
      if (dataTypes[i] == null || measurements[i] == null) {
        continue;
      }
      if (workMemTable.checkIfChunkDoesNotExist(deviceID, measurements[i])) {
        // ChunkMetadataIncrement
        chunkMetadataIncrement += ChunkMetadata.calculateRamSize(measurements[i], dataTypes[i]);
        memTableIncrement += TVList.tvListArrayMemCost(dataTypes[i]);
      } else {
        // here currentChunkPointNum >= 1
        long currentChunkPointNum = workMemTable.getCurrentTVListSize(deviceID, measurements[i]);
        memTableIncrement +=
            (currentChunkPointNum % PrimitiveArrayManager.ARRAY_SIZE) == 0
                ? TVList.tvListArrayMemCost(dataTypes[i])
                : 0;
      }
      // TEXT data mem size
      if (dataTypes[i] == TSDataType.TEXT && values[i] != null) {
        textDataIncrement += MemUtils.getBinarySize((Binary) values[i]);
      }
    }
    updateMemoryInfo(memTableIncrement, chunkMetadataIncrement, textDataIncrement);
    return new long[] {memTableIncrement, textDataIncrement, chunkMetadataIncrement};
  }

  @SuppressWarnings("squid:S3776") // high Cognitive Complexity
  private long[] checkAlignedMemCostAndAddToTspInfo(
      String deviceId, String[] measurements, TSDataType[] dataTypes, Object[] values)
      throws WriteProcessException {
    // memory of increased PrimitiveArray and TEXT values, e.g., add a long[128], add 128*8
    long memTableIncrement = 0L;
    long textDataIncrement = 0L;
    long chunkMetadataIncrement = 0L;
    // get device id
    IDeviceID deviceID = getDeviceID(deviceId);
    if (workMemTable.checkIfChunkDoesNotExist(deviceID, AlignedPath.VECTOR_PLACEHOLDER)) {
      // for new device of this mem table
      // ChunkMetadataIncrement
      chunkMetadataIncrement +=
          ChunkMetadata.calculateRamSize(AlignedPath.VECTOR_PLACEHOLDER, TSDataType.VECTOR)
              * dataTypes.length;
      memTableIncrement += AlignedTVList.alignedTvListArrayMemCost(dataTypes);
      for (int i = 0; i < dataTypes.length; i++) {
        // skip failed Measurements
        if (dataTypes[i] == null || measurements[i] == null) {
          continue;
        }
        // TEXT data mem size
        if (dataTypes[i] == TSDataType.TEXT && values[i] != null) {
          textDataIncrement += MemUtils.getBinarySize((Binary) values[i]);
        }
      }
    } else {
      // for existed device of this mem table
      AlignedWritableMemChunk alignedMemChunk =
          ((AlignedWritableMemChunkGroup) workMemTable.getMemTableMap().get(deviceID))
              .getAlignedMemChunk();
      List<TSDataType> dataTypesInTVList = new ArrayList<>();
      for (int i = 0; i < dataTypes.length; i++) {
        // skip failed Measurements
        if (dataTypes[i] == null || measurements[i] == null) {
          continue;
        }

        // extending the column of aligned mem chunk
        if (!alignedMemChunk.containsMeasurement(measurements[i])) {
          memTableIncrement +=
              (alignedMemChunk.alignedListSize() / PrimitiveArrayManager.ARRAY_SIZE + 1)
                  * AlignedTVList.valueListArrayMemCost(dataTypes[i]);
          dataTypesInTVList.add(dataTypes[i]);
        }
        // TEXT data mem size
        if (dataTypes[i] == TSDataType.TEXT && values[i] != null) {
          textDataIncrement += MemUtils.getBinarySize((Binary) values[i]);
        }
      }
      // here currentChunkPointNum >= 1
      if ((alignedMemChunk.alignedListSize() % PrimitiveArrayManager.ARRAY_SIZE) == 0) {
        dataTypesInTVList.addAll(((AlignedTVList) alignedMemChunk.getTVList()).getTsDataTypes());
        memTableIncrement += AlignedTVList.alignedTvListArrayMemCost(dataTypesInTVList);
      }
    }
    updateMemoryInfo(memTableIncrement, chunkMetadataIncrement, textDataIncrement);
    return new long[] {memTableIncrement, textDataIncrement, chunkMetadataIncrement};
  }

  private long[] checkMemCostAndAddToTspInfo(
      String deviceId,
      String[] measurements,
      TSDataType[] dataTypes,
      Object[] columns,
      int start,
      int end)
      throws WriteProcessException {
    if (start >= end) {
      return new long[] {0, 0, 0};
    }
    long[] memIncrements = new long[3]; // memTable, text, chunk metadata

    // get device id
    IDeviceID deviceID = getDeviceID(deviceId);

    for (int i = 0; i < dataTypes.length; i++) {
      // skip failed Measurements
      if (dataTypes[i] == null || columns[i] == null || measurements[i] == null) {
        continue;
      }
      updateMemCost(dataTypes[i], measurements[i], deviceID, start, end, memIncrements, columns[i]);
    }
    long memTableIncrement = memIncrements[0];
    long textDataIncrement = memIncrements[1];
    long chunkMetadataIncrement = memIncrements[2];
    updateMemoryInfo(memTableIncrement, chunkMetadataIncrement, textDataIncrement);
    return memIncrements;
  }

  private long[] checkAlignedMemCostAndAddToTsp(
      String deviceId,
      String[] measurements,
      TSDataType[] dataTypes,
      Object[] columns,
      int start,
      int end)
      throws WriteProcessException {
    if (start >= end) {
      return new long[] {0, 0, 0};
    }
    long[] memIncrements = new long[3]; // memTable, text, chunk metadata

    // get device id
    IDeviceID deviceID = getDeviceID(deviceId);

    updateAlignedMemCost(dataTypes, deviceID, measurements, start, end, memIncrements, columns);
    long memTableIncrement = memIncrements[0];
    long textDataIncrement = memIncrements[1];
    long chunkMetadataIncrement = memIncrements[2];
    updateMemoryInfo(memTableIncrement, chunkMetadataIncrement, textDataIncrement);
    return memIncrements;
  }

  private void updateMemCost(
      TSDataType dataType,
      String measurement,
      IDeviceID deviceId,
      int start,
      int end,
      long[] memIncrements,
      Object column) {
    // memIncrements = [memTable, text, chunk metadata] respectively

    if (workMemTable.checkIfChunkDoesNotExist(deviceId, measurement)) {
      // ChunkMetadataIncrement
      memIncrements[2] += ChunkMetadata.calculateRamSize(measurement, dataType);
      memIncrements[0] +=
          ((end - start) / PrimitiveArrayManager.ARRAY_SIZE + 1)
              * TVList.tvListArrayMemCost(dataType);
    } else {
      long currentChunkPointNum = workMemTable.getCurrentTVListSize(deviceId, measurement);
      if (currentChunkPointNum % PrimitiveArrayManager.ARRAY_SIZE == 0) {
        memIncrements[0] +=
            ((end - start) / PrimitiveArrayManager.ARRAY_SIZE + 1)
                * TVList.tvListArrayMemCost(dataType);
      } else {
        long acquireArray =
            (end - start - 1 + (currentChunkPointNum % PrimitiveArrayManager.ARRAY_SIZE))
                / PrimitiveArrayManager.ARRAY_SIZE;
        if (acquireArray != 0) {
          memIncrements[0] += acquireArray * TVList.tvListArrayMemCost(dataType);
        }
      }
    }
    // TEXT data size
    if (dataType == TSDataType.TEXT) {
      Binary[] binColumn = (Binary[]) column;
      memIncrements[1] += MemUtils.getBinaryColumnSize(binColumn, start, end);
    }
  }

  private void updateAlignedMemCost(
      TSDataType[] dataTypes,
      IDeviceID deviceId,
      String[] measurementIds,
      int start,
      int end,
      long[] memIncrements,
      Object[] columns) {
    // memIncrements = [memTable, text, chunk metadata] respectively
    if (workMemTable.checkIfChunkDoesNotExist(deviceId, AlignedPath.VECTOR_PLACEHOLDER)) {
      // ChunkMetadataIncrement
      memIncrements[2] +=
          dataTypes.length
              * ChunkMetadata.calculateRamSize(AlignedPath.VECTOR_PLACEHOLDER, TSDataType.VECTOR);
      memIncrements[0] +=
          ((end - start) / PrimitiveArrayManager.ARRAY_SIZE + 1)
              * AlignedTVList.alignedTvListArrayMemCost(dataTypes);
      for (int i = 0; i < dataTypes.length; i++) {
        TSDataType dataType = dataTypes[i];
        String measurement = measurementIds[i];
        Object column = columns[i];
        if (dataType == null || column == null || measurement == null) {
          continue;
        }
        // TEXT data size
        if (dataType == TSDataType.TEXT) {
          Binary[] binColumn = (Binary[]) columns[i];
          memIncrements[1] += MemUtils.getBinaryColumnSize(binColumn, start, end);
        }
      }

    } else {
      AlignedWritableMemChunk alignedMemChunk =
          ((AlignedWritableMemChunkGroup) workMemTable.getMemTableMap().get(deviceId))
              .getAlignedMemChunk();
      List<TSDataType> dataTypesInTVList = new ArrayList<>();
      for (int i = 0; i < dataTypes.length; i++) {
        TSDataType dataType = dataTypes[i];
        String measurement = measurementIds[i];
        Object column = columns[i];
        if (dataType == null || column == null || measurement == null) {
          continue;
        }
        // extending the column of aligned mem chunk
        if (!alignedMemChunk.containsMeasurement(measurementIds[i])) {
          memIncrements[0] +=
              (alignedMemChunk.alignedListSize() / PrimitiveArrayManager.ARRAY_SIZE + 1)
                  * AlignedTVList.valueListArrayMemCost(dataType);
          dataTypesInTVList.add(dataType);
        }
        // TEXT data size
        if (dataType == TSDataType.TEXT) {
          Binary[] binColumn = (Binary[]) columns[i];
          memIncrements[1] += MemUtils.getBinaryColumnSize(binColumn, start, end);
        }
      }
      long acquireArray;
      if (alignedMemChunk.alignedListSize() % PrimitiveArrayManager.ARRAY_SIZE == 0) {
        acquireArray = (end - start) / PrimitiveArrayManager.ARRAY_SIZE + 1L;
      } else {
        acquireArray =
            (end
                    - start
                    - 1
                    + (alignedMemChunk.alignedListSize() % PrimitiveArrayManager.ARRAY_SIZE))
                / PrimitiveArrayManager.ARRAY_SIZE;
      }
      if (acquireArray != 0) {
        dataTypesInTVList.addAll(((AlignedTVList) alignedMemChunk.getTVList()).getTsDataTypes());
        memIncrements[0] +=
            acquireArray * AlignedTVList.alignedTvListArrayMemCost(dataTypesInTVList);
      }
    }
  }

  private void updateMemoryInfo(
      long memTableIncrement, long chunkMetadataIncrement, long textDataIncrement)
      throws WriteProcessRejectException {
    memTableIncrement += textDataIncrement;
    dataRegionInfo.addStorageGroupMemCost(memTableIncrement);
    tsFileProcessorInfo.addTSPMemCost(chunkMetadataIncrement);
    if (dataRegionInfo.needToReportToSystem()) {
      try {
        if (!SystemInfo.getInstance().reportStorageGroupStatus(dataRegionInfo, this)) {
          StorageEngine.blockInsertionIfReject(this);
        }
      } catch (WriteProcessRejectException e) {
        dataRegionInfo.releaseStorageGroupMemCost(memTableIncrement);
        tsFileProcessorInfo.releaseTSPMemCost(chunkMetadataIncrement);
        SystemInfo.getInstance().resetStorageGroupStatus(dataRegionInfo);
        throw e;
      }
    }
    workMemTable.addTVListRamCost(memTableIncrement);
    workMemTable.addTextDataSize(textDataIncrement);
  }

  private void rollbackMemoryInfo(long[] memIncrements) {
    long memTableIncrement = memIncrements[0];
    long textDataIncrement = memIncrements[1];
    long chunkMetadataIncrement = memIncrements[2];

    memTableIncrement += textDataIncrement;
    dataRegionInfo.releaseStorageGroupMemCost(memTableIncrement);
    tsFileProcessorInfo.releaseTSPMemCost(chunkMetadataIncrement);
    SystemInfo.getInstance().resetStorageGroupStatus(dataRegionInfo);
    workMemTable.releaseTVListRamCost(memTableIncrement);
    workMemTable.releaseTextDataSize(textDataIncrement);
  }

  /**
   * Delete data which belongs to the timeseries `deviceId.measurementId` and the timestamp of which
   * <= 'timestamp' in the deletion. <br>
   *
   * <p>Delete data in both working MemTable and flushing MemTables.
   */
  public void deleteDataInMemory(Deletion deletion, Set<PartialPath> devicePaths) {
    flushQueryLock.writeLock().lock();
    if (logger.isDebugEnabled()) {
      logger.debug(
          FLUSH_QUERY_WRITE_LOCKED, storageGroupName, tsFileResource.getTsFile().getName());
    }
    try {
      if (workMemTable != null) {
        logger.info(
            "[Deletion] Deletion with path: {}, time:{}-{} in workMemTable",
            deletion.getPath(),
            deletion.getStartTime(),
            deletion.getEndTime());
        for (PartialPath device : devicePaths) {
          workMemTable.delete(
              deletion.getPath(), device, deletion.getStartTime(), deletion.getEndTime());
        }
      }
      // flushing memTables are immutable, only record this deletion in these memTables for read
      if (!flushingMemTables.isEmpty()) {
        modsToMemtable.add(new Pair<>(deletion, flushingMemTables.getLast()));
      }
    } finally {
      flushQueryLock.writeLock().unlock();
      if (logger.isDebugEnabled()) {
        logger.debug(
            FLUSH_QUERY_WRITE_RELEASE, storageGroupName, tsFileResource.getTsFile().getName());
      }
    }
  }

  public WALFlushListener logDeleteDataNodeInWAL(DeleteDataNode deleteDataNode) {
    return walNode.log(workMemTable.getMemTableId(), deleteDataNode);
  }

  public TsFileResource getTsFileResource() {
    return tsFileResource;
  }

  public boolean shouldFlush() {
    if (workMemTable == null) {
      return false;
    }
    if (workMemTable.shouldFlush()) {
      return true;
    }
    if (!enableMemControl && workMemTable.memSize() >= getMemtableSizeThresholdBasedOnSeriesNum()) {
      logger.info(
          "The memtable size {} of tsfile {} reaches the threshold",
          workMemTable.memSize(),
          tsFileResource.getTsFile().getAbsolutePath());
      return true;
    }
    if (workMemTable.reachTotalPointNumThreshold()) {
      logger.info(
          "The avg series points num {} of tsfile {} reaches the threshold",
          workMemTable.getTotalPointsNum() / workMemTable.getSeriesNumber(),
          tsFileResource.getTsFile().getAbsolutePath());
      WritingMetrics.getInstance()
          .recordSeriesFullFlushMemTableCount(dataRegionInfo.getDataRegion().getDataRegionId(), 1);
      return true;
    }
    return false;
  }

  private long getMemtableSizeThresholdBasedOnSeriesNum() {
    return config.getMemtableSizeThreshold();
  }

  public boolean shouldClose() {
    long fileSize = tsFileResource.getTsFileSize();
    long fileSizeThreshold = sequence ? config.getSeqTsFileSize() : config.getUnSeqTsFileSize();
    return fileSize >= fileSizeThreshold;
  }

  public void syncClose() {
    logger.info(
        "Sync close file: {}, will firstly async close it",
        tsFileResource.getTsFile().getAbsolutePath());
    if (shouldClose) {
      return;
    }
    synchronized (flushingMemTables) {
      try {
        asyncClose();
        logger.info("Start to wait until file {} is closed", tsFileResource);
        long startTime = System.currentTimeMillis();
        while (!flushingMemTables.isEmpty()) {
          flushingMemTables.wait(60_000);
          if (System.currentTimeMillis() - startTime > 60_000 && !flushingMemTables.isEmpty()) {
            logger.warn(
                "{} has spent {}s for waiting flushing one memtable; {} left (first: {}). FlushingManager info: {}",
                this.tsFileResource.getTsFile().getAbsolutePath(),
                (System.currentTimeMillis() - startTime) / 1000,
                flushingMemTables.size(),
                flushingMemTables.getFirst(),
                FlushManager.getInstance());
          }
        }
      } catch (InterruptedException e) {
        logger.error(
            "{}: {} wait close interrupted",
            storageGroupName,
            tsFileResource.getTsFile().getName(),
            e);
        Thread.currentThread().interrupt();
      }
    }
    logger.info("File {} is closed synchronously", tsFileResource.getTsFile().getAbsolutePath());
  }

  /** async close one tsfile, register and close it by another thread */
  public Future<?> asyncClose() {
    flushQueryLock.writeLock().lock();
    if (logger.isDebugEnabled()) {
      logger.debug(
          FLUSH_QUERY_WRITE_LOCKED, storageGroupName, tsFileResource.getTsFile().getName());
    }
    try {
      if (logger.isDebugEnabled()) {
        if (workMemTable != null) {
          logger.debug(
              "{}: flush a working memtable in async close tsfile {}, memtable size: {}, tsfile "
                  + "size: {}, plan index: [{}, {}], progress index: {}",
              storageGroupName,
              tsFileResource.getTsFile().getAbsolutePath(),
              workMemTable.memSize(),
              tsFileResource.getTsFileSize(),
              workMemTable.getMinPlanIndex(),
              workMemTable.getMaxPlanIndex(),
              tsFileResource.getMaxProgressIndex());
        } else {
          logger.debug(
              "{}: flush a NotifyFlushMemTable in async close tsfile {}, tsfile size: {}",
              storageGroupName,
              tsFileResource.getTsFile().getAbsolutePath(),
              tsFileResource.getTsFileSize());
        }
      }

      if (shouldClose) {
        return CompletableFuture.completedFuture(null);
      }
      // when a flush thread serves this TsFileProcessor (because the processor is submitted by
      // registerTsFileProcessor()), the thread will seal the corresponding TsFile and
      // execute other cleanup works if "shouldClose == true and flushingMemTables is empty".

      // To ensure there must be a flush thread serving this processor after the field `shouldClose`
      // is set true, we need to generate a NotifyFlushMemTable as a signal task and submit it to
      // the FlushManager.

      // we have to add the memtable into flushingList first and then set the shouldClose tag.
      // see https://issues.apache.org/jira/browse/IOTDB-510
      IMemTable tmpMemTable = workMemTable == null ? new NotifyFlushMemTable() : workMemTable;

      try {
        PipeInsertionDataNodeListener.getInstance()
            .listenToTsFile(
                dataRegionInfo.getDataRegion().getDataRegionId(),
                tsFileResource,
                false,
                tmpMemTable.isTotallyGeneratedByPipe());

        // When invoke closing TsFile after insert data to memTable, we shouldn't flush until invoke
        // flushing memTable in System module.
        Future<?> future = addAMemtableIntoFlushingList(tmpMemTable);
        shouldClose = true;
        return future;
      } catch (Exception e) {
        logger.error(
            "{}: {} async close failed, because",
            storageGroupName,
            tsFileResource.getTsFile().getName(),
            e);
      }
    } finally {
      flushQueryLock.writeLock().unlock();
      if (logger.isDebugEnabled()) {
        logger.debug(
            FLUSH_QUERY_WRITE_RELEASE, storageGroupName, tsFileResource.getTsFile().getName());
      }
    }
    return CompletableFuture.completedFuture(null);
  }

  /**
   * TODO if the flushing thread is too fast, the tmpMemTable.wait() may never wakeup Tips: I am
   * trying to solve this issue by checking whether the table exist before wait()
   */
  public void syncFlush() throws IOException {
    IMemTable tmpMemTable;
    flushQueryLock.writeLock().lock();
    if (logger.isDebugEnabled()) {
      logger.debug(
          FLUSH_QUERY_WRITE_LOCKED, storageGroupName, tsFileResource.getTsFile().getName());
    }
    try {
      tmpMemTable = workMemTable == null ? new NotifyFlushMemTable() : workMemTable;
      if (logger.isDebugEnabled() && tmpMemTable.isSignalMemTable()) {
        logger.debug(
            "{}: {} add a signal memtable into flushing memtable list when sync flush",
            storageGroupName,
            tsFileResource.getTsFile().getName());
      }
      addAMemtableIntoFlushingList(tmpMemTable);
    } finally {
      flushQueryLock.writeLock().unlock();
      if (logger.isDebugEnabled()) {
        logger.debug(
            FLUSH_QUERY_WRITE_RELEASE, storageGroupName, tsFileResource.getTsFile().getName());
      }
    }

    synchronized (flushingMemTables) {
      try {
        long startWait = System.currentTimeMillis();
        while (flushingMemTables.contains(tmpMemTable)) {
          flushingMemTables.wait(1000);

          if ((System.currentTimeMillis() - startWait) > 60_000) {
            logger.warn(
                "has waited for synced flushing a memtable in {} for 60 seconds.",
                this.tsFileResource.getTsFile().getAbsolutePath());
            startWait = System.currentTimeMillis();
          }
        }
      } catch (InterruptedException e) {
        logger.error(
            "{}: {} wait flush finished meets error",
            storageGroupName,
            tsFileResource.getTsFile().getName(),
            e);
        Thread.currentThread().interrupt();
      }
    }
  }

  /** put the working memtable into flushing list and set the working memtable to null */
  public void asyncFlush() {
    flushQueryLock.writeLock().lock();
    if (logger.isDebugEnabled()) {
      logger.debug(
          FLUSH_QUERY_WRITE_LOCKED, storageGroupName, tsFileResource.getTsFile().getName());
    }
    try {
      if (workMemTable == null) {
        return;
      }
      logger.info(
          "Async flush a memtable to tsfile: {}", tsFileResource.getTsFile().getAbsolutePath());
      addAMemtableIntoFlushingList(workMemTable);
    } catch (Exception e) {
      logger.error(
          "{}: {} add a memtable into flushing list failed",
          storageGroupName,
          tsFileResource.getTsFile().getName(),
          e);
    } finally {
      flushQueryLock.writeLock().unlock();
      if (logger.isDebugEnabled()) {
        logger.debug(
            FLUSH_QUERY_WRITE_RELEASE, storageGroupName, tsFileResource.getTsFile().getName());
      }
    }
  }

  /**
   * this method calls updateLatestFlushTimeCallback and move the given memtable into the flushing
   * queue, set the current working memtable as null and then register the tsfileProcessor into the
   * flushManager again.
   */
  private Future<?> addAMemtableIntoFlushingList(IMemTable tobeFlushed) throws IOException {
    Map<String, Long> lastTimeForEachDevice = new HashMap<>();
    if (sequence) {
      lastTimeForEachDevice = tobeFlushed.getMaxTime();
      // If some devices have been removed in MemTable, the number of device in MemTable and
      // tsFileResource will not be the same. And the endTime of these devices in resource will be
      // Long.minValue.
      // In the case, we need to delete the removed devices in tsFileResource.
      if (lastTimeForEachDevice.size() != tsFileResource.getDevices().size()) {
        tsFileResource.deleteRemovedDeviceAndUpdateEndTime(lastTimeForEachDevice);
      } else {
        tsFileResource.updateEndTime(lastTimeForEachDevice);
      }
    }

    for (FlushListener flushListener : flushListeners) {
      flushListener.onMemTableFlushStarted(tobeFlushed);
    }

    lastWorkMemtableFlushTime = System.currentTimeMillis();
    updateLatestFlushTimeCallback.call(this, lastTimeForEachDevice, lastWorkMemtableFlushTime);

    if (enableMemControl) {
      SystemInfo.getInstance().addFlushingMemTableCost(tobeFlushed.getTVListsRamCost());
    }
    flushingMemTables.addLast(tobeFlushed);
    if (logger.isDebugEnabled()) {
      logger.debug(
          "{}: {} Memtable (signal = {}) is added into the flushing Memtable, queue size = {}",
          storageGroupName,
          tsFileResource.getTsFile().getName(),
          tobeFlushed.isSignalMemTable(),
          flushingMemTables.size());
    }

    if (!(tobeFlushed.isSignalMemTable() || tobeFlushed.isEmpty())) {
      totalMemTableSize += tobeFlushed.memSize();
    }
    WritingMetrics.getInstance()
        .recordMemTableLiveDuration(System.currentTimeMillis() - getWorkMemTableCreatedTime());
    WritingMetrics.getInstance()
        .recordActiveMemTableCount(dataRegionInfo.getDataRegion().getDataRegionId(), -1);
    workMemTable = null;
    return FlushManager.getInstance().registerTsFileProcessor(this);
  }

  /** put back the memtable to MemTablePool and make metadata in writer visible */
  private void releaseFlushedMemTable(IMemTable memTable) {
    flushQueryLock.writeLock().lock();
    if (logger.isDebugEnabled()) {
      logger.debug(
          FLUSH_QUERY_WRITE_LOCKED, storageGroupName, tsFileResource.getTsFile().getName());
    }
    try {
      writer.makeMetadataVisible();
      if (!flushingMemTables.remove(memTable)) {
        logger.warn(
            "{}: {} put the memtable (signal={}) out of flushingMemtables but it is not in the queue.",
            storageGroupName,
            tsFileResource.getTsFile().getName(),
            memTable.isSignalMemTable());
      } else if (logger.isDebugEnabled()) {
        logger.debug(
            "{}: {} memtable (signal={}) is removed from the queue. {} left.",
            storageGroupName,
            tsFileResource.getTsFile().getName(),
            memTable.isSignalMemTable(),
            flushingMemTables.size());
      }
      memTable.release();
      MemTableManager.getInstance().decreaseMemtableNumber();
      if (enableMemControl) {
        // reset the mem cost in StorageGroupProcessorInfo
        dataRegionInfo.releaseStorageGroupMemCost(memTable.getTVListsRamCost());
        if (logger.isDebugEnabled()) {
          logger.debug(
              "[mem control] {}: {} flush finished, try to reset system memcost, "
                  + "flushing memtable list size: {}",
              storageGroupName,
              tsFileResource.getTsFile().getName(),
              flushingMemTables.size());
        }
        // report to System
        SystemInfo.getInstance().resetStorageGroupStatus(dataRegionInfo);
        SystemInfo.getInstance().resetFlushingMemTableCost(memTable.getTVListsRamCost());
      }
      if (logger.isDebugEnabled()) {
        logger.debug(
            "{}: {} flush finished, remove a memtable from flushing list, "
                + "flushing memtable list size: {}",
            storageGroupName,
            tsFileResource.getTsFile().getName(),
            flushingMemTables.size());
      }
    } catch (Exception e) {
      logger.error("{}: {}", storageGroupName, tsFileResource.getTsFile().getName(), e);
    } finally {
      flushQueryLock.writeLock().unlock();
      if (logger.isDebugEnabled()) {
        logger.debug(
            FLUSH_QUERY_WRITE_RELEASE, storageGroupName, tsFileResource.getTsFile().getName());
      }
    }
  }

  /** This method will synchronize the memTable and release its flushing resources */
  private void syncReleaseFlushedMemTable(IMemTable memTable) {
    synchronized (flushingMemTables) {
      releaseFlushedMemTable(memTable);
      flushingMemTables.notifyAll();
      if (logger.isDebugEnabled()) {
        logger.debug(
            "{}: {} released a memtable (signal={}), flushingMemtables size ={}",
            storageGroupName,
            tsFileResource.getTsFile().getName(),
            memTable.isSignalMemTable(),
            flushingMemTables.size());
      }
    }
  }

  /**
   * Take the first MemTable from the flushingMemTables and flush it. Called by a flush thread of
   * the flush manager pool
   */
  @SuppressWarnings({"squid:S3776", "squid:S2142"}) // Suppress high Cognitive Complexity warning
  public void flushOneMemTable() {
    IMemTable memTableToFlush = flushingMemTables.getFirst();

    // signal memtable only may appear when calling asyncClose()
    if (!memTableToFlush.isSignalMemTable()) {
      if (memTableToFlush.isEmpty()) {
        logger.info(
            "This normal memtable is empty, skip flush. {}: {}",
            storageGroupName,
            tsFileResource.getTsFile().getName());
      } else {
        try {
          writer.mark();
          MemTableFlushTask flushTask =
              new MemTableFlushTask(
                  memTableToFlush,
                  writer,
                  storageGroupName,
                  dataRegionInfo.getDataRegion().getDataRegionId());
          flushTask.syncFlushMemTable();
        } catch (Throwable e) {
          if (writer == null) {
            logger.info(
                "{}: {} is closed during flush, abandon flush task",
                storageGroupName,
                tsFileResource.getTsFile().getAbsolutePath());
            synchronized (flushingMemTables) {
              flushingMemTables.notifyAll();
            }
          } else {
            logger.error(
                "{}: {} meet error when flushing a memtable, change system mode to error",
                storageGroupName,
                tsFileResource.getTsFile().getAbsolutePath(),
                e);
            CommonDescriptor.getInstance().getConfig().handleUnrecoverableError();
            try {
              logger.error(
                  "{}: {} IOTask meets error, truncate the corrupted data",
                  storageGroupName,
                  tsFileResource.getTsFile().getAbsolutePath(),
                  e);
              writer.reset();
            } catch (IOException e1) {
              logger.error(
                  "{}: {} Truncate corrupted data meets error",
                  storageGroupName,
                  tsFileResource.getTsFile().getAbsolutePath(),
                  e1);
            }
            // release resource
            try {
              syncReleaseFlushedMemTable(memTableToFlush);
              // make sure no read will search this file
              tsFileResource.setTimeIndex(config.getTimeIndexLevel().getTimeIndex());
              // this callback method will register this empty tsfile into TsFileManager
              for (CloseFileListener closeFileListener : closeFileListeners) {
                closeFileListener.onClosed(this);
              }
              // close writer
              writer.close();
              writer = null;
              synchronized (flushingMemTables) {
                flushingMemTables.notifyAll();
              }
            } catch (Exception e1) {
              logger.error(
                  "{}: {} Release resource meets error",
                  storageGroupName,
                  tsFileResource.getTsFile().getAbsolutePath(),
                  e1);
            }
            return;
          }
        }
      }
    }

    try {
      flushQueryLock.writeLock().lock();
      Iterator<Pair<Modification, IMemTable>> iterator = modsToMemtable.iterator();
      while (iterator.hasNext()) {
        Pair<Modification, IMemTable> entry = iterator.next();
        if (entry.right.equals(memTableToFlush)) {
          entry.left.setFileOffset(tsFileResource.getTsFileSize());
          this.tsFileResource.getModFile().write(entry.left);
          tsFileResource.getModFile().close();
          iterator.remove();
          logger.info(
              "[Deletion] Deletion with path: {}, time:{}-{} written when flush memtable",
              entry.left.getPath(),
              ((Deletion) (entry.left)).getStartTime(),
              ((Deletion) (entry.left)).getEndTime());
        }
      }
    } catch (IOException e) {
      logger.error(
          "Meet error when writing into ModificationFile file of {} ",
          tsFileResource.getTsFile().getAbsolutePath(),
          e);
    } finally {
      flushQueryLock.writeLock().unlock();
    }

    if (logger.isDebugEnabled()) {
      logger.debug(
          "{}: {} try get lock to release a memtable (signal={})",
          storageGroupName,
          tsFileResource.getTsFile().getAbsolutePath(),
          memTableToFlush.isSignalMemTable());
    }

    // for sync flush
    syncReleaseFlushedMemTable(memTableToFlush);
    try {
      writer.getTsFileOutput().force();
    } catch (IOException e) {
      logger.error("fsync memTable data to disk error,", e);
    }

    // call flushed listener after memtable is released safely
    for (FlushListener flushListener : flushListeners) {
      flushListener.onMemTableFlushed(memTableToFlush);
    }
    // retry to avoid unnecessary read-only mode
    int retryCnt = 0;
    while (shouldClose && flushingMemTables.isEmpty() && writer != null) {
      try {
        if (isEmpty()) {
          endEmptyFile();
        } else {
          writer.mark();
          updateCompressionRatio();
          if (logger.isDebugEnabled()) {
            logger.debug(
                "{}: {} flushingMemtables is empty and will close the file",
                storageGroupName,
                tsFileResource.getTsFile().getAbsolutePath());
          }
          endFile();
        }
        if (logger.isDebugEnabled()) {
          logger.debug("{} flushingMemtables is clear", storageGroupName);
        }
      } catch (Exception e) {
        logger.error(
            "{}: {} marking or ending file meet error",
            storageGroupName,
            tsFileResource.getTsFile().getAbsolutePath(),
            e);
        // truncate broken metadata
        try {
          writer.reset();
        } catch (IOException e1) {
          logger.error(
              "{}: {} truncate corrupted data meets error",
              storageGroupName,
              tsFileResource.getTsFile().getAbsolutePath(),
              e1);
        }
        // retry or set read-only
        if (retryCnt < 3) {
          logger.warn(
              "{} meet error when flush FileMetadata to {}, retry it again",
              storageGroupName,
              tsFileResource.getTsFile().getAbsolutePath(),
              e);
          retryCnt++;
          continue;
        } else {
          logger.error(
              "{} meet error when flush FileMetadata to {}, change system mode to error",
              storageGroupName,
              tsFileResource.getTsFile().getAbsolutePath(),
              e);
          CommonDescriptor.getInstance().getConfig().handleUnrecoverableError();
          break;
        }
      }
      // for sync close
      if (logger.isDebugEnabled()) {
        logger.debug(
            "{}: {} try to get flushingMemtables lock.",
            storageGroupName,
            tsFileResource.getTsFile().getAbsolutePath());
      }
      synchronized (flushingMemTables) {
        flushingMemTables.notifyAll();
      }
    }
  }

  private void updateCompressionRatio() {
    try {
      double compressionRatio = ((double) totalMemTableSize) / writer.getPos();
      logger.info(
          "The compression ratio of tsfile {} is {}, totalMemTableSize: {}, the file size: {}",
          writer.getFile().getAbsolutePath(),
          String.format("%.2f", compressionRatio),
          totalMemTableSize,
          writer.getPos());
      String dataRegionId = dataRegionInfo.getDataRegion().getDataRegionId();
      WritingMetrics.getInstance()
          .recordTsFileCompressionRatioOfFlushingMemTable(dataRegionId, compressionRatio);
      CompressionRatio.getInstance().updateRatio(totalMemTableSize, writer.getPos());
    } catch (IOException e) {
      logger.error(
          "{}: {} update compression ratio failed",
          storageGroupName,
          tsFileResource.getTsFile().getName(),
          e);
    }
  }

  /** end file and write some meta */
  private void endFile() throws IOException, TsFileProcessorException {
    if (logger.isDebugEnabled()) {
      logger.debug("Start to end file {}", tsFileResource);
    }
    writer.endFile();
    tsFileResource.serialize();
    if (logger.isDebugEnabled()) {
      logger.debug("Ended file {}", tsFileResource);
    }
    // remove this processor from Closing list in StorageGroupProcessor,
    // mark the TsFileResource closed, no need writer anymore
    for (CloseFileListener closeFileListener : closeFileListeners) {
      closeFileListener.onClosed(this);
    }

    if (enableMemControl) {
      tsFileProcessorInfo.clear();
      dataRegionInfo.closeTsFileProcessorAndReportToSystem(this);
    }

    writer = null;
  }

  /** end empty file and remove it from file system */
  private void endEmptyFile() throws TsFileProcessorException, IOException {
    logger.info("Start to end empty file {}", tsFileResource);

    // remove this processor from Closing list in DataRegion,
    // mark the TsFileResource closed, no need writer anymore
    writer.close();
    isTsFileFormatValidForPipe = false; // empty file, no need to be captured by pipe
    for (CloseFileListener closeFileListener : closeFileListeners) {
      closeFileListener.onClosed(this);
    }
    if (enableMemControl) {
      tsFileProcessorInfo.clear();
      dataRegionInfo.closeTsFileProcessorAndReportToSystem(this);
    }
    logger.info(
        "Storage group {} close and remove empty file {}",
        storageGroupName,
        tsFileResource.getTsFile().getAbsoluteFile());

    writer = null;
  }

  /** Only useful after TsFile is closed. */
  public boolean isTsFileFormatValidForPipe() {
    return isTsFileFormatValidForPipe;
  }

  public boolean isManagedByFlushManager() {
    return managedByFlushManager;
  }

  public void setManagedByFlushManager(boolean managedByFlushManager) {
    this.managedByFlushManager = managedByFlushManager;
  }

  /** sync method */
  public boolean isMemtableNotNull() {
    flushQueryLock.writeLock().lock();
    try {
      return workMemTable != null;
    } finally {
      flushQueryLock.writeLock().unlock();
    }
  }

  /** close this tsfile */
  public void close() throws TsFileProcessorException {
    try {
      // when closing resource file, its corresponding mod file is also closed.
      tsFileResource.close();
    } catch (IOException e) {
      throw new TsFileProcessorException(e);
    }
  }

  public int getFlushingMemTableSize() {
    return flushingMemTables.size();
  }

  RestorableTsFileIOWriter getWriter() {
    return writer;
  }

  public String getStorageGroupName() {
    return storageGroupName;
  }

  /**
   * get the chunk(s) in the memtable (one from work memtable and the other ones in flushing
   * memtables and then compact them into one TimeValuePairSorter). Then get the related
   * ChunkMetadata of data on disk.
   *
   * @param seriesPaths selected paths
   */
  public void query(
      List<PartialPath> seriesPaths,
      QueryContext context,
      List<TsFileResource> tsfileResourcesForQuery)
      throws IOException {
    long startTime = System.nanoTime();
    try {
      Map<PartialPath, List<IChunkMetadata>> pathToChunkMetadataListMap = new HashMap<>();
      Map<PartialPath, List<ReadOnlyMemChunk>> pathToReadOnlyMemChunkMap = new HashMap<>();

      flushQueryLock.readLock().lock();
      try {
        for (PartialPath seriesPath : seriesPaths) {
          List<ReadOnlyMemChunk> readOnlyMemChunks = new ArrayList<>();
          for (IMemTable flushingMemTable : flushingMemTables) {
            if (flushingMemTable.isSignalMemTable()) {
              continue;
            }
            ReadOnlyMemChunk memChunk =
                flushingMemTable.query(
                    context, seriesPath, context.getQueryTimeLowerBound(), modsToMemtable);
            if (memChunk != null) {
              readOnlyMemChunks.add(memChunk);
            }
          }
          if (workMemTable != null) {
            ReadOnlyMemChunk memChunk =
                workMemTable.query(context, seriesPath, context.getQueryTimeLowerBound(), null);
            if (memChunk != null) {
              readOnlyMemChunks.add(memChunk);
            }
          }

          List<IChunkMetadata> chunkMetadataList =
              ResourceByPathUtils.getResourceInstance(seriesPath)
                  .getVisibleMetadataListFromWriter(writer, tsFileResource, context);

          // get in memory data
          if (!readOnlyMemChunks.isEmpty() || !chunkMetadataList.isEmpty()) {
            pathToReadOnlyMemChunkMap.put(seriesPath, readOnlyMemChunks);
            pathToChunkMetadataListMap.put(seriesPath, chunkMetadataList);
          }
        }
      } catch (QueryProcessException | MetadataException e) {
        logger.error(
            "{}: {} get ReadOnlyMemChunk has error",
            storageGroupName,
            tsFileResource.getTsFile().getName(),
            e);
      } finally {
        QUERY_RESOURCE_METRICS.recordQueryResourceNum(FLUSHING_MEMTABLE, flushingMemTables.size());
        QUERY_RESOURCE_METRICS.recordQueryResourceNum(
            WORKING_MEMTABLE, workMemTable != null ? 1 : 0);

        flushQueryLock.readLock().unlock();
        if (logger.isDebugEnabled()) {
          logger.debug(
              "{}: {} release flushQueryLock",
              storageGroupName,
              tsFileResource.getTsFile().getName());
        }
      }

      if (!pathToReadOnlyMemChunkMap.isEmpty() || !pathToChunkMetadataListMap.isEmpty()) {
        tsfileResourcesForQuery.add(
            new TsFileResource(
                pathToReadOnlyMemChunkMap, pathToChunkMetadataListMap, tsFileResource));
      }
    } finally {
      QUERY_EXECUTION_METRICS.recordExecutionCost(
          GET_QUERY_RESOURCE_FROM_MEM, System.nanoTime() - startTime);
    }
  }

  public long getTimeRangeId() {
    return timeRangeId;
  }

  public void setTimeRangeId(long timeRangeId) {
    this.timeRangeId = timeRangeId;
  }

  /** release resource of a memtable */
  public void putMemTableBackAndClose() throws TsFileProcessorException {
    if (workMemTable != null) {
      workMemTable.release();
      workMemTable = null;
    }
    try {
      writer.close();
    } catch (IOException e) {
      throw new TsFileProcessorException(e);
    }
  }

  public TsFileProcessorInfo getTsFileProcessorInfo() {
    return tsFileProcessorInfo;
  }

  public void setTsFileProcessorInfo(TsFileProcessorInfo tsFileProcessorInfo) {
    this.tsFileProcessorInfo = tsFileProcessorInfo;
  }

  public long getWorkMemTableRamCost() {
    return workMemTable != null ? workMemTable.getTVListsRamCost() : 0;
  }

  /** Return Long.MAX_VALUE if workMemTable is null */
  public long getWorkMemTableCreatedTime() {
    return workMemTable != null ? workMemTable.getCreatedTime() : Long.MAX_VALUE;
  }

  public long getLastWorkMemtableFlushTime() {
    return lastWorkMemtableFlushTime;
  }

  public boolean isSequence() {
    return sequence;
  }

  public void setWorkMemTableShouldFlush() {
    workMemTable.setShouldFlush();
  }

  public void addFlushListener(FlushListener listener) {
    flushListeners.add(listener);
  }

  public void addCloseFileListener(CloseFileListener listener) {
    closeFileListeners.add(listener);
  }

  public void addFlushListeners(Collection<FlushListener> listeners) {
    flushListeners.addAll(listeners);
  }

  public void addCloseFileListeners(Collection<CloseFileListener> listeners) {
    closeFileListeners.addAll(listeners);
  }

  public void submitAFlushTask() {
    this.dataRegionInfo.getDataRegion().submitAFlushTaskWhenShouldFlush(this);
  }

  public boolean alreadyMarkedClosing() {
    return shouldClose;
  }

  private IDeviceID getDeviceID(String deviceId) {
    return DeviceIDFactory.getInstance().getDeviceID(deviceId);
  }

  public boolean isEmpty() {
    return totalMemTableSize == 0
        && (workMemTable == null || workMemTable.getTotalPointsNum() == 0);
  }

  @TestOnly
  public IMemTable getWorkMemTable() {
    return workMemTable;
  }

  @TestOnly
  public ConcurrentLinkedDeque<IMemTable> getFlushingMemTable() {
    return flushingMemTables;
  }
}<|MERGE_RESOLUTION|>--- conflicted
+++ resolved
@@ -244,15 +244,10 @@
     if (workMemTable == null) {
       long startTime = System.nanoTime();
       createNewWorkingMemTable();
-<<<<<<< HEAD
       // recordCreateMemtableBlockCost
       costsForMetrics[0] += System.nanoTime() - startTime;
-      // PERFORMANCE_OVERVIEW_METRICS.recordCreateMemtableBlockCost(System.nanoTime() - startTime);
-=======
-      PERFORMANCE_OVERVIEW_METRICS.recordCreateMemtableBlockCost(System.nanoTime() - startTime);
       WritingMetrics.getInstance()
           .recordActiveMemTableCount(dataRegionInfo.getDataRegion().getDataRegionId(), 1);
->>>>>>> 4953d6fd
     }
 
     long[] memIncrements = null;
