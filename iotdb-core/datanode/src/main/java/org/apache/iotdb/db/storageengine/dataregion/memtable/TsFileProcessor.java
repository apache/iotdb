--- conflicted
+++ resolved
@@ -28,7 +28,6 @@
 import org.apache.iotdb.commons.path.PartialPath;
 import org.apache.iotdb.commons.service.metric.PerformanceOverviewMetrics;
 import org.apache.iotdb.commons.utils.CommonDateTimeUtils;
-import org.apache.iotdb.commons.utils.PathUtils;
 import org.apache.iotdb.commons.utils.TestOnly;
 import org.apache.iotdb.db.conf.IoTDBConfig;
 import org.apache.iotdb.db.conf.IoTDBDescriptor;
@@ -1721,13 +1720,7 @@
 
   private List<IChunkMetadata> getVisibleMetadataListFromWriterByDeviceID(
       QueryContext queryContext, IDeviceID deviceID) throws IllegalPathException {
-<<<<<<< HEAD
     long timeLowerBound = getQueryTimeLowerBound(deviceID);
-=======
-    long timeLowerBound =
-        getQueryTimeLowerBound(
-            PathUtils.splitPathToDetachedNodes(((PlainDeviceID) deviceID).toStringID()));
->>>>>>> 28cd29c9
     List<List<ChunkMetadata>> chunkMetaDataListForDevice =
         writer.getVisibleMetadataList(deviceID, null);
     List<ChunkMetadata> processedChunkMetadataForOneDevice = new ArrayList<>();
@@ -1785,13 +1778,7 @@
       }
     }
 
-<<<<<<< HEAD
     long timeLowerBound = getQueryTimeLowerBound(deviceID);
-=======
-    long timeLowerBound =
-        getQueryTimeLowerBound(
-            PathUtils.splitPathToDetachedNodes(((PlainDeviceID) deviceID).toStringID()));
->>>>>>> 28cd29c9
     ModificationUtils.modifyAlignedChunkMetaData(alignedChunkMetadataForOneDevice, modifications);
     alignedChunkMetadataForOneDevice.removeIf(x -> x.getEndTime() < timeLowerBound);
     return new ArrayList<>(alignedChunkMetadataForOneDevice);
@@ -1811,12 +1798,9 @@
         for (IFullPath seriesPath : pathList) {
           Map<String, List<IChunkMetadata>> measurementToChunkMetaList = new HashMap<>();
           Map<String, List<IChunkHandle>> measurementToChunkHandleList = new HashMap<>();
-<<<<<<< HEAD
+
           // TODO Tien change the way
           long timeLowerBound = getQueryTimeLowerBound(seriesPath.getDeviceId());
-=======
-          long timeLowerBound = getQueryTimeLowerBound(seriesPath.getDevicePath().getNodes());
->>>>>>> 28cd29c9
           for (IMemTable flushingMemTable : flushingMemTables) {
             if (flushingMemTable.isSignalMemTable()) {
               continue;
@@ -1833,19 +1817,10 @@
                 seriesPath,
                 timeLowerBound,
                 measurementToChunkMetaList,
-<<<<<<< HEAD
-                measurementToChunkHandleList);
-
-            IDeviceID devicePath = seriesPath.getDeviceId();
-            if (!measurementToChunkHandleList.isEmpty() || !measurementToChunkMetaList.isEmpty()) {
-              deviceToMemChunkHandleMap.put(devicePath, measurementToChunkHandleList);
-              deviceToChunkMetadataListMap.put(devicePath, measurementToChunkMetaList);
-            }
-=======
                 measurementToChunkHandleList,
                 null);
           }
-          IDeviceID deviceID = DeviceIDFactory.getInstance().getDeviceID(seriesPath.getDevice());
+          IDeviceID deviceID = seriesPath.getDeviceId();
           // Some memTable have been flushed already, so we need to get the chunk metadata from
           // writer and build chunk handle for disk scanning
           buildChunkHandleForFlushedMemTable(
@@ -1863,7 +1838,6 @@
             deviceToChunkMetadataListMap
                 .computeIfAbsent(deviceID, k -> new HashMap<>())
                 .putAll(measurementToChunkMetaList);
->>>>>>> 28cd29c9
           }
         }
       } catch (QueryProcessException | MetadataException | IOException e) {
@@ -1914,13 +1888,7 @@
         for (Map.Entry<IDeviceID, Boolean> entry : devicePathToAligned.entrySet()) {
           IDeviceID deviceID = entry.getKey();
           boolean isAligned = entry.getValue();
-<<<<<<< HEAD
-          long timeLowerBound = getQueryTimeLowerBound(devicePath);
-=======
-          long timeLowerBound =
-              getQueryTimeLowerBound(
-                  PathUtils.splitPathToDetachedNodes(((PlainDeviceID) deviceID).toStringID()));
->>>>>>> 28cd29c9
+          long timeLowerBound = getQueryTimeLowerBound(deviceID);
           Map<String, List<IChunkMetadata>> measurementToChunkMetadataList = new HashMap<>();
           Map<String, List<IChunkHandle>> measurementToMemChunkHandleList = new HashMap<>();
           for (IMemTable flushingMemTable : flushingMemTables) {
@@ -2011,11 +1979,7 @@
       try {
         for (IFullPath seriesPath : seriesPaths) {
           List<ReadOnlyMemChunk> readOnlyMemChunks = new ArrayList<>();
-<<<<<<< HEAD
           long timeLowerBound = getQueryTimeLowerBound(seriesPath.getDeviceId());
-=======
-          long timeLowerBound = getQueryTimeLowerBound(seriesPath.getDevicePath().getNodes());
->>>>>>> 28cd29c9
           for (IMemTable flushingMemTable : flushingMemTables) {
             if (flushingMemTable.isSignalMemTable()) {
               continue;
@@ -2076,13 +2040,8 @@
     }
   }
 
-<<<<<<< HEAD
   private long getQueryTimeLowerBound(IDeviceID deviceID) {
     long deviceTTL = DataNodeTTLCache.getInstance().getTTL(deviceID);
-=======
-  private long getQueryTimeLowerBound(String[] device) {
-    long deviceTTL = DataNodeTTLCache.getInstance().getTTL(device);
->>>>>>> 28cd29c9
     return deviceTTL != Long.MAX_VALUE
         ? CommonDateTimeUtils.currentTime() - deviceTTL
         : Long.MIN_VALUE;
