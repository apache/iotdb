--- conflicted
+++ resolved
@@ -25,7 +25,6 @@
 import org.apache.iotdb.commons.partition.DataPartitionQueryParam;
 import org.apache.iotdb.db.conf.IoTDBConfig;
 import org.apache.iotdb.db.conf.IoTDBDescriptor;
-import org.apache.iotdb.db.exception.sql.SemanticException;
 import org.apache.iotdb.db.queryengine.common.MPPQueryContext;
 import org.apache.iotdb.db.queryengine.common.QueryId;
 import org.apache.iotdb.db.queryengine.metric.QueryPlanCostMetricSet;
@@ -643,7 +642,6 @@
                 node.isSpillable());
       }
 
-<<<<<<< HEAD
       // sort the left and right child of join node if it is not a cross join
       if (!((JoinNode) output).isCrossJoin()) {
         JoinNode.EquiJoinClause joinCriteria = ((JoinNode) output).getCriteria().get(0);
@@ -672,38 +670,6 @@
         ((JoinNode) output).setLeftChild(leftSortNode);
         ((JoinNode) output).setRightChild(rightSortNode);
       }
-=======
-      if (((JoinNode) output).isCrossJoin()) {
-        throw new SemanticException(
-            "Cross join is not supported in current version, each table must have at least one equiJoinClause");
-      }
-
-      JoinNode.EquiJoinClause joinCriteria = ((JoinNode) output).getCriteria().get(0);
-      OrderingScheme leftOrderingScheme =
-          new OrderingScheme(
-              Collections.singletonList(joinCriteria.getLeft()),
-              Collections.singletonMap(joinCriteria.getLeft(), ASC_NULLS_LAST));
-      OrderingScheme rightOrderingScheme =
-          new OrderingScheme(
-              Collections.singletonList(joinCriteria.getRight()),
-              Collections.singletonMap(joinCriteria.getRight(), ASC_NULLS_LAST));
-      SortNode leftSortNode =
-          new SortNode(
-              queryId.genPlanNodeId(),
-              ((JoinNode) output).getLeftChild(),
-              leftOrderingScheme,
-              false,
-              false);
-      SortNode rightSortNode =
-          new SortNode(
-              queryId.genPlanNodeId(),
-              ((JoinNode) output).getRightChild(),
-              rightOrderingScheme,
-              false,
-              false);
-      ((JoinNode) output).setLeftChild(leftSortNode);
-      ((JoinNode) output).setRightChild(rightSortNode);
->>>>>>> d751364a
 
       if (!postJoinPredicate.equals(TRUE_LITERAL)) {
         output =
