--- conflicted
+++ resolved
@@ -275,21 +275,6 @@
 
     /** Get deviceEntries and DataPartition used in TableScan. */
     private void tableMetadataIndexScan(TableScanNode node, List<Expression> metadataExpressions) {
-<<<<<<< HEAD
-      List<String> attributeColumns =
-          node.getOutputSymbols().stream()
-              .filter(
-                  symbol -> {
-                    ColumnSchema schema = node.getAssignments().get(symbol);
-                    if (schema == null) {
-                      return false;
-                    } else {
-                      return ATTRIBUTE.equals(schema.getColumnCategory());
-                    }
-                  })
-              .map(Symbol::getName)
-              .collect(Collectors.toList());
-=======
       List<String> attributeColumns = new ArrayList<>();
       int attributeIndex = 0;
       for (Symbol columnName : node.getAssignments().keySet()) {
@@ -298,7 +283,20 @@
           node.getIdAndAttributeIndexMap().put(columnName, attributeIndex++);
         }
       }
->>>>>>> e70ea59d
+      // TODO
+      /*List<String> attributeColumns =
+      node.getOutputSymbols().stream()
+              .filter(
+                      symbol -> {
+                          ColumnSchema schema = node.getAssignments().get(symbol);
+                          if (schema == null) {
+                              return false;
+                          } else {
+                              return ATTRIBUTE.equals(schema.getColumnCategory());
+                          }
+                      })
+              .map(Symbol::getName)
+              .collect(Collectors.toList());*/
       List<DeviceEntry> deviceEntries =
           metadata.indexScan(
               node.getQualifiedObjectName(), metadataExpressions, attributeColumns, queryContext);
