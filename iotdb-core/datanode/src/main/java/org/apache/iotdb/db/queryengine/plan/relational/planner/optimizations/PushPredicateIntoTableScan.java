/*
 * Licensed under the Apache License, Version 2.0 (the "License");
 * you may not use this file except in compliance with the License.
 * You may obtain a copy of the License at
 *
 *     http://www.apache.org/licenses/LICENSE-2.0
 *
 * Unless required by applicable law or agreed to in writing, software
 * distributed under the License is distributed on an "AS IS" BASIS,
 * WITHOUT WARRANTIES OR CONDITIONS OF ANY KIND, either express or implied.
 * See the License for the specific language governing permissions and
 * limitations under the License.
 */

package org.apache.iotdb.db.queryengine.plan.relational.planner.optimizations;

import org.apache.iotdb.common.rpc.thrift.TTimePartitionSlot;
import org.apache.iotdb.commons.partition.DataPartition;
import org.apache.iotdb.commons.partition.DataPartitionQueryParam;
import org.apache.iotdb.db.conf.IoTDBConfig;
import org.apache.iotdb.db.conf.IoTDBDescriptor;
import org.apache.iotdb.db.queryengine.common.MPPQueryContext;
import org.apache.iotdb.db.queryengine.common.QueryId;
import org.apache.iotdb.db.queryengine.metric.QueryPlanCostMetricSet;
import org.apache.iotdb.db.queryengine.plan.planner.plan.node.PlanNode;
import org.apache.iotdb.db.queryengine.plan.planner.plan.node.PlanVisitor;
import org.apache.iotdb.db.queryengine.plan.planner.plan.node.write.InsertTabletNode;
import org.apache.iotdb.db.queryengine.plan.planner.plan.node.write.RelationalInsertTabletNode;
import org.apache.iotdb.db.queryengine.plan.relational.analyzer.Analysis;
import org.apache.iotdb.db.queryengine.plan.relational.analyzer.predicate.ConvertPredicateToTimeFilterVisitor;
import org.apache.iotdb.db.queryengine.plan.relational.analyzer.predicate.PredicateCombineIntoTableScanChecker;
import org.apache.iotdb.db.queryengine.plan.relational.analyzer.predicate.PredicatePushIntoMetadataChecker;
import org.apache.iotdb.db.queryengine.plan.relational.metadata.ColumnSchema;
import org.apache.iotdb.db.queryengine.plan.relational.metadata.DeviceEntry;
import org.apache.iotdb.db.queryengine.plan.relational.metadata.Metadata;
import org.apache.iotdb.db.queryengine.plan.relational.planner.Assignments;
import org.apache.iotdb.db.queryengine.plan.relational.planner.OrderingScheme;
import org.apache.iotdb.db.queryengine.plan.relational.planner.Symbol;
<<<<<<< HEAD
import org.apache.iotdb.db.queryengine.plan.relational.planner.node.AggregationNode;
=======
import org.apache.iotdb.db.queryengine.plan.relational.planner.SymbolAllocator;
import org.apache.iotdb.db.queryengine.plan.relational.planner.ir.ReplaceSymbolInExpression;
>>>>>>> 2a015fc4
import org.apache.iotdb.db.queryengine.plan.relational.planner.node.FilterNode;
import org.apache.iotdb.db.queryengine.plan.relational.planner.node.JoinNode;
import org.apache.iotdb.db.queryengine.plan.relational.planner.node.ProjectNode;
import org.apache.iotdb.db.queryengine.plan.relational.planner.node.SortNode;
import org.apache.iotdb.db.queryengine.plan.relational.planner.node.TableScanNode;
import org.apache.iotdb.db.queryengine.plan.relational.sql.ast.ComparisonExpression;
import org.apache.iotdb.db.queryengine.plan.relational.sql.ast.Expression;
import org.apache.iotdb.db.queryengine.plan.relational.sql.ast.FunctionCall;
import org.apache.iotdb.db.queryengine.plan.relational.sql.ast.LogicalExpression;
import org.apache.iotdb.db.queryengine.plan.relational.sql.ast.Node;
import org.apache.iotdb.db.queryengine.plan.relational.sql.ast.SymbolReference;

import com.google.common.collect.ImmutableList;
import com.google.common.collect.ImmutableSet;
import org.apache.tsfile.read.filter.basic.Filter;
import org.apache.tsfile.utils.Pair;

import java.util.ArrayList;
import java.util.Collections;
import java.util.HashSet;
import java.util.LinkedHashMap;
import java.util.List;
import java.util.Map;
import java.util.Optional;
import java.util.Set;
import java.util.stream.Collectors;

import static com.google.common.base.Preconditions.checkArgument;
import static com.google.common.collect.ImmutableMap.toImmutableMap;
import static java.util.Objects.requireNonNull;
import static org.apache.iotdb.commons.schema.table.column.TsTableColumnCategory.ATTRIBUTE;
import static org.apache.iotdb.commons.schema.table.column.TsTableColumnCategory.MEASUREMENT;
import static org.apache.iotdb.commons.schema.table.column.TsTableColumnCategory.TIME;
import static org.apache.iotdb.db.queryengine.metric.QueryPlanCostMetricSet.PARTITION_FETCHER;
import static org.apache.iotdb.db.queryengine.metric.QueryPlanCostMetricSet.SCHEMA_FETCHER;
import static org.apache.iotdb.db.queryengine.metric.QueryPlanCostMetricSet.TABLE_TYPE;
import static org.apache.iotdb.db.queryengine.plan.analyze.AnalyzeVisitor.getTimePartitionSlotList;
import static org.apache.iotdb.db.queryengine.plan.relational.planner.SortOrder.ASC_NULLS_LAST;
import static org.apache.iotdb.db.queryengine.plan.relational.planner.SymbolsExtractor.extractUnique;
import static org.apache.iotdb.db.queryengine.plan.relational.planner.ir.GlobalTimePredicateExtractVisitor.extractGlobalTimeFilter;
import static org.apache.iotdb.db.queryengine.plan.relational.planner.ir.IrUtils.combineConjuncts;
import static org.apache.iotdb.db.queryengine.plan.relational.planner.ir.IrUtils.extractConjuncts;
import static org.apache.iotdb.db.queryengine.plan.relational.planner.node.JoinNode.JoinType.INNER;
import static org.apache.iotdb.db.queryengine.plan.relational.planner.optimizations.JoinUtils.extractJoinPredicate;
import static org.apache.iotdb.db.queryengine.plan.relational.planner.optimizations.JoinUtils.joinEqualityExpression;
import static org.apache.iotdb.db.queryengine.plan.relational.planner.optimizations.JoinUtils.processInnerJoin;
import static org.apache.iotdb.db.queryengine.plan.relational.planner.optimizations.JoinUtils.tryNormalizeToOuterToInnerJoin;
import static org.apache.iotdb.db.queryengine.plan.relational.sql.ast.BooleanLiteral.TRUE_LITERAL;

/**
 * <b>Optimization phase:</b> Logical plan planning.
 *
 * <p>After the optimized rule {@link
 * org.apache.iotdb.db.queryengine.plan.relational.planner.iterative.rule.SimplifyExpressions}
 * finished, predicate expression in FilterNode has been transformed to conjunctive normal
 * forms(CNF).
 *
 * <p>In this class, we examine each expression in CNFs, determine how to use it, in metadata query,
 * or pushed down into ScanOperators, or it can only be used in FilterNode above with TableScanNode.
 *
 * <ul>
 *   <li>For metadata query expressions, it will be used in {@code tableIndexScan} method to
 *       generate the deviceEntries and DataPartition used for TableScanNode.
 *   <li>For expressions which can be pushed into TableScanNode, we will execute {@code
 *       extractGlobalTimeFilter}, to extract the timePredicate and pushDownValuePredicate.
 *   <li>Expression which can not be pushed down into TableScanNode, will be used in the FilterNode
 *       above of TableScanNode.
 * </ul>
 *
 * <p>Notice that, when aggregation, multi-table, join are introduced, this optimization rule need
 * to be adapted.
 */
public class PushPredicateIntoTableScan implements PlanOptimizer {

  private static final IoTDBConfig CONFIG = IoTDBDescriptor.getInstance().getConfig();

  @Override
  public PlanNode optimize(PlanNode plan, Context context) {
    return plan.accept(
        new Rewriter(
            context.getQueryContext(),
            context.getAnalysis(),
            context.getMetadata(),
            context.getSymbolAllocator()),
        new RewriteContext(TRUE_LITERAL));
  }

  private static class Rewriter extends PlanVisitor<PlanNode, RewriteContext> {
    private final MPPQueryContext queryContext;
    private final Analysis analysis;
    private final Metadata metadata;
    private final SymbolAllocator symbolAllocator;
    private final QueryId queryId;

    Rewriter(
        MPPQueryContext queryContext,
        Analysis analysis,
        Metadata metadata,
        SymbolAllocator symbolAllocator) {
      this.queryContext = queryContext;
      this.analysis = analysis;
      this.metadata = metadata;
      this.symbolAllocator = symbolAllocator;
      this.queryId = queryContext.getQueryId();
    }

    @Override
    public PlanNode visitPlan(PlanNode node, RewriteContext context) {
      PlanNode rewrittenNode = node.clone();
      for (PlanNode child : node.getChildren()) {
        RewriteContext subContext = new RewriteContext();
        PlanNode rewrittenChild = child.accept(this, subContext);
        rewrittenNode.addChild(rewrittenChild);
      }
      if (!TRUE_LITERAL.equals(context.inheritedPredicate)) {
        FilterNode filterNode =
            new FilterNode(queryId.genPlanNodeId(), rewrittenNode, context.inheritedPredicate);
        context.inheritedPredicate = TRUE_LITERAL;
        return filterNode;
      } else {
        return rewrittenNode;
      }
    }

    @Override
    public PlanNode visitProject(ProjectNode node, RewriteContext context) {
      for (Expression expression : node.getAssignments().getMap().values()) {
        if (containsDiffFunction(expression)) {
          node.setChild(node.getChild().accept(this, new RewriteContext()));
          if (!TRUE_LITERAL.equals(context.inheritedPredicate)) {
            FilterNode filterNode =
                new FilterNode(queryId.genPlanNodeId(), node, context.inheritedPredicate);
            context.inheritedPredicate = TRUE_LITERAL;
            return filterNode;
          } else {
            return node;
          }
        }
      }

      // TODO(beyyes) in some situation, predicate can not be pushed down below ProjectNode
      node.setChild(node.getChild().accept(this, context));
      return node;
    }

    @Override
<<<<<<< HEAD
    public PlanNode visitAggregation(AggregationNode node, Void context) {
      // TODO same as Trino after EqualityInference introduced
      PlanNode rewrittenChild = node.getChild().accept(this, context);
      node.setChild(rewrittenChild);
      return node;
    }

    @Override
    public PlanNode visitFilter(FilterNode node, Void context) {
=======
    public PlanNode visitFilter(FilterNode node, RewriteContext context) {
      checkArgument(node.getPredicate() != null, "Filter predicate of FilterNode is null");
>>>>>>> 2a015fc4

      Expression predicate = combineConjuncts(node.getPredicate(), context.inheritedPredicate);

      // when exist diff function, predicate can not be pushed down into TableScanNode
      if (containsDiffFunction(predicate)) {
        node.setChild(node.getChild().accept(this, new RewriteContext()));
        node.setPredicate(predicate);
        context.inheritedPredicate = TRUE_LITERAL;
        return node;
      }

      // FilterNode may get from having, subquery or join
      PlanNode rewrittenPlan = node.getChild().accept(this, new RewriteContext(predicate));
      if (!(rewrittenPlan instanceof FilterNode)) {
        return rewrittenPlan;
      }

      FilterNode rewrittenFilterNode = (FilterNode) rewrittenPlan;
      // TODO(beyyes) use areExpressionsEquivalent method
      if (!rewrittenFilterNode.getPredicate().equals(node.getPredicate())
          || node.getChild() != rewrittenFilterNode.getChild()) {
        return rewrittenPlan;
      }
      return node;
    }

    //    private boolean areExpressionsEquivalent(
    //        Expression leftExpression, Expression rightExpression) {
    //      return false;
    //    }

    @Override
    public PlanNode visitTableScan(TableScanNode node, RewriteContext context) {
      if (!TRUE_LITERAL.equals(context.inheritedPredicate)) {
        return combineFilterAndScan(node, context.inheritedPredicate);
      }

      return tableMetadataIndexScan(node, Collections.emptyList());
    }

    public PlanNode combineFilterAndScan(TableScanNode tableScanNode, Expression predicate) {
      SplitExpression splitExpression = splitPredicate(tableScanNode, predicate);

      // exist expressions can push down to scan operator
      if (!splitExpression.getExpressionsCanPushDown().isEmpty()) {
        List<Expression> expressions = splitExpression.getExpressionsCanPushDown();
        Expression pushDownPredicate =
            expressions.size() == 1
                ? expressions.get(0)
                : new LogicalExpression(LogicalExpression.Operator.AND, expressions);

        // extract global time filter and set it to TableScanNode
        Pair<Expression, Boolean> resultPair = extractGlobalTimeFilter(pushDownPredicate);
        if (resultPair.left != null) {
          tableScanNode.setTimePredicate(resultPair.left);
        }
        if (Boolean.TRUE.equals(resultPair.right)) {
          if (pushDownPredicate instanceof LogicalExpression
              && ((LogicalExpression) pushDownPredicate).getTerms().size() == 1) {
            tableScanNode.setPushDownPredicate(
                ((LogicalExpression) pushDownPredicate).getTerms().get(0));
          } else {
            tableScanNode.setPushDownPredicate(pushDownPredicate);
          }
        }
      } else {
        tableScanNode.setPushDownPredicate(null);
      }

      // do index scan after expressionCanPushDown is processed
      PlanNode resultNode =
          tableMetadataIndexScan(tableScanNode, splitExpression.getMetadataExpressions());

      // exist expressions can not push down to scan operator
      if (!splitExpression.getExpressionsCannotPushDown().isEmpty()) {
        List<Expression> expressions = splitExpression.getExpressionsCannotPushDown();
        return new FilterNode(
            queryId.genPlanNodeId(),
            resultNode,
            expressions.size() == 1
                ? expressions.get(0)
                : new LogicalExpression(LogicalExpression.Operator.AND, expressions));
      }

      return resultNode;
    }

    private SplitExpression splitPredicate(TableScanNode node, Expression predicate) {
      Set<String> idOrAttributeColumnNames = new HashSet<>(node.getAssignments().size());
      Set<String> measurementColumnNames = new HashSet<>(node.getAssignments().size());
      for (Map.Entry<Symbol, ColumnSchema> entry : node.getAssignments().entrySet()) {
        Symbol columnSymbol = entry.getKey();
        ColumnSchema columnSchema = entry.getValue();
        if (MEASUREMENT.equals(columnSchema.getColumnCategory())
            || TIME.equals(columnSchema.getColumnCategory())) {
          measurementColumnNames.add(columnSymbol.getName());
        } else {
          idOrAttributeColumnNames.add(columnSymbol.getName());
        }
      }

      List<Expression> metadataExpressions = new ArrayList<>();
      List<Expression> expressionsCanPushDown = new ArrayList<>();
      List<Expression> expressionsCannotPushDown = new ArrayList<>();

      if (predicate instanceof LogicalExpression
          && ((LogicalExpression) predicate).getOperator() == LogicalExpression.Operator.AND) {

        for (Expression expression : ((LogicalExpression) predicate).getTerms()) {
          if (PredicatePushIntoMetadataChecker.check(idOrAttributeColumnNames, expression)) {
            metadataExpressions.add(expression);
          } else if (PredicateCombineIntoTableScanChecker.check(
              measurementColumnNames, expression)) {
            expressionsCanPushDown.add(expression);
          } else {
            expressionsCannotPushDown.add(expression);
          }
        }

        return new SplitExpression(
            metadataExpressions, expressionsCanPushDown, expressionsCannotPushDown);
      }

      if (PredicatePushIntoMetadataChecker.check(idOrAttributeColumnNames, predicate)) {
        metadataExpressions.add(predicate);
      } else if (PredicateCombineIntoTableScanChecker.check(measurementColumnNames, predicate)) {
        expressionsCanPushDown.add(predicate);
      } else {
        expressionsCannotPushDown.add(predicate);
      }

      return new SplitExpression(
          metadataExpressions, expressionsCanPushDown, expressionsCannotPushDown);
    }

    /** Get deviceEntries and DataPartition used in TableScan. */
    private PlanNode tableMetadataIndexScan(
        TableScanNode tableScanNode, List<Expression> metadataExpressions) {

      ProjectNode newProjectNode =
          addProjectNodeIfColumnRenamed(tableScanNode, metadataExpressions);

      getDeviceEntriesWithDataPartitions(tableScanNode, metadataExpressions);

      return newProjectNode != null ? newProjectNode : tableScanNode;
    }

    private ProjectNode addProjectNodeIfColumnRenamed(
        TableScanNode tableScanNode, List<Expression> metadataExpressions) {

      // for join operator, columnSymbols in TableScanNode may be renamed in Join situation,
      // in this situation we need add a new ProjectNode above TableScanNode.
      boolean hasColumnRenamed = false;
      for (Map.Entry<Symbol, ColumnSchema> entry : tableScanNode.getAssignments().entrySet()) {
        Symbol columnSymbol = entry.getKey();
        ColumnSchema columnSchema = entry.getValue();
        if (!columnSymbol.getName().equals(columnSchema.getName())) {
          hasColumnRenamed = true;
          break;
        }
      }

      if (!hasColumnRenamed) {
        return null;
      }

      metadataExpressions.replaceAll(
          expression ->
              ReplaceSymbolInExpression.transform(expression, tableScanNode.getAssignments()));
      if (tableScanNode.getPushDownPredicate() != null) {
        ReplaceSymbolInExpression.transform(
            tableScanNode.getPushDownPredicate(), tableScanNode.getAssignments());
      }

      int size = tableScanNode.getOutputSymbols().size();
      List<Symbol> newTableScanSymbols = new ArrayList<>(size);
      Map<Symbol, ColumnSchema> newTableScanAssignments = new LinkedHashMap<>(size);
      Map<Symbol, Expression> projectAssignments = new LinkedHashMap<>(size);
      for (Map.Entry<Symbol, ColumnSchema> entry : tableScanNode.getAssignments().entrySet()) {
        Symbol originalSymbol = entry.getKey();
        ColumnSchema columnSchema = entry.getValue();

        Symbol realSymbol = Symbol.of(columnSchema.getName());
        newTableScanSymbols.add(realSymbol);
        newTableScanAssignments.put(realSymbol, columnSchema);
        projectAssignments.put(originalSymbol, new SymbolReference(columnSchema.getName()));
        queryContext.getTypeProvider().putTableModelType(originalSymbol, columnSchema.getType());
        Map<Symbol, Integer> idAndAttributeIndexMap = tableScanNode.getIdAndAttributeIndexMap();
        if (idAndAttributeIndexMap.containsKey(originalSymbol)) {
          Integer idx = idAndAttributeIndexMap.get(originalSymbol);
          idAndAttributeIndexMap.remove(originalSymbol);
          idAndAttributeIndexMap.put(realSymbol, idx);
        }
      }

      tableScanNode.setOutputSymbols(newTableScanSymbols);
      tableScanNode.setAssignments(newTableScanAssignments);
      return new ProjectNode(
          queryId.genPlanNodeId(), tableScanNode, new Assignments(projectAssignments));
    }

    private void getDeviceEntriesWithDataPartitions(
        TableScanNode tableScanNode, List<Expression> metadataExpressions) {

      List<String> attributeColumns = new ArrayList<>();
      int attributeIndex = 0;
      for (Map.Entry<Symbol, ColumnSchema> entry : tableScanNode.getAssignments().entrySet()) {
        Symbol columnSymbol = entry.getKey();
        ColumnSchema columnSchema = entry.getValue();
        if (ATTRIBUTE.equals(columnSchema.getColumnCategory())) {
          attributeColumns.add(columnSchema.getName());
          tableScanNode.getIdAndAttributeIndexMap().put(columnSymbol, attributeIndex++);
        }
      }

      long startTime = System.nanoTime();
      List<DeviceEntry> deviceEntries =
          metadata.indexScan(
              tableScanNode.getQualifiedObjectName(),
              metadataExpressions,
              attributeColumns,
              queryContext);
      tableScanNode.setDeviceEntries(deviceEntries);
      QueryPlanCostMetricSet.getInstance()
          .recordPlanCost(TABLE_TYPE, SCHEMA_FETCHER, System.nanoTime() - startTime);

      if (deviceEntries.isEmpty()) {
        analysis.setFinishQueryAfterAnalyze();
        analysis.setEmptyDataSource(true);
      } else {
        Filter timeFilter =
            tableScanNode
                .getTimePredicate()
                .map(value -> value.accept(new ConvertPredicateToTimeFilterVisitor(), null))
                .orElse(null);

        tableScanNode.setTimeFilter(timeFilter);
        String treeModelDatabase =
            "root." + tableScanNode.getQualifiedObjectName().getDatabaseName();

        startTime = System.nanoTime();
        DataPartition dataPartition =
            fetchDataPartitionByDevices(treeModelDatabase, deviceEntries, timeFilter);

        if (dataPartition.getDataPartitionMap().size() > 1) {
          throw new IllegalStateException(
              "Table model can only process data only in one database yet!");
        }

        if (dataPartition.getDataPartitionMap().isEmpty()) {
          analysis.setFinishQueryAfterAnalyze();
          analysis.setEmptyDataSource(true);
        } else {
          analysis.upsertDataPartition(dataPartition);
        }

        QueryPlanCostMetricSet.getInstance()
            .recordPlanCost(TABLE_TYPE, PARTITION_FETCHER, System.nanoTime() - startTime);
      }
    }

    @Override
    public PlanNode visitJoin(JoinNode node, RewriteContext context) {
      Expression inheritedPredicate =
          context.inheritedPredicate != null ? context.inheritedPredicate : TRUE_LITERAL;

      // See if we can rewrite outer joins in terms of a plain inner join
      node = tryNormalizeToOuterToInnerJoin(node, inheritedPredicate);

      Expression leftEffectivePredicate = TRUE_LITERAL;
      // effectivePredicateExtractor.extract(session, node.getLeftChild(), types, typeAnalyzer);
      Expression rightEffectivePredicate = TRUE_LITERAL;
      // effectivePredicateExtractor.extract(session, node.getRightChild(), types, typeAnalyzer);
      Expression joinPredicate = extractJoinPredicate(node);

      Expression leftPredicate;
      Expression rightPredicate;
      Expression postJoinPredicate;
      Expression newJoinPredicate;

      switch (node.getJoinType()) {
        case INNER:
          JoinUtils.InnerJoinPushDownResult innerJoinPushDownResult =
              processInnerJoin(
                  metadata,
                  inheritedPredicate,
                  leftEffectivePredicate,
                  rightEffectivePredicate,
                  joinPredicate,
                  node.getLeftChild().getOutputSymbols(),
                  node.getRightChild().getOutputSymbols());
          leftPredicate = innerJoinPushDownResult.getLeftPredicate();
          rightPredicate = innerJoinPushDownResult.getRightPredicate();
          postJoinPredicate = innerJoinPushDownResult.getPostJoinPredicate();
          newJoinPredicate = innerJoinPushDownResult.getJoinPredicate();
          break;
        default:
          throw new IllegalStateException("Only support INNER JOIN in current version");
      }

      // newJoinPredicate = simplifyExpression(newJoinPredicate);

      // Create identity projections for all existing symbols
      Assignments.Builder leftProjections = Assignments.builder();
      leftProjections.putAll(
          node.getLeftChild().getOutputSymbols().stream()
              .collect(toImmutableMap(key -> key, Symbol::toSymbolReference)));

      Assignments.Builder rightProjections = Assignments.builder();
      rightProjections.putAll(
          node.getRightChild().getOutputSymbols().stream()
              .collect(toImmutableMap(key -> key, Symbol::toSymbolReference)));

      // Create new projections for the new join clauses
      List<JoinNode.EquiJoinClause> equiJoinClauses = new ArrayList<>();
      ImmutableList.Builder<Expression> joinFilterBuilder = ImmutableList.builder();
      for (Expression conjunct : extractConjuncts(newJoinPredicate)) {
        if (joinEqualityExpression(
            conjunct,
            node.getLeftChild().getOutputSymbols(),
            node.getRightChild().getOutputSymbols())) {
          ComparisonExpression equality = (ComparisonExpression) conjunct;

          boolean alignedComparison =
              node.getLeftChild().getOutputSymbols().containsAll(extractUnique(equality.getLeft()));
          Expression leftExpression = alignedComparison ? equality.getLeft() : equality.getRight();
          Expression rightExpression = alignedComparison ? equality.getRight() : equality.getLeft();

          Symbol leftSymbol = symbolForExpression(leftExpression);
          if (!node.getLeftChild().getOutputSymbols().contains(leftSymbol)) {
            leftProjections.put(leftSymbol, leftExpression);
          }

          Symbol rightSymbol = symbolForExpression(rightExpression);
          if (!node.getRightChild().getOutputSymbols().contains(rightSymbol)) {
            rightProjections.put(rightSymbol, rightExpression);
          }

          equiJoinClauses.add(new JoinNode.EquiJoinClause(leftSymbol, rightSymbol));
        } else {
          joinFilterBuilder.add(conjunct);
        }
      }

      List<Expression> joinFilter = joinFilterBuilder.build();
      //      DynamicFiltersResult dynamicFiltersResult = createDynamicFilters(node,
      // equiJoinClauses, joinFilter, session, idAllocator);
      //      Map<DynamicFilterId, Symbol> dynamicFilters =
      // dynamicFiltersResult.getDynamicFilters();
      // leftPredicate = combineConjuncts(metadata, leftPredicate, combineConjuncts(metadata,
      // dynamicFiltersResult.getPredicates()));

      PlanNode leftSource;
      PlanNode rightSource;
      boolean equiJoinClausesUnmodified =
          ImmutableSet.copyOf(equiJoinClauses).equals(ImmutableSet.copyOf(node.getCriteria()));
      if (!equiJoinClausesUnmodified) {
        leftSource =
            new ProjectNode(queryId.genPlanNodeId(), node.getLeftChild(), leftProjections.build())
                .accept(this, new RewriteContext(leftPredicate));
        rightSource =
            new ProjectNode(queryId.genPlanNodeId(), node.getRightChild(), rightProjections.build())
                .accept(this, new RewriteContext(rightPredicate));
      } else {
        leftSource = node.getLeftChild().accept(this, new RewriteContext(leftPredicate));
        rightSource = node.getRightChild().accept(this, new RewriteContext(rightPredicate));
      }

      Optional<Expression> newJoinFilter = Optional.of(combineConjuncts(joinFilter));
      if (newJoinFilter.get().equals(TRUE_LITERAL)) {
        newJoinFilter = Optional.empty();
      }

      if (node.getJoinType() == INNER && newJoinFilter.isPresent() && equiJoinClauses.isEmpty()) {
        throw new IllegalStateException("INNER JOIN only support equiJoinClauses");
        // if we do not have any equi conjunct we do not pushdown non-equality condition into
        // inner join, so we plan execution as nested-loops-join followed by filter instead
        // hash join.
        // postJoinPredicate = combineConjuncts(postJoinPredicate, newJoinFilter.get());
        // newJoinFilter = Optional.empty();
      }

      boolean filtersEquivalent =
          newJoinFilter.isPresent() == node.getFilter().isPresent() && (!newJoinFilter.isPresent());
      // areExpressionsEquivalent(newJoinFilter.get(), node.getFilter().get());

      PlanNode output = node;
      if (leftSource != node.getLeftChild()
          || rightSource != node.getRightChild()
          || !filtersEquivalent
          // !dynamicFilters.equals(node.getDynamicFilters()) ||
          || !equiJoinClausesUnmodified) {
        leftSource =
            new ProjectNode(
                queryContext.getQueryId().genPlanNodeId(), leftSource, leftProjections.build());
        rightSource =
            new ProjectNode(
                queryContext.getQueryId().genPlanNodeId(), rightSource, rightProjections.build());

        output =
            new JoinNode(
                node.getPlanNodeId(),
                node.getJoinType(),
                leftSource,
                rightSource,
                equiJoinClauses,
                leftSource.getOutputSymbols(),
                rightSource.getOutputSymbols(),
                newJoinFilter,
                node.isSpillable());
      }
      Symbol timeSymbol = Symbol.of("time");
      OrderingScheme orderingScheme =
          new OrderingScheme(
              Collections.singletonList(timeSymbol),
              Collections.singletonMap(timeSymbol, ASC_NULLS_LAST));
      SortNode leftSortNode =
          new SortNode(
              queryId.genPlanNodeId(),
              ((JoinNode) output).getLeftChild(),
              orderingScheme,
              false,
              false);
      SortNode rightSortNode =
          new SortNode(
              queryId.genPlanNodeId(),
              ((JoinNode) output).getRightChild(),
              orderingScheme,
              false,
              false);
      ((JoinNode) output).setLeftChild(leftSortNode);
      ((JoinNode) output).setRightChild(rightSortNode);

      if (!postJoinPredicate.equals(TRUE_LITERAL)) {
        output =
            new FilterNode(queryContext.getQueryId().genPlanNodeId(), output, postJoinPredicate);
      }

      if (!node.getOutputSymbols().equals(output.getOutputSymbols())) {
        output =
            new ProjectNode(
                queryContext.getQueryId().genPlanNodeId(),
                output,
                Assignments.identity(node.getOutputSymbols()));
      }

      return output;
    }

    private Symbol symbolForExpression(Expression expression) {
      if (expression instanceof SymbolReference) {
        return Symbol.from(expression);
      }

      // TODO(beyyes) verify the rightness of type
      return symbolAllocator.newSymbol(expression, analysis.getType(expression));
    }

    @Override
    public PlanNode visitInsertTablet(InsertTabletNode node, RewriteContext context) {
      return node;
    }

    @Override
    public PlanNode visitRelationalInsertTablet(
        RelationalInsertTabletNode node, RewriteContext context) {
      return node;
    }

    private DataPartition fetchDataPartitionByDevices(
        String database, List<DeviceEntry> deviceEntries, Filter globalTimeFilter) {
      Pair<List<TTimePartitionSlot>, Pair<Boolean, Boolean>> res =
          getTimePartitionSlotList(globalTimeFilter, queryContext);

      // there is no satisfied time range
      if (res.left.isEmpty() && Boolean.FALSE.equals(res.right.left)) {
        return new DataPartition(
            Collections.emptyMap(),
            CONFIG.getSeriesPartitionExecutorClass(),
            CONFIG.getSeriesPartitionSlotNum());
      }

      List<DataPartitionQueryParam> dataPartitionQueryParams =
          deviceEntries.stream()
              .map(
                  deviceEntry ->
                      new DataPartitionQueryParam(
                          deviceEntry.getDeviceID(), res.left, res.right.left, res.right.right))
              .collect(Collectors.toList());

      if (res.right.left || res.right.right) {
        return metadata.getDataPartitionWithUnclosedTimeRange(database, dataPartitionQueryParams);
      } else {
        return metadata.getDataPartition(database, dataPartitionQueryParams);
      }
    }
  }

  public static boolean containsDiffFunction(Expression expression) {
    if (expression instanceof FunctionCall
        && "diff".equalsIgnoreCase(((FunctionCall) expression).getName().toString())) {
      return true;
    }

    if (!expression.getChildren().isEmpty()) {
      for (Node node : expression.getChildren()) {
        if (containsDiffFunction((Expression) node)) {
          return true;
        }
      }
    }

    return false;
  }

  private static class RewriteContext {
    Expression inheritedPredicate;

    RewriteContext(Expression inheritedPredicate) {
      this.inheritedPredicate = inheritedPredicate;
    }

    RewriteContext() {
      this.inheritedPredicate = TRUE_LITERAL;
    }
  }

  private static class SplitExpression {
    // indexed tag expressions, such as `tag1 = 'A'`
    List<Expression> metadataExpressions;
    // expressions can push down into TableScan, such as `time > 1 and s_1 = 1`
    List<Expression> expressionsCanPushDown;
    // expressions can not push down into TableScan, such as `s_1 is null`
    List<Expression> expressionsCannotPushDown;

    public SplitExpression(
        List<Expression> metadataExpressions,
        List<Expression> expressionsCanPushDown,
        List<Expression> expressionsCannotPushDown) {
      this.metadataExpressions = requireNonNull(metadataExpressions, "metadataExpressions is null");
      this.expressionsCanPushDown =
          requireNonNull(expressionsCanPushDown, "expressionsCanPushDown is null");
      this.expressionsCannotPushDown =
          requireNonNull(expressionsCannotPushDown, "expressionsCannotPushDown is null");
    }

    public List<Expression> getMetadataExpressions() {
      return this.metadataExpressions;
    }

    public List<Expression> getExpressionsCanPushDown() {
      return this.expressionsCanPushDown;
    }

    public List<Expression> getExpressionsCannotPushDown() {
      return this.expressionsCannotPushDown;
    }
  }
}<|MERGE_RESOLUTION|>--- conflicted
+++ resolved
@@ -36,12 +36,9 @@
 import org.apache.iotdb.db.queryengine.plan.relational.planner.Assignments;
 import org.apache.iotdb.db.queryengine.plan.relational.planner.OrderingScheme;
 import org.apache.iotdb.db.queryengine.plan.relational.planner.Symbol;
-<<<<<<< HEAD
-import org.apache.iotdb.db.queryengine.plan.relational.planner.node.AggregationNode;
-=======
 import org.apache.iotdb.db.queryengine.plan.relational.planner.SymbolAllocator;
 import org.apache.iotdb.db.queryengine.plan.relational.planner.ir.ReplaceSymbolInExpression;
->>>>>>> 2a015fc4
+import org.apache.iotdb.db.queryengine.plan.relational.planner.node.AggregationNode;
 import org.apache.iotdb.db.queryengine.plan.relational.planner.node.FilterNode;
 import org.apache.iotdb.db.queryengine.plan.relational.planner.node.JoinNode;
 import org.apache.iotdb.db.queryengine.plan.relational.planner.node.ProjectNode;
@@ -188,20 +185,8 @@
     }
 
     @Override
-<<<<<<< HEAD
-    public PlanNode visitAggregation(AggregationNode node, Void context) {
-      // TODO same as Trino after EqualityInference introduced
-      PlanNode rewrittenChild = node.getChild().accept(this, context);
-      node.setChild(rewrittenChild);
-      return node;
-    }
-
-    @Override
-    public PlanNode visitFilter(FilterNode node, Void context) {
-=======
     public PlanNode visitFilter(FilterNode node, RewriteContext context) {
       checkArgument(node.getPredicate() != null, "Filter predicate of FilterNode is null");
->>>>>>> 2a015fc4
 
       Expression predicate = combineConjuncts(node.getPredicate(), context.inheritedPredicate);
 
@@ -232,6 +217,14 @@
     //        Expression leftExpression, Expression rightExpression) {
     //      return false;
     //    }
+
+    @Override
+    public PlanNode visitAggregation(AggregationNode node, RewriteContext context) {
+      // TODO same as Trino after EqualityInference introduced
+      PlanNode rewrittenChild = node.getChild().accept(this, context);
+      node.setChild(rewrittenChild);
+      return node;
+    }
 
     @Override
     public PlanNode visitTableScan(TableScanNode node, RewriteContext context) {
