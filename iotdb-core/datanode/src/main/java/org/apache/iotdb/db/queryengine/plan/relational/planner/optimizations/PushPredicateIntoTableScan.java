--- conflicted
+++ resolved
@@ -437,8 +437,7 @@
       }
 
       long startTime = System.nanoTime();
-<<<<<<< HEAD
-      List<AlignedDeviceEntry> deviceEntries =
+      final List<AlignedDeviceEntry> deviceEntries =
           (List<AlignedDeviceEntry>)
               metadata.indexScan(
                   tableScanNode.getQualifiedObjectName(),
@@ -450,19 +449,6 @@
                       .collect(Collectors.toList()),
                   attributeColumns,
                   queryContext);
-=======
-      final List<DeviceEntry> deviceEntries =
-          metadata.indexScan(
-              tableScanNode.getQualifiedObjectName(),
-              metadataExpressions.stream()
-                  .map(
-                      expression ->
-                          ReplaceSymbolInExpression.transform(
-                              expression, tableScanNode.getAssignments()))
-                  .collect(Collectors.toList()),
-              attributeColumns,
-              queryContext);
->>>>>>> aee90fb8
       tableScanNode.setDeviceEntries(deviceEntries);
 
       final long schemaFetchCost = System.nanoTime() - startTime;
@@ -769,15 +755,10 @@
     }
 
     private DataPartition fetchDataPartitionByDevices(
-<<<<<<< HEAD
-        String database, List<AlignedDeviceEntry> deviceEntries, Filter globalTimeFilter) {
-      Pair<List<TTimePartitionSlot>, Pair<Boolean, Boolean>> res =
-=======
         final String database,
-        final List<DeviceEntry> deviceEntries,
+        final List<AlignedDeviceEntry> deviceEntries,
         final Filter globalTimeFilter) {
       final Pair<List<TTimePartitionSlot>, Pair<Boolean, Boolean>> res =
->>>>>>> aee90fb8
           getTimePartitionSlotList(globalTimeFilter, queryContext);
 
       // there is no satisfied time range
