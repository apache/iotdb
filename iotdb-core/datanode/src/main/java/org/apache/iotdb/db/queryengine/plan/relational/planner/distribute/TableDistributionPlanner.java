/*
 * Licensed under the Apache License, Version 2.0 (the "License");
 * you may not use this file except in compliance with the License.
 * You may obtain a copy of the License at
 *
 *     http://www.apache.org/licenses/LICENSE-2.0
 *
 * Unless required by applicable law or agreed to in writing, software
 * distributed under the License is distributed on an "AS IS" BASIS,
 * WITHOUT WARRANTIES OR CONDITIONS OF ANY KIND, either express or implied.
 * See the License for the specific language governing permissions and
 * limitations under the License.
 */
package org.apache.iotdb.db.queryengine.plan.relational.planner.distribute;

import org.apache.iotdb.common.rpc.thrift.TRegionReplicaSet;
import org.apache.iotdb.db.queryengine.common.MPPQueryContext;
import org.apache.iotdb.db.queryengine.execution.exchange.sink.DownStreamChannelLocation;
import org.apache.iotdb.db.queryengine.plan.analyze.QueryType;
import org.apache.iotdb.db.queryengine.plan.planner.distribution.WriteFragmentParallelPlanner;
import org.apache.iotdb.db.queryengine.plan.planner.plan.DistributedQueryPlan;
import org.apache.iotdb.db.queryengine.plan.planner.plan.FragmentInstance;
import org.apache.iotdb.db.queryengine.plan.planner.plan.LogicalQueryPlan;
import org.apache.iotdb.db.queryengine.plan.planner.plan.SubPlan;
import org.apache.iotdb.db.queryengine.plan.planner.plan.node.PlanNode;
import org.apache.iotdb.db.queryengine.plan.planner.plan.node.WritePlanNode;
import org.apache.iotdb.db.queryengine.plan.planner.plan.node.process.ExchangeNode;
import org.apache.iotdb.db.queryengine.plan.planner.plan.node.sink.IdentitySinkNode;
import org.apache.iotdb.db.queryengine.plan.relational.analyzer.Analysis;
import org.apache.iotdb.db.queryengine.plan.relational.execution.querystats.PlanOptimizersStatsCollector;
import org.apache.iotdb.db.queryengine.plan.relational.planner.SymbolAllocator;
import org.apache.iotdb.db.queryengine.plan.relational.planner.optimizations.PlanOptimizer;
import org.apache.iotdb.db.queryengine.plan.relational.planner.optimizations.PushLimitOffsetIntoTableScan;
import org.apache.iotdb.db.queryengine.plan.relational.sql.ast.Query;

import java.util.Collections;
import java.util.HashMap;
import java.util.List;
import java.util.Map;
import java.util.stream.Collectors;

import static com.google.common.base.Preconditions.checkArgument;
import static org.apache.iotdb.db.queryengine.execution.warnings.WarningCollector.NOOP;

public class TableDistributionPlanner {

  private final Analysis analysis;
  private final LogicalQueryPlan logicalQueryPlan;
  private final MPPQueryContext mppQueryContext;
  private final List<PlanOptimizer> optimizers;

  public TableDistributionPlanner(
      Analysis analysis, LogicalQueryPlan logicalQueryPlan, MPPQueryContext mppQueryContext) {
    this.analysis = analysis;
    this.logicalQueryPlan = logicalQueryPlan;
    this.mppQueryContext = mppQueryContext;
    this.optimizers = Collections.singletonList(new PushLimitOffsetIntoTableScan());
  }

  public DistributedQueryPlan plan() {

    // generate table model distributed plan
    DistributedPlanGenerator.PlanContext planContext = new DistributedPlanGenerator.PlanContext();
    List<PlanNode> distributedPlanResult =
        new DistributedPlanGenerator(mppQueryContext, analysis)
            .genResult(logicalQueryPlan.getRootNode(), planContext);
    checkArgument(distributedPlanResult.size() == 1, "Root node must return only one");

    // distribute plan optimize rule
    PlanNode distributedPlan = distributedPlanResult.get(0);
    for (PlanOptimizer optimizer : optimizers) {
      distributedPlan =
          optimizer.optimize(
              distributedPlan,
              new PlanOptimizer.Context(
                  null,
                  analysis,
                  null,
                  mppQueryContext,
                  mppQueryContext.getTypeProvider(),
                  new SymbolAllocator(),
                  mppQueryContext.getQueryId(),
                  NOOP,
                  PlanOptimizersStatsCollector.createPlanOptimizersStatsCollector()));
    }

    // add exchange node for distributed plan
    PlanNode outputNodeWithExchange =
        new AddExchangeNodes(mppQueryContext).addExchangeNodes(distributedPlan, planContext);
    if (analysis.getStatement() instanceof Query) {
      analysis
          .getRespDatasetHeader()
<<<<<<< HEAD
          .setColumnToTsBlockIndexMap(
              outputNodeWithExchange.getOutputSymbols().stream()
                  .map(Symbol::getName)
                  .collect(Collectors.toList()));
=======
          .setColumnToTsBlockIndexMap(outputNodeWithExchange.getOutputColumnNames());
>>>>>>> 36685742
    }
    adjustUpStream(outputNodeWithExchange, planContext);

    // generate subPlan
    SubPlan subPlan =
        new SubPlanGenerator()
            .splitToSubPlan(logicalQueryPlan.getContext().getQueryId(), outputNodeWithExchange);
    subPlan.getPlanFragment().setRoot(true);

    // generate fragment instances
    List<FragmentInstance> fragmentInstances =
        mppQueryContext.getQueryType() == QueryType.READ
            ? new TableModelQueryFragmentPlanner(subPlan, analysis, mppQueryContext).plan()
            : new WriteFragmentParallelPlanner(
                    subPlan, analysis, mppQueryContext, WritePlanNode::splitByPartition)
                .parallelPlan();

    // only execute this step for READ operation
    if (mppQueryContext.getQueryType() == QueryType.READ) {
      setSinkForRootInstance(subPlan, fragmentInstances);
    }

    return new DistributedQueryPlan(
        logicalQueryPlan.getContext(), subPlan, subPlan.getPlanFragmentList(), fragmentInstances);
  }

  public void setSinkForRootInstance(SubPlan subPlan, List<FragmentInstance> instances) {
    FragmentInstance rootInstance = null;
    for (FragmentInstance instance : instances) {
      if (instance.getFragment().getId().equals(subPlan.getPlanFragment().getId())) {
        rootInstance = instance;
        break;
      }
    }
    // root should not be null during normal process
    if (rootInstance == null) {
      return;
    }

    IdentitySinkNode sinkNode =
        new IdentitySinkNode(
            mppQueryContext.getQueryId().genPlanNodeId(),
            Collections.singletonList(rootInstance.getFragment().getPlanNodeTree()),
            Collections.singletonList(
                new DownStreamChannelLocation(
                    mppQueryContext.getLocalDataBlockEndpoint(),
                    mppQueryContext
                        .getResultNodeContext()
                        .getVirtualFragmentInstanceId()
                        .toThrift(),
                    mppQueryContext.getResultNodeContext().getVirtualResultNodeId().getId())));
    mppQueryContext
        .getResultNodeContext()
        .setUpStream(
            rootInstance.getHostDataNode().mPPDataExchangeEndPoint,
            rootInstance.getId(),
            sinkNode.getPlanNodeId());
    rootInstance.getFragment().setPlanNodeTree(sinkNode);
  }

  private void adjustUpStream(PlanNode root, DistributedPlanGenerator.PlanContext context) {
    if (!context.hasExchangeNode) {
      return;
    }

    adjustUpStreamHelper(root, context, new HashMap<>());
  }

  private void adjustUpStreamHelper(
      PlanNode root,
      DistributedPlanGenerator.PlanContext context,
      Map<TRegionReplicaSet, IdentitySinkNode> regionNodeMap) {
    for (PlanNode child : root.getChildren()) {
      adjustUpStreamHelper(child, context, regionNodeMap);

      if (child instanceof ExchangeNode) {
        ExchangeNode exchangeNode = (ExchangeNode) child;

        IdentitySinkNode identitySinkNode =
            regionNodeMap.computeIfAbsent(
                context.getNodeDistribution(exchangeNode.getChild().getPlanNodeId()).getRegion(),
                k -> new IdentitySinkNode(mppQueryContext.getQueryId().genPlanNodeId()));
        identitySinkNode.addChild(exchangeNode.getChild());
        identitySinkNode.addDownStreamChannelLocation(
            new DownStreamChannelLocation(exchangeNode.getPlanNodeId().toString()));

        exchangeNode.setChild(identitySinkNode);
        exchangeNode.setIndexOfUpstreamSinkHandle(identitySinkNode.getCurrentLastIndex());
      }
    }
  }
}<|MERGE_RESOLUTION|>--- conflicted
+++ resolved
@@ -37,7 +37,6 @@
 import java.util.HashMap;
 import java.util.List;
 import java.util.Map;
-import java.util.stream.Collectors;
 
 import static com.google.common.base.Preconditions.checkArgument;
 import static org.apache.iotdb.db.queryengine.execution.warnings.WarningCollector.NOOP;
@@ -90,14 +89,7 @@
     if (analysis.getStatement() instanceof Query) {
       analysis
           .getRespDatasetHeader()
-<<<<<<< HEAD
-          .setColumnToTsBlockIndexMap(
-              outputNodeWithExchange.getOutputSymbols().stream()
-                  .map(Symbol::getName)
-                  .collect(Collectors.toList()));
-=======
           .setColumnToTsBlockIndexMap(outputNodeWithExchange.getOutputColumnNames());
->>>>>>> 36685742
     }
     adjustUpStream(outputNodeWithExchange, planContext);
 
