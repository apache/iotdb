/*
 * Licensed to the Apache Software Foundation (ASF) under one
 * or more contributor license agreements.  See the NOTICE file
 * distributed with this work for additional information
 * regarding copyright ownership.  The ASF licenses this file
 * to you under the Apache License, Version 2.0 (the
 * "License"); you may not use this file except in compliance
 * with the License.  You may obtain a copy of the License at
 *
 *     http://www.apache.org/licenses/LICENSE-2.0
 *
 * Unless required by applicable law or agreed to in writing,
 * software distributed under the License is distributed on an
 * "AS IS" BASIS, WITHOUT WARRANTIES OR CONDITIONS OF ANY
 * KIND, either express or implied.  See the License for the
 * specific language governing permissions and limitations
 * under the License.
 */

package org.apache.iotdb.db.queryengine.plan.execution.config.metadata.relational;

import org.apache.iotdb.commons.schema.column.ColumnHeader;
import org.apache.iotdb.commons.schema.column.ColumnHeaderConstant;
import org.apache.iotdb.commons.schema.table.TsTable;
import org.apache.iotdb.commons.schema.table.column.TsTableColumnSchema;
import org.apache.iotdb.db.queryengine.common.header.DatasetHeader;
import org.apache.iotdb.db.queryengine.common.header.DatasetHeaderFactory;
import org.apache.iotdb.db.queryengine.plan.execution.config.ConfigTaskResult;
import org.apache.iotdb.db.queryengine.plan.execution.config.executor.IConfigTaskExecutor;
import org.apache.iotdb.rpc.TSStatusCode;

import com.google.common.util.concurrent.ListenableFuture;
import com.google.common.util.concurrent.SettableFuture;
import org.apache.tsfile.common.conf.TSFileConfig;
import org.apache.tsfile.enums.TSDataType;
import org.apache.tsfile.read.common.block.TsBlockBuilder;
import org.apache.tsfile.utils.Binary;

import java.util.List;
import java.util.Map;
import java.util.Set;
import java.util.stream.Collectors;

public class DescribeTableDetailsTask extends AbstractTableTask {
  public DescribeTableDetailsTask(final String database, final String tableName) {
    super(database, tableName);
  }

  @Override
  public ListenableFuture<ConfigTaskResult> execute(final IConfigTaskExecutor configTaskExecutor)
      throws InterruptedException {
    return configTaskExecutor.describeTable(database, tableName, true);
  }

  public static void buildTsBlock(
      final TsTable table,
      final Set<String> preDeletedColumns,
      final Map<String, Byte> preAlteredColumns,
      final SettableFuture<ConfigTaskResult> future) {
    final List<TSDataType> outputDataTypes =
        ColumnHeaderConstant.describeTableDetailsColumnHeaders.stream()
            .map(ColumnHeader::getColumnType)
            .collect(Collectors.toList());

    final TsBlockBuilder builder = new TsBlockBuilder(outputDataTypes);
    for (final TsTableColumnSchema columnSchema : table.getColumnList()) {
      builder.getTimeColumnBuilder().writeLong(0L);
      String columnStatus = "USING";
      String dataTypeName = columnSchema.getDataType().name();
      if (preDeletedColumns.contains(columnSchema.getColumnName())) {
        columnStatus = "PRE_DELETE";
      } else if (preAlteredColumns.containsKey(columnSchema.getColumnName())) {
        columnStatus = "PRE_ALTER";
        dataTypeName += "->" + preAlteredColumns.get(columnSchema.getColumnName());
      }
      builder
          .getColumnBuilder(0)
          .writeBinary(new Binary(columnSchema.getColumnName(), TSFileConfig.STRING_CHARSET));
      builder
          .getColumnBuilder(1)
          .writeBinary(new Binary(dataTypeName, TSFileConfig.STRING_CHARSET));
      builder
          .getColumnBuilder(2)
          .writeBinary(
              new Binary(columnSchema.getColumnCategory().name(), TSFileConfig.STRING_CHARSET));
      builder
          .getColumnBuilder(3)
<<<<<<< HEAD
          .writeBinary(new Binary(columnStatus, TSFileConfig.STRING_CHARSET));
=======
          .writeBinary(
              new Binary(
                  preDeletedColumns.contains(columnSchema.getColumnName()) ? "PRE_DELETE" : "USING",
                  TSFileConfig.STRING_CHARSET));
      builder
          .getColumnBuilder(4)
          .writeBinary(
              new Binary(
                  columnSchema.getProps().getOrDefault(TsTable.COMMENT_KEY, ""),
                  TSFileConfig.STRING_CHARSET));
>>>>>>> c557e3e4
      builder.declarePosition();
    }

    final DatasetHeader datasetHeader = DatasetHeaderFactory.getDescribeTableDetailsHeader();
    future.set(new ConfigTaskResult(TSStatusCode.SUCCESS_STATUS, builder.build(), datasetHeader));
  }
}<|MERGE_RESOLUTION|>--- conflicted
+++ resolved
@@ -85,20 +85,13 @@
               new Binary(columnSchema.getColumnCategory().name(), TSFileConfig.STRING_CHARSET));
       builder
           .getColumnBuilder(3)
-<<<<<<< HEAD
           .writeBinary(new Binary(columnStatus, TSFileConfig.STRING_CHARSET));
-=======
-          .writeBinary(
-              new Binary(
-                  preDeletedColumns.contains(columnSchema.getColumnName()) ? "PRE_DELETE" : "USING",
-                  TSFileConfig.STRING_CHARSET));
       builder
           .getColumnBuilder(4)
           .writeBinary(
               new Binary(
                   columnSchema.getProps().getOrDefault(TsTable.COMMENT_KEY, ""),
                   TSFileConfig.STRING_CHARSET));
->>>>>>> c557e3e4
       builder.declarePosition();
     }
 
