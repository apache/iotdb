--- conflicted
+++ resolved
@@ -120,15 +120,12 @@
 import org.apache.iotdb.db.queryengine.plan.relational.planner.node.AssignUniqueId;
 import org.apache.iotdb.db.queryengine.plan.relational.planner.node.EnforceSingleRowNode;
 import org.apache.iotdb.db.queryengine.plan.relational.planner.node.GapFillNode;
+import org.apache.iotdb.db.queryengine.plan.relational.planner.node.GroupNode;
 import org.apache.iotdb.db.queryengine.plan.relational.planner.node.InformationSchemaTableScanNode;
 import org.apache.iotdb.db.queryengine.plan.relational.planner.node.LinearFillNode;
 import org.apache.iotdb.db.queryengine.plan.relational.planner.node.MarkDistinctNode;
 import org.apache.iotdb.db.queryengine.plan.relational.planner.node.PreviousFillNode;
 import org.apache.iotdb.db.queryengine.plan.relational.planner.node.SemiJoinNode;
-<<<<<<< HEAD
-import org.apache.iotdb.db.queryengine.plan.relational.planner.node.SortBasedGroupNode;
-=======
->>>>>>> a7ebfa82
 import org.apache.iotdb.db.queryengine.plan.relational.planner.node.TableFunctionNode;
 import org.apache.iotdb.db.queryengine.plan.relational.planner.node.TableFunctionProcessorNode;
 import org.apache.iotdb.db.queryengine.plan.relational.planner.node.TreeAlignedDeviceViewScanNode;
@@ -299,15 +296,10 @@
   TREE_NONALIGNED_DEVICE_VIEW_SCAN_NODE((short) 1024),
   TABLE_SEMI_JOIN_NODE((short) 1025),
   MARK_DISTINCT_NODE((short) 1026),
-<<<<<<< HEAD
-  TABLE_FUNCTION_NODE((short) 1027),
-  TABLE_FUNCTION_PROCESSOR_NODE((short) 1028),
-  TABLE_SORT_BASED_GROUP_NODE((short) 1029),
-=======
   TABLE_ASSIGN_UNIQUE_ID((short) 1027),
   TABLE_FUNCTION_NODE((short) 1028),
   TABLE_FUNCTION_PROCESSOR_NODE((short) 1029),
->>>>>>> a7ebfa82
+  TABLE_GROUP_NODE((short) 1030),
 
   RELATIONAL_INSERT_TABLET((short) 2000),
   RELATIONAL_INSERT_ROW((short) 2001),
@@ -678,19 +670,13 @@
       case 1026:
         return MarkDistinctNode.deserialize(buffer);
       case 1027:
-<<<<<<< HEAD
-        return TableFunctionNode.deserialize(buffer);
-      case 1028:
-        return TableFunctionProcessorNode.deserialize(buffer);
-      case 1029:
-        return SortBasedGroupNode.deserialize(buffer);
-=======
         return AssignUniqueId.deserialize(buffer);
       case 1028:
         return TableFunctionNode.deserialize(buffer);
       case 1029:
         return TableFunctionProcessorNode.deserialize(buffer);
->>>>>>> a7ebfa82
+      case 1030:
+        return GroupNode.deserialize(buffer);
       case 2000:
         return RelationalInsertTabletNode.deserialize(buffer);
       case 2001:
