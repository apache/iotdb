--- conflicted
+++ resolved
@@ -277,11 +277,8 @@
   TABLE_AGGREGATION_NODE((short) 1015),
   TABLE_AGGREGATION_TABLE_SCAN_NODE((short) 1016),
   TABLE_GAP_FILL_NODE((short) 1017),
-<<<<<<< HEAD
-  TABLE_ENFORCE_SINGLE_ROW_NODE((short) 1018),
-=======
   TABLE_EXPLAIN_ANALYZE_NODE((short) 1018),
->>>>>>> d751364a
+  TABLE_ENFORCE_SINGLE_ROW_NODE((short) 1019),
 
   RELATIONAL_INSERT_TABLET((short) 2000),
   RELATIONAL_INSERT_ROW((short) 2001),
@@ -633,11 +630,9 @@
       case 1017:
         return GapFillNode.deserialize(buffer);
       case 1018:
-<<<<<<< HEAD
+        throw new UnsupportedOperationException("ExplainAnalyzeNode should not be deserialized");
+      case 1019:
         return EnforceSingleRowNode.deserialize(buffer);
-=======
-        throw new UnsupportedOperationException("ExplainAnalyzeNode should not be deserialized");
->>>>>>> d751364a
       case 2000:
         return RelationalInsertTabletNode.deserialize(buffer);
       case 2001:
