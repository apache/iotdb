--- conflicted
+++ resolved
@@ -203,13 +203,10 @@
 
   INNER_TIME_JOIN((short) 87),
   LEFT_OUTER_TIME_JOIN((short) 88),
-<<<<<<< HEAD
-  OPERATE_SCHEMA_QUEUE_REFERENCE((short) 89),
+  AGG_MERGE_SORT((short) 89),
+
+  OPERATE_SCHEMA_QUEUE_REFERENCE((short) 90),
   ;
-=======
-
-  AGG_MERGE_SORT((short) 89);
->>>>>>> bc8d866f
 
   public static final int BYTES = Short.BYTES;
 
@@ -435,11 +432,9 @@
       case 88:
         return LeftOuterTimeJoinNode.deserialize(buffer);
       case 89:
-<<<<<<< HEAD
+        return AggregationMergeSortNode.deserialize(buffer);
+      case 90:
         return OperateSchemaQueueNode.deserialize(buffer);
-=======
-        return AggregationMergeSortNode.deserialize(buffer);
->>>>>>> bc8d866f
       default:
         throw new IllegalArgumentException("Invalid node type: " + nodeType);
     }
