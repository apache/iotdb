/*
 * Licensed to the Apache Software Foundation (ASF) under one
 * or more contributor license agreements.  See the NOTICE file
 * distributed with this work for additional information
 * regarding copyright ownership.  The ASF licenses this file
 * to you under the Apache License, Version 2.0 (the
 * "License"); you may not use this file except in compliance
 * with the License.  You may obtain a copy of the License at
 *
 *     http://www.apache.org/licenses/LICENSE-2.0
 *
 * Unless required by applicable law or agreed to in writing,
 * software distributed under the License is distributed on an
 * "AS IS" BASIS, WITHOUT WARRANTIES OR CONDITIONS OF ANY
 * KIND, either express or implied.  See the License for the
 * specific language governing permissions and limitations
 * under the License.
 */
package org.apache.iotdb.db.queryengine.plan.planner.plan.node;

import org.apache.iotdb.db.queryengine.plan.analyze.TypeProvider;
import org.apache.iotdb.db.queryengine.plan.planner.plan.node.load.LoadTsFilePieceNode;
import org.apache.iotdb.db.queryengine.plan.planner.plan.node.metedata.read.CountSchemaMergeNode;
import org.apache.iotdb.db.queryengine.plan.planner.plan.node.metedata.read.DevicesCountNode;
import org.apache.iotdb.db.queryengine.plan.planner.plan.node.metedata.read.DevicesSchemaScanNode;
import org.apache.iotdb.db.queryengine.plan.planner.plan.node.metedata.read.LevelTimeSeriesCountNode;
import org.apache.iotdb.db.queryengine.plan.planner.plan.node.metedata.read.LogicalViewSchemaScanNode;
import org.apache.iotdb.db.queryengine.plan.planner.plan.node.metedata.read.NodeManagementMemoryMergeNode;
import org.apache.iotdb.db.queryengine.plan.planner.plan.node.metedata.read.NodePathsConvertNode;
import org.apache.iotdb.db.queryengine.plan.planner.plan.node.metedata.read.NodePathsCountNode;
import org.apache.iotdb.db.queryengine.plan.planner.plan.node.metedata.read.NodePathsSchemaScanNode;
import org.apache.iotdb.db.queryengine.plan.planner.plan.node.metedata.read.PathsUsingTemplateScanNode;
import org.apache.iotdb.db.queryengine.plan.planner.plan.node.metedata.read.SchemaFetchMergeNode;
import org.apache.iotdb.db.queryengine.plan.planner.plan.node.metedata.read.SchemaFetchScanNode;
import org.apache.iotdb.db.queryengine.plan.planner.plan.node.metedata.read.SchemaQueryMergeNode;
import org.apache.iotdb.db.queryengine.plan.planner.plan.node.metedata.read.SchemaQueryOrderByHeatNode;
import org.apache.iotdb.db.queryengine.plan.planner.plan.node.metedata.read.TimeSeriesCountNode;
import org.apache.iotdb.db.queryengine.plan.planner.plan.node.metedata.read.TimeSeriesSchemaScanNode;
import org.apache.iotdb.db.queryengine.plan.planner.plan.node.metedata.write.ActivateTemplateNode;
import org.apache.iotdb.db.queryengine.plan.planner.plan.node.metedata.write.AlterTimeSeriesNode;
import org.apache.iotdb.db.queryengine.plan.planner.plan.node.metedata.write.BatchActivateTemplateNode;
import org.apache.iotdb.db.queryengine.plan.planner.plan.node.metedata.write.ConstructSchemaBlackListNode;
import org.apache.iotdb.db.queryengine.plan.planner.plan.node.metedata.write.CreateAlignedTimeSeriesNode;
import org.apache.iotdb.db.queryengine.plan.planner.plan.node.metedata.write.CreateMultiTimeSeriesNode;
import org.apache.iotdb.db.queryengine.plan.planner.plan.node.metedata.write.CreateTimeSeriesNode;
import org.apache.iotdb.db.queryengine.plan.planner.plan.node.metedata.write.DeactivateTemplateNode;
import org.apache.iotdb.db.queryengine.plan.planner.plan.node.metedata.write.DeleteTimeSeriesNode;
import org.apache.iotdb.db.queryengine.plan.planner.plan.node.metedata.write.InternalBatchActivateTemplateNode;
import org.apache.iotdb.db.queryengine.plan.planner.plan.node.metedata.write.InternalCreateMultiTimeSeriesNode;
import org.apache.iotdb.db.queryengine.plan.planner.plan.node.metedata.write.InternalCreateTimeSeriesNode;
import org.apache.iotdb.db.queryengine.plan.planner.plan.node.metedata.write.PreDeactivateTemplateNode;
import org.apache.iotdb.db.queryengine.plan.planner.plan.node.metedata.write.RollbackPreDeactivateTemplateNode;
import org.apache.iotdb.db.queryengine.plan.planner.plan.node.metedata.write.RollbackSchemaBlackListNode;
import org.apache.iotdb.db.queryengine.plan.planner.plan.node.metedata.write.view.AlterLogicalViewNode;
import org.apache.iotdb.db.queryengine.plan.planner.plan.node.metedata.write.view.ConstructLogicalViewBlackListNode;
import org.apache.iotdb.db.queryengine.plan.planner.plan.node.metedata.write.view.CreateLogicalViewNode;
import org.apache.iotdb.db.queryengine.plan.planner.plan.node.metedata.write.view.DeleteLogicalViewNode;
import org.apache.iotdb.db.queryengine.plan.planner.plan.node.metedata.write.view.RollbackLogicalViewBlackListNode;
import org.apache.iotdb.db.queryengine.plan.planner.plan.node.pipe.PipeEnrichedDeleteDataNode;
import org.apache.iotdb.db.queryengine.plan.planner.plan.node.pipe.PipeEnrichedInsertNode;
import org.apache.iotdb.db.queryengine.plan.planner.plan.node.pipe.PipeEnrichedNonWritePlanNode;
import org.apache.iotdb.db.queryengine.plan.planner.plan.node.pipe.PipeEnrichedWritePlanNode;
import org.apache.iotdb.db.queryengine.plan.planner.plan.node.pipe.PipeOperateSchemaQueueNode;
import org.apache.iotdb.db.queryengine.plan.planner.plan.node.process.AggregationMergeSortNode;
import org.apache.iotdb.db.queryengine.plan.planner.plan.node.process.AggregationNode;
import org.apache.iotdb.db.queryengine.plan.planner.plan.node.process.ColumnInjectNode;
import org.apache.iotdb.db.queryengine.plan.planner.plan.node.process.DeviceMergeNode;
import org.apache.iotdb.db.queryengine.plan.planner.plan.node.process.DeviceViewIntoNode;
import org.apache.iotdb.db.queryengine.plan.planner.plan.node.process.DeviceViewNode;
import org.apache.iotdb.db.queryengine.plan.planner.plan.node.process.ExchangeNode;
import org.apache.iotdb.db.queryengine.plan.planner.plan.node.process.FillNode;
import org.apache.iotdb.db.queryengine.plan.planner.plan.node.process.FilterNode;
import org.apache.iotdb.db.queryengine.plan.planner.plan.node.process.GroupByLevelNode;
import org.apache.iotdb.db.queryengine.plan.planner.plan.node.process.GroupByTagNode;
import org.apache.iotdb.db.queryengine.plan.planner.plan.node.process.HorizontallyConcatNode;
import org.apache.iotdb.db.queryengine.plan.planner.plan.node.process.IntoNode;
import org.apache.iotdb.db.queryengine.plan.planner.plan.node.process.LimitNode;
import org.apache.iotdb.db.queryengine.plan.planner.plan.node.process.MergeSortNode;
import org.apache.iotdb.db.queryengine.plan.planner.plan.node.process.OffsetNode;
import org.apache.iotdb.db.queryengine.plan.planner.plan.node.process.ProjectNode;
import org.apache.iotdb.db.queryengine.plan.planner.plan.node.process.SingleDeviceViewNode;
import org.apache.iotdb.db.queryengine.plan.planner.plan.node.process.SlidingWindowAggregationNode;
import org.apache.iotdb.db.queryengine.plan.planner.plan.node.process.SortNode;
import org.apache.iotdb.db.queryengine.plan.planner.plan.node.process.TopKNode;
import org.apache.iotdb.db.queryengine.plan.planner.plan.node.process.TransformNode;
import org.apache.iotdb.db.queryengine.plan.planner.plan.node.process.join.FullOuterTimeJoinNode;
import org.apache.iotdb.db.queryengine.plan.planner.plan.node.process.join.InnerTimeJoinNode;
import org.apache.iotdb.db.queryengine.plan.planner.plan.node.process.join.LeftOuterTimeJoinNode;
import org.apache.iotdb.db.queryengine.plan.planner.plan.node.process.last.LastQueryCollectNode;
import org.apache.iotdb.db.queryengine.plan.planner.plan.node.process.last.LastQueryMergeNode;
import org.apache.iotdb.db.queryengine.plan.planner.plan.node.process.last.LastQueryNode;
import org.apache.iotdb.db.queryengine.plan.planner.plan.node.process.last.LastQueryTransformNode;
import org.apache.iotdb.db.queryengine.plan.planner.plan.node.sink.IdentitySinkNode;
import org.apache.iotdb.db.queryengine.plan.planner.plan.node.sink.ShuffleSinkNode;
import org.apache.iotdb.db.queryengine.plan.planner.plan.node.source.AlignedLastQueryScanNode;
import org.apache.iotdb.db.queryengine.plan.planner.plan.node.source.AlignedSeriesAggregationScanNode;
import org.apache.iotdb.db.queryengine.plan.planner.plan.node.source.AlignedSeriesScanNode;
import org.apache.iotdb.db.queryengine.plan.planner.plan.node.source.LastQueryScanNode;
import org.apache.iotdb.db.queryengine.plan.planner.plan.node.source.SeriesAggregationScanNode;
import org.apache.iotdb.db.queryengine.plan.planner.plan.node.source.SeriesScanNode;
import org.apache.iotdb.db.queryengine.plan.planner.plan.node.source.ShowQueriesNode;
import org.apache.iotdb.db.queryengine.plan.planner.plan.node.write.DeleteDataNode;
import org.apache.iotdb.db.queryengine.plan.planner.plan.node.write.InsertMultiTabletsNode;
import org.apache.iotdb.db.queryengine.plan.planner.plan.node.write.InsertRowNode;
import org.apache.iotdb.db.queryengine.plan.planner.plan.node.write.InsertRowsNode;
import org.apache.iotdb.db.queryengine.plan.planner.plan.node.write.InsertRowsOfOneDeviceNode;
import org.apache.iotdb.db.queryengine.plan.planner.plan.node.write.InsertTabletNode;
import org.apache.iotdb.tsfile.utils.ReadWriteIOUtils;

import java.io.DataInputStream;
import java.io.DataOutputStream;
import java.io.IOException;
import java.nio.ByteBuffer;

public enum PlanNodeType {
  AGGREGATE((short) 0),
  DEVICE_VIEW((short) 1),
  FILL((short) 2),
  FILTER((short) 3),
  FILTER_NULL((short) 4),
  GROUP_BY_LEVEL((short) 5),
  LIMIT((short) 6),
  OFFSET((short) 7),
  SORT((short) 8),
  FULL_OUTER_TIME_JOIN((short) 9),
  FRAGMENT_SINK((short) 10),
  SERIES_SCAN((short) 11),
  SERIES_AGGREGATE_SCAN((short) 12),
  INSERT_TABLET((short) 13),
  INSERT_ROW((short) 14),
  INSERT_ROWS((short) 15),
  INSERT_ROWS_OF_ONE_DEVICE((short) 16),
  INSERT_MULTI_TABLET((short) 17),
  DEVICES_SCHEMA_SCAN((short) 18),
  CREATE_TIME_SERIES((short) 19),
  EXCHANGE((short) 20),
  ALTER_TIME_SERIES((short) 21),
  CREATE_ALIGNED_TIME_SERIES((short) 22),
  TIME_SERIES_SCHEMA_SCAN((short) 23),
  SCHEMA_FETCH_SCAN((short) 24),
  SCHEMA_QUERY_MERGE((short) 25),
  SCHEMA_QUERY_ORDER_BY_HEAT((short) 26),
  DEVICES_COUNT((short) 27),
  TIME_SERIES_COUNT((short) 28),
  LEVEL_TIME_SERIES_COUNT((short) 29),
  COUNT_MERGE((short) 30),
  SLIDING_WINDOW_AGGREGATION((short) 31),
  PROJECT((short) 32),
  ALIGNED_SERIES_SCAN((short) 33),
  ALIGNED_SERIES_AGGREGATE_SCAN((short) 34),
  DEVICE_MERGE((short) 35),
  SCHEMA_FETCH_MERGE((short) 36),
  TRANSFORM((short) 37),
  CREATE_MULTI_TIME_SERIES((short) 39),
  NODE_PATHS_SCAN((short) 40),
  NODE_PATHS_CONVERT((short) 41),
  NODE_MANAGEMENT_MEMORY_MERGE((short) 42),
  DELETE_DATA((short) 44),
  DELETE_TIMESERIES((short) 45),
  LAST_QUERY_SCAN((short) 46),
  ALIGNED_LAST_QUERY_SCAN((short) 47),
  LAST_QUERY((short) 48),
  LAST_QUERY_MERGE((short) 49),
  LAST_QUERY_COLLECT((short) 50),
  NODE_PATHS_COUNT((short) 51),
  INTERNAL_CREATE_TIMESERIES((short) 52),
  ACTIVATE_TEMPLATE((short) 53),
  PATHS_USING_TEMPLATE_SCAN((short) 54),
  LOAD_TSFILE((short) 55),
  CONSTRUCT_SCHEMA_BLACK_LIST_NODE((short) 56),
  ROLLBACK_SCHEMA_BLACK_LIST_NODE((short) 57),
  GROUP_BY_TAG((short) 58),
  PRE_DEACTIVATE_TEMPLATE_NODE((short) 59),
  ROLLBACK_PRE_DEACTIVATE_TEMPLATE_NODE((short) 60),
  DEACTIVATE_TEMPLATE_NODE((short) 61),
  INTO((short) 62),
  DEVICE_VIEW_INTO((short) 63),
  VERTICALLY_CONCAT((short) 64),
  SINGLE_DEVICE_VIEW((short) 65),
  MERGE_SORT((short) 66),
  SHOW_QUERIES((short) 67),
  INTERNAL_BATCH_ACTIVATE_TEMPLATE((short) 68),
  INTERNAL_CREATE_MULTI_TIMESERIES((short) 69),
  IDENTITY_SINK((short) 70),
  SHUFFLE_SINK((short) 71),
  BATCH_ACTIVATE_TEMPLATE((short) 72),
  CREATE_LOGICAL_VIEW((short) 73),
  CONSTRUCT_LOGICAL_VIEW_BLACK_LIST((short) 74),
  ROLLBACK_LOGICAL_VIEW_BLACK_LIST((short) 75),
  DELETE_LOGICAL_VIEW((short) 76),
  LOGICAL_VIEW_SCHEMA_SCAN((short) 77),
  ALTER_LOGICAL_VIEW((short) 78),
  PIPE_ENRICHED_INSERT_DATA((short) 79),

  // NodeId 80 is used by IoTDB-ML which shouldn't be used.

  LAST_QUERY_TRANSFORM((short) 81),
  TOP_K((short) 82),
  COLUMN_INJECT((short) 83),

  PIPE_ENRICHED_DELETE_DATA((short) 84),
  PIPE_ENRICHED_WRITE((short) 85),
  PIPE_ENRICHED_NON_WRITE((short) 86),

  INNER_TIME_JOIN((short) 87),
  LEFT_OUTER_TIME_JOIN((short) 88),
  AGG_MERGE_SORT((short) 89),

<<<<<<< HEAD
  PIPE_OPERATE_SCHEMA_QUEUE_REFERENCE((short) 90),
  ;
=======
  AGG_MERGE_SORT((short) 89),

  EXPLAIN_ANALYZE((short) 90);
>>>>>>> 5af7c479

  public static final int BYTES = Short.BYTES;

  private final short nodeType;

  PlanNodeType(short nodeType) {
    this.nodeType = nodeType;
  }

  public short getNodeType() {
    return nodeType;
  }

  public void serialize(ByteBuffer buffer) {
    ReadWriteIOUtils.write(nodeType, buffer);
  }

  public void serialize(DataOutputStream stream) throws IOException {
    ReadWriteIOUtils.write(nodeType, stream);
  }

  public static PlanNode deserializeFromWAL(DataInputStream stream) throws IOException {
    short nodeType = stream.readShort();
    switch (nodeType) {
      case 13:
        return InsertTabletNode.deserializeFromWAL(stream);
      case 14:
        return InsertRowNode.deserializeFromWAL(stream);
      case 44:
        return DeleteDataNode.deserializeFromWAL(stream);
      default:
        throw new IllegalArgumentException("Invalid node type: " + nodeType);
    }
  }

  public static PlanNode deserializeFromWAL(ByteBuffer buffer) {
    short nodeType = buffer.getShort();
    switch (nodeType) {
      case 13:
        return InsertTabletNode.deserializeFromWAL(buffer);
      case 14:
        return InsertRowNode.deserializeFromWAL(buffer);
      case 44:
        return DeleteDataNode.deserializeFromWAL(buffer);
      default:
        throw new IllegalArgumentException("Invalid node type: " + nodeType);
    }
  }

  public static PlanNode deserialize(ByteBuffer buffer) {
    short nodeType = buffer.getShort();
    return deserialize(buffer, nodeType);
  }

  public static PlanNode deserialize(ByteBuffer buffer, short nodeType) {
    switch (nodeType) {
      case 0:
        return AggregationNode.deserialize(buffer);
      case 1:
        return DeviceViewNode.deserialize(buffer);
      case 2:
        return FillNode.deserialize(buffer);
      case 3:
        return FilterNode.deserialize(buffer);
      case 5:
        return GroupByLevelNode.deserialize(buffer);
      case 6:
        return LimitNode.deserialize(buffer);
      case 7:
        return OffsetNode.deserialize(buffer);
      case 8:
        return SortNode.deserialize(buffer);
      case 9:
        return FullOuterTimeJoinNode.deserialize(buffer);
      case 11:
        return SeriesScanNode.deserialize(buffer);
      case 12:
        return SeriesAggregationScanNode.deserialize(buffer);
      case 13:
        return InsertTabletNode.deserialize(buffer);
      case 14:
        return InsertRowNode.deserialize(buffer);
      case 15:
        return InsertRowsNode.deserialize(buffer);
      case 16:
        return InsertRowsOfOneDeviceNode.deserialize(buffer);
      case 17:
        return InsertMultiTabletsNode.deserialize(buffer);
      case 18:
        return DevicesSchemaScanNode.deserialize(buffer);
      case 19:
        return CreateTimeSeriesNode.deserialize(buffer);
      case 20:
        return ExchangeNode.deserialize(buffer);
      case 21:
        return AlterTimeSeriesNode.deserialize(buffer);
      case 22:
        return CreateAlignedTimeSeriesNode.deserialize(buffer);
      case 23:
        return TimeSeriesSchemaScanNode.deserialize(buffer);
      case 24:
        return SchemaFetchScanNode.deserialize(buffer);
      case 25:
        return SchemaQueryMergeNode.deserialize(buffer);
      case 26:
        return SchemaQueryOrderByHeatNode.deserialize(buffer);
      case 27:
        return DevicesCountNode.deserialize(buffer);
      case 28:
        return TimeSeriesCountNode.deserialize(buffer);
      case 29:
        return LevelTimeSeriesCountNode.deserialize(buffer);
      case 30:
        return CountSchemaMergeNode.deserialize(buffer);
      case 31:
        return SlidingWindowAggregationNode.deserialize(buffer);
      case 32:
        return ProjectNode.deserialize(buffer);
      case 33:
        return AlignedSeriesScanNode.deserialize(buffer);
      case 34:
        return AlignedSeriesAggregationScanNode.deserialize(buffer);
      case 35:
        return DeviceMergeNode.deserialize(buffer);
      case 36:
        return SchemaFetchMergeNode.deserialize(buffer);
      case 37:
        return TransformNode.deserialize(buffer);
      case 39:
        return CreateMultiTimeSeriesNode.deserialize(buffer);
      case 40:
        return NodePathsSchemaScanNode.deserialize(buffer);
      case 41:
        return NodePathsConvertNode.deserialize(buffer);
      case 42:
        return NodeManagementMemoryMergeNode.deserialize(buffer);
      case 44:
        return DeleteDataNode.deserialize(buffer);
      case 45:
        return DeleteTimeSeriesNode.deserialize(buffer);
      case 46:
        return LastQueryScanNode.deserialize(buffer);
      case 47:
        return AlignedLastQueryScanNode.deserialize(buffer);
      case 48:
        return LastQueryNode.deserialize(buffer);
      case 49:
        return LastQueryMergeNode.deserialize(buffer);
      case 50:
        return LastQueryCollectNode.deserialize(buffer);
      case 51:
        return NodePathsCountNode.deserialize(buffer);
      case 52:
        return InternalCreateTimeSeriesNode.deserialize(buffer);
      case 53:
        return ActivateTemplateNode.deserialize(buffer);
      case 54:
        return PathsUsingTemplateScanNode.deserialize(buffer);
      case 55:
        return LoadTsFilePieceNode.deserialize(buffer);
      case 56:
        return ConstructSchemaBlackListNode.deserialize(buffer);
      case 57:
        return RollbackSchemaBlackListNode.deserialize(buffer);
      case 58:
        return GroupByTagNode.deserialize(buffer);
      case 59:
        return PreDeactivateTemplateNode.deserialize(buffer);
      case 60:
        return RollbackPreDeactivateTemplateNode.deserialize(buffer);
      case 61:
        return DeactivateTemplateNode.deserialize(buffer);
      case 62:
        return IntoNode.deserialize(buffer);
      case 63:
        return DeviceViewIntoNode.deserialize(buffer);
      case 64:
        return HorizontallyConcatNode.deserialize(buffer);
      case 65:
        return SingleDeviceViewNode.deserialize(buffer);
      case 66:
        return MergeSortNode.deserialize(buffer);
      case 67:
        return ShowQueriesNode.deserialize(buffer);
      case 68:
        return InternalBatchActivateTemplateNode.deserialize(buffer);
      case 69:
        return InternalCreateMultiTimeSeriesNode.deserialize(buffer);
      case 70:
        return IdentitySinkNode.deserialize(buffer);
      case 71:
        return ShuffleSinkNode.deserialize(buffer);
      case 72:
        return BatchActivateTemplateNode.deserialize(buffer);
      case 73:
        return CreateLogicalViewNode.deserialize(buffer);
      case 74:
        return ConstructLogicalViewBlackListNode.deserialize(buffer);
      case 75:
        return RollbackLogicalViewBlackListNode.deserialize(buffer);
      case 76:
        return DeleteLogicalViewNode.deserialize(buffer);
      case 77:
        return LogicalViewSchemaScanNode.deserialize(buffer);
      case 78:
        return AlterLogicalViewNode.deserialize(buffer);
      case 79:
        return PipeEnrichedInsertNode.deserialize(buffer);
      case 81:
        return LastQueryTransformNode.deserialize(buffer);
      case 82:
        return TopKNode.deserialize(buffer);
      case 83:
        return ColumnInjectNode.deserialize(buffer);
      case 84:
        return PipeEnrichedDeleteDataNode.deserialize(buffer);
      case 85:
        return PipeEnrichedWritePlanNode.deserialize(buffer);
      case 86:
        return PipeEnrichedNonWritePlanNode.deserialize(buffer);
      case 87:
        return InnerTimeJoinNode.deserialize(buffer);
      case 88:
        return LeftOuterTimeJoinNode.deserialize(buffer);
      case 89:
        return AggregationMergeSortNode.deserialize(buffer);
      case 90:
<<<<<<< HEAD
        return PipeOperateSchemaQueueNode.deserialize(buffer);
=======
        return ExplainAnalyzeNode.deserialize(buffer);
>>>>>>> 5af7c479
      default:
        throw new IllegalArgumentException("Invalid node type: " + nodeType);
    }
  }

  public static PlanNode deserializeWithTemplate(ByteBuffer buffer, TypeProvider typeProvider) {
    short nodeType = buffer.getShort();
    switch (nodeType) {
      case 3:
        return FilterNode.deserializeUseTemplate(buffer, typeProvider);
      case 33:
        return AlignedSeriesScanNode.deserializeUseTemplate(buffer, typeProvider);
      case 65:
        return SingleDeviceViewNode.deserializeUseTemplate(buffer, typeProvider);
      case 32:
        return ProjectNode.deserializeUseTemplate(buffer, typeProvider);
      default:
        return deserialize(buffer, nodeType);
    }
  }
}<|MERGE_RESOLUTION|>--- conflicted
+++ resolved
@@ -206,14 +206,10 @@
   LEFT_OUTER_TIME_JOIN((short) 88),
   AGG_MERGE_SORT((short) 89),
 
-<<<<<<< HEAD
-  PIPE_OPERATE_SCHEMA_QUEUE_REFERENCE((short) 90),
+  EXPLAIN_ANALYZE((short) 90),
+
+  PIPE_OPERATE_SCHEMA_QUEUE_REFERENCE((short) 91),
   ;
-=======
-  AGG_MERGE_SORT((short) 89),
-
-  EXPLAIN_ANALYZE((short) 90);
->>>>>>> 5af7c479
 
   public static final int BYTES = Short.BYTES;
 
@@ -441,11 +437,9 @@
       case 89:
         return AggregationMergeSortNode.deserialize(buffer);
       case 90:
-<<<<<<< HEAD
+        return ExplainAnalyzeNode.deserialize(buffer);
+      case 91:
         return PipeOperateSchemaQueueNode.deserialize(buffer);
-=======
-        return ExplainAnalyzeNode.deserialize(buffer);
->>>>>>> 5af7c479
       default:
         throw new IllegalArgumentException("Invalid node type: " + nodeType);
     }
