--- conflicted
+++ resolved
@@ -254,14 +254,11 @@
   TABLE_COLLECT_NODE((short) 1009),
   TABLE_STREAM_SORT_NODE((short) 1010),
   TABLE_JOIN_NODE((short) 1011),
-<<<<<<< HEAD
   TABLE_PREVIOUS_FILL_NODE((short) 1012),
   TABLE_LINEAR_FILL_NODE((short) 1013),
   TABLE_VALUE_FILL_NODE((short) 1014),
-=======
-  TABLE_AGGREGATION_NODE((short) 1012),
-  TABLE_AGGREGATION_TABLE_SCAN_NODE((short) 1013),
->>>>>>> 360ca21f
+  TABLE_AGGREGATION_NODE((short) 1015),
+  TABLE_AGGREGATION_TABLE_SCAN_NODE((short) 1016),
 
   RELATIONAL_INSERT_TABLET((short) 2000),
   RELATIONAL_INSERT_ROW((short) 2001),
@@ -579,19 +576,17 @@
         return org.apache.iotdb.db.queryengine.plan.relational.planner.node.JoinNode.deserialize(
             buffer);
       case 1012:
-<<<<<<< HEAD
         return PreviousFillNode.deserialize(buffer);
       case 1013:
         return LinearFillNode.deserialize(buffer);
       case 1014:
         return ValueFillNode.deserialize(buffer);
-=======
+      case 1015:
         return org.apache.iotdb.db.queryengine.plan.relational.planner.node.AggregationNode
             .deserialize(buffer);
-      case 1013:
+      case 1016:
         return org.apache.iotdb.db.queryengine.plan.relational.planner.node.AggregationTableScanNode
             .deserialize(buffer);
->>>>>>> 360ca21f
       case 2000:
         return RelationalInsertTabletNode.deserialize(buffer);
       case 2001:
