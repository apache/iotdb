/*
 * Licensed to the Apache Software Foundation (ASF) under one
 * or more contributor license agreements.  See the NOTICE file
 * distributed with this work for additional information
 * regarding copyright ownership.  The ASF licenses this file
 * to you under the Apache License, Version 2.0 (the
 * "License"); you may not use this file except in compliance
 * with the License.  You may obtain a copy of the License at
 *
 *     http://www.apache.org/licenses/LICENSE-2.0
 *
 * Unless required by applicable law or agreed to in writing,
 * software distributed under the License is distributed on an
 * "AS IS" BASIS, WITHOUT WARRANTIES OR CONDITIONS OF ANY
 * KIND, either express or implied.  See the License for the
 * specific language governing permissions and limitations
 * under the License.
 */
package org.apache.iotdb.db.queryengine.plan.planner.plan.node;

import org.apache.iotdb.db.queryengine.plan.analyze.TypeProvider;
import org.apache.iotdb.db.queryengine.plan.planner.plan.node.load.LoadTsFilePieceNode;
import org.apache.iotdb.db.queryengine.plan.planner.plan.node.metedata.read.CountSchemaMergeNode;
import org.apache.iotdb.db.queryengine.plan.planner.plan.node.metedata.read.DevicesCountNode;
import org.apache.iotdb.db.queryengine.plan.planner.plan.node.metedata.read.DevicesSchemaScanNode;
import org.apache.iotdb.db.queryengine.plan.planner.plan.node.metedata.read.LevelTimeSeriesCountNode;
import org.apache.iotdb.db.queryengine.plan.planner.plan.node.metedata.read.LogicalViewSchemaScanNode;
import org.apache.iotdb.db.queryengine.plan.planner.plan.node.metedata.read.NodeManagementMemoryMergeNode;
import org.apache.iotdb.db.queryengine.plan.planner.plan.node.metedata.read.NodePathsConvertNode;
import org.apache.iotdb.db.queryengine.plan.planner.plan.node.metedata.read.NodePathsCountNode;
import org.apache.iotdb.db.queryengine.plan.planner.plan.node.metedata.read.NodePathsSchemaScanNode;
import org.apache.iotdb.db.queryengine.plan.planner.plan.node.metedata.read.PathsUsingTemplateScanNode;
import org.apache.iotdb.db.queryengine.plan.planner.plan.node.metedata.read.SchemaFetchMergeNode;
import org.apache.iotdb.db.queryengine.plan.planner.plan.node.metedata.read.SchemaFetchScanNode;
import org.apache.iotdb.db.queryengine.plan.planner.plan.node.metedata.read.SchemaQueryMergeNode;
import org.apache.iotdb.db.queryengine.plan.planner.plan.node.metedata.read.SchemaQueryOrderByHeatNode;
import org.apache.iotdb.db.queryengine.plan.planner.plan.node.metedata.read.TimeSeriesCountNode;
import org.apache.iotdb.db.queryengine.plan.planner.plan.node.metedata.read.TimeSeriesSchemaScanNode;
import org.apache.iotdb.db.queryengine.plan.planner.plan.node.metedata.write.ActivateTemplateNode;
import org.apache.iotdb.db.queryengine.plan.planner.plan.node.metedata.write.AlterTimeSeriesNode;
import org.apache.iotdb.db.queryengine.plan.planner.plan.node.metedata.write.BatchActivateTemplateNode;
import org.apache.iotdb.db.queryengine.plan.planner.plan.node.metedata.write.ConstructSchemaBlackListNode;
import org.apache.iotdb.db.queryengine.plan.planner.plan.node.metedata.write.CreateAlignedTimeSeriesNode;
import org.apache.iotdb.db.queryengine.plan.planner.plan.node.metedata.write.CreateMultiTimeSeriesNode;
import org.apache.iotdb.db.queryengine.plan.planner.plan.node.metedata.write.CreateTimeSeriesNode;
import org.apache.iotdb.db.queryengine.plan.planner.plan.node.metedata.write.DeactivateTemplateNode;
import org.apache.iotdb.db.queryengine.plan.planner.plan.node.metedata.write.DeleteTimeSeriesNode;
import org.apache.iotdb.db.queryengine.plan.planner.plan.node.metedata.write.InternalBatchActivateTemplateNode;
import org.apache.iotdb.db.queryengine.plan.planner.plan.node.metedata.write.InternalCreateMultiTimeSeriesNode;
import org.apache.iotdb.db.queryengine.plan.planner.plan.node.metedata.write.InternalCreateTimeSeriesNode;
import org.apache.iotdb.db.queryengine.plan.planner.plan.node.metedata.write.PreDeactivateTemplateNode;
import org.apache.iotdb.db.queryengine.plan.planner.plan.node.metedata.write.RollbackPreDeactivateTemplateNode;
import org.apache.iotdb.db.queryengine.plan.planner.plan.node.metedata.write.RollbackSchemaBlackListNode;
import org.apache.iotdb.db.queryengine.plan.planner.plan.node.metedata.write.view.AlterLogicalViewNode;
import org.apache.iotdb.db.queryengine.plan.planner.plan.node.metedata.write.view.ConstructLogicalViewBlackListNode;
import org.apache.iotdb.db.queryengine.plan.planner.plan.node.metedata.write.view.CreateLogicalViewNode;
import org.apache.iotdb.db.queryengine.plan.planner.plan.node.metedata.write.view.DeleteLogicalViewNode;
import org.apache.iotdb.db.queryengine.plan.planner.plan.node.metedata.write.view.RollbackLogicalViewBlackListNode;
import org.apache.iotdb.db.queryengine.plan.planner.plan.node.pipe.PipeEnrichedConfigSchemaNode;
import org.apache.iotdb.db.queryengine.plan.planner.plan.node.pipe.PipeEnrichedDeleteDataNode;
import org.apache.iotdb.db.queryengine.plan.planner.plan.node.pipe.PipeEnrichedInsertNode;
import org.apache.iotdb.db.queryengine.plan.planner.plan.node.pipe.PipeEnrichedWriteSchemaNode;
import org.apache.iotdb.db.queryengine.plan.planner.plan.node.process.AggregationMergeSortNode;
import org.apache.iotdb.db.queryengine.plan.planner.plan.node.process.AggregationNode;
import org.apache.iotdb.db.queryengine.plan.planner.plan.node.process.ColumnInjectNode;
import org.apache.iotdb.db.queryengine.plan.planner.plan.node.process.DeviceMergeNode;
import org.apache.iotdb.db.queryengine.plan.planner.plan.node.process.DeviceViewIntoNode;
import org.apache.iotdb.db.queryengine.plan.planner.plan.node.process.DeviceViewNode;
import org.apache.iotdb.db.queryengine.plan.planner.plan.node.process.ExchangeNode;
import org.apache.iotdb.db.queryengine.plan.planner.plan.node.process.FillNode;
import org.apache.iotdb.db.queryengine.plan.planner.plan.node.process.FilterNode;
import org.apache.iotdb.db.queryengine.plan.planner.plan.node.process.GroupByLevelNode;
import org.apache.iotdb.db.queryengine.plan.planner.plan.node.process.GroupByTagNode;
import org.apache.iotdb.db.queryengine.plan.planner.plan.node.process.HorizontallyConcatNode;
import org.apache.iotdb.db.queryengine.plan.planner.plan.node.process.IntoNode;
import org.apache.iotdb.db.queryengine.plan.planner.plan.node.process.LimitNode;
import org.apache.iotdb.db.queryengine.plan.planner.plan.node.process.MergeSortNode;
import org.apache.iotdb.db.queryengine.plan.planner.plan.node.process.OffsetNode;
import org.apache.iotdb.db.queryengine.plan.planner.plan.node.process.ProjectNode;
import org.apache.iotdb.db.queryengine.plan.planner.plan.node.process.SingleDeviceViewNode;
import org.apache.iotdb.db.queryengine.plan.planner.plan.node.process.SlidingWindowAggregationNode;
import org.apache.iotdb.db.queryengine.plan.planner.plan.node.process.SortNode;
import org.apache.iotdb.db.queryengine.plan.planner.plan.node.process.TopKNode;
import org.apache.iotdb.db.queryengine.plan.planner.plan.node.process.TransformNode;
import org.apache.iotdb.db.queryengine.plan.planner.plan.node.process.join.FullOuterTimeJoinNode;
import org.apache.iotdb.db.queryengine.plan.planner.plan.node.process.join.InnerTimeJoinNode;
import org.apache.iotdb.db.queryengine.plan.planner.plan.node.process.join.LeftOuterTimeJoinNode;
import org.apache.iotdb.db.queryengine.plan.planner.plan.node.process.last.LastQueryCollectNode;
import org.apache.iotdb.db.queryengine.plan.planner.plan.node.process.last.LastQueryMergeNode;
import org.apache.iotdb.db.queryengine.plan.planner.plan.node.process.last.LastQueryNode;
import org.apache.iotdb.db.queryengine.plan.planner.plan.node.process.last.LastQueryTransformNode;
import org.apache.iotdb.db.queryengine.plan.planner.plan.node.sink.IdentitySinkNode;
import org.apache.iotdb.db.queryengine.plan.planner.plan.node.sink.ShuffleSinkNode;
import org.apache.iotdb.db.queryengine.plan.planner.plan.node.source.AlignedLastQueryScanNode;
import org.apache.iotdb.db.queryengine.plan.planner.plan.node.source.AlignedSeriesAggregationScanNode;
import org.apache.iotdb.db.queryengine.plan.planner.plan.node.source.AlignedSeriesScanNode;
import org.apache.iotdb.db.queryengine.plan.planner.plan.node.source.LastQueryScanNode;
import org.apache.iotdb.db.queryengine.plan.planner.plan.node.source.SeriesAggregationScanNode;
import org.apache.iotdb.db.queryengine.plan.planner.plan.node.source.SeriesScanNode;
import org.apache.iotdb.db.queryengine.plan.planner.plan.node.source.ShowQueriesNode;
import org.apache.iotdb.db.queryengine.plan.planner.plan.node.write.DeleteDataNode;
import org.apache.iotdb.db.queryengine.plan.planner.plan.node.write.InsertMultiTabletsNode;
import org.apache.iotdb.db.queryengine.plan.planner.plan.node.write.InsertRowNode;
import org.apache.iotdb.db.queryengine.plan.planner.plan.node.write.InsertRowsNode;
import org.apache.iotdb.db.queryengine.plan.planner.plan.node.write.InsertRowsOfOneDeviceNode;
import org.apache.iotdb.db.queryengine.plan.planner.plan.node.write.InsertTabletNode;
import org.apache.iotdb.tsfile.utils.ReadWriteIOUtils;

import java.io.DataInputStream;
import java.io.DataOutputStream;
import java.io.IOException;
import java.nio.ByteBuffer;

public enum PlanNodeType {
  AGGREGATE((short) 0),
  DEVICE_VIEW((short) 1),
  FILL((short) 2),
  FILTER((short) 3),
  FILTER_NULL((short) 4),
  GROUP_BY_LEVEL((short) 5),
  LIMIT((short) 6),
  OFFSET((short) 7),
  SORT((short) 8),
  FULL_OUTER_TIME_JOIN((short) 9),
  FRAGMENT_SINK((short) 10),
  SERIES_SCAN((short) 11),
  SERIES_AGGREGATE_SCAN((short) 12),
  INSERT_TABLET((short) 13),
  INSERT_ROW((short) 14),
  INSERT_ROWS((short) 15),
  INSERT_ROWS_OF_ONE_DEVICE((short) 16),
  INSERT_MULTI_TABLET((short) 17),
  DEVICES_SCHEMA_SCAN((short) 18),
  CREATE_TIME_SERIES((short) 19),
  EXCHANGE((short) 20),
  ALTER_TIME_SERIES((short) 21),
  CREATE_ALIGNED_TIME_SERIES((short) 22),
  TIME_SERIES_SCHEMA_SCAN((short) 23),
  SCHEMA_FETCH_SCAN((short) 24),
  SCHEMA_QUERY_MERGE((short) 25),
  SCHEMA_QUERY_ORDER_BY_HEAT((short) 26),
  DEVICES_COUNT((short) 27),
  TIME_SERIES_COUNT((short) 28),
  LEVEL_TIME_SERIES_COUNT((short) 29),
  COUNT_MERGE((short) 30),
  SLIDING_WINDOW_AGGREGATION((short) 31),
  PROJECT((short) 32),
  ALIGNED_SERIES_SCAN((short) 33),
  ALIGNED_SERIES_AGGREGATE_SCAN((short) 34),
  DEVICE_MERGE((short) 35),
  SCHEMA_FETCH_MERGE((short) 36),
  TRANSFORM((short) 37),
  CREATE_MULTI_TIME_SERIES((short) 39),
  NODE_PATHS_SCAN((short) 40),
  NODE_PATHS_CONVERT((short) 41),
  NODE_MANAGEMENT_MEMORY_MERGE((short) 42),
  DELETE_DATA((short) 44),
  DELETE_TIMESERIES((short) 45),
  LAST_QUERY_SCAN((short) 46),
  ALIGNED_LAST_QUERY_SCAN((short) 47),
  LAST_QUERY((short) 48),
  LAST_QUERY_MERGE((short) 49),
  LAST_QUERY_COLLECT((short) 50),
  NODE_PATHS_COUNT((short) 51),
  INTERNAL_CREATE_TIMESERIES((short) 52),
  ACTIVATE_TEMPLATE((short) 53),
  PATHS_USING_TEMPLATE_SCAN((short) 54),
  LOAD_TSFILE((short) 55),
  CONSTRUCT_SCHEMA_BLACK_LIST_NODE((short) 56),
  ROLLBACK_SCHEMA_BLACK_LIST_NODE((short) 57),
  GROUP_BY_TAG((short) 58),
  PRE_DEACTIVATE_TEMPLATE_NODE((short) 59),
  ROLLBACK_PRE_DEACTIVATE_TEMPLATE_NODE((short) 60),
  DEACTIVATE_TEMPLATE_NODE((short) 61),
  INTO((short) 62),
  DEVICE_VIEW_INTO((short) 63),
  VERTICALLY_CONCAT((short) 64),
  SINGLE_DEVICE_VIEW((short) 65),
  MERGE_SORT((short) 66),
  SHOW_QUERIES((short) 67),
  INTERNAL_BATCH_ACTIVATE_TEMPLATE((short) 68),
  INTERNAL_CREATE_MULTI_TIMESERIES((short) 69),
  IDENTITY_SINK((short) 70),
  SHUFFLE_SINK((short) 71),
  BATCH_ACTIVATE_TEMPLATE((short) 72),
  CREATE_LOGICAL_VIEW((short) 73),
  CONSTRUCT_LOGICAL_VIEW_BLACK_LIST((short) 74),
  ROLLBACK_LOGICAL_VIEW_BLACK_LIST((short) 75),
  DELETE_LOGICAL_VIEW((short) 76),
  LOGICAL_VIEW_SCHEMA_SCAN((short) 77),
  ALTER_LOGICAL_VIEW((short) 78),
  PIPE_ENRICHED_INSERT((short) 79),

  // NodeId 80 is used by IoTDB-ML which shouldn't be used.

  LAST_QUERY_TRANSFORM((short) 81),
  TOP_K((short) 82),
  COLUMN_INJECT((short) 83),
  PIPE_ENRICHED_DELETE_DATA((short) 84),
  PIPE_ENRICHED_WRITE_SCHEMA((short) 85),
  PIPE_ENRICHED_DELETE_SCHEMA((short) 86),

  INNER_TIME_JOIN((short) 87),
  LEFT_OUTER_TIME_JOIN((short) 88),

<<<<<<< HEAD
  EXPLAIN_ANALYZE((short) 89);
=======
  AGG_MERGE_SORT((short) 89);
>>>>>>> c3c48a2e

  public static final int BYTES = Short.BYTES;

  private final short nodeType;

  PlanNodeType(short nodeType) {
    this.nodeType = nodeType;
  }

  public short getNodeType() {
    return nodeType;
  }

  public void serialize(ByteBuffer buffer) {
    ReadWriteIOUtils.write(nodeType, buffer);
  }

  public void serialize(DataOutputStream stream) throws IOException {
    ReadWriteIOUtils.write(nodeType, stream);
  }

  public static PlanNode deserializeFromWAL(DataInputStream stream) throws IOException {
    short nodeType = stream.readShort();
    switch (nodeType) {
      case 13:
        return InsertTabletNode.deserializeFromWAL(stream);
      case 14:
        return InsertRowNode.deserializeFromWAL(stream);
      case 44:
        return DeleteDataNode.deserializeFromWAL(stream);
      default:
        throw new IllegalArgumentException("Invalid node type: " + nodeType);
    }
  }

  public static PlanNode deserializeFromWAL(ByteBuffer buffer) {
    short nodeType = buffer.getShort();
    switch (nodeType) {
      case 13:
        return InsertTabletNode.deserializeFromWAL(buffer);
      case 14:
        return InsertRowNode.deserializeFromWAL(buffer);
      case 44:
        return DeleteDataNode.deserializeFromWAL(buffer);
      default:
        throw new IllegalArgumentException("Invalid node type: " + nodeType);
    }
  }

  public static PlanNode deserialize(ByteBuffer buffer) {
    short nodeType = buffer.getShort();
    return deserialize(buffer, nodeType);
  }

  public static PlanNode deserialize(ByteBuffer buffer, short nodeType) {
    switch (nodeType) {
      case 0:
        return AggregationNode.deserialize(buffer);
      case 1:
        return DeviceViewNode.deserialize(buffer);
      case 2:
        return FillNode.deserialize(buffer);
      case 3:
        return FilterNode.deserialize(buffer);
      case 5:
        return GroupByLevelNode.deserialize(buffer);
      case 6:
        return LimitNode.deserialize(buffer);
      case 7:
        return OffsetNode.deserialize(buffer);
      case 8:
        return SortNode.deserialize(buffer);
      case 9:
        return FullOuterTimeJoinNode.deserialize(buffer);
      case 11:
        return SeriesScanNode.deserialize(buffer);
      case 12:
        return SeriesAggregationScanNode.deserialize(buffer);
      case 13:
        return InsertTabletNode.deserialize(buffer);
      case 14:
        return InsertRowNode.deserialize(buffer);
      case 15:
        return InsertRowsNode.deserialize(buffer);
      case 16:
        return InsertRowsOfOneDeviceNode.deserialize(buffer);
      case 17:
        return InsertMultiTabletsNode.deserialize(buffer);
      case 18:
        return DevicesSchemaScanNode.deserialize(buffer);
      case 19:
        return CreateTimeSeriesNode.deserialize(buffer);
      case 20:
        return ExchangeNode.deserialize(buffer);
      case 21:
        return AlterTimeSeriesNode.deserialize(buffer);
      case 22:
        return CreateAlignedTimeSeriesNode.deserialize(buffer);
      case 23:
        return TimeSeriesSchemaScanNode.deserialize(buffer);
      case 24:
        return SchemaFetchScanNode.deserialize(buffer);
      case 25:
        return SchemaQueryMergeNode.deserialize(buffer);
      case 26:
        return SchemaQueryOrderByHeatNode.deserialize(buffer);
      case 27:
        return DevicesCountNode.deserialize(buffer);
      case 28:
        return TimeSeriesCountNode.deserialize(buffer);
      case 29:
        return LevelTimeSeriesCountNode.deserialize(buffer);
      case 30:
        return CountSchemaMergeNode.deserialize(buffer);
      case 31:
        return SlidingWindowAggregationNode.deserialize(buffer);
      case 32:
        return ProjectNode.deserialize(buffer);
      case 33:
        return AlignedSeriesScanNode.deserialize(buffer);
      case 34:
        return AlignedSeriesAggregationScanNode.deserialize(buffer);
      case 35:
        return DeviceMergeNode.deserialize(buffer);
      case 36:
        return SchemaFetchMergeNode.deserialize(buffer);
      case 37:
        return TransformNode.deserialize(buffer);
      case 39:
        return CreateMultiTimeSeriesNode.deserialize(buffer);
      case 40:
        return NodePathsSchemaScanNode.deserialize(buffer);
      case 41:
        return NodePathsConvertNode.deserialize(buffer);
      case 42:
        return NodeManagementMemoryMergeNode.deserialize(buffer);
      case 44:
        return DeleteDataNode.deserialize(buffer);
      case 45:
        return DeleteTimeSeriesNode.deserialize(buffer);
      case 46:
        return LastQueryScanNode.deserialize(buffer);
      case 47:
        return AlignedLastQueryScanNode.deserialize(buffer);
      case 48:
        return LastQueryNode.deserialize(buffer);
      case 49:
        return LastQueryMergeNode.deserialize(buffer);
      case 50:
        return LastQueryCollectNode.deserialize(buffer);
      case 51:
        return NodePathsCountNode.deserialize(buffer);
      case 52:
        return InternalCreateTimeSeriesNode.deserialize(buffer);
      case 53:
        return ActivateTemplateNode.deserialize(buffer);
      case 54:
        return PathsUsingTemplateScanNode.deserialize(buffer);
      case 55:
        return LoadTsFilePieceNode.deserialize(buffer);
      case 56:
        return ConstructSchemaBlackListNode.deserialize(buffer);
      case 57:
        return RollbackSchemaBlackListNode.deserialize(buffer);
      case 58:
        return GroupByTagNode.deserialize(buffer);
      case 59:
        return PreDeactivateTemplateNode.deserialize(buffer);
      case 60:
        return RollbackPreDeactivateTemplateNode.deserialize(buffer);
      case 61:
        return DeactivateTemplateNode.deserialize(buffer);
      case 62:
        return IntoNode.deserialize(buffer);
      case 63:
        return DeviceViewIntoNode.deserialize(buffer);
      case 64:
        return HorizontallyConcatNode.deserialize(buffer);
      case 65:
        return SingleDeviceViewNode.deserialize(buffer);
      case 66:
        return MergeSortNode.deserialize(buffer);
      case 67:
        return ShowQueriesNode.deserialize(buffer);
      case 68:
        return InternalBatchActivateTemplateNode.deserialize(buffer);
      case 69:
        return InternalCreateMultiTimeSeriesNode.deserialize(buffer);
      case 70:
        return IdentitySinkNode.deserialize(buffer);
      case 71:
        return ShuffleSinkNode.deserialize(buffer);
      case 72:
        return BatchActivateTemplateNode.deserialize(buffer);
      case 73:
        return CreateLogicalViewNode.deserialize(buffer);
      case 74:
        return ConstructLogicalViewBlackListNode.deserialize(buffer);
      case 75:
        return RollbackLogicalViewBlackListNode.deserialize(buffer);
      case 76:
        return DeleteLogicalViewNode.deserialize(buffer);
      case 77:
        return LogicalViewSchemaScanNode.deserialize(buffer);
      case 78:
        return AlterLogicalViewNode.deserialize(buffer);
      case 79:
        return PipeEnrichedInsertNode.deserialize(buffer);
      case 81:
        return LastQueryTransformNode.deserialize(buffer);
      case 82:
        return TopKNode.deserialize(buffer);
      case 83:
        return ColumnInjectNode.deserialize(buffer);
      case 84:
        return PipeEnrichedDeleteDataNode.deserialize(buffer);
      case 85:
        return PipeEnrichedWriteSchemaNode.deserialize(buffer);
      case 86:
        return PipeEnrichedConfigSchemaNode.deserialize(buffer);
      case 87:
        return InnerTimeJoinNode.deserialize(buffer);
      case 88:
        return LeftOuterTimeJoinNode.deserialize(buffer);
      case 89:
<<<<<<< HEAD
        return ExplainAnalyzeNode.deserialize(buffer);
=======
        return AggregationMergeSortNode.deserialize(buffer);
>>>>>>> c3c48a2e
      default:
        throw new IllegalArgumentException("Invalid node type: " + nodeType);
    }
  }

  public static PlanNode deserializeWithTemplate(ByteBuffer buffer, TypeProvider typeProvider) {
    short nodeType = buffer.getShort();
    switch (nodeType) {
      case 3:
        return FilterNode.deserializeUseTemplate(buffer, typeProvider);
      case 33:
        return AlignedSeriesScanNode.deserializeUseTemplate(buffer, typeProvider);
      case 65:
        return SingleDeviceViewNode.deserializeUseTemplate(buffer, typeProvider);
      default:
        return deserialize(buffer, nodeType);
    }
  }
}<|MERGE_RESOLUTION|>--- conflicted
+++ resolved
@@ -203,11 +203,9 @@
   INNER_TIME_JOIN((short) 87),
   LEFT_OUTER_TIME_JOIN((short) 88),
 
-<<<<<<< HEAD
-  EXPLAIN_ANALYZE((short) 89);
-=======
-  AGG_MERGE_SORT((short) 89);
->>>>>>> c3c48a2e
+  AGG_MERGE_SORT((short) 89),
+
+  EXPLAIN_ANALYZE((short) 90);
 
   public static final int BYTES = Short.BYTES;
 
@@ -433,11 +431,9 @@
       case 88:
         return LeftOuterTimeJoinNode.deserialize(buffer);
       case 89:
-<<<<<<< HEAD
+        return AggregationMergeSortNode.deserialize(buffer);
+      case 90:
         return ExplainAnalyzeNode.deserialize(buffer);
-=======
-        return AggregationMergeSortNode.deserialize(buffer);
->>>>>>> c3c48a2e
       default:
         throw new IllegalArgumentException("Invalid node type: " + nodeType);
     }
