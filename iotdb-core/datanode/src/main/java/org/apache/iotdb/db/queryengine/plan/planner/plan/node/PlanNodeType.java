--- conflicted
+++ resolved
@@ -280,11 +280,8 @@
   TABLE_GAP_FILL_NODE((short) 1017),
   TABLE_EXCHANGE_NODE((short) 1018),
   TABLE_EXPLAIN_ANALYZE_NODE((short) 1019),
-<<<<<<< HEAD
-  INFORMATION_SCHEMA_TABLE_SCAN_NODE((short) 1020),
-=======
   TABLE_ENFORCE_SINGLE_ROW_NODE((short) 1020),
->>>>>>> b1e69045
+  INFORMATION_SCHEMA_TABLE_SCAN_NODE((short) 1021),
 
   RELATIONAL_INSERT_TABLET((short) 2000),
   RELATIONAL_INSERT_ROW((short) 2001),
@@ -641,11 +638,10 @@
       case 1019:
         throw new UnsupportedOperationException("ExplainAnalyzeNode should not be deserialized");
       case 1020:
-<<<<<<< HEAD
+        return EnforceSingleRowNode.deserialize(buffer);
+      case 1021:
         return InformationSchemaTableScanNode.deserialize(buffer);
-=======
-        return EnforceSingleRowNode.deserialize(buffer);
->>>>>>> b1e69045
+
       case 2000:
         return RelationalInsertTabletNode.deserialize(buffer);
       case 2001:
