/*
 * Licensed to the Apache Software Foundation (ASF) under one
 * or more contributor license agreements.  See the NOTICE file
 * distributed with this work for additional information
 * regarding copyright ownership.  The ASF licenses this file
 * to you under the Apache License, Version 2.0 (the
 * "License"); you may not use this file except in compliance
 * with the License.  You may obtain a copy of the License at
 *
 *     http://www.apache.org/licenses/LICENSE-2.0
 *
 * Unless required by applicable law or agreed to in writing,
 * software distributed under the License is distributed on an
 * "AS IS" BASIS, WITHOUT WARRANTIES OR CONDITIONS OF ANY
 * KIND, either express or implied.  See the License for the
 * specific language governing permissions and limitations
 * under the License.
 */

package org.apache.iotdb.db.queryengine.plan.planner.plan.node;

import org.apache.iotdb.db.queryengine.plan.analyze.TypeProvider;
import org.apache.iotdb.db.queryengine.plan.planner.plan.node.load.LoadTsFilePieceNode;
import org.apache.iotdb.db.queryengine.plan.planner.plan.node.metadata.read.CountSchemaMergeNode;
import org.apache.iotdb.db.queryengine.plan.planner.plan.node.metadata.read.DeviceSchemaFetchScanNode;
import org.apache.iotdb.db.queryengine.plan.planner.plan.node.metadata.read.DevicesCountNode;
import org.apache.iotdb.db.queryengine.plan.planner.plan.node.metadata.read.DevicesSchemaScanNode;
import org.apache.iotdb.db.queryengine.plan.planner.plan.node.metadata.read.LevelTimeSeriesCountNode;
import org.apache.iotdb.db.queryengine.plan.planner.plan.node.metadata.read.LogicalViewSchemaScanNode;
import org.apache.iotdb.db.queryengine.plan.planner.plan.node.metadata.read.NodeManagementMemoryMergeNode;
import org.apache.iotdb.db.queryengine.plan.planner.plan.node.metadata.read.NodePathsConvertNode;
import org.apache.iotdb.db.queryengine.plan.planner.plan.node.metadata.read.NodePathsCountNode;
import org.apache.iotdb.db.queryengine.plan.planner.plan.node.metadata.read.NodePathsSchemaScanNode;
import org.apache.iotdb.db.queryengine.plan.planner.plan.node.metadata.read.PathsUsingTemplateScanNode;
import org.apache.iotdb.db.queryengine.plan.planner.plan.node.metadata.read.SchemaFetchMergeNode;
import org.apache.iotdb.db.queryengine.plan.planner.plan.node.metadata.read.SchemaQueryMergeNode;
import org.apache.iotdb.db.queryengine.plan.planner.plan.node.metadata.read.SchemaQueryOrderByHeatNode;
import org.apache.iotdb.db.queryengine.plan.planner.plan.node.metadata.read.SeriesSchemaFetchScanNode;
import org.apache.iotdb.db.queryengine.plan.planner.plan.node.metadata.read.TimeSeriesCountNode;
import org.apache.iotdb.db.queryengine.plan.planner.plan.node.metadata.read.TimeSeriesSchemaScanNode;
import org.apache.iotdb.db.queryengine.plan.planner.plan.node.metadata.write.ActivateTemplateNode;
import org.apache.iotdb.db.queryengine.plan.planner.plan.node.metadata.write.AlterTimeSeriesNode;
import org.apache.iotdb.db.queryengine.plan.planner.plan.node.metadata.write.BatchActivateTemplateNode;
import org.apache.iotdb.db.queryengine.plan.planner.plan.node.metadata.write.ConstructSchemaBlackListNode;
import org.apache.iotdb.db.queryengine.plan.planner.plan.node.metadata.write.CreateAlignedTimeSeriesNode;
import org.apache.iotdb.db.queryengine.plan.planner.plan.node.metadata.write.CreateMultiTimeSeriesNode;
import org.apache.iotdb.db.queryengine.plan.planner.plan.node.metadata.write.CreateTimeSeriesNode;
import org.apache.iotdb.db.queryengine.plan.planner.plan.node.metadata.write.DeactivateTemplateNode;
import org.apache.iotdb.db.queryengine.plan.planner.plan.node.metadata.write.DeleteTimeSeriesNode;
import org.apache.iotdb.db.queryengine.plan.planner.plan.node.metadata.write.InternalBatchActivateTemplateNode;
import org.apache.iotdb.db.queryengine.plan.planner.plan.node.metadata.write.InternalCreateMultiTimeSeriesNode;
import org.apache.iotdb.db.queryengine.plan.planner.plan.node.metadata.write.InternalCreateTimeSeriesNode;
import org.apache.iotdb.db.queryengine.plan.planner.plan.node.metadata.write.PreDeactivateTemplateNode;
import org.apache.iotdb.db.queryengine.plan.planner.plan.node.metadata.write.RollbackPreDeactivateTemplateNode;
import org.apache.iotdb.db.queryengine.plan.planner.plan.node.metadata.write.RollbackSchemaBlackListNode;
import org.apache.iotdb.db.queryengine.plan.planner.plan.node.metadata.write.view.AlterLogicalViewNode;
import org.apache.iotdb.db.queryengine.plan.planner.plan.node.metadata.write.view.ConstructLogicalViewBlackListNode;
import org.apache.iotdb.db.queryengine.plan.planner.plan.node.metadata.write.view.CreateLogicalViewNode;
import org.apache.iotdb.db.queryengine.plan.planner.plan.node.metadata.write.view.DeleteLogicalViewNode;
import org.apache.iotdb.db.queryengine.plan.planner.plan.node.metadata.write.view.RollbackLogicalViewBlackListNode;
import org.apache.iotdb.db.queryengine.plan.planner.plan.node.pipe.PipeEnrichedDeleteDataNode;
import org.apache.iotdb.db.queryengine.plan.planner.plan.node.pipe.PipeEnrichedInsertNode;
import org.apache.iotdb.db.queryengine.plan.planner.plan.node.pipe.PipeEnrichedNonWritePlanNode;
import org.apache.iotdb.db.queryengine.plan.planner.plan.node.pipe.PipeEnrichedWritePlanNode;
import org.apache.iotdb.db.queryengine.plan.planner.plan.node.pipe.PipeOperateSchemaQueueNode;
import org.apache.iotdb.db.queryengine.plan.planner.plan.node.process.AI.InferenceNode;
import org.apache.iotdb.db.queryengine.plan.planner.plan.node.process.ActiveRegionScanMergeNode;
import org.apache.iotdb.db.queryengine.plan.planner.plan.node.process.AggregationMergeSortNode;
import org.apache.iotdb.db.queryengine.plan.planner.plan.node.process.AggregationNode;
import org.apache.iotdb.db.queryengine.plan.planner.plan.node.process.ColumnInjectNode;
import org.apache.iotdb.db.queryengine.plan.planner.plan.node.process.DeviceMergeNode;
import org.apache.iotdb.db.queryengine.plan.planner.plan.node.process.DeviceViewIntoNode;
import org.apache.iotdb.db.queryengine.plan.planner.plan.node.process.DeviceViewNode;
import org.apache.iotdb.db.queryengine.plan.planner.plan.node.process.ExchangeNode;
import org.apache.iotdb.db.queryengine.plan.planner.plan.node.process.FillNode;
import org.apache.iotdb.db.queryengine.plan.planner.plan.node.process.FilterNode;
import org.apache.iotdb.db.queryengine.plan.planner.plan.node.process.GroupByLevelNode;
import org.apache.iotdb.db.queryengine.plan.planner.plan.node.process.GroupByTagNode;
import org.apache.iotdb.db.queryengine.plan.planner.plan.node.process.HorizontallyConcatNode;
import org.apache.iotdb.db.queryengine.plan.planner.plan.node.process.IntoNode;
import org.apache.iotdb.db.queryengine.plan.planner.plan.node.process.LimitNode;
import org.apache.iotdb.db.queryengine.plan.planner.plan.node.process.OffsetNode;
import org.apache.iotdb.db.queryengine.plan.planner.plan.node.process.ProjectNode;
import org.apache.iotdb.db.queryengine.plan.planner.plan.node.process.RawDataAggregationNode;
import org.apache.iotdb.db.queryengine.plan.planner.plan.node.process.SingleDeviceViewNode;
import org.apache.iotdb.db.queryengine.plan.planner.plan.node.process.SlidingWindowAggregationNode;
import org.apache.iotdb.db.queryengine.plan.planner.plan.node.process.SortNode;
import org.apache.iotdb.db.queryengine.plan.planner.plan.node.process.TopKNode;
import org.apache.iotdb.db.queryengine.plan.planner.plan.node.process.TransformNode;
import org.apache.iotdb.db.queryengine.plan.planner.plan.node.process.join.FullOuterTimeJoinNode;
import org.apache.iotdb.db.queryengine.plan.planner.plan.node.process.join.InnerTimeJoinNode;
import org.apache.iotdb.db.queryengine.plan.planner.plan.node.process.join.LeftOuterTimeJoinNode;
import org.apache.iotdb.db.queryengine.plan.planner.plan.node.process.last.LastQueryCollectNode;
import org.apache.iotdb.db.queryengine.plan.planner.plan.node.process.last.LastQueryMergeNode;
import org.apache.iotdb.db.queryengine.plan.planner.plan.node.process.last.LastQueryNode;
import org.apache.iotdb.db.queryengine.plan.planner.plan.node.process.last.LastQueryTransformNode;
import org.apache.iotdb.db.queryengine.plan.planner.plan.node.sink.IdentitySinkNode;
import org.apache.iotdb.db.queryengine.plan.planner.plan.node.sink.ShuffleSinkNode;
import org.apache.iotdb.db.queryengine.plan.planner.plan.node.source.AlignedLastQueryScanNode;
import org.apache.iotdb.db.queryengine.plan.planner.plan.node.source.AlignedSeriesAggregationScanNode;
import org.apache.iotdb.db.queryengine.plan.planner.plan.node.source.AlignedSeriesScanNode;
import org.apache.iotdb.db.queryengine.plan.planner.plan.node.source.DeviceRegionScanNode;
import org.apache.iotdb.db.queryengine.plan.planner.plan.node.source.LastQueryScanNode;
import org.apache.iotdb.db.queryengine.plan.planner.plan.node.source.SeriesAggregationScanNode;
import org.apache.iotdb.db.queryengine.plan.planner.plan.node.source.SeriesScanNode;
import org.apache.iotdb.db.queryengine.plan.planner.plan.node.source.ShowQueriesNode;
import org.apache.iotdb.db.queryengine.plan.planner.plan.node.source.TimeseriesRegionScanNode;
import org.apache.iotdb.db.queryengine.plan.planner.plan.node.write.ContinuousSameSearchIndexSeparatorNode;
import org.apache.iotdb.db.queryengine.plan.planner.plan.node.write.DeleteDataNode;
import org.apache.iotdb.db.queryengine.plan.planner.plan.node.write.InsertMultiTabletsNode;
import org.apache.iotdb.db.queryengine.plan.planner.plan.node.write.InsertRowNode;
import org.apache.iotdb.db.queryengine.plan.planner.plan.node.write.InsertRowsNode;
import org.apache.iotdb.db.queryengine.plan.planner.plan.node.write.InsertRowsOfOneDeviceNode;
import org.apache.iotdb.db.queryengine.plan.planner.plan.node.write.InsertTabletNode;
import org.apache.iotdb.db.queryengine.plan.planner.plan.node.write.RelationalDeleteDataNode;
import org.apache.iotdb.db.queryengine.plan.planner.plan.node.write.RelationalInsertRowNode;
import org.apache.iotdb.db.queryengine.plan.planner.plan.node.write.RelationalInsertRowsNode;
import org.apache.iotdb.db.queryengine.plan.planner.plan.node.write.RelationalInsertTabletNode;
import org.apache.iotdb.db.queryengine.plan.relational.planner.node.EnforceSingleRowNode;
import org.apache.iotdb.db.queryengine.plan.relational.planner.node.GapFillNode;
import org.apache.iotdb.db.queryengine.plan.relational.planner.node.LinearFillNode;
import org.apache.iotdb.db.queryengine.plan.relational.planner.node.PreviousFillNode;
import org.apache.iotdb.db.queryengine.plan.relational.planner.node.ValueFillNode;
import org.apache.iotdb.db.queryengine.plan.relational.planner.node.schema.ConstructTableDevicesBlackListNode;
import org.apache.iotdb.db.queryengine.plan.relational.planner.node.schema.CreateOrUpdateTableDeviceNode;
import org.apache.iotdb.db.queryengine.plan.relational.planner.node.schema.DeleteTableDeviceNode;
import org.apache.iotdb.db.queryengine.plan.relational.planner.node.schema.DeleteTableDevicesInBlackListNode;
import org.apache.iotdb.db.queryengine.plan.relational.planner.node.schema.RollbackTableDevicesBlackListNode;
import org.apache.iotdb.db.queryengine.plan.relational.planner.node.schema.TableAttributeColumnDropNode;
import org.apache.iotdb.db.queryengine.plan.relational.planner.node.schema.TableDeviceAttributeCommitUpdateNode;
import org.apache.iotdb.db.queryengine.plan.relational.planner.node.schema.TableDeviceAttributeUpdateNode;
import org.apache.iotdb.db.queryengine.plan.relational.planner.node.schema.TableDeviceFetchNode;
import org.apache.iotdb.db.queryengine.plan.relational.planner.node.schema.TableDeviceQueryCountNode;
import org.apache.iotdb.db.queryengine.plan.relational.planner.node.schema.TableDeviceQueryScanNode;
import org.apache.iotdb.db.queryengine.plan.relational.planner.node.schema.TableNodeLocationAddNode;

import org.apache.tsfile.utils.ReadWriteIOUtils;

import java.io.DataInputStream;
import java.io.DataOutputStream;
import java.io.IOException;
import java.nio.ByteBuffer;

public enum PlanNodeType {
  AGGREGATE((short) 0),
  DEVICE_VIEW((short) 1),
  FILL((short) 2),
  FILTER((short) 3),
  FILTER_NULL((short) 4),
  GROUP_BY_LEVEL((short) 5),
  LIMIT((short) 6),
  OFFSET((short) 7),
  SORT((short) 8),
  FULL_OUTER_TIME_JOIN((short) 9),
  FRAGMENT_SINK((short) 10),
  SERIES_SCAN((short) 11),
  SERIES_AGGREGATE_SCAN((short) 12),
  INSERT_TABLET((short) 13),
  INSERT_ROW((short) 14),
  INSERT_ROWS((short) 15),
  INSERT_ROWS_OF_ONE_DEVICE((short) 16),
  INSERT_MULTI_TABLET((short) 17),
  DEVICES_SCHEMA_SCAN((short) 18),
  CREATE_TIME_SERIES((short) 19),
  EXCHANGE((short) 20),
  ALTER_TIME_SERIES((short) 21),
  CREATE_ALIGNED_TIME_SERIES((short) 22),
  TIME_SERIES_SCHEMA_SCAN((short) 23),
  SERIES_SCHEMA_FETCH_SCAN((short) 24),
  SCHEMA_QUERY_MERGE((short) 25),
  SCHEMA_QUERY_ORDER_BY_HEAT((short) 26),
  DEVICES_COUNT((short) 27),
  TIME_SERIES_COUNT((short) 28),
  LEVEL_TIME_SERIES_COUNT((short) 29),
  COUNT_MERGE((short) 30),
  SLIDING_WINDOW_AGGREGATION((short) 31),
  PROJECT((short) 32),
  ALIGNED_SERIES_SCAN((short) 33),
  ALIGNED_SERIES_AGGREGATE_SCAN((short) 34),
  DEVICE_MERGE((short) 35),
  SCHEMA_FETCH_MERGE((short) 36),
  TRANSFORM((short) 37),
  CREATE_MULTI_TIME_SERIES((short) 39),
  NODE_PATHS_SCAN((short) 40),
  NODE_PATHS_CONVERT((short) 41),
  NODE_MANAGEMENT_MEMORY_MERGE((short) 42),
  DELETE_DATA((short) 44),
  DELETE_TIME_SERIES((short) 45),
  LAST_QUERY_SCAN((short) 46),
  ALIGNED_LAST_QUERY_SCAN((short) 47),
  LAST_QUERY((short) 48),
  LAST_QUERY_MERGE((short) 49),
  LAST_QUERY_COLLECT((short) 50),
  NODE_PATHS_COUNT((short) 51),
  INTERNAL_CREATE_TIME_SERIES((short) 52),
  ACTIVATE_TEMPLATE((short) 53),
  PATHS_USING_TEMPLATE_SCAN((short) 54),
  LOAD_TSFILE((short) 55),
  CONSTRUCT_SCHEMA_BLACK_LIST_NODE((short) 56),
  ROLLBACK_SCHEMA_BLACK_LIST_NODE((short) 57),
  GROUP_BY_TAG((short) 58),
  PRE_DEACTIVATE_TEMPLATE_NODE((short) 59),
  ROLLBACK_PRE_DEACTIVATE_TEMPLATE_NODE((short) 60),
  DEACTIVATE_TEMPLATE_NODE((short) 61),
  INTO((short) 62),
  DEVICE_VIEW_INTO((short) 63),
  VERTICALLY_CONCAT((short) 64),
  SINGLE_DEVICE_VIEW((short) 65),
  MERGE_SORT((short) 66),
  SHOW_QUERIES((short) 67),
  INTERNAL_BATCH_ACTIVATE_TEMPLATE((short) 68),
  INTERNAL_CREATE_MULTI_TIMESERIES((short) 69),
  IDENTITY_SINK((short) 70),
  SHUFFLE_SINK((short) 71),
  BATCH_ACTIVATE_TEMPLATE((short) 72),
  CREATE_LOGICAL_VIEW((short) 73),
  CONSTRUCT_LOGICAL_VIEW_BLACK_LIST((short) 74),
  ROLLBACK_LOGICAL_VIEW_BLACK_LIST((short) 75),
  DELETE_LOGICAL_VIEW((short) 76),
  LOGICAL_VIEW_SCHEMA_SCAN((short) 77),
  ALTER_LOGICAL_VIEW((short) 78),
  PIPE_ENRICHED_INSERT_DATA((short) 79),
  INFERENCE((short) 80),
  LAST_QUERY_TRANSFORM((short) 81),
  TOP_K((short) 82),
  COLUMN_INJECT((short) 83),

  PIPE_ENRICHED_DELETE_DATA((short) 84),
  PIPE_ENRICHED_WRITE((short) 85),
  PIPE_ENRICHED_NON_WRITE((short) 86),

  INNER_TIME_JOIN((short) 87),
  LEFT_OUTER_TIME_JOIN((short) 88),
  AGG_MERGE_SORT((short) 89),

  EXPLAIN_ANALYZE((short) 90),

  PIPE_OPERATE_SCHEMA_QUEUE_REFERENCE((short) 91),

  RAW_DATA_AGGREGATION((short) 92),

  DEVICE_REGION_SCAN((short) 93),
  TIMESERIES_REGION_SCAN((short) 94),
  REGION_MERGE((short) 95),
  DEVICE_SCHEMA_FETCH_SCAN((short) 96),

  CONTINUOUS_SAME_SEARCH_INDEX_SEPARATOR((short) 97),

  CREATE_OR_UPDATE_TABLE_DEVICE((short) 902),
  TABLE_DEVICE_QUERY_SCAN((short) 903),
  TABLE_DEVICE_FETCH((short) 904),
  DELETE_TABLE_DEVICE((short) 905),
  TABLE_DEVICE_QUERY_COUNT((short) 906),
  TABLE_DEVICE_ATTRIBUTE_UPDATE((short) 907),
  TABLE_DEVICE_ATTRIBUTE_COMMIT((short) 908),
  TABLE_DEVICE_LOCATION_ADD((short) 909),
  CONSTRUCT_TABLE_DEVICES_BLACK_LIST((short) 910),
  ROLLBACK_TABLE_DEVICES_BLACK_LIST((short) 911),
  DELETE_TABLE_DEVICES_IN_BLACK_LIST((short) 912),
  TABLE_ATTRIBUTE_COLUMN_DROP((short) 913),

  TABLE_SCAN_NODE((short) 1000),
  TABLE_FILTER_NODE((short) 1001),
  TABLE_PROJECT_NODE((short) 1002),
  TABLE_OUTPUT_NODE((short) 1003),
  TABLE_LIMIT_NODE((short) 1004),
  TABLE_OFFSET_NODE((short) 1005),
  TABLE_SORT_NODE((short) 1006),
  TABLE_MERGESORT_NODE((short) 1007),
  TABLE_TOPK_NODE((short) 1008),
  TABLE_COLLECT_NODE((short) 1009),
  TABLE_STREAM_SORT_NODE((short) 1010),
  TABLE_JOIN_NODE((short) 1011),
  TABLE_PREVIOUS_FILL_NODE((short) 1012),
  TABLE_LINEAR_FILL_NODE((short) 1013),
  TABLE_VALUE_FILL_NODE((short) 1014),
  TABLE_AGGREGATION_NODE((short) 1015),
  TABLE_AGGREGATION_TABLE_SCAN_NODE((short) 1016),
  TABLE_GAP_FILL_NODE((short) 1017),
<<<<<<< HEAD
  TABLE_EXPLAIN_ANALYZE_NODE((short) 1018),
  TABLE_ENFORCE_SINGLE_ROW_NODE((short) 1019),
=======
  TABLE_EXCHANGE_NODE((short) 1018),
  TABLE_EXPLAIN_ANALYZE_NODE((short) 1019),
>>>>>>> 05bc4fd7

  RELATIONAL_INSERT_TABLET((short) 2000),
  RELATIONAL_INSERT_ROW((short) 2001),
  RELATIONAL_INSERT_ROWS((short) 2002),
  RELATIONAL_DELETE_DATA((short) 2003),
  ;

  public static final int BYTES = Short.BYTES;

  private final short nodeType;

  PlanNodeType(short nodeType) {
    this.nodeType = nodeType;
  }

  public short getNodeType() {
    return nodeType;
  }

  public void serialize(ByteBuffer buffer) {
    ReadWriteIOUtils.write(nodeType, buffer);
  }

  public void serialize(DataOutputStream stream) throws IOException {
    ReadWriteIOUtils.write(nodeType, stream);
  }

  public static PlanNode deserializeFromWAL(DataInputStream stream) throws IOException {
    short nodeType = stream.readShort();
    switch (nodeType) {
      case 13:
        return InsertTabletNode.deserializeFromWAL(stream);
      case 14:
        return InsertRowNode.deserializeFromWAL(stream);
      case 15:
        return InsertRowsNode.deserializeFromWAL(stream);
      case 44:
        return DeleteDataNode.deserializeFromWAL(stream);
      case 97:
        return ContinuousSameSearchIndexSeparatorNode.deserializeFromWAL(stream);
      case 2000:
        return RelationalInsertTabletNode.deserializeFromWAL(stream);
      case 2001:
        return RelationalInsertRowNode.deserializeFromWAL(stream);
      case 2002:
        return RelationalInsertRowsNode.deserializeFromWAL(stream);
      case 2003:
        return RelationalDeleteDataNode.deserializeFromWAL(stream);
      default:
        throw new IllegalArgumentException("Invalid node type: " + nodeType);
    }
  }

  public static PlanNode deserializeFromWAL(ByteBuffer buffer) {
    short nodeType = buffer.getShort();
    switch (nodeType) {
      case 13:
        return InsertTabletNode.deserializeFromWAL(buffer);
      case 14:
        return InsertRowNode.deserializeFromWAL(buffer);
      case 15:
        return InsertRowsNode.deserializeFromWAL(buffer);
      case 44:
        return DeleteDataNode.deserializeFromWAL(buffer);
      case 97:
        return ContinuousSameSearchIndexSeparatorNode.deserializeFromWAL(buffer);
      case 2000:
        return RelationalInsertTabletNode.deserializeFromWAL(buffer);
      case 2001:
        return RelationalInsertRowNode.deserializeFromWAL(buffer);
      case 2002:
        return RelationalInsertRowsNode.deserializeFromWAL(buffer);
      case 2003:
        return RelationalDeleteDataNode.deserializeFromWAL(buffer);
      default:
        throw new IllegalArgumentException("Invalid node type: " + nodeType);
    }
  }

  public static PlanNode deserialize(ByteBuffer buffer) {
    short nodeType = buffer.getShort();
    return deserialize(buffer, nodeType);
  }

  public static PlanNode deserialize(ByteBuffer buffer, short nodeType) {
    switch (nodeType) {
      case 0:
        return AggregationNode.deserialize(buffer);
      case 1:
        return DeviceViewNode.deserialize(buffer);
      case 2:
        return FillNode.deserialize(buffer);
      case 3:
        return FilterNode.deserialize(buffer);
      case 5:
        return GroupByLevelNode.deserialize(buffer);
      case 6:
        return LimitNode.deserialize(buffer);
      case 7:
        return OffsetNode.deserialize(buffer);
      case 8:
        return SortNode.deserialize(buffer);
      case 9:
        return FullOuterTimeJoinNode.deserialize(buffer);
      case 11:
        return SeriesScanNode.deserialize(buffer);
      case 12:
        return SeriesAggregationScanNode.deserialize(buffer);
      case 13:
        return InsertTabletNode.deserialize(buffer);
      case 14:
        return InsertRowNode.deserialize(buffer);
      case 15:
        return InsertRowsNode.deserialize(buffer);
      case 16:
        return InsertRowsOfOneDeviceNode.deserialize(buffer);
      case 17:
        return InsertMultiTabletsNode.deserialize(buffer);
      case 18:
        return DevicesSchemaScanNode.deserialize(buffer);
      case 19:
        return CreateTimeSeriesNode.deserialize(buffer);
      case 20:
        return ExchangeNode.deserialize(buffer);
      case 21:
        return AlterTimeSeriesNode.deserialize(buffer);
      case 22:
        return CreateAlignedTimeSeriesNode.deserialize(buffer);
      case 23:
        return TimeSeriesSchemaScanNode.deserialize(buffer);
      case 24:
        return SeriesSchemaFetchScanNode.deserialize(buffer);
      case 25:
        return SchemaQueryMergeNode.deserialize(buffer);
      case 26:
        return SchemaQueryOrderByHeatNode.deserialize(buffer);
      case 27:
        return DevicesCountNode.deserialize(buffer);
      case 28:
        return TimeSeriesCountNode.deserialize(buffer);
      case 29:
        return LevelTimeSeriesCountNode.deserialize(buffer);
      case 30:
        return CountSchemaMergeNode.deserialize(buffer);
      case 31:
        return SlidingWindowAggregationNode.deserialize(buffer);
      case 32:
        return ProjectNode.deserialize(buffer);
      case 33:
        return AlignedSeriesScanNode.deserialize(buffer);
      case 34:
        return AlignedSeriesAggregationScanNode.deserialize(buffer);
      case 35:
        return DeviceMergeNode.deserialize(buffer);
      case 36:
        return SchemaFetchMergeNode.deserialize(buffer);
      case 37:
        return TransformNode.deserialize(buffer);
      case 39:
        return CreateMultiTimeSeriesNode.deserialize(buffer);
      case 40:
        return NodePathsSchemaScanNode.deserialize(buffer);
      case 41:
        return NodePathsConvertNode.deserialize(buffer);
      case 42:
        return NodeManagementMemoryMergeNode.deserialize(buffer);
      case 44:
        return DeleteDataNode.deserialize(buffer);
      case 45:
        return DeleteTimeSeriesNode.deserialize(buffer);
      case 46:
        return LastQueryScanNode.deserialize(buffer);
      case 47:
        return AlignedLastQueryScanNode.deserialize(buffer);
      case 48:
        return LastQueryNode.deserialize(buffer);
      case 49:
        return LastQueryMergeNode.deserialize(buffer);
      case 50:
        return LastQueryCollectNode.deserialize(buffer);
      case 51:
        return NodePathsCountNode.deserialize(buffer);
      case 52:
        return InternalCreateTimeSeriesNode.deserialize(buffer);
      case 53:
        return ActivateTemplateNode.deserialize(buffer);
      case 54:
        return PathsUsingTemplateScanNode.deserialize(buffer);
      case 55:
        return LoadTsFilePieceNode.deserialize(buffer);
      case 56:
        return ConstructSchemaBlackListNode.deserialize(buffer);
      case 57:
        return RollbackSchemaBlackListNode.deserialize(buffer);
      case 58:
        return GroupByTagNode.deserialize(buffer);
      case 59:
        return PreDeactivateTemplateNode.deserialize(buffer);
      case 60:
        return RollbackPreDeactivateTemplateNode.deserialize(buffer);
      case 61:
        return DeactivateTemplateNode.deserialize(buffer);
      case 62:
        return IntoNode.deserialize(buffer);
      case 63:
        return DeviceViewIntoNode.deserialize(buffer);
      case 64:
        return HorizontallyConcatNode.deserialize(buffer);
      case 65:
        return SingleDeviceViewNode.deserialize(buffer);
      case 66:
        return org.apache.iotdb.db.queryengine.plan.planner.plan.node.process.MergeSortNode
            .deserialize(buffer);
      case 67:
        return ShowQueriesNode.deserialize(buffer);
      case 68:
        return InternalBatchActivateTemplateNode.deserialize(buffer);
      case 69:
        return InternalCreateMultiTimeSeriesNode.deserialize(buffer);
      case 70:
        return IdentitySinkNode.deserialize(buffer);
      case 71:
        return ShuffleSinkNode.deserialize(buffer);
      case 72:
        return BatchActivateTemplateNode.deserialize(buffer);
      case 73:
        return CreateLogicalViewNode.deserialize(buffer);
      case 74:
        return ConstructLogicalViewBlackListNode.deserialize(buffer);
      case 75:
        return RollbackLogicalViewBlackListNode.deserialize(buffer);
      case 76:
        return DeleteLogicalViewNode.deserialize(buffer);
      case 77:
        return LogicalViewSchemaScanNode.deserialize(buffer);
      case 78:
        return AlterLogicalViewNode.deserialize(buffer);
      case 79:
        return PipeEnrichedInsertNode.deserialize(buffer);
      case 80:
        return InferenceNode.deserialize(buffer);
      case 81:
        return LastQueryTransformNode.deserialize(buffer);
      case 82:
        return TopKNode.deserialize(buffer);
      case 83:
        return ColumnInjectNode.deserialize(buffer);
      case 84:
        return PipeEnrichedDeleteDataNode.deserialize(buffer);
      case 85:
        return PipeEnrichedWritePlanNode.deserialize(buffer);
      case 86:
        return PipeEnrichedNonWritePlanNode.deserialize(buffer);
      case 87:
        return InnerTimeJoinNode.deserialize(buffer);
      case 88:
        return LeftOuterTimeJoinNode.deserialize(buffer);
      case 89:
        return AggregationMergeSortNode.deserialize(buffer);
      case 90:
        throw new UnsupportedOperationException("ExplainAnalyzeNode should not be serialized");
      case 91:
        return PipeOperateSchemaQueueNode.deserialize(buffer);
      case 92:
        return RawDataAggregationNode.deserialize(buffer);
      case 93:
        return DeviceRegionScanNode.deserialize(buffer);
      case 94:
        return TimeseriesRegionScanNode.deserialize(buffer);
      case 95:
        return ActiveRegionScanMergeNode.deserialize(buffer);
      case 96:
        return DeviceSchemaFetchScanNode.deserialize(buffer);
      case 97:
        throw new UnsupportedOperationException(
            "You should never see ContinuousSameSearchIndexSeparatorNode in this function, because ContinuousSameSearchIndexSeparatorNode should never be used in network transmission.");
      case 902:
        return CreateOrUpdateTableDeviceNode.deserialize(buffer);
      case 903:
        return TableDeviceQueryScanNode.deserialize(buffer);
      case 904:
        return TableDeviceFetchNode.deserialize(buffer);
      case 905:
        return DeleteTableDeviceNode.deserialize(buffer);
      case 906:
        return TableDeviceQueryCountNode.deserialize(buffer);
      case 907:
        return TableDeviceAttributeUpdateNode.deserialize(buffer);
      case 908:
        return TableDeviceAttributeCommitUpdateNode.deserialize(buffer);
      case 909:
        return TableNodeLocationAddNode.deserialize(buffer);
      case 910:
        return ConstructTableDevicesBlackListNode.deserialize(buffer);
      case 911:
        return RollbackTableDevicesBlackListNode.deserialize(buffer);
      case 912:
        return DeleteTableDevicesInBlackListNode.deserialize(buffer);
      case 913:
        return TableAttributeColumnDropNode.deserialize(buffer);
      case 1000:
        return org.apache.iotdb.db.queryengine.plan.relational.planner.node.TableScanNode
            .deserialize(buffer);
      case 1001:
        return org.apache.iotdb.db.queryengine.plan.relational.planner.node.FilterNode.deserialize(
            buffer);
      case 1002:
        return org.apache.iotdb.db.queryengine.plan.relational.planner.node.ProjectNode.deserialize(
            buffer);
      case 1003:
        return org.apache.iotdb.db.queryengine.plan.relational.planner.node.OutputNode.deserialize(
            buffer);
      case 1004:
        return org.apache.iotdb.db.queryengine.plan.relational.planner.node.LimitNode.deserialize(
            buffer);
      case 1005:
        return org.apache.iotdb.db.queryengine.plan.relational.planner.node.OffsetNode.deserialize(
            buffer);
      case 1006:
        return org.apache.iotdb.db.queryengine.plan.relational.planner.node.SortNode.deserialize(
            buffer);
      case 1007:
        return org.apache.iotdb.db.queryengine.plan.relational.planner.node.MergeSortNode
            .deserialize(buffer);
      case 1008:
        return org.apache.iotdb.db.queryengine.plan.relational.planner.node.TopKNode.deserialize(
            buffer);
      case 1009:
        return org.apache.iotdb.db.queryengine.plan.relational.planner.node.CollectNode.deserialize(
            buffer);
      case 1010:
        return org.apache.iotdb.db.queryengine.plan.relational.planner.node.StreamSortNode
            .deserialize(buffer);
      case 1011:
        return org.apache.iotdb.db.queryengine.plan.relational.planner.node.JoinNode.deserialize(
            buffer);
      case 1012:
        return PreviousFillNode.deserialize(buffer);
      case 1013:
        return LinearFillNode.deserialize(buffer);
      case 1014:
        return ValueFillNode.deserialize(buffer);
      case 1015:
        return org.apache.iotdb.db.queryengine.plan.relational.planner.node.AggregationNode
            .deserialize(buffer);
      case 1016:
        return org.apache.iotdb.db.queryengine.plan.relational.planner.node.AggregationTableScanNode
            .deserialize(buffer);
      case 1017:
        return GapFillNode.deserialize(buffer);
      case 1018:
        return org.apache.iotdb.db.queryengine.plan.relational.planner.node.ExchangeNode
            .deserialize(buffer);
      case 1019:
        throw new UnsupportedOperationException("ExplainAnalyzeNode should not be deserialized");
      case 1019:
        return EnforceSingleRowNode.deserialize(buffer);
      case 2000:
        return RelationalInsertTabletNode.deserialize(buffer);
      case 2001:
        return RelationalInsertRowNode.deserialize(buffer);
      case 2002:
        return RelationalInsertRowsNode.deserialize(buffer);
      case 2003:
        return RelationalDeleteDataNode.deserialize(buffer);
      default:
        throw new IllegalArgumentException("Invalid node type: " + nodeType);
    }
  }

  public static PlanNode deserializeWithTemplate(ByteBuffer buffer, TypeProvider typeProvider) {
    short nodeType = buffer.getShort();
    switch (nodeType) {
      case 1:
        return DeviceViewNode.deserializeUseTemplate(buffer, typeProvider);
      case 3:
        return FilterNode.deserializeUseTemplate(buffer, typeProvider);
      case 32:
        return ProjectNode.deserializeUseTemplate(buffer, typeProvider);
      case 33:
        return AlignedSeriesScanNode.deserializeUseTemplate(buffer, typeProvider);
      case 34:
        return AlignedSeriesAggregationScanNode.deserializeUseTemplate(buffer, typeProvider);
      case 65:
        return SingleDeviceViewNode.deserializeUseTemplate(buffer, typeProvider);
      default:
        return deserialize(buffer, nodeType);
    }
  }
}<|MERGE_RESOLUTION|>--- conflicted
+++ resolved
@@ -277,13 +277,9 @@
   TABLE_AGGREGATION_NODE((short) 1015),
   TABLE_AGGREGATION_TABLE_SCAN_NODE((short) 1016),
   TABLE_GAP_FILL_NODE((short) 1017),
-<<<<<<< HEAD
-  TABLE_EXPLAIN_ANALYZE_NODE((short) 1018),
-  TABLE_ENFORCE_SINGLE_ROW_NODE((short) 1019),
-=======
   TABLE_EXCHANGE_NODE((short) 1018),
   TABLE_EXPLAIN_ANALYZE_NODE((short) 1019),
->>>>>>> 05bc4fd7
+  TABLE_ENFORCE_SINGLE_ROW_NODE((short) 1020),
 
   RELATIONAL_INSERT_TABLET((short) 2000),
   RELATIONAL_INSERT_ROW((short) 2001),
@@ -639,7 +635,7 @@
             .deserialize(buffer);
       case 1019:
         throw new UnsupportedOperationException("ExplainAnalyzeNode should not be deserialized");
-      case 1019:
+      case 1020:
         return EnforceSingleRowNode.deserialize(buffer);
       case 2000:
         return RelationalInsertTabletNode.deserialize(buffer);
