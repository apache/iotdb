--- conflicted
+++ resolved
@@ -476,8 +476,7 @@
       case 94:
         return TimeseriesRegionScanNode.deserialize(buffer);
       case 95:
-<<<<<<< HEAD
-        return RegionMergeNode.deserialize(buffer);
+        return ActiveRegionScanMergeNode.deserialize(buffer);
       case 1000:
         return org.apache.iotdb.db.queryengine.plan.relational.planner.node.TableScanNode
             .deserialize(buffer);
@@ -504,9 +503,6 @@
             .deserialize(buffer);
       case 1008:
         return TopKNode.deserialize(buffer);
-=======
-        return ActiveRegionScanMergeNode.deserialize(buffer);
->>>>>>> 28cd29c9
       default:
         throw new IllegalArgumentException("Invalid node type: " + nodeType);
     }
