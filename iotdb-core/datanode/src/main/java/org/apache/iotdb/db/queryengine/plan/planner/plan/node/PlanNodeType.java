/*
 * Licensed to the Apache Software Foundation (ASF) under one
 * or more contributor license agreements.  See the NOTICE file
 * distributed with this work for additional information
 * regarding copyright ownership.  The ASF licenses this file
 * to you under the Apache License, Version 2.0 (the
 * "License"); you may not use this file except in compliance
 * with the License.  You may obtain a copy of the License at
 *
 *     http://www.apache.org/licenses/LICENSE-2.0
 *
 * Unless required by applicable law or agreed to in writing,
 * software distributed under the License is distributed on an
 * "AS IS" BASIS, WITHOUT WARRANTIES OR CONDITIONS OF ANY
 * KIND, either express or implied.  See the License for the
 * specific language governing permissions and limitations
 * under the License.
 */

package org.apache.iotdb.db.queryengine.plan.planner.plan.node;

import org.apache.iotdb.db.queryengine.plan.analyze.TypeProvider;
import org.apache.iotdb.db.queryengine.plan.planner.plan.node.load.LoadTsFilePieceNode;
import org.apache.iotdb.db.queryengine.plan.planner.plan.node.metadata.read.CountSchemaMergeNode;
import org.apache.iotdb.db.queryengine.plan.planner.plan.node.metadata.read.DeviceSchemaFetchScanNode;
import org.apache.iotdb.db.queryengine.plan.planner.plan.node.metadata.read.DevicesCountNode;
import org.apache.iotdb.db.queryengine.plan.planner.plan.node.metadata.read.DevicesSchemaScanNode;
import org.apache.iotdb.db.queryengine.plan.planner.plan.node.metadata.read.LevelTimeSeriesCountNode;
import org.apache.iotdb.db.queryengine.plan.planner.plan.node.metadata.read.LogicalViewSchemaScanNode;
import org.apache.iotdb.db.queryengine.plan.planner.plan.node.metadata.read.NodeManagementMemoryMergeNode;
import org.apache.iotdb.db.queryengine.plan.planner.plan.node.metadata.read.NodePathsConvertNode;
import org.apache.iotdb.db.queryengine.plan.planner.plan.node.metadata.read.NodePathsCountNode;
import org.apache.iotdb.db.queryengine.plan.planner.plan.node.metadata.read.NodePathsSchemaScanNode;
import org.apache.iotdb.db.queryengine.plan.planner.plan.node.metadata.read.PathsUsingTemplateScanNode;
import org.apache.iotdb.db.queryengine.plan.planner.plan.node.metadata.read.SchemaFetchMergeNode;
import org.apache.iotdb.db.queryengine.plan.planner.plan.node.metadata.read.SchemaQueryMergeNode;
import org.apache.iotdb.db.queryengine.plan.planner.plan.node.metadata.read.SchemaQueryOrderByHeatNode;
import org.apache.iotdb.db.queryengine.plan.planner.plan.node.metadata.read.SeriesSchemaFetchScanNode;
import org.apache.iotdb.db.queryengine.plan.planner.plan.node.metadata.read.TimeSeriesCountNode;
import org.apache.iotdb.db.queryengine.plan.planner.plan.node.metadata.read.TimeSeriesSchemaScanNode;
import org.apache.iotdb.db.queryengine.plan.planner.plan.node.metadata.write.ActivateTemplateNode;
import org.apache.iotdb.db.queryengine.plan.planner.plan.node.metadata.write.AlterTimeSeriesNode;
import org.apache.iotdb.db.queryengine.plan.planner.plan.node.metadata.write.BatchActivateTemplateNode;
import org.apache.iotdb.db.queryengine.plan.planner.plan.node.metadata.write.ConstructSchemaBlackListNode;
import org.apache.iotdb.db.queryengine.plan.planner.plan.node.metadata.write.CreateAlignedTimeSeriesNode;
import org.apache.iotdb.db.queryengine.plan.planner.plan.node.metadata.write.CreateMultiTimeSeriesNode;
import org.apache.iotdb.db.queryengine.plan.planner.plan.node.metadata.write.CreateTimeSeriesNode;
import org.apache.iotdb.db.queryengine.plan.planner.plan.node.metadata.write.DeactivateTemplateNode;
import org.apache.iotdb.db.queryengine.plan.planner.plan.node.metadata.write.DeleteTimeSeriesNode;
import org.apache.iotdb.db.queryengine.plan.planner.plan.node.metadata.write.InternalBatchActivateTemplateNode;
import org.apache.iotdb.db.queryengine.plan.planner.plan.node.metadata.write.InternalCreateMultiTimeSeriesNode;
import org.apache.iotdb.db.queryengine.plan.planner.plan.node.metadata.write.InternalCreateTimeSeriesNode;
import org.apache.iotdb.db.queryengine.plan.planner.plan.node.metadata.write.PreDeactivateTemplateNode;
import org.apache.iotdb.db.queryengine.plan.planner.plan.node.metadata.write.RollbackPreDeactivateTemplateNode;
import org.apache.iotdb.db.queryengine.plan.planner.plan.node.metadata.write.RollbackSchemaBlackListNode;
import org.apache.iotdb.db.queryengine.plan.planner.plan.node.metadata.write.view.AlterLogicalViewNode;
import org.apache.iotdb.db.queryengine.plan.planner.plan.node.metadata.write.view.ConstructLogicalViewBlackListNode;
import org.apache.iotdb.db.queryengine.plan.planner.plan.node.metadata.write.view.CreateLogicalViewNode;
import org.apache.iotdb.db.queryengine.plan.planner.plan.node.metadata.write.view.DeleteLogicalViewNode;
import org.apache.iotdb.db.queryengine.plan.planner.plan.node.metadata.write.view.RollbackLogicalViewBlackListNode;
import org.apache.iotdb.db.queryengine.plan.planner.plan.node.pipe.PipeEnrichedDeleteDataNode;
import org.apache.iotdb.db.queryengine.plan.planner.plan.node.pipe.PipeEnrichedInsertNode;
import org.apache.iotdb.db.queryengine.plan.planner.plan.node.pipe.PipeEnrichedNonWritePlanNode;
import org.apache.iotdb.db.queryengine.plan.planner.plan.node.pipe.PipeEnrichedWritePlanNode;
import org.apache.iotdb.db.queryengine.plan.planner.plan.node.pipe.PipeOperateSchemaQueueNode;
import org.apache.iotdb.db.queryengine.plan.planner.plan.node.process.AI.InferenceNode;
import org.apache.iotdb.db.queryengine.plan.planner.plan.node.process.ActiveRegionScanMergeNode;
import org.apache.iotdb.db.queryengine.plan.planner.plan.node.process.AggregationMergeSortNode;
import org.apache.iotdb.db.queryengine.plan.planner.plan.node.process.AggregationNode;
import org.apache.iotdb.db.queryengine.plan.planner.plan.node.process.ColumnInjectNode;
import org.apache.iotdb.db.queryengine.plan.planner.plan.node.process.DeviceMergeNode;
import org.apache.iotdb.db.queryengine.plan.planner.plan.node.process.DeviceViewIntoNode;
import org.apache.iotdb.db.queryengine.plan.planner.plan.node.process.DeviceViewNode;
import org.apache.iotdb.db.queryengine.plan.planner.plan.node.process.ExchangeNode;
import org.apache.iotdb.db.queryengine.plan.planner.plan.node.process.FillNode;
import org.apache.iotdb.db.queryengine.plan.planner.plan.node.process.FilterNode;
import org.apache.iotdb.db.queryengine.plan.planner.plan.node.process.GroupByLevelNode;
import org.apache.iotdb.db.queryengine.plan.planner.plan.node.process.GroupByTagNode;
import org.apache.iotdb.db.queryengine.plan.planner.plan.node.process.HorizontallyConcatNode;
import org.apache.iotdb.db.queryengine.plan.planner.plan.node.process.IntoNode;
import org.apache.iotdb.db.queryengine.plan.planner.plan.node.process.LimitNode;
import org.apache.iotdb.db.queryengine.plan.planner.plan.node.process.OffsetNode;
import org.apache.iotdb.db.queryengine.plan.planner.plan.node.process.ProjectNode;
import org.apache.iotdb.db.queryengine.plan.planner.plan.node.process.RawDataAggregationNode;
import org.apache.iotdb.db.queryengine.plan.planner.plan.node.process.SingleDeviceViewNode;
import org.apache.iotdb.db.queryengine.plan.planner.plan.node.process.SlidingWindowAggregationNode;
import org.apache.iotdb.db.queryengine.plan.planner.plan.node.process.SortNode;
import org.apache.iotdb.db.queryengine.plan.planner.plan.node.process.TopKNode;
import org.apache.iotdb.db.queryengine.plan.planner.plan.node.process.TransformNode;
import org.apache.iotdb.db.queryengine.plan.planner.plan.node.process.join.FullOuterTimeJoinNode;
import org.apache.iotdb.db.queryengine.plan.planner.plan.node.process.join.InnerTimeJoinNode;
import org.apache.iotdb.db.queryengine.plan.planner.plan.node.process.join.LeftOuterTimeJoinNode;
import org.apache.iotdb.db.queryengine.plan.planner.plan.node.process.last.LastQueryCollectNode;
import org.apache.iotdb.db.queryengine.plan.planner.plan.node.process.last.LastQueryMergeNode;
import org.apache.iotdb.db.queryengine.plan.planner.plan.node.process.last.LastQueryNode;
import org.apache.iotdb.db.queryengine.plan.planner.plan.node.process.last.LastQueryTransformNode;
import org.apache.iotdb.db.queryengine.plan.planner.plan.node.sink.IdentitySinkNode;
import org.apache.iotdb.db.queryengine.plan.planner.plan.node.sink.ShuffleSinkNode;
import org.apache.iotdb.db.queryengine.plan.planner.plan.node.source.AlignedLastQueryScanNode;
import org.apache.iotdb.db.queryengine.plan.planner.plan.node.source.AlignedSeriesAggregationScanNode;
import org.apache.iotdb.db.queryengine.plan.planner.plan.node.source.AlignedSeriesScanNode;
import org.apache.iotdb.db.queryengine.plan.planner.plan.node.source.DeviceRegionScanNode;
import org.apache.iotdb.db.queryengine.plan.planner.plan.node.source.LastQueryScanNode;
import org.apache.iotdb.db.queryengine.plan.planner.plan.node.source.SeriesAggregationScanNode;
import org.apache.iotdb.db.queryengine.plan.planner.plan.node.source.SeriesScanNode;
import org.apache.iotdb.db.queryengine.plan.planner.plan.node.source.ShowQueriesNode;
import org.apache.iotdb.db.queryengine.plan.planner.plan.node.source.TimeseriesRegionScanNode;
import org.apache.iotdb.db.queryengine.plan.planner.plan.node.write.ContinuousSameSearchIndexSeparatorNode;
import org.apache.iotdb.db.queryengine.plan.planner.plan.node.write.DeleteDataNode;
import org.apache.iotdb.db.queryengine.plan.planner.plan.node.write.InsertMultiTabletsNode;
import org.apache.iotdb.db.queryengine.plan.planner.plan.node.write.InsertRowNode;
import org.apache.iotdb.db.queryengine.plan.planner.plan.node.write.InsertRowsNode;
import org.apache.iotdb.db.queryengine.plan.planner.plan.node.write.InsertRowsOfOneDeviceNode;
import org.apache.iotdb.db.queryengine.plan.planner.plan.node.write.InsertTabletNode;
import org.apache.iotdb.db.queryengine.plan.planner.plan.node.write.RelationalDeleteDataNode;
import org.apache.iotdb.db.queryengine.plan.planner.plan.node.write.RelationalInsertRowNode;
import org.apache.iotdb.db.queryengine.plan.planner.plan.node.write.RelationalInsertRowsNode;
import org.apache.iotdb.db.queryengine.plan.planner.plan.node.write.RelationalInsertTabletNode;
import org.apache.iotdb.db.queryengine.plan.relational.planner.node.GapFillNode;
import org.apache.iotdb.db.queryengine.plan.relational.planner.node.LinearFillNode;
import org.apache.iotdb.db.queryengine.plan.relational.planner.node.PreviousFillNode;
import org.apache.iotdb.db.queryengine.plan.relational.planner.node.ValueFillNode;
import org.apache.iotdb.db.queryengine.plan.relational.planner.node.schema.ConstructTableDevicesBlackListNode;
import org.apache.iotdb.db.queryengine.plan.relational.planner.node.schema.CreateOrUpdateTableDeviceNode;
import org.apache.iotdb.db.queryengine.plan.relational.planner.node.schema.DeleteTableDeviceNode;
import org.apache.iotdb.db.queryengine.plan.relational.planner.node.schema.DeleteTableDevicesInBlackListNode;
import org.apache.iotdb.db.queryengine.plan.relational.planner.node.schema.RollbackTableDevicesBlackListNode;
import org.apache.iotdb.db.queryengine.plan.relational.planner.node.schema.TableAttributeColumnDropNode;
import org.apache.iotdb.db.queryengine.plan.relational.planner.node.schema.TableDeviceAttributeCommitUpdateNode;
import org.apache.iotdb.db.queryengine.plan.relational.planner.node.schema.TableDeviceAttributeUpdateNode;
import org.apache.iotdb.db.queryengine.plan.relational.planner.node.schema.TableDeviceFetchNode;
import org.apache.iotdb.db.queryengine.plan.relational.planner.node.schema.TableDeviceQueryCountNode;
import org.apache.iotdb.db.queryengine.plan.relational.planner.node.schema.TableDeviceQueryScanNode;
import org.apache.iotdb.db.queryengine.plan.relational.planner.node.schema.TableNodeLocationAddNode;

import org.apache.tsfile.utils.ReadWriteIOUtils;

import java.io.DataInputStream;
import java.io.DataOutputStream;
import java.io.IOException;
import java.nio.ByteBuffer;

public enum PlanNodeType {
  AGGREGATE((short) 0),
  DEVICE_VIEW((short) 1),
  FILL((short) 2),
  FILTER((short) 3),
  FILTER_NULL((short) 4),
  GROUP_BY_LEVEL((short) 5),
  LIMIT((short) 6),
  OFFSET((short) 7),
  SORT((short) 8),
  FULL_OUTER_TIME_JOIN((short) 9),
  FRAGMENT_SINK((short) 10),
  SERIES_SCAN((short) 11),
  SERIES_AGGREGATE_SCAN((short) 12),
  INSERT_TABLET((short) 13),
  INSERT_ROW((short) 14),
  INSERT_ROWS((short) 15),
  INSERT_ROWS_OF_ONE_DEVICE((short) 16),
  INSERT_MULTI_TABLET((short) 17),
  DEVICES_SCHEMA_SCAN((short) 18),
  CREATE_TIME_SERIES((short) 19),
  EXCHANGE((short) 20),
  ALTER_TIME_SERIES((short) 21),
  CREATE_ALIGNED_TIME_SERIES((short) 22),
  TIME_SERIES_SCHEMA_SCAN((short) 23),
  SERIES_SCHEMA_FETCH_SCAN((short) 24),
  SCHEMA_QUERY_MERGE((short) 25),
  SCHEMA_QUERY_ORDER_BY_HEAT((short) 26),
  DEVICES_COUNT((short) 27),
  TIME_SERIES_COUNT((short) 28),
  LEVEL_TIME_SERIES_COUNT((short) 29),
  COUNT_MERGE((short) 30),
  SLIDING_WINDOW_AGGREGATION((short) 31),
  PROJECT((short) 32),
  ALIGNED_SERIES_SCAN((short) 33),
  ALIGNED_SERIES_AGGREGATE_SCAN((short) 34),
  DEVICE_MERGE((short) 35),
  SCHEMA_FETCH_MERGE((short) 36),
  TRANSFORM((short) 37),
  CREATE_MULTI_TIME_SERIES((short) 39),
  NODE_PATHS_SCAN((short) 40),
  NODE_PATHS_CONVERT((short) 41),
  NODE_MANAGEMENT_MEMORY_MERGE((short) 42),
  DELETE_DATA((short) 44),
  DELETE_TIME_SERIES((short) 45),
  LAST_QUERY_SCAN((short) 46),
  ALIGNED_LAST_QUERY_SCAN((short) 47),
  LAST_QUERY((short) 48),
  LAST_QUERY_MERGE((short) 49),
  LAST_QUERY_COLLECT((short) 50),
  NODE_PATHS_COUNT((short) 51),
  INTERNAL_CREATE_TIME_SERIES((short) 52),
  ACTIVATE_TEMPLATE((short) 53),
  PATHS_USING_TEMPLATE_SCAN((short) 54),
  LOAD_TSFILE((short) 55),
  CONSTRUCT_SCHEMA_BLACK_LIST_NODE((short) 56),
  ROLLBACK_SCHEMA_BLACK_LIST_NODE((short) 57),
  GROUP_BY_TAG((short) 58),
  PRE_DEACTIVATE_TEMPLATE_NODE((short) 59),
  ROLLBACK_PRE_DEACTIVATE_TEMPLATE_NODE((short) 60),
  DEACTIVATE_TEMPLATE_NODE((short) 61),
  INTO((short) 62),
  DEVICE_VIEW_INTO((short) 63),
  VERTICALLY_CONCAT((short) 64),
  SINGLE_DEVICE_VIEW((short) 65),
  MERGE_SORT((short) 66),
  SHOW_QUERIES((short) 67),
  INTERNAL_BATCH_ACTIVATE_TEMPLATE((short) 68),
  INTERNAL_CREATE_MULTI_TIMESERIES((short) 69),
  IDENTITY_SINK((short) 70),
  SHUFFLE_SINK((short) 71),
  BATCH_ACTIVATE_TEMPLATE((short) 72),
  CREATE_LOGICAL_VIEW((short) 73),
  CONSTRUCT_LOGICAL_VIEW_BLACK_LIST((short) 74),
  ROLLBACK_LOGICAL_VIEW_BLACK_LIST((short) 75),
  DELETE_LOGICAL_VIEW((short) 76),
  LOGICAL_VIEW_SCHEMA_SCAN((short) 77),
  ALTER_LOGICAL_VIEW((short) 78),
  PIPE_ENRICHED_INSERT_DATA((short) 79),
  INFERENCE((short) 80),
  LAST_QUERY_TRANSFORM((short) 81),
  TOP_K((short) 82),
  COLUMN_INJECT((short) 83),

  PIPE_ENRICHED_DELETE_DATA((short) 84),
  PIPE_ENRICHED_WRITE((short) 85),
  PIPE_ENRICHED_NON_WRITE((short) 86),

  INNER_TIME_JOIN((short) 87),
  LEFT_OUTER_TIME_JOIN((short) 88),
  AGG_MERGE_SORT((short) 89),

  EXPLAIN_ANALYZE((short) 90),

  PIPE_OPERATE_SCHEMA_QUEUE_REFERENCE((short) 91),

  RAW_DATA_AGGREGATION((short) 92),

  DEVICE_REGION_SCAN((short) 93),
  TIMESERIES_REGION_SCAN((short) 94),
  REGION_MERGE((short) 95),
  DEVICE_SCHEMA_FETCH_SCAN((short) 96),

  CONTINUOUS_SAME_SEARCH_INDEX_SEPARATOR((short) 97),

  CREATE_OR_UPDATE_TABLE_DEVICE((short) 902),
  TABLE_DEVICE_QUERY_SCAN((short) 903),
  TABLE_DEVICE_FETCH((short) 904),
  DELETE_TABLE_DEVICE((short) 905),
  TABLE_DEVICE_QUERY_COUNT((short) 906),
  TABLE_DEVICE_ATTRIBUTE_UPDATE((short) 907),
  TABLE_DEVICE_ATTRIBUTE_COMMIT((short) 908),
  TABLE_DEVICE_LOCATION_ADD((short) 909),
  CONSTRUCT_TABLE_DEVICES_BLACK_LIST((short) 910),
  ROLLBACK_TABLE_DEVICES_BLACK_LIST((short) 911),
  DELETE_TABLE_DEVICES_IN_BLACK_LIST((short) 912),
  TABLE_ATTRIBUTE_COLUMN_DROP((short) 913),

  TABLE_SCAN_NODE((short) 1000),
  TABLE_FILTER_NODE((short) 1001),
  TABLE_PROJECT_NODE((short) 1002),
  TABLE_OUTPUT_NODE((short) 1003),
  TABLE_LIMIT_NODE((short) 1004),
  TABLE_OFFSET_NODE((short) 1005),
  TABLE_SORT_NODE((short) 1006),
  TABLE_MERGESORT_NODE((short) 1007),
  TABLE_TOPK_NODE((short) 1008),
  TABLE_COLLECT_NODE((short) 1009),
  TABLE_STREAM_SORT_NODE((short) 1010),
  TABLE_JOIN_NODE((short) 1011),
  TABLE_PREVIOUS_FILL_NODE((short) 1012),
  TABLE_LINEAR_FILL_NODE((short) 1013),
  TABLE_VALUE_FILL_NODE((short) 1014),
  TABLE_AGGREGATION_NODE((short) 1015),
  TABLE_AGGREGATION_TABLE_SCAN_NODE((short) 1016),
  TABLE_GAP_FILL_NODE((short) 1017),
<<<<<<< HEAD
  TABLE_EXCHANGE_NODE((short) 1018),
=======
  TABLE_EXPLAIN_ANALYZE_NODE((short) 1018),
>>>>>>> 864b94ed

  RELATIONAL_INSERT_TABLET((short) 2000),
  RELATIONAL_INSERT_ROW((short) 2001),
  RELATIONAL_INSERT_ROWS((short) 2002),
  RELATIONAL_DELETE_DATA((short) 2003),
  ;

  public static final int BYTES = Short.BYTES;

  private final short nodeType;

  PlanNodeType(short nodeType) {
    this.nodeType = nodeType;
  }

  public short getNodeType() {
    return nodeType;
  }

  public void serialize(ByteBuffer buffer) {
    ReadWriteIOUtils.write(nodeType, buffer);
  }

  public void serialize(DataOutputStream stream) throws IOException {
    ReadWriteIOUtils.write(nodeType, stream);
  }

  public static PlanNode deserializeFromWAL(DataInputStream stream) throws IOException {
    short nodeType = stream.readShort();
    switch (nodeType) {
      case 13:
        return InsertTabletNode.deserializeFromWAL(stream);
      case 14:
        return InsertRowNode.deserializeFromWAL(stream);
      case 15:
        return InsertRowsNode.deserializeFromWAL(stream);
      case 44:
        return DeleteDataNode.deserializeFromWAL(stream);
      case 97:
        return ContinuousSameSearchIndexSeparatorNode.deserializeFromWAL(stream);
      case 2000:
        return RelationalInsertTabletNode.deserializeFromWAL(stream);
      case 2001:
        return RelationalInsertRowNode.deserializeFromWAL(stream);
      case 2002:
        return RelationalInsertRowsNode.deserializeFromWAL(stream);
      case 2003:
        return RelationalDeleteDataNode.deserializeFromWAL(stream);
      default:
        throw new IllegalArgumentException("Invalid node type: " + nodeType);
    }
  }

  public static PlanNode deserializeFromWAL(ByteBuffer buffer) {
    short nodeType = buffer.getShort();
    switch (nodeType) {
      case 13:
        return InsertTabletNode.deserializeFromWAL(buffer);
      case 14:
        return InsertRowNode.deserializeFromWAL(buffer);
      case 15:
        return InsertRowsNode.deserializeFromWAL(buffer);
      case 44:
        return DeleteDataNode.deserializeFromWAL(buffer);
      case 97:
        return ContinuousSameSearchIndexSeparatorNode.deserializeFromWAL(buffer);
      case 2000:
        return RelationalInsertTabletNode.deserializeFromWAL(buffer);
      case 2001:
        return RelationalInsertRowNode.deserializeFromWAL(buffer);
      case 2002:
        return RelationalInsertRowsNode.deserializeFromWAL(buffer);
      case 2003:
        return RelationalDeleteDataNode.deserializeFromWAL(buffer);
      default:
        throw new IllegalArgumentException("Invalid node type: " + nodeType);
    }
  }

  public static PlanNode deserialize(ByteBuffer buffer) {
    short nodeType = buffer.getShort();
    return deserialize(buffer, nodeType);
  }

  public static PlanNode deserialize(ByteBuffer buffer, short nodeType) {
    switch (nodeType) {
      case 0:
        return AggregationNode.deserialize(buffer);
      case 1:
        return DeviceViewNode.deserialize(buffer);
      case 2:
        return FillNode.deserialize(buffer);
      case 3:
        return FilterNode.deserialize(buffer);
      case 5:
        return GroupByLevelNode.deserialize(buffer);
      case 6:
        return LimitNode.deserialize(buffer);
      case 7:
        return OffsetNode.deserialize(buffer);
      case 8:
        return SortNode.deserialize(buffer);
      case 9:
        return FullOuterTimeJoinNode.deserialize(buffer);
      case 11:
        return SeriesScanNode.deserialize(buffer);
      case 12:
        return SeriesAggregationScanNode.deserialize(buffer);
      case 13:
        return InsertTabletNode.deserialize(buffer);
      case 14:
        return InsertRowNode.deserialize(buffer);
      case 15:
        return InsertRowsNode.deserialize(buffer);
      case 16:
        return InsertRowsOfOneDeviceNode.deserialize(buffer);
      case 17:
        return InsertMultiTabletsNode.deserialize(buffer);
      case 18:
        return DevicesSchemaScanNode.deserialize(buffer);
      case 19:
        return CreateTimeSeriesNode.deserialize(buffer);
      case 20:
        return ExchangeNode.deserialize(buffer);
      case 21:
        return AlterTimeSeriesNode.deserialize(buffer);
      case 22:
        return CreateAlignedTimeSeriesNode.deserialize(buffer);
      case 23:
        return TimeSeriesSchemaScanNode.deserialize(buffer);
      case 24:
        return SeriesSchemaFetchScanNode.deserialize(buffer);
      case 25:
        return SchemaQueryMergeNode.deserialize(buffer);
      case 26:
        return SchemaQueryOrderByHeatNode.deserialize(buffer);
      case 27:
        return DevicesCountNode.deserialize(buffer);
      case 28:
        return TimeSeriesCountNode.deserialize(buffer);
      case 29:
        return LevelTimeSeriesCountNode.deserialize(buffer);
      case 30:
        return CountSchemaMergeNode.deserialize(buffer);
      case 31:
        return SlidingWindowAggregationNode.deserialize(buffer);
      case 32:
        return ProjectNode.deserialize(buffer);
      case 33:
        return AlignedSeriesScanNode.deserialize(buffer);
      case 34:
        return AlignedSeriesAggregationScanNode.deserialize(buffer);
      case 35:
        return DeviceMergeNode.deserialize(buffer);
      case 36:
        return SchemaFetchMergeNode.deserialize(buffer);
      case 37:
        return TransformNode.deserialize(buffer);
      case 39:
        return CreateMultiTimeSeriesNode.deserialize(buffer);
      case 40:
        return NodePathsSchemaScanNode.deserialize(buffer);
      case 41:
        return NodePathsConvertNode.deserialize(buffer);
      case 42:
        return NodeManagementMemoryMergeNode.deserialize(buffer);
      case 44:
        return DeleteDataNode.deserialize(buffer);
      case 45:
        return DeleteTimeSeriesNode.deserialize(buffer);
      case 46:
        return LastQueryScanNode.deserialize(buffer);
      case 47:
        return AlignedLastQueryScanNode.deserialize(buffer);
      case 48:
        return LastQueryNode.deserialize(buffer);
      case 49:
        return LastQueryMergeNode.deserialize(buffer);
      case 50:
        return LastQueryCollectNode.deserialize(buffer);
      case 51:
        return NodePathsCountNode.deserialize(buffer);
      case 52:
        return InternalCreateTimeSeriesNode.deserialize(buffer);
      case 53:
        return ActivateTemplateNode.deserialize(buffer);
      case 54:
        return PathsUsingTemplateScanNode.deserialize(buffer);
      case 55:
        return LoadTsFilePieceNode.deserialize(buffer);
      case 56:
        return ConstructSchemaBlackListNode.deserialize(buffer);
      case 57:
        return RollbackSchemaBlackListNode.deserialize(buffer);
      case 58:
        return GroupByTagNode.deserialize(buffer);
      case 59:
        return PreDeactivateTemplateNode.deserialize(buffer);
      case 60:
        return RollbackPreDeactivateTemplateNode.deserialize(buffer);
      case 61:
        return DeactivateTemplateNode.deserialize(buffer);
      case 62:
        return IntoNode.deserialize(buffer);
      case 63:
        return DeviceViewIntoNode.deserialize(buffer);
      case 64:
        return HorizontallyConcatNode.deserialize(buffer);
      case 65:
        return SingleDeviceViewNode.deserialize(buffer);
      case 66:
        return org.apache.iotdb.db.queryengine.plan.planner.plan.node.process.MergeSortNode
            .deserialize(buffer);
      case 67:
        return ShowQueriesNode.deserialize(buffer);
      case 68:
        return InternalBatchActivateTemplateNode.deserialize(buffer);
      case 69:
        return InternalCreateMultiTimeSeriesNode.deserialize(buffer);
      case 70:
        return IdentitySinkNode.deserialize(buffer);
      case 71:
        return ShuffleSinkNode.deserialize(buffer);
      case 72:
        return BatchActivateTemplateNode.deserialize(buffer);
      case 73:
        return CreateLogicalViewNode.deserialize(buffer);
      case 74:
        return ConstructLogicalViewBlackListNode.deserialize(buffer);
      case 75:
        return RollbackLogicalViewBlackListNode.deserialize(buffer);
      case 76:
        return DeleteLogicalViewNode.deserialize(buffer);
      case 77:
        return LogicalViewSchemaScanNode.deserialize(buffer);
      case 78:
        return AlterLogicalViewNode.deserialize(buffer);
      case 79:
        return PipeEnrichedInsertNode.deserialize(buffer);
      case 80:
        return InferenceNode.deserialize(buffer);
      case 81:
        return LastQueryTransformNode.deserialize(buffer);
      case 82:
        return TopKNode.deserialize(buffer);
      case 83:
        return ColumnInjectNode.deserialize(buffer);
      case 84:
        return PipeEnrichedDeleteDataNode.deserialize(buffer);
      case 85:
        return PipeEnrichedWritePlanNode.deserialize(buffer);
      case 86:
        return PipeEnrichedNonWritePlanNode.deserialize(buffer);
      case 87:
        return InnerTimeJoinNode.deserialize(buffer);
      case 88:
        return LeftOuterTimeJoinNode.deserialize(buffer);
      case 89:
        return AggregationMergeSortNode.deserialize(buffer);
      case 90:
        throw new UnsupportedOperationException("ExplainAnalyzeNode should not be serialized");
      case 91:
        return PipeOperateSchemaQueueNode.deserialize(buffer);
      case 92:
        return RawDataAggregationNode.deserialize(buffer);
      case 93:
        return DeviceRegionScanNode.deserialize(buffer);
      case 94:
        return TimeseriesRegionScanNode.deserialize(buffer);
      case 95:
        return ActiveRegionScanMergeNode.deserialize(buffer);
      case 96:
        return DeviceSchemaFetchScanNode.deserialize(buffer);
      case 97:
        throw new UnsupportedOperationException(
            "You should never see ContinuousSameSearchIndexSeparatorNode in this function, because ContinuousSameSearchIndexSeparatorNode should never be used in network transmission.");
      case 902:
        return CreateOrUpdateTableDeviceNode.deserialize(buffer);
      case 903:
        return TableDeviceQueryScanNode.deserialize(buffer);
      case 904:
        return TableDeviceFetchNode.deserialize(buffer);
      case 905:
        return DeleteTableDeviceNode.deserialize(buffer);
      case 906:
        return TableDeviceQueryCountNode.deserialize(buffer);
      case 907:
        return TableDeviceAttributeUpdateNode.deserialize(buffer);
      case 908:
        return TableDeviceAttributeCommitUpdateNode.deserialize(buffer);
      case 909:
        return TableNodeLocationAddNode.deserialize(buffer);
      case 910:
        return ConstructTableDevicesBlackListNode.deserialize(buffer);
      case 911:
        return RollbackTableDevicesBlackListNode.deserialize(buffer);
      case 912:
        return DeleteTableDevicesInBlackListNode.deserialize(buffer);
      case 913:
        return TableAttributeColumnDropNode.deserialize(buffer);
      case 1000:
        return org.apache.iotdb.db.queryengine.plan.relational.planner.node.TableScanNode
            .deserialize(buffer);
      case 1001:
        return org.apache.iotdb.db.queryengine.plan.relational.planner.node.FilterNode.deserialize(
            buffer);
      case 1002:
        return org.apache.iotdb.db.queryengine.plan.relational.planner.node.ProjectNode.deserialize(
            buffer);
      case 1003:
        return org.apache.iotdb.db.queryengine.plan.relational.planner.node.OutputNode.deserialize(
            buffer);
      case 1004:
        return org.apache.iotdb.db.queryengine.plan.relational.planner.node.LimitNode.deserialize(
            buffer);
      case 1005:
        return org.apache.iotdb.db.queryengine.plan.relational.planner.node.OffsetNode.deserialize(
            buffer);
      case 1006:
        return org.apache.iotdb.db.queryengine.plan.relational.planner.node.SortNode.deserialize(
            buffer);
      case 1007:
        return org.apache.iotdb.db.queryengine.plan.relational.planner.node.MergeSortNode
            .deserialize(buffer);
      case 1008:
        return org.apache.iotdb.db.queryengine.plan.relational.planner.node.TopKNode.deserialize(
            buffer);
      case 1009:
        return org.apache.iotdb.db.queryengine.plan.relational.planner.node.CollectNode.deserialize(
            buffer);
      case 1010:
        return org.apache.iotdb.db.queryengine.plan.relational.planner.node.StreamSortNode
            .deserialize(buffer);
      case 1011:
        return org.apache.iotdb.db.queryengine.plan.relational.planner.node.JoinNode.deserialize(
            buffer);
      case 1012:
        return PreviousFillNode.deserialize(buffer);
      case 1013:
        return LinearFillNode.deserialize(buffer);
      case 1014:
        return ValueFillNode.deserialize(buffer);
      case 1015:
        return org.apache.iotdb.db.queryengine.plan.relational.planner.node.AggregationNode
            .deserialize(buffer);
      case 1016:
        return org.apache.iotdb.db.queryengine.plan.relational.planner.node.AggregationTableScanNode
            .deserialize(buffer);
      case 1017:
        return GapFillNode.deserialize(buffer);
      case 1018:
<<<<<<< HEAD
        return org.apache.iotdb.db.queryengine.plan.relational.planner.node.ExchangeNode
            .deserialize(buffer);
=======
        throw new UnsupportedOperationException("ExplainAnalyzeNode should not be deserialized");
>>>>>>> 864b94ed
      case 2000:
        return RelationalInsertTabletNode.deserialize(buffer);
      case 2001:
        return RelationalInsertRowNode.deserialize(buffer);
      case 2002:
        return RelationalInsertRowsNode.deserialize(buffer);
      case 2003:
        return RelationalDeleteDataNode.deserialize(buffer);
      default:
        throw new IllegalArgumentException("Invalid node type: " + nodeType);
    }
  }

  public static PlanNode deserializeWithTemplate(ByteBuffer buffer, TypeProvider typeProvider) {
    short nodeType = buffer.getShort();
    switch (nodeType) {
      case 1:
        return DeviceViewNode.deserializeUseTemplate(buffer, typeProvider);
      case 3:
        return FilterNode.deserializeUseTemplate(buffer, typeProvider);
      case 32:
        return ProjectNode.deserializeUseTemplate(buffer, typeProvider);
      case 33:
        return AlignedSeriesScanNode.deserializeUseTemplate(buffer, typeProvider);
      case 34:
        return AlignedSeriesAggregationScanNode.deserializeUseTemplate(buffer, typeProvider);
      case 65:
        return SingleDeviceViewNode.deserializeUseTemplate(buffer, typeProvider);
      default:
        return deserialize(buffer, nodeType);
    }
  }
}<|MERGE_RESOLUTION|>--- conflicted
+++ resolved
@@ -276,11 +276,8 @@
   TABLE_AGGREGATION_NODE((short) 1015),
   TABLE_AGGREGATION_TABLE_SCAN_NODE((short) 1016),
   TABLE_GAP_FILL_NODE((short) 1017),
-<<<<<<< HEAD
   TABLE_EXCHANGE_NODE((short) 1018),
-=======
-  TABLE_EXPLAIN_ANALYZE_NODE((short) 1018),
->>>>>>> 864b94ed
+  TABLE_EXPLAIN_ANALYZE_NODE((short) 1019),
 
   RELATIONAL_INSERT_TABLET((short) 2000),
   RELATIONAL_INSERT_ROW((short) 2001),
@@ -632,12 +629,10 @@
       case 1017:
         return GapFillNode.deserialize(buffer);
       case 1018:
-<<<<<<< HEAD
         return org.apache.iotdb.db.queryengine.plan.relational.planner.node.ExchangeNode
             .deserialize(buffer);
-=======
+      case 1019:
         throw new UnsupportedOperationException("ExplainAnalyzeNode should not be deserialized");
->>>>>>> 864b94ed
       case 2000:
         return RelationalInsertTabletNode.deserialize(buffer);
       case 2001:
