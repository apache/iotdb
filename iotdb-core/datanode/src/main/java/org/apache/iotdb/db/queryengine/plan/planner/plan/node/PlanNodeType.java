/*
 * Licensed to the Apache Software Foundation (ASF) under one
 * or more contributor license agreements.  See the NOTICE file
 * distributed with this work for additional information
 * regarding copyright ownership.  The ASF licenses this file
 * to you under the Apache License, Version 2.0 (the
 * "License"); you may not use this file except in compliance
 * with the License.  You may obtain a copy of the License at
 *
 *     http://www.apache.org/licenses/LICENSE-2.0
 *
 * Unless required by applicable law or agreed to in writing,
 * software distributed under the License is distributed on an
 * "AS IS" BASIS, WITHOUT WARRANTIES OR CONDITIONS OF ANY
 * KIND, either express or implied.  See the License for the
 * specific language governing permissions and limitations
 * under the License.
 */
package org.apache.iotdb.db.queryengine.plan.planner.plan.node;

import org.apache.iotdb.db.queryengine.plan.planner.plan.node.load.LoadTsFilePieceNode;
import org.apache.iotdb.db.queryengine.plan.planner.plan.node.metedata.read.CountSchemaMergeNode;
import org.apache.iotdb.db.queryengine.plan.planner.plan.node.metedata.read.DevicesCountNode;
import org.apache.iotdb.db.queryengine.plan.planner.plan.node.metedata.read.DevicesSchemaScanNode;
import org.apache.iotdb.db.queryengine.plan.planner.plan.node.metedata.read.LevelTimeSeriesCountNode;
import org.apache.iotdb.db.queryengine.plan.planner.plan.node.metedata.read.LogicalViewSchemaScanNode;
import org.apache.iotdb.db.queryengine.plan.planner.plan.node.metedata.read.NodeManagementMemoryMergeNode;
import org.apache.iotdb.db.queryengine.plan.planner.plan.node.metedata.read.NodePathsConvertNode;
import org.apache.iotdb.db.queryengine.plan.planner.plan.node.metedata.read.NodePathsCountNode;
import org.apache.iotdb.db.queryengine.plan.planner.plan.node.metedata.read.NodePathsSchemaScanNode;
import org.apache.iotdb.db.queryengine.plan.planner.plan.node.metedata.read.PathsUsingTemplateScanNode;
import org.apache.iotdb.db.queryengine.plan.planner.plan.node.metedata.read.SchemaFetchMergeNode;
import org.apache.iotdb.db.queryengine.plan.planner.plan.node.metedata.read.SchemaFetchScanNode;
import org.apache.iotdb.db.queryengine.plan.planner.plan.node.metedata.read.SchemaQueryMergeNode;
import org.apache.iotdb.db.queryengine.plan.planner.plan.node.metedata.read.SchemaQueryOrderByHeatNode;
import org.apache.iotdb.db.queryengine.plan.planner.plan.node.metedata.read.TimeSeriesCountNode;
import org.apache.iotdb.db.queryengine.plan.planner.plan.node.metedata.read.TimeSeriesSchemaScanNode;
import org.apache.iotdb.db.queryengine.plan.planner.plan.node.metedata.write.ActivateTemplateNode;
import org.apache.iotdb.db.queryengine.plan.planner.plan.node.metedata.write.AlterTimeSeriesNode;
import org.apache.iotdb.db.queryengine.plan.planner.plan.node.metedata.write.BatchActivateTemplateNode;
import org.apache.iotdb.db.queryengine.plan.planner.plan.node.metedata.write.ConstructSchemaBlackListNode;
import org.apache.iotdb.db.queryengine.plan.planner.plan.node.metedata.write.CreateAlignedTimeSeriesNode;
import org.apache.iotdb.db.queryengine.plan.planner.plan.node.metedata.write.CreateMultiTimeSeriesNode;
import org.apache.iotdb.db.queryengine.plan.planner.plan.node.metedata.write.CreateTimeSeriesNode;
import org.apache.iotdb.db.queryengine.plan.planner.plan.node.metedata.write.DeactivateTemplateNode;
import org.apache.iotdb.db.queryengine.plan.planner.plan.node.metedata.write.DeleteTimeSeriesNode;
import org.apache.iotdb.db.queryengine.plan.planner.plan.node.metedata.write.InternalBatchActivateTemplateNode;
import org.apache.iotdb.db.queryengine.plan.planner.plan.node.metedata.write.InternalCreateMultiTimeSeriesNode;
import org.apache.iotdb.db.queryengine.plan.planner.plan.node.metedata.write.InternalCreateTimeSeriesNode;
import org.apache.iotdb.db.queryengine.plan.planner.plan.node.metedata.write.PreDeactivateTemplateNode;
import org.apache.iotdb.db.queryengine.plan.planner.plan.node.metedata.write.RollbackPreDeactivateTemplateNode;
import org.apache.iotdb.db.queryengine.plan.planner.plan.node.metedata.write.RollbackSchemaBlackListNode;
import org.apache.iotdb.db.queryengine.plan.planner.plan.node.metedata.write.view.AlterLogicalViewNode;
import org.apache.iotdb.db.queryengine.plan.planner.plan.node.metedata.write.view.ConstructLogicalViewBlackListNode;
import org.apache.iotdb.db.queryengine.plan.planner.plan.node.metedata.write.view.CreateLogicalViewNode;
import org.apache.iotdb.db.queryengine.plan.planner.plan.node.metedata.write.view.DeleteLogicalViewNode;
import org.apache.iotdb.db.queryengine.plan.planner.plan.node.metedata.write.view.RollbackLogicalViewBlackListNode;
import org.apache.iotdb.db.queryengine.plan.planner.plan.node.process.AggregationNode;
import org.apache.iotdb.db.queryengine.plan.planner.plan.node.process.DeviceMergeNode;
import org.apache.iotdb.db.queryengine.plan.planner.plan.node.process.DeviceViewIntoNode;
import org.apache.iotdb.db.queryengine.plan.planner.plan.node.process.DeviceViewNode;
import org.apache.iotdb.db.queryengine.plan.planner.plan.node.process.ExchangeNode;
import org.apache.iotdb.db.queryengine.plan.planner.plan.node.process.FillNode;
import org.apache.iotdb.db.queryengine.plan.planner.plan.node.process.FilterNode;
import org.apache.iotdb.db.queryengine.plan.planner.plan.node.process.GroupByLevelNode;
import org.apache.iotdb.db.queryengine.plan.planner.plan.node.process.GroupByTagNode;
import org.apache.iotdb.db.queryengine.plan.planner.plan.node.process.HorizontallyConcatNode;
import org.apache.iotdb.db.queryengine.plan.planner.plan.node.process.IntoNode;
import org.apache.iotdb.db.queryengine.plan.planner.plan.node.process.LimitNode;
import org.apache.iotdb.db.queryengine.plan.planner.plan.node.process.MergeSortNode;
import org.apache.iotdb.db.queryengine.plan.planner.plan.node.process.OffsetNode;
import org.apache.iotdb.db.queryengine.plan.planner.plan.node.process.ProjectNode;
import org.apache.iotdb.db.queryengine.plan.planner.plan.node.process.SingleDeviceViewNode;
import org.apache.iotdb.db.queryengine.plan.planner.plan.node.process.SlidingWindowAggregationNode;
import org.apache.iotdb.db.queryengine.plan.planner.plan.node.process.SortNode;
import org.apache.iotdb.db.queryengine.plan.planner.plan.node.process.TimeJoinNode;
import org.apache.iotdb.db.queryengine.plan.planner.plan.node.process.TransformNode;
import org.apache.iotdb.db.queryengine.plan.planner.plan.node.process.last.LastQueryCollectNode;
import org.apache.iotdb.db.queryengine.plan.planner.plan.node.process.last.LastQueryMergeNode;
import org.apache.iotdb.db.queryengine.plan.planner.plan.node.process.last.LastQueryNode;
import org.apache.iotdb.db.queryengine.plan.planner.plan.node.process.ml.ForecastNode;
import org.apache.iotdb.db.queryengine.plan.planner.plan.node.sink.IdentitySinkNode;
import org.apache.iotdb.db.queryengine.plan.planner.plan.node.sink.ShuffleSinkNode;
import org.apache.iotdb.db.queryengine.plan.planner.plan.node.source.AlignedLastQueryScanNode;
import org.apache.iotdb.db.queryengine.plan.planner.plan.node.source.AlignedSeriesAggregationScanNode;
import org.apache.iotdb.db.queryengine.plan.planner.plan.node.source.AlignedSeriesScanNode;
import org.apache.iotdb.db.queryengine.plan.planner.plan.node.source.LastQueryScanNode;
import org.apache.iotdb.db.queryengine.plan.planner.plan.node.source.SeriesAggregationScanNode;
import org.apache.iotdb.db.queryengine.plan.planner.plan.node.source.SeriesScanNode;
import org.apache.iotdb.db.queryengine.plan.planner.plan.node.source.ShowQueriesNode;
import org.apache.iotdb.db.queryengine.plan.planner.plan.node.write.DeleteDataNode;
import org.apache.iotdb.db.queryengine.plan.planner.plan.node.write.InsertMultiTabletsNode;
import org.apache.iotdb.db.queryengine.plan.planner.plan.node.write.InsertRowNode;
import org.apache.iotdb.db.queryengine.plan.planner.plan.node.write.InsertRowsNode;
import org.apache.iotdb.db.queryengine.plan.planner.plan.node.write.InsertRowsOfOneDeviceNode;
import org.apache.iotdb.db.queryengine.plan.planner.plan.node.write.InsertTabletNode;
import org.apache.iotdb.db.queryengine.plan.planner.plan.node.write.PipeEnrichedInsertNode;
import org.apache.iotdb.tsfile.utils.ReadWriteIOUtils;

import java.io.DataInputStream;
import java.io.DataOutputStream;
import java.io.IOException;
import java.nio.ByteBuffer;

public enum PlanNodeType {
  AGGREGATE((short) 0),
  DEVICE_VIEW((short) 1),
  FILL((short) 2),
  FILTER((short) 3),
  FILTER_NULL((short) 4),
  GROUP_BY_LEVEL((short) 5),
  LIMIT((short) 6),
  OFFSET((short) 7),
  SORT((short) 8),
  TIME_JOIN((short) 9),
  FRAGMENT_SINK((short) 10),
  SERIES_SCAN((short) 11),
  SERIES_AGGREGATE_SCAN((short) 12),
  INSERT_TABLET((short) 13),
  INSERT_ROW((short) 14),
  INSERT_ROWS((short) 15),
  INSERT_ROWS_OF_ONE_DEVICE((short) 16),
  INSERT_MULTI_TABLET((short) 17),
  DEVICES_SCHEMA_SCAN((short) 18),
  CREATE_TIME_SERIES((short) 19),
  EXCHANGE((short) 20),
  ALTER_TIME_SERIES((short) 21),
  CREATE_ALIGNED_TIME_SERIES((short) 22),
  TIME_SERIES_SCHEMA_SCAN((short) 23),
  SCHEMA_FETCH_SCAN((short) 24),
  SCHEMA_QUERY_MERGE((short) 25),
  SCHEMA_QUERY_ORDER_BY_HEAT((short) 26),
  DEVICES_COUNT((short) 27),
  TIME_SERIES_COUNT((short) 28),
  LEVEL_TIME_SERIES_COUNT((short) 29),
  COUNT_MERGE((short) 30),
  SLIDING_WINDOW_AGGREGATION((short) 31),
  PROJECT((short) 32),
  ALIGNED_SERIES_SCAN((short) 33),
  ALIGNED_SERIES_AGGREGATE_SCAN((short) 34),
  DEVICE_MERGE((short) 35),
  SCHEMA_FETCH_MERGE((short) 36),
  TRANSFORM((short) 37),
  CREATE_MULTI_TIME_SERIES((short) 39),
  NODE_PATHS_SCAN((short) 40),
  NODE_PATHS_CONVERT((short) 41),
  NODE_MANAGEMENT_MEMORY_MERGE((short) 42),
  DELETE_DATA((short) 44),
  DELETE_TIMESERIES((short) 45),
  LAST_QUERY_SCAN((short) 46),
  ALIGNED_LAST_QUERY_SCAN((short) 47),
  LAST_QUERY((short) 48),
  LAST_QUERY_MERGE((short) 49),
  LAST_QUERY_COLLECT((short) 50),
  NODE_PATHS_COUNT((short) 51),
  INTERNAL_CREATE_TIMESERIES((short) 52),
  ACTIVATE_TEMPLATE((short) 53),
  PATHS_USING_TEMPLATE_SCAN((short) 54),
  LOAD_TSFILE((short) 55),
  CONSTRUCT_SCHEMA_BLACK_LIST_NODE((short) 56),
  ROLLBACK_SCHEMA_BLACK_LIST_NODE((short) 57),
  GROUP_BY_TAG((short) 58),
  PRE_DEACTIVATE_TEMPLATE_NODE((short) 59),
  ROLLBACK_PRE_DEACTIVATE_TEMPLATE_NODE((short) 60),
  DEACTIVATE_TEMPLATE_NODE((short) 61),
  INTO((short) 62),
  DEVICE_VIEW_INTO((short) 63),
  VERTICALLY_CONCAT((short) 64),
  SINGLE_DEVICE_VIEW((short) 65),
  MERGE_SORT((short) 66),
  SHOW_QUERIES((short) 67),
  INTERNAL_BATCH_ACTIVATE_TEMPLATE((short) 68),
  INTERNAL_CREATE_MULTI_TIMESERIES((short) 69),
  IDENTITY_SINK((short) 70),
  SHUFFLE_SINK((short) 71),
  BATCH_ACTIVATE_TEMPLATE((short) 72),
  CREATE_LOGICAL_VIEW((short) 73),
  CONSTRUCT_LOGICAL_VIEW_BLACK_LIST((short) 74),
  ROLLBACK_LOGICAL_VIEW_BLACK_LIST((short) 75),
  DELETE_LOGICAL_VIEW((short) 76),
  LOGICAL_VIEW_SCHEMA_SCAN((short) 77),
  ALTER_LOGICAL_VIEW((short) 78),
<<<<<<< HEAD
  FORECAST((short) 79);
=======
  PIPE_ENRICHED_INSERT((short) 79),
  ;
>>>>>>> f1a40124

  public static final int BYTES = Short.BYTES;

  private final short nodeType;

  PlanNodeType(short nodeType) {
    this.nodeType = nodeType;
  }

  public short getNodeType() {
    return nodeType;
  }

  public void serialize(ByteBuffer buffer) {
    ReadWriteIOUtils.write(nodeType, buffer);
  }

  public void serialize(DataOutputStream stream) throws IOException {
    ReadWriteIOUtils.write(nodeType, stream);
  }

  public static PlanNode deserializeFromWAL(DataInputStream stream) throws IOException {
    short nodeType = stream.readShort();
    switch (nodeType) {
      case 13:
        return InsertTabletNode.deserializeFromWAL(stream);
      case 14:
        return InsertRowNode.deserializeFromWAL(stream);
      case 44:
        return DeleteDataNode.deserializeFromWAL(stream);
      default:
        throw new IllegalArgumentException("Invalid node type: " + nodeType);
    }
  }

  public static PlanNode deserializeFromWAL(ByteBuffer buffer) {
    short nodeType = buffer.getShort();
    switch (nodeType) {
      case 13:
        return InsertTabletNode.deserializeFromWAL(buffer);
      case 14:
        return InsertRowNode.deserializeFromWAL(buffer);
      case 44:
        return DeleteDataNode.deserializeFromWAL(buffer);
      default:
        throw new IllegalArgumentException("Invalid node type: " + nodeType);
    }
  }

  public static PlanNode deserialize(ByteBuffer buffer) {
    short nodeType = buffer.getShort();
    switch (nodeType) {
      case 0:
        return AggregationNode.deserialize(buffer);
      case 1:
        return DeviceViewNode.deserialize(buffer);
      case 2:
        return FillNode.deserialize(buffer);
      case 3:
        return FilterNode.deserialize(buffer);
      case 5:
        return GroupByLevelNode.deserialize(buffer);
      case 6:
        return LimitNode.deserialize(buffer);
      case 7:
        return OffsetNode.deserialize(buffer);
      case 8:
        return SortNode.deserialize(buffer);
      case 9:
        return TimeJoinNode.deserialize(buffer);
      case 11:
        return SeriesScanNode.deserialize(buffer);
      case 12:
        return SeriesAggregationScanNode.deserialize(buffer);
      case 13:
        return InsertTabletNode.deserialize(buffer);
      case 14:
        return InsertRowNode.deserialize(buffer);
      case 15:
        return InsertRowsNode.deserialize(buffer);
      case 16:
        return InsertRowsOfOneDeviceNode.deserialize(buffer);
      case 17:
        return InsertMultiTabletsNode.deserialize(buffer);
      case 18:
        return DevicesSchemaScanNode.deserialize(buffer);
      case 19:
        return CreateTimeSeriesNode.deserialize(buffer);
      case 20:
        return ExchangeNode.deserialize(buffer);
      case 21:
        return AlterTimeSeriesNode.deserialize(buffer);
      case 22:
        return CreateAlignedTimeSeriesNode.deserialize(buffer);
      case 23:
        return TimeSeriesSchemaScanNode.deserialize(buffer);
      case 24:
        return SchemaFetchScanNode.deserialize(buffer);
      case 25:
        return SchemaQueryMergeNode.deserialize(buffer);
      case 26:
        return SchemaQueryOrderByHeatNode.deserialize(buffer);
      case 27:
        return DevicesCountNode.deserialize(buffer);
      case 28:
        return TimeSeriesCountNode.deserialize(buffer);
      case 29:
        return LevelTimeSeriesCountNode.deserialize(buffer);
      case 30:
        return CountSchemaMergeNode.deserialize(buffer);
      case 31:
        return SlidingWindowAggregationNode.deserialize(buffer);
      case 32:
        return ProjectNode.deserialize(buffer);
      case 33:
        return AlignedSeriesScanNode.deserialize(buffer);
      case 34:
        return AlignedSeriesAggregationScanNode.deserialize(buffer);
      case 35:
        return DeviceMergeNode.deserialize(buffer);
      case 36:
        return SchemaFetchMergeNode.deserialize(buffer);
      case 37:
        return TransformNode.deserialize(buffer);
      case 39:
        return CreateMultiTimeSeriesNode.deserialize(buffer);
      case 40:
        return NodePathsSchemaScanNode.deserialize(buffer);
      case 41:
        return NodePathsConvertNode.deserialize(buffer);
      case 42:
        return NodeManagementMemoryMergeNode.deserialize(buffer);
      case 44:
        return DeleteDataNode.deserialize(buffer);
      case 45:
        return DeleteTimeSeriesNode.deserialize(buffer);
      case 46:
        return LastQueryScanNode.deserialize(buffer);
      case 47:
        return AlignedLastQueryScanNode.deserialize(buffer);
      case 48:
        return LastQueryNode.deserialize(buffer);
      case 49:
        return LastQueryMergeNode.deserialize(buffer);
      case 50:
        return LastQueryCollectNode.deserialize(buffer);
      case 51:
        return NodePathsCountNode.deserialize(buffer);
      case 52:
        return InternalCreateTimeSeriesNode.deserialize(buffer);
      case 53:
        return ActivateTemplateNode.deserialize(buffer);
      case 54:
        return PathsUsingTemplateScanNode.deserialize(buffer);
      case 55:
        return LoadTsFilePieceNode.deserialize(buffer);
      case 56:
        return ConstructSchemaBlackListNode.deserialize(buffer);
      case 57:
        return RollbackSchemaBlackListNode.deserialize(buffer);
      case 58:
        return GroupByTagNode.deserialize(buffer);
      case 59:
        return PreDeactivateTemplateNode.deserialize(buffer);
      case 60:
        return RollbackPreDeactivateTemplateNode.deserialize(buffer);
      case 61:
        return DeactivateTemplateNode.deserialize(buffer);
      case 62:
        return IntoNode.deserialize(buffer);
      case 63:
        return DeviceViewIntoNode.deserialize(buffer);
      case 64:
        return HorizontallyConcatNode.deserialize(buffer);
      case 65:
        return SingleDeviceViewNode.deserialize(buffer);
      case 66:
        return MergeSortNode.deserialize(buffer);
      case 67:
        return ShowQueriesNode.deserialize(buffer);
      case 68:
        return InternalBatchActivateTemplateNode.deserialize(buffer);
      case 69:
        return InternalCreateMultiTimeSeriesNode.deserialize(buffer);
      case 70:
        return IdentitySinkNode.deserialize(buffer);
      case 71:
        return ShuffleSinkNode.deserialize(buffer);
      case 72:
        return BatchActivateTemplateNode.deserialize(buffer);
      case 73:
        return CreateLogicalViewNode.deserialize(buffer);
      case 74:
        return ConstructLogicalViewBlackListNode.deserialize(buffer);
      case 75:
        return RollbackLogicalViewBlackListNode.deserialize(buffer);
      case 76:
        return DeleteLogicalViewNode.deserialize(buffer);
      case 77:
        return LogicalViewSchemaScanNode.deserialize(buffer);
      case 78:
        return AlterLogicalViewNode.deserialize(buffer);
      case 79:
<<<<<<< HEAD
        return ForecastNode.deserialize(buffer);
=======
        return PipeEnrichedInsertNode.deserialize(buffer);
>>>>>>> f1a40124
      default:
        throw new IllegalArgumentException("Invalid node type: " + nodeType);
    }
  }
}<|MERGE_RESOLUTION|>--- conflicted
+++ resolved
@@ -180,12 +180,8 @@
   DELETE_LOGICAL_VIEW((short) 76),
   LOGICAL_VIEW_SCHEMA_SCAN((short) 77),
   ALTER_LOGICAL_VIEW((short) 78),
-<<<<<<< HEAD
-  FORECAST((short) 79);
-=======
   PIPE_ENRICHED_INSERT((short) 79),
-  ;
->>>>>>> f1a40124
+  FORECAST((short) 80);
 
   public static final int BYTES = Short.BYTES;
 
@@ -389,11 +385,9 @@
       case 78:
         return AlterLogicalViewNode.deserialize(buffer);
       case 79:
-<<<<<<< HEAD
+        return PipeEnrichedInsertNode.deserialize(buffer);
+      case 80:
         return ForecastNode.deserialize(buffer);
-=======
-        return PipeEnrichedInsertNode.deserialize(buffer);
->>>>>>> f1a40124
       default:
         throw new IllegalArgumentException("Invalid node type: " + nodeType);
     }
