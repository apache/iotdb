--- conflicted
+++ resolved
@@ -57,19 +57,12 @@
     }
     int batchSize = config.getCompactionMaxAlignedSeriesNumInOneBatch();
     long maxConcurrentSeriesNum =
-<<<<<<< HEAD
         Math.max(
             config.getSubCompactionTaskNum(),
             Math.min(
                 batchSize <= 0 ? Integer.MAX_VALUE : batchSize,
                 taskInfo.getMaxConcurrentSeriesNum()));
-
-    long averageUncompressedChunkSize =
-        taskInfo.getTotalFileSize() * compressionRatio / taskInfo.getTotalChunkNum();
-=======
-        Math.max(config.getSubCompactionTaskNum(), taskInfo.getMaxConcurrentSeriesNum());
     long averageChunkSize = taskInfo.getTotalFileSize() / taskInfo.getTotalChunkNum();
->>>>>>> 058aeba7
 
     long maxConcurrentSeriesSizeOfTotalFiles =
         averageChunkSize
