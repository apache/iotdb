/*
 * Licensed to the Apache Software Foundation (ASF) under one
 * or more contributor license agreements.  See the NOTICE file
 * distributed with this work for additional information
 * regarding copyright ownership.  The ASF licenses this file
 * to you under the Apache License, Version 2.0 (the
 * "License"); you may not use this file except in compliance
 * with the License.  You may obtain a copy of the License at
 *
 *      http://www.apache.org/licenses/LICENSE-2.0
 *
 * Unless required by applicable law or agreed to in writing,
 * software distributed under the License is distributed on an
 * "AS IS" BASIS, WITHOUT WARRANTIES OR CONDITIONS OF ANY
 * KIND, either express or implied.  See the License for the
 * specific language governing permissions and limitations
 * under the License.
 */
package org.apache.iotdb.db.queryengine.plan.relational.planner.ir;

import org.apache.iotdb.db.queryengine.plan.relational.sql.ast.ArithmeticBinaryExpression;
import org.apache.iotdb.db.queryengine.plan.relational.sql.ast.ArithmeticUnaryExpression;
import org.apache.iotdb.db.queryengine.plan.relational.sql.ast.AstVisitor;
import org.apache.iotdb.db.queryengine.plan.relational.sql.ast.BetweenPredicate;
import org.apache.iotdb.db.queryengine.plan.relational.sql.ast.Cast;
import org.apache.iotdb.db.queryengine.plan.relational.sql.ast.CoalesceExpression;
import org.apache.iotdb.db.queryengine.plan.relational.sql.ast.ComparisonExpression;
import org.apache.iotdb.db.queryengine.plan.relational.sql.ast.DataType;
import org.apache.iotdb.db.queryengine.plan.relational.sql.ast.DataTypeParameter;
import org.apache.iotdb.db.queryengine.plan.relational.sql.ast.DereferenceExpression;
import org.apache.iotdb.db.queryengine.plan.relational.sql.ast.Expression;
import org.apache.iotdb.db.queryengine.plan.relational.sql.ast.FieldReference;
import org.apache.iotdb.db.queryengine.plan.relational.sql.ast.FunctionCall;
import org.apache.iotdb.db.queryengine.plan.relational.sql.ast.GenericDataType;
import org.apache.iotdb.db.queryengine.plan.relational.sql.ast.Identifier;
import org.apache.iotdb.db.queryengine.plan.relational.sql.ast.IfExpression;
import org.apache.iotdb.db.queryengine.plan.relational.sql.ast.InListExpression;
import org.apache.iotdb.db.queryengine.plan.relational.sql.ast.InPredicate;
import org.apache.iotdb.db.queryengine.plan.relational.sql.ast.IsNotNullPredicate;
import org.apache.iotdb.db.queryengine.plan.relational.sql.ast.IsNullPredicate;
import org.apache.iotdb.db.queryengine.plan.relational.sql.ast.LikePredicate;
import org.apache.iotdb.db.queryengine.plan.relational.sql.ast.Literal;
import org.apache.iotdb.db.queryengine.plan.relational.sql.ast.LogicalExpression;
import org.apache.iotdb.db.queryengine.plan.relational.sql.ast.NotExpression;
import org.apache.iotdb.db.queryengine.plan.relational.sql.ast.NullIfExpression;
import org.apache.iotdb.db.queryengine.plan.relational.sql.ast.NumericParameter;
import org.apache.iotdb.db.queryengine.plan.relational.sql.ast.Parameter;
import org.apache.iotdb.db.queryengine.plan.relational.sql.ast.QuantifiedComparisonExpression;
import org.apache.iotdb.db.queryengine.plan.relational.sql.ast.Row;
import org.apache.iotdb.db.queryengine.plan.relational.sql.ast.SearchedCaseExpression;
import org.apache.iotdb.db.queryengine.plan.relational.sql.ast.SimpleCaseExpression;
import org.apache.iotdb.db.queryengine.plan.relational.sql.ast.SymbolReference;
import org.apache.iotdb.db.queryengine.plan.relational.sql.ast.Trim;
import org.apache.iotdb.db.queryengine.plan.relational.sql.ast.TypeParameter;
import org.apache.iotdb.db.queryengine.plan.relational.sql.ast.WhenClause;

import com.google.common.collect.ImmutableList;
import com.google.common.collect.Iterables;

import java.util.Iterator;
import java.util.List;
import java.util.Optional;

public final class ExpressionTreeRewriter<C> {
  private final ExpressionRewriter<C> rewriter;
  private final AstVisitor<Expression, Context<C>> visitor;

  public ExpressionTreeRewriter(ExpressionRewriter<C> rewriter) {
    this.rewriter = rewriter;
    this.visitor = new RewritingVisitor();
  }

  public static <T extends Expression> T rewriteWith(ExpressionRewriter<Void> rewriter, T node) {
    return new ExpressionTreeRewriter<>(rewriter).rewrite(node, null);
  }

  public static <C, T extends Expression> T rewriteWith(
      ExpressionRewriter<C> rewriter, T node, C context) {
    return new ExpressionTreeRewriter<>(rewriter).rewrite(node, context);
  }

  private List<Expression> rewrite(List<Expression> items, Context<C> context) {
    ImmutableList.Builder<Expression> builder = ImmutableList.builder();
    for (Expression expression : items) {
      builder.add(rewrite(expression, context.get()));
    }
    return builder.build();
  }

  @SuppressWarnings("unchecked")
  public <T extends Expression> T rewrite(T node, C context) {
    return (T) visitor.process(node, new Context<>(context, false));
  }

  /**
   * Invoke the default rewrite logic explicitly. Specifically, it skips the invocation of the
   * expression rewriter for the provided node.
   */
  @SuppressWarnings("unchecked")
  public <T extends Expression> T defaultRewrite(T node, C context) {
    return (T) visitor.process(node, new Context<>(context, true));
  }

  private class RewritingVisitor extends AstVisitor<Expression, Context<C>> {

    @Override
    protected Expression visitExpression(Expression node, Context<C> context) {
      // RewritingVisitor must have explicit support for each expression type, with a dedicated
      // visit method,
      // so visitExpression() should never be called.
      throw new UnsupportedOperationException(
          "visit() not implemented for " + node.getClass().getName());
    }

    @Override
    protected Expression visitRow(Row node, Context<C> context) {
      if (!context.isDefaultRewrite()) {
        Expression result = rewriter.rewriteRow(node, context.get(), ExpressionTreeRewriter.this);
        if (result != null) {
          return result;
        }
      }

      List<Expression> items = rewrite(node.getItems(), context);

      if (!sameElements(node.getItems(), items)) {
        return new Row(items);
      }

      return node;
    }

    @Override
    protected Expression visitArithmeticUnary(ArithmeticUnaryExpression node, Context<C> context) {
      if (!context.isDefaultRewrite()) {
        Expression result =
            rewriter.rewriteArithmeticUnary(node, context.get(), ExpressionTreeRewriter.this);
        if (result != null) {
          return result;
        }
      }

      Expression child = rewrite(node.getValue(), context.get());
      if (child != node.getValue()) {
        return new ArithmeticUnaryExpression(node.getSign(), child);
      }

      return node;
    }

    @Override
    public Expression visitArithmeticBinary(ArithmeticBinaryExpression node, Context<C> context) {
      if (!context.isDefaultRewrite()) {
        Expression result =
            rewriter.rewriteArithmeticBinary(node, context.get(), ExpressionTreeRewriter.this);
        if (result != null) {
          return result;
        }
      }

      Expression left = rewrite(node.getLeft(), context.get());
      Expression right = rewrite(node.getRight(), context.get());

      if (left != node.getLeft() || right != node.getRight()) {
        return new ArithmeticBinaryExpression(node.getOperator(), left, right);
      }

      return node;
    }

    @Override
    public Expression visitComparisonExpression(ComparisonExpression node, Context<C> context) {
      if (!context.isDefaultRewrite()) {
        Expression result =
            rewriter.rewriteComparisonExpression(node, context.get(), ExpressionTreeRewriter.this);
        if (result != null) {
          return result;
        }
      }

      Expression left = rewrite(node.getLeft(), context.get());
      Expression right = rewrite(node.getRight(), context.get());

      if (left != node.getLeft() || right != node.getRight()) {
        return new ComparisonExpression(node.getOperator(), left, right);
      }

      return node;
    }

    @Override
    protected Expression visitBetweenPredicate(BetweenPredicate node, Context<C> context) {
      if (!context.isDefaultRewrite()) {
        Expression result =
            rewriter.rewriteBetweenPredicate(node, context.get(), ExpressionTreeRewriter.this);
        if (result != null) {
          return result;
        }
      }

      Expression value = rewrite(node.getValue(), context.get());
      Expression min = rewrite(node.getMin(), context.get());
      Expression max = rewrite(node.getMax(), context.get());

      if (value != node.getValue() || min != node.getMin() || max != node.getMax()) {
        return new BetweenPredicate(value, min, max);
      }

      return node;
    }

    @Override
    public Expression visitLogicalExpression(LogicalExpression node, Context<C> context) {
      if (!context.isDefaultRewrite()) {
        Expression result =
            rewriter.rewriteLogicalExpression(node, context.get(), ExpressionTreeRewriter.this);
        if (result != null) {
          return result;
        }
      }

      List<Expression> terms = rewrite(node.getTerms(), context);
      if (!sameElements(node.getTerms(), terms)) {
        return new LogicalExpression(node.getOperator(), terms);
      }

      return node;
    }

    @Override
    public Expression visitNotExpression(NotExpression node, Context<C> context) {
      if (!context.isDefaultRewrite()) {
        Expression result =
            rewriter.rewriteNotExpression(node, context.get(), ExpressionTreeRewriter.this);
        if (result != null) {
          return result;
        }
      }

      Expression value = rewrite(node.getValue(), context.get());

      if (value != node.getValue()) {
        return new NotExpression(value);
      }

      return node;
    }

    @Override
    protected Expression visitIsNullPredicate(IsNullPredicate node, Context<C> context) {
      if (!context.isDefaultRewrite()) {
        Expression result =
            rewriter.rewriteIsNullPredicate(node, context.get(), ExpressionTreeRewriter.this);
        if (result != null) {
          return result;
        }
      }

      Expression value = rewrite(node.getValue(), context.get());

      if (value != node.getValue()) {
        return new IsNullPredicate(value);
      }

      return node;
    }

    @Override
    protected Expression visitIsNotNullPredicate(IsNotNullPredicate node, Context<C> context) {
      if (!context.isDefaultRewrite()) {
        Expression result =
            rewriter.rewriteIsNotNullPredicate(node, context.get(), ExpressionTreeRewriter.this);
        if (result != null) {
          return result;
        }
      }

      Expression value = rewrite(node.getValue(), context.get());

      if (value != node.getValue()) {
        return new IsNotNullPredicate(value);
      }

      return node;
    }

    @Override
    protected Expression visitNullIfExpression(NullIfExpression node, Context<C> context) {
      if (!context.isDefaultRewrite()) {
        Expression result =
            rewriter.rewriteNullIfExpression(node, context.get(), ExpressionTreeRewriter.this);
        if (result != null) {
          return result;
        }
      }

      Expression first = rewrite(node.getFirst(), context.get());
      Expression second = rewrite(node.getSecond(), context.get());

      if (first != node.getFirst() || second != node.getSecond()) {
        return new NullIfExpression(first, second);
      }

      return node;
    }

    @Override
    protected Expression visitIfExpression(IfExpression node, Context<C> context) {
      if (!context.isDefaultRewrite()) {
        Expression result =
            rewriter.rewriteIfExpression(node, context.get(), ExpressionTreeRewriter.this);
        if (result != null) {
          return result;
        }
      }

      Expression condition = rewrite(node.getCondition(), context.get());
      Expression trueValue = rewrite(node.getTrueValue(), context.get());
      Expression falseValue = null;
      if (node.getFalseValue().isPresent()) {
        falseValue = rewrite(node.getFalseValue().get(), context.get());
      }

      if ((condition != node.getCondition())
          || (trueValue != node.getTrueValue())
          || (falseValue != node.getFalseValue().orElse(null))) {
        return new IfExpression(condition, trueValue, falseValue);
      }

      return node;
    }

    @Override
    protected Expression visitSearchedCaseExpression(
        SearchedCaseExpression node, Context<C> context) {
      if (!context.isDefaultRewrite()) {
        Expression result =
            rewriter.rewriteSearchedCaseExpression(
                node, context.get(), ExpressionTreeRewriter.this);
        if (result != null) {
          return result;
        }
      }

      ImmutableList.Builder<WhenClause> builder = ImmutableList.builder();
      for (WhenClause expression : node.getWhenClauses()) {
        builder.add(rewrite(expression, context.get()));
      }

      Optional<Expression> defaultValue =
          node.getDefaultValue().map(value -> rewrite(value, context.get()));

      if (!sameElements(node.getDefaultValue(), defaultValue)
          || !sameElements(node.getWhenClauses(), builder.build())) {
        return defaultValue
            .map(expression -> new SearchedCaseExpression(builder.build(), expression))
            .orElseGet(() -> new SearchedCaseExpression(builder.build()));
      }

      return node;
    }

    @Override
    protected Expression visitSimpleCaseExpression(SimpleCaseExpression node, Context<C> context) {
      if (!context.isDefaultRewrite()) {
        Expression result =
            rewriter.rewriteSimpleCaseExpression(node, context.get(), ExpressionTreeRewriter.this);
        if (result != null) {
          return result;
        }
      }

      Expression operand = rewrite(node.getOperand(), context.get());

      ImmutableList.Builder<WhenClause> builder = ImmutableList.builder();
      for (WhenClause expression : node.getWhenClauses()) {
        builder.add(rewrite(expression, context.get()));
      }

      Optional<Expression> defaultValue =
          node.getDefaultValue().map(value -> rewrite(value, context.get()));

      if (operand != node.getOperand()
          || !sameElements(node.getDefaultValue(), defaultValue)
          || !sameElements(node.getWhenClauses(), builder.build())) {
        return defaultValue
            .map(expression -> new SimpleCaseExpression(operand, builder.build(), expression))
            .orElseGet(() -> new SimpleCaseExpression(operand, builder.build()));
      }

      return node;
    }

    @Override
    protected Expression visitWhenClause(WhenClause node, Context<C> context) {
      if (!context.isDefaultRewrite()) {
        Expression result =
            rewriter.rewriteWhenClause(node, context.get(), ExpressionTreeRewriter.this);
        if (result != null) {
          return result;
        }
      }

      Expression operand = rewrite(node.getOperand(), context.get());
      Expression result = rewrite(node.getResult(), context.get());

      if (operand != node.getOperand() || result != node.getResult()) {
        return new WhenClause(operand, result);
      }
      return node;
    }

    @Override
    protected Expression visitCoalesceExpression(CoalesceExpression node, Context<C> context) {
      if (!context.isDefaultRewrite()) {
        Expression result =
            rewriter.rewriteCoalesceExpression(node, context.get(), ExpressionTreeRewriter.this);
        if (result != null) {
          return result;
        }
      }

      List<Expression> operands = rewrite(node.getOperands(), context);

      if (!sameElements(node.getOperands(), operands)) {
        return new CoalesceExpression(operands);
      }

      return node;
    }

    @Override
    public Expression visitFunctionCall(FunctionCall node, Context<C> context) {
      if (!context.isDefaultRewrite()) {
        Expression result =
            rewriter.rewriteFunctionCall(node, context.get(), ExpressionTreeRewriter.this);
        if (result != null) {
          return result;
        }
      }

      List<Expression> arguments = rewrite(node.getArguments(), context);

      if (!sameElements(node.getArguments(), arguments)) {
        return new FunctionCall(node.getName(), arguments);
      }
      return node;
    }

    @Override
    public Expression visitLikePredicate(LikePredicate node, Context<C> context) {
      if (!context.isDefaultRewrite()) {
        Expression result =
            rewriter.rewriteLikePredicate(node, context.get(), ExpressionTreeRewriter.this);
        if (result != null) {
          return result;
        }
      }

      Expression value = rewrite(node.getValue(), context.get());
      Expression pattern = rewrite(node.getPattern(), context.get());
      Optional<Expression> rewrittenEscape =
          node.getEscape().map(escape -> rewrite(escape, context.get()));

      if (value != node.getValue()
          || pattern != node.getPattern()
          || !sameElements(node.getEscape(), rewrittenEscape)) {
        return rewrittenEscape
            .map(expression -> new LikePredicate(value, pattern, expression))
            .orElseGet(() -> new LikePredicate(value, pattern));
      }

<<<<<<< HEAD
      return new LikePredicate(
          process(node.getValue(), context),
          process(node.getPattern(), context),
          escape == null ? null : process(escape, context));
=======
      return node;
>>>>>>> 2a015fc4
    }

    @Override
    public Expression visitInPredicate(InPredicate node, Context<C> context) {
      if (!context.isDefaultRewrite()) {
        Expression result =
            rewriter.rewriteInPredicate(node, context.get(), ExpressionTreeRewriter.this);
        if (result != null) {
          return result;
        }
      }

      Expression value = rewrite(node.getValue(), context.get());
      Expression list = rewrite(node.getValueList(), context.get());

      if (node.getValue() != value || node.getValueList() != list) {
        return new InPredicate(value, list);
      }

      return node;
    }

    //        @Override
    //        public Expression visitConstant(Constant node, Context<C> context)
    //        {
    //            if (!context.isDefaultRewrite()) {
    //                Expression result = rewriter.rewriteConstant(node, context.get(),
    // ExpressionTreeRewriter.this);
    //                if (result != null) {
    //                    return result;
    //                }
    //            }
    //
    //            return node;
    //        }

    @Override
    protected Expression visitInListExpression(InListExpression node, Context<C> context) {
      if (!context.isDefaultRewrite()) {
        Expression result =
            rewriter.rewriteInListExpression(node, context.get(), ExpressionTreeRewriter.this);
        if (result != null) {
          return result;
        }
      }

      List<Expression> values = rewrite(node.getValues(), context);

      if (!sameElements(node.getValues(), values)) {
        return new InListExpression(values);
      }

      return node;
    }

    @Override
    protected Expression visitLiteral(Literal node, Context<C> context) {
      if (!context.isDefaultRewrite()) {
        Expression result =
            rewriter.rewriteLiteral(node, context.get(), ExpressionTreeRewriter.this);
        if (result != null) {
          return result;
        }
      }

      return node;
    }

    @Override
    public Expression visitParameter(Parameter node, Context<C> context) {
      if (!context.isDefaultRewrite()) {
        Expression result =
            rewriter.rewriteParameter(node, context.get(), ExpressionTreeRewriter.this);
        if (result != null) {
          return result;
        }
      }

      return node;
    }

    @Override
    public Expression visitIdentifier(Identifier node, Context<C> context) {
      if (!context.isDefaultRewrite()) {
        Expression result =
            rewriter.rewriteIdentifier(node, context.get(), ExpressionTreeRewriter.this);
        if (result != null) {
          return result;
        }
      }

      return node;
    }

    @Override
    public Expression visitDereferenceExpression(DereferenceExpression node, Context<C> context) {
      if (!context.isDefaultRewrite()) {
        Expression result =
            rewriter.rewriteDereferenceExpression(node, context.get(), ExpressionTreeRewriter.this);
        if (result != null) {
          return result;
        }
      }

      Expression base = rewrite(node.getBase(), context.get());
      if (base != node.getBase()) {
        if (node.getField().isPresent()) {
          return new DereferenceExpression(base, node.getField().get());
        }
        return new DereferenceExpression((Identifier) base);
      }

      return node;
    }

    @Override
    public Expression visitCast(Cast node, Context<C> context) {
      if (!context.isDefaultRewrite()) {
        Expression result = rewriter.rewriteCast(node, context.get(), ExpressionTreeRewriter.this);
        if (result != null) {
          return result;
        }
      }

      Expression expression = rewrite(node.getExpression(), context.get());
      DataType type = rewrite(node.getType(), context.get());

      if (node.getExpression() != expression || node.getType() != type) {
        return new Cast(expression, type, node.isSafe());
      }

      return node;
    }

    @Override
    protected Expression visitGenericDataType(GenericDataType node, Context<C> context) {
      if (!context.isDefaultRewrite()) {
        Expression result =
            rewriter.rewriteGenericDataType(node, context.get(), ExpressionTreeRewriter.this);
        if (result != null) {
          return result;
        }
      }

      Identifier name = rewrite(node.getName(), context.get());

      ImmutableList.Builder<DataTypeParameter> arguments = ImmutableList.builder();
      for (DataTypeParameter argument : node.getArguments()) {
        if (argument instanceof NumericParameter) {
          arguments.add(argument);
        } else if (argument instanceof TypeParameter) {
          TypeParameter parameter = (TypeParameter) argument;
          DataType value = (DataType) process(parameter.getValue(), context);

          if (value != parameter.getValue()) {
            arguments.add(new TypeParameter(value));
          } else {
            arguments.add(argument);
          }
        }
      }

      List<DataTypeParameter> rewrittenArguments = arguments.build();

      if (name != node.getName() || !sameElements(rewrittenArguments, node.getArguments())) {
        return node.getLocation().isPresent()
            ? new GenericDataType(node.getLocation().get(), name, rewrittenArguments)
            : new GenericDataType(name, rewrittenArguments);
      }

      return node;
    }

    @Override
    protected Expression visitFieldReference(FieldReference node, Context<C> context) {
      if (!context.isDefaultRewrite()) {
        Expression result =
            rewriter.rewriteFieldReference(node, context.get(), ExpressionTreeRewriter.this);
        if (result != null) {
          return result;
        }
      }

      return node;
    }

    @Override
    protected Expression visitSymbolReference(SymbolReference node, Context<C> context) {
      if (!context.isDefaultRewrite()) {
        Expression result =
            rewriter.rewriteSymbolReference(node, context.get(), ExpressionTreeRewriter.this);
        if (result != null) {
          return result;
        }
      }

      return node;
    }

    @Override
    protected Expression visitQuantifiedComparisonExpression(
        QuantifiedComparisonExpression node, Context<C> context) {
      if (!context.isDefaultRewrite()) {
        Expression result =
            rewriter.rewriteQuantifiedComparison(node, context.get(), ExpressionTreeRewriter.this);
        if (result != null) {
          return result;
        }
      }

      Expression value = rewrite(node.getValue(), context.get());
      Expression subquery = rewrite(node.getSubquery(), context.get());

      if (node.getValue() != value || node.getSubquery() != subquery) {
        return new QuantifiedComparisonExpression(
            node.getOperator(), node.getQuantifier(), value, subquery);
      }

      return node;
    }

    @Override
    protected Expression visitTrim(Trim node, Context<C> context) {
      if (!context.isDefaultRewrite()) {
        Expression result = rewriter.rewriteTrim(node, context.get(), ExpressionTreeRewriter.this);
        if (result != null) {
          return result;
        }
      }

      ImmutableList.Builder<Expression> expressions = ImmutableList.builder();
      expressions.add(node.getTrimSource());
      node.getTrimCharacter().ifPresent(expressions::add);

      Expression trimSource = rewrite(node.getTrimSource(), context.get());
      Optional<Expression> trimChar =
          node.getTrimCharacter().isPresent()
              ? Optional.of(rewrite(node.getTrimCharacter().get(), context.get()))
              : Optional.empty();

      if (trimSource != node.getTrimSource() || !sameElements(trimChar, node.getTrimCharacter())) {
        return trimChar
            .map(expression -> new Trim(node.getSpecification(), trimSource, expression))
            .orElseGet(() -> new Trim(node.getSpecification(), trimSource));
      }

      return node;
    }
  }

  public static class Context<C> {
    private final boolean defaultRewrite;
    private final C context;

    private Context(C context, boolean defaultRewrite) {
      this.context = context;
      this.defaultRewrite = defaultRewrite;
    }

    public C get() {
      return context;
    }

    public boolean isDefaultRewrite() {
      return defaultRewrite;
    }
  }

  public static <T> boolean sameElements(Optional<T> a, Optional<T> b) {
    if (!a.isPresent() && !b.isPresent()) {
      return true;
    }
    if (a.isPresent() != b.isPresent()) {
      return false;
    }

    return a.get() == b.get();
  }

  @SuppressWarnings("ObjectEquality")
  public static <T> boolean sameElements(Iterable<? extends T> a, Iterable<? extends T> b) {
    if (Iterables.size(a) != Iterables.size(b)) {
      return false;
    }

    Iterator<? extends T> first = a.iterator();
    Iterator<? extends T> second = b.iterator();

    while (first.hasNext() && second.hasNext()) {
      if (first.next() != second.next()) {
        return false;
      }
    }

    return true;
  }
}<|MERGE_RESOLUTION|>--- conflicted
+++ resolved
@@ -470,14 +470,7 @@
             .orElseGet(() -> new LikePredicate(value, pattern));
       }
 
-<<<<<<< HEAD
-      return new LikePredicate(
-          process(node.getValue(), context),
-          process(node.getPattern(), context),
-          escape == null ? null : process(escape, context));
-=======
-      return node;
->>>>>>> 2a015fc4
+      return node;
     }
 
     @Override
