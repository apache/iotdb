/*
 * Licensed to the Apache Software Foundation (ASF) under one
 * or more contributor license agreements.  See the NOTICE file
 * distributed with this work for additional information
 * regarding copyright ownership.  The ASF licenses this file
 * to you under the Apache License, Version 2.0 (the
 * "License"); you may not use this file except in compliance
 * with the License.  You may obtain a copy of the License at
 *
 *     http://www.apache.org/licenses/LICENSE-2.0
 *
 * Unless required by applicable law or agreed to in writing,
 * software distributed under the License is distributed on an
 * "AS IS" BASIS, WITHOUT WARRANTIES OR CONDITIONS OF ANY
 * KIND, either express or implied.  See the License for the
 * specific language governing permissions and limitations
 * under the License.
 */

package org.apache.iotdb.db.storageengine.dataregion.read.reader.chunk;

import org.apache.iotdb.db.queryengine.execution.fragment.QueryContext;
import org.apache.iotdb.db.storageengine.dataregion.memtable.AlignedReadOnlyMemChunk;
import org.apache.iotdb.tsfile.common.conf.TSFileConfig;
import org.apache.iotdb.tsfile.file.metadata.AlignedChunkMetadata;
import org.apache.iotdb.tsfile.file.metadata.ChunkMetadata;
import org.apache.iotdb.tsfile.file.metadata.enums.TSDataType;
import org.apache.iotdb.tsfile.file.metadata.statistics.Statistics;
import org.apache.iotdb.tsfile.read.common.BatchData;
import org.apache.iotdb.tsfile.read.common.block.TsBlock;
import org.apache.iotdb.tsfile.read.common.block.TsBlockBuilder;
import org.apache.iotdb.tsfile.read.reader.IPageReader;
import org.apache.iotdb.tsfile.utils.Binary;

import org.junit.Test;
import org.mockito.Mockito;

import java.io.IOException;
import java.util.Arrays;
import java.util.List;
import java.util.Optional;

import static org.apache.iotdb.tsfile.read.reader.series.PaginationController.UNLIMITED_PAGINATION_CONTROLLER;
import static org.junit.Assert.assertEquals;
import static org.junit.Assert.assertFalse;
import static org.junit.Assert.assertNull;
import static org.junit.Assert.fail;

public class MemAlignedChunkLoaderTest {

  private static final String BINARY_STR = "ty love zm";

  @Test
  public void testMemAlignedChunkLoader() throws IOException {
    AlignedReadOnlyMemChunk chunk = Mockito.mock(AlignedReadOnlyMemChunk.class);
    ChunkMetadata chunkMetadata = Mockito.mock(ChunkMetadata.class);

<<<<<<< HEAD
    MemAlignedChunkLoader memAlignedChunkLoader =
        new MemAlignedChunkLoader(new QueryContext(), chunk, false);
=======
    MemAlignedChunkLoader memAlignedChunkLoader = new MemAlignedChunkLoader(chunk);
>>>>>>> 720d4729
    try {
      memAlignedChunkLoader.loadChunk(chunkMetadata);
      fail();
    } catch (UnsupportedOperationException e) {
      assertNull(e.getMessage());
    }

    AlignedChunkMetadata chunkMetadata1 = Mockito.mock(AlignedChunkMetadata.class);

    Mockito.when(chunk.getTsBlock()).thenReturn(buildTsBlock());
    Mockito.when(chunk.getChunkMetaData()).thenReturn(chunkMetadata1);
    Statistics statistics1 = Mockito.mock(Statistics.class);
    Mockito.when(statistics1.hasNullValue(2)).thenReturn(true);
    Statistics statistics2 = Mockito.mock(Statistics.class);
    Mockito.when(statistics2.hasNullValue(2)).thenReturn(true);
    Statistics statistics3 = Mockito.mock(Statistics.class);
    Mockito.when(statistics3.hasNullValue(2)).thenReturn(true);
    Statistics statistics4 = Mockito.mock(Statistics.class);
    Mockito.when(statistics4.hasNullValue(2)).thenReturn(true);
    Statistics statistics5 = Mockito.mock(Statistics.class);
    Mockito.when(statistics5.hasNullValue(2)).thenReturn(true);
    Statistics statistics6 = Mockito.mock(Statistics.class);
    Mockito.when(statistics6.hasNullValue(2)).thenReturn(true);

    Statistics timeStatistics = Mockito.mock(Statistics.class);
    Mockito.when(timeStatistics.getCount()).thenReturn(2L);

    Mockito.when(chunkMetadata1.getStatistics()).thenReturn(timeStatistics);
    Mockito.when(chunkMetadata1.getTimeStatistics()).thenReturn(timeStatistics);
    Mockito.when(chunkMetadata1.getMeasurementStatistics(0)).thenReturn(Optional.of(statistics1));

    MemAlignedChunkReader chunkReader =
        (MemAlignedChunkReader) memAlignedChunkLoader.getChunkReader(chunkMetadata1, null);

    try {
      chunkReader.hasNextSatisfiedPage();
      fail();
    } catch (IOException e) {
      assertEquals("mem chunk reader does not support this method", e.getMessage());
    }

    try {
      chunkReader.nextPageData();
      fail();
    } catch (IOException e) {
      assertEquals("mem chunk reader does not support this method", e.getMessage());
    }

    List<IPageReader> pageReaderList = chunkReader.loadPageReaderList();
    assertEquals(1, pageReaderList.size());

    MemAlignedPageReader pageReader = (MemAlignedPageReader) pageReaderList.get(0);

    pageReader.initTsBlockBuilder(
        Arrays.asList(
            TSDataType.BOOLEAN,
            TSDataType.INT32,
            TSDataType.INT64,
            TSDataType.FLOAT,
            TSDataType.DOUBLE,
            TSDataType.TEXT));

    BatchData batchData = pageReader.getAllSatisfiedPageData();
    assertEquals(2, batchData.length());
    assertEquals(1L, batchData.getTimeByIndex(0));
    assertEquals(2L, batchData.getTimeByIndex(1));

    batchData = pageReader.getAllSatisfiedPageData(false);
    assertEquals(2, batchData.length());
    assertEquals(BatchData.BatchDataType.DESC_READ, batchData.getBatchDataType());
    assertEquals(1L, batchData.getTimeByIndex(0));
    assertEquals(2L, batchData.getTimeByIndex(1));

    TsBlock tsBlock = pageReader.getAllSatisfiedData();
    assertEquals(2, tsBlock.getPositionCount());
    assertEquals(1L, tsBlock.getTimeColumn().getLong(0));
    assertEquals(2L, tsBlock.getTimeColumn().getLong(1));

    assertEquals(timeStatistics, pageReader.getStatistics());
    assertEquals(statistics1, pageReader.getMeasurementStatistics(0).orElse(null));
    assertEquals(timeStatistics, pageReader.getTimeStatistics());
    assertFalse(pageReader.isModified());
    pageReader.setLimitOffset(UNLIMITED_PAGINATION_CONTROLLER);
    pageReader.addRecordFilter(null);

    memAlignedChunkLoader.close();
  }

  private TsBlock buildTsBlock() {
    TsBlockBuilder builder =
        new TsBlockBuilder(
            Arrays.asList(
                TSDataType.BOOLEAN,
                TSDataType.INT32,
                TSDataType.INT64,
                TSDataType.FLOAT,
                TSDataType.DOUBLE,
                TSDataType.TEXT));
    builder.getTimeColumnBuilder().writeLong(1L);
    builder.getColumnBuilder(0).writeBoolean(true);
    builder.getColumnBuilder(1).writeInt(1);
    builder.getColumnBuilder(2).writeLong(1L);
    builder.getColumnBuilder(3).writeFloat(1.1f);
    builder.getColumnBuilder(4).appendNull();
    builder.getColumnBuilder(5).writeBinary(new Binary(BINARY_STR, TSFileConfig.STRING_CHARSET));
    builder.declarePosition();
    builder.getTimeColumnBuilder().writeLong(2L);
    builder.getColumnBuilder(0).appendNull();
    builder.getColumnBuilder(1).appendNull();
    builder.getColumnBuilder(2).appendNull();
    builder.getColumnBuilder(3).appendNull();
    builder.getColumnBuilder(4).writeDouble(3.14d);
    builder.getColumnBuilder(5).appendNull();
    builder.declarePosition();
    return builder.build();
  }
}<|MERGE_RESOLUTION|>--- conflicted
+++ resolved
@@ -55,12 +55,8 @@
     AlignedReadOnlyMemChunk chunk = Mockito.mock(AlignedReadOnlyMemChunk.class);
     ChunkMetadata chunkMetadata = Mockito.mock(ChunkMetadata.class);
 
-<<<<<<< HEAD
     MemAlignedChunkLoader memAlignedChunkLoader =
-        new MemAlignedChunkLoader(new QueryContext(), chunk, false);
-=======
-    MemAlignedChunkLoader memAlignedChunkLoader = new MemAlignedChunkLoader(chunk);
->>>>>>> 720d4729
+        new MemAlignedChunkLoader(new QueryContext(), chunk);
     try {
       memAlignedChunkLoader.loadChunk(chunkMetadata);
       fail();
