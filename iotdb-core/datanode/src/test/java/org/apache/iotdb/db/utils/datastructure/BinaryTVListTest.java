--- conflicted
+++ resolved
@@ -107,38 +107,5 @@
       Assert.assertEquals(tvList.getBinary((int) i), clonedTvList.getBinary((int) i));
       Assert.assertEquals(tvList.getTime((int) i), clonedTvList.getTime((int) i));
     }
-<<<<<<< HEAD
-    Assert.assertEquals(tvList.memoryBinaryChunkSize, clonedTvList.memoryBinaryChunkSize);
-  }
-
-  @Test
-  public void testCalculateChunkSize() {
-    BinaryTVList tvList = BinaryTVList.newList();
-    for (int i = 0; i < 10; i++) {
-      tvList.putBinary(i, BytesUtils.valueOf(String.valueOf(i)));
-    }
-    Assert.assertEquals(tvList.memoryBinaryChunkSize, 360);
-
-    Binary[] binaryList = new Binary[10];
-    List<Long> timeList = new ArrayList<>();
-    BitMap bitMap = new BitMap(10);
-    for (int i = 0; i < 10; i++) {
-      timeList.add((long) i + 10);
-      binaryList[i] = BytesUtils.valueOf(String.valueOf(i));
-      if (i % 2 == 0) {
-        bitMap.mark(i);
-      }
-    }
-    tvList.putBinaries(
-        ArrayUtils.toPrimitive(timeList.toArray(new Long[0])), binaryList, bitMap, 0, 10);
-    Assert.assertEquals(tvList.memoryBinaryChunkSize, 540);
-
-    tvList.delete(5, 15);
-    Assert.assertEquals(tvList.memoryBinaryChunkSize, 540);
-
-    tvList.clear();
-    Assert.assertEquals(tvList.memoryBinaryChunkSize, 0);
-=======
->>>>>>> 1224142e
   }
 }