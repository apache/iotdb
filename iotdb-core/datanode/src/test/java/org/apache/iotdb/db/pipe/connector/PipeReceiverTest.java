--- conflicted
+++ resolved
@@ -20,11 +20,8 @@
 package org.apache.iotdb.db.pipe.connector;
 
 import org.apache.iotdb.commons.conf.CommonDescriptor;
-<<<<<<< HEAD
 import org.apache.iotdb.db.pipe.connector.payload.evolvable.request.PipeTransferDataNodeHandshakeReq;
-=======
 import org.apache.iotdb.db.pipe.connector.payload.evolvable.request.PipeTransferHandshakeV1Req;
->>>>>>> 6943524b
 import org.apache.iotdb.db.pipe.connector.payload.evolvable.request.PipeTransferTabletRawReq;
 import org.apache.iotdb.db.pipe.receiver.thrift.IoTDBThriftReceiverV1;
 import org.apache.iotdb.tsfile.file.metadata.enums.TSDataType;
@@ -43,15 +40,10 @@
     IoTDBThriftReceiverV1 receiver = new IoTDBThriftReceiverV1();
     try {
       receiver.receive(
-<<<<<<< HEAD
-          PipeTransferDataNodeHandshakeReq.toTPipeTransferReq(
-              CommonDescriptor.getInstance().getConfig().getTimestampPrecision()));
-=======
           PipeTransferHandshakeV1Req.toTPipeTransferReq(
               CommonDescriptor.getInstance().getConfig().getTimestampPrecision()),
           mock(IPartitionFetcher.class),
           mock(ISchemaFetcher.class));
->>>>>>> 6943524b
       receiver.receive(
           PipeTransferTabletRawReq.toTPipeTransferReq(
               new Tablet(
