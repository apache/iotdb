/*
 * Licensed to the Apache Software Foundation (ASF) under one
 * or more contributor license agreements.  See the NOTICE file
 * distributed with this work for additional information
 * regarding copyright ownership.  The ASF licenses this file
 * to you under the Apache License, Version 2.0 (the
 * "License"); you may not use this file except in compliance
 * with the License.  You may obtain a copy of the License at
 *
 *      http://www.apache.org/licenses/LICENSE-2.0
 *
 * Unless required by applicable law or agreed to in writing,
 * software distributed under the License is distributed on an
 * "AS IS" BASIS, WITHOUT WARRANTIES OR CONDITIONS OF ANY
 * KIND, either express or implied.  See the License for the
 * specific language governing permissions and limitations
 * under the License.
 */

package org.apache.iotdb.db.storageengine.rescon.memory;

import org.apache.iotdb.commons.conf.IoTDBConstant;
import org.apache.iotdb.commons.exception.MetadataException;
import org.apache.iotdb.commons.memory.MemoryConfig;
import org.apache.iotdb.db.conf.IoTDBConfig;
import org.apache.iotdb.db.conf.IoTDBDescriptor;
import org.apache.iotdb.db.exception.StorageEngineException;
import org.apache.iotdb.db.storageengine.buffer.BloomFilterCache;
import org.apache.iotdb.db.storageengine.buffer.ChunkCache;
import org.apache.iotdb.db.storageengine.buffer.TimeSeriesMetadataCache;
import org.apache.iotdb.db.storageengine.dataregion.read.control.FileReaderManager;
import org.apache.iotdb.db.storageengine.dataregion.tsfile.TsFileResource;
import org.apache.iotdb.db.storageengine.dataregion.tsfile.TsFileResourceStatus;
import org.apache.iotdb.db.storageengine.dataregion.tsfile.timeindex.ITimeIndex;
import org.apache.iotdb.db.storageengine.dataregion.tsfile.timeindex.TimeIndexLevel;
import org.apache.iotdb.db.utils.EnvironmentUtils;
import org.apache.iotdb.db.utils.constant.TestConstant;

import org.apache.tsfile.enums.TSDataType;
import org.apache.tsfile.exception.write.WriteProcessException;
import org.apache.tsfile.file.metadata.IDeviceID;
import org.apache.tsfile.file.metadata.enums.CompressionType;
import org.apache.tsfile.file.metadata.enums.TSEncoding;
import org.apache.tsfile.fileSystem.FSFactoryProducer;
import org.apache.tsfile.read.common.Path;
import org.apache.tsfile.write.TsFileWriter;
import org.apache.tsfile.write.record.TSRecord;
import org.apache.tsfile.write.record.datapoint.DataPoint;
import org.apache.tsfile.write.schema.IMeasurementSchema;
import org.apache.tsfile.write.schema.MeasurementSchema;
import org.junit.After;
import org.junit.Assert;
import org.junit.Before;
import org.junit.Test;

import java.io.File;
import java.io.IOException;
import java.util.ArrayList;
import java.util.List;

import static org.apache.iotdb.commons.conf.IoTDBConstant.PATH_SEPARATOR;
import static org.junit.Assert.assertEquals;

public class ResourceManagerTest {

  static final String RESOURCE_MANAGER_TEST_SG = "root.resourceManagerTest";
  private int seqFileNum = 10;
  private int measurementNum = 10;
  int deviceNum = 10;
  long ptNum = 100;
  long flushInterval = 20;
  TSEncoding encoding = TSEncoding.PLAIN;

  String[] deviceIds;
  MeasurementSchema[] measurementSchemas;

  List<TsFileResource> seqResources = new ArrayList<>();
  List<TsFileResource> unseqResources = new ArrayList<>();

  private static final IoTDBConfig CONFIG = IoTDBDescriptor.getInstance().getConfig();
  private static final MemoryConfig MEMORY_CONFIG = MemoryConfig.getInstance();
  private final TsFileResourceManager tsFileResourceManager = TsFileResourceManager.getInstance();
  private long prevTimeIndexMemoryThreshold;
  private TimeIndexLevel timeIndexLevel;

  @Before
  public void setUp() throws IOException, WriteProcessException, MetadataException {
<<<<<<< HEAD
    prevTimeIndexMemoryThreshold = CONFIG.getTimeIndexMemoryManager().getTotalMemorySizeInBytes();
=======
    prevTimeIndexMemoryThreshold =
        MEMORY_CONFIG.getTimeIndexMemoryManager().getTotalMemorySizeInBytes();
>>>>>>> 1a4ac0ea
    timeIndexLevel = CONFIG.getTimeIndexLevel();
    prepareSeries();
  }

  @After
  public void tearDown() throws IOException, StorageEngineException {
    removeFiles();
    seqResources.clear();
    unseqResources.clear();
    CONFIG.setTimeIndexLevel(String.valueOf(timeIndexLevel));
    tsFileResourceManager.setTimeIndexMemoryThreshold(prevTimeIndexMemoryThreshold);
    ChunkCache.getInstance().clear();
    TimeSeriesMetadataCache.getInstance().clear();
    BloomFilterCache.getInstance().clear();
    TsFileResourceManager.getInstance().clear();
    EnvironmentUtils.cleanAllDir();
  }

  void prepareSeries() throws MetadataException {
    measurementSchemas = new MeasurementSchema[measurementNum];
    for (int i = 0; i < measurementNum; i++) {
      measurementSchemas[i] =
          new MeasurementSchema(
              "sensor" + i, TSDataType.DOUBLE, encoding, CompressionType.UNCOMPRESSED);
    }
    deviceIds = new String[deviceNum];
    for (int i = 0; i < deviceNum; i++) {
      deviceIds[i] = RESOURCE_MANAGER_TEST_SG + PATH_SEPARATOR + "device" + i;
    }
  }

  private void removeFiles() throws IOException {
    for (TsFileResource tsFileResource : seqResources) {
      if (tsFileResource.getTsFile().exists()) {
        tsFileResource.remove();
      }
    }
    for (TsFileResource tsFileResource : unseqResources) {
      if (tsFileResource.getTsFile().exists()) {
        tsFileResource.remove();
      }
    }
    File[] files = FSFactoryProducer.getFSFactory().listFilesBySuffix("target", ".tsfile");
    for (File file : files) {
      file.delete();
    }
    File[] resourceFiles =
        FSFactoryProducer.getFSFactory().listFilesBySuffix("target", ".resource");
    for (File resourceFile : resourceFiles) {
      resourceFile.delete();
    }
    FileReaderManager.getInstance().closeAndRemoveAllOpenedReaders();
  }

  void prepareFile(TsFileResource tsFileResource, long timeOffset, long ptNum, long valueOffset)
      throws IOException, WriteProcessException {
    TsFileWriter fileWriter = new TsFileWriter(tsFileResource.getTsFile());
    for (String deviceId : deviceIds) {
      for (IMeasurementSchema measurementSchema : measurementSchemas) {
        fileWriter.registerTimeseries(new Path(deviceId), measurementSchema);
      }
    }
    for (long i = timeOffset; i < timeOffset + ptNum; i++) {
      for (int j = 0; j < deviceNum; j++) {
        TSRecord record = new TSRecord(deviceIds[j], i);
        for (int k = 0; k < measurementNum; k++) {
          record.addTuple(
              DataPoint.getDataPoint(
                  measurementSchemas[k].getType(),
                  measurementSchemas[k].getMeasurementName(),
                  String.valueOf(i + valueOffset)));
        }
        fileWriter.writeRecord(record);
        tsFileResource.updateStartTime(IDeviceID.Factory.DEFAULT_FACTORY.create(deviceIds[j]), i);
        tsFileResource.updateEndTime(IDeviceID.Factory.DEFAULT_FACTORY.create(deviceIds[j]), i);
      }
      if ((i + 1) % flushInterval == 0) {
        fileWriter.flush();
      }
    }
    fileWriter.close();
  }

  @Test
  public void testDegradeMethod() throws IOException, WriteProcessException {
    File file =
        new File(
            TestConstant.BASE_OUTPUT_PATH.concat(
                0
                    + IoTDBConstant.FILE_NAME_SEPARATOR
                    + 0
                    + IoTDBConstant.FILE_NAME_SEPARATOR
                    + 0
                    + IoTDBConstant.FILE_NAME_SEPARATOR
                    + 0
                    + ".tsfile"));
    TsFileResource tsFileResource = new TsFileResource(file);
    tsFileResource.setStatusForTest(TsFileResourceStatus.NORMAL);
    tsFileResource.updatePlanIndexes((long) 0);
    prepareFile(tsFileResource, 0, ptNum, 0);
    long previousRamSize = tsFileResource.calculateRamSize();
    assertEquals(
        TimeIndexLevel.ARRAY_DEVICE_TIME_INDEX,
        TimeIndexLevel.valueOf(tsFileResource.getTimeIndexType()));
    long reducedMemory = tsFileResource.degradeTimeIndex();
    assertEquals(previousRamSize - tsFileResource.calculateRamSize(), reducedMemory);
    assertEquals(
        TimeIndexLevel.FILE_TIME_INDEX, TimeIndexLevel.valueOf(tsFileResource.getTimeIndexType()));
  }

  @Test
  public void testDegradeToFileTimeIndex() throws IOException, WriteProcessException {
    File file =
        new File(
            TestConstant.BASE_OUTPUT_PATH.concat(
                0
                    + IoTDBConstant.FILE_NAME_SEPARATOR
                    + 0
                    + IoTDBConstant.FILE_NAME_SEPARATOR
                    + 0
                    + IoTDBConstant.FILE_NAME_SEPARATOR
                    + 0
                    + ".tsfile"));
    TsFileResource tsFileResource = new TsFileResource(file);
    tsFileResource.setStatusForTest(TsFileResourceStatus.NORMAL);
    tsFileResource.updatePlanIndexes((long) 0);
    prepareFile(tsFileResource, 0, ptNum, 0);
    assertEquals(
        TimeIndexLevel.ARRAY_DEVICE_TIME_INDEX,
        TimeIndexLevel.valueOf(tsFileResource.getTimeIndexType()));
    long curTimeIndexMemoryThreshold = 322;
    tsFileResourceManager.setTimeIndexMemoryThreshold(curTimeIndexMemoryThreshold);
    tsFileResourceManager.registerSealedTsFileResource(tsFileResource);
    assertEquals(
        TimeIndexLevel.FILE_TIME_INDEX, TimeIndexLevel.valueOf(tsFileResource.getTimeIndexType()));
  }

  @Test
  public void testNotDegradeToFileTimeIndex() throws IOException, WriteProcessException {
    File file =
        new File(
            TestConstant.BASE_OUTPUT_PATH.concat(
                0
                    + IoTDBConstant.FILE_NAME_SEPARATOR
                    + 0
                    + IoTDBConstant.FILE_NAME_SEPARATOR
                    + 0
                    + IoTDBConstant.FILE_NAME_SEPARATOR
                    + 0
                    + ".tsfile"));
    TsFileResource tsFileResource = new TsFileResource(file);
    tsFileResource.setStatusForTest(TsFileResourceStatus.NORMAL);
    tsFileResource.updatePlanIndexes((long) 0);
    prepareFile(tsFileResource, 0, ptNum, 0);
    assertEquals(
        TimeIndexLevel.ARRAY_DEVICE_TIME_INDEX,
        TimeIndexLevel.valueOf(tsFileResource.getTimeIndexType()));
    long previousRamSize = tsFileResource.calculateRamSize();
    long curTimeIndexMemoryThreshold = 4291;
    tsFileResourceManager.setTimeIndexMemoryThreshold(curTimeIndexMemoryThreshold);
    tsFileResourceManager.registerSealedTsFileResource(tsFileResource);
    assertEquals(0, previousRamSize - tsFileResource.calculateRamSize());
    assertEquals(
        TimeIndexLevel.ARRAY_DEVICE_TIME_INDEX,
        TimeIndexLevel.valueOf(tsFileResource.getTimeIndexType()));
  }

  @Test
  public void testTwoResourceToDegrade() throws IOException, WriteProcessException {
    File file1 =
        new File(
            TestConstant.BASE_OUTPUT_PATH.concat(
                0
                    + IoTDBConstant.FILE_NAME_SEPARATOR
                    + 0
                    + IoTDBConstant.FILE_NAME_SEPARATOR
                    + 0
                    + IoTDBConstant.FILE_NAME_SEPARATOR
                    + 0
                    + ".tsfile"));
    TsFileResource tsFileResource1 = new TsFileResource(file1);
    tsFileResource1.setStatusForTest(TsFileResourceStatus.NORMAL);
    tsFileResource1.updatePlanIndexes((long) 0);
    prepareFile(tsFileResource1, 0, ptNum, 0);
    assertEquals(
        TimeIndexLevel.ARRAY_DEVICE_TIME_INDEX,
        TimeIndexLevel.valueOf(tsFileResource1.getTimeIndexType()));
    long curTimeIndexMemoryThreshold = 4291;
    tsFileResourceManager.setTimeIndexMemoryThreshold(curTimeIndexMemoryThreshold);
    tsFileResourceManager.registerSealedTsFileResource(tsFileResource1);
    assertEquals(
        TimeIndexLevel.ARRAY_DEVICE_TIME_INDEX,
        TimeIndexLevel.valueOf(tsFileResource1.getTimeIndexType()));
    File file2 =
        new File(
            TestConstant.BASE_OUTPUT_PATH.concat(
                1
                    + IoTDBConstant.FILE_NAME_SEPARATOR
                    + 0
                    + IoTDBConstant.FILE_NAME_SEPARATOR
                    + 0
                    + IoTDBConstant.FILE_NAME_SEPARATOR
                    + 0
                    + ".tsfile"));
    TsFileResource tsFileResource2 = new TsFileResource(file2);
    tsFileResource2.setStatusForTest(TsFileResourceStatus.NORMAL);
    tsFileResource2.updatePlanIndexes((long) 1);
    prepareFile(tsFileResource2, ptNum, ptNum, 0);
    assertEquals(
        TimeIndexLevel.ARRAY_DEVICE_TIME_INDEX,
        TimeIndexLevel.valueOf(tsFileResource2.getTimeIndexType()));
    tsFileResourceManager.registerSealedTsFileResource(tsFileResource2);
    assertEquals(
        TimeIndexLevel.FILE_TIME_INDEX, TimeIndexLevel.valueOf(tsFileResource1.getTimeIndexType()));
    assertEquals(
        TimeIndexLevel.ARRAY_DEVICE_TIME_INDEX,
        TimeIndexLevel.valueOf(tsFileResource2.getTimeIndexType()));
  }

  @Test
  public void testMultiDeviceTimeIndexDegrade() throws IOException, WriteProcessException {
    long curTimeIndexMemoryThreshold = 9663;
    tsFileResourceManager.setTimeIndexMemoryThreshold(curTimeIndexMemoryThreshold);
    for (int i = 0; i < seqFileNum; i++) {
      File file =
          new File(
              TestConstant.BASE_OUTPUT_PATH.concat(
                  i
                      + IoTDBConstant.FILE_NAME_SEPARATOR
                      + i
                      + IoTDBConstant.FILE_NAME_SEPARATOR
                      + 0
                      + IoTDBConstant.FILE_NAME_SEPARATOR
                      + 0
                      + ".tsfile"));
      TsFileResource tsFileResource = new TsFileResource(file);
      tsFileResource.setStatusForTest(TsFileResourceStatus.NORMAL);
      tsFileResource.updatePlanIndexes((long) i);
      assertEquals(
          TimeIndexLevel.ARRAY_DEVICE_TIME_INDEX,
          TimeIndexLevel.valueOf(tsFileResource.getTimeIndexType()));
      seqResources.add(tsFileResource);
      prepareFile(tsFileResource, i * ptNum, ptNum, 0);
      tsFileResourceManager.registerSealedTsFileResource(tsFileResource);
    }
    assertEquals(10, tsFileResourceManager.getPriorityQueueSize());
    for (int i = 0; i < seqFileNum; i++) {
      // TODO: size of DeviceID may different with string device
      if (i < 8) {
        assertEquals(
            TimeIndexLevel.FILE_TIME_INDEX,
            TimeIndexLevel.valueOf(seqResources.get(i).getTimeIndexType()));
      } else {
        assertEquals(
            TimeIndexLevel.ARRAY_DEVICE_TIME_INDEX,
            TimeIndexLevel.valueOf(seqResources.get(i).getTimeIndexType()));
      }
    }
  }

  @Test
  public void testAllFileTimeIndexDegrade() throws IOException, WriteProcessException {
    long curTimeIndexMemoryThreshold = 322;
    tsFileResourceManager.setTimeIndexMemoryThreshold(curTimeIndexMemoryThreshold);
    for (int i = 0; i < seqFileNum; i++) {
      File file =
          new File(
              TestConstant.BASE_OUTPUT_PATH.concat(
                  i
                      + IoTDBConstant.FILE_NAME_SEPARATOR
                      + i
                      + IoTDBConstant.FILE_NAME_SEPARATOR
                      + 0
                      + IoTDBConstant.FILE_NAME_SEPARATOR
                      + 0
                      + ".tsfile"));
      TsFileResource tsFileResource = new TsFileResource(file);
      assertEquals(
          TimeIndexLevel.ARRAY_DEVICE_TIME_INDEX,
          TimeIndexLevel.valueOf(tsFileResource.getTimeIndexType()));
      seqResources.add(tsFileResource);
      prepareFile(tsFileResource, i * ptNum, ptNum, 0);
      tsFileResourceManager.registerSealedTsFileResource(tsFileResource);
      assertEquals(
          TimeIndexLevel.FILE_TIME_INDEX,
          TimeIndexLevel.valueOf(tsFileResource.getTimeIndexType()));
    }
  }

  @Test
  public void testForceDegradeTimeIndex() {
    File file =
        new File(
            TestConstant.BASE_OUTPUT_PATH.concat(
                1
                    + IoTDBConstant.FILE_NAME_SEPARATOR
                    + 1
                    + IoTDBConstant.FILE_NAME_SEPARATOR
                    + 0
                    + IoTDBConstant.FILE_NAME_SEPARATOR
                    + 0
                    + ".tsfile"));
    TsFileResource tsFileResource = new TsFileResource(file);
    IDeviceID device1 = IDeviceID.Factory.DEFAULT_FACTORY.create("root.test.d1");
    IDeviceID device2 = IDeviceID.Factory.DEFAULT_FACTORY.create("root.test.d2");
    tsFileResource.updateStartTime(device1, 1);
    tsFileResource.updateStartTime(device1, 2);
    tsFileResource.updateStartTime(device2, 1);
    tsFileResource.updateStartTime(device2, 2);

    assertEquals(
        TimeIndexLevel.ARRAY_DEVICE_TIME_INDEX,
        TimeIndexLevel.valueOf(tsFileResource.getTimeIndexType()));
    tsFileResourceManager.registerSealedTsFileResource(tsFileResource);
    long resourceRamSizeBeforeDegrade = tsFileResource.calculateRamSize();
    Assert.assertEquals(
        resourceRamSizeBeforeDegrade, tsFileResourceManager.getTotalTimeIndexMemCost());
    TsFileResourceManager.getInstance().forceDegradeTsFileResource(tsFileResource);
    Assert.assertEquals(
        tsFileResource.calculateRamSize(), tsFileResourceManager.getTotalTimeIndexMemCost());
    Assert.assertTrue(
        resourceRamSizeBeforeDegrade > tsFileResourceManager.getTotalTimeIndexMemCost());
    Assert.assertTrue(tsFileResource.getTimeIndexType() == ITimeIndex.FILE_TIME_INDEX_TYPE);
    Assert.assertEquals(1, tsFileResourceManager.getDegradedTimeIndexNum());
  }
}<|MERGE_RESOLUTION|>--- conflicted
+++ resolved
@@ -85,12 +85,8 @@
 
   @Before
   public void setUp() throws IOException, WriteProcessException, MetadataException {
-<<<<<<< HEAD
-    prevTimeIndexMemoryThreshold = CONFIG.getTimeIndexMemoryManager().getTotalMemorySizeInBytes();
-=======
     prevTimeIndexMemoryThreshold =
         MEMORY_CONFIG.getTimeIndexMemoryManager().getTotalMemorySizeInBytes();
->>>>>>> 1a4ac0ea
     timeIndexLevel = CONFIG.getTimeIndexLevel();
     prepareSeries();
   }
