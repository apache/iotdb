--- conflicted
+++ resolved
@@ -57,7 +57,7 @@
     public MockedPipeRealtimeEvent(
         EnrichedEvent event,
         TsFileEpoch tsFileEpoch,
-        Map<String, String[]> device2Measurements,
+        Map<IDeviceID, String[]> device2Measurements,
         PipePattern pattern) {
       super(event, tsFileEpoch, device2Measurements, pattern);
     }
@@ -152,18 +152,12 @@
     long totalTime = 0;
     for (int i = 0; i < epochNum; i++) {
       for (int j = 0; j < deviceNum; j++) {
-<<<<<<< HEAD
-        PipeRealtimeEvent event =
-            new PipeRealtimeEvent(
+        MockedPipeRealtimeEvent event =
+            new MockedPipeRealtimeEvent(
                 null,
                 null,
                 Collections.singletonMap(new StringArrayDeviceID("root.db" + i), measurements),
                 null);
-=======
-        MockedPipeRealtimeEvent event =
-            new MockedPipeRealtimeEvent(
-                null, null, Collections.singletonMap("root." + i, measurements), null);
->>>>>>> fe52d5de
         long startTime = System.currentTimeMillis();
         matcher.match(event).forEach(extractor -> extractor.extract(event));
         totalTime += (System.currentTimeMillis() - startTime);
