/*
 * Licensed to the Apache Software Foundation (ASF) under one
 * or more contributor license agreements.  See the NOTICE file
 * distributed with this work for additional information
 * regarding copyright ownership.  The ASF licenses this file
 * to you under the Apache License, Version 2.0 (the
 * "License"); you may not use this file except in compliance
 * with the License.  You may obtain a copy of the License at
 *
 *      http://www.apache.org/licenses/LICENSE-2.0
 *
 * Unless required by applicable law or agreed to in writing,
 * software distributed under the License is distributed on an
 * "AS IS" BASIS, WITHOUT WARRANTIES OR CONDITIONS OF ANY
 * KIND, either express or implied.  See the License for the
 * specific language governing permissions and limitations
 * under the License.
 */

package org.apache.iotdb.db.queryengine.plan.relational.planner.assertions;

import org.apache.iotdb.db.queryengine.common.SessionInfo;
import org.apache.iotdb.db.queryengine.plan.planner.plan.node.PlanNode;
import org.apache.iotdb.db.queryengine.plan.relational.metadata.Metadata;
import org.apache.iotdb.db.queryengine.plan.relational.planner.SortOrder;
import org.apache.iotdb.db.queryengine.plan.relational.planner.Symbol;
import org.apache.iotdb.db.queryengine.plan.relational.planner.iterative.GroupReference;
import org.apache.iotdb.db.queryengine.plan.relational.planner.node.AggregationNode;
import org.apache.iotdb.db.queryengine.plan.relational.planner.node.AggregationTableScanNode;
import org.apache.iotdb.db.queryengine.plan.relational.planner.node.AggregationTreeDeviceViewScanNode;
import org.apache.iotdb.db.queryengine.plan.relational.planner.node.CollectNode;
import org.apache.iotdb.db.queryengine.plan.relational.planner.node.DeviceTableScanNode;
import org.apache.iotdb.db.queryengine.plan.relational.planner.node.EnforceSingleRowNode;
import org.apache.iotdb.db.queryengine.plan.relational.planner.node.ExchangeNode;
import org.apache.iotdb.db.queryengine.plan.relational.planner.node.FilterNode;
import org.apache.iotdb.db.queryengine.plan.relational.planner.node.InformationSchemaTableScanNode;
import org.apache.iotdb.db.queryengine.plan.relational.planner.node.JoinNode;
import org.apache.iotdb.db.queryengine.plan.relational.planner.node.LimitNode;
import org.apache.iotdb.db.queryengine.plan.relational.planner.node.MergeSortNode;
import org.apache.iotdb.db.queryengine.plan.relational.planner.node.OffsetNode;
import org.apache.iotdb.db.queryengine.plan.relational.planner.node.OutputNode;
import org.apache.iotdb.db.queryengine.plan.relational.planner.node.ProjectNode;
import org.apache.iotdb.db.queryengine.plan.relational.planner.node.SemiJoinNode;
import org.apache.iotdb.db.queryengine.plan.relational.planner.node.SortNode;
import org.apache.iotdb.db.queryengine.plan.relational.planner.node.StreamSortNode;
import org.apache.iotdb.db.queryengine.plan.relational.planner.node.TreeAlignedDeviceViewScanNode;
import org.apache.iotdb.db.queryengine.plan.relational.planner.node.TreeDeviceViewScanNode;
import org.apache.iotdb.db.queryengine.plan.relational.planner.node.TreeNonAlignedDeviceViewScanNode;
import org.apache.iotdb.db.queryengine.plan.relational.sql.ast.DataType;
import org.apache.iotdb.db.queryengine.plan.relational.sql.ast.Expression;
import org.apache.iotdb.db.queryengine.plan.relational.sql.ast.SortItem;
import org.apache.iotdb.db.queryengine.plan.relational.sql.parser.SqlParser;

import com.google.common.collect.ImmutableList;
import com.google.common.collect.ImmutableSet;

import java.time.ZoneId;
import java.util.ArrayList;
import java.util.Collection;
import java.util.Collections;
import java.util.List;
import java.util.Map;
import java.util.Optional;
import java.util.Set;
import java.util.function.Consumer;
import java.util.function.Predicate;

import static com.google.common.base.MoreObjects.toStringHelper;
import static com.google.common.base.Preconditions.checkState;
import static com.google.common.collect.ImmutableList.toImmutableList;
import static java.util.Collections.nCopies;
import static java.util.Objects.requireNonNull;
import static org.apache.iotdb.db.queryengine.plan.relational.planner.SortOrder.ASC_NULLS_FIRST;
import static org.apache.iotdb.db.queryengine.plan.relational.planner.SortOrder.ASC_NULLS_LAST;
import static org.apache.iotdb.db.queryengine.plan.relational.planner.SortOrder.DESC_NULLS_FIRST;
import static org.apache.iotdb.db.queryengine.plan.relational.planner.SortOrder.DESC_NULLS_LAST;
import static org.apache.iotdb.db.queryengine.plan.relational.planner.assertions.MatchResult.NO_MATCH;
import static org.apache.iotdb.db.queryengine.plan.relational.planner.assertions.MatchResult.match;
import static org.apache.iotdb.db.queryengine.plan.relational.planner.assertions.StrictAssignedSymbolsMatcher.actualAssignments;
import static org.apache.iotdb.db.queryengine.plan.relational.planner.assertions.StrictSymbolsMatcher.actualOutputs;
import static org.apache.iotdb.db.queryengine.plan.relational.sql.ast.SortItem.NullOrdering.FIRST;
import static org.apache.iotdb.db.queryengine.plan.relational.sql.ast.SortItem.NullOrdering.UNDEFINED;
import static org.apache.iotdb.db.queryengine.plan.relational.sql.ast.SortItem.Ordering.ASCENDING;
import static org.apache.iotdb.db.queryengine.plan.relational.sql.ast.SortItem.Ordering.DESCENDING;

public final class PlanMatchPattern {
  private final List<Matcher> matchers = new ArrayList<>();

  private final List<PlanMatchPattern> sourcePatterns;
  private boolean anyTree;

  public static PlanMatchPattern node(
      Class<? extends PlanNode> nodeClass, PlanMatchPattern... sources) {
    return any(sources).with(new PlanNodeMatcher(nodeClass));
  }

  public static PlanMatchPattern any(PlanMatchPattern... sources) {
    return new PlanMatchPattern(ImmutableList.copyOf(sources));
  }

  /**
   * Matches to any tree of nodes with children matching to given source matchers.
   * anyTree(tableScan("nation")) - will match to any plan which all leafs contain any node
   * containing table scan from nation table.
   *
   * <p>Note: anyTree does not match zero nodes. E.g. output(anyTree(tableScan)) will NOT match
   * TableScan node followed by OutputNode.
   */
  public static PlanMatchPattern anyTree(PlanMatchPattern... sources) {
    return any(sources).matchToAnyNodeTree();
  }

  public static PlanMatchPattern anyNot(
      Class<? extends PlanNode> excludeNodeClass, PlanMatchPattern... sources) {
    return any(sources).with(new NotPlanNodeMatcher(excludeNodeClass));
  }

  /*public static PlanMatchPattern remoteSource(List<PlanFragmentId> sourceFragmentIds)
  {
      return node(RemoteSourceNode.class)
              .with(new RemoteSourceMatcher(
                      sourceFragmentIds,
                      Optional.empty(),
                      Optional.empty(),
                      Optional.empty()));
  }*/
  public static PlanMatchPattern infoSchemaTableScan(
      String expectedTableName, Optional<Integer> dataNodeId) {
    return node(InformationSchemaTableScanNode.class)
        .with(
            new InformationSchemaTableScanMatcher(
                expectedTableName,
                Optional.empty(),
                Collections.emptyList(),
                Collections.emptySet(),
                dataNodeId));
  }

  public static PlanMatchPattern infoSchemaTableScan(
      String expectedTableName, Optional<Integer> dataNodeId, List<String> outputSymbols) {
    return node(InformationSchemaTableScanNode.class)
        .with(
            new InformationSchemaTableScanMatcher(
                expectedTableName,
                Optional.empty(),
                outputSymbols,
                Collections.emptySet(),
                dataNodeId));
  }

  public static PlanMatchPattern treeDeviceViewTableScan(
      String expectedTableName, List<String> outputSymbols, Set<String> assignmentsKeys) {
    PlanMatchPattern pattern =
        node(TreeDeviceViewScanNode.class)
            .with(
                new DeviceTableScanMatcher(
                    expectedTableName, Optional.empty(), outputSymbols, assignmentsKeys));
    outputSymbols.forEach(
        symbol -> pattern.withAlias(symbol, new ColumnReference(expectedTableName, symbol)));
    return pattern;
  }

  public static PlanMatchPattern treeAlignedDeviceViewTableScan(
      String expectedTableName, List<String> outputSymbols, Set<String> assignmentsKeys) {
    PlanMatchPattern pattern =
        node(TreeAlignedDeviceViewScanNode.class)
            .with(
                new DeviceTableScanMatcher(
                    expectedTableName, Optional.empty(), outputSymbols, assignmentsKeys));
    outputSymbols.forEach(
        symbol -> pattern.withAlias(symbol, new ColumnReference(expectedTableName, symbol)));
    return pattern;
  }

  public static PlanMatchPattern treeNonAlignedDeviceViewTableScan(
      String expectedTableName, List<String> outputSymbols, Set<String> assignmentsKeys) {
    PlanMatchPattern pattern =
        node(TreeNonAlignedDeviceViewScanNode.class)
            .with(
                new DeviceTableScanMatcher(
                    expectedTableName, Optional.empty(), outputSymbols, assignmentsKeys));
    outputSymbols.forEach(
        symbol -> pattern.withAlias(symbol, new ColumnReference(expectedTableName, symbol)));
    return pattern;
  }

  public static PlanMatchPattern tableScan(String expectedTableName) {
    return node(DeviceTableScanNode.class)
        .with(
            new DeviceTableScanMatcher(
                expectedTableName,
                Optional.empty(),
                Collections.emptyList(),
                Collections.emptySet()));
  }

  public static PlanMatchPattern tableScan(
      String expectedTableName, List<String> outputSymbols, Set<String> assignmentsKeys) {
    PlanMatchPattern pattern =
        node(DeviceTableScanNode.class)
            .with(
                new DeviceTableScanMatcher(
                    expectedTableName, Optional.empty(), outputSymbols, assignmentsKeys));
    outputSymbols.forEach(
        symbol -> pattern.withAlias(symbol, new ColumnReference(expectedTableName, symbol)));
    return pattern;
  }

  public static PlanMatchPattern tableScan(
      String expectedTableName, Map<String, String> columnReferences) {
    PlanMatchPattern result = tableScan(expectedTableName);
    return result.addColumnReferences(expectedTableName, columnReferences);
  }

  public static PlanMatchPattern strictTableScan(
      String expectedTableName, Map<String, String> columnReferences, List<String> outputs) {
    return tableScan(expectedTableName, columnReferences).withExactOutputs(outputs);
  }

  private PlanMatchPattern addColumnReferences(
      String expectedTableName, Map<String, String> columnReferences) {
    columnReferences
        .entrySet()
        .forEach(
            reference ->
                withAlias(
                    reference.getKey(), columnReference(expectedTableName, reference.getValue())));
    return this;
  }

  public static PlanMatchPattern aggregation(
      Map<String, ExpectedValueProvider<AggregationFunction>> aggregations,
      PlanMatchPattern source) {
    PlanMatchPattern result = node(AggregationNode.class, source);
    aggregations
        .entrySet()
        .forEach(
            aggregation ->
                result.withAlias(
                    aggregation.getKey(), new AggregationFunctionMatcher(aggregation.getValue())));
    return result;
  }

  public static PlanMatchPattern aggregation(
      Map<String, ExpectedValueProvider<AggregationFunction>> aggregations,
      AggregationNode.Step step,
      PlanMatchPattern source) {
    PlanMatchPattern result =
        node(AggregationNode.class, source).with(new AggregationStepMatcher(step));
    aggregations
        .entrySet()
        .forEach(
            aggregation ->
                result.withAlias(
                    aggregation.getKey(), new AggregationFunctionMatcher(aggregation.getValue())));
    return result;
  }

  public static PlanMatchPattern aggregation(
      Map<String, ExpectedValueProvider<AggregationFunction>> aggregations,
      Predicate<AggregationNode> predicate,
      PlanMatchPattern source) {
    PlanMatchPattern result =
        node(AggregationNode.class, source).with(new PredicateMatcher<>(predicate));
    aggregations
        .entrySet()
        .forEach(
            aggregation ->
                result.withAlias(
                    aggregation.getKey(), new AggregationFunctionMatcher(aggregation.getValue())));
    return result;
  }

  public static PlanMatchPattern aggregation(
      GroupingSetDescriptor groupingSets,
      Map<Optional<String>, ExpectedValueProvider<AggregationFunction>> aggregations,
      Optional<Symbol> groupId,
      AggregationNode.Step step,
      PlanMatchPattern source) {
    return aggregation(groupingSets, aggregations, ImmutableList.of(), groupId, step, source);
  }

  public static PlanMatchPattern aggregation(
      GroupingSetDescriptor groupingSets,
      Map<Optional<String>, ExpectedValueProvider<AggregationFunction>> aggregations,
      List<String> preGroupedSymbols,
      Optional<Symbol> groupId,
      AggregationNode.Step step,
      PlanMatchPattern source) {
    return aggregation(
        groupingSets, aggregations, preGroupedSymbols, ImmutableList.of(), groupId, step, source);
  }

  public static PlanMatchPattern aggregation(
      GroupingSetDescriptor groupingSets,
      Map<Optional<String>, ExpectedValueProvider<AggregationFunction>> aggregations,
      List<String> preGroupedSymbols,
      List<String> masks,
      Optional<Symbol> groupId,
      AggregationNode.Step step,
      PlanMatchPattern source) {
    PlanMatchPattern result =
        node(AggregationNode.class, source)
            .with(new AggregationMatcher(groupingSets, preGroupedSymbols, masks, groupId, step));
    aggregations
        .entrySet()
        .forEach(
            aggregation ->
                result.withAlias(
                    aggregation.getKey(), new AggregationFunctionMatcher(aggregation.getValue())));
    return result;
  }

  public static ExpectedValueProvider<AggregationFunction> aggregationFunction(
      String name, List<String> args) {
    return new AggregationFunctionProvider(
        name, false, toSymbolAliases(args), ImmutableList.of(), Optional.empty());
  }

  public static ExpectedValueProvider<AggregationFunction> aggregationFunction(
      String name, List<String> args, List<PlanMatchPattern.Ordering> orderBy) {
    return new AggregationFunctionProvider(
        name, false, toSymbolAliases(args), orderBy, Optional.empty());
  }

  public static ExpectedValueProvider<AggregationFunction> aggregationFunction(
      String name, boolean distinct, List<PlanTestSymbol> args) {
    return new AggregationFunctionProvider(
        name, distinct, args, ImmutableList.of(), Optional.empty());
  }

  public static PlanMatchPattern aggregationTreeDeviceViewTableScan(
      GroupingSetDescriptor groupingSets,
      List<String> preGroupedSymbols,
      Optional<Symbol> groupId,
      AggregationNode.Step step,
      String expectedTableName,
      List<String> outputSymbols,
      Set<String> assignmentsKeys) {
    PlanMatchPattern result = node(AggregationTreeDeviceViewScanNode.class);

    result.with(
        new AggregationDeviceTableScanMatcher(
            groupingSets,
            preGroupedSymbols,
            ImmutableList.of(),
            groupId,
            step,
            expectedTableName,
            Optional.empty(),
            outputSymbols,
            assignmentsKeys));

    outputSymbols.forEach(
        outputSymbol ->
            result.withAlias(outputSymbol, new ColumnReference(expectedTableName, outputSymbol)));
    return result;
  }

  // Attention: Now we only pass aliases according to outputSymbols, but we don't verify the output
  // column if exists in Table and their order because there maybe partial Agg-result.
  public static PlanMatchPattern aggregationTableScan(
      GroupingSetDescriptor groupingSets,
      List<String> preGroupedSymbols,
      Optional<Symbol> groupId,
      AggregationNode.Step step,
      String expectedTableName,
      List<String> outputSymbols,
      Set<String> assignmentsKeys) {
    PlanMatchPattern result = node(AggregationTableScanNode.class);

    result.with(
        new AggregationDeviceTableScanMatcher(
            groupingSets,
            preGroupedSymbols,
            ImmutableList.of(),
            groupId,
            step,
            expectedTableName,
            Optional.empty(),
            outputSymbols,
            assignmentsKeys));

    outputSymbols.forEach(
        outputSymbol ->
            result.withAlias(outputSymbol, new ColumnReference(expectedTableName, outputSymbol)));
    return result;
  }

  /*
  public static PlanMatchPattern distinctLimit(long limit, List<String> distinctSymbols, PlanMatchPattern source)
  {
      return node(DistinctLimitNode.class, source).with(new DistinctLimitMatcher(
              limit,
              toSymbolAliases(distinctSymbols),
              Optional.empty()));
  }

  public static PlanMatchPattern distinctLimit(long limit, List<String> distinctSymbols, String hashSymbol, PlanMatchPattern source)
  {
      return node(DistinctLimitNode.class, source).with(new DistinctLimitMatcher(
              limit,
              toSymbolAliases(distinctSymbols),
              Optional.of(new SymbolAlias(hashSymbol))));
  }

  public static PlanMatchPattern markDistinct(
          String markerSymbol,
          List<String> distinctSymbols,
          PlanMatchPattern source)
  {
      return node(MarkDistinctNode.class, source).with(new MarkDistinctMatcher(
              new SymbolAlias(markerSymbol),
              toSymbolAliases(distinctSymbols),
              Optional.empty()));
  }

  public static PlanMatchPattern markDistinct(
          String markerSymbol,
          List<String> distinctSymbols,
          String hashSymbol,
          PlanMatchPattern source)
  {
      return node(MarkDistinctNode.class, source).with(new MarkDistinctMatcher(
              new SymbolAlias(markerSymbol),
              toSymbolAliases(distinctSymbols),
              Optional.of(new SymbolAlias(hashSymbol))));
  }

  public static PlanMatchPattern window(Consumer<WindowMatcher.Builder> handler, PlanMatchPattern source)
  {
      WindowMatcher.Builder builder = new WindowMatcher.Builder(source);
      handler.accept(builder);
      return builder.build();
  }

  public static PlanMatchPattern rowNumber(Consumer<RowNumberMatcher.Builder> handler, PlanMatchPattern source)
  {
      RowNumberMatcher.Builder builder = new RowNumberMatcher.Builder(source);
      handler.accept(builder);
      return builder.build();
  }

  public static PlanMatchPattern topNRanking(Consumer<TopNRankingMatcher.Builder> handler, PlanMatchPattern source)
  {
      TopNRankingMatcher.Builder builder = new TopNRankingMatcher.Builder(source);
      handler.accept(builder);
      return builder.build();
  }

  public static PlanMatchPattern patternRecognition(Consumer<PatternRecognitionMatcher.Builder> handler, PlanMatchPattern source)
  {
      PatternRecognitionMatcher.Builder builder = new PatternRecognitionMatcher.Builder(source);
      handler.accept(builder);
      return builder.build();
  }*/

  public static PlanMatchPattern join(
      JoinNode.JoinType type, Consumer<JoinMatcher.Builder> handler) {
    JoinMatcher.Builder builder = new JoinMatcher.Builder(type);
    handler.accept(builder);
    return builder.build();
  }

<<<<<<< HEAD
  public static PlanMatchPattern semiJoin(
      String sourceSymbolAlias,
      String filteringSymbolAlias,
      String outputAlias,
      PlanMatchPattern source,
      PlanMatchPattern filtering) {
    return node(SemiJoinNode.class, source, filtering)
        .with(new SemiJoinMatcher(sourceSymbolAlias, filteringSymbolAlias, outputAlias));
=======
  public static PlanMatchPattern streamSort(PlanMatchPattern source) {
    return node(StreamSortNode.class, source);
>>>>>>> 3267b4fa
  }

  public static PlanMatchPattern sort(PlanMatchPattern source) {
    return node(SortNode.class, source);
  }

  public static PlanMatchPattern sort(List<Ordering> orderBy, PlanMatchPattern source) {
    return node(SortNode.class, source).with(new SortMatcher(orderBy));
  }

  public static PlanMatchPattern streamSort(List<Ordering> orderBy, PlanMatchPattern source) {
    return node(StreamSortNode.class, source).with(new SortMatcher(orderBy));
  }

  /*public static PlanMatchPattern topN(long count, List<Ordering> orderBy, PlanMatchPattern source)
  {
      return topN(count, orderBy, TopNNode.Step.SINGLE, source);
  }

  public static PlanMatchPattern topN(long count, List<Ordering> orderBy, TopNNode.Step step, PlanMatchPattern source)
  {
      return node(TopNNode.class, source).with(new TopNMatcher(count, orderBy, step));
  }*/

  public static PlanMatchPattern output(PlanMatchPattern source) {
    return node(OutputNode.class, source);
  }

  public static PlanMatchPattern output(List<String> outputs, PlanMatchPattern source) {
    PlanMatchPattern result = output(source);
    result.withOutputs(outputs);
    return result;
  }

  public static PlanMatchPattern strictOutput(List<String> outputs, PlanMatchPattern source) {
    return output(outputs, source).withExactOutputs(outputs);
  }

  public static PlanMatchPattern project(PlanMatchPattern source) {
    return node(ProjectNode.class, source);
  }

  public static PlanMatchPattern project(
      Map<String, ExpressionMatcher> assignments, PlanMatchPattern source) {
    PlanMatchPattern result = project(source);
    assignments
        .entrySet()
        .forEach(assignment -> result.withAlias(assignment.getKey(), assignment.getValue()));
    return result;
  }

  public static PlanMatchPattern identityProject(PlanMatchPattern source) {
    return node(ProjectNode.class, source).with(new IdentityProjectionMatcher());
  }

  public static PlanMatchPattern strictProject(
      Map<String, ExpressionMatcher> assignments, PlanMatchPattern source) {
    /*
     * Under the current implementation of project, all of the outputs are also in the assignment.
     * If the implementation changes, this will need to change too.
     */
    return project(assignments, source)
        .withExactAssignedOutputs(assignments.values())
        .withExactAssignments(assignments.values());
  }

  public static PlanMatchPattern exchange(PlanMatchPattern... sources) {
    return node(ExchangeNode.class, sources);
  }

  public static ExpectedValueProvider<JoinNode.EquiJoinClause> equiJoinClause(
      String left, String right) {
    return new EquiJoinClauseProvider(new SymbolAlias(left), new SymbolAlias(right));
  }

  public static SymbolAlias symbol(String alias) {
    return new SymbolAlias(alias);
  }

  public static PlanMatchPattern filter(Expression expectedPredicate, PlanMatchPattern source) {
    return node(FilterNode.class, source).with(new FilterMatcher(expectedPredicate));
  }

  public static PlanMatchPattern filter(PlanMatchPattern source) {
    return node(FilterNode.class, source);
  }

  /*public static PlanMatchPattern groupId(List<List<String>> groupingSets, String groupIdSymbol, PlanMatchPattern source)
      {
          return groupId(groupingSets, ImmutableList.of(), groupIdSymbol, source);
      }

      public static PlanMatchPattern groupId(
              List<List<String>> groupingSets,
              List<String> aggregationArguments,
              String groupIdSymbol,
              PlanMatchPattern source)
      {
          return groupId(groupingSets, ImmutableMap.of(), aggregationArguments, groupIdSymbol, source);
      }

      public static PlanMatchPattern groupId(
              List<List<String>> groupingSets,
              Map<String, String> groupingColumns,
              List<String> aggregationArguments,
              String groupIdSymbol,
              PlanMatchPattern source)
      {
          return node(GroupIdNode.class, source).with(new GroupIdMatcher(
                  groupingSets,
                  groupingColumns,
                  aggregationArguments,
                  groupIdSymbol));
      }

      public static PlanMatchPattern values(
              Map<String, Integer> aliasToIndex,
              Optional<Integer> expectedOutputSymbolCount,
              Optional<List<Expression>> expectedRows)
      {
          return node(ValuesNode.class).with(new ValuesMatcher(aliasToIndex, expectedOutputSymbolCount, expectedRows));
      }

      private static PlanMatchPattern values(List<String> aliases, Optional<List<List<Expression>>> expectedRows)
      {
          return values(
                  aliasToIndex(aliases),
                  Optional.of(aliases.size()),
                  expectedRows.map(list -> list.stream()
                          .map(Row::new)
                          .collect(toImmutableList())));
      }

      public static Map<String, Integer> aliasToIndex(List<String> aliases)
      {
          return Maps.uniqueIndex(IntStream.range(0, aliases.size()).boxed().iterator(), aliases::get);
      }

      public static PlanMatchPattern values(Map<String, Integer> aliasToIndex)
      {
          return values(aliasToIndex, Optional.empty(), Optional.empty());
      }

      public static PlanMatchPattern values(String... aliases)
      {
          return values(ImmutableList.copyOf(aliases));
      }

      public static PlanMatchPattern values(int rowCount)
      {
          return values(ImmutableList.of(), nCopies(rowCount, ImmutableList.of()));
      }

      public static PlanMatchPattern values(List<String> aliases, List<List<Expression>> expectedRows)
      {
          return values(aliases, Optional.of(expectedRows));
      }

      public static PlanMatchPattern values(List<String> aliases)
      {
          return values(aliases, Optional.empty());
      }
  */
  public static PlanMatchPattern offset(long rowCount, PlanMatchPattern source) {
    return node(OffsetNode.class, source).with(new OffsetMatcher(rowCount));
  }

  public static PlanMatchPattern limit(long limit, PlanMatchPattern source) {
    return limit(limit, ImmutableList.of(), source);
  }

  public static PlanMatchPattern limit(
      long limit, List<Ordering> tiesResolvers, PlanMatchPattern source) {
    return limit(limit, tiesResolvers, ImmutableList.of(), source);
  }

  public static PlanMatchPattern limit(
      long limit,
      List<Ordering> tiesResolvers,
      List<String> preSortedInputs,
      PlanMatchPattern source) {
    return node(LimitNode.class, source)
        .with(
            new LimitMatcher(
                limit,
                tiesResolvers,
                preSortedInputs.stream().map(SymbolAlias::new).collect(toImmutableList())));
  }

  public static PlanMatchPattern mergeSort(PlanMatchPattern... sources) {
    return node(MergeSortNode.class, sources);
  }

  public static PlanMatchPattern collect(PlanMatchPattern... sources) {
    return node(CollectNode.class, sources);
  }

  public static PlanMatchPattern exchange() {
    return node(ExchangeNode.class).with(new ExchangeNodeMatcher());
  }

  public static PlanMatchPattern enforceSingleRow(PlanMatchPattern source) {
    return node(EnforceSingleRowNode.class, source);
  }

  public PlanMatchPattern(List<PlanMatchPattern> sourcePatterns) {
    requireNonNull(sourcePatterns, "sourcePatterns are null");

    this.sourcePatterns = ImmutableList.copyOf(sourcePatterns);
  }

  List<PlanMatchingState> shapeMatches(PlanNode node) {
    ImmutableList.Builder<PlanMatchingState> states = ImmutableList.builder();
    if (anyTree) {
      int sourcesCount = node.getChildren().size();
      if (sourcesCount > 1) {
        states.add(new PlanMatchingState(nCopies(sourcesCount, this)));
      } else {
        states.add(new PlanMatchingState(ImmutableList.of(this)));
      }
    }
    if (node instanceof GroupReference) {
      if (sourcePatterns.isEmpty() && shapeMatchesMatchers(node)) {
        states.add(new PlanMatchingState(ImmutableList.of()));
      }
    } else if (node.getChildren().size() == sourcePatterns.size() && shapeMatchesMatchers(node)) {
      states.add(new PlanMatchingState(sourcePatterns));
    }
    return states.build();
  }

  private boolean shapeMatchesMatchers(PlanNode node) {
    return matchers.stream().allMatch(it -> it.shapeMatches(node));
  }

  MatchResult detailMatches(
      PlanNode node, SessionInfo sessionInfo, Metadata metadata, SymbolAliases symbolAliases) {
    SymbolAliases.Builder newAliases = SymbolAliases.builder();

    for (Matcher matcher : matchers) {
      MatchResult matchResult = matcher.detailMatches(node, sessionInfo, metadata, symbolAliases);
      if (!matchResult.isMatch()) {
        return NO_MATCH;
      }
      newAliases.putAll(matchResult.getAliases());
    }

    return match(newAliases.build());
  }

  public <T extends PlanNode> PlanMatchPattern with(Class<T> clazz, Predicate<T> predicate) {
    return with(
        new Matcher() {
          @Override
          public boolean shapeMatches(PlanNode node) {
            return clazz.isInstance(node);
          }

          @Override
          public MatchResult detailMatches(
              PlanNode node,
              SessionInfo sessionInfo,
              Metadata metadata,
              SymbolAliases symbolAliases) {
            if (predicate.test(clazz.cast(node))) {
              return match();
            }

            return NO_MATCH;
          }
        });
  }

  public PlanMatchPattern with(Matcher matcher) {
    matchers.add(matcher);
    return this;
  }

  public PlanMatchPattern withAlias(String alias) {
    return withAlias(Optional.of(alias), new AliasPresent(alias));
  }

  public PlanMatchPattern withAlias(String alias, RvalueMatcher matcher) {
    return withAlias(Optional.of(alias), matcher);
  }

  public PlanMatchPattern withAlias(Optional<String> alias, RvalueMatcher matcher) {
    matchers.add(new AliasMatcher(alias, matcher));
    return this;
  }

  /*
   * This is useful if you already know the bindings for the aliases you expect to find
   * in the outputs. This is the case for symbols that are produced by a direct or indirect
   * source of the node you're applying this to.
   */
  public PlanMatchPattern withExactOutputs(String... expectedAliases) {
    return withExactOutputs(ImmutableList.copyOf(expectedAliases));
  }

  public PlanMatchPattern withExactOutputs(List<String> expectedAliases) {
    matchers.add(new StrictSymbolsMatcher(actualOutputs(), expectedAliases));
    return this;
  }

  public PlanMatchPattern withExactAssignedOutputs(
      Collection<? extends RvalueMatcher> expectedAliases) {
    matchers.add(new StrictAssignedSymbolsMatcher(actualOutputs(), expectedAliases));
    return this;
  }

  public PlanMatchPattern withExactAssignments(
      Collection<? extends RvalueMatcher> expectedAliases) {
    matchers.add(new StrictAssignedSymbolsMatcher(actualAssignments(), expectedAliases));
    return this;
  }

  public static RvalueMatcher columnReference(String tableName, String columnName) {
    return new ColumnReference(tableName, columnName);
  }

  public static DataType dataType(String sqlType) {
    SqlParser parser = new SqlParser();
    return parser.createType(sqlType, ZoneId.systemDefault());
  }

  public static ExpressionMatcher expression(Expression expression) {
    return new ExpressionMatcher(expression);
  }

  public PlanMatchPattern withOutputs(List<String> aliases) {
    matchers.add(new OutputMatcher(aliases));
    return this;
  }

  PlanMatchPattern matchToAnyNodeTree() {
    anyTree = true;
    return this;
  }

  public boolean isTerminated() {
    return sourcePatterns.isEmpty();
  }

  /*public static ExpectedValueProvider<AggregationFunction> aggregationFunction(String name, List<String> args)
  {
      return new AggregationFunctionProvider(
              name,
              false,
              toSymbolAliases(args),
              ImmutableList.of(),
              Optional.empty());
  }

  public static ExpectedValueProvider<AggregationFunction> aggregationFunction(String name, List<String> args, List<Ordering> orderBy)
  {
      return new AggregationFunctionProvider(
              name,
              false,
              toSymbolAliases(args),
              orderBy,
              Optional.empty());
  }

  public static ExpectedValueProvider<AggregationFunction> aggregationFunction(String name, boolean distinct, List<PlanTestSymbol> args)
  {
      return new AggregationFunctionProvider(
              name,
              distinct,
              args,
              ImmutableList.of(),
              Optional.empty());
  }

  public static ExpectedValueProvider<WindowFunction> windowFunction(String name, List<String> args, WindowNode.Frame frame)
  {
      return new WindowFunctionProvider(name, frame, toSymbolAliases(args));
  }*/

  public static List<Expression> toSymbolReferences(
      List<PlanTestSymbol> aliases, SymbolAliases symbolAliases) {
    return aliases.stream()
        .map(arg -> arg.toSymbol(symbolAliases).toSymbolReference())
        .collect(toImmutableList());
  }

  private static List<PlanTestSymbol> toSymbolAliases(List<String> aliases) {
    return aliases.stream().map(PlanMatchPattern::symbol).collect(toImmutableList());
  }

  public static Ordering sort(
      String field, SortItem.Ordering ordering, SortItem.NullOrdering nullOrdering) {
    return new Ordering(field, ordering, nullOrdering);
  }

  @Override
  public String toString() {
    StringBuilder builder = new StringBuilder();
    toString(builder, 0);
    return builder.toString();
  }

  private void toString(StringBuilder builder, int indent) {
    checkState(matchers.stream().filter(PlanNodeMatcher.class::isInstance).count() <= 1);

    builder.append(indentString(indent)).append("- ");
    if (anyTree) {
      builder.append("anyTree");
    } else {
      builder.append("node");
    }

    Optional<PlanNodeMatcher> planNodeMatcher =
        matchers.stream()
            .filter(PlanNodeMatcher.class::isInstance)
            .map(PlanNodeMatcher.class::cast)
            .findFirst();

    planNodeMatcher.ifPresent(
        nodeMatcher ->
            builder.append("(").append(nodeMatcher.getNodeClass().getSimpleName()).append(")"));

    builder.append("\n");

    List<Matcher> matchersToPrint =
        matchers.stream()
            .filter(matcher -> !(matcher instanceof PlanNodeMatcher))
            .collect(toImmutableList());

    for (Matcher matcher : matchersToPrint) {
      builder
          .append(indentString(indent + 1))
          .append(matcher.toString().replace("\n", "\n" + indentString(indent + 1)))
          .append("\n");
    }

    for (PlanMatchPattern pattern : sourcePatterns) {
      pattern.toString(builder, indent + 1);
    }
  }

  private static String indentString(int indent) {
    return String.join("", Collections.nCopies(indent, "    "));
  }

  public static GroupingSetDescriptor globalAggregation() {
    return singleGroupingSet();
  }

  public static GroupingSetDescriptor singleGroupingSet(String... groupingKeys) {
    return singleGroupingSet(ImmutableList.copyOf(groupingKeys));
  }

  public static GroupingSetDescriptor singleGroupingSet(List<String> groupingKeys) {
    Set<Integer> globalGroupingSets;
    if (groupingKeys.isEmpty()) {
      globalGroupingSets = ImmutableSet.of(0);
    } else {
      globalGroupingSets = ImmutableSet.of();
    }

    return new GroupingSetDescriptor(groupingKeys, 1, globalGroupingSets);
  }

  public static class GroupingSetDescriptor {
    private final List<String> groupingKeys;
    private final int groupingSetCount;
    private final Set<Integer> globalGroupingSets;

    private GroupingSetDescriptor(
        List<String> groupingKeys, int groupingSetCount, Set<Integer> globalGroupingSets) {
      this.groupingKeys = groupingKeys;
      this.groupingSetCount = groupingSetCount;
      this.globalGroupingSets = globalGroupingSets;
    }

    public List<String> getGroupingKeys() {
      return groupingKeys;
    }

    public int getGroupingSetCount() {
      return groupingSetCount;
    }

    public Set<Integer> getGlobalGroupingSets() {
      return globalGroupingSets;
    }

    @Override
    public String toString() {
      return toStringHelper(this)
          .add("keys", groupingKeys)
          .add("count", groupingSetCount)
          .add("globalSets", globalGroupingSets)
          .toString();
    }
  }

  public static class Ordering {
    private final String field;
    private final SortItem.Ordering ordering;
    private final SortItem.NullOrdering nullOrdering;

    private Ordering(String field, SortItem.Ordering ordering, SortItem.NullOrdering nullOrdering) {
      this.field = field;
      this.ordering = ordering;
      this.nullOrdering = nullOrdering;
    }

    public String getField() {
      return field;
    }

    public SortOrder getSortOrder() {
      checkState(nullOrdering != UNDEFINED, "nullOrdering is undefined");
      if (ordering == ASCENDING) {
        if (nullOrdering == FIRST) {
          return ASC_NULLS_FIRST;
        }
        return ASC_NULLS_LAST;
      }
      checkState(ordering == DESCENDING);
      if (nullOrdering == FIRST) {
        return DESC_NULLS_FIRST;
      }
      return DESC_NULLS_LAST;
    }

    @Override
    public String toString() {
      String result = field + " " + ordering;
      if (nullOrdering != UNDEFINED) {
        result += " NULLS " + nullOrdering;
      }

      return result;
    }
  }
}<|MERGE_RESOLUTION|>--- conflicted
+++ resolved
@@ -462,7 +462,6 @@
     return builder.build();
   }
 
-<<<<<<< HEAD
   public static PlanMatchPattern semiJoin(
       String sourceSymbolAlias,
       String filteringSymbolAlias,
@@ -471,10 +470,10 @@
       PlanMatchPattern filtering) {
     return node(SemiJoinNode.class, source, filtering)
         .with(new SemiJoinMatcher(sourceSymbolAlias, filteringSymbolAlias, outputAlias));
-=======
+  }
+
   public static PlanMatchPattern streamSort(PlanMatchPattern source) {
     return node(StreamSortNode.class, source);
->>>>>>> 3267b4fa
   }
 
   public static PlanMatchPattern sort(PlanMatchPattern source) {
