/*
 * Licensed to the Apache Software Foundation (ASF) under one
 * or more contributor license agreements.  See the NOTICE file
 * distributed with this work for additional information
 * regarding copyright ownership.  The ASF licenses this file
 * to you under the Apache License, Version 2.0 (the
 * "License"); you may not use this file except in compliance
 * with the License.  You may obtain a copy of the License at
 *
 *      http://www.apache.org/licenses/LICENSE-2.0
 *
 * Unless required by applicable law or agreed to in writing,
 * software distributed under the License is distributed on an
 * "AS IS" BASIS, WITHOUT WARRANTIES OR CONDITIONS OF ANY
 * KIND, either express or implied.  See the License for the
 * specific language governing permissions and limitations
 * under the License.
 */

package org.apache.iotdb.db.queryengine.plan.relational.planner.assertions;

import org.apache.iotdb.db.queryengine.common.SessionInfo;
import org.apache.iotdb.db.queryengine.plan.planner.plan.node.PlanNode;
import org.apache.iotdb.db.queryengine.plan.relational.metadata.Metadata;
import org.apache.iotdb.db.queryengine.plan.relational.planner.SortOrder;
import org.apache.iotdb.db.queryengine.plan.relational.planner.Symbol;
import org.apache.iotdb.db.queryengine.plan.relational.planner.iterative.GroupReference;
import org.apache.iotdb.db.queryengine.plan.relational.planner.node.AggregationNode;
import org.apache.iotdb.db.queryengine.plan.relational.planner.node.AggregationTableScanNode;
import org.apache.iotdb.db.queryengine.plan.relational.planner.node.AggregationTreeDeviceViewScanNode;
import org.apache.iotdb.db.queryengine.plan.relational.planner.node.CollectNode;
import org.apache.iotdb.db.queryengine.plan.relational.planner.node.DeviceTableScanNode;
import org.apache.iotdb.db.queryengine.plan.relational.planner.node.EnforceSingleRowNode;
import org.apache.iotdb.db.queryengine.plan.relational.planner.node.ExchangeNode;
import org.apache.iotdb.db.queryengine.plan.relational.planner.node.FilterNode;
import org.apache.iotdb.db.queryengine.plan.relational.planner.node.InformationSchemaTableScanNode;
import org.apache.iotdb.db.queryengine.plan.relational.planner.node.JoinNode;
import org.apache.iotdb.db.queryengine.plan.relational.planner.node.LimitNode;
import org.apache.iotdb.db.queryengine.plan.relational.planner.node.MergeSortNode;
import org.apache.iotdb.db.queryengine.plan.relational.planner.node.OffsetNode;
import org.apache.iotdb.db.queryengine.plan.relational.planner.node.OutputNode;
import org.apache.iotdb.db.queryengine.plan.relational.planner.node.ProjectNode;
import org.apache.iotdb.db.queryengine.plan.relational.planner.node.SortNode;
import org.apache.iotdb.db.queryengine.plan.relational.planner.node.StreamSortNode;
import org.apache.iotdb.db.queryengine.plan.relational.planner.node.TreeAlignedDeviceViewScanNode;
import org.apache.iotdb.db.queryengine.plan.relational.planner.node.TreeDeviceViewScanNode;
import org.apache.iotdb.db.queryengine.plan.relational.planner.node.TreeNonAlignedDeviceViewScanNode;
import org.apache.iotdb.db.queryengine.plan.relational.sql.ast.DataType;
import org.apache.iotdb.db.queryengine.plan.relational.sql.ast.Expression;
import org.apache.iotdb.db.queryengine.plan.relational.sql.ast.SortItem;
import org.apache.iotdb.db.queryengine.plan.relational.sql.parser.SqlParser;

import com.google.common.collect.ImmutableList;
import com.google.common.collect.ImmutableSet;

import java.time.ZoneId;
import java.util.ArrayList;
import java.util.Collection;
import java.util.Collections;
import java.util.List;
import java.util.Map;
import java.util.Optional;
import java.util.Set;
import java.util.function.Consumer;
import java.util.function.Predicate;

import static com.google.common.base.MoreObjects.toStringHelper;
import static com.google.common.base.Preconditions.checkState;
import static com.google.common.collect.ImmutableList.toImmutableList;
import static java.util.Collections.nCopies;
import static java.util.Objects.requireNonNull;
import static org.apache.iotdb.db.queryengine.plan.relational.planner.SortOrder.ASC_NULLS_FIRST;
import static org.apache.iotdb.db.queryengine.plan.relational.planner.SortOrder.ASC_NULLS_LAST;
import static org.apache.iotdb.db.queryengine.plan.relational.planner.SortOrder.DESC_NULLS_FIRST;
import static org.apache.iotdb.db.queryengine.plan.relational.planner.SortOrder.DESC_NULLS_LAST;
import static org.apache.iotdb.db.queryengine.plan.relational.planner.assertions.MatchResult.NO_MATCH;
import static org.apache.iotdb.db.queryengine.plan.relational.planner.assertions.MatchResult.match;
import static org.apache.iotdb.db.queryengine.plan.relational.planner.assertions.StrictAssignedSymbolsMatcher.actualAssignments;
import static org.apache.iotdb.db.queryengine.plan.relational.planner.assertions.StrictSymbolsMatcher.actualOutputs;
import static org.apache.iotdb.db.queryengine.plan.relational.sql.ast.SortItem.NullOrdering.FIRST;
import static org.apache.iotdb.db.queryengine.plan.relational.sql.ast.SortItem.NullOrdering.UNDEFINED;
import static org.apache.iotdb.db.queryengine.plan.relational.sql.ast.SortItem.Ordering.ASCENDING;
import static org.apache.iotdb.db.queryengine.plan.relational.sql.ast.SortItem.Ordering.DESCENDING;

public final class PlanMatchPattern {
  private final List<Matcher> matchers = new ArrayList<>();

  private final List<PlanMatchPattern> sourcePatterns;
  private boolean anyTree;

  public static PlanMatchPattern node(
      Class<? extends PlanNode> nodeClass, PlanMatchPattern... sources) {
    return any(sources).with(new PlanNodeMatcher(nodeClass));
  }

  public static PlanMatchPattern any(PlanMatchPattern... sources) {
    return new PlanMatchPattern(ImmutableList.copyOf(sources));
  }

  /**
   * Matches to any tree of nodes with children matching to given source matchers.
   * anyTree(tableScan("nation")) - will match to any plan which all leafs contain any node
   * containing table scan from nation table.
   *
   * <p>Note: anyTree does not match zero nodes. E.g. output(anyTree(tableScan)) will NOT match
   * TableScan node followed by OutputNode.
   */
  public static PlanMatchPattern anyTree(PlanMatchPattern... sources) {
    return any(sources).matchToAnyNodeTree();
  }

  public static PlanMatchPattern anyNot(
      Class<? extends PlanNode> excludeNodeClass, PlanMatchPattern... sources) {
    return any(sources).with(new NotPlanNodeMatcher(excludeNodeClass));
  }

  /*public static PlanMatchPattern remoteSource(List<PlanFragmentId> sourceFragmentIds)
  {
      return node(RemoteSourceNode.class)
              .with(new RemoteSourceMatcher(
                      sourceFragmentIds,
                      Optional.empty(),
                      Optional.empty(),
                      Optional.empty()));
  }*/
  public static PlanMatchPattern infoSchemaTableScan(
      String expectedTableName, Optional<Integer> dataNodeId) {
    return node(InformationSchemaTableScanNode.class)
        .with(
            new InformationSchemaTableScanMatcher(
                expectedTableName,
                Optional.empty(),
                Collections.emptyList(),
                Collections.emptySet(),
                dataNodeId));
  }

<<<<<<< HEAD
  public static PlanMatchPattern treeDeviceViewTableScan(
      String expectedTableName, List<String> outputSymbols, Set<String> assignmentsKeys) {
    PlanMatchPattern pattern =
        node(TreeDeviceViewScanNode.class)
            .with(
                new DeviceTableScanMatcher(
                    expectedTableName, Optional.empty(), outputSymbols, assignmentsKeys));
    outputSymbols.forEach(
        symbol -> pattern.withAlias(symbol, new ColumnReference(expectedTableName, symbol)));
    return pattern;
  }

  public static PlanMatchPattern treeAlignedDeviceViewTableScan(
      String expectedTableName, List<String> outputSymbols, Set<String> assignmentsKeys) {
    PlanMatchPattern pattern =
        node(TreeAlignedDeviceViewScanNode.class)
            .with(
                new DeviceTableScanMatcher(
                    expectedTableName, Optional.empty(), outputSymbols, assignmentsKeys));
    outputSymbols.forEach(
        symbol -> pattern.withAlias(symbol, new ColumnReference(expectedTableName, symbol)));
    return pattern;
  }

  public static PlanMatchPattern treeNonAlignedDeviceViewTableScan(
      String expectedTableName, List<String> outputSymbols, Set<String> assignmentsKeys) {
    PlanMatchPattern pattern =
        node(TreeNonAlignedDeviceViewScanNode.class)
            .with(
                new DeviceTableScanMatcher(
                    expectedTableName, Optional.empty(), outputSymbols, assignmentsKeys));
    outputSymbols.forEach(
        symbol -> pattern.withAlias(symbol, new ColumnReference(expectedTableName, symbol)));
    return pattern;
=======
  public static PlanMatchPattern infoSchemaTableScan(
      String expectedTableName, Optional<Integer> dataNodeId, List<String> outputSymbols) {
    return node(InformationSchemaTableScanNode.class)
        .with(
            new InformationSchemaTableScanMatcher(
                expectedTableName,
                Optional.empty(),
                outputSymbols,
                Collections.emptySet(),
                dataNodeId));
>>>>>>> 6829a689
  }

  public static PlanMatchPattern tableScan(String expectedTableName) {
    return node(DeviceTableScanNode.class)
        .with(
            new DeviceTableScanMatcher(
                expectedTableName,
                Optional.empty(),
                Collections.emptyList(),
                Collections.emptySet()));
  }

  public static PlanMatchPattern tableScan(
      String expectedTableName, List<String> outputSymbols, Set<String> assignmentsKeys) {
    PlanMatchPattern pattern =
        node(DeviceTableScanNode.class)
            .with(
                new DeviceTableScanMatcher(
                    expectedTableName, Optional.empty(), outputSymbols, assignmentsKeys));
    outputSymbols.forEach(
        symbol -> pattern.withAlias(symbol, new ColumnReference(expectedTableName, symbol)));
    return pattern;
  }

  public static PlanMatchPattern tableScan(
      String expectedTableName, Map<String, String> columnReferences) {
    PlanMatchPattern result = tableScan(expectedTableName);
    return result.addColumnReferences(expectedTableName, columnReferences);
  }

  public static PlanMatchPattern strictTableScan(
      String expectedTableName, Map<String, String> columnReferences, List<String> outputs) {
    return tableScan(expectedTableName, columnReferences).withExactOutputs(outputs);
  }

  private PlanMatchPattern addColumnReferences(
      String expectedTableName, Map<String, String> columnReferences) {
    columnReferences
        .entrySet()
        .forEach(
            reference ->
                withAlias(
                    reference.getKey(), columnReference(expectedTableName, reference.getValue())));
    return this;
  }

  public static PlanMatchPattern aggregation(
      Map<String, ExpectedValueProvider<AggregationFunction>> aggregations,
      PlanMatchPattern source) {
    PlanMatchPattern result = node(AggregationNode.class, source);
    aggregations
        .entrySet()
        .forEach(
            aggregation ->
                result.withAlias(
                    aggregation.getKey(), new AggregationFunctionMatcher(aggregation.getValue())));
    return result;
  }

  public static PlanMatchPattern aggregation(
      Map<String, ExpectedValueProvider<AggregationFunction>> aggregations,
      AggregationNode.Step step,
      PlanMatchPattern source) {
    PlanMatchPattern result =
        node(AggregationNode.class, source).with(new AggregationStepMatcher(step));
    aggregations
        .entrySet()
        .forEach(
            aggregation ->
                result.withAlias(
                    aggregation.getKey(), new AggregationFunctionMatcher(aggregation.getValue())));
    return result;
  }

  public static PlanMatchPattern aggregation(
      Map<String, ExpectedValueProvider<AggregationFunction>> aggregations,
      Predicate<AggregationNode> predicate,
      PlanMatchPattern source) {
    PlanMatchPattern result =
        node(AggregationNode.class, source).with(new PredicateMatcher<>(predicate));
    aggregations
        .entrySet()
        .forEach(
            aggregation ->
                result.withAlias(
                    aggregation.getKey(), new AggregationFunctionMatcher(aggregation.getValue())));
    return result;
  }

  public static PlanMatchPattern aggregation(
      GroupingSetDescriptor groupingSets,
      Map<Optional<String>, ExpectedValueProvider<AggregationFunction>> aggregations,
      Optional<Symbol> groupId,
      AggregationNode.Step step,
      PlanMatchPattern source) {
    return aggregation(groupingSets, aggregations, ImmutableList.of(), groupId, step, source);
  }

  public static PlanMatchPattern aggregation(
      GroupingSetDescriptor groupingSets,
      Map<Optional<String>, ExpectedValueProvider<AggregationFunction>> aggregations,
      List<String> preGroupedSymbols,
      Optional<Symbol> groupId,
      AggregationNode.Step step,
      PlanMatchPattern source) {
    return aggregation(
        groupingSets, aggregations, preGroupedSymbols, ImmutableList.of(), groupId, step, source);
  }

  public static PlanMatchPattern aggregation(
      GroupingSetDescriptor groupingSets,
      Map<Optional<String>, ExpectedValueProvider<AggregationFunction>> aggregations,
      List<String> preGroupedSymbols,
      List<String> masks,
      Optional<Symbol> groupId,
      AggregationNode.Step step,
      PlanMatchPattern source) {
    PlanMatchPattern result =
        node(AggregationNode.class, source)
            .with(new AggregationMatcher(groupingSets, preGroupedSymbols, masks, groupId, step));
    aggregations
        .entrySet()
        .forEach(
            aggregation ->
                result.withAlias(
                    aggregation.getKey(), new AggregationFunctionMatcher(aggregation.getValue())));
    return result;
  }

  public static ExpectedValueProvider<AggregationFunction> aggregationFunction(
      String name, List<String> args) {
    return new AggregationFunctionProvider(
        name, false, toSymbolAliases(args), ImmutableList.of(), Optional.empty());
  }

  public static ExpectedValueProvider<AggregationFunction> aggregationFunction(
      String name, List<String> args, List<PlanMatchPattern.Ordering> orderBy) {
    return new AggregationFunctionProvider(
        name, false, toSymbolAliases(args), orderBy, Optional.empty());
  }

  public static ExpectedValueProvider<AggregationFunction> aggregationFunction(
      String name, boolean distinct, List<PlanTestSymbol> args) {
    return new AggregationFunctionProvider(
        name, distinct, args, ImmutableList.of(), Optional.empty());
  }

  public static PlanMatchPattern aggregationTreeDeviceViewTableScan(
      GroupingSetDescriptor groupingSets,
      List<String> preGroupedSymbols,
      Optional<Symbol> groupId,
      AggregationNode.Step step,
      String expectedTableName,
      List<String> outputSymbols,
      Set<String> assignmentsKeys) {
    PlanMatchPattern result = node(AggregationTreeDeviceViewScanNode.class);

    result.with(
        new AggregationDeviceTableScanMatcher(
            groupingSets,
            preGroupedSymbols,
            ImmutableList.of(),
            groupId,
            step,
            expectedTableName,
            Optional.empty(),
            outputSymbols,
            assignmentsKeys));

    outputSymbols.forEach(
        outputSymbol ->
            result.withAlias(outputSymbol, new ColumnReference(expectedTableName, outputSymbol)));
    return result;
  }

  // Attention: Now we only pass aliases according to outputSymbols, but we don't verify the output
  // column if exists in Table and their order because there maybe partial Agg-result.
  public static PlanMatchPattern aggregationTableScan(
      GroupingSetDescriptor groupingSets,
      List<String> preGroupedSymbols,
      Optional<Symbol> groupId,
      AggregationNode.Step step,
      String expectedTableName,
      List<String> outputSymbols,
      Set<String> assignmentsKeys) {
    PlanMatchPattern result = node(AggregationTableScanNode.class);

    result.with(
        new AggregationDeviceTableScanMatcher(
            groupingSets,
            preGroupedSymbols,
            ImmutableList.of(),
            groupId,
            step,
            expectedTableName,
            Optional.empty(),
            outputSymbols,
            assignmentsKeys));

    outputSymbols.forEach(
        outputSymbol ->
            result.withAlias(outputSymbol, new ColumnReference(expectedTableName, outputSymbol)));
    return result;
  }

  /*
  public static PlanMatchPattern distinctLimit(long limit, List<String> distinctSymbols, PlanMatchPattern source)
  {
      return node(DistinctLimitNode.class, source).with(new DistinctLimitMatcher(
              limit,
              toSymbolAliases(distinctSymbols),
              Optional.empty()));
  }

  public static PlanMatchPattern distinctLimit(long limit, List<String> distinctSymbols, String hashSymbol, PlanMatchPattern source)
  {
      return node(DistinctLimitNode.class, source).with(new DistinctLimitMatcher(
              limit,
              toSymbolAliases(distinctSymbols),
              Optional.of(new SymbolAlias(hashSymbol))));
  }

  public static PlanMatchPattern markDistinct(
          String markerSymbol,
          List<String> distinctSymbols,
          PlanMatchPattern source)
  {
      return node(MarkDistinctNode.class, source).with(new MarkDistinctMatcher(
              new SymbolAlias(markerSymbol),
              toSymbolAliases(distinctSymbols),
              Optional.empty()));
  }

  public static PlanMatchPattern markDistinct(
          String markerSymbol,
          List<String> distinctSymbols,
          String hashSymbol,
          PlanMatchPattern source)
  {
      return node(MarkDistinctNode.class, source).with(new MarkDistinctMatcher(
              new SymbolAlias(markerSymbol),
              toSymbolAliases(distinctSymbols),
              Optional.of(new SymbolAlias(hashSymbol))));
  }

  public static PlanMatchPattern window(Consumer<WindowMatcher.Builder> handler, PlanMatchPattern source)
  {
      WindowMatcher.Builder builder = new WindowMatcher.Builder(source);
      handler.accept(builder);
      return builder.build();
  }

  public static PlanMatchPattern rowNumber(Consumer<RowNumberMatcher.Builder> handler, PlanMatchPattern source)
  {
      RowNumberMatcher.Builder builder = new RowNumberMatcher.Builder(source);
      handler.accept(builder);
      return builder.build();
  }

  public static PlanMatchPattern topNRanking(Consumer<TopNRankingMatcher.Builder> handler, PlanMatchPattern source)
  {
      TopNRankingMatcher.Builder builder = new TopNRankingMatcher.Builder(source);
      handler.accept(builder);
      return builder.build();
  }

  public static PlanMatchPattern patternRecognition(Consumer<PatternRecognitionMatcher.Builder> handler, PlanMatchPattern source)
  {
      PatternRecognitionMatcher.Builder builder = new PatternRecognitionMatcher.Builder(source);
      handler.accept(builder);
      return builder.build();
  }*/

  public static PlanMatchPattern join(
      JoinNode.JoinType type, Consumer<JoinMatcher.Builder> handler) {
    JoinMatcher.Builder builder = new JoinMatcher.Builder(type);
    handler.accept(builder);
    return builder.build();
  }

  public static PlanMatchPattern streamSort(PlanMatchPattern source) {
    return node(StreamSortNode.class, source);
  }

  public static PlanMatchPattern sort(PlanMatchPattern source) {
    return node(SortNode.class, source);
  }

  public static PlanMatchPattern sort(List<Ordering> orderBy, PlanMatchPattern source) {
    return node(SortNode.class, source).with(new SortMatcher(orderBy));
  }

  public static PlanMatchPattern streamSort(List<Ordering> orderBy, PlanMatchPattern source) {
    return node(StreamSortNode.class, source).with(new SortMatcher(orderBy));
  }

  /*public static PlanMatchPattern topN(long count, List<Ordering> orderBy, PlanMatchPattern source)
  {
      return topN(count, orderBy, TopNNode.Step.SINGLE, source);
  }

  public static PlanMatchPattern topN(long count, List<Ordering> orderBy, TopNNode.Step step, PlanMatchPattern source)
  {
      return node(TopNNode.class, source).with(new TopNMatcher(count, orderBy, step));
  }*/

  public static PlanMatchPattern output(PlanMatchPattern source) {
    return node(OutputNode.class, source);
  }

  public static PlanMatchPattern output(List<String> outputs, PlanMatchPattern source) {
    PlanMatchPattern result = output(source);
    result.withOutputs(outputs);
    return result;
  }

  public static PlanMatchPattern strictOutput(List<String> outputs, PlanMatchPattern source) {
    return output(outputs, source).withExactOutputs(outputs);
  }

  public static PlanMatchPattern project(PlanMatchPattern source) {
    return node(ProjectNode.class, source);
  }

  public static PlanMatchPattern project(
      Map<String, ExpressionMatcher> assignments, PlanMatchPattern source) {
    PlanMatchPattern result = project(source);
    assignments
        .entrySet()
        .forEach(assignment -> result.withAlias(assignment.getKey(), assignment.getValue()));
    return result;
  }

  public static PlanMatchPattern identityProject(PlanMatchPattern source) {
    return node(ProjectNode.class, source).with(new IdentityProjectionMatcher());
  }

  public static PlanMatchPattern strictProject(
      Map<String, ExpressionMatcher> assignments, PlanMatchPattern source) {
    /*
     * Under the current implementation of project, all of the outputs are also in the assignment.
     * If the implementation changes, this will need to change too.
     */
    return project(assignments, source)
        .withExactAssignedOutputs(assignments.values())
        .withExactAssignments(assignments.values());
  }

  public static PlanMatchPattern exchange(PlanMatchPattern... sources) {
    return node(ExchangeNode.class, sources);
  }

  public static ExpectedValueProvider<JoinNode.EquiJoinClause> equiJoinClause(
      String left, String right) {
    return new EquiJoinClauseProvider(new SymbolAlias(left), new SymbolAlias(right));
  }

  public static SymbolAlias symbol(String alias) {
    return new SymbolAlias(alias);
  }

  public static PlanMatchPattern filter(Expression expectedPredicate, PlanMatchPattern source) {
    return node(FilterNode.class, source).with(new FilterMatcher(expectedPredicate));
  }

  public static PlanMatchPattern filter(PlanMatchPattern source) {
    return node(FilterNode.class, source);
  }

  /*public static PlanMatchPattern groupId(List<List<String>> groupingSets, String groupIdSymbol, PlanMatchPattern source)
      {
          return groupId(groupingSets, ImmutableList.of(), groupIdSymbol, source);
      }

      public static PlanMatchPattern groupId(
              List<List<String>> groupingSets,
              List<String> aggregationArguments,
              String groupIdSymbol,
              PlanMatchPattern source)
      {
          return groupId(groupingSets, ImmutableMap.of(), aggregationArguments, groupIdSymbol, source);
      }

      public static PlanMatchPattern groupId(
              List<List<String>> groupingSets,
              Map<String, String> groupingColumns,
              List<String> aggregationArguments,
              String groupIdSymbol,
              PlanMatchPattern source)
      {
          return node(GroupIdNode.class, source).with(new GroupIdMatcher(
                  groupingSets,
                  groupingColumns,
                  aggregationArguments,
                  groupIdSymbol));
      }

      public static PlanMatchPattern values(
              Map<String, Integer> aliasToIndex,
              Optional<Integer> expectedOutputSymbolCount,
              Optional<List<Expression>> expectedRows)
      {
          return node(ValuesNode.class).with(new ValuesMatcher(aliasToIndex, expectedOutputSymbolCount, expectedRows));
      }

      private static PlanMatchPattern values(List<String> aliases, Optional<List<List<Expression>>> expectedRows)
      {
          return values(
                  aliasToIndex(aliases),
                  Optional.of(aliases.size()),
                  expectedRows.map(list -> list.stream()
                          .map(Row::new)
                          .collect(toImmutableList())));
      }

      public static Map<String, Integer> aliasToIndex(List<String> aliases)
      {
          return Maps.uniqueIndex(IntStream.range(0, aliases.size()).boxed().iterator(), aliases::get);
      }

      public static PlanMatchPattern values(Map<String, Integer> aliasToIndex)
      {
          return values(aliasToIndex, Optional.empty(), Optional.empty());
      }

      public static PlanMatchPattern values(String... aliases)
      {
          return values(ImmutableList.copyOf(aliases));
      }

      public static PlanMatchPattern values(int rowCount)
      {
          return values(ImmutableList.of(), nCopies(rowCount, ImmutableList.of()));
      }

      public static PlanMatchPattern values(List<String> aliases, List<List<Expression>> expectedRows)
      {
          return values(aliases, Optional.of(expectedRows));
      }

      public static PlanMatchPattern values(List<String> aliases)
      {
          return values(aliases, Optional.empty());
      }
  */
  public static PlanMatchPattern offset(long rowCount, PlanMatchPattern source) {
    return node(OffsetNode.class, source).with(new OffsetMatcher(rowCount));
  }

  public static PlanMatchPattern limit(long limit, PlanMatchPattern source) {
    return limit(limit, ImmutableList.of(), source);
  }

  public static PlanMatchPattern limit(
      long limit, List<Ordering> tiesResolvers, PlanMatchPattern source) {
    return limit(limit, tiesResolvers, ImmutableList.of(), source);
  }

  public static PlanMatchPattern limit(
      long limit,
      List<Ordering> tiesResolvers,
      List<String> preSortedInputs,
      PlanMatchPattern source) {
    return node(LimitNode.class, source)
        .with(
            new LimitMatcher(
                limit,
                tiesResolvers,
                preSortedInputs.stream().map(SymbolAlias::new).collect(toImmutableList())));
  }

  public static PlanMatchPattern mergeSort(PlanMatchPattern... sources) {
    return node(MergeSortNode.class, sources);
  }

  public static PlanMatchPattern collect(PlanMatchPattern... sources) {
    return node(CollectNode.class, sources);
  }

  public static PlanMatchPattern exchange() {
    return node(ExchangeNode.class).with(new ExchangeNodeMatcher());
  }

  public static PlanMatchPattern enforceSingleRow(PlanMatchPattern source) {
    return node(EnforceSingleRowNode.class, source);
  }

  public PlanMatchPattern(List<PlanMatchPattern> sourcePatterns) {
    requireNonNull(sourcePatterns, "sourcePatterns are null");

    this.sourcePatterns = ImmutableList.copyOf(sourcePatterns);
  }

  List<PlanMatchingState> shapeMatches(PlanNode node) {
    ImmutableList.Builder<PlanMatchingState> states = ImmutableList.builder();
    if (anyTree) {
      int sourcesCount = node.getChildren().size();
      if (sourcesCount > 1) {
        states.add(new PlanMatchingState(nCopies(sourcesCount, this)));
      } else {
        states.add(new PlanMatchingState(ImmutableList.of(this)));
      }
    }
    if (node instanceof GroupReference) {
      if (sourcePatterns.isEmpty() && shapeMatchesMatchers(node)) {
        states.add(new PlanMatchingState(ImmutableList.of()));
      }
    } else if (node.getChildren().size() == sourcePatterns.size() && shapeMatchesMatchers(node)) {
      states.add(new PlanMatchingState(sourcePatterns));
    }
    return states.build();
  }

  private boolean shapeMatchesMatchers(PlanNode node) {
    return matchers.stream().allMatch(it -> it.shapeMatches(node));
  }

  MatchResult detailMatches(
      PlanNode node, SessionInfo sessionInfo, Metadata metadata, SymbolAliases symbolAliases) {
    SymbolAliases.Builder newAliases = SymbolAliases.builder();

    for (Matcher matcher : matchers) {
      MatchResult matchResult = matcher.detailMatches(node, sessionInfo, metadata, symbolAliases);
      if (!matchResult.isMatch()) {
        return NO_MATCH;
      }
      newAliases.putAll(matchResult.getAliases());
    }

    return match(newAliases.build());
  }

  public <T extends PlanNode> PlanMatchPattern with(Class<T> clazz, Predicate<T> predicate) {
    return with(
        new Matcher() {
          @Override
          public boolean shapeMatches(PlanNode node) {
            return clazz.isInstance(node);
          }

          @Override
          public MatchResult detailMatches(
              PlanNode node,
              SessionInfo sessionInfo,
              Metadata metadata,
              SymbolAliases symbolAliases) {
            if (predicate.test(clazz.cast(node))) {
              return match();
            }

            return NO_MATCH;
          }
        });
  }

  public PlanMatchPattern with(Matcher matcher) {
    matchers.add(matcher);
    return this;
  }

  public PlanMatchPattern withAlias(String alias) {
    return withAlias(Optional.of(alias), new AliasPresent(alias));
  }

  public PlanMatchPattern withAlias(String alias, RvalueMatcher matcher) {
    return withAlias(Optional.of(alias), matcher);
  }

  public PlanMatchPattern withAlias(Optional<String> alias, RvalueMatcher matcher) {
    matchers.add(new AliasMatcher(alias, matcher));
    return this;
  }

  /*
   * This is useful if you already know the bindings for the aliases you expect to find
   * in the outputs. This is the case for symbols that are produced by a direct or indirect
   * source of the node you're applying this to.
   */
  public PlanMatchPattern withExactOutputs(String... expectedAliases) {
    return withExactOutputs(ImmutableList.copyOf(expectedAliases));
  }

  public PlanMatchPattern withExactOutputs(List<String> expectedAliases) {
    matchers.add(new StrictSymbolsMatcher(actualOutputs(), expectedAliases));
    return this;
  }

  public PlanMatchPattern withExactAssignedOutputs(
      Collection<? extends RvalueMatcher> expectedAliases) {
    matchers.add(new StrictAssignedSymbolsMatcher(actualOutputs(), expectedAliases));
    return this;
  }

  public PlanMatchPattern withExactAssignments(
      Collection<? extends RvalueMatcher> expectedAliases) {
    matchers.add(new StrictAssignedSymbolsMatcher(actualAssignments(), expectedAliases));
    return this;
  }

  public static RvalueMatcher columnReference(String tableName, String columnName) {
    return new ColumnReference(tableName, columnName);
  }

  public static DataType dataType(String sqlType) {
    SqlParser parser = new SqlParser();
    return parser.createType(sqlType, ZoneId.systemDefault());
  }

  public static ExpressionMatcher expression(Expression expression) {
    return new ExpressionMatcher(expression);
  }

  public PlanMatchPattern withOutputs(List<String> aliases) {
    matchers.add(new OutputMatcher(aliases));
    return this;
  }

  PlanMatchPattern matchToAnyNodeTree() {
    anyTree = true;
    return this;
  }

  public boolean isTerminated() {
    return sourcePatterns.isEmpty();
  }

  /*public static ExpectedValueProvider<AggregationFunction> aggregationFunction(String name, List<String> args)
  {
      return new AggregationFunctionProvider(
              name,
              false,
              toSymbolAliases(args),
              ImmutableList.of(),
              Optional.empty());
  }

  public static ExpectedValueProvider<AggregationFunction> aggregationFunction(String name, List<String> args, List<Ordering> orderBy)
  {
      return new AggregationFunctionProvider(
              name,
              false,
              toSymbolAliases(args),
              orderBy,
              Optional.empty());
  }

  public static ExpectedValueProvider<AggregationFunction> aggregationFunction(String name, boolean distinct, List<PlanTestSymbol> args)
  {
      return new AggregationFunctionProvider(
              name,
              distinct,
              args,
              ImmutableList.of(),
              Optional.empty());
  }

  public static ExpectedValueProvider<WindowFunction> windowFunction(String name, List<String> args, WindowNode.Frame frame)
  {
      return new WindowFunctionProvider(name, frame, toSymbolAliases(args));
  }*/

  public static List<Expression> toSymbolReferences(
      List<PlanTestSymbol> aliases, SymbolAliases symbolAliases) {
    return aliases.stream()
        .map(arg -> arg.toSymbol(symbolAliases).toSymbolReference())
        .collect(toImmutableList());
  }

  private static List<PlanTestSymbol> toSymbolAliases(List<String> aliases) {
    return aliases.stream().map(PlanMatchPattern::symbol).collect(toImmutableList());
  }

  public static Ordering sort(
      String field, SortItem.Ordering ordering, SortItem.NullOrdering nullOrdering) {
    return new Ordering(field, ordering, nullOrdering);
  }

  @Override
  public String toString() {
    StringBuilder builder = new StringBuilder();
    toString(builder, 0);
    return builder.toString();
  }

  private void toString(StringBuilder builder, int indent) {
    checkState(matchers.stream().filter(PlanNodeMatcher.class::isInstance).count() <= 1);

    builder.append(indentString(indent)).append("- ");
    if (anyTree) {
      builder.append("anyTree");
    } else {
      builder.append("node");
    }

    Optional<PlanNodeMatcher> planNodeMatcher =
        matchers.stream()
            .filter(PlanNodeMatcher.class::isInstance)
            .map(PlanNodeMatcher.class::cast)
            .findFirst();

    planNodeMatcher.ifPresent(
        nodeMatcher ->
            builder.append("(").append(nodeMatcher.getNodeClass().getSimpleName()).append(")"));

    builder.append("\n");

    List<Matcher> matchersToPrint =
        matchers.stream()
            .filter(matcher -> !(matcher instanceof PlanNodeMatcher))
            .collect(toImmutableList());

    for (Matcher matcher : matchersToPrint) {
      builder
          .append(indentString(indent + 1))
          .append(matcher.toString().replace("\n", "\n" + indentString(indent + 1)))
          .append("\n");
    }

    for (PlanMatchPattern pattern : sourcePatterns) {
      pattern.toString(builder, indent + 1);
    }
  }

  private static String indentString(int indent) {
    return String.join("", Collections.nCopies(indent, "    "));
  }

  public static GroupingSetDescriptor globalAggregation() {
    return singleGroupingSet();
  }

  public static GroupingSetDescriptor singleGroupingSet(String... groupingKeys) {
    return singleGroupingSet(ImmutableList.copyOf(groupingKeys));
  }

  public static GroupingSetDescriptor singleGroupingSet(List<String> groupingKeys) {
    Set<Integer> globalGroupingSets;
    if (groupingKeys.isEmpty()) {
      globalGroupingSets = ImmutableSet.of(0);
    } else {
      globalGroupingSets = ImmutableSet.of();
    }

    return new GroupingSetDescriptor(groupingKeys, 1, globalGroupingSets);
  }

  public static class GroupingSetDescriptor {
    private final List<String> groupingKeys;
    private final int groupingSetCount;
    private final Set<Integer> globalGroupingSets;

    private GroupingSetDescriptor(
        List<String> groupingKeys, int groupingSetCount, Set<Integer> globalGroupingSets) {
      this.groupingKeys = groupingKeys;
      this.groupingSetCount = groupingSetCount;
      this.globalGroupingSets = globalGroupingSets;
    }

    public List<String> getGroupingKeys() {
      return groupingKeys;
    }

    public int getGroupingSetCount() {
      return groupingSetCount;
    }

    public Set<Integer> getGlobalGroupingSets() {
      return globalGroupingSets;
    }

    @Override
    public String toString() {
      return toStringHelper(this)
          .add("keys", groupingKeys)
          .add("count", groupingSetCount)
          .add("globalSets", globalGroupingSets)
          .toString();
    }
  }

  public static class Ordering {
    private final String field;
    private final SortItem.Ordering ordering;
    private final SortItem.NullOrdering nullOrdering;

    private Ordering(String field, SortItem.Ordering ordering, SortItem.NullOrdering nullOrdering) {
      this.field = field;
      this.ordering = ordering;
      this.nullOrdering = nullOrdering;
    }

    public String getField() {
      return field;
    }

    public SortOrder getSortOrder() {
      checkState(nullOrdering != UNDEFINED, "nullOrdering is undefined");
      if (ordering == ASCENDING) {
        if (nullOrdering == FIRST) {
          return ASC_NULLS_FIRST;
        }
        return ASC_NULLS_LAST;
      }
      checkState(ordering == DESCENDING);
      if (nullOrdering == FIRST) {
        return DESC_NULLS_FIRST;
      }
      return DESC_NULLS_LAST;
    }

    @Override
    public String toString() {
      String result = field + " " + ordering;
      if (nullOrdering != UNDEFINED) {
        result += " NULLS " + nullOrdering;
      }

      return result;
    }
  }
}<|MERGE_RESOLUTION|>--- conflicted
+++ resolved
@@ -135,7 +135,18 @@
                 dataNodeId));
   }
 
-<<<<<<< HEAD
+  public static PlanMatchPattern infoSchemaTableScan(
+      String expectedTableName, Optional<Integer> dataNodeId, List<String> outputSymbols) {
+    return node(InformationSchemaTableScanNode.class)
+        .with(
+            new InformationSchemaTableScanMatcher(
+                expectedTableName,
+                Optional.empty(),
+                outputSymbols,
+                Collections.emptySet(),
+                dataNodeId));
+  }
+
   public static PlanMatchPattern treeDeviceViewTableScan(
       String expectedTableName, List<String> outputSymbols, Set<String> assignmentsKeys) {
     PlanMatchPattern pattern =
@@ -170,18 +181,6 @@
     outputSymbols.forEach(
         symbol -> pattern.withAlias(symbol, new ColumnReference(expectedTableName, symbol)));
     return pattern;
-=======
-  public static PlanMatchPattern infoSchemaTableScan(
-      String expectedTableName, Optional<Integer> dataNodeId, List<String> outputSymbols) {
-    return node(InformationSchemaTableScanNode.class)
-        .with(
-            new InformationSchemaTableScanMatcher(
-                expectedTableName,
-                Optional.empty(),
-                outputSymbols,
-                Collections.emptySet(),
-                dataNodeId));
->>>>>>> 6829a689
   }
 
   public static PlanMatchPattern tableScan(String expectedTableName) {
