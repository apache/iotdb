--- conflicted
+++ resolved
@@ -125,17 +125,14 @@
     dataRegion = new DummyDataRegion(systemDir, storageGroup);
     StorageEngine.getInstance().setDataRegion(new DataRegionId(0), dataRegion);
     CompactionTaskManager.getInstance().start();
-<<<<<<< HEAD
     seqSelector = config.getInnerSequenceCompactionSelector();
     unseqSelector = config.getInnerUnsequenceCompactionSelector();
     config.setInnerSequenceCompactionSelector(InnerSequenceCompactionSelector.SIZE_TIERED);
     config.setInnerUnsequenceCompactionSelector(InnerUnsequenceCompactionSelector.SIZE_TIERED);
-=======
     DataNodeTableCache.getInstance()
         .preUpdateTable(dataRegion.getDatabaseName(), StatementTestUtils.genTsTable());
     DataNodeTableCache.getInstance()
         .commitUpdateTable(dataRegion.getDatabaseName(), StatementTestUtils.tableName());
->>>>>>> 8a1657c7
   }
 
   @After
