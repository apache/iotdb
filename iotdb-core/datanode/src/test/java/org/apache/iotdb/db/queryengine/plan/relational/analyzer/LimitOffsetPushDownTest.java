/*
 * Licensed under the Apache License, Version 2.0 (the "License");
 * you may not use this file except in compliance with the License.
 * You may obtain a copy of the License at
 *
 *     http://www.apache.org/licenses/LICENSE-2.0
 *
 * Unless required by applicable law or agreed to in writing, software
 * distributed under the License is distributed on an "AS IS" BASIS,
 * WITHOUT WARRANTIES OR CONDITIONS OF ANY KIND, either express or implied.
 * See the License for the specific language governing permissions and
 * limitations under the License.
 */

package org.apache.iotdb.db.queryengine.plan.relational.analyzer;

import org.apache.iotdb.commons.conf.IoTDBConstant;
import org.apache.iotdb.db.protocol.session.IClientSession;
import org.apache.iotdb.db.queryengine.common.QueryId;
import org.apache.iotdb.db.queryengine.common.SessionInfo;
import org.apache.iotdb.db.queryengine.plan.planner.plan.DistributedQueryPlan;
import org.apache.iotdb.db.queryengine.plan.planner.plan.LogicalQueryPlan;
import org.apache.iotdb.db.queryengine.plan.planner.plan.node.PlanNode;
import org.apache.iotdb.db.queryengine.plan.planner.plan.node.process.ExchangeNode;
import org.apache.iotdb.db.queryengine.plan.relational.metadata.Metadata;
import org.apache.iotdb.db.queryengine.plan.relational.planner.TableLogicalPlanner;
import org.apache.iotdb.db.queryengine.plan.relational.planner.distribute.TableDistributedPlanner;
import org.apache.iotdb.db.queryengine.plan.relational.planner.node.CollectNode;
import org.apache.iotdb.db.queryengine.plan.relational.planner.node.LimitNode;
import org.apache.iotdb.db.queryengine.plan.relational.planner.node.ProjectNode;
import org.apache.iotdb.db.queryengine.plan.relational.planner.node.StreamSortNode;
import org.apache.iotdb.db.queryengine.plan.relational.planner.node.TableScanNode;
import org.apache.iotdb.db.queryengine.plan.relational.planner.node.TopKNode;

import org.junit.Test;

import java.time.ZoneId;

import static org.apache.iotdb.db.queryengine.plan.relational.analyzer.AnalyzerTest.analyzeSQL;
import static org.apache.iotdb.db.queryengine.plan.relational.analyzer.TestUtils.DEFAULT_WARNING;
import static org.apache.iotdb.db.queryengine.plan.relational.analyzer.TestUtils.QUERY_CONTEXT;
import static org.apache.iotdb.db.queryengine.plan.relational.analyzer.TestUtils.SESSION_INFO;
import static org.apache.iotdb.db.queryengine.plan.relational.analyzer.TestUtils.TEST_MATADATA;
import static org.apache.iotdb.db.queryengine.plan.relational.analyzer.TestUtils.getChildrenNode;
import static org.apache.iotdb.db.queryengine.plan.statement.component.Ordering.ASC;
import static org.apache.iotdb.db.queryengine.plan.statement.component.Ordering.DESC;
import static org.junit.Assert.assertEquals;
import static org.junit.Assert.assertFalse;
import static org.junit.Assert.assertTrue;

public class LimitOffsetPushDownTest {
  QueryId queryId = new QueryId("test_query");
  SessionInfo sessionInfo =
      new SessionInfo(
          1L,
          "iotdb-user",
          ZoneId.systemDefault(),
          IoTDBConstant.ClientVersion.V_1_0,
          "db",
          IClientSession.SqlDialect.TABLE);
  Metadata metadata = new TestMatadata();
  String sql;
<<<<<<< HEAD
  Analysis analysis;
=======
  Analysis actualAnalysis;
  MPPQueryContext context;
  TableLogicalPlanner logicalPlanner;
>>>>>>> 7f6211e8
  LogicalQueryPlan logicalQueryPlan;
  PlanNode rootNode;
  TableDistributedPlanner distributionPlanner;
  DistributedQueryPlan distributedQueryPlan;
  TableScanNode tableScanNode;

  // without sort operation, limit can be pushed into TableScan, pushLimitToEachDevice==false
  @Test
  public void noOrderByTest() {
    sql = "SELECT time, tag3, cast(s2 AS double) FROM table1 where s1>1 offset 5 limit 10";
    analysis = analyzeSQL(sql, TEST_MATADATA, QUERY_CONTEXT);
    logicalQueryPlan =
<<<<<<< HEAD
        new LogicalPlanner(QUERY_CONTEXT, TEST_MATADATA, SESSION_INFO, DEFAULT_WARNING)
            .plan(analysis);
=======
        new TableLogicalPlanner(context, metadata, sessionInfo, WarningCollector.NOOP)
            .plan(actualAnalysis);
>>>>>>> 7f6211e8
    rootNode = logicalQueryPlan.getRootNode();
    // LogicalPlan: `Output - Project - Offset - Limit - TableScan`
    assertTrue(getChildrenNode(rootNode, 3) instanceof LimitNode);
    assertTrue(getChildrenNode(rootNode, 4) instanceof TableScanNode);

    // DistributePlan: `Output - Project - Offset - Limit - Collect - TableScan`
    distributionPlanner = new TableDistributedPlanner(this.analysis, logicalQueryPlan);
    distributedQueryPlan = distributionPlanner.plan();
    assertEquals(3, distributedQueryPlan.getFragments().size());
    CollectNode collectNode =
        (CollectNode)
            getChildrenNode(distributedQueryPlan.getFragments().get(0).getPlanNodeTree(), 5);
    assertTrue(collectNode.getChildren().get(0) instanceof ExchangeNode);
    assertTrue(collectNode.getChildren().get(1) instanceof TableScanNode);
    assertTrue(collectNode.getChildren().get(2) instanceof ExchangeNode);
    tableScanNode = (TableScanNode) collectNode.getChildren().get(1);
    assertEquals(4, tableScanNode.getDeviceEntries().size());
    assertEquals(ASC, tableScanNode.getScanOrder());
    assertTrue(tableScanNode.getPushDownLimit() == 15 && tableScanNode.getPushDownOffset() == 0);
    assertFalse(tableScanNode.isPushLimitToEachDevice());

    tableScanNode =
        (TableScanNode)
            getChildrenNode(distributedQueryPlan.getFragments().get(1).getPlanNodeTree(), 1);
    assertEquals(2, tableScanNode.getDeviceEntries().size());
    assertEquals(ASC, tableScanNode.getScanOrder());
    assertTrue(tableScanNode.getPushDownLimit() == 15 && tableScanNode.getPushDownOffset() == 0);
    assertFalse(tableScanNode.isPushLimitToEachDevice());
  }

  // order by all IDs, limit can be pushed into TableScan, pushLimitToEachDevice==false
  @Test
  public void orderByAllIDsTest() {
    sql =
        "SELECT time, tag3, cast(s2 AS double) FROM table1 where s1>1 order by tag2 desc, tag1 asc, attr1 desc, tag3 desc, time desc, s1+s3 asc offset 5 limit 10";
    analysis = analyzeSQL(sql, TEST_MATADATA, QUERY_CONTEXT);
    logicalQueryPlan =
<<<<<<< HEAD
        new LogicalPlanner(QUERY_CONTEXT, TEST_MATADATA, SESSION_INFO, DEFAULT_WARNING)
            .plan(analysis);
=======
        new TableLogicalPlanner(context, metadata, sessionInfo, WarningCollector.NOOP)
            .plan(actualAnalysis);
>>>>>>> 7f6211e8
    rootNode = logicalQueryPlan.getRootNode();
    // LogicalPlan: `Output - Offset - Limit - Project - StreamSort -  Project - TableScan`
    assertTrue(getChildrenNode(rootNode, 6) instanceof TableScanNode);

    // DistributePlan: `IdentitySink - Output - Offset - Project - TopK - Project - TableScan`
    distributionPlanner = new TableDistributedPlanner(this.analysis, logicalQueryPlan);
    distributedQueryPlan = distributionPlanner.plan();
    assertEquals(3, distributedQueryPlan.getFragments().size());
    TopKNode topKNode =
        (TopKNode) getChildrenNode(distributedQueryPlan.getFragments().get(0).getPlanNodeTree(), 4);
    assertTrue(topKNode.getChildren().get(0) instanceof ExchangeNode);
    assertTrue(topKNode.getChildren().get(1) instanceof ProjectNode);
    assertTrue(topKNode.getChildren().get(2) instanceof ExchangeNode);
    tableScanNode = (TableScanNode) getChildrenNode(topKNode.getChildren().get(1), 1);
    assertEquals(4, tableScanNode.getDeviceEntries().size());
    assertEquals(DESC, tableScanNode.getScanOrder());
    assertTrue(tableScanNode.getPushDownLimit() == 15 && tableScanNode.getPushDownOffset() == 0);
    assertFalse(tableScanNode.isPushLimitToEachDevice());

    // `Identity - Project - TableScan`
    tableScanNode =
        (TableScanNode)
            getChildrenNode(distributedQueryPlan.getFragments().get(1).getPlanNodeTree(), 2);
    assertEquals(2, tableScanNode.getDeviceEntries().size());
    assertEquals(DESC, tableScanNode.getScanOrder());
    assertTrue(tableScanNode.getPushDownLimit() == 15 && tableScanNode.getPushDownOffset() == 0);
    assertFalse(tableScanNode.isPushLimitToEachDevice());

    sql = "SELECT * FROM table1 order by tag2 desc, tag1 asc, attr1 desc, tag3 desc limit 10";
    analysis = analyzeSQL(sql, TEST_MATADATA, QUERY_CONTEXT);
    logicalQueryPlan =
<<<<<<< HEAD
        new LogicalPlanner(QUERY_CONTEXT, TEST_MATADATA, SESSION_INFO, DEFAULT_WARNING)
            .plan(analysis);
=======
        new TableLogicalPlanner(context, metadata, sessionInfo, WarningCollector.NOOP)
            .plan(actualAnalysis);
>>>>>>> 7f6211e8
    rootNode = logicalQueryPlan.getRootNode();
    // LogicalPlan: `Output - Limit - StreamSort - TableScan`
    assertTrue(getChildrenNode(rootNode, 3) instanceof TableScanNode);

    // DistributePlan: `IdentitySink - Output - TopK - TableScan`
    distributionPlanner = new TableDistributedPlanner(this.analysis, logicalQueryPlan);
    distributedQueryPlan = distributionPlanner.plan();
    assertEquals(3, distributedQueryPlan.getFragments().size());
    topKNode =
        (TopKNode) getChildrenNode(distributedQueryPlan.getFragments().get(0).getPlanNodeTree(), 2);
    assertTrue(topKNode.getChildren().get(0) instanceof ExchangeNode);
    assertTrue(topKNode.getChildren().get(1) instanceof TableScanNode);
    assertTrue(topKNode.getChildren().get(2) instanceof ExchangeNode);
    tableScanNode = (TableScanNode) topKNode.getChildren().get(1);
    assertEquals(4, tableScanNode.getDeviceEntries().size());
    assertEquals(ASC, tableScanNode.getScanOrder());
    assertTrue(tableScanNode.getPushDownLimit() == 10 && tableScanNode.getPushDownOffset() == 0);
    assertFalse(tableScanNode.isPushLimitToEachDevice());

    // `Identity - TableScan`
    tableScanNode =
        (TableScanNode)
            distributedQueryPlan.getFragments().get(1).getPlanNodeTree().getChildren().get(0);
    assertEquals(2, tableScanNode.getDeviceEntries().size());
    assertEquals(ASC, tableScanNode.getScanOrder());
    assertTrue(tableScanNode.getPushDownLimit() == 10 && tableScanNode.getPushDownOffset() == 0);
    assertFalse(tableScanNode.isPushLimitToEachDevice());
  }

  // order by some tags, limit can be pushed into TableScan, pushLimitToEachDevice==true
  @Test
  public void orderBySomeTagsTest() {
    sql =
        "SELECT time, tag3, cast(s2 AS double) FROM table1 where s1>1 order by tag2 desc, attr1 desc, tag3 desc, time desc, s1+s3 asc offset 5 limit 10";
    analysis = analyzeSQL(sql, TEST_MATADATA, QUERY_CONTEXT);
    logicalQueryPlan =
<<<<<<< HEAD
        new LogicalPlanner(QUERY_CONTEXT, TEST_MATADATA, SESSION_INFO, DEFAULT_WARNING)
            .plan(analysis);
=======
        new TableLogicalPlanner(context, metadata, sessionInfo, WarningCollector.NOOP)
            .plan(actualAnalysis);
>>>>>>> 7f6211e8
    rootNode = logicalQueryPlan.getRootNode();
    // LogicalPlan: `Output - Offset - Limit - Project - StreamSort - Project - TableScan`
    assertTrue(getChildrenNode(rootNode, 4) instanceof StreamSortNode);
    assertTrue(getChildrenNode(rootNode, 6) instanceof TableScanNode);

    // DistributePlan: `Identity - Output - Offset - Project - TopK - Limit - StreamSort - Project -
    // TableScan`
    distributionPlanner = new TableDistributedPlanner(analysis, logicalQueryPlan);
    distributedQueryPlan = distributionPlanner.plan();
    assertEquals(3, distributedQueryPlan.getFragments().size());
    TopKNode topKNode =
        (TopKNode) getChildrenNode(distributedQueryPlan.getFragments().get(0).getPlanNodeTree(), 4);
    assertTrue(topKNode.getChildren().get(0) instanceof ExchangeNode);
    assertTrue(topKNode.getChildren().get(1) instanceof LimitNode);
    assertTrue(topKNode.getChildren().get(2) instanceof ExchangeNode);
    tableScanNode = (TableScanNode) getChildrenNode(topKNode.getChildren().get(1), 3);
    assertEquals(4, tableScanNode.getDeviceEntries().size());
    assertEquals(DESC, tableScanNode.getScanOrder());
    assertTrue(tableScanNode.getPushDownLimit() == 15 && tableScanNode.getPushDownOffset() == 0);
    assertTrue(tableScanNode.isPushLimitToEachDevice());

    // `IdentitySink - Limit - StreamSort - Project - TableScan`
    tableScanNode =
        (TableScanNode)
            getChildrenNode(distributedQueryPlan.getFragments().get(1).getPlanNodeTree(), 4);
    assertEquals(2, tableScanNode.getDeviceEntries().size());
    assertEquals(DESC, tableScanNode.getScanOrder());
    assertTrue(tableScanNode.getPushDownLimit() == 15 && tableScanNode.getPushDownOffset() == 0);
    assertTrue(tableScanNode.isPushLimitToEachDevice());
  }

  // order by time, limit can be pushed into TableScan, pushLimitToEachDevice==true
  @Test
  public void orderByTimeTest() {
    sql =
        "SELECT time, tag3, cast(s2 AS double) FROM table1 where s1>1 order by time desc, tag2 asc, s1+s3 asc offset 5 limit 10";
    analysis = analyzeSQL(sql, TEST_MATADATA, QUERY_CONTEXT);
    logicalQueryPlan =
<<<<<<< HEAD
        new LogicalPlanner(QUERY_CONTEXT, TEST_MATADATA, SESSION_INFO, DEFAULT_WARNING)
            .plan(analysis);
=======
        new TableLogicalPlanner(context, metadata, sessionInfo, WarningCollector.NOOP)
            .plan(actualAnalysis);
>>>>>>> 7f6211e8
    // LogicalPlan: `Output - Offset - Project - TopK - Project - TableScan`
    rootNode = logicalQueryPlan.getRootNode();
    assertTrue(getChildrenNode(rootNode, 3) instanceof TopKNode);
    assertTrue(getChildrenNode(rootNode, 5) instanceof TableScanNode);

    // DistributePlan-1 `Identity - Output - Offset - Project - TopK - {Exchange + TopK + Exchange}
    // DistributePlan-2 `Identity - TopK - Project - TableScan`
    distributionPlanner = new TableDistributedPlanner(analysis, logicalQueryPlan);
    distributedQueryPlan = distributionPlanner.plan();
    assertEquals(3, distributedQueryPlan.getFragments().size());
    TopKNode topKNode =
        (TopKNode) getChildrenNode(distributedQueryPlan.getFragments().get(0).getPlanNodeTree(), 4);
    assertTrue(topKNode.getChildren().get(0) instanceof ExchangeNode);
    assertTrue(topKNode.getChildren().get(1) instanceof TopKNode);
    assertTrue(topKNode.getChildren().get(2) instanceof ExchangeNode);
    tableScanNode = (TableScanNode) getChildrenNode(topKNode.getChildren().get(1), 2);
    assertEquals(4, tableScanNode.getDeviceEntries().size());
    assertEquals(DESC, tableScanNode.getScanOrder());
    assertTrue(tableScanNode.getPushDownLimit() == 15 && tableScanNode.getPushDownOffset() == 0);
    assertTrue(tableScanNode.isPushLimitToEachDevice());

    tableScanNode =
        (TableScanNode)
            getChildrenNode(distributedQueryPlan.getFragments().get(1).getPlanNodeTree(), 3);
    assertEquals(2, tableScanNode.getDeviceEntries().size());
    assertEquals(DESC, tableScanNode.getScanOrder());
    assertTrue(tableScanNode.getPushDownLimit() == 15 && tableScanNode.getPushDownOffset() == 0);
    assertTrue(tableScanNode.isPushLimitToEachDevice());
  }

  // order by others, limit can not be pushed into TableScan
  @Test
  public void orderByOthersTest() {
    sql =
        "SELECT time, tag3, cast(s2 AS double) FROM table1 where s1>1 order by s1 desc, tag2 desc, attr1 desc, tag3 desc, time desc, s1+s3 asc offset 5 limit 10";
    analysis = analyzeSQL(sql, TEST_MATADATA, QUERY_CONTEXT);
    logicalQueryPlan =
<<<<<<< HEAD
        new LogicalPlanner(QUERY_CONTEXT, TEST_MATADATA, SESSION_INFO, DEFAULT_WARNING)
            .plan(analysis);
=======
        new TableLogicalPlanner(context, metadata, sessionInfo, WarningCollector.NOOP)
            .plan(actualAnalysis);
>>>>>>> 7f6211e8
    // LogicalPlan: `Output - Offset - Project - TopK - Project - TableScan`
    rootNode = logicalQueryPlan.getRootNode();
    assertTrue(getChildrenNode(rootNode, 3) instanceof TopKNode);
    assertTrue(getChildrenNode(rootNode, 5) instanceof TableScanNode);

    // DistributePlan-1 `Identity - Output - Offset - Project - TopK - {Exchange + TopK + Exchange}
    // DistributePlan-2 `Identity - TopK - Project - TableScan`
    distributionPlanner = new TableDistributedPlanner(analysis, logicalQueryPlan);
    distributedQueryPlan = distributionPlanner.plan();
    assertEquals(3, distributedQueryPlan.getFragments().size());
    TopKNode topKNode =
        (TopKNode) getChildrenNode(distributedQueryPlan.getFragments().get(0).getPlanNodeTree(), 4);
    assertTrue(topKNode.getChildren().get(0) instanceof ExchangeNode);
    assertTrue(topKNode.getChildren().get(1) instanceof TopKNode);
    assertTrue(topKNode.getChildren().get(2) instanceof ExchangeNode);
    tableScanNode = (TableScanNode) getChildrenNode(topKNode.getChildren().get(1), 2);
    assertEquals(4, tableScanNode.getDeviceEntries().size());
    assertEquals(ASC, tableScanNode.getScanOrder());
    assertTrue(tableScanNode.getPushDownLimit() == 0 && tableScanNode.getPushDownOffset() == 0);

    tableScanNode =
        (TableScanNode)
            getChildrenNode(distributedQueryPlan.getFragments().get(1).getPlanNodeTree(), 3);
    assertEquals(2, tableScanNode.getDeviceEntries().size());
    assertEquals(ASC, tableScanNode.getScanOrder());
    assertTrue(tableScanNode.getPushDownLimit() == 0 && tableScanNode.getPushDownOffset() == 0);
  }

  /** Actually with diff function, LimitNode should be above of ProjectNode. */
  @Test
  public void limitDiffProjectTest() {
    sql = "SELECT time, diff(s1) FROM table1 limit 10";
    analysis = analyzeSQL(sql, TEST_MATADATA, QUERY_CONTEXT);
    logicalQueryPlan =
<<<<<<< HEAD
        new LogicalPlanner(QUERY_CONTEXT, TEST_MATADATA, SESSION_INFO, DEFAULT_WARNING)
            .plan(analysis);
=======
        new TableLogicalPlanner(context, metadata, sessionInfo, WarningCollector.NOOP)
            .plan(actualAnalysis);
>>>>>>> 7f6211e8
    // LogicalPlan: `Output - Project - Limit - TableScan`
    rootNode = logicalQueryPlan.getRootNode();
    assertTrue(getChildrenNode(rootNode, 1) instanceof ProjectNode);
    assertTrue(getChildrenNode(rootNode, 2) instanceof LimitNode);
    assertTrue(getChildrenNode(rootNode, 3) instanceof TableScanNode);
  }
}<|MERGE_RESOLUTION|>--- conflicted
+++ resolved
@@ -60,13 +60,7 @@
           IClientSession.SqlDialect.TABLE);
   Metadata metadata = new TestMatadata();
   String sql;
-<<<<<<< HEAD
   Analysis analysis;
-=======
-  Analysis actualAnalysis;
-  MPPQueryContext context;
-  TableLogicalPlanner logicalPlanner;
->>>>>>> 7f6211e8
   LogicalQueryPlan logicalQueryPlan;
   PlanNode rootNode;
   TableDistributedPlanner distributionPlanner;
@@ -79,13 +73,8 @@
     sql = "SELECT time, tag3, cast(s2 AS double) FROM table1 where s1>1 offset 5 limit 10";
     analysis = analyzeSQL(sql, TEST_MATADATA, QUERY_CONTEXT);
     logicalQueryPlan =
-<<<<<<< HEAD
-        new LogicalPlanner(QUERY_CONTEXT, TEST_MATADATA, SESSION_INFO, DEFAULT_WARNING)
-            .plan(analysis);
-=======
-        new TableLogicalPlanner(context, metadata, sessionInfo, WarningCollector.NOOP)
-            .plan(actualAnalysis);
->>>>>>> 7f6211e8
+        new TableLogicalPlanner(QUERY_CONTEXT, TEST_MATADATA, SESSION_INFO, DEFAULT_WARNING)
+            .plan(analysis);
     rootNode = logicalQueryPlan.getRootNode();
     // LogicalPlan: `Output - Project - Offset - Limit - TableScan`
     assertTrue(getChildrenNode(rootNode, 3) instanceof LimitNode);
@@ -123,13 +112,8 @@
         "SELECT time, tag3, cast(s2 AS double) FROM table1 where s1>1 order by tag2 desc, tag1 asc, attr1 desc, tag3 desc, time desc, s1+s3 asc offset 5 limit 10";
     analysis = analyzeSQL(sql, TEST_MATADATA, QUERY_CONTEXT);
     logicalQueryPlan =
-<<<<<<< HEAD
-        new LogicalPlanner(QUERY_CONTEXT, TEST_MATADATA, SESSION_INFO, DEFAULT_WARNING)
-            .plan(analysis);
-=======
-        new TableLogicalPlanner(context, metadata, sessionInfo, WarningCollector.NOOP)
-            .plan(actualAnalysis);
->>>>>>> 7f6211e8
+        new TableLogicalPlanner(QUERY_CONTEXT, TEST_MATADATA, SESSION_INFO, DEFAULT_WARNING)
+            .plan(analysis);
     rootNode = logicalQueryPlan.getRootNode();
     // LogicalPlan: `Output - Offset - Limit - Project - StreamSort -  Project - TableScan`
     assertTrue(getChildrenNode(rootNode, 6) instanceof TableScanNode);
@@ -161,13 +145,8 @@
     sql = "SELECT * FROM table1 order by tag2 desc, tag1 asc, attr1 desc, tag3 desc limit 10";
     analysis = analyzeSQL(sql, TEST_MATADATA, QUERY_CONTEXT);
     logicalQueryPlan =
-<<<<<<< HEAD
-        new LogicalPlanner(QUERY_CONTEXT, TEST_MATADATA, SESSION_INFO, DEFAULT_WARNING)
-            .plan(analysis);
-=======
-        new TableLogicalPlanner(context, metadata, sessionInfo, WarningCollector.NOOP)
-            .plan(actualAnalysis);
->>>>>>> 7f6211e8
+        new TableLogicalPlanner(QUERY_CONTEXT, TEST_MATADATA, SESSION_INFO, DEFAULT_WARNING)
+            .plan(analysis);
     rootNode = logicalQueryPlan.getRootNode();
     // LogicalPlan: `Output - Limit - StreamSort - TableScan`
     assertTrue(getChildrenNode(rootNode, 3) instanceof TableScanNode);
@@ -204,13 +183,8 @@
         "SELECT time, tag3, cast(s2 AS double) FROM table1 where s1>1 order by tag2 desc, attr1 desc, tag3 desc, time desc, s1+s3 asc offset 5 limit 10";
     analysis = analyzeSQL(sql, TEST_MATADATA, QUERY_CONTEXT);
     logicalQueryPlan =
-<<<<<<< HEAD
-        new LogicalPlanner(QUERY_CONTEXT, TEST_MATADATA, SESSION_INFO, DEFAULT_WARNING)
-            .plan(analysis);
-=======
-        new TableLogicalPlanner(context, metadata, sessionInfo, WarningCollector.NOOP)
-            .plan(actualAnalysis);
->>>>>>> 7f6211e8
+        new TableLogicalPlanner(QUERY_CONTEXT, TEST_MATADATA, SESSION_INFO, DEFAULT_WARNING)
+            .plan(analysis);
     rootNode = logicalQueryPlan.getRootNode();
     // LogicalPlan: `Output - Offset - Limit - Project - StreamSort - Project - TableScan`
     assertTrue(getChildrenNode(rootNode, 4) instanceof StreamSortNode);
@@ -249,13 +223,8 @@
         "SELECT time, tag3, cast(s2 AS double) FROM table1 where s1>1 order by time desc, tag2 asc, s1+s3 asc offset 5 limit 10";
     analysis = analyzeSQL(sql, TEST_MATADATA, QUERY_CONTEXT);
     logicalQueryPlan =
-<<<<<<< HEAD
-        new LogicalPlanner(QUERY_CONTEXT, TEST_MATADATA, SESSION_INFO, DEFAULT_WARNING)
-            .plan(analysis);
-=======
-        new TableLogicalPlanner(context, metadata, sessionInfo, WarningCollector.NOOP)
-            .plan(actualAnalysis);
->>>>>>> 7f6211e8
+        new TableLogicalPlanner(QUERY_CONTEXT, TEST_MATADATA, SESSION_INFO, DEFAULT_WARNING)
+            .plan(analysis);
     // LogicalPlan: `Output - Offset - Project - TopK - Project - TableScan`
     rootNode = logicalQueryPlan.getRootNode();
     assertTrue(getChildrenNode(rootNode, 3) instanceof TopKNode);
@@ -293,13 +262,8 @@
         "SELECT time, tag3, cast(s2 AS double) FROM table1 where s1>1 order by s1 desc, tag2 desc, attr1 desc, tag3 desc, time desc, s1+s3 asc offset 5 limit 10";
     analysis = analyzeSQL(sql, TEST_MATADATA, QUERY_CONTEXT);
     logicalQueryPlan =
-<<<<<<< HEAD
-        new LogicalPlanner(QUERY_CONTEXT, TEST_MATADATA, SESSION_INFO, DEFAULT_WARNING)
-            .plan(analysis);
-=======
-        new TableLogicalPlanner(context, metadata, sessionInfo, WarningCollector.NOOP)
-            .plan(actualAnalysis);
->>>>>>> 7f6211e8
+        new TableLogicalPlanner(QUERY_CONTEXT, TEST_MATADATA, SESSION_INFO, DEFAULT_WARNING)
+            .plan(analysis);
     // LogicalPlan: `Output - Offset - Project - TopK - Project - TableScan`
     rootNode = logicalQueryPlan.getRootNode();
     assertTrue(getChildrenNode(rootNode, 3) instanceof TopKNode);
@@ -334,13 +298,8 @@
     sql = "SELECT time, diff(s1) FROM table1 limit 10";
     analysis = analyzeSQL(sql, TEST_MATADATA, QUERY_CONTEXT);
     logicalQueryPlan =
-<<<<<<< HEAD
-        new LogicalPlanner(QUERY_CONTEXT, TEST_MATADATA, SESSION_INFO, DEFAULT_WARNING)
-            .plan(analysis);
-=======
-        new TableLogicalPlanner(context, metadata, sessionInfo, WarningCollector.NOOP)
-            .plan(actualAnalysis);
->>>>>>> 7f6211e8
+        new TableLogicalPlanner(QUERY_CONTEXT, TEST_MATADATA, SESSION_INFO, DEFAULT_WARNING)
+            .plan(analysis);
     // LogicalPlan: `Output - Project - Limit - TableScan`
     rootNode = logicalQueryPlan.getRootNode();
     assertTrue(getChildrenNode(rootNode, 1) instanceof ProjectNode);
