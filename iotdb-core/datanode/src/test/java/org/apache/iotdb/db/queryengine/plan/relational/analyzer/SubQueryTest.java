--- conflicted
+++ resolved
@@ -75,12 +75,8 @@
             + "ORDER BY tag2 OFFSET 3 LIMIT 6";
     analysis = analyzeSQL(sql, TEST_MATADATA, QUERY_CONTEXT);
     logicalQueryPlan =
-<<<<<<< HEAD
-        new LogicalPlanner(QUERY_CONTEXT, TEST_MATADATA, SESSION_INFO, DEFAULT_WARNING)
+        new TableLogicalPlanner(QUERY_CONTEXT, TEST_MATADATA, SESSION_INFO, DEFAULT_WARNING)
             .plan(analysis);
-=======
-        new TableLogicalPlanner(context, metadata, sessionInfo, warningCollector).plan(analysis);
->>>>>>> 7f6211e8
     logicalPlanNode = logicalQueryPlan.getRootNode();
 
     // LogicalPlan: `Output - Offset - Limit - StreamSort - Project - TableScan`
@@ -166,12 +162,8 @@
             + "ORDER BY tag2 ASC OFFSET 5 LIMIT 10";
     analysis = analyzeSQL(sql, TEST_MATADATA, QUERY_CONTEXT);
     logicalQueryPlan =
-<<<<<<< HEAD
-        new LogicalPlanner(QUERY_CONTEXT, TEST_MATADATA, SESSION_INFO, DEFAULT_WARNING)
+        new TableLogicalPlanner(QUERY_CONTEXT, TEST_MATADATA, SESSION_INFO, DEFAULT_WARNING)
             .plan(analysis);
-=======
-        new TableLogicalPlanner(context, metadata, sessionInfo, warningCollector).plan(analysis);
->>>>>>> 7f6211e8
     logicalPlanNode = logicalQueryPlan.getRootNode();
 
     // LogicalPlan: `Output - Offset - TopK - Project - Limit - Project - StreamSort - Project -
@@ -268,12 +260,8 @@
             + "ORDER BY s1,tag2 ASC OFFSET 5 LIMIT 10";
     analysis = analyzeSQL(sql, TEST_MATADATA, QUERY_CONTEXT);
     logicalQueryPlan =
-<<<<<<< HEAD
-        new LogicalPlanner(QUERY_CONTEXT, TEST_MATADATA, SESSION_INFO, DEFAULT_WARNING)
+        new TableLogicalPlanner(QUERY_CONTEXT, TEST_MATADATA, SESSION_INFO, DEFAULT_WARNING)
             .plan(analysis);
-=======
-        new TableLogicalPlanner(context, metadata, sessionInfo, warningCollector).plan(analysis);
->>>>>>> 7f6211e8
     logicalPlanNode = logicalQueryPlan.getRootNode();
 
     // LogicalPlan: `Output - Offset - ProjectNode - TopK - Project - Limit - Project - StreamSort -
@@ -389,12 +377,8 @@
             + "WHERE s1>1 ORDER BY s1,tag2 ASC OFFSET 5 LIMIT 10";
     analysis = analyzeSQL(sql, TEST_MATADATA, QUERY_CONTEXT);
     logicalQueryPlan =
-<<<<<<< HEAD
-        new LogicalPlanner(QUERY_CONTEXT, TEST_MATADATA, SESSION_INFO, DEFAULT_WARNING)
+        new TableLogicalPlanner(QUERY_CONTEXT, TEST_MATADATA, SESSION_INFO, DEFAULT_WARNING)
             .plan(analysis);
-=======
-        new TableLogicalPlanner(context, metadata, sessionInfo, warningCollector).plan(analysis);
->>>>>>> 7f6211e8
     logicalPlanNode = logicalQueryPlan.getRootNode();
 
     // LogicalPlan: `Output - Offset - ProjectNode - TopK - Project - Filter - Limit - Project -
