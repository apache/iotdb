/*
 * Licensed to the Apache Software Foundation (ASF) under one
 * or more contributor license agreements.  See the NOTICE file
 * distributed with this work for additional information
 * regarding copyright ownership.  The ASF licenses this file
 * to you under the Apache License, Version 2.0 (the
 * "License"); you may not use this file except in compliance
 * with the License.  You may obtain a copy of the License at
 *
 *     http://www.apache.org/licenses/LICENSE-2.0
 *
 * Unless required by applicable law or agreed to in writing,
 * software distributed under the License is distributed on an
 * "AS IS" BASIS, WITHOUT WARRANTIES OR CONDITIONS OF ANY
 * KIND, either express or implied.  See the License for the
 * specific language governing permissions and limitations
 * under the License.
 */

package org.apache.iotdb.db.storageengine.dataregion.compaction.inner;

import org.apache.iotdb.commons.path.AlignedFullPath;
import org.apache.iotdb.commons.path.IFullPath;
import org.apache.iotdb.commons.path.PartialPath;
import org.apache.iotdb.db.storageengine.buffer.ChunkCache;
import org.apache.iotdb.db.storageengine.buffer.TimeSeriesMetadataCache;
import org.apache.iotdb.db.storageengine.dataregion.compaction.TestUtilsForAlignedSeries;
import org.apache.iotdb.db.storageengine.dataregion.compaction.constant.CompactionTaskType;
import org.apache.iotdb.db.storageengine.dataregion.compaction.execute.performer.ICompactionPerformer;
import org.apache.iotdb.db.storageengine.dataregion.compaction.execute.performer.impl.ReadChunkCompactionPerformer;
import org.apache.iotdb.db.storageengine.dataregion.compaction.execute.task.CompactionTaskSummary;
import org.apache.iotdb.db.storageengine.dataregion.compaction.execute.utils.CompactionUtils;
import org.apache.iotdb.db.storageengine.dataregion.compaction.utils.CompactionCheckerUtils;
import org.apache.iotdb.db.storageengine.dataregion.compaction.utils.CompactionConfigRestorer;
import org.apache.iotdb.db.storageengine.dataregion.compaction.utils.CompactionFileGeneratorUtils;
import org.apache.iotdb.db.storageengine.dataregion.modification.Deletion;
import org.apache.iotdb.db.storageengine.dataregion.tsfile.TsFileResource;
import org.apache.iotdb.db.storageengine.dataregion.tsfile.TsFileResourceStatus;
import org.apache.iotdb.db.storageengine.dataregion.tsfile.generator.TsFileNameGenerator;
import org.apache.iotdb.db.utils.EnvironmentUtils;
import org.apache.iotdb.db.utils.constant.TestConstant;

import org.apache.commons.io.FileUtils;
import org.apache.tsfile.common.conf.TSFileConfig;
import org.apache.tsfile.enums.TSDataType;
import org.apache.tsfile.file.metadata.IDeviceID;
import org.apache.tsfile.read.TimeValuePair;
import org.apache.tsfile.utils.Binary;
import org.apache.tsfile.utils.Pair;
import org.apache.tsfile.utils.TsPrimitiveType;
import org.apache.tsfile.write.chunk.AlignedChunkWriterImpl;
import org.apache.tsfile.write.schema.IMeasurementSchema;
import org.apache.tsfile.write.schema.MeasurementSchema;
import org.apache.tsfile.write.writer.RestorableTsFileIOWriter;
import org.apache.tsfile.write.writer.TsFileIOWriter;
import org.junit.After;
import org.junit.Assert;
import org.junit.Before;
import org.junit.Test;

import java.io.File;
import java.util.ArrayList;
import java.util.Collections;
import java.util.HashMap;
import java.util.List;
import java.util.Map;
import java.util.Random;

public class ReadChunkCompactionPerformerAlignedTest {
  private static final String storageGroup = "root.testAlignedCompaction";

  private final ICompactionPerformer performer = new ReadChunkCompactionPerformer();
  private static File dataDirectory =
      new File(
          TestConstant.BASE_OUTPUT_PATH
              + "data".concat(File.separator)
              + "sequence".concat(File.separator)
              + storageGroup.concat(File.separator)
              + "0".concat(File.separator)
              + "0".concat(File.separator));

  @Before
  public void setUp() throws Exception {
    if (!dataDirectory.exists()) {
      Assert.assertTrue(dataDirectory.mkdirs());
    }
  }

  @After
  public void tearDown() throws Exception {
    new CompactionConfigRestorer().restoreCompactionConfig();
    FileUtils.forceDelete(dataDirectory);
    ChunkCache.getInstance().clear();
    TimeSeriesMetadataCache.getInstance().clear();
    EnvironmentUtils.cleanEnv();
  }

  @Test
  public void testSimpleAlignedTsFileCompaction() throws Exception {
    List<String> devices = new ArrayList<>();
    for (int i = 0; i < 5; ++i) {
      devices.add(storageGroup + ".d" + i);
    }
    boolean[] aligned = new boolean[] {true, true, true, true, true};
    List<IMeasurementSchema> schemas = new ArrayList<>();
    schemas.add(new MeasurementSchema("s0", TSDataType.DOUBLE));
    schemas.add(new MeasurementSchema("s1", TSDataType.FLOAT));
    schemas.add(new MeasurementSchema("s2", TSDataType.INT64));
    schemas.add(new MeasurementSchema("s3", TSDataType.INT32));
    schemas.add(new MeasurementSchema("s4", TSDataType.TEXT));
    schemas.add(new MeasurementSchema("s5", TSDataType.BOOLEAN));

    TestUtilsForAlignedSeries.registerTimeSeries(
        storageGroup,
        devices.toArray(new String[] {}),
        schemas.toArray(new IMeasurementSchema[] {}),
        aligned);

    boolean[] randomNull = new boolean[] {false, false, false, false, false};
    int timeInterval = 500;
    List<TsFileResource> resources = new ArrayList<>();
    for (int i = 1; i < 31; i++) {
      TsFileResource resource =
          new TsFileResource(new File(dataDirectory, String.format("%d-%d-0-0.tsfile", i, i)));
      TestUtilsForAlignedSeries.writeTsFile(
          devices.toArray(new String[] {}),
          schemas.toArray(new IMeasurementSchema[0]),
          resource,
          aligned,
          timeInterval * i,
          timeInterval * (i + 1),
          randomNull);
      resources.add(resource);
    }
    TsFileResource targetResource =
        TsFileNameGenerator.getInnerCompactionTargetFileResource(resources, true);
    List<IFullPath> fullPaths = new ArrayList<>();
    List<IMeasurementSchema> iMeasurementSchemas = new ArrayList<>();
    List<String> measurementIds = new ArrayList<>();
    schemas.forEach(
        (e) -> {
          measurementIds.add(e.getMeasurementId());
        });
    for (String device : devices) {
      iMeasurementSchemas.addAll(schemas);
      fullPaths.add(
          new AlignedFullPath(
              IDeviceID.Factory.DEFAULT_FACTORY.create(device), measurementIds, schemas));
    }
    Map<IFullPath, List<TimeValuePair>> originData =
        CompactionCheckerUtils.getDataByQuery(
            fullPaths, iMeasurementSchemas, resources, new ArrayList<>());
    performer.setSourceFiles(resources);
    performer.setTargetFiles(Collections.singletonList(targetResource));
    performer.setSummary(new CompactionTaskSummary());
    performer.perform();
<<<<<<< HEAD
    CompactionUtils.moveTargetFile(Collections.singletonList(targetResource), true, storageGroup);
    CompactionUtils.moveTargetFile(Collections.singletonList(targetResource), true, storageGroup);
    Map<IFullPath, List<TimeValuePair>> compactedData =
=======
    CompactionUtils.moveTargetFile(
        Collections.singletonList(targetResource), CompactionTaskType.INNER_SEQ, storageGroup);
    CompactionUtils.moveTargetFile(
        Collections.singletonList(targetResource), CompactionTaskType.INNER_SEQ, storageGroup);
    Map<PartialPath, List<TimeValuePair>> compactedData =
>>>>>>> 9465ac24
        CompactionCheckerUtils.getDataByQuery(
            fullPaths,
            iMeasurementSchemas,
            Collections.singletonList(targetResource),
            new ArrayList<>());
    CompactionCheckerUtils.validDataByValueList(originData, compactedData);
  }

  @Test
  public void testAlignedTsFileWithModificationCompaction() throws Exception {
    List<String> devices = new ArrayList<>();
    for (int i = 0; i < 5; ++i) {
      devices.add(storageGroup + ".d" + i);
    }
    boolean[] aligned = new boolean[] {true, true, true, true, true};
    List<IMeasurementSchema> schemas = new ArrayList<>();
    schemas.add(new MeasurementSchema("s0", TSDataType.DOUBLE));
    schemas.add(new MeasurementSchema("s1", TSDataType.FLOAT));
    schemas.add(new MeasurementSchema("s2", TSDataType.INT64));
    schemas.add(new MeasurementSchema("s3", TSDataType.INT32));
    schemas.add(new MeasurementSchema("s4", TSDataType.TEXT));
    schemas.add(new MeasurementSchema("s5", TSDataType.BOOLEAN));

    TestUtilsForAlignedSeries.registerTimeSeries(
        storageGroup,
        devices.toArray(new String[] {}),
        schemas.toArray(new IMeasurementSchema[] {}),
        aligned);

    boolean[] randomNull = new boolean[] {false, false, false, false, false};
    int timeInterval = 500;
    List<TsFileResource> resources = new ArrayList<>();
    for (int i = 1; i < 31; i++) {
      TsFileResource resource =
          new TsFileResource(new File(dataDirectory, String.format("%d-%d-0-0.tsfile", i, i)));
      TestUtilsForAlignedSeries.writeTsFile(
          devices.toArray(new String[] {}),
          schemas.toArray(new IMeasurementSchema[0]),
          resource,
          aligned,
          timeInterval * i,
          timeInterval * (i + 1),
          randomNull);
      Pair<Long, Long> deleteInterval = new Pair<>(timeInterval * i + 10L, timeInterval * i + 20L);
      Map<String, Pair<Long, Long>> deletionMap = new HashMap<>();
      for (String device : devices) {
        deletionMap.put(device + ".s0", deleteInterval);
      }
      CompactionFileGeneratorUtils.generateMods(deletionMap, resource, false);
      resources.add(resource);
    }
    TsFileResource targetResource =
        TsFileNameGenerator.getInnerCompactionTargetFileResource(resources, true);
    List<IFullPath> fullPaths = new ArrayList<>();
    List<IMeasurementSchema> iMeasurementSchemas = new ArrayList<>();
    List<String> measurementIds = new ArrayList<>();
    schemas.forEach(
        (e) -> {
          measurementIds.add(e.getMeasurementId());
        });
    for (String device : devices) {
      iMeasurementSchemas.addAll(schemas);
      fullPaths.add(
          new AlignedFullPath(
              IDeviceID.Factory.DEFAULT_FACTORY.create(device), measurementIds, schemas));
    }
    Map<IFullPath, List<TimeValuePair>> originData =
        CompactionCheckerUtils.getDataByQuery(
            fullPaths, iMeasurementSchemas, resources, new ArrayList<>());
    performer.setSourceFiles(resources);
    performer.setTargetFiles(Collections.singletonList(targetResource));
    performer.setSummary(new CompactionTaskSummary());
    performer.perform();
<<<<<<< HEAD
    CompactionUtils.moveTargetFile(Collections.singletonList(targetResource), true, storageGroup);
    Map<IFullPath, List<TimeValuePair>> compactedData =
=======
    CompactionUtils.moveTargetFile(
        Collections.singletonList(targetResource), CompactionTaskType.INNER_SEQ, storageGroup);
    Map<PartialPath, List<TimeValuePair>> compactedData =
>>>>>>> 9465ac24
        CompactionCheckerUtils.getDataByQuery(
            fullPaths,
            iMeasurementSchemas,
            Collections.singletonList(targetResource),
            new ArrayList<>());
    CompactionCheckerUtils.validDataByValueList(originData, compactedData);
  }

  @Test
  public void testAlignedTsFileWithNullValueCompaction() throws Exception {
    List<String> devices = new ArrayList<>();
    for (int i = 0; i < 5; ++i) {
      devices.add(storageGroup + ".d" + i);
    }
    boolean[] aligned = new boolean[] {true, true, true, true, true};
    List<IMeasurementSchema> schemas = new ArrayList<>();
    schemas.add(new MeasurementSchema("s0", TSDataType.DOUBLE));
    schemas.add(new MeasurementSchema("s1", TSDataType.FLOAT));
    schemas.add(new MeasurementSchema("s2", TSDataType.INT64));
    schemas.add(new MeasurementSchema("s3", TSDataType.INT32));
    schemas.add(new MeasurementSchema("s4", TSDataType.TEXT));
    schemas.add(new MeasurementSchema("s5", TSDataType.BOOLEAN));

    TestUtilsForAlignedSeries.registerTimeSeries(
        storageGroup,
        devices.toArray(new String[] {}),
        schemas.toArray(new IMeasurementSchema[] {}),
        aligned);

    boolean[] randomNull = new boolean[] {true, false, true, false, true};
    int timeInterval = 500;
    List<TsFileResource> resources = new ArrayList<>();
    for (int i = 1; i < 31; i++) {
      TsFileResource resource =
          new TsFileResource(new File(dataDirectory, String.format("%d-%d-0-0.tsfile", i, i)));
      TestUtilsForAlignedSeries.writeTsFile(
          devices.toArray(new String[] {}),
          schemas.toArray(new IMeasurementSchema[0]),
          resource,
          aligned,
          timeInterval * i,
          timeInterval * (i + 1),
          randomNull);
      resources.add(resource);
    }
    TsFileResource targetResource =
        TsFileNameGenerator.getInnerCompactionTargetFileResource(resources, true);
    List<IFullPath> fullPaths = new ArrayList<>();
    List<IMeasurementSchema> iMeasurementSchemas = new ArrayList<>();
    List<String> measurementIds = new ArrayList<>();
    schemas.forEach(
        (e) -> {
          measurementIds.add(e.getMeasurementId());
        });
    for (String device : devices) {
      iMeasurementSchemas.addAll(schemas);
      fullPaths.add(
          new AlignedFullPath(
              IDeviceID.Factory.DEFAULT_FACTORY.create(device), measurementIds, schemas));
    }
    Map<IFullPath, List<TimeValuePair>> originData =
        CompactionCheckerUtils.getDataByQuery(
            fullPaths, iMeasurementSchemas, resources, new ArrayList<>());
    performer.setSourceFiles(resources);
    performer.setTargetFiles(Collections.singletonList(targetResource));
    performer.setSummary(new CompactionTaskSummary());
    performer.perform();
<<<<<<< HEAD
    CompactionUtils.moveTargetFile(Collections.singletonList(targetResource), true, storageGroup);
    Map<IFullPath, List<TimeValuePair>> compactedData =
=======
    CompactionUtils.moveTargetFile(
        Collections.singletonList(targetResource), CompactionTaskType.INNER_SEQ, storageGroup);
    Map<PartialPath, List<TimeValuePair>> compactedData =
>>>>>>> 9465ac24
        CompactionCheckerUtils.getDataByQuery(
            fullPaths,
            iMeasurementSchemas,
            Collections.singletonList(targetResource),
            new ArrayList<>());
    CompactionCheckerUtils.validDataByValueList(originData, compactedData);
  }

  @Test
  public void testAlignedTsFileWithDifferentSchemaInDifferentTsFileCompaction() throws Exception {
    List<String> devices = new ArrayList<>();
    for (int i = 0; i < 5; ++i) {
      devices.add(storageGroup + ".d" + i);
    }
    boolean[] aligned = new boolean[] {true, true, true, true, true};
    List<IMeasurementSchema> schemas = new ArrayList<>();
    schemas.add(new MeasurementSchema("s0", TSDataType.DOUBLE));
    schemas.add(new MeasurementSchema("s1", TSDataType.FLOAT));
    schemas.add(new MeasurementSchema("s2", TSDataType.INT64));
    schemas.add(new MeasurementSchema("s3", TSDataType.INT32));
    schemas.add(new MeasurementSchema("s4", TSDataType.TEXT));
    schemas.add(new MeasurementSchema("s5", TSDataType.BOOLEAN));

    TestUtilsForAlignedSeries.registerTimeSeries(
        storageGroup,
        devices.toArray(new String[] {}),
        schemas.toArray(new IMeasurementSchema[] {}),
        aligned);

    boolean[] randomNull = new boolean[] {true, false, true, false, true};
    int timeInterval = 500;
    Random random = new Random(1);
    List<TsFileResource> resources = new ArrayList<>();
    for (int i = 1; i < 31; i++) {
      TsFileResource resource =
          new TsFileResource(new File(dataDirectory, String.format("%d-%d-0-0.tsfile", i, i)));
      TestUtilsForAlignedSeries.writeTsFile(
          devices.toArray(new String[] {}),
          schemas
              .subList(0, random.nextInt(schemas.size() - 1) + 1)
              .toArray(new IMeasurementSchema[0]),
          resource,
          aligned,
          timeInterval * i,
          timeInterval * (i + 1),
          randomNull);
      resources.add(resource);
    }
    TsFileResource targetResource =
        TsFileNameGenerator.getInnerCompactionTargetFileResource(resources, true);
    List<IFullPath> fullPaths = new ArrayList<>();
    List<IMeasurementSchema> iMeasurementSchemas = new ArrayList<>();
    List<String> measurementIds = new ArrayList<>();
    schemas.forEach(
        (e) -> {
          measurementIds.add(e.getMeasurementId());
        });
    for (String device : devices) {
      iMeasurementSchemas.addAll(schemas);
      fullPaths.add(
          new AlignedFullPath(
              IDeviceID.Factory.DEFAULT_FACTORY.create(device), measurementIds, schemas));
    }
    Map<IFullPath, List<TimeValuePair>> originData =
        CompactionCheckerUtils.getDataByQuery(
            fullPaths, iMeasurementSchemas, resources, new ArrayList<>());
    performer.setSourceFiles(resources);
    performer.setTargetFiles(Collections.singletonList(targetResource));
    performer.setSummary(new CompactionTaskSummary());
    performer.perform();
<<<<<<< HEAD
    CompactionUtils.moveTargetFile(Collections.singletonList(targetResource), true, storageGroup);
    Map<IFullPath, List<TimeValuePair>> compactedData =
=======
    CompactionUtils.moveTargetFile(
        Collections.singletonList(targetResource), CompactionTaskType.INNER_SEQ, storageGroup);
    Map<PartialPath, List<TimeValuePair>> compactedData =
>>>>>>> 9465ac24
        CompactionCheckerUtils.getDataByQuery(
            fullPaths,
            iMeasurementSchemas,
            Collections.singletonList(targetResource),
            new ArrayList<>());
    CompactionCheckerUtils.validDataByValueList(originData, compactedData);
  }

  @Test
  public void testAlignedTsFileWithDifferentDataTypeCompaction() throws Exception {
    List<String> devices = new ArrayList<>();
    for (int i = 0; i < 5; ++i) {
      devices.add(storageGroup + ".d" + i);
    }
    boolean[] aligned = new boolean[] {false, true, false, true, false};
    List<IMeasurementSchema> schemas = new ArrayList<>();
    schemas.add(new MeasurementSchema("s0", TSDataType.DOUBLE));
    schemas.add(new MeasurementSchema("s1", TSDataType.FLOAT));
    schemas.add(new MeasurementSchema("s2", TSDataType.INT64));
    schemas.add(new MeasurementSchema("s3", TSDataType.INT32));
    schemas.add(new MeasurementSchema("s4", TSDataType.TEXT));
    schemas.add(new MeasurementSchema("s5", TSDataType.BOOLEAN));

    TestUtilsForAlignedSeries.registerTimeSeries(
        storageGroup,
        devices.toArray(new String[] {}),
        schemas.toArray(new IMeasurementSchema[] {}),
        aligned);

    boolean[] randomNull = new boolean[] {true, false, true, false, true};
    int timeInterval = 500;
    Random random = new Random(1);
    List<TsFileResource> resources = new ArrayList<>();
    for (int i = 1; i < 31; i++) {
      TsFileResource resource =
          new TsFileResource(new File(dataDirectory, String.format("%d-%d-0-0.tsfile", i, i)));
      TestUtilsForAlignedSeries.writeTsFile(
          devices.toArray(new String[] {}),
          schemas.toArray(new IMeasurementSchema[0]),
          resource,
          aligned,
          timeInterval * i,
          timeInterval * (i + 1),
          randomNull);
      resources.add(resource);
    }
    TsFileResource targetResource =
        TsFileNameGenerator.getInnerCompactionTargetFileResource(resources, true);
    List<IFullPath> fullPaths = new ArrayList<>();
    List<IMeasurementSchema> iMeasurementSchemas = new ArrayList<>();
    List<String> measurementIds = new ArrayList<>();
    schemas.forEach(
        (e) -> {
          measurementIds.add(e.getMeasurementId());
        });
    for (String device : devices) {
      iMeasurementSchemas.addAll(schemas);
      fullPaths.add(
          new AlignedFullPath(
              IDeviceID.Factory.DEFAULT_FACTORY.create(device), measurementIds, schemas));
    }
    Map<IFullPath, List<TimeValuePair>> originData =
        CompactionCheckerUtils.getDataByQuery(
            fullPaths, iMeasurementSchemas, resources, new ArrayList<>());
    performer.setSourceFiles(resources);
    performer.setTargetFiles(Collections.singletonList(targetResource));
    performer.setSummary(new CompactionTaskSummary());
    performer.perform();
<<<<<<< HEAD
    CompactionUtils.moveTargetFile(Collections.singletonList(targetResource), true, storageGroup);
    Map<IFullPath, List<TimeValuePair>> compactedData =
=======
    CompactionUtils.moveTargetFile(
        Collections.singletonList(targetResource), CompactionTaskType.INNER_SEQ, storageGroup);
    Map<PartialPath, List<TimeValuePair>> compactedData =
>>>>>>> 9465ac24
        CompactionCheckerUtils.getDataByQuery(
            fullPaths,
            iMeasurementSchemas,
            Collections.singletonList(targetResource),
            new ArrayList<>());
    CompactionCheckerUtils.validDataByValueList(originData, compactedData);
  }

  @Test
  public void testAlignedTsFileWithDifferentDataTypeInDifferentTsFileCompaction() throws Exception {
    List<String> devices = new ArrayList<>();
    for (int i = 0; i < 5; ++i) {
      devices.add(storageGroup + ".d" + i);
    }
    boolean[] aligned = new boolean[] {false, true, false, true, false};
    List<IMeasurementSchema> schemas = new ArrayList<>();
    schemas.add(new MeasurementSchema("s0", TSDataType.DOUBLE));
    schemas.add(new MeasurementSchema("s1", TSDataType.FLOAT));
    schemas.add(new MeasurementSchema("s2", TSDataType.INT64));
    schemas.add(new MeasurementSchema("s3", TSDataType.INT32));
    schemas.add(new MeasurementSchema("s4", TSDataType.TEXT));
    schemas.add(new MeasurementSchema("s5", TSDataType.BOOLEAN));

    TestUtilsForAlignedSeries.registerTimeSeries(
        storageGroup,
        devices.toArray(new String[] {}),
        schemas.toArray(new IMeasurementSchema[] {}),
        aligned);

    boolean[] randomNull = new boolean[] {true, false, true, false, true};
    int timeInterval = 500;
    Random random = new Random(5);
    List<TsFileResource> resources = new ArrayList<>();
    for (int i = 1; i < 31; i++) {
      TsFileResource resource =
          new TsFileResource(new File(dataDirectory, String.format("%d-%d-0-0.tsfile", i, i)));
      TestUtilsForAlignedSeries.writeTsFile(
          devices.subList(0, random.nextInt(devices.size() - 1) + 1).toArray(new String[0]),
          schemas
              .subList(0, random.nextInt(schemas.size() - 1) + 1)
              .toArray(new IMeasurementSchema[0]),
          resource,
          aligned,
          timeInterval * i,
          timeInterval * (i + 1),
          randomNull);
      resources.add(resource);
    }
    TsFileResource targetResource =
        TsFileNameGenerator.getInnerCompactionTargetFileResource(resources, true);
    List<IFullPath> fullPaths = new ArrayList<>();
    List<IMeasurementSchema> iMeasurementSchemas = new ArrayList<>();
    List<String> measurementIds = new ArrayList<>();
    schemas.forEach(
        (e) -> {
          measurementIds.add(e.getMeasurementId());
        });
    for (String device : devices) {
      iMeasurementSchemas.addAll(schemas);
      fullPaths.add(
          new AlignedFullPath(
              IDeviceID.Factory.DEFAULT_FACTORY.create(device), measurementIds, schemas));
    }
    Map<IFullPath, List<TimeValuePair>> originData =
        CompactionCheckerUtils.getDataByQuery(
            fullPaths, iMeasurementSchemas, resources, new ArrayList<>());
    performer.setSourceFiles(resources);
    performer.setTargetFiles(Collections.singletonList(targetResource));
    performer.setSummary(new CompactionTaskSummary());
    performer.perform();
<<<<<<< HEAD
    CompactionUtils.moveTargetFile(Collections.singletonList(targetResource), true, storageGroup);
    Map<IFullPath, List<TimeValuePair>> compactedData =
=======
    CompactionUtils.moveTargetFile(
        Collections.singletonList(targetResource), CompactionTaskType.INNER_SEQ, storageGroup);
    Map<PartialPath, List<TimeValuePair>> compactedData =
>>>>>>> 9465ac24
        CompactionCheckerUtils.getDataByQuery(
            fullPaths,
            iMeasurementSchemas,
            Collections.singletonList(targetResource),
            new ArrayList<>());
    CompactionCheckerUtils.validDataByValueList(originData, compactedData);
  }

  @Test
  public void testAlignedTsFileWithBadSchemaCompaction() throws Exception {
    List<String> devices = new ArrayList<>();
    devices.add(storageGroup + ".d" + 0);
    for (int i = 1; i < 5; ++i) {
      devices.add(devices.get(i - 1) + ".d" + i);
    }
    boolean[] aligned = new boolean[] {false, true, false, true, false};
    List<IMeasurementSchema> schemas = new ArrayList<>();
    schemas.add(new MeasurementSchema("s0", TSDataType.DOUBLE));
    schemas.add(new MeasurementSchema("s1", TSDataType.FLOAT));
    schemas.add(new MeasurementSchema("s2", TSDataType.INT64));
    schemas.add(new MeasurementSchema("s3", TSDataType.INT32));
    schemas.add(new MeasurementSchema("s4", TSDataType.TEXT));
    schemas.add(new MeasurementSchema("s5", TSDataType.BOOLEAN));

    TestUtilsForAlignedSeries.registerTimeSeries(
        storageGroup,
        devices.toArray(new String[] {}),
        schemas.toArray(new IMeasurementSchema[] {}),
        aligned);

    boolean[] randomNull = new boolean[] {true, false, true, false, true};
    int timeInterval = 500;
    Random random = new Random(5);
    List<TsFileResource> resources = new ArrayList<>();
    for (int i = 1; i < 31; i++) {
      TsFileResource resource =
          new TsFileResource(new File(dataDirectory, String.format("%d-%d-0-0.tsfile", i, i)));
      TestUtilsForAlignedSeries.writeTsFile(
          devices.subList(0, random.nextInt(devices.size() - 1) + 1).toArray(new String[0]),
          schemas
              .subList(0, random.nextInt(schemas.size() - 1) + 1)
              .toArray(new IMeasurementSchema[0]),
          resource,
          aligned,
          timeInterval * i,
          timeInterval * (i + 1),
          randomNull);
      resources.add(resource);
    }
    TsFileResource targetResource =
        TsFileNameGenerator.getInnerCompactionTargetFileResource(resources, true);
    List<IFullPath> fullPaths = new ArrayList<>();
    List<IMeasurementSchema> iMeasurementSchemas = new ArrayList<>();
    List<String> measurementIds = new ArrayList<>();
    schemas.forEach(
        (e) -> {
          measurementIds.add(e.getMeasurementId());
        });
    for (String device : devices) {
      iMeasurementSchemas.addAll(schemas);
      fullPaths.add(
          new AlignedFullPath(
              IDeviceID.Factory.DEFAULT_FACTORY.create(device), measurementIds, schemas));
    }
    Map<IFullPath, List<TimeValuePair>> originData =
        CompactionCheckerUtils.getDataByQuery(
            fullPaths, iMeasurementSchemas, resources, new ArrayList<>());
    performer.setSourceFiles(resources);
    performer.setTargetFiles(Collections.singletonList(targetResource));
    performer.setSummary(new CompactionTaskSummary());
    performer.perform();
<<<<<<< HEAD
    CompactionUtils.moveTargetFile(Collections.singletonList(targetResource), true, storageGroup);
    Map<IFullPath, List<TimeValuePair>> compactedData =
=======
    CompactionUtils.moveTargetFile(
        Collections.singletonList(targetResource), CompactionTaskType.INNER_SEQ, storageGroup);
    Map<PartialPath, List<TimeValuePair>> compactedData =
>>>>>>> 9465ac24
        CompactionCheckerUtils.getDataByQuery(
            fullPaths,
            iMeasurementSchemas,
            Collections.singletonList(targetResource),
            new ArrayList<>());
    CompactionCheckerUtils.validDataByValueList(originData, compactedData);
  }

  @Test
  public void testAlignedTsFileWithEmptyChunkGroup() throws Exception {
    List<String> devices = new ArrayList<>();
    devices.add(storageGroup + ".d" + 0);
    for (int i = 1; i < 5; ++i) {
      devices.add(devices.get(i - 1) + ".d" + i);
    }
    boolean[] aligned = new boolean[] {false, true, false, true, false};
    List<IMeasurementSchema> schemas = new ArrayList<>();
    schemas.add(new MeasurementSchema("s0", TSDataType.DOUBLE));
    schemas.add(new MeasurementSchema("s1", TSDataType.FLOAT));
    schemas.add(new MeasurementSchema("s2", TSDataType.INT64));
    schemas.add(new MeasurementSchema("s3", TSDataType.INT32));
    schemas.add(new MeasurementSchema("s4", TSDataType.TEXT));
    schemas.add(new MeasurementSchema("s5", TSDataType.BOOLEAN));

    TestUtilsForAlignedSeries.registerTimeSeries(
        storageGroup,
        devices.toArray(new String[] {}),
        schemas.toArray(new IMeasurementSchema[] {}),
        aligned);

    boolean[] randomNull = new boolean[] {true, false, true, false, true};
    int timeInterval = 500;
    Random random = new Random(5);
    List<TsFileResource> resources = new ArrayList<>();
    for (int i = 1; i < 30; i++) {
      TsFileResource resource =
          new TsFileResource(new File(dataDirectory, String.format("%d-%d-0-0.tsfile", i, i)));
      TestUtilsForAlignedSeries.writeTsFile(
          devices.toArray(new String[0]),
          schemas.toArray(new IMeasurementSchema[0]),
          resource,
          aligned,
          timeInterval * i,
          timeInterval * (i + 1),
          randomNull);
      resources.add(resource);
    }
    TsFileResource resource =
        new TsFileResource(new File(dataDirectory, String.format("%d-%d-0-0.tsfile", 30, 30)));
    // the start time and end time is the same
    // it will write tsfile with empty chunk group
    TestUtilsForAlignedSeries.writeTsFile(
        devices.toArray(new String[0]),
        schemas.toArray(new IMeasurementSchema[0]),
        resource,
        aligned,
        timeInterval * (30 + 1),
        timeInterval * (30 + 1),
        randomNull);
    resources.add(resource);
    TsFileResource targetResource =
        TsFileNameGenerator.getInnerCompactionTargetFileResource(resources, true);
    List<IFullPath> fullPaths = new ArrayList<>();
    List<IMeasurementSchema> iMeasurementSchemas = new ArrayList<>();
    List<String> measurementIds = new ArrayList<>();
    schemas.forEach(
        (e) -> {
          measurementIds.add(e.getMeasurementId());
        });
    for (String device : devices) {
      iMeasurementSchemas.addAll(schemas);
      fullPaths.add(
          new AlignedFullPath(
              IDeviceID.Factory.DEFAULT_FACTORY.create(device), measurementIds, schemas));
    }
    Map<IFullPath, List<TimeValuePair>> originData =
        CompactionCheckerUtils.getDataByQuery(
            fullPaths, iMeasurementSchemas, resources, new ArrayList<>());
    performer.setSourceFiles(resources);
    performer.setTargetFiles(Collections.singletonList(targetResource));
    performer.setSummary(new CompactionTaskSummary());
    performer.perform();
<<<<<<< HEAD
    CompactionUtils.moveTargetFile(Collections.singletonList(targetResource), true, storageGroup);
    Map<IFullPath, List<TimeValuePair>> compactedData =
=======
    CompactionUtils.moveTargetFile(
        Collections.singletonList(targetResource), CompactionTaskType.INNER_SEQ, storageGroup);
    Map<PartialPath, List<TimeValuePair>> compactedData =
>>>>>>> 9465ac24
        CompactionCheckerUtils.getDataByQuery(
            fullPaths,
            iMeasurementSchemas,
            Collections.singletonList(targetResource),
            new ArrayList<>());
    CompactionCheckerUtils.validDataByValueList(originData, compactedData);
  }

  @Test
  public void testEmptyChunkWithModification() throws Exception {
    List<IMeasurementSchema> schemas = new ArrayList<>();
    schemas.add(new MeasurementSchema("s0", TSDataType.DOUBLE));
    schemas.add(new MeasurementSchema("s1", TSDataType.FLOAT));
    schemas.add(new MeasurementSchema("s2", TSDataType.INT64));
    schemas.add(new MeasurementSchema("s3", TSDataType.INT32));
    schemas.add(new MeasurementSchema("s4", TSDataType.TEXT));
    schemas.add(new MeasurementSchema("s5", TSDataType.BOOLEAN));
    Map<PartialPath, List<TimeValuePair>> originData = new HashMap<>();
    List<TsFileResource> resources = new ArrayList<>();
    for (int i = 1; i <= 5; i++) {
      TsFileIOWriter writer =
          new TsFileIOWriter(new File(dataDirectory, String.format("%d-%d-0-0.tsfile", i, i)));
      AlignedChunkWriterImpl alignedChunkWriter = new AlignedChunkWriterImpl(schemas);
      for (int j = i * 100; j < i * 100 + 100; j++) {
        TsPrimitiveType[] values = {
          new TsPrimitiveType.TsDouble(0.0D),
          new TsPrimitiveType.TsFloat(0.0F),
          null,
          null,
          new TsPrimitiveType.TsBinary(new Binary("", TSFileConfig.STRING_CHARSET)),
          new TsPrimitiveType.TsBoolean(false)
        };
        originData
            .computeIfAbsent(new PartialPath("root.sg.d1.s0"), k -> new ArrayList<>())
            .add(new TimeValuePair(j, values[0]));
        originData
            .computeIfAbsent(new PartialPath("root.sg.d1.s1"), k -> new ArrayList<>())
            .add(new TimeValuePair(j, values[1]));
        originData.computeIfAbsent(new PartialPath("root.sg.d1.s2"), k -> null);
        originData.computeIfAbsent(new PartialPath("root.sg.d1.s3"), k -> null);
        originData
            .computeIfAbsent(new PartialPath("root.sg.d1.s4"), k -> new ArrayList<>())
            .add(new TimeValuePair(j, values[4]));
        originData
            .computeIfAbsent(new PartialPath("root.sg.d1.s5"), k -> new ArrayList<>())
            .add(new TimeValuePair(j, values[5]));
        alignedChunkWriter.write(j, values);
      }
      writer.startChunkGroup(IDeviceID.Factory.DEFAULT_FACTORY.create("root.sg.d1"));
      alignedChunkWriter.writeToFileWriter(writer);
      writer.endChunkGroup();
      writer.endFile();
      TsFileResource resource = new TsFileResource(writer.getFile(), TsFileResourceStatus.NORMAL);
      resource
          .getModFile()
          .write(new Deletion(new PartialPath("root.sg.d1.*"), i * 100, i * 100 + 20));
      resource.getModFile().close();
      int finalI = i;
      originData.forEach(
          (x, y) ->
              y.removeIf(
                  timeValuePair ->
                      timeValuePair.getTimestamp() >= finalI * 100
                          && timeValuePair.getTimestamp() < finalI * 100 + 20));
      resources.add(resource);
    }
    performer.setSourceFiles(resources);
    TsFileResource targetResource =
        TsFileNameGenerator.getInnerCompactionTargetFileResource(resources, true);
    performer.setTargetFiles(Collections.singletonList(targetResource));
    performer.setSummary(new CompactionTaskSummary());
    performer.perform();
    Assert.assertTrue(targetResource.getTsFile().exists());
    RestorableTsFileIOWriter checkWriter = new RestorableTsFileIOWriter(targetResource.getTsFile());
    Assert.assertFalse(checkWriter.hasCrashed());
  }
}<|MERGE_RESOLUTION|>--- conflicted
+++ resolved
@@ -154,17 +154,11 @@
     performer.setTargetFiles(Collections.singletonList(targetResource));
     performer.setSummary(new CompactionTaskSummary());
     performer.perform();
-<<<<<<< HEAD
-    CompactionUtils.moveTargetFile(Collections.singletonList(targetResource), true, storageGroup);
-    CompactionUtils.moveTargetFile(Collections.singletonList(targetResource), true, storageGroup);
+    CompactionUtils.moveTargetFile(
+        Collections.singletonList(targetResource), CompactionTaskType.INNER_SEQ, storageGroup);
+    CompactionUtils.moveTargetFile(
+        Collections.singletonList(targetResource), CompactionTaskType.INNER_SEQ, storageGroup);
     Map<IFullPath, List<TimeValuePair>> compactedData =
-=======
-    CompactionUtils.moveTargetFile(
-        Collections.singletonList(targetResource), CompactionTaskType.INNER_SEQ, storageGroup);
-    CompactionUtils.moveTargetFile(
-        Collections.singletonList(targetResource), CompactionTaskType.INNER_SEQ, storageGroup);
-    Map<PartialPath, List<TimeValuePair>> compactedData =
->>>>>>> 9465ac24
         CompactionCheckerUtils.getDataByQuery(
             fullPaths,
             iMeasurementSchemas,
@@ -238,14 +232,9 @@
     performer.setTargetFiles(Collections.singletonList(targetResource));
     performer.setSummary(new CompactionTaskSummary());
     performer.perform();
-<<<<<<< HEAD
-    CompactionUtils.moveTargetFile(Collections.singletonList(targetResource), true, storageGroup);
+    CompactionUtils.moveTargetFile(
+        Collections.singletonList(targetResource), CompactionTaskType.INNER_SEQ, storageGroup);
     Map<IFullPath, List<TimeValuePair>> compactedData =
-=======
-    CompactionUtils.moveTargetFile(
-        Collections.singletonList(targetResource), CompactionTaskType.INNER_SEQ, storageGroup);
-    Map<PartialPath, List<TimeValuePair>> compactedData =
->>>>>>> 9465ac24
         CompactionCheckerUtils.getDataByQuery(
             fullPaths,
             iMeasurementSchemas,
@@ -313,14 +302,9 @@
     performer.setTargetFiles(Collections.singletonList(targetResource));
     performer.setSummary(new CompactionTaskSummary());
     performer.perform();
-<<<<<<< HEAD
-    CompactionUtils.moveTargetFile(Collections.singletonList(targetResource), true, storageGroup);
+    CompactionUtils.moveTargetFile(
+        Collections.singletonList(targetResource), CompactionTaskType.INNER_SEQ, storageGroup);
     Map<IFullPath, List<TimeValuePair>> compactedData =
-=======
-    CompactionUtils.moveTargetFile(
-        Collections.singletonList(targetResource), CompactionTaskType.INNER_SEQ, storageGroup);
-    Map<PartialPath, List<TimeValuePair>> compactedData =
->>>>>>> 9465ac24
         CompactionCheckerUtils.getDataByQuery(
             fullPaths,
             iMeasurementSchemas,
@@ -391,14 +375,9 @@
     performer.setTargetFiles(Collections.singletonList(targetResource));
     performer.setSummary(new CompactionTaskSummary());
     performer.perform();
-<<<<<<< HEAD
-    CompactionUtils.moveTargetFile(Collections.singletonList(targetResource), true, storageGroup);
+    CompactionUtils.moveTargetFile(
+        Collections.singletonList(targetResource), CompactionTaskType.INNER_SEQ, storageGroup);
     Map<IFullPath, List<TimeValuePair>> compactedData =
-=======
-    CompactionUtils.moveTargetFile(
-        Collections.singletonList(targetResource), CompactionTaskType.INNER_SEQ, storageGroup);
-    Map<PartialPath, List<TimeValuePair>> compactedData =
->>>>>>> 9465ac24
         CompactionCheckerUtils.getDataByQuery(
             fullPaths,
             iMeasurementSchemas,
@@ -467,14 +446,9 @@
     performer.setTargetFiles(Collections.singletonList(targetResource));
     performer.setSummary(new CompactionTaskSummary());
     performer.perform();
-<<<<<<< HEAD
-    CompactionUtils.moveTargetFile(Collections.singletonList(targetResource), true, storageGroup);
+    CompactionUtils.moveTargetFile(
+        Collections.singletonList(targetResource), CompactionTaskType.INNER_SEQ, storageGroup);
     Map<IFullPath, List<TimeValuePair>> compactedData =
-=======
-    CompactionUtils.moveTargetFile(
-        Collections.singletonList(targetResource), CompactionTaskType.INNER_SEQ, storageGroup);
-    Map<PartialPath, List<TimeValuePair>> compactedData =
->>>>>>> 9465ac24
         CompactionCheckerUtils.getDataByQuery(
             fullPaths,
             iMeasurementSchemas,
@@ -545,14 +519,9 @@
     performer.setTargetFiles(Collections.singletonList(targetResource));
     performer.setSummary(new CompactionTaskSummary());
     performer.perform();
-<<<<<<< HEAD
-    CompactionUtils.moveTargetFile(Collections.singletonList(targetResource), true, storageGroup);
+    CompactionUtils.moveTargetFile(
+        Collections.singletonList(targetResource), CompactionTaskType.INNER_SEQ, storageGroup);
     Map<IFullPath, List<TimeValuePair>> compactedData =
-=======
-    CompactionUtils.moveTargetFile(
-        Collections.singletonList(targetResource), CompactionTaskType.INNER_SEQ, storageGroup);
-    Map<PartialPath, List<TimeValuePair>> compactedData =
->>>>>>> 9465ac24
         CompactionCheckerUtils.getDataByQuery(
             fullPaths,
             iMeasurementSchemas,
@@ -624,14 +593,9 @@
     performer.setTargetFiles(Collections.singletonList(targetResource));
     performer.setSummary(new CompactionTaskSummary());
     performer.perform();
-<<<<<<< HEAD
-    CompactionUtils.moveTargetFile(Collections.singletonList(targetResource), true, storageGroup);
+    CompactionUtils.moveTargetFile(
+        Collections.singletonList(targetResource), CompactionTaskType.INNER_SEQ, storageGroup);
     Map<IFullPath, List<TimeValuePair>> compactedData =
-=======
-    CompactionUtils.moveTargetFile(
-        Collections.singletonList(targetResource), CompactionTaskType.INNER_SEQ, storageGroup);
-    Map<PartialPath, List<TimeValuePair>> compactedData =
->>>>>>> 9465ac24
         CompactionCheckerUtils.getDataByQuery(
             fullPaths,
             iMeasurementSchemas,
@@ -714,14 +678,9 @@
     performer.setTargetFiles(Collections.singletonList(targetResource));
     performer.setSummary(new CompactionTaskSummary());
     performer.perform();
-<<<<<<< HEAD
-    CompactionUtils.moveTargetFile(Collections.singletonList(targetResource), true, storageGroup);
+    CompactionUtils.moveTargetFile(
+        Collections.singletonList(targetResource), CompactionTaskType.INNER_SEQ, storageGroup);
     Map<IFullPath, List<TimeValuePair>> compactedData =
-=======
-    CompactionUtils.moveTargetFile(
-        Collections.singletonList(targetResource), CompactionTaskType.INNER_SEQ, storageGroup);
-    Map<PartialPath, List<TimeValuePair>> compactedData =
->>>>>>> 9465ac24
         CompactionCheckerUtils.getDataByQuery(
             fullPaths,
             iMeasurementSchemas,
