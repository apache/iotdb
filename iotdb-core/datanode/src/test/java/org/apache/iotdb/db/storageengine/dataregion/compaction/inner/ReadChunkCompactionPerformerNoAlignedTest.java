--- conflicted
+++ resolved
@@ -961,15 +961,10 @@
       }
       chunkPagePointsNumMerged.put(deletedPath, null);
       CompactionUtils.moveTargetFile(
-<<<<<<< HEAD
-          Collections.singletonList(targetResource), true, "root.compactionTest");
-      Map<IFullPath, List<TimeValuePair>> compactedData =
-=======
           Collections.singletonList(targetResource),
           CompactionTaskType.INNER_SEQ,
           "root.compactionTest");
-      Map<PartialPath, List<TimeValuePair>> compactedData =
->>>>>>> 9465ac24
+      Map<IFullPath, List<TimeValuePair>> compactedData =
           CompactionCheckerUtils.getDataByQuery(
               paths, schemaList, Collections.singletonList(targetResource), new ArrayList<>());
       CompactionCheckerUtils.validDataByValueList(originData, compactedData);
@@ -1057,15 +1052,10 @@
       }
       chunkPagePointsNumMerged.put(deletedPath, null);
       CompactionUtils.moveTargetFile(
-<<<<<<< HEAD
-          Collections.singletonList(targetResource), true, "root.compactionTest");
-      Map<IFullPath, List<TimeValuePair>> compactedData =
-=======
           Collections.singletonList(targetResource),
           CompactionTaskType.INNER_SEQ,
           "root.compactionTest");
-      Map<PartialPath, List<TimeValuePair>> compactedData =
->>>>>>> 9465ac24
+      Map<IFullPath, List<TimeValuePair>> compactedData =
           CompactionCheckerUtils.getDataByQuery(
               paths, schemaList, Collections.singletonList(targetResource), new ArrayList<>());
       CompactionCheckerUtils.validDataByValueList(originData, compactedData);
@@ -1158,15 +1148,10 @@
       }
       chunkPagePointsNumMerged.put(deletedPath, null);
       CompactionUtils.moveTargetFile(
-<<<<<<< HEAD
-          Collections.singletonList(targetResource), true, "root.compactionTest");
-      Map<IFullPath, List<TimeValuePair>> compactedData =
-=======
           Collections.singletonList(targetResource),
           CompactionTaskType.INNER_SEQ,
           "root.compactionTest");
-      Map<PartialPath, List<TimeValuePair>> compactedData =
->>>>>>> 9465ac24
+      Map<IFullPath, List<TimeValuePair>> compactedData =
           CompactionCheckerUtils.getDataByQuery(
               paths, schemaList, Collections.singletonList(targetResource), new ArrayList<>());
       CompactionCheckerUtils.validDataByValueList(originData, compactedData);
