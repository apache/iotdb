/*
 * Licensed to the Apache Software Foundation (ASF) under one
 * or more contributor license agreements.  See the NOTICE file
 * distributed with this work for additional information
 * regarding copyright ownership.  The ASF licenses this file
 * to you under the Apache License, Version 2.0 (the
 * "License"); you may not use this file except in compliance
 * with the License.  You may obtain a copy of the License at
 *
 *     http://www.apache.org/licenses/LICENSE-2.0
 *
 * Unless required by applicable law or agreed to in writing,
 * software distributed under the License is distributed on an
 * "AS IS" BASIS, WITHOUT WARRANTIES OR CONDITIONS OF ANY
 * KIND, either express or implied.  See the License for the
 * specific language governing permissions and limitations
 * under the License.
 */

package org.apache.iotdb.db.storageengine.dataregion.compaction.inner;

import org.apache.iotdb.commons.path.AlignedFullPath;
import org.apache.iotdb.commons.path.IFullPath;
import org.apache.iotdb.db.storageengine.buffer.ChunkCache;
import org.apache.iotdb.db.storageengine.buffer.TimeSeriesMetadataCache;
import org.apache.iotdb.db.storageengine.dataregion.compaction.TestUtilsForAlignedSeries;
import org.apache.iotdb.db.storageengine.dataregion.compaction.constant.CompactionTaskType;
import org.apache.iotdb.db.storageengine.dataregion.compaction.execute.performer.ICompactionPerformer;
import org.apache.iotdb.db.storageengine.dataregion.compaction.execute.performer.impl.FastCompactionPerformer;
import org.apache.iotdb.db.storageengine.dataregion.compaction.execute.task.subtask.FastCompactionTaskSummary;
import org.apache.iotdb.db.storageengine.dataregion.compaction.execute.utils.CompactionUtils;
import org.apache.iotdb.db.storageengine.dataregion.compaction.schedule.CompactionTaskManager;
import org.apache.iotdb.db.storageengine.dataregion.compaction.utils.CompactionCheckerUtils;
import org.apache.iotdb.db.storageengine.dataregion.compaction.utils.CompactionConfigRestorer;
import org.apache.iotdb.db.storageengine.dataregion.compaction.utils.CompactionFileGeneratorUtils;
import org.apache.iotdb.db.storageengine.dataregion.tsfile.TsFileResource;
import org.apache.iotdb.db.storageengine.dataregion.tsfile.generator.TsFileNameGenerator;
import org.apache.iotdb.db.utils.EnvironmentUtils;
import org.apache.iotdb.db.utils.constant.TestConstant;

import org.apache.commons.io.FileUtils;
import org.apache.tsfile.enums.TSDataType;
import org.apache.tsfile.file.metadata.IDeviceID;
import org.apache.tsfile.read.TimeValuePair;
import org.apache.tsfile.utils.Pair;
import org.apache.tsfile.write.schema.IMeasurementSchema;
import org.apache.tsfile.write.schema.MeasurementSchema;
import org.junit.After;
import org.junit.Assert;
import org.junit.Before;
import org.junit.Test;

import java.io.File;
import java.util.ArrayList;
import java.util.Collections;
import java.util.HashMap;
import java.util.List;
import java.util.Map;
import java.util.Random;

public class FastCompactionPerformerAlignedTest {
  private static final String storageGroup = "root.testAlignedCompaction";

  private final ICompactionPerformer performer = new FastCompactionPerformer(false);
  private static File dataDirectory =
      new File(
          TestConstant.BASE_OUTPUT_PATH
              + "data".concat(File.separator)
              + "sequence".concat(File.separator)
              + storageGroup.concat(File.separator)
              + "0".concat(File.separator)
              + "0".concat(File.separator));

  @Before
  public void setUp() throws Exception {
    if (!dataDirectory.exists()) {
      Assert.assertTrue(dataDirectory.mkdirs());
    }
    CompactionTaskManager.getInstance().start();
  }

  @After
  public void tearDown() throws Exception {
    new CompactionConfigRestorer().restoreCompactionConfig();
    FileUtils.forceDelete(dataDirectory);
    ChunkCache.getInstance().clear();
    TimeSeriesMetadataCache.getInstance().clear();
    CompactionTaskManager.getInstance().stop();
    EnvironmentUtils.cleanEnv();
  }

  @Test
  public void testSimpleAlignedTsFileCompaction() throws Exception {
    List<String> devices = new ArrayList<>();
    for (int i = 0; i < 5; ++i) {
      devices.add(storageGroup + ".d" + i);
    }
    boolean[] aligned = new boolean[] {true, true, true, true, true};
    List<IMeasurementSchema> schemas = new ArrayList<>();
    schemas.add(new MeasurementSchema("s0", TSDataType.DOUBLE));
    schemas.add(new MeasurementSchema("s1", TSDataType.FLOAT));
    schemas.add(new MeasurementSchema("s2", TSDataType.INT64));
    schemas.add(new MeasurementSchema("s3", TSDataType.INT32));
    schemas.add(new MeasurementSchema("s4", TSDataType.TEXT));
    schemas.add(new MeasurementSchema("s5", TSDataType.BOOLEAN));

    TestUtilsForAlignedSeries.registerTimeSeries(
        storageGroup,
        devices.toArray(new String[] {}),
        schemas.toArray(new IMeasurementSchema[] {}),
        aligned);

    boolean[] randomNull = new boolean[] {false, false, false, false, false};
    int timeInterval = 500;
    List<TsFileResource> resources = new ArrayList<>();
    for (int i = 1; i < 31; i++) {
      TsFileResource resource =
          new TsFileResource(new File(dataDirectory, String.format("%d-%d-0-0.tsfile", i, i)));
      TestUtilsForAlignedSeries.writeTsFile(
          devices.toArray(new String[] {}),
          schemas.toArray(new IMeasurementSchema[0]),
          resource,
          aligned,
          timeInterval * i,
          timeInterval * (i + 1),
          randomNull);
      resources.add(resource);
    }
    TsFileResource targetResource =
        TsFileNameGenerator.getInnerCompactionTargetFileResource(resources, true);
    List<IFullPath> fullPaths = new ArrayList<>();
    List<IMeasurementSchema> iMeasurementSchemas = new ArrayList<>();
    List<String> measurementIds = new ArrayList<>();
    schemas.forEach(
        (e) -> {
          measurementIds.add(e.getMeasurementId());
        });
    for (String device : devices) {
      iMeasurementSchemas.addAll(schemas);
      fullPaths.add(
          new AlignedFullPath(
              IDeviceID.Factory.DEFAULT_FACTORY.create(device), measurementIds, schemas));
    }
    Map<IFullPath, List<TimeValuePair>> originData =
        CompactionCheckerUtils.getDataByQuery(
            fullPaths, iMeasurementSchemas, resources, new ArrayList<>());
    performer.setSourceFiles(resources);
    performer.setTargetFiles(Collections.singletonList(targetResource));
    performer.setSummary(new FastCompactionTaskSummary());
    performer.perform();
<<<<<<< HEAD
    CompactionUtils.moveTargetFile(Collections.singletonList(targetResource), true, storageGroup);
    CompactionUtils.moveTargetFile(Collections.singletonList(targetResource), true, storageGroup);
    Map<IFullPath, List<TimeValuePair>> compactedData =
=======
    CompactionUtils.moveTargetFile(
        Collections.singletonList(targetResource), CompactionTaskType.INNER_SEQ, storageGroup);
    CompactionUtils.moveTargetFile(
        Collections.singletonList(targetResource), CompactionTaskType.INNER_SEQ, storageGroup);
    Map<PartialPath, List<TimeValuePair>> compactedData =
>>>>>>> 9465ac24
        CompactionCheckerUtils.getDataByQuery(
            fullPaths,
            iMeasurementSchemas,
            Collections.singletonList(targetResource),
            new ArrayList<>());
    CompactionCheckerUtils.validDataByValueList(originData, compactedData);
  }

  @Test
  public void testAlignedTsFileWithModificationCompaction() throws Exception {
    List<String> devices = new ArrayList<>();
    for (int i = 0; i < 5; ++i) {
      devices.add(storageGroup + ".d" + i);
    }
    boolean[] aligned = new boolean[] {true, true, true, true, true};
    List<IMeasurementSchema> schemas = new ArrayList<>();
    schemas.add(new MeasurementSchema("s0", TSDataType.DOUBLE));
    schemas.add(new MeasurementSchema("s1", TSDataType.FLOAT));
    schemas.add(new MeasurementSchema("s2", TSDataType.INT64));
    schemas.add(new MeasurementSchema("s3", TSDataType.INT32));
    schemas.add(new MeasurementSchema("s4", TSDataType.TEXT));
    schemas.add(new MeasurementSchema("s5", TSDataType.BOOLEAN));

    TestUtilsForAlignedSeries.registerTimeSeries(
        storageGroup,
        devices.toArray(new String[] {}),
        schemas.toArray(new IMeasurementSchema[] {}),
        aligned);

    boolean[] randomNull = new boolean[] {false, false, false, false, false};
    int timeInterval = 500;
    List<TsFileResource> resources = new ArrayList<>();
    for (int i = 1; i < 31; i++) {
      TsFileResource resource =
          new TsFileResource(new File(dataDirectory, String.format("%d-%d-0-0.tsfile", i, i)));
      TestUtilsForAlignedSeries.writeTsFile(
          devices.toArray(new String[] {}),
          schemas.toArray(new IMeasurementSchema[0]),
          resource,
          aligned,
          timeInterval * i,
          timeInterval * (i + 1),
          randomNull);
      Pair<Long, Long> deleteInterval = new Pair<>(timeInterval * i + 10L, timeInterval * i + 20L);
      Map<String, Pair<Long, Long>> deletionMap = new HashMap<>();
      for (String device : devices) {
        deletionMap.put(device + ".s0", deleteInterval);
      }
      CompactionFileGeneratorUtils.generateMods(deletionMap, resource, false);
      resources.add(resource);
    }
    TsFileResource targetResource =
        TsFileNameGenerator.getInnerCompactionTargetFileResource(resources, true);
    List<IFullPath> fullPaths = new ArrayList<>();
    List<IMeasurementSchema> iMeasurementSchemas = new ArrayList<>();
    List<String> measurementIds = new ArrayList<>();
    schemas.forEach(
        (e) -> {
          measurementIds.add(e.getMeasurementId());
        });
    for (String device : devices) {
      iMeasurementSchemas.addAll(schemas);
      fullPaths.add(
          new AlignedFullPath(
              IDeviceID.Factory.DEFAULT_FACTORY.create(device), measurementIds, schemas));
    }
    Map<IFullPath, List<TimeValuePair>> originData =
        CompactionCheckerUtils.getDataByQuery(
            fullPaths, iMeasurementSchemas, resources, new ArrayList<>());
    performer.setSourceFiles(resources);
    performer.setTargetFiles(Collections.singletonList(targetResource));
    performer.setSummary(new FastCompactionTaskSummary());
    performer.perform();
<<<<<<< HEAD
    CompactionUtils.moveTargetFile(Collections.singletonList(targetResource), true, storageGroup);
    Map<IFullPath, List<TimeValuePair>> compactedData =
=======
    CompactionUtils.moveTargetFile(
        Collections.singletonList(targetResource), CompactionTaskType.INNER_SEQ, storageGroup);
    Map<PartialPath, List<TimeValuePair>> compactedData =
>>>>>>> 9465ac24
        CompactionCheckerUtils.getDataByQuery(
            fullPaths,
            iMeasurementSchemas,
            Collections.singletonList(targetResource),
            new ArrayList<>());
    CompactionCheckerUtils.validDataByValueList(originData, compactedData);
  }

  @Test
  public void testAlignedTsFileWithNullValueCompaction() throws Exception {
    List<String> devices = new ArrayList<>();
    for (int i = 0; i < 5; ++i) {
      devices.add(storageGroup + ".d" + i);
    }
    boolean[] aligned = new boolean[] {true, true, true, true, true};
    List<IMeasurementSchema> schemas = new ArrayList<>();
    schemas.add(new MeasurementSchema("s0", TSDataType.DOUBLE));
    schemas.add(new MeasurementSchema("s1", TSDataType.FLOAT));
    schemas.add(new MeasurementSchema("s2", TSDataType.INT64));
    schemas.add(new MeasurementSchema("s3", TSDataType.INT32));
    schemas.add(new MeasurementSchema("s4", TSDataType.TEXT));
    schemas.add(new MeasurementSchema("s5", TSDataType.BOOLEAN));

    TestUtilsForAlignedSeries.registerTimeSeries(
        storageGroup,
        devices.toArray(new String[] {}),
        schemas.toArray(new IMeasurementSchema[] {}),
        aligned);

    boolean[] randomNull = new boolean[] {true, false, true, false, true};
    int timeInterval = 500;
    List<TsFileResource> resources = new ArrayList<>();
    for (int i = 1; i < 31; i++) {
      TsFileResource resource =
          new TsFileResource(new File(dataDirectory, String.format("%d-%d-0-0.tsfile", i, i)));
      TestUtilsForAlignedSeries.writeTsFile(
          devices.toArray(new String[] {}),
          schemas.toArray(new IMeasurementSchema[0]),
          resource,
          aligned,
          timeInterval * i,
          timeInterval * (i + 1),
          randomNull);
      resources.add(resource);
    }
    TsFileResource targetResource =
        TsFileNameGenerator.getInnerCompactionTargetFileResource(resources, true);
    List<IFullPath> fullPaths = new ArrayList<>();
    List<IMeasurementSchema> iMeasurementSchemas = new ArrayList<>();
    List<String> measurementIds = new ArrayList<>();
    schemas.forEach(
        (e) -> {
          measurementIds.add(e.getMeasurementId());
        });
    for (String device : devices) {
      iMeasurementSchemas.addAll(schemas);
      fullPaths.add(
          new AlignedFullPath(
              IDeviceID.Factory.DEFAULT_FACTORY.create(device), measurementIds, schemas));
    }
    Map<IFullPath, List<TimeValuePair>> originData =
        CompactionCheckerUtils.getDataByQuery(
            fullPaths, iMeasurementSchemas, resources, new ArrayList<>());
    performer.setSourceFiles(resources);
    performer.setTargetFiles(Collections.singletonList(targetResource));
    performer.setSummary(new FastCompactionTaskSummary());
    performer.perform();
<<<<<<< HEAD
    CompactionUtils.moveTargetFile(Collections.singletonList(targetResource), true, storageGroup);
    Map<IFullPath, List<TimeValuePair>> compactedData =
=======
    CompactionUtils.moveTargetFile(
        Collections.singletonList(targetResource), CompactionTaskType.INNER_SEQ, storageGroup);
    Map<PartialPath, List<TimeValuePair>> compactedData =
>>>>>>> 9465ac24
        CompactionCheckerUtils.getDataByQuery(
            fullPaths,
            iMeasurementSchemas,
            Collections.singletonList(targetResource),
            new ArrayList<>());
    CompactionCheckerUtils.validDataByValueList(originData, compactedData);
  }

  @Test
  public void testAlignedTsFileWithDifferentSchemaInDifferentTsFileCompaction() throws Exception {
    List<String> devices = new ArrayList<>();
    for (int i = 0; i < 5; ++i) {
      devices.add(storageGroup + ".d" + i);
    }
    boolean[] aligned = new boolean[] {true, true, true, true, true};
    List<IMeasurementSchema> schemas = new ArrayList<>();
    schemas.add(new MeasurementSchema("s0", TSDataType.DOUBLE));
    schemas.add(new MeasurementSchema("s1", TSDataType.FLOAT));
    schemas.add(new MeasurementSchema("s2", TSDataType.INT64));
    schemas.add(new MeasurementSchema("s3", TSDataType.INT32));
    schemas.add(new MeasurementSchema("s4", TSDataType.TEXT));
    schemas.add(new MeasurementSchema("s5", TSDataType.BOOLEAN));

    TestUtilsForAlignedSeries.registerTimeSeries(
        storageGroup,
        devices.toArray(new String[] {}),
        schemas.toArray(new IMeasurementSchema[] {}),
        aligned);

    boolean[] randomNull = new boolean[] {true, false, true, false, true};
    int timeInterval = 500;
    Random random = new Random(1);
    List<TsFileResource> resources = new ArrayList<>();
    for (int i = 1; i < 31; i++) {
      TsFileResource resource =
          new TsFileResource(new File(dataDirectory, String.format("%d-%d-0-0.tsfile", i, i)));
      TestUtilsForAlignedSeries.writeTsFile(
          devices.toArray(new String[] {}),
          schemas
              .subList(0, random.nextInt(schemas.size() - 1) + 1)
              .toArray(new IMeasurementSchema[0]),
          resource,
          aligned,
          timeInterval * i,
          timeInterval * (i + 1),
          randomNull);
      resources.add(resource);
    }
    TsFileResource targetResource =
        TsFileNameGenerator.getInnerCompactionTargetFileResource(resources, true);
    List<IFullPath> fullPaths = new ArrayList<>();
    List<IMeasurementSchema> iMeasurementSchemas = new ArrayList<>();
    List<String> measurementIds = new ArrayList<>();
    schemas.forEach(
        (e) -> {
          measurementIds.add(e.getMeasurementId());
        });
    for (String device : devices) {
      iMeasurementSchemas.addAll(schemas);
      fullPaths.add(
          new AlignedFullPath(
              IDeviceID.Factory.DEFAULT_FACTORY.create(device), measurementIds, schemas));
    }
    Map<IFullPath, List<TimeValuePair>> originData =
        CompactionCheckerUtils.getDataByQuery(
            fullPaths, iMeasurementSchemas, resources, new ArrayList<>());
    performer.setSourceFiles(resources);
    performer.setTargetFiles(Collections.singletonList(targetResource));
    performer.setSummary(new FastCompactionTaskSummary());
    performer.perform();
<<<<<<< HEAD
    CompactionUtils.moveTargetFile(Collections.singletonList(targetResource), true, storageGroup);
    Map<IFullPath, List<TimeValuePair>> compactedData =
=======
    CompactionUtils.moveTargetFile(
        Collections.singletonList(targetResource), CompactionTaskType.INNER_SEQ, storageGroup);
    Map<PartialPath, List<TimeValuePair>> compactedData =
>>>>>>> 9465ac24
        CompactionCheckerUtils.getDataByQuery(
            fullPaths,
            iMeasurementSchemas,
            Collections.singletonList(targetResource),
            new ArrayList<>());
    CompactionCheckerUtils.validDataByValueList(originData, compactedData);
  }

  @Test
  public void testAlignedTsFileWithDifferentDataTypeCompaction() throws Exception {
    List<String> devices = new ArrayList<>();
    for (int i = 0; i < 5; ++i) {
      devices.add(storageGroup + ".d" + i);
    }
    boolean[] aligned = new boolean[] {false, true, false, true, false};
    List<IMeasurementSchema> schemas = new ArrayList<>();
    schemas.add(new MeasurementSchema("s0", TSDataType.DOUBLE));
    schemas.add(new MeasurementSchema("s1", TSDataType.FLOAT));
    schemas.add(new MeasurementSchema("s2", TSDataType.INT64));
    schemas.add(new MeasurementSchema("s3", TSDataType.INT32));
    schemas.add(new MeasurementSchema("s4", TSDataType.TEXT));
    schemas.add(new MeasurementSchema("s5", TSDataType.BOOLEAN));

    TestUtilsForAlignedSeries.registerTimeSeries(
        storageGroup,
        devices.toArray(new String[] {}),
        schemas.toArray(new IMeasurementSchema[] {}),
        aligned);

    boolean[] randomNull = new boolean[] {true, false, true, false, true};
    int timeInterval = 500;
    Random random = new Random(1);
    List<TsFileResource> resources = new ArrayList<>();
    for (int i = 1; i < 31; i++) {
      TsFileResource resource =
          new TsFileResource(new File(dataDirectory, String.format("%d-%d-0-0.tsfile", i, i)));
      TestUtilsForAlignedSeries.writeTsFile(
          devices.toArray(new String[] {}),
          schemas.toArray(new IMeasurementSchema[0]),
          resource,
          aligned,
          timeInterval * i,
          timeInterval * (i + 1),
          randomNull);
      resources.add(resource);
    }
    TsFileResource targetResource =
        TsFileNameGenerator.getInnerCompactionTargetFileResource(resources, true);
    List<IFullPath> fullPaths = new ArrayList<>();
    List<IMeasurementSchema> iMeasurementSchemas = new ArrayList<>();
    List<String> measurementIds = new ArrayList<>();
    schemas.forEach(
        (e) -> {
          measurementIds.add(e.getMeasurementId());
        });
    for (String device : devices) {
      iMeasurementSchemas.addAll(schemas);
      fullPaths.add(
          new AlignedFullPath(
              IDeviceID.Factory.DEFAULT_FACTORY.create(device), measurementIds, schemas));
    }
    Map<IFullPath, List<TimeValuePair>> originData =
        CompactionCheckerUtils.getDataByQuery(
            fullPaths, iMeasurementSchemas, resources, new ArrayList<>());
    performer.setSourceFiles(resources);
    performer.setTargetFiles(Collections.singletonList(targetResource));
    performer.setSummary(new FastCompactionTaskSummary());
    performer.perform();
<<<<<<< HEAD
    CompactionUtils.moveTargetFile(Collections.singletonList(targetResource), true, storageGroup);
    Map<IFullPath, List<TimeValuePair>> compactedData =
=======
    CompactionUtils.moveTargetFile(
        Collections.singletonList(targetResource), CompactionTaskType.INNER_SEQ, storageGroup);
    Map<PartialPath, List<TimeValuePair>> compactedData =
>>>>>>> 9465ac24
        CompactionCheckerUtils.getDataByQuery(
            fullPaths,
            iMeasurementSchemas,
            Collections.singletonList(targetResource),
            new ArrayList<>());
    CompactionCheckerUtils.validDataByValueList(originData, compactedData);
  }

  @Test
  public void testAlignedTsFileWithDifferentDataTypeInDifferentTsFileCompaction() throws Exception {
    List<String> devices = new ArrayList<>();
    for (int i = 0; i < 5; ++i) {
      devices.add(storageGroup + ".d" + i);
    }
    boolean[] aligned = new boolean[] {false, true, false, true, false};
    List<IMeasurementSchema> schemas = new ArrayList<>();
    schemas.add(new MeasurementSchema("s0", TSDataType.DOUBLE));
    schemas.add(new MeasurementSchema("s1", TSDataType.FLOAT));
    schemas.add(new MeasurementSchema("s2", TSDataType.INT64));
    schemas.add(new MeasurementSchema("s3", TSDataType.INT32));
    schemas.add(new MeasurementSchema("s4", TSDataType.TEXT));
    schemas.add(new MeasurementSchema("s5", TSDataType.BOOLEAN));

    TestUtilsForAlignedSeries.registerTimeSeries(
        storageGroup,
        devices.toArray(new String[] {}),
        schemas.toArray(new IMeasurementSchema[] {}),
        aligned);

    boolean[] randomNull = new boolean[] {true, false, true, false, true};
    int timeInterval = 500;
    Random random = new Random(5);
    List<TsFileResource> resources = new ArrayList<>();
    for (int i = 1; i < 31; i++) {
      TsFileResource resource =
          new TsFileResource(new File(dataDirectory, String.format("%d-%d-0-0.tsfile", i, i)));
      TestUtilsForAlignedSeries.writeTsFile(
          devices.subList(0, random.nextInt(devices.size() - 1) + 1).toArray(new String[0]),
          schemas
              .subList(0, random.nextInt(schemas.size() - 1) + 1)
              .toArray(new IMeasurementSchema[0]),
          resource,
          aligned,
          timeInterval * i,
          timeInterval * (i + 1),
          randomNull);
      resources.add(resource);
    }
    TsFileResource targetResource =
        TsFileNameGenerator.getInnerCompactionTargetFileResource(resources, true);
    List<IFullPath> fullPaths = new ArrayList<>();
    List<IMeasurementSchema> iMeasurementSchemas = new ArrayList<>();
    List<String> measurementIds = new ArrayList<>();
    schemas.forEach(
        (e) -> {
          measurementIds.add(e.getMeasurementId());
        });
    for (String device : devices) {
      iMeasurementSchemas.addAll(schemas);
      fullPaths.add(
          new AlignedFullPath(
              IDeviceID.Factory.DEFAULT_FACTORY.create(device), measurementIds, schemas));
    }
    Map<IFullPath, List<TimeValuePair>> originData =
        CompactionCheckerUtils.getDataByQuery(
            fullPaths, iMeasurementSchemas, resources, new ArrayList<>());
    performer.setSourceFiles(resources);
    performer.setTargetFiles(Collections.singletonList(targetResource));
    performer.setSummary(new FastCompactionTaskSummary());
    performer.perform();
<<<<<<< HEAD
    CompactionUtils.moveTargetFile(Collections.singletonList(targetResource), true, storageGroup);
    Map<IFullPath, List<TimeValuePair>> compactedData =
=======
    CompactionUtils.moveTargetFile(
        Collections.singletonList(targetResource), CompactionTaskType.INNER_SEQ, storageGroup);
    Map<PartialPath, List<TimeValuePair>> compactedData =
>>>>>>> 9465ac24
        CompactionCheckerUtils.getDataByQuery(
            fullPaths,
            iMeasurementSchemas,
            Collections.singletonList(targetResource),
            new ArrayList<>());
    CompactionCheckerUtils.validDataByValueList(originData, compactedData);
  }

  @Test
  public void testAlignedTsFileWithBadSchemaCompaction() throws Exception {
    List<String> devices = new ArrayList<>();
    devices.add(storageGroup + ".d" + 0);
    for (int i = 1; i < 5; ++i) {
      devices.add(devices.get(i - 1) + ".d" + i);
    }
    boolean[] aligned = new boolean[] {false, true, false, true, false};
    List<IMeasurementSchema> schemas = new ArrayList<>();
    schemas.add(new MeasurementSchema("s0", TSDataType.DOUBLE));
    schemas.add(new MeasurementSchema("s1", TSDataType.FLOAT));
    schemas.add(new MeasurementSchema("s2", TSDataType.INT64));
    schemas.add(new MeasurementSchema("s3", TSDataType.INT32));
    schemas.add(new MeasurementSchema("s4", TSDataType.TEXT));
    schemas.add(new MeasurementSchema("s5", TSDataType.BOOLEAN));

    TestUtilsForAlignedSeries.registerTimeSeries(
        storageGroup,
        devices.toArray(new String[] {}),
        schemas.toArray(new IMeasurementSchema[] {}),
        aligned);

    boolean[] randomNull = new boolean[] {true, false, true, false, true};
    int timeInterval = 500;
    Random random = new Random(5);
    List<TsFileResource> resources = new ArrayList<>();
    for (int i = 1; i < 31; i++) {
      TsFileResource resource =
          new TsFileResource(new File(dataDirectory, String.format("%d-%d-0-0.tsfile", i, i)));
      TestUtilsForAlignedSeries.writeTsFile(
          devices.subList(0, random.nextInt(devices.size() - 1) + 1).toArray(new String[0]),
          schemas
              .subList(0, random.nextInt(schemas.size() - 1) + 1)
              .toArray(new IMeasurementSchema[0]),
          resource,
          aligned,
          timeInterval * i,
          timeInterval * (i + 1),
          randomNull);
      resources.add(resource);
    }
    TsFileResource targetResource =
        TsFileNameGenerator.getInnerCompactionTargetFileResource(resources, true);
    List<IFullPath> fullPaths = new ArrayList<>();
    List<IMeasurementSchema> iMeasurementSchemas = new ArrayList<>();
    List<String> measurementIds = new ArrayList<>();
    schemas.forEach(
        (e) -> {
          measurementIds.add(e.getMeasurementId());
        });
    for (String device : devices) {
      iMeasurementSchemas.addAll(schemas);
      fullPaths.add(
          new AlignedFullPath(
              IDeviceID.Factory.DEFAULT_FACTORY.create(device), measurementIds, schemas));
    }
    Map<IFullPath, List<TimeValuePair>> originData =
        CompactionCheckerUtils.getDataByQuery(
            fullPaths, iMeasurementSchemas, resources, new ArrayList<>());
    performer.setSourceFiles(resources);
    performer.setTargetFiles(Collections.singletonList(targetResource));
    performer.setSummary(new FastCompactionTaskSummary());
    performer.perform();
<<<<<<< HEAD
    CompactionUtils.moveTargetFile(Collections.singletonList(targetResource), true, storageGroup);
    Map<IFullPath, List<TimeValuePair>> compactedData =
=======
    CompactionUtils.moveTargetFile(
        Collections.singletonList(targetResource), CompactionTaskType.INNER_SEQ, storageGroup);
    Map<PartialPath, List<TimeValuePair>> compactedData =
>>>>>>> 9465ac24
        CompactionCheckerUtils.getDataByQuery(
            fullPaths,
            iMeasurementSchemas,
            Collections.singletonList(targetResource),
            new ArrayList<>());
    CompactionCheckerUtils.validDataByValueList(originData, compactedData);
  }

  @Test
  public void testAlignedTsFileWithEmptyChunkGroup() throws Exception {
    List<String> devices = new ArrayList<>();
    devices.add(storageGroup + ".d" + 0);
    for (int i = 1; i < 5; ++i) {
      devices.add(devices.get(i - 1) + ".d" + i);
    }
    boolean[] aligned = new boolean[] {false, true, false, true, false};
    List<IMeasurementSchema> schemas = new ArrayList<>();
    schemas.add(new MeasurementSchema("s0", TSDataType.DOUBLE));
    schemas.add(new MeasurementSchema("s1", TSDataType.FLOAT));
    schemas.add(new MeasurementSchema("s2", TSDataType.INT64));
    schemas.add(new MeasurementSchema("s3", TSDataType.INT32));
    schemas.add(new MeasurementSchema("s4", TSDataType.TEXT));
    schemas.add(new MeasurementSchema("s5", TSDataType.BOOLEAN));

    TestUtilsForAlignedSeries.registerTimeSeries(
        storageGroup,
        devices.toArray(new String[] {}),
        schemas.toArray(new IMeasurementSchema[] {}),
        aligned);

    boolean[] randomNull = new boolean[] {true, false, true, false, true};
    int timeInterval = 500;
    Random random = new Random(5);
    List<TsFileResource> resources = new ArrayList<>();
    for (int i = 1; i < 30; i++) {
      TsFileResource resource =
          new TsFileResource(new File(dataDirectory, String.format("%d-%d-0-0.tsfile", i, i)));
      TestUtilsForAlignedSeries.writeTsFile(
          devices.toArray(new String[0]),
          schemas.toArray(new IMeasurementSchema[0]),
          resource,
          aligned,
          timeInterval * i,
          timeInterval * (i + 1),
          randomNull);
      resources.add(resource);
    }
    TsFileResource resource =
        new TsFileResource(new File(dataDirectory, String.format("%d-%d-0-0.tsfile", 30, 30)));
    // the start time and end time is the same
    // it will write tsfile with empty chunk group
    TestUtilsForAlignedSeries.writeTsFile(
        devices.toArray(new String[0]),
        schemas.toArray(new IMeasurementSchema[0]),
        resource,
        aligned,
        timeInterval * (30 + 1),
        timeInterval * (30 + 1),
        randomNull);
    resources.add(resource);
    TsFileResource targetResource =
        TsFileNameGenerator.getInnerCompactionTargetFileResource(resources, true);
    List<IFullPath> fullPaths = new ArrayList<>();
    List<IMeasurementSchema> iMeasurementSchemas = new ArrayList<>();
    List<String> measurementIds = new ArrayList<>();
    schemas.forEach(
        (e) -> {
          measurementIds.add(e.getMeasurementId());
        });
    for (String device : devices) {
      iMeasurementSchemas.addAll(schemas);
      fullPaths.add(
          new AlignedFullPath(
              IDeviceID.Factory.DEFAULT_FACTORY.create(device), measurementIds, schemas));
    }
    Map<IFullPath, List<TimeValuePair>> originData =
        CompactionCheckerUtils.getDataByQuery(
            fullPaths, iMeasurementSchemas, resources, new ArrayList<>());
    performer.setSourceFiles(resources);
    performer.setTargetFiles(Collections.singletonList(targetResource));
    performer.setSummary(new FastCompactionTaskSummary());
    performer.perform();
<<<<<<< HEAD
    CompactionUtils.moveTargetFile(Collections.singletonList(targetResource), true, storageGroup);
    Map<IFullPath, List<TimeValuePair>> compactedData =
=======
    CompactionUtils.moveTargetFile(
        Collections.singletonList(targetResource), CompactionTaskType.INNER_SEQ, storageGroup);
    Map<PartialPath, List<TimeValuePair>> compactedData =
>>>>>>> 9465ac24
        CompactionCheckerUtils.getDataByQuery(
            fullPaths,
            iMeasurementSchemas,
            Collections.singletonList(targetResource),
            new ArrayList<>());
    CompactionCheckerUtils.validDataByValueList(originData, compactedData);
  }
}<|MERGE_RESOLUTION|>--- conflicted
+++ resolved
@@ -148,17 +148,11 @@
     performer.setTargetFiles(Collections.singletonList(targetResource));
     performer.setSummary(new FastCompactionTaskSummary());
     performer.perform();
-<<<<<<< HEAD
-    CompactionUtils.moveTargetFile(Collections.singletonList(targetResource), true, storageGroup);
-    CompactionUtils.moveTargetFile(Collections.singletonList(targetResource), true, storageGroup);
-    Map<IFullPath, List<TimeValuePair>> compactedData =
-=======
-    CompactionUtils.moveTargetFile(
-        Collections.singletonList(targetResource), CompactionTaskType.INNER_SEQ, storageGroup);
-    CompactionUtils.moveTargetFile(
-        Collections.singletonList(targetResource), CompactionTaskType.INNER_SEQ, storageGroup);
-    Map<PartialPath, List<TimeValuePair>> compactedData =
->>>>>>> 9465ac24
+    CompactionUtils.moveTargetFile(
+        Collections.singletonList(targetResource), CompactionTaskType.INNER_SEQ, storageGroup);
+    CompactionUtils.moveTargetFile(
+        Collections.singletonList(targetResource), CompactionTaskType.INNER_SEQ, storageGroup);
+    Map<IFullPath, List<TimeValuePair>> compactedData =
         CompactionCheckerUtils.getDataByQuery(
             fullPaths,
             iMeasurementSchemas,
@@ -232,14 +226,9 @@
     performer.setTargetFiles(Collections.singletonList(targetResource));
     performer.setSummary(new FastCompactionTaskSummary());
     performer.perform();
-<<<<<<< HEAD
-    CompactionUtils.moveTargetFile(Collections.singletonList(targetResource), true, storageGroup);
-    Map<IFullPath, List<TimeValuePair>> compactedData =
-=======
-    CompactionUtils.moveTargetFile(
-        Collections.singletonList(targetResource), CompactionTaskType.INNER_SEQ, storageGroup);
-    Map<PartialPath, List<TimeValuePair>> compactedData =
->>>>>>> 9465ac24
+    CompactionUtils.moveTargetFile(
+        Collections.singletonList(targetResource), CompactionTaskType.INNER_SEQ, storageGroup);
+    Map<IFullPath, List<TimeValuePair>> compactedData =
         CompactionCheckerUtils.getDataByQuery(
             fullPaths,
             iMeasurementSchemas,
@@ -307,14 +296,9 @@
     performer.setTargetFiles(Collections.singletonList(targetResource));
     performer.setSummary(new FastCompactionTaskSummary());
     performer.perform();
-<<<<<<< HEAD
-    CompactionUtils.moveTargetFile(Collections.singletonList(targetResource), true, storageGroup);
-    Map<IFullPath, List<TimeValuePair>> compactedData =
-=======
-    CompactionUtils.moveTargetFile(
-        Collections.singletonList(targetResource), CompactionTaskType.INNER_SEQ, storageGroup);
-    Map<PartialPath, List<TimeValuePair>> compactedData =
->>>>>>> 9465ac24
+    CompactionUtils.moveTargetFile(
+        Collections.singletonList(targetResource), CompactionTaskType.INNER_SEQ, storageGroup);
+    Map<IFullPath, List<TimeValuePair>> compactedData =
         CompactionCheckerUtils.getDataByQuery(
             fullPaths,
             iMeasurementSchemas,
@@ -385,14 +369,9 @@
     performer.setTargetFiles(Collections.singletonList(targetResource));
     performer.setSummary(new FastCompactionTaskSummary());
     performer.perform();
-<<<<<<< HEAD
-    CompactionUtils.moveTargetFile(Collections.singletonList(targetResource), true, storageGroup);
-    Map<IFullPath, List<TimeValuePair>> compactedData =
-=======
-    CompactionUtils.moveTargetFile(
-        Collections.singletonList(targetResource), CompactionTaskType.INNER_SEQ, storageGroup);
-    Map<PartialPath, List<TimeValuePair>> compactedData =
->>>>>>> 9465ac24
+    CompactionUtils.moveTargetFile(
+        Collections.singletonList(targetResource), CompactionTaskType.INNER_SEQ, storageGroup);
+    Map<IFullPath, List<TimeValuePair>> compactedData =
         CompactionCheckerUtils.getDataByQuery(
             fullPaths,
             iMeasurementSchemas,
@@ -461,14 +440,9 @@
     performer.setTargetFiles(Collections.singletonList(targetResource));
     performer.setSummary(new FastCompactionTaskSummary());
     performer.perform();
-<<<<<<< HEAD
-    CompactionUtils.moveTargetFile(Collections.singletonList(targetResource), true, storageGroup);
-    Map<IFullPath, List<TimeValuePair>> compactedData =
-=======
-    CompactionUtils.moveTargetFile(
-        Collections.singletonList(targetResource), CompactionTaskType.INNER_SEQ, storageGroup);
-    Map<PartialPath, List<TimeValuePair>> compactedData =
->>>>>>> 9465ac24
+    CompactionUtils.moveTargetFile(
+        Collections.singletonList(targetResource), CompactionTaskType.INNER_SEQ, storageGroup);
+    Map<IFullPath, List<TimeValuePair>> compactedData =
         CompactionCheckerUtils.getDataByQuery(
             fullPaths,
             iMeasurementSchemas,
@@ -539,14 +513,9 @@
     performer.setTargetFiles(Collections.singletonList(targetResource));
     performer.setSummary(new FastCompactionTaskSummary());
     performer.perform();
-<<<<<<< HEAD
-    CompactionUtils.moveTargetFile(Collections.singletonList(targetResource), true, storageGroup);
-    Map<IFullPath, List<TimeValuePair>> compactedData =
-=======
-    CompactionUtils.moveTargetFile(
-        Collections.singletonList(targetResource), CompactionTaskType.INNER_SEQ, storageGroup);
-    Map<PartialPath, List<TimeValuePair>> compactedData =
->>>>>>> 9465ac24
+    CompactionUtils.moveTargetFile(
+        Collections.singletonList(targetResource), CompactionTaskType.INNER_SEQ, storageGroup);
+    Map<IFullPath, List<TimeValuePair>> compactedData =
         CompactionCheckerUtils.getDataByQuery(
             fullPaths,
             iMeasurementSchemas,
@@ -618,14 +587,9 @@
     performer.setTargetFiles(Collections.singletonList(targetResource));
     performer.setSummary(new FastCompactionTaskSummary());
     performer.perform();
-<<<<<<< HEAD
-    CompactionUtils.moveTargetFile(Collections.singletonList(targetResource), true, storageGroup);
-    Map<IFullPath, List<TimeValuePair>> compactedData =
-=======
-    CompactionUtils.moveTargetFile(
-        Collections.singletonList(targetResource), CompactionTaskType.INNER_SEQ, storageGroup);
-    Map<PartialPath, List<TimeValuePair>> compactedData =
->>>>>>> 9465ac24
+    CompactionUtils.moveTargetFile(
+        Collections.singletonList(targetResource), CompactionTaskType.INNER_SEQ, storageGroup);
+    Map<IFullPath, List<TimeValuePair>> compactedData =
         CompactionCheckerUtils.getDataByQuery(
             fullPaths,
             iMeasurementSchemas,
@@ -708,14 +672,9 @@
     performer.setTargetFiles(Collections.singletonList(targetResource));
     performer.setSummary(new FastCompactionTaskSummary());
     performer.perform();
-<<<<<<< HEAD
-    CompactionUtils.moveTargetFile(Collections.singletonList(targetResource), true, storageGroup);
-    Map<IFullPath, List<TimeValuePair>> compactedData =
-=======
-    CompactionUtils.moveTargetFile(
-        Collections.singletonList(targetResource), CompactionTaskType.INNER_SEQ, storageGroup);
-    Map<PartialPath, List<TimeValuePair>> compactedData =
->>>>>>> 9465ac24
+    CompactionUtils.moveTargetFile(
+        Collections.singletonList(targetResource), CompactionTaskType.INNER_SEQ, storageGroup);
+    Map<IFullPath, List<TimeValuePair>> compactedData =
         CompactionCheckerUtils.getDataByQuery(
             fullPaths,
             iMeasurementSchemas,
