/*
 * Licensed to the Apache Software Foundation (ASF) under one
 * or more contributor license agreements.  See the NOTICE file
 * distributed with this work for additional information
 * regarding copyright ownership.  The ASF licenses this file
 * to you under the Apache License, Version 2.0 (the
 * "License"); you may not use this file except in compliance
 * with the License.  You may obtain a copy of the License at
 *
 *      http://www.apache.org/licenses/LICENSE-2.0
 *
 * Unless required by applicable law or agreed to in writing,
 * software distributed under the License is distributed on an
 * "AS IS" BASIS, WITHOUT WARRANTIES OR CONDITIONS OF ANY
 * KIND, either express or implied.  See the License for the
 * specific language governing permissions and limitations
 * under the License.
 */

package org.apache.iotdb.db.queryengine.plan.relational.metadata.fetcher.cache;

import org.apache.iotdb.commons.memory.MemoryManager;
import org.apache.iotdb.commons.schema.column.ColumnHeader;
import org.apache.iotdb.commons.schema.table.TsTable;
import org.apache.iotdb.commons.schema.table.column.AttributeColumnSchema;
import org.apache.iotdb.commons.schema.table.column.FieldColumnSchema;
import org.apache.iotdb.commons.schema.table.column.TagColumnSchema;
import org.apache.iotdb.commons.schema.table.column.TimeColumnSchema;
import org.apache.iotdb.db.conf.DataNodeMemoryConfig;
import org.apache.iotdb.db.conf.IoTDBDescriptor;
import org.apache.iotdb.db.schemaengine.table.DataNodeTableCache;

import org.apache.tsfile.common.conf.TSFileConfig;
import org.apache.tsfile.enums.TSDataType;
import org.apache.tsfile.file.metadata.IDeviceID;
import org.apache.tsfile.file.metadata.enums.CompressionType;
import org.apache.tsfile.file.metadata.enums.TSEncoding;
import org.apache.tsfile.read.TimeValuePair;
import org.apache.tsfile.utils.Binary;
import org.apache.tsfile.utils.Pair;
import org.apache.tsfile.utils.TsPrimitiveType;
import org.junit.After;
import org.junit.AfterClass;
import org.junit.Assert;
import org.junit.BeforeClass;
import org.junit.Test;

import java.util.Arrays;
import java.util.Collections;
import java.util.HashMap;
import java.util.List;
import java.util.Map;
import java.util.Optional;
import java.util.OptionalLong;
import java.util.concurrent.ConcurrentHashMap;

import static org.apache.iotdb.db.queryengine.plan.relational.metadata.fetcher.TableDeviceSchemaFetcher.convertIdValuesToDeviceID;

public class TableDeviceSchemaCacheTest {

  private static final DataNodeMemoryConfig memoryConfig =
      IoTDBDescriptor.getInstance().getMemoryConfig();

  private static long originMemConfig;

  private static final String database1 = "sg1";
  private static final String database2 = "sg2";
  private static final String table1 = "t1";
  private static final String table2 = "t2";
  private static final String attributeName1 = "type";
  private static final String attributeName2 = "cycle";
  private static final String measurement1 = "s0";
  private static final String measurement2 = "s1";
  private static final String measurement3 = "s2";
  private static final String measurement4 = "s3";
  private static final String measurement5 = "s4";
  private static final String measurement6 = "s5";

  @BeforeClass
  public static void prepareEnvironment() {

    final List<ColumnHeader> columnHeaderList =
        Arrays.asList(
            new ColumnHeader("hebei", TSDataType.STRING),
            new ColumnHeader("p_1", TSDataType.STRING),
            new ColumnHeader("d_1", TSDataType.STRING));

    // Prepare tables
    final TsTable testTable1 = new TsTable(table1);
    columnHeaderList.forEach(
        columnHeader ->
            testTable1.addColumnSchema(
                new TagColumnSchema(columnHeader.getColumnName(), columnHeader.getColumnType())));
    testTable1.addColumnSchema(new AttributeColumnSchema(attributeName1, TSDataType.STRING));
    testTable1.addColumnSchema(new AttributeColumnSchema(attributeName2, TSDataType.STRING));
    testTable1.addColumnSchema(new TimeColumnSchema("time", TSDataType.INT64));
    testTable1.addColumnSchema(
        new FieldColumnSchema(
            measurement1, TSDataType.INT32, TSEncoding.RLE, CompressionType.GZIP));
    testTable1.addColumnSchema(
        new FieldColumnSchema(
            measurement2, TSDataType.INT32, TSEncoding.RLE, CompressionType.GZIP));
    testTable1.addColumnSchema(
        new FieldColumnSchema(
            measurement3, TSDataType.INT32, TSEncoding.RLE, CompressionType.GZIP));
    testTable1.addColumnSchema(
        new FieldColumnSchema(
            measurement4, TSDataType.INT32, TSEncoding.RLE, CompressionType.GZIP));
    testTable1.addColumnSchema(
        new FieldColumnSchema(
            measurement5, TSDataType.INT32, TSEncoding.RLE, CompressionType.GZIP));
    testTable1.addColumnSchema(
        new FieldColumnSchema(
            measurement6, TSDataType.INT32, TSEncoding.RLE, CompressionType.GZIP));
    DataNodeTableCache.getInstance().preUpdateTable(database1, testTable1);
    DataNodeTableCache.getInstance().commitUpdateTable(database1, table1);

    DataNodeTableCache.getInstance().preUpdateTable(database2, testTable1);
    DataNodeTableCache.getInstance().commitUpdateTable(database2, table1);

    final TsTable testTable2 = new TsTable(table2);
    columnHeaderList.forEach(
        columnHeader ->
            testTable2.addColumnSchema(
                new TagColumnSchema(columnHeader.getColumnName(), columnHeader.getColumnType())));
    testTable2.addColumnSchema(new AttributeColumnSchema(attributeName1, TSDataType.STRING));
    testTable2.addColumnSchema(new AttributeColumnSchema(attributeName2, TSDataType.STRING));
    testTable2.addColumnSchema(new TimeColumnSchema("time", TSDataType.INT64));
    testTable2.addColumnSchema(
        new FieldColumnSchema(
            measurement1, TSDataType.INT32, TSEncoding.RLE, CompressionType.GZIP));
    testTable2.addColumnSchema(
        new FieldColumnSchema(
            measurement2, TSDataType.INT32, TSEncoding.RLE, CompressionType.GZIP));
    testTable2.addColumnSchema(
        new FieldColumnSchema(
            measurement3, TSDataType.INT32, TSEncoding.RLE, CompressionType.GZIP));
    testTable2.addColumnSchema(
        new FieldColumnSchema(
            measurement4, TSDataType.INT32, TSEncoding.RLE, CompressionType.GZIP));
    testTable2.addColumnSchema(
        new FieldColumnSchema(
            measurement5, TSDataType.INT32, TSEncoding.RLE, CompressionType.GZIP));
    testTable2.addColumnSchema(
        new FieldColumnSchema(
            measurement6, TSDataType.INT32, TSEncoding.RLE, CompressionType.GZIP));
    DataNodeTableCache.getInstance().preUpdateTable(database1, testTable2);
    DataNodeTableCache.getInstance().commitUpdateTable(database1, table2);

<<<<<<< HEAD
    originMemConfig = config.getAllocateMemoryForSchemaCache();
    config.setAllocateMemoryForSchemaCache(1300L);
    // make sure the change of config take effect
    TableDeviceSchemaCache.getInstance().reinit();
=======
    originMemConfig = memoryConfig.getSchemaCacheMemoryManager().getTotalMemorySizeInBytes();
    changeSchemaCacheMemorySize(1300L);
>>>>>>> ec06abee
  }

  @AfterClass
  public static void clearEnvironment() {
    DataNodeTableCache.getInstance().invalid(database1);
    DataNodeTableCache.getInstance().invalid(database2);
    changeSchemaCacheMemorySize(originMemConfig);
  }

  private static void changeSchemaCacheMemorySize(long size) {
    MemoryManager memoryManager = memoryConfig.getSchemaEngineMemoryManager();
    MemoryManager schemaCacheMemoryManager = memoryConfig.getSchemaCacheMemoryManager();
    schemaCacheMemoryManager.clearAll();
    memoryManager.releaseChildMemoryManager("schemaCache");
    schemaCacheMemoryManager = memoryManager.getOrCreateMemoryManager("schemaCache", size);
    memoryConfig.setSchemaCacheMemoryManager(schemaCacheMemoryManager);
  }

  @After
  public void rollback() {
    TableDeviceSchemaCache.getInstance().invalidateAll();
  }

  @Test
  public void testDeviceCache() {
    final TableDeviceSchemaCache cache = TableDeviceSchemaCache.getInstance();

    final Map<String, Binary> attributeMap = new HashMap<>();
    attributeMap.put(attributeName1, new Binary("new", TSFileConfig.STRING_CHARSET));
    attributeMap.put(attributeName2, new Binary("monthly", TSFileConfig.STRING_CHARSET));
    cache.putAttributes(
        database1,
        convertIdValuesToDeviceID(table1, new String[] {"hebei", "p_1", "d_0"}),
        new ConcurrentHashMap<>(attributeMap));
    Assert.assertEquals(
        attributeMap,
        cache.getDeviceAttribute(
            database1, convertIdValuesToDeviceID(table1, new String[] {"hebei", "p_1", "d_0"})));
    Assert.assertNull(
        cache.getDeviceAttribute(
            database1, convertIdValuesToDeviceID(table1, new String[] {"hebei", "p_1", "d_1"})));

    attributeMap.put(attributeName1, new Binary("old", TSFileConfig.STRING_CHARSET));
    cache.putAttributes(
        database1,
        convertIdValuesToDeviceID(table1, new String[] {"hebei", "p_1", "d_1"}),
        new HashMap<>(attributeMap));
    Assert.assertEquals(
        attributeMap,
        cache.getDeviceAttribute(
            database1, convertIdValuesToDeviceID(table1, new String[] {"hebei", "p_1", "d_1"})));

    attributeMap.put(attributeName2, new Binary("daily", TSFileConfig.STRING_CHARSET));
    cache.putAttributes(
        database1,
        convertIdValuesToDeviceID(table1, new String[] {"shandong", "p_1", "d_1"}),
        new ConcurrentHashMap<>(attributeMap));
    Assert.assertNull(
        cache.getDeviceAttribute(
            database1, convertIdValuesToDeviceID(table1, new String[] {"hebei", "p_1", "d_0"})));
    Assert.assertEquals(
        attributeMap,
        cache.getDeviceAttribute(
            database1, convertIdValuesToDeviceID(table1, new String[] {"shandong", "p_1", "d_1"})));

    final String table2 = "t2";
    attributeMap.put(attributeName1, new Binary("new", TSFileConfig.STRING_CHARSET));
    attributeMap.put(attributeName2, new Binary("monthly", TSFileConfig.STRING_CHARSET));
    cache.putAttributes(
        database1,
        convertIdValuesToDeviceID(table2, new String[] {"hebei", "p_1", "d_0"}),
        new ConcurrentHashMap<>(attributeMap));
    Assert.assertEquals(
        attributeMap,
        cache.getDeviceAttribute(
            database1, convertIdValuesToDeviceID(table2, new String[] {"hebei", "p_1", "d_0"})));
    Assert.assertNull(
        cache.getDeviceAttribute(
            database1, convertIdValuesToDeviceID(table1, new String[] {"hebei", "p_1", "d_1"})));

    attributeMap.put("type", new Binary("old", TSFileConfig.STRING_CHARSET));
    cache.putAttributes(
        database1,
        convertIdValuesToDeviceID(table2, new String[] {"hebei", "p_1", "d_1"}),
        new ConcurrentHashMap<>(attributeMap));
    Assert.assertEquals(
        attributeMap,
        cache.getDeviceAttribute(
            database1, convertIdValuesToDeviceID(table2, new String[] {"hebei", "p_1", "d_1"})));
    Assert.assertNull(
        cache.getDeviceAttribute(
            database1, convertIdValuesToDeviceID(table1, new String[] {"shandong", "p_1", "d_1"})));

    cache.invalidateAttributes(
        database1, convertIdValuesToDeviceID(table2, new String[] {"hebei", "p_1", "d_1"}));
    Assert.assertNull(
        cache.getDeviceAttribute(
            database1, convertIdValuesToDeviceID(table2, new String[] {"hebei", "p_1", "d_1"})));
  }

  @Test
  public void testLastCache() {
    final TableDeviceSchemaCache cache = TableDeviceSchemaCache.getInstance();

    final String[] device0 = new String[] {"hebei", "p_1", "d_0"};

    // Test get from empty cache
    Assert.assertNull(
        cache.getLastEntry(database1, convertIdValuesToDeviceID(table1, device0), "s0"));
    Assert.assertFalse(
        cache
            .getLastRow(
                database1,
                convertIdValuesToDeviceID(table1, device0),
                "s0",
                Collections.singletonList("s1"))
            .isPresent());
    Assert.assertFalse(
        cache
            .getLastRow(
                database1,
                convertIdValuesToDeviceID(table1, device0),
                "",
                Collections.singletonList("s1"))
            .isPresent());

    // Query update

    final TimeValuePair tv0 = new TimeValuePair(0L, new TsPrimitiveType.TsInt(0));
    final TimeValuePair tv1 = new TimeValuePair(1L, new TsPrimitiveType.TsInt(1));
    final TimeValuePair tv2 = new TimeValuePair(2L, new TsPrimitiveType.TsInt(2));

    updateLastCache4Query(
        cache,
        database1,
        convertIdValuesToDeviceID(table1, device0),
        new String[] {"s0", "s1", "s2"},
        new TimeValuePair[] {tv0, tv1, tv2});

    Assert.assertEquals(
        tv0, cache.getLastEntry(database1, convertIdValuesToDeviceID(table1, device0), "s0"));
    Assert.assertEquals(
        tv1, cache.getLastEntry(database1, convertIdValuesToDeviceID(table1, device0), "s1"));
    Assert.assertEquals(
        tv2, cache.getLastEntry(database1, convertIdValuesToDeviceID(table1, device0), "s2"));

    // Write update existing
    final TimeValuePair tv3 = new TimeValuePair(1L, new TsPrimitiveType.TsInt(3));

    cache.updateLastCacheIfExists(
        database1,
        convertIdValuesToDeviceID(table1, device0),
        new String[] {"s0", "s1", "s2", "s3"},
        new TimeValuePair[] {tv3, tv3, tv3, tv3});

    Assert.assertEquals(
        tv3, cache.getLastEntry(database1, convertIdValuesToDeviceID(table1, device0), "s0"));
    Assert.assertEquals(
        tv3, cache.getLastEntry(database1, convertIdValuesToDeviceID(table1, device0), "s1"));
    Assert.assertEquals(
        tv2, cache.getLastEntry(database1, convertIdValuesToDeviceID(table1, device0), "s2"));
    Assert.assertNull(
        cache.getLastEntry(database1, convertIdValuesToDeviceID(table1, device0), "s3"));

    // Test null hit measurements
    cache.initOrInvalidateLastCache(
        database1, convertIdValuesToDeviceID(table1, device0), new String[] {"s4"}, false);

    // Miss if the "null" time value pair is not in cache, meaning that the
    // entry is evicted
    Assert.assertNull(
        cache.getLastEntry(database1, convertIdValuesToDeviceID(table1, device0), "s4"));

    // Common query
    updateLastCache4Query(
        cache,
        database1,
        convertIdValuesToDeviceID(table1, device0),
        new String[] {"s4"},
        new TimeValuePair[] {TableDeviceLastCache.EMPTY_TIME_VALUE_PAIR});

    Assert.assertSame(
        TableDeviceLastCache.EMPTY_TIME_VALUE_PAIR,
        cache.getLastEntry(database1, convertIdValuesToDeviceID(table1, device0), "s4"));

    // Test null miss measurements
    Assert.assertNull(
        cache.getLastEntry(database1, convertIdValuesToDeviceID(table1, device0), "s5"));

    // Test lastRow
    Optional<Pair<OptionalLong, TsPrimitiveType[]>> result =
        cache.getLastRow(
            database1,
            convertIdValuesToDeviceID(table1, device0),
            "",
            Collections.singletonList("s2"));
    Assert.assertFalse(result.isPresent());

    updateLastCache4Query(
        cache,
        database1,
        convertIdValuesToDeviceID(table1, device0),
        new String[] {""},
        new TimeValuePair[] {new TimeValuePair(2L, TableDeviceLastCache.EMPTY_PRIMITIVE_TYPE)});

    result =
        cache.getLastRow(
            database1,
            convertIdValuesToDeviceID(table1, device0),
            "",
            Collections.singletonList("s2"));
    Assert.assertTrue(result.isPresent());
    Assert.assertTrue(result.get().getLeft().isPresent());
    Assert.assertEquals(OptionalLong.of(2L), result.get().getLeft());
    Assert.assertArrayEquals(
        new TsPrimitiveType[] {new TsPrimitiveType.TsInt(2)}, result.get().getRight());

    result =
        cache.getLastRow(
            database1,
            convertIdValuesToDeviceID(table1, device0),
            "s0",
            Arrays.asList("s0", "", "s1", "s4", "s5"));
    Assert.assertTrue(result.isPresent());
    Assert.assertTrue(result.get().getLeft().isPresent());
    Assert.assertEquals(OptionalLong.of(1L), result.get().getLeft());
    Assert.assertArrayEquals(
        new TsPrimitiveType[] {
          new TsPrimitiveType.TsInt(3),
          new TsPrimitiveType.TsLong(1),
          new TsPrimitiveType.TsInt(3),
          TableDeviceLastCache.EMPTY_PRIMITIVE_TYPE,
          null
        },
        result.get().getRight());

    // Test null source measurements
    result =
        cache.getLastRow(
            database1,
            convertIdValuesToDeviceID(table1, device0),
            "s4",
            Arrays.asList("s0", "s1", "s5"));
    Assert.assertTrue(result.isPresent());
    Assert.assertFalse(result.get().getLeft().isPresent());

    Assert.assertFalse(
        cache
            .getLastRow(
                database1,
                convertIdValuesToDeviceID(table1, device0),
                "s5",
                Arrays.asList("s0", "s1", "s5"))
            .isPresent());

    final String table2 = "t2";
    cache.invalidateLastCache(database1, convertIdValuesToDeviceID(table1, device0));
    cache.invalidate(database1);
    Assert.assertNull(
        cache.getLastEntry(database1, convertIdValuesToDeviceID(table1, device0), "s2"));

    // Invalidate table
    final String[] device1 = new String[] {"hebei", "p_1", "d_1"};
    final String[] device2 = new String[] {"hebei", "p_1", "d_2"};

    final String[] tempMeasurements = new String[] {"s0", "s1", "s2", "s3", "s4"};
    final TimeValuePair[] tempTimeValuePairs = new TimeValuePair[] {tv0, tv0, tv0, tv0, tv0};

    updateLastCache4Query(
        cache,
        database1,
        convertIdValuesToDeviceID(table2, device0),
        tempMeasurements,
        tempTimeValuePairs);
    updateLastCache4Query(
        cache,
        database1,
        convertIdValuesToDeviceID(table2, device1),
        tempMeasurements,
        tempTimeValuePairs);
    updateLastCache4Query(
        cache,
        database1,
        convertIdValuesToDeviceID(table2, device2),
        tempMeasurements,
        tempTimeValuePairs);

    // Test cache eviction
    Assert.assertNull(
        cache.getLastEntry(database1, convertIdValuesToDeviceID(table2, device0), "s2"));

    cache.invalidateLastCache(database1, table2);

    Assert.assertNull(
        cache.getLastEntry(database1, convertIdValuesToDeviceID(table2, device1), "s2"));
    Assert.assertNull(
        cache.getLastEntry(database1, convertIdValuesToDeviceID(table2, device2), "s2"));

    // Test Long.MIN_VALUE
    updateLastCache4Query(
        cache,
        database1,
        convertIdValuesToDeviceID(table2, device0),
        new String[] {"", "s2"},
        new TimeValuePair[] {
          new TimeValuePair(Long.MIN_VALUE, TableDeviceLastCache.EMPTY_PRIMITIVE_TYPE),
          TableDeviceLastCache.EMPTY_TIME_VALUE_PAIR
        });

    result =
        cache.getLastRow(
            database1, convertIdValuesToDeviceID(table2, device0), "", Arrays.asList("s2", "s3"));
    Assert.assertTrue(result.isPresent());
    Assert.assertTrue(result.get().getLeft().isPresent());
    Assert.assertEquals(OptionalLong.of(Long.MIN_VALUE), result.get().getLeft());
    Assert.assertArrayEquals(
        new TsPrimitiveType[] {TableDeviceLastCache.EMPTY_PRIMITIVE_TYPE, null},
        result.get().getRight());

    updateLastCache4Query(
        cache,
        database1,
        convertIdValuesToDeviceID(table2, device0),
        new String[] {"s3"},
        new TimeValuePair[] {new TimeValuePair(Long.MIN_VALUE, new TsPrimitiveType.TsInt(3))});

    result =
        cache.getLastRow(
            database1, convertIdValuesToDeviceID(table2, device0), "s3", Arrays.asList("s2", "s3"));
    Assert.assertTrue(result.isPresent());
    Assert.assertTrue(result.get().getLeft().isPresent());
    Assert.assertEquals(OptionalLong.of(Long.MIN_VALUE), result.get().getLeft());
    Assert.assertArrayEquals(
        new TsPrimitiveType[] {
          TableDeviceLastCache.EMPTY_PRIMITIVE_TYPE, new TsPrimitiveType.TsInt(3),
        },
        result.get().getRight());

    result =
        cache.getLastRow(
            database1, convertIdValuesToDeviceID(table2, device0), "", Arrays.asList("s2", "s3"));
    Assert.assertTrue(result.isPresent());
    Assert.assertTrue(result.get().getLeft().isPresent());
    Assert.assertEquals(OptionalLong.of(Long.MIN_VALUE), result.get().getLeft());
    Assert.assertArrayEquals(
        new TsPrimitiveType[] {
          TableDeviceLastCache.EMPTY_PRIMITIVE_TYPE, new TsPrimitiveType.TsInt(3),
        },
        result.get().getRight());
  }

  @Test
  public void testUpdateNonExistWhenWriting() {
    final String[] device0 = new String[] {"hebei", "p_1", "d_0"};

    final TimeValuePair tv3 = new TimeValuePair(1L, new TsPrimitiveType.TsInt(3));

    final String[] testMeasurements = new String[] {"s0", "s1", "s2", "s3"};
    final TimeValuePair[] testTimeValuePairs = new TimeValuePair[] {tv3, tv3, tv3, tv3};

    // Test disable put cache by writing
    final TableDeviceSchemaCache cache = TableDeviceSchemaCache.getInstance();

    cache.updateLastCacheIfExists(
        database1,
        convertIdValuesToDeviceID(table2, device0),
        testMeasurements,
        testTimeValuePairs);
    cache.updateLastCacheIfExists(
        database2,
        convertIdValuesToDeviceID(table1, device0),
        testMeasurements,
        testTimeValuePairs);

    Assert.assertNull(
        cache.getLastEntry(database1, convertIdValuesToDeviceID(table2, device0), "s2"));
    Assert.assertNull(
        cache.getLastEntry(database2, convertIdValuesToDeviceID(table1, device0), "s2"));

    updateLastCache4Query(
        cache,
        database1,
        convertIdValuesToDeviceID(table1, device0),
        new String[] {"s0"},
        new TimeValuePair[] {new TimeValuePair(0L, new TsPrimitiveType.TsInt(2))});
    cache.updateLastCacheIfExists(
        database1,
        convertIdValuesToDeviceID(table1, device0),
        testMeasurements,
        testTimeValuePairs);

    Assert.assertEquals(
        tv3, cache.getLastEntry(database1, convertIdValuesToDeviceID(table1, device0), "s0"));
    Assert.assertNull(
        cache.getLastEntry(database1, convertIdValuesToDeviceID(table1, device0), "s2"));
  }

  private void updateLastCache4Query(
      final TableDeviceSchemaCache cache,
      final String database,
      final IDeviceID deviceID,
      final String[] measurement,
      final TimeValuePair[] data) {
    cache.initOrInvalidateLastCache(database, deviceID, measurement, false);
    cache.updateLastCacheIfExists(database, deviceID, measurement, data);
  }

  @Test
  public void testIntern() {
    final String a = "s1";
    // Different from "a"
    final String b = new String(a.getBytes());

    Assert.assertSame(
        DataNodeTableCache.getInstance().tryGetInternColumnName(database1, table1, a),
        DataNodeTableCache.getInstance().tryGetInternColumnName(database1, table1, b));
  }
}<|MERGE_RESOLUTION|>--- conflicted
+++ resolved
@@ -147,15 +147,8 @@
     DataNodeTableCache.getInstance().preUpdateTable(database1, testTable2);
     DataNodeTableCache.getInstance().commitUpdateTable(database1, table2);
 
-<<<<<<< HEAD
-    originMemConfig = config.getAllocateMemoryForSchemaCache();
-    config.setAllocateMemoryForSchemaCache(1300L);
-    // make sure the change of config take effect
-    TableDeviceSchemaCache.getInstance().reinit();
-=======
     originMemConfig = memoryConfig.getSchemaCacheMemoryManager().getTotalMemorySizeInBytes();
     changeSchemaCacheMemorySize(1300L);
->>>>>>> ec06abee
   }
 
   @AfterClass
