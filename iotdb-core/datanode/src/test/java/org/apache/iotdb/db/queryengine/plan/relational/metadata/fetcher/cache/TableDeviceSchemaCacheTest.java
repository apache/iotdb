/*
 * Licensed to the Apache Software Foundation (ASF) under one
 * or more contributor license agreements.  See the NOTICE file
 * distributed with this work for additional information
 * regarding copyright ownership.  The ASF licenses this file
 * to you under the Apache License, Version 2.0 (the
 * "License"); you may not use this file except in compliance
 * with the License.  You may obtain a copy of the License at
 *
 *      http://www.apache.org/licenses/LICENSE-2.0
 *
 * Unless required by applicable law or agreed to in writing,
 * software distributed under the License is distributed on an
 * "AS IS" BASIS, WITHOUT WARRANTIES OR CONDITIONS OF ANY
 * KIND, either express or implied.  See the License for the
 * specific language governing permissions and limitations
 * under the License.
 */

package org.apache.iotdb.db.queryengine.plan.relational.metadata.fetcher.cache;

import org.apache.iotdb.commons.schema.table.TsTable;
import org.apache.iotdb.commons.schema.table.column.AttributeColumnSchema;
import org.apache.iotdb.commons.schema.table.column.IdColumnSchema;
import org.apache.iotdb.commons.schema.table.column.MeasurementColumnSchema;
import org.apache.iotdb.commons.schema.table.column.TimeColumnSchema;
import org.apache.iotdb.db.conf.IoTDBConfig;
import org.apache.iotdb.db.conf.IoTDBDescriptor;
import org.apache.iotdb.db.queryengine.common.header.ColumnHeader;
import org.apache.iotdb.db.schemaengine.table.DataNodeTableCache;

import org.apache.tsfile.enums.TSDataType;
import org.apache.tsfile.file.metadata.IDeviceID;
import org.apache.tsfile.file.metadata.enums.CompressionType;
import org.apache.tsfile.file.metadata.enums.TSEncoding;
import org.apache.tsfile.read.TimeValuePair;
import org.apache.tsfile.utils.Pair;
import org.apache.tsfile.utils.TsPrimitiveType;
import org.junit.After;
import org.junit.AfterClass;
import org.junit.Assert;
import org.junit.BeforeClass;
import org.junit.Test;

import java.util.Arrays;
import java.util.Collections;
import java.util.HashMap;
import java.util.List;
import java.util.Map;
import java.util.Optional;
import java.util.OptionalLong;
import java.util.concurrent.ConcurrentHashMap;

import static org.apache.iotdb.db.queryengine.plan.relational.metadata.fetcher.TableDeviceSchemaFetcher.convertIdValuesToDeviceID;

public class TableDeviceSchemaCacheTest {

  private static final IoTDBConfig config = IoTDBDescriptor.getInstance().getConfig();

  private static long originMemConfig;

  private static final String database1 = "sg1";
  private static final String database2 = "sg2";
  private static final String table1 = "t1";
  private static final String table2 = "t2";

  @BeforeClass
  public static void prepareEnvironment() {
    final List<ColumnHeader> columnHeaderList =
        Arrays.asList(
            new ColumnHeader("hebei", TSDataType.STRING),
            new ColumnHeader("p_1", TSDataType.STRING),
            new ColumnHeader("d_1", TSDataType.STRING));
    final String attributeName = "attr";

    // Prepare tables
    final TsTable testTable1 = new TsTable(table1);
    columnHeaderList.forEach(
        columnHeader ->
            testTable1.addColumnSchema(
                new IdColumnSchema(columnHeader.getColumnName(), columnHeader.getColumnType())));
    testTable1.addColumnSchema(new AttributeColumnSchema(attributeName, TSDataType.STRING));
    testTable1.addColumnSchema(new TimeColumnSchema("time", TSDataType.INT64));
    testTable1.addColumnSchema(
        new MeasurementColumnSchema(
            "s1", TSDataType.BOOLEAN, TSEncoding.RLE, CompressionType.GZIP));
    DataNodeTableCache.getInstance().preUpdateTable(database1, testTable1);
    DataNodeTableCache.getInstance().commitUpdateTable(database1, table1);

    DataNodeTableCache.getInstance().preUpdateTable(database2, testTable1);
    DataNodeTableCache.getInstance().commitUpdateTable(database2, table1);

    final TsTable testTable2 = new TsTable(table2);
    columnHeaderList.forEach(
        columnHeader ->
            testTable2.addColumnSchema(
                new IdColumnSchema(columnHeader.getColumnName(), columnHeader.getColumnType())));
    testTable2.addColumnSchema(new AttributeColumnSchema(attributeName, TSDataType.STRING));
    testTable2.addColumnSchema(new TimeColumnSchema("time", TSDataType.INT64));
    testTable2.addColumnSchema(
        new MeasurementColumnSchema(
            "s1", TSDataType.BOOLEAN, TSEncoding.RLE, CompressionType.GZIP));
    DataNodeTableCache.getInstance().preUpdateTable(database1, testTable2);
    DataNodeTableCache.getInstance().commitUpdateTable(database1, table2);

    originMemConfig = config.getAllocateMemoryForSchemaCache();
    config.setAllocateMemoryForSchemaCache(1300L);
  }

  @AfterClass
  public static void clearEnvironment() {
    DataNodeTableCache.getInstance().invalid(database1);
    DataNodeTableCache.getInstance().invalid(database2);
    config.setAllocateMemoryForSchemaCache(originMemConfig);
  }

  @After
  public void rollback() {
    TableDeviceSchemaCache.getInstance().invalidateAll();
  }

  @Test
  public void testDeviceCache() {
    final TableDeviceSchemaCache cache = TableDeviceSchemaCache.getInstance();

    final Map<String, String> attributeMap = new HashMap<>();
    attributeMap.put("type", "new");
    attributeMap.put("cycle", "monthly");
    cache.putAttributes(
        database1,
        convertIdValuesToDeviceID(table1, new String[] {"hebei", "p_1", "d_0"}),
        new ConcurrentHashMap<>(attributeMap));
    Assert.assertEquals(
        attributeMap,
        cache.getDeviceAttribute(
            database1, convertIdValuesToDeviceID(table1, new String[] {"hebei", "p_1", "d_0"})));
    Assert.assertNull(
        cache.getDeviceAttribute(
            database1, convertIdValuesToDeviceID(table1, new String[] {"hebei", "p_1", "d_1"})));

    attributeMap.put("type", "old");
    cache.putAttributes(
        database1,
        convertIdValuesToDeviceID(table1, new String[] {"hebei", "p_1", "d_1"}),
        new HashMap<>(attributeMap));
    Assert.assertEquals(
        attributeMap,
        cache.getDeviceAttribute(
            database1, convertIdValuesToDeviceID(table1, new String[] {"hebei", "p_1", "d_1"})));

    attributeMap.put("cycle", "daily");
    cache.putAttributes(
        database1,
        convertIdValuesToDeviceID(table1, new String[] {"shandong", "p_1", "d_1"}),
        new ConcurrentHashMap<>(attributeMap));
    Assert.assertNull(
        cache.getDeviceAttribute(
            database1, convertIdValuesToDeviceID(table1, new String[] {"hebei", "p_1", "d_0"})));
    Assert.assertEquals(
        attributeMap,
        cache.getDeviceAttribute(
            database1, convertIdValuesToDeviceID(table1, new String[] {"shandong", "p_1", "d_1"})));

    final String table2 = "t2";
    attributeMap.put("type", "new");
    attributeMap.put("cycle", "monthly");
    cache.putAttributes(
        database1,
        convertIdValuesToDeviceID(table2, new String[] {"hebei", "p_1", "d_0"}),
        new ConcurrentHashMap<>(attributeMap));
    Assert.assertEquals(
        attributeMap,
        cache.getDeviceAttribute(
            database1, convertIdValuesToDeviceID(table2, new String[] {"hebei", "p_1", "d_0"})));
    Assert.assertNull(
        cache.getDeviceAttribute(
            database1, convertIdValuesToDeviceID(table1, new String[] {"hebei", "p_1", "d_1"})));

    attributeMap.put("type", "old");
    cache.putAttributes(
        database1,
        convertIdValuesToDeviceID(table2, new String[] {"hebei", "p_1", "d_1"}),
        new ConcurrentHashMap<>(attributeMap));
    Assert.assertEquals(
        attributeMap,
        cache.getDeviceAttribute(
            database1, convertIdValuesToDeviceID(table2, new String[] {"hebei", "p_1", "d_1"})));
    Assert.assertNull(
        cache.getDeviceAttribute(
            database1, convertIdValuesToDeviceID(table1, new String[] {"shandong", "p_1", "d_1"})));

    cache.invalidateAttributes(
        database1, convertIdValuesToDeviceID(table2, new String[] {"hebei", "p_1", "d_1"}));
    Assert.assertNull(
        cache.getDeviceAttribute(
            database1, convertIdValuesToDeviceID(table2, new String[] {"hebei", "p_1", "d_1"})));
  }

  @Test
  public void testLastCache() {
    final TableDeviceSchemaCache cache = TableDeviceSchemaCache.getInstance();

    final String[] device0 = new String[] {"hebei", "p_1", "d_0"};

    // Test get from empty cache
    Assert.assertNull(
        cache.getLastEntry(database1, convertIdValuesToDeviceID(table1, device0), "s0"));
    Assert.assertFalse(
        cache
            .getLastRow(
                database1,
                convertIdValuesToDeviceID(table1, device0),
                "s0",
                Collections.singletonList("s1"))
            .isPresent());
    Assert.assertFalse(
        cache
            .getLastRow(
                database1,
                convertIdValuesToDeviceID(table1, device0),
                "",
                Collections.singletonList("s1"))
            .isPresent());

    // Query update

    final TimeValuePair tv0 = new TimeValuePair(0L, new TsPrimitiveType.TsInt(0));
    final TimeValuePair tv1 = new TimeValuePair(1L, new TsPrimitiveType.TsInt(1));
    final TimeValuePair tv2 = new TimeValuePair(2L, new TsPrimitiveType.TsInt(2));

    updateLastCache4Query(
        cache,
        database1,
        convertIdValuesToDeviceID(table1, device0),
        new String[] {"s0", "s1", "s2"},
        new TimeValuePair[] {tv0, tv1, tv2});

    Assert.assertEquals(
        tv0, cache.getLastEntry(database1, convertIdValuesToDeviceID(table1, device0), "s0"));
    Assert.assertEquals(
        tv1, cache.getLastEntry(database1, convertIdValuesToDeviceID(table1, device0), "s1"));
    Assert.assertEquals(
        tv2, cache.getLastEntry(database1, convertIdValuesToDeviceID(table1, device0), "s2"));

    // Write update existing
    final TimeValuePair tv3 = new TimeValuePair(1L, new TsPrimitiveType.TsInt(3));

    cache.updateLastCacheIfExists(
        database1,
        convertIdValuesToDeviceID(table1, device0),
        new String[] {"s0", "s1", "s2", "s3"},
        new TimeValuePair[] {tv3, tv3, tv3, tv3});

    Assert.assertEquals(
        tv3, cache.getLastEntry(database1, convertIdValuesToDeviceID(table1, device0), "s0"));
    Assert.assertEquals(
        tv3, cache.getLastEntry(database1, convertIdValuesToDeviceID(table1, device0), "s1"));
    Assert.assertEquals(
        tv2, cache.getLastEntry(database1, convertIdValuesToDeviceID(table1, device0), "s2"));
    Assert.assertNull(
        cache.getLastEntry(database1, convertIdValuesToDeviceID(table1, device0), "s3"));

    // Test null hit measurements
<<<<<<< HEAD
    cache.updateLastCache(
        database1,
        convertIdValuesToDeviceID(table1, device0),
        new String[] {"s4"},
        new TimeValuePair[] {TableDeviceLastCache.EMPTY_TIME_VALUE_PAIR});
=======
    cache.initOrInvalidateLastCache(
        database, convertIdValuesToDeviceID(table1, device0), new String[] {"s4"}, false);
>>>>>>> 51bce333

    // Miss if the "null" time value pair is not in cache, meaning that the
    // entry is evicted
    Assert.assertNull(
        cache.getLastEntry(database1, convertIdValuesToDeviceID(table1, device0), "s4"));

    // Common query
    updateLastCache4Query(
        cache,
        database1,
        convertIdValuesToDeviceID(table1, device0),
        new String[] {"s4"},
        new TimeValuePair[] {TableDeviceLastCache.EMPTY_TIME_VALUE_PAIR});

    Assert.assertSame(
        TableDeviceLastCache.EMPTY_TIME_VALUE_PAIR,
        cache.getLastEntry(database1, convertIdValuesToDeviceID(table1, device0), "s4"));

    // Test null miss measurements
    Assert.assertNull(
        cache.getLastEntry(database1, convertIdValuesToDeviceID(table1, device0), "s5"));

    // Test lastRow
    Optional<Pair<OptionalLong, TsPrimitiveType[]>> result =
        cache.getLastRow(
            database1,
            convertIdValuesToDeviceID(table1, device0),
            "",
            Collections.singletonList("s2"));
    Assert.assertFalse(result.isPresent());

    updateLastCache4Query(
        cache,
        database1,
        convertIdValuesToDeviceID(table1, device0),
        new String[] {""},
        new TimeValuePair[] {new TimeValuePair(2L, TableDeviceLastCache.EMPTY_PRIMITIVE_TYPE)});

    result =
        cache.getLastRow(
            database1,
            convertIdValuesToDeviceID(table1, device0),
            "",
            Collections.singletonList("s2"));
    Assert.assertTrue(result.isPresent());
    Assert.assertTrue(result.get().getLeft().isPresent());
    Assert.assertEquals(OptionalLong.of(2L), result.get().getLeft());
    Assert.assertArrayEquals(
        new TsPrimitiveType[] {new TsPrimitiveType.TsInt(2)}, result.get().getRight());

    result =
        cache.getLastRow(
            database1,
            convertIdValuesToDeviceID(table1, device0),
            "s0",
            Arrays.asList("s0", "", "s1", "s4", "s5"));
    Assert.assertTrue(result.isPresent());
    Assert.assertTrue(result.get().getLeft().isPresent());
    Assert.assertEquals(OptionalLong.of(1L), result.get().getLeft());
    Assert.assertArrayEquals(
        new TsPrimitiveType[] {
          new TsPrimitiveType.TsInt(3),
          new TsPrimitiveType.TsLong(1),
          new TsPrimitiveType.TsInt(3),
          TableDeviceLastCache.EMPTY_PRIMITIVE_TYPE,
          null
        },
        result.get().getRight());

    // Test null source measurements
    result =
        cache.getLastRow(
            database1,
            convertIdValuesToDeviceID(table1, device0),
            "s4",
            Arrays.asList("s0", "s1", "s5"));
    Assert.assertTrue(result.isPresent());
    Assert.assertFalse(result.get().getLeft().isPresent());

    Assert.assertFalse(
        cache
            .getLastRow(
                database1,
                convertIdValuesToDeviceID(table1, device0),
                "s5",
                Arrays.asList("s0", "s1", "s5"))
            .isPresent());

    final String table2 = "t2";
    cache.invalidateLastCache(database1, convertIdValuesToDeviceID(table1, device0));
    cache.invalidate(database1);
    Assert.assertNull(
        cache.getLastEntry(database1, convertIdValuesToDeviceID(table1, device0), "s2"));

    // Invalidate table
    final String[] device1 = new String[] {"hebei", "p_1", "d_1"};
    final String[] device2 = new String[] {"hebei", "p_1", "d_2"};

    final String[] tempMeasurements = new String[] {"s0", "s1", "s2", "s3", "s4"};
    final TimeValuePair[] tempTimeValuePairs = new TimeValuePair[] {tv0, tv0, tv0, tv0, tv0};

    updateLastCache4Query(
        cache,
        database1,
        convertIdValuesToDeviceID(table2, device0),
        tempMeasurements,
        tempTimeValuePairs);
    updateLastCache4Query(
        cache,
        database1,
        convertIdValuesToDeviceID(table2, device1),
        tempMeasurements,
        tempTimeValuePairs);
    updateLastCache4Query(
        cache,
        database1,
        convertIdValuesToDeviceID(table2, device2),
        tempMeasurements,
        tempTimeValuePairs);

    // Test cache eviction
    Assert.assertNull(
        cache.getLastEntry(database1, convertIdValuesToDeviceID(table2, device0), "s2"));

    cache.invalidateLastCache(database1, table2);

    Assert.assertNull(
        cache.getLastEntry(database1, convertIdValuesToDeviceID(table2, device1), "s2"));
    Assert.assertNull(
        cache.getLastEntry(database1, convertIdValuesToDeviceID(table2, device2), "s2"));

    // Test Long.MIN_VALUE
    updateLastCache4Query(
        cache,
        database1,
        convertIdValuesToDeviceID(table2, device0),
        new String[] {"", "s2"},
        new TimeValuePair[] {
          new TimeValuePair(Long.MIN_VALUE, TableDeviceLastCache.EMPTY_PRIMITIVE_TYPE),
          TableDeviceLastCache.EMPTY_TIME_VALUE_PAIR
        });

    result =
        cache.getLastRow(
            database1, convertIdValuesToDeviceID(table2, device0), "", Arrays.asList("s2", "s3"));
    Assert.assertTrue(result.isPresent());
    Assert.assertTrue(result.get().getLeft().isPresent());
    Assert.assertEquals(OptionalLong.of(Long.MIN_VALUE), result.get().getLeft());
    Assert.assertArrayEquals(
        new TsPrimitiveType[] {TableDeviceLastCache.EMPTY_PRIMITIVE_TYPE, null},
        result.get().getRight());

    updateLastCache4Query(
        cache,
        database1,
        convertIdValuesToDeviceID(table2, device0),
        new String[] {"s3"},
        new TimeValuePair[] {new TimeValuePair(Long.MIN_VALUE, new TsPrimitiveType.TsInt(3))});

    result =
        cache.getLastRow(
            database1, convertIdValuesToDeviceID(table2, device0), "s3", Arrays.asList("s2", "s3"));
    Assert.assertTrue(result.isPresent());
    Assert.assertTrue(result.get().getLeft().isPresent());
    Assert.assertEquals(OptionalLong.of(Long.MIN_VALUE), result.get().getLeft());
    Assert.assertArrayEquals(
        new TsPrimitiveType[] {
          TableDeviceLastCache.EMPTY_PRIMITIVE_TYPE, new TsPrimitiveType.TsInt(3),
        },
        result.get().getRight());

    result =
        cache.getLastRow(
            database1, convertIdValuesToDeviceID(table2, device0), "", Arrays.asList("s2", "s3"));
    Assert.assertTrue(result.isPresent());
    Assert.assertTrue(result.get().getLeft().isPresent());
    Assert.assertEquals(OptionalLong.of(Long.MIN_VALUE), result.get().getLeft());
    Assert.assertArrayEquals(
        new TsPrimitiveType[] {
          TableDeviceLastCache.EMPTY_PRIMITIVE_TYPE, new TsPrimitiveType.TsInt(3),
        },
        result.get().getRight());
  }

  @Test
  public void testUpdateNonExistWhenWriting() {
    final String[] device0 = new String[] {"hebei", "p_1", "d_0"};

    final TimeValuePair tv3 = new TimeValuePair(1L, new TsPrimitiveType.TsInt(3));

    final String[] testMeasurements = new String[] {"s0", "s1", "s2", "s3"};
    final TimeValuePair[] testTimeValuePairs = new TimeValuePair[] {tv3, tv3, tv3, tv3};

    // Test disable put cache by writing
    final TableDeviceSchemaCache cache = TableDeviceSchemaCache.getInstance();

    cache.updateLastCacheIfExists(
        database1,
        convertIdValuesToDeviceID(table2, device0),
        testMeasurements,
        testTimeValuePairs);
    cache.updateLastCacheIfExists(
        database2,
        convertIdValuesToDeviceID(table1, device0),
        testMeasurements,
        testTimeValuePairs);

    Assert.assertNull(
        cache.getLastEntry(database1, convertIdValuesToDeviceID(table2, device0), "s2"));
    Assert.assertNull(
        cache.getLastEntry(database2, convertIdValuesToDeviceID(table1, device0), "s2"));

    updateLastCache4Query(
        cache,
        database1,
        convertIdValuesToDeviceID(table1, device0),
        new String[] {"s0"},
        new TimeValuePair[] {new TimeValuePair(0L, new TsPrimitiveType.TsInt(2))});
    cache.updateLastCacheIfExists(
        database1,
        convertIdValuesToDeviceID(table1, device0),
        testMeasurements,
        testTimeValuePairs);

    Assert.assertEquals(
        tv3, cache.getLastEntry(database1, convertIdValuesToDeviceID(table1, device0), "s0"));
    Assert.assertNull(
        cache.getLastEntry(database1, convertIdValuesToDeviceID(table1, device0), "s2"));
  }

  private void updateLastCache4Query(
      final TableDeviceSchemaCache cache,
      final String database,
      final IDeviceID deviceID,
      final String[] measurement,
      final TimeValuePair[] data) {
    cache.initOrInvalidateLastCache(database, deviceID, measurement, false);
    cache.updateLastCacheIfExists(database, deviceID, measurement, data);
  }

  @Test
  public void testIntern() {
    final String a = "s1";
    // Different from "a"
    final String b = new String(a.getBytes());

    Assert.assertSame(
        DataNodeTableCache.getInstance().tryGetInternColumnName(database1, table1, a),
        DataNodeTableCache.getInstance().tryGetInternColumnName(database1, table1, b));
  }
}<|MERGE_RESOLUTION|>--- conflicted
+++ resolved
@@ -261,16 +261,8 @@
         cache.getLastEntry(database1, convertIdValuesToDeviceID(table1, device0), "s3"));
 
     // Test null hit measurements
-<<<<<<< HEAD
-    cache.updateLastCache(
-        database1,
-        convertIdValuesToDeviceID(table1, device0),
-        new String[] {"s4"},
-        new TimeValuePair[] {TableDeviceLastCache.EMPTY_TIME_VALUE_PAIR});
-=======
     cache.initOrInvalidateLastCache(
-        database, convertIdValuesToDeviceID(table1, device0), new String[] {"s4"}, false);
->>>>>>> 51bce333
+        database1, convertIdValuesToDeviceID(table1, device0), new String[] {"s4"}, false);
 
     // Miss if the "null" time value pair is not in cache, meaning that the
     // entry is evicted
