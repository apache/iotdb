--- conflicted
+++ resolved
@@ -37,12 +37,9 @@
 import org.apache.iotdb.db.queryengine.plan.planner.plan.DistributedQueryPlan;
 import org.apache.iotdb.db.queryengine.plan.planner.plan.LogicalQueryPlan;
 import org.apache.iotdb.db.queryengine.plan.planner.plan.node.PlanNode;
-<<<<<<< HEAD
 import org.apache.iotdb.db.queryengine.plan.planner.plan.node.write.RelationalInsertRowNode;
 import org.apache.iotdb.db.queryengine.plan.planner.plan.node.write.RelationalInsertTabletNode;
-=======
 import org.apache.iotdb.db.queryengine.plan.planner.plan.node.process.ExchangeNode;
->>>>>>> 180e8fb4
 import org.apache.iotdb.db.queryengine.plan.relational.function.OperatorType;
 import org.apache.iotdb.db.queryengine.plan.relational.metadata.ColumnHandle;
 import org.apache.iotdb.db.queryengine.plan.relational.metadata.ColumnSchema;
@@ -780,7 +777,6 @@
     assertEquals(3, offsetNode.getCount());
   }
 
-<<<<<<< HEAD
   @Test
   public void sortTest() {
     // when TableScan locates multi regions, use default MergeSortNode
@@ -796,11 +792,11 @@
   private Metadata mockMetadataForInsertion() {
     return new TestMatadata() {
       @Override
-      public TableSchema validateTableHeaderSchema(
+      public Optional<TableSchema> validateTableHeaderSchema(
           String database, TableSchema schema, MPPQueryContext context) {
         TableSchema tableSchema = StatementTestUtils.genTableSchema();
         assertEquals(tableSchema, schema);
-        return tableSchema;
+        return Optional.of(tableSchema);
       }
 
       @Override
@@ -945,8 +941,6 @@
     assertEquals(1, distributedQueryPlan.getInstances().size());
   }
 
-=======
->>>>>>> 180e8fb4
   public static Analysis analyzeSQL(String sql, Metadata metadata) {
     SqlParser sqlParser = new SqlParser();
     Statement statement = sqlParser.createStatement(sql, ZoneId.systemDefault());
