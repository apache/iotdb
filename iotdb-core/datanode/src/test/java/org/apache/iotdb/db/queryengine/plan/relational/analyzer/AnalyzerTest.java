/*
 * Licensed to the Apache Software Foundation (ASF) under one
 * or more contributor license agreements.  See the NOTICE file
 * distributed with this work for additional information
 * regarding copyright ownership.  The ASF licenses this file
 * to you under the Apache License, Version 2.0 (the
 * "License"); you may not use this file except in compliance
 * with the License.  You may obtain a copy of the License at
 *
 *     http://www.apache.org/licenses/LICENSE-2.0
 *
 * Unless required by applicable law or agreed to in writing,
 * software distributed under the License is distributed on an
 * "AS IS" BASIS, WITHOUT WARRANTIES OR CONDITIONS OF ANY
 * KIND, either express or implied.  See the License for the
 * specific language governing permissions and limitations
 * under the License.
 */

package org.apache.iotdb.db.queryengine.plan.relational.analyzer;

import org.apache.iotdb.common.rpc.thrift.TConsensusGroupId;
import org.apache.iotdb.common.rpc.thrift.TConsensusGroupType;
import org.apache.iotdb.common.rpc.thrift.TDataNodeLocation;
import org.apache.iotdb.common.rpc.thrift.TRegionReplicaSet;
import org.apache.iotdb.common.rpc.thrift.TSeriesPartitionSlot;
import org.apache.iotdb.common.rpc.thrift.TTimePartitionSlot;
import org.apache.iotdb.commons.conf.IoTDBConstant;
import org.apache.iotdb.commons.partition.DataPartition;
import org.apache.iotdb.commons.partition.DataPartitionQueryParam;
import org.apache.iotdb.commons.partition.executor.SeriesPartitionExecutor;
import org.apache.iotdb.commons.utils.PathUtils;
import org.apache.iotdb.db.protocol.session.IClientSession;
import org.apache.iotdb.db.queryengine.common.MPPQueryContext;
import org.apache.iotdb.db.queryengine.common.QueryId;
import org.apache.iotdb.db.queryengine.common.SessionInfo;
import org.apache.iotdb.db.queryengine.execution.warnings.WarningCollector;
import org.apache.iotdb.db.queryengine.plan.planner.plan.DistributedQueryPlan;
import org.apache.iotdb.db.queryengine.plan.planner.plan.LogicalQueryPlan;
import org.apache.iotdb.db.queryengine.plan.planner.plan.PlanFragment;
import org.apache.iotdb.db.queryengine.plan.planner.plan.node.PlanNode;
import org.apache.iotdb.db.queryengine.plan.planner.plan.node.process.ExchangeNode;
import org.apache.iotdb.db.queryengine.plan.planner.plan.node.sink.IdentitySinkNode;
import org.apache.iotdb.db.queryengine.plan.planner.plan.node.write.RelationalInsertRowNode;
import org.apache.iotdb.db.queryengine.plan.planner.plan.node.write.RelationalInsertTabletNode;
import org.apache.iotdb.db.queryengine.plan.relational.function.OperatorType;
import org.apache.iotdb.db.queryengine.plan.relational.metadata.ColumnHandle;
import org.apache.iotdb.db.queryengine.plan.relational.metadata.ColumnSchema;
import org.apache.iotdb.db.queryengine.plan.relational.metadata.ITableDeviceSchemaValidation;
import org.apache.iotdb.db.queryengine.plan.relational.metadata.Metadata;
import org.apache.iotdb.db.queryengine.plan.relational.metadata.OperatorNotFoundException;
import org.apache.iotdb.db.queryengine.plan.relational.metadata.QualifiedObjectName;
import org.apache.iotdb.db.queryengine.plan.relational.metadata.TableSchema;
import org.apache.iotdb.db.queryengine.plan.relational.planner.Symbol;
import org.apache.iotdb.db.queryengine.plan.relational.planner.TableLogicalPlanner;
import org.apache.iotdb.db.queryengine.plan.relational.planner.distribute.TableDistributedPlanner;
import org.apache.iotdb.db.queryengine.plan.relational.planner.node.CollectNode;
import org.apache.iotdb.db.queryengine.plan.relational.planner.node.FilterNode;
import org.apache.iotdb.db.queryengine.plan.relational.planner.node.LimitNode;
import org.apache.iotdb.db.queryengine.plan.relational.planner.node.OffsetNode;
import org.apache.iotdb.db.queryengine.plan.relational.planner.node.OutputNode;
import org.apache.iotdb.db.queryengine.plan.relational.planner.node.ProjectNode;
import org.apache.iotdb.db.queryengine.plan.relational.planner.node.TableScanNode;
import org.apache.iotdb.db.queryengine.plan.relational.security.AccessControl;
import org.apache.iotdb.db.queryengine.plan.relational.sql.ast.Expression;
import org.apache.iotdb.db.queryengine.plan.relational.sql.ast.LogicalExpression;
import org.apache.iotdb.db.queryengine.plan.relational.sql.ast.Statement;
import org.apache.iotdb.db.queryengine.plan.relational.sql.parser.SqlParser;
import org.apache.iotdb.db.queryengine.plan.statement.StatementTestUtils;
import org.apache.iotdb.db.queryengine.plan.statement.crud.InsertRowStatement;
import org.apache.iotdb.db.queryengine.plan.statement.crud.InsertTabletStatement;

import com.google.common.collect.ImmutableSet;
import org.apache.tsfile.file.metadata.IDeviceID.Factory;
import org.apache.tsfile.utils.Binary;
import org.junit.Ignore;
import org.junit.Test;
import org.mockito.Mockito;

import java.time.ZoneId;
import java.util.ArrayList;
import java.util.Arrays;
import java.util.Collections;
import java.util.HashMap;
import java.util.List;
import java.util.Map;
import java.util.Objects;
import java.util.Optional;
import java.util.stream.Collectors;
import java.util.stream.Stream;

import static org.apache.iotdb.db.queryengine.execution.warnings.WarningCollector.NOOP;
import static org.apache.iotdb.db.queryengine.plan.relational.analyzer.TestUtils.DEFAULT_WARNING;
import static org.apache.iotdb.db.queryengine.plan.relational.analyzer.TestUtils.QUERY_CONTEXT;
import static org.apache.iotdb.db.queryengine.plan.relational.analyzer.TestUtils.SESSION_INFO;
import static org.apache.iotdb.db.queryengine.plan.relational.analyzer.TestUtils.TEST_MATADATA;
import static org.apache.iotdb.db.queryengine.plan.relational.analyzer.TestUtils.getChildrenNode;
import static org.apache.iotdb.db.queryengine.plan.statement.component.Ordering.ASC;
import static org.apache.tsfile.read.common.type.BooleanType.BOOLEAN;
import static org.apache.tsfile.read.common.type.DoubleType.DOUBLE;
import static org.apache.tsfile.read.common.type.IntType.INT32;
import static org.apache.tsfile.read.common.type.LongType.INT64;
import static org.junit.Assert.assertArrayEquals;
import static org.junit.Assert.assertEquals;
import static org.junit.Assert.assertFalse;
import static org.junit.Assert.assertNotNull;
import static org.junit.Assert.assertNull;
import static org.junit.Assert.assertTrue;
import static org.junit.Assert.fail;
import static org.mockito.ArgumentMatchers.eq;

public class AnalyzerTest {

  private static final NopAccessControl nopAccessControl = new NopAccessControl();

  QueryId queryId = new QueryId("test_query");
  SessionInfo sessionInfo =
      new SessionInfo(
          1L,
          "iotdb-user",
          ZoneId.systemDefault(),
          IoTDBConstant.ClientVersion.V_1_0,
          "db",
          IClientSession.SqlDialect.TABLE);
  Metadata metadata = new TestMatadata();
  WarningCollector warningCollector = NOOP;
  String sql;
  Analysis analysis;
  MPPQueryContext context;
  TableLogicalPlanner logicalPlanner;
  LogicalQueryPlan logicalQueryPlan;
  PlanNode rootNode;
  TableDistributedPlanner distributionPlanner;
  DistributedQueryPlan distributedQueryPlan;
  TableScanNode tableScanNode;

  @Test
  public void testMockQuery() throws OperatorNotFoundException {
    final String sql =
        "SELECT s1, (s1 + 1) as t from table1 where time > 100 and s2 > 10 offset 2 limit 3";
    final Metadata metadata = Mockito.mock(Metadata.class);
    Mockito.when(metadata.tableExists(Mockito.any())).thenReturn(true);

    final Map<String, ColumnHandle> map = new HashMap<>();
    final TableSchema tableSchema = Mockito.mock(TableSchema.class);
    Mockito.when(tableSchema.getTableName()).thenReturn("table1");
    final ColumnSchema column1 =
        ColumnSchema.builder().setName("time").setType(INT64).setHidden(false).build();
    final ColumnHandle column1Handle = Mockito.mock(ColumnHandle.class);
    map.put("time", column1Handle);
    final ColumnSchema column2 =
        ColumnSchema.builder().setName("s1").setType(INT32).setHidden(false).build();
    final ColumnHandle column2Handle = Mockito.mock(ColumnHandle.class);
    map.put("s1", column2Handle);
    final ColumnSchema column3 =
        ColumnSchema.builder().setName("s2").setType(INT64).setHidden(false).build();
    final ColumnHandle column3Handle = Mockito.mock(ColumnHandle.class);
    map.put("s2", column3Handle);
    final List<ColumnSchema> columnSchemaList = Arrays.asList(column1, column2, column3);
    Mockito.when(tableSchema.getColumns()).thenReturn(columnSchemaList);

    Mockito.when(
            metadata.getTableSchema(Mockito.any(), eq(new QualifiedObjectName("testdb", "table1"))))
        .thenReturn(Optional.of(tableSchema));

    Mockito.when(
            metadata.getOperatorReturnType(
                eq(OperatorType.LESS_THAN), eq(Arrays.asList(INT64, INT32))))
        .thenReturn(BOOLEAN);
    Mockito.when(
            metadata.getOperatorReturnType(eq(OperatorType.ADD), eq(Arrays.asList(INT32, INT32))))
        .thenReturn(DOUBLE);

    context = new MPPQueryContext(sql, queryId, sessionInfo, null, null);
    final Analysis actualAnalysis = analyzeSQL(sql, metadata, context);
    assertNotNull(actualAnalysis);
    System.out.println(actualAnalysis.getTypes());
  }

  @Test
  public void singleTableNoFilterTest() {
    // wildcard
    sql = "SELECT * FROM testdb.table1";
    analysis = analyzeSQL(sql, TEST_MATADATA, QUERY_CONTEXT);
    logicalQueryPlan =
        new LogicalPlanner(QUERY_CONTEXT, TEST_MATADATA, SESSION_INFO, DEFAULT_WARNING)
            .plan(analysis);
    assertEquals(1, analysis.getTables().size());

<<<<<<< HEAD
=======
    logicalPlanner = new TableLogicalPlanner(context, metadata, sessionInfo, WarningCollector.NOOP);
    logicalQueryPlan = logicalPlanner.plan(actualAnalysis);
>>>>>>> 7f6211e8
    rootNode = logicalQueryPlan.getRootNode();
    assertTrue(rootNode instanceof OutputNode);
    assertTrue(((OutputNode) rootNode).getChild() instanceof TableScanNode);
    tableScanNode = (TableScanNode) ((OutputNode) rootNode).getChild();
    assertEquals("testdb.table1", tableScanNode.getQualifiedObjectName().toString());
    assertEquals(
        Arrays.asList("time", "tag1", "tag2", "tag3", "attr1", "attr2", "s1", "s2", "s3"),
        tableScanNode.getOutputColumnNames());
    assertEquals(9, tableScanNode.getOutputSymbols().size());
    assertEquals(9, tableScanNode.getAssignments().size());
    assertEquals(6, tableScanNode.getDeviceEntries().size());
    assertEquals(5, tableScanNode.getIdAndAttributeIndexMap().size());
    assertEquals(ASC, tableScanNode.getScanOrder());

    distributionPlanner = new TableDistributedPlanner(analysis, logicalQueryPlan);
    distributedQueryPlan = distributionPlanner.plan();
    assertEquals(3, distributedQueryPlan.getFragments().size());
    assertTrue(
        distributedQueryPlan
                .getFragments()
                .get(0)
                .getPlanNodeTree()
                .getChildren()
                .get(0)
                .getChildren()
                .get(0)
            instanceof CollectNode);
  }

  @Test
  public void singleTableWithFilterTest1() {
    // only global time filter
    sql = "SELECT * FROM table1 where time > 1";
<<<<<<< HEAD
    analysis = analyzeSQL(sql, TEST_MATADATA, QUERY_CONTEXT);
    logicalQueryPlan =
        new LogicalPlanner(QUERY_CONTEXT, TEST_MATADATA, SESSION_INFO, DEFAULT_WARNING)
            .plan(analysis);
=======
    context = new MPPQueryContext(sql, queryId, sessionInfo, null, null);
    actualAnalysis = analyzeSQL(sql, metadata, context);
    assertNotNull(actualAnalysis);
    assertEquals(1, actualAnalysis.getTables().size());
    logicalPlanner = new TableLogicalPlanner(context, metadata, sessionInfo, WarningCollector.NOOP);
    logicalQueryPlan = logicalPlanner.plan(actualAnalysis);
>>>>>>> 7f6211e8
    rootNode = logicalQueryPlan.getRootNode();
    assertTrue(rootNode instanceof OutputNode);
    assertTrue(((OutputNode) rootNode).getChild() instanceof TableScanNode);
    tableScanNode = (TableScanNode) ((OutputNode) rootNode).getChild();
    assertEquals("testdb.table1", tableScanNode.getQualifiedObjectName().toString());
    assertEquals(
        Arrays.asList("time", "tag1", "tag2", "tag3", "attr1", "attr2", "s1", "s2", "s3"),
        tableScanNode.getOutputColumnNames());
    assertEquals(9, tableScanNode.getAssignments().size());
    assertEquals(6, tableScanNode.getDeviceEntries().size());
    assertEquals(5, tableScanNode.getIdAndAttributeIndexMap().size());
    assertEquals(
        "(\"time\" > 1)", tableScanNode.getTimePredicate().map(Expression::toString).orElse(null));
    assertNull(tableScanNode.getPushDownPredicate());
    assertEquals(ASC, tableScanNode.getScanOrder());

    distributionPlanner = new TableDistributedPlanner(analysis, logicalQueryPlan);
    distributedQueryPlan = distributionPlanner.plan();
    assertEquals(3, distributedQueryPlan.getFragments().size());
    OutputNode outputNode =
        (OutputNode)
            distributedQueryPlan.getFragments().get(0).getPlanNodeTree().getChildren().get(0);
    assertTrue(outputNode.getChildren().get(0) instanceof CollectNode);
    CollectNode collectNode = (CollectNode) outputNode.getChildren().get(0);
    assertTrue(
        collectNode.getChildren().get(0) instanceof ExchangeNode
            && collectNode.getChildren().get(2) instanceof ExchangeNode);
    assertTrue(collectNode.getChildren().get(1) instanceof TableScanNode);
    TableScanNode tableScanNode = (TableScanNode) collectNode.getChildren().get(1);
    assertEquals(4, tableScanNode.getDeviceEntries().size());
    assertEquals(
        Arrays.asList(
            "table1.shanghai.B3.YY",
            "table1.shenzhen.B1.XX",
            "table1.shenzhen.B2.ZZ",
            "table1.shanghai.A3.YY"),
        tableScanNode.getDeviceEntries().stream()
            .map(d -> d.getDeviceID().toString())
            .collect(Collectors.toList()));
  }

  @Test
  public void singleTableWithFilterTest2() {
    // measurement value filter, which can be pushed down to TableScanNode
    sql = "SELECT tag1, attr2, s2 FROM table1 where s1 > 1";
<<<<<<< HEAD
    analysis = analyzeSQL(sql, TEST_MATADATA, QUERY_CONTEXT);
    logicalQueryPlan =
        new LogicalPlanner(QUERY_CONTEXT, TEST_MATADATA, SESSION_INFO, DEFAULT_WARNING)
            .plan(analysis);
=======
    context = new MPPQueryContext(sql, queryId, sessionInfo, null, null);
    actualAnalysis = analyzeSQL(sql, metadata, context);
    assertNotNull(actualAnalysis);
    assertEquals(1, actualAnalysis.getTables().size());
    logicalPlanner = new TableLogicalPlanner(context, metadata, sessionInfo, WarningCollector.NOOP);
    logicalQueryPlan = logicalPlanner.plan(actualAnalysis);
>>>>>>> 7f6211e8
    rootNode = logicalQueryPlan.getRootNode();
    assertTrue(rootNode instanceof OutputNode);
    assertTrue(rootNode.getChildren().get(0) instanceof TableScanNode);
    tableScanNode = (TableScanNode) rootNode.getChildren().get(0);
    assertNotNull(tableScanNode.getPushDownPredicate());
    assertEquals("(\"s1\" > 1)", tableScanNode.getPushDownPredicate().toString());
    assertFalse(tableScanNode.getTimePredicate().isPresent());
    assertTrue(
        Stream.of(Symbol.of("tag1"), Symbol.of("tag2"), Symbol.of("tag3"), Symbol.of("attr2"))
            .allMatch(tableScanNode.getIdAndAttributeIndexMap()::containsKey));
    assertEquals(0, (int) tableScanNode.getIdAndAttributeIndexMap().get(Symbol.of("attr2")));
    assertEquals(Arrays.asList("tag1", "attr2", "s2"), tableScanNode.getOutputColumnNames());
    assertEquals(
        ImmutableSet.of("tag1", "attr2", "s1", "s2"),
        tableScanNode.getAssignments().keySet().stream()
            .map(Symbol::toString)
            .collect(Collectors.toSet()));

    distributionPlanner = new TableDistributedPlanner(analysis, logicalQueryPlan);
    distributedQueryPlan = distributionPlanner.plan();
    assertEquals(3, distributedQueryPlan.getFragments().size());
    OutputNode outputNode =
        (OutputNode)
            distributedQueryPlan.getFragments().get(0).getPlanNodeTree().getChildren().get(0);
    assertTrue(outputNode.getChildren().get(0) instanceof CollectNode);
    CollectNode collectNode = (CollectNode) outputNode.getChildren().get(0);
    assertTrue(
        collectNode.getChildren().get(0) instanceof ExchangeNode
            && collectNode.getChildren().get(2) instanceof ExchangeNode);
    assertTrue(collectNode.getChildren().get(1) instanceof TableScanNode);
    tableScanNode = (TableScanNode) collectNode.getChildren().get(1);
    assertEquals(4, tableScanNode.getDeviceEntries().size());
    assertEquals(
        Arrays.asList(
            "table1.shanghai.B3.YY",
            "table1.shenzhen.B1.XX",
            "table1.shenzhen.B2.ZZ",
            "table1.shanghai.A3.YY"),
        tableScanNode.getDeviceEntries().stream()
            .map(d -> d.getDeviceID().toString())
            .collect(Collectors.toList()));
    tableScanNode =
        (TableScanNode)
            distributedQueryPlan.getFragments().get(1).getPlanNodeTree().getChildren().get(0);
    assertEquals("(\"s1\" > 1)", tableScanNode.getPushDownPredicate().toString());
  }

  @Test
  public void singleTableWithFilterTest3() {
    // measurement value filter with time filter, take apart into pushDownPredicate and
    // timePredicate of TableScanNode
    sql =
        "SELECT tag1, attr1, s2 FROM table1 where s1 > 1 and s2>2 and tag1='A' and time > 1 and time < 10";
    context = new MPPQueryContext(sql, queryId, sessionInfo, null, null);
<<<<<<< HEAD
    analysis = analyzeSQL(sql, metadata, context);
    assertNotNull(analysis);
    assertEquals(1, analysis.getTables().size());
    logicalPlanner = new LogicalPlanner(context, metadata, sessionInfo, WarningCollector.NOOP);
    logicalQueryPlan = logicalPlanner.plan(analysis);
=======
    actualAnalysis = analyzeSQL(sql, metadata, context);
    assertNotNull(actualAnalysis);
    assertEquals(1, actualAnalysis.getTables().size());
    logicalPlanner = new TableLogicalPlanner(context, metadata, sessionInfo, WarningCollector.NOOP);
    logicalQueryPlan = logicalPlanner.plan(actualAnalysis);
>>>>>>> 7f6211e8
    rootNode = logicalQueryPlan.getRootNode();
    assertTrue(rootNode instanceof OutputNode);
    assertTrue(rootNode.getChildren().get(0) instanceof TableScanNode);
    tableScanNode = (TableScanNode) rootNode.getChildren().get(0);
    assertNotNull(tableScanNode.getPushDownPredicate());
    assertEquals(
        "((\"s1\" > 1) AND (\"s2\" > 2))", tableScanNode.getPushDownPredicate().toString());
    assertTrue(tableScanNode.getTimePredicate().isPresent());
    assertEquals(
        "((\"time\" > 1) AND (\"time\" < 10))", tableScanNode.getTimePredicate().get().toString());
    assertEquals(Arrays.asList("tag1", "attr1", "s2"), tableScanNode.getOutputColumnNames());
    assertEquals(
        ImmutableSet.of("time", "tag1", "attr1", "s1", "s2"),
        tableScanNode.getAssignments().keySet().stream()
            .map(Symbol::toString)
            .collect(Collectors.toSet()));
  }

  @Test
  public void singleTableWithFilterTest4() {
    // measurement value filter with time filter
    // transfer to : ((("time" > 1) OR ("s1" > 1)) AND (("time" > 1) OR ("s2" > 2)) AND (("time" >
    // 1) OR ("time" < 10)))
    sql = "SELECT tag1, attr1, s2 FROM table1 where time > 1 or s1 > 1 and s2 > 2 and time < 10";
    context = new MPPQueryContext(sql, queryId, sessionInfo, null, null);
<<<<<<< HEAD
    analysis = analyzeSQL(sql, metadata, context);
    assertNotNull(analysis);
    assertEquals(1, analysis.getTables().size());
    logicalPlanner = new LogicalPlanner(context, metadata, sessionInfo, WarningCollector.NOOP);
    logicalQueryPlan = logicalPlanner.plan(analysis);
=======
    actualAnalysis = analyzeSQL(sql, metadata, context);
    assertNotNull(actualAnalysis);
    assertEquals(1, actualAnalysis.getTables().size());
    logicalPlanner = new TableLogicalPlanner(context, metadata, sessionInfo, WarningCollector.NOOP);
    logicalQueryPlan = logicalPlanner.plan(actualAnalysis);
>>>>>>> 7f6211e8
    rootNode = logicalQueryPlan.getRootNode();
    assertTrue(rootNode instanceof OutputNode);
    assertTrue(rootNode.getChildren().get(0) instanceof TableScanNode);
    tableScanNode = (TableScanNode) rootNode.getChildren().get(0);
    assertTrue(tableScanNode.getTimePredicate().isPresent());
    assertEquals(
        "((\"time\" > 1) OR (\"time\" < 10))", tableScanNode.getTimePredicate().get().toString());
    assertNotNull(tableScanNode.getPushDownPredicate());
    assertEquals(
        "(((\"time\" > 1) OR (\"s1\" > 1)) AND ((\"time\" > 1) OR (\"s2\" > 2)))",
        tableScanNode.getPushDownPredicate().toString());
    assertEquals(Arrays.asList("tag1", "attr1", "s2"), tableScanNode.getOutputColumnNames());
    assertEquals(
        ImmutableSet.of("time", "tag1", "attr1", "s1", "s2"),
        tableScanNode.getAssignments().keySet().stream()
            .map(Symbol::toString)
            .collect(Collectors.toSet()));
  }

  @Test
  public void singleTableWithFilterTest5() {
    // measurement value filter with time filter
    sql = "SELECT tag1, attr1, s2 FROM table1 where time > 1 or s1 > 1 or time < 10 or s2 > 2";
    context = new MPPQueryContext(sql, queryId, sessionInfo, null, null);
<<<<<<< HEAD
    analysis = analyzeSQL(sql, metadata, context);
    assertNotNull(analysis);
    assertEquals(1, analysis.getTables().size());
    logicalPlanner = new LogicalPlanner(context, metadata, sessionInfo, WarningCollector.NOOP);
    logicalQueryPlan = logicalPlanner.plan(analysis);
=======
    actualAnalysis = analyzeSQL(sql, metadata, context);
    assertNotNull(actualAnalysis);
    assertEquals(1, actualAnalysis.getTables().size());
    logicalPlanner = new TableLogicalPlanner(context, metadata, sessionInfo, WarningCollector.NOOP);
    logicalQueryPlan = logicalPlanner.plan(actualAnalysis);
>>>>>>> 7f6211e8
    rootNode = logicalQueryPlan.getRootNode();
    assertTrue(rootNode instanceof OutputNode);
    assertTrue(rootNode.getChildren().get(0) instanceof TableScanNode);
    tableScanNode = (TableScanNode) rootNode.getChildren().get(0);
    assertNotNull(tableScanNode.getPushDownPredicate());
    assertEquals(
        "((\"time\" > 1) OR (\"s1\" > 1) OR (\"time\" < 10) OR (\"s2\" > 2))",
        tableScanNode.getPushDownPredicate().toString());
    assertFalse(tableScanNode.getTimePredicate().isPresent());
    assertEquals(Arrays.asList("tag1", "attr1", "s2"), tableScanNode.getOutputColumnNames());
    assertEquals(
        ImmutableSet.of("time", "tag1", "attr1", "s1", "s2"),
        tableScanNode.getAssignments().keySet().stream()
            .map(Symbol::toString)
            .collect(Collectors.toSet()));
  }

  /*
   * IdentitySinkNode-15
   *   └──OutputNode-3
   *       └──FilterNode-2
   *           └──CollectNode-10
   *               ├──ExchangeNode-11: [SourceAddress:192.0.12.1/test_query.2.0/13]
   *               ├──TableScanNode-8
   *               └──ExchangeNode-12: [SourceAddress:192.0.10.1/test_query.3.0/14]
   *
   *  IdentitySinkNode-13
   *   └──TableScanNode-7
   *
   *  IdentitySinkNode-14
   *   └──TableScanNode-9
   */
  @Test
  public void singleTableWithFilterTest6() {
    // value filter which can not be pushed down
    sql = "SELECT tag1, attr1, s2 FROM table1 where diff(s1) > 1";
    context = new MPPQueryContext(sql, queryId, sessionInfo, null, null);
<<<<<<< HEAD
    analysis = analyzeSQL(sql, metadata, context);
    assertEquals(1, analysis.getTables().size());
    logicalPlanner = new LogicalPlanner(context, metadata, sessionInfo, WarningCollector.NOOP);
    logicalQueryPlan = logicalPlanner.plan(analysis);
=======
    actualAnalysis = analyzeSQL(sql, metadata, context);
    assertEquals(1, actualAnalysis.getTables().size());
    logicalPlanner = new TableLogicalPlanner(context, metadata, sessionInfo, WarningCollector.NOOP);
    logicalQueryPlan = logicalPlanner.plan(actualAnalysis);
>>>>>>> 7f6211e8
    rootNode = logicalQueryPlan.getRootNode();
    assertTrue(rootNode instanceof OutputNode);
    assertTrue(rootNode.getChildren().get(0) instanceof ProjectNode);
    assertTrue(rootNode.getChildren().get(0).getChildren().get(0) instanceof FilterNode);
    assertTrue(
        rootNode.getChildren().get(0).getChildren().get(0).getChildren().get(0)
            instanceof TableScanNode);
    tableScanNode =
        (TableScanNode) rootNode.getChildren().get(0).getChildren().get(0).getChildren().get(0);
    assertEquals(Arrays.asList("tag1", "attr1", "s1", "s2"), tableScanNode.getOutputColumnNames());
    distributionPlanner = new TableDistributedPlanner(analysis, logicalQueryPlan);
    distributedQueryPlan = distributionPlanner.plan();
    assertEquals(3, distributedQueryPlan.getFragments().size());
    OutputNode outputNode =
        (OutputNode)
            distributedQueryPlan.getFragments().get(0).getPlanNodeTree().getChildren().get(0);
    assertTrue(outputNode.getChildren().get(0) instanceof ProjectNode);
    assertTrue(outputNode.getChildren().get(0).getChildren().get(0) instanceof FilterNode);
    assertTrue(
        outputNode.getChildren().get(0).getChildren().get(0).getChildren().get(0)
            instanceof CollectNode);
    CollectNode collectNode =
        (CollectNode) outputNode.getChildren().get(0).getChildren().get(0).getChildren().get(0);
    assertTrue(
        collectNode.getChildren().get(0) instanceof ExchangeNode
            && collectNode.getChildren().get(2) instanceof ExchangeNode);
    assertTrue(collectNode.getChildren().get(1) instanceof TableScanNode);
    tableScanNode = (TableScanNode) collectNode.getChildren().get(1);
    assertEquals(4, tableScanNode.getDeviceEntries().size());
    assertEquals(
        Arrays.asList(
            "table1.shanghai.B3.YY",
            "table1.shenzhen.B1.XX",
            "table1.shenzhen.B2.ZZ",
            "table1.shanghai.A3.YY"),
        tableScanNode.getDeviceEntries().stream()
            .map(d -> d.getDeviceID().toString())
            .collect(Collectors.toList()));
    tableScanNode =
        (TableScanNode)
            distributedQueryPlan.getFragments().get(1).getPlanNodeTree().getChildren().get(0);

    sql = "SELECT tag1, attr1, s2 FROM table1 where diff(s1) + 1 > 1";
    analysis = analyzeSQL(sql, metadata, context);
    assertEquals(1, analysis.getTables().size());
    context = new MPPQueryContext(sql, queryId, sessionInfo, null, null);
<<<<<<< HEAD
    logicalPlanner = new LogicalPlanner(context, metadata, sessionInfo, WarningCollector.NOOP);
    logicalQueryPlan = logicalPlanner.plan(analysis);
=======
    logicalPlanner = new TableLogicalPlanner(context, metadata, sessionInfo, WarningCollector.NOOP);
    logicalQueryPlan = logicalPlanner.plan(actualAnalysis);
>>>>>>> 7f6211e8
    rootNode = logicalQueryPlan.getRootNode();
    assertTrue(rootNode instanceof OutputNode);
    assertTrue(rootNode.getChildren().get(0) instanceof ProjectNode);
    assertTrue(rootNode.getChildren().get(0).getChildren().get(0) instanceof FilterNode);
    FilterNode filterNode = (FilterNode) rootNode.getChildren().get(0).getChildren().get(0);
    assertEquals("((diff(\"s1\") + 1) > 1)", filterNode.getPredicate().toString());
    assertTrue(
        rootNode.getChildren().get(0).getChildren().get(0).getChildren().get(0)
            instanceof TableScanNode);
    tableScanNode =
        (TableScanNode) rootNode.getChildren().get(0).getChildren().get(0).getChildren().get(0);
    assertEquals(Arrays.asList("tag1", "attr1", "s1", "s2"), tableScanNode.getOutputColumnNames());
  }

  @Ignore
  @Test
  public void singleTableWithFilterTest00() {
    // TODO(beyyes) fix the CNFs parse error
    sql =
        "SELECT tag1, attr1, s2 FROM table1 where (time > 1 and s1 > 1 or s2 < 7) or (time < 10 and s1 > 4)";
    analysis = analyzeSQL(sql, metadata, context);
  }

  @Test
  public void singleTableProjectTest() {
    // 1. project without filter
    sql = "SELECT time, tag1, attr1, s1 FROM table1";
    context = new MPPQueryContext(sql, queryId, sessionInfo, null, null);
<<<<<<< HEAD
    analysis = analyzeSQL(sql, metadata, context);
    assertNotNull(analysis);
    assertEquals(1, analysis.getTables().size());
    logicalPlanner = new LogicalPlanner(context, metadata, sessionInfo, WarningCollector.NOOP);
    logicalQueryPlan = logicalPlanner.plan(analysis);
=======
    actualAnalysis = analyzeSQL(sql, metadata, context);
    assertNotNull(actualAnalysis);
    assertEquals(1, actualAnalysis.getTables().size());
    logicalPlanner = new TableLogicalPlanner(context, metadata, sessionInfo, WarningCollector.NOOP);
    logicalQueryPlan = logicalPlanner.plan(actualAnalysis);
>>>>>>> 7f6211e8
    rootNode = logicalQueryPlan.getRootNode();
    assertTrue(rootNode instanceof OutputNode);
    assertTrue(rootNode.getChildren().get(0) instanceof TableScanNode);
    tableScanNode = (TableScanNode) rootNode.getChildren().get(0);
    assertEquals(
        Arrays.asList("time", "tag1", "attr1", "s1"), tableScanNode.getOutputColumnNames());

    // 2. project with filter
    sql = "SELECT tag1, attr1, s1 FROM table1 WHERE tag2='A' and s2=8";
    analysis = analyzeSQL(sql, metadata, context);
    assertNotNull(analysis);
    assertEquals(1, analysis.getTables().size());
    context = new MPPQueryContext(sql, queryId, sessionInfo, null, null);
<<<<<<< HEAD
    logicalPlanner = new LogicalPlanner(context, metadata, sessionInfo, WarningCollector.NOOP);
    logicalQueryPlan = logicalPlanner.plan(analysis);
=======
    logicalPlanner = new TableLogicalPlanner(context, metadata, sessionInfo, WarningCollector.NOOP);
    logicalQueryPlan = logicalPlanner.plan(actualAnalysis);
>>>>>>> 7f6211e8
    rootNode = logicalQueryPlan.getRootNode();
    assertTrue(rootNode instanceof OutputNode);
    assertTrue(rootNode.getChildren().get(0) instanceof TableScanNode);
    TableScanNode tableScanNode = (TableScanNode) rootNode.getChildren().get(0);
    assertFalse(tableScanNode.getTimePredicate().isPresent());
    assertEquals("(\"s2\" = 8)", tableScanNode.getPushDownPredicate().toString());
    tableScanNode = (TableScanNode) rootNode.getChildren().get(0);
    assertEquals(Arrays.asList("tag1", "attr1", "s1"), tableScanNode.getOutputColumnNames());
    assertEquals(
        ImmutableSet.of("tag1", "attr1", "s1", "s2"),
        tableScanNode.getAssignments().keySet().stream()
            .map(Symbol::toString)
            .collect(Collectors.toSet()));

    // 3. project with filter and function
    sql =
        "SELECT s1+s3, CAST(s2 AS DOUBLE) FROM table1 WHERE REPLACE(tag1, 'low', '!')='!' AND attr2='B'";
    analysis = analyzeSQL(sql, metadata, context);
    context = new MPPQueryContext(sql, queryId, sessionInfo, null, null);
    logicalQueryPlan =
<<<<<<< HEAD
        new LogicalPlanner(context, metadata, sessionInfo, WarningCollector.NOOP).plan(analysis);
=======
        new TableLogicalPlanner(context, metadata, sessionInfo, WarningCollector.NOOP)
            .plan(actualAnalysis);
>>>>>>> 7f6211e8
    rootNode = logicalQueryPlan.getRootNode();
    assertTrue(rootNode.getChildren().get(0) instanceof ProjectNode);
    assertTrue(rootNode.getChildren().get(0).getChildren().get(0) instanceof FilterNode);
    FilterNode filterNode = (FilterNode) rootNode.getChildren().get(0).getChildren().get(0);
    assertEquals("(REPLACE(\"tag1\", 'low', '!') = '!')", filterNode.getPredicate().toString());
    assertTrue(
        rootNode.getChildren().get(0).getChildren().get(0).getChildren().get(0)
            instanceof TableScanNode);
    tableScanNode =
        (TableScanNode) rootNode.getChildren().get(0).getChildren().get(0).getChildren().get(0);
    assertFalse(tableScanNode.getTimePredicate().isPresent());
    assertNull(tableScanNode.getPushDownPredicate());
    assertEquals(Arrays.asList("tag1", "s1", "s2", "s3"), tableScanNode.getOutputColumnNames());

    // 4. project with not all attributes, to test the rightness of PruneUnUsedColumns
    sql = "SELECT tag2, attr2, s2 FROM table1";
    analysis = analyzeSQL(sql, metadata, context);
    context = new MPPQueryContext(sql, queryId, sessionInfo, null, null);
    logicalQueryPlan =
<<<<<<< HEAD
        new LogicalPlanner(context, metadata, sessionInfo, WarningCollector.NOOP).plan(analysis);
=======
        new TableLogicalPlanner(context, metadata, sessionInfo, WarningCollector.NOOP)
            .plan(actualAnalysis);
>>>>>>> 7f6211e8
    rootNode = logicalQueryPlan.getRootNode();
    assertTrue(rootNode instanceof OutputNode);
    assertTrue(rootNode.getChildren().get(0) instanceof TableScanNode);
    tableScanNode = (TableScanNode) rootNode.getChildren().get(0);
    assertEquals(Arrays.asList("tag2", "attr2", "s2"), tableScanNode.getOutputColumnNames());
    assertEquals(4, tableScanNode.getIdAndAttributeIndexMap().size());
  }

  @Test
  public void expressionTest() {
    // 1. is null / is not null
    sql = "SELECT * FROM table1 WHERE tag1 = 'A' and s1 is null";
    context = new MPPQueryContext(sql, queryId, sessionInfo, null, null);
    analysis = analyzeSQL(sql, metadata, context);
    logicalQueryPlan =
<<<<<<< HEAD
        new LogicalPlanner(context, metadata, sessionInfo, WarningCollector.NOOP).plan(analysis);
=======
        new TableLogicalPlanner(context, metadata, sessionInfo, WarningCollector.NOOP)
            .plan(actualAnalysis);
>>>>>>> 7f6211e8
    rootNode = logicalQueryPlan.getRootNode();
    assertTrue(rootNode.getChildren().get(0) instanceof FilterNode);
    FilterNode filterNode = (FilterNode) rootNode.getChildren().get(0);

    // Is not null is pushed to schema region
    assertEquals("(\"s1\" IS NULL)", filterNode.getPredicate().toString());
    assertTrue(rootNode.getChildren().get(0).getChildren().get(0) instanceof TableScanNode);
    TableScanNode tableScanNode =
        (TableScanNode) rootNode.getChildren().get(0).getChildren().get(0);
    assertNull(tableScanNode.getPushDownPredicate());
    assertFalse(tableScanNode.getTimePredicate().isPresent());

    // 2. like
    sql = "SELECT * FROM table1 WHERE tag1 like '%m'";
    context = new MPPQueryContext(sql, queryId, sessionInfo, null, null);
    analysis = analyzeSQL(sql, metadata, context);
    logicalQueryPlan =
<<<<<<< HEAD
        new LogicalPlanner(context, metadata, sessionInfo, WarningCollector.NOOP).plan(analysis);
=======
        new TableLogicalPlanner(context, metadata, sessionInfo, WarningCollector.NOOP)
            .plan(actualAnalysis);
>>>>>>> 7f6211e8
    rootNode = logicalQueryPlan.getRootNode();

    // Like is pushed to schema region
    assertFalse(rootNode.getChildren().get(0) instanceof FilterNode);
    assertTrue(rootNode.getChildren().get(0) instanceof TableScanNode);
    tableScanNode = (TableScanNode) rootNode.getChildren().get(0);
    assertNull(tableScanNode.getPushDownPredicate());
    assertFalse(tableScanNode.getTimePredicate().isPresent());

    // 3. in / not in
    sql =
        "SELECT *, s1/2, s2+1, s2*3, s1+s2, s2%1 FROM table1 WHERE tag1 in ('A', 'B') and tag2 not in ('A', 'C')";
    context = new MPPQueryContext(sql, queryId, sessionInfo, null, null);
    analysis = analyzeSQL(sql, metadata, context);
    logicalQueryPlan =
<<<<<<< HEAD
        new LogicalPlanner(context, metadata, sessionInfo, WarningCollector.NOOP).plan(analysis);
=======
        new TableLogicalPlanner(context, metadata, sessionInfo, WarningCollector.NOOP)
            .plan(actualAnalysis);
>>>>>>> 7f6211e8
    rootNode = logicalQueryPlan.getRootNode();
    assertTrue(rootNode.getChildren().get(0) instanceof ProjectNode);

    // In and NotIn are pushed to schema region
    assertFalse(rootNode.getChildren().get(0).getChildren().get(0) instanceof FilterNode);
    assertTrue(rootNode.getChildren().get(0).getChildren().get(0) instanceof TableScanNode);
    tableScanNode = (TableScanNode) rootNode.getChildren().get(0).getChildren().get(0);
    assertNull(tableScanNode.getPushDownPredicate());
    assertFalse(tableScanNode.getTimePredicate().isPresent());

    // 4. not
    sql = "SELECT * FROM table1 WHERE tag1 not like '%m'";
    context = new MPPQueryContext(sql, queryId, sessionInfo, null, null);
    analysis = analyzeSQL(sql, metadata, context);
    logicalQueryPlan =
<<<<<<< HEAD
        new LogicalPlanner(context, metadata, sessionInfo, WarningCollector.NOOP).plan(analysis);
=======
        new TableLogicalPlanner(context, metadata, sessionInfo, WarningCollector.NOOP)
            .plan(actualAnalysis);
>>>>>>> 7f6211e8
    rootNode = logicalQueryPlan.getRootNode();

    // 5. String literal comparisons
    sql = "SELECT * FROM table1 WHERE tag1 <= 's1'";
    context = new MPPQueryContext(sql, queryId, sessionInfo, null, null);
    analysis = analyzeSQL(sql, metadata, context);
    logicalQueryPlan =
<<<<<<< HEAD
        new LogicalPlanner(context, metadata, sessionInfo, WarningCollector.NOOP).plan(analysis);
=======
        new TableLogicalPlanner(context, metadata, sessionInfo, WarningCollector.NOOP)
            .plan(actualAnalysis);
>>>>>>> 7f6211e8
    rootNode = logicalQueryPlan.getRootNode();

    assertFalse(rootNode.getChildren().get(0) instanceof FilterNode);
    assertTrue(rootNode.getChildren().get(0) instanceof TableScanNode);
    tableScanNode = (TableScanNode) rootNode.getChildren().get(0);
    assertNull(tableScanNode.getPushDownPredicate());
    assertFalse(tableScanNode.getTimePredicate().isPresent());

    // 6. String column comparisons
    sql = "SELECT * FROM table1 WHERE tag1 != attr1";
    context = new MPPQueryContext(sql, queryId, sessionInfo, null, null);
    analysis = analyzeSQL(sql, metadata, context);
    logicalQueryPlan =
<<<<<<< HEAD
        new LogicalPlanner(context, metadata, sessionInfo, WarningCollector.NOOP).plan(analysis);
=======
        new TableLogicalPlanner(context, metadata, sessionInfo, WarningCollector.NOOP)
            .plan(actualAnalysis);
>>>>>>> 7f6211e8
    rootNode = logicalQueryPlan.getRootNode();

    assertFalse(rootNode.getChildren().get(0) instanceof FilterNode);
    assertTrue(rootNode.getChildren().get(0) instanceof TableScanNode);
    tableScanNode = (TableScanNode) rootNode.getChildren().get(0);
    assertNull(tableScanNode.getPushDownPredicate());
    assertFalse(tableScanNode.getTimePredicate().isPresent());
  }

  @Test
  public void functionTest() {
    // 1. cast
    sql = "SELECT CAST(s2 AS DOUBLE) FROM table1 WHERE CAST(s1 AS DOUBLE) > 1.0";
    context = new MPPQueryContext(sql, queryId, sessionInfo, null, null);
<<<<<<< HEAD
    analysis = analyzeSQL(sql, metadata, context);
    logicalPlanner = new LogicalPlanner(context, metadata, sessionInfo, WarningCollector.NOOP);
    logicalQueryPlan = logicalPlanner.plan(analysis);
=======
    actualAnalysis = analyzeSQL(sql, metadata, context);
    logicalPlanner = new TableLogicalPlanner(context, metadata, sessionInfo, WarningCollector.NOOP);
    logicalQueryPlan = logicalPlanner.plan(actualAnalysis);
>>>>>>> 7f6211e8
    rootNode = logicalQueryPlan.getRootNode();

    // 2. substring
    sql =
        "SELECT SUBSTRING(tag1, 2), SUBSTRING(tag2, s1) FROM table1 WHERE SUBSTRING(tag2, 1) = 'A'";
    context = new MPPQueryContext(sql, queryId, sessionInfo, null, null);
<<<<<<< HEAD
    analysis = analyzeSQL(sql, metadata, context);
    logicalPlanner = new LogicalPlanner(context, metadata, sessionInfo, WarningCollector.NOOP);
    logicalQueryPlan = logicalPlanner.plan(analysis);
=======
    actualAnalysis = analyzeSQL(sql, metadata, context);
    logicalPlanner = new TableLogicalPlanner(context, metadata, sessionInfo, WarningCollector.NOOP);
    logicalQueryPlan = logicalPlanner.plan(actualAnalysis);
>>>>>>> 7f6211e8
    rootNode = logicalQueryPlan.getRootNode();

    // 3. round
    sql = "SELECT ROUND(s1, 1) FROM table1 WHERE ROUND(s2, 2) > 1.0";
    context = new MPPQueryContext(sql, queryId, sessionInfo, null, null);
<<<<<<< HEAD
    analysis = analyzeSQL(sql, metadata, context);
    logicalPlanner = new LogicalPlanner(context, metadata, sessionInfo, WarningCollector.NOOP);
    logicalQueryPlan = logicalPlanner.plan(analysis);
=======
    actualAnalysis = analyzeSQL(sql, metadata, context);
    logicalPlanner = new TableLogicalPlanner(context, metadata, sessionInfo, WarningCollector.NOOP);
    logicalQueryPlan = logicalPlanner.plan(actualAnalysis);
>>>>>>> 7f6211e8
    rootNode = logicalQueryPlan.getRootNode();

    // 4. replace
    sql = "SELECT REPLACE(tag1, 'A', 'B') FROM table1 WHERE REPLACE(attr1, 'C', 'D') = 'D'";
    context = new MPPQueryContext(sql, queryId, sessionInfo, null, null);
<<<<<<< HEAD
    analysis = analyzeSQL(sql, metadata, context);
    logicalPlanner = new LogicalPlanner(context, metadata, sessionInfo, WarningCollector.NOOP);
    logicalQueryPlan = logicalPlanner.plan(analysis);
=======
    actualAnalysis = analyzeSQL(sql, metadata, context);
    logicalPlanner = new TableLogicalPlanner(context, metadata, sessionInfo, WarningCollector.NOOP);
    logicalQueryPlan = logicalPlanner.plan(actualAnalysis);
>>>>>>> 7f6211e8
    rootNode = logicalQueryPlan.getRootNode();
  }

  @Test
  public void diffTest() {
    // 1. only diff
    sql = "SELECT DIFF(s1) FROM table1 WHERE DIFF(s2) > 0";
    context = new MPPQueryContext(sql, queryId, sessionInfo, null, null);
<<<<<<< HEAD
    analysis = analyzeSQL(sql, metadata, context);
    logicalPlanner = new LogicalPlanner(context, metadata, sessionInfo, WarningCollector.NOOP);
    logicalQueryPlan = logicalPlanner.plan(analysis);
=======
    actualAnalysis = analyzeSQL(sql, metadata, context);
    logicalPlanner = new TableLogicalPlanner(context, metadata, sessionInfo, WarningCollector.NOOP);
    logicalQueryPlan = logicalPlanner.plan(actualAnalysis);
>>>>>>> 7f6211e8
    rootNode = logicalQueryPlan.getRootNode();
    assertTrue(rootNode.getChildren().get(0) instanceof ProjectNode);
    assertTrue(rootNode.getChildren().get(0).getChildren().get(0) instanceof FilterNode);
    FilterNode filterNode = (FilterNode) rootNode.getChildren().get(0).getChildren().get(0);
    assertEquals("(DIFF(\"s2\") > 0)", filterNode.getPredicate().toString());
    distributedQueryPlan = new TableDistributedPlanner(analysis, logicalQueryPlan).plan();
    assertEquals(3, distributedQueryPlan.getFragments().size());
    OutputNode outputNode =
        (OutputNode)
            distributedQueryPlan.getFragments().get(0).getPlanNodeTree().getChildren().get(0);
    assertTrue(outputNode.getChildren().get(0) instanceof ProjectNode);
    assertTrue(outputNode.getChildren().get(0).getChildren().get(0) instanceof FilterNode);
    assertTrue(
        outputNode.getChildren().get(0).getChildren().get(0).getChildren().get(0)
            instanceof CollectNode);
    CollectNode collectNode =
        (CollectNode) outputNode.getChildren().get(0).getChildren().get(0).getChildren().get(0);
    assertTrue(
        collectNode.getChildren().get(0) instanceof ExchangeNode
            && collectNode.getChildren().get(2) instanceof ExchangeNode);
    assertTrue(collectNode.getChildren().get(1) instanceof TableScanNode);
    tableScanNode = (TableScanNode) collectNode.getChildren().get(1);
    assertEquals(4, tableScanNode.getDeviceEntries().size());
    assertEquals(
        Arrays.asList(
            "table1.shanghai.B3.YY",
            "table1.shenzhen.B1.XX",
            "table1.shenzhen.B2.ZZ",
            "table1.shanghai.A3.YY"),
        tableScanNode.getDeviceEntries().stream()
            .map(d -> d.getDeviceID().toString())
            .collect(Collectors.toList()));
    tableScanNode =
        (TableScanNode)
            distributedQueryPlan.getFragments().get(1).getPlanNodeTree().getChildren().get(0);

    // 2. diff with time filter, tag filter and measurement filter
    sql = "SELECT s1 FROM table1 WHERE DIFF(s2) > 0 and time > 5 and tag1 = 'A' and s1 = 1";
    context = new MPPQueryContext(sql, queryId, sessionInfo, null, null);
<<<<<<< HEAD
    analysis = analyzeSQL(sql, metadata, context);
    logicalPlanner = new LogicalPlanner(context, metadata, sessionInfo, WarningCollector.NOOP);
    logicalQueryPlan = logicalPlanner.plan(analysis);
=======
    actualAnalysis = analyzeSQL(sql, metadata, context);
    logicalPlanner = new TableLogicalPlanner(context, metadata, sessionInfo, WarningCollector.NOOP);
    logicalQueryPlan = logicalPlanner.plan(actualAnalysis);
>>>>>>> 7f6211e8
    rootNode = logicalQueryPlan.getRootNode();
    assertTrue(rootNode.getChildren().get(0) instanceof ProjectNode);
    assertTrue(rootNode.getChildren().get(0).getChildren().get(0) instanceof FilterNode);
    filterNode = (FilterNode) rootNode.getChildren().get(0).getChildren().get(0);
    assertEquals(
        "((DIFF(\"s2\") > 0) AND (\"time\" > 5) AND (\"tag1\" = 'A') AND (\"s1\" = 1))",
        filterNode.getPredicate().toString());
  }

  @Test
  public void predicatePushDownTest() {
    sql =
        "SELECT *, s1/2, s2+1 FROM table1 WHERE tag1 in ('A', 'B') and tag2 = 'C' and tag3 is not null and attr1 like '_'"
            + "and s2 iS NUll and S1 = 6 and s3 < 8.0 and tAG1 LIKE '%m'";
    context = new MPPQueryContext(sql, queryId, sessionInfo, null, null);
    analysis = analyzeSQL(sql, metadata, context);
    logicalQueryPlan =
<<<<<<< HEAD
        new LogicalPlanner(context, metadata, sessionInfo, WarningCollector.NOOP).plan(analysis);
=======
        new TableLogicalPlanner(context, metadata, sessionInfo, WarningCollector.NOOP)
            .plan(actualAnalysis);
>>>>>>> 7f6211e8
    rootNode = logicalQueryPlan.getRootNode();
    assertTrue(rootNode instanceof OutputNode);
    assertTrue(rootNode.getChildren().get(0) instanceof ProjectNode);
    assertTrue(rootNode.getChildren().get(0).getChildren().get(0) instanceof FilterNode);
    FilterNode filterNode = (FilterNode) rootNode.getChildren().get(0).getChildren().get(0);
    // s2 is null
    assertFalse(filterNode.getPredicate() instanceof LogicalExpression);
    assertTrue(
        rootNode.getChildren().get(0).getChildren().get(0).getChildren().get(0)
            instanceof TableScanNode);
    tableScanNode =
        (TableScanNode) rootNode.getChildren().get(0).getChildren().get(0).getChildren().get(0);
    assertTrue(
        tableScanNode.getPushDownPredicate() != null
            && tableScanNode.getPushDownPredicate() instanceof LogicalExpression);
    assertEquals(2, ((LogicalExpression) tableScanNode.getPushDownPredicate()).getTerms().size());
  }

  @Test
  public void limitOffsetTest() {
    sql = "SELECT tag1, attr1, s1 FROM table1 offset 3 limit 5";
    context = new MPPQueryContext(sql, queryId, sessionInfo, null, null);
    analysis = analyzeSQL(sql, metadata, context);
    logicalQueryPlan =
<<<<<<< HEAD
        new LogicalPlanner(context, metadata, sessionInfo, warningCollector).plan(analysis);
=======
        new TableLogicalPlanner(context, metadata, sessionInfo, warningCollector)
            .plan(actualAnalysis);
>>>>>>> 7f6211e8
    rootNode = logicalQueryPlan.getRootNode();
    assertTrue(rootNode.getChildren().get(0) instanceof OffsetNode);
    OffsetNode offsetNode = (OffsetNode) rootNode.getChildren().get(0);
    assertEquals(3, offsetNode.getCount());
    LimitNode limitNode = (LimitNode) offsetNode.getChild();
    assertEquals(8, limitNode.getCount());

    sql =
        "SELECT *, s1/2, s2+1 FROM table1 WHERE tag1 in ('A', 'B') and tag2 = 'C' "
            + "and s2 iS NUll and S1 = 6 and s3 < 8.0 and tAG1 LIKE '%m' offset 3 limit 5";
    context = new MPPQueryContext(sql, queryId, sessionInfo, null, null);
    analysis = analyzeSQL(sql, metadata, context);
    logicalQueryPlan =
<<<<<<< HEAD
        new LogicalPlanner(context, metadata, sessionInfo, warningCollector).plan(analysis);
=======
        new TableLogicalPlanner(context, metadata, sessionInfo, warningCollector)
            .plan(actualAnalysis);
>>>>>>> 7f6211e8
    rootNode = logicalQueryPlan.getRootNode();
    assertTrue(rootNode.getChildren().get(0) instanceof ProjectNode);
    assertTrue(getChildrenNode(rootNode, 2) instanceof OffsetNode);
    offsetNode = (OffsetNode) getChildrenNode(rootNode, 2);
    assertEquals(3, offsetNode.getCount());
    limitNode = (LimitNode) offsetNode.getChild();
    assertEquals(8, limitNode.getCount());
  }

  @Test
  public void predicateCannotNormalizedTest() {
    sql = "SELECT * FROM table1 where (time > 1 and s1 > 1 or s2 < 7) or (time < 10 and s1 > 4)";
    context = new MPPQueryContext(sql, queryId, sessionInfo, null, null);
    analysis = analyzeSQL(sql, metadata, context);
    logicalQueryPlan =
<<<<<<< HEAD
        new LogicalPlanner(context, metadata, sessionInfo, warningCollector).plan(analysis);
=======
        new TableLogicalPlanner(context, metadata, sessionInfo, warningCollector)
            .plan(actualAnalysis);
>>>>>>> 7f6211e8
    rootNode = logicalQueryPlan.getRootNode();
    assertTrue(rootNode instanceof OutputNode);
    assertTrue(getChildrenNode(rootNode, 1) instanceof TableScanNode);
    assertEquals(
        "(((\"time\" > 1) AND (\"s1\" > 1)) OR (\"s2\" < 7) OR ((\"time\" < 10) AND (\"s1\" > 4)))",
        Objects.requireNonNull(
                ((TableScanNode) getChildrenNode(rootNode, 1)).getPushDownPredicate())
            .toString());
  }

  @Test
  public void limitEliminationTest() {
    sql = "SELECT s1+s3 FROM table1 limit 10";
    context = new MPPQueryContext(sql, queryId, sessionInfo, null, null);
    analysis = analyzeSQL(sql, metadata, context);
    logicalQueryPlan =
<<<<<<< HEAD
        new LogicalPlanner(context, metadata, sessionInfo, warningCollector).plan(analysis);
=======
        new TableLogicalPlanner(context, metadata, sessionInfo, warningCollector)
            .plan(actualAnalysis);
>>>>>>> 7f6211e8
    // logical plan: `OutputNode - ProjectNode - LimitNode - TableScanNode`
    rootNode = logicalQueryPlan.getRootNode();
    assertTrue(rootNode instanceof OutputNode);
    assertTrue(getChildrenNode(rootNode, 1) instanceof ProjectNode);
    assertTrue(getChildrenNode(rootNode, 2) instanceof LimitNode);
    assertTrue(getChildrenNode(rootNode, 3) instanceof TableScanNode);
    // distributed plan: `IdentitySink - OutputNode - ProjectNode - LimitNode - CollectNode -
    // TableScanNode`, `IdentitySink - TableScan`
    distributionPlanner = new TableDistributedPlanner(analysis, logicalQueryPlan);
    distributedQueryPlan = distributionPlanner.plan();
    assertTrue(
        getChildrenNode(distributedQueryPlan.getFragments().get(0).getPlanNodeTree(), 4)
            instanceof CollectNode);
    CollectNode collectNode =
        (CollectNode)
            getChildrenNode(distributedQueryPlan.getFragments().get(0).getPlanNodeTree(), 4);
    assertTrue(collectNode.getChildren().get(1) instanceof TableScanNode);
    tableScanNode = (TableScanNode) collectNode.getChildren().get(1);
    assertEquals(10, tableScanNode.getPushDownLimit());
    assertFalse(tableScanNode.isPushLimitToEachDevice());
    assertTrue(
        distributedQueryPlan.getFragments().get(0).getPlanNodeTree() instanceof IdentitySinkNode);
    IdentitySinkNode identitySinkNode =
        (IdentitySinkNode) distributedQueryPlan.getFragments().get(1).getPlanNodeTree();
    tableScanNode = (TableScanNode) getChildrenNode(identitySinkNode, 1);
    assertEquals(10, tableScanNode.getPushDownLimit());
    assertFalse(tableScanNode.isPushLimitToEachDevice());

    sql = "SELECT s1,s1+s3 FROM table1 where tag1='beijing' and tag2='A1' limit 10";
    context = new MPPQueryContext(sql, queryId, sessionInfo, null, null);
    analysis = analyzeSQL(sql, metadata, context);
    logicalQueryPlan =
<<<<<<< HEAD
        new LogicalPlanner(context, metadata, sessionInfo, warningCollector).plan(analysis);
=======
        new TableLogicalPlanner(context, metadata, sessionInfo, warningCollector)
            .plan(actualAnalysis);
>>>>>>> 7f6211e8
    // logical plan: `OutputNode - ProjectNode - LimitNode - TableScanNode`
    rootNode = logicalQueryPlan.getRootNode();
    assertTrue(rootNode instanceof OutputNode);
    assertTrue(getChildrenNode(rootNode, 1) instanceof ProjectNode);
    assertTrue(getChildrenNode(rootNode, 2) instanceof LimitNode);
    assertTrue(getChildrenNode(rootNode, 3) instanceof TableScanNode);
    // distributed plan: `IdentitySink - OutputNode - ProjectNode - TableScanNode`
    distributionPlanner = new TableDistributedPlanner(analysis, logicalQueryPlan);
    distributedQueryPlan = distributionPlanner.plan();
    assertTrue(
        distributedQueryPlan.getFragments().get(0).getPlanNodeTree() instanceof IdentitySinkNode);
    identitySinkNode =
        (IdentitySinkNode) distributedQueryPlan.getFragments().get(0).getPlanNodeTree();
    assertTrue(getChildrenNode(identitySinkNode, 3) instanceof TableScanNode);
    tableScanNode = (TableScanNode) getChildrenNode(identitySinkNode, 3);
    assertEquals(10, tableScanNode.getPushDownLimit());
    assertFalse(tableScanNode.isPushLimitToEachDevice());

    sql = "SELECT diff(s1) FROM table1 where tag1='beijing' and tag2='A1' limit 10";
    context = new MPPQueryContext(sql, queryId, sessionInfo, null, null);
    analysis = analyzeSQL(sql, metadata, context);
    logicalQueryPlan =
<<<<<<< HEAD
        new LogicalPlanner(context, metadata, sessionInfo, warningCollector).plan(analysis);
=======
        new TableLogicalPlanner(context, metadata, sessionInfo, warningCollector)
            .plan(actualAnalysis);
>>>>>>> 7f6211e8
    // logical plan: `OutputNode - ProjectNode - LimitNode - TableScanNode`
    rootNode = logicalQueryPlan.getRootNode();
    // distributed plan: `IdentitySink - OutputNode - ProjectNode - LimitNode - TableScanNode`
    distributionPlanner = new TableDistributedPlanner(analysis, logicalQueryPlan);
    distributedQueryPlan = distributionPlanner.plan();
    List<PlanFragment> fragments = distributedQueryPlan.getFragments();
    identitySinkNode = (IdentitySinkNode) fragments.get(0).getPlanNodeTree();
    assertTrue(getChildrenNode(identitySinkNode, 3) instanceof LimitNode);
    assertTrue(getChildrenNode(identitySinkNode, 4) instanceof TableScanNode);
    tableScanNode = (TableScanNode) getChildrenNode(identitySinkNode, 4);
    assertEquals(0, tableScanNode.getPushDownLimit());
  }

  @Test
  public void duplicateProjectionsTest() {
    sql = "SELECT Time,time,s1+1,S1+1,tag1,TAG1 FROM table1";
    context = new MPPQueryContext(sql, queryId, sessionInfo, null, null);
    analysis = analyzeSQL(sql, metadata, context);
    logicalQueryPlan =
<<<<<<< HEAD
        new LogicalPlanner(context, metadata, sessionInfo, warningCollector).plan(analysis);
=======
        new TableLogicalPlanner(context, metadata, sessionInfo, warningCollector)
            .plan(actualAnalysis);
>>>>>>> 7f6211e8
    rootNode = logicalQueryPlan.getRootNode();
    distributionPlanner = new TableDistributedPlanner(analysis, logicalQueryPlan);
    distributedQueryPlan = distributionPlanner.plan();
    assertEquals(0, analysis.getRespDatasetHeader().getColumnNameIndexMap().get("Time").intValue());
    assertEquals(0, analysis.getRespDatasetHeader().getColumnNameIndexMap().get("time").intValue());
    assertEquals(
        2, analysis.getRespDatasetHeader().getColumnNameIndexMap().get("_col2").intValue());
    assertEquals(
        2, analysis.getRespDatasetHeader().getColumnNameIndexMap().get("_col3").intValue());
    assertEquals(1, analysis.getRespDatasetHeader().getColumnNameIndexMap().get("tag1").intValue());
    assertEquals(1, analysis.getRespDatasetHeader().getColumnNameIndexMap().get("TAG1").intValue());
  }

  private Metadata mockMetadataForInsertion() {
    return new TestMatadata() {
      @Override
      public Optional<TableSchema> validateTableHeaderSchema(
          String database, TableSchema schema, MPPQueryContext context, boolean allowCreateTable) {
        TableSchema tableSchema = StatementTestUtils.genTableSchema();
        assertEquals(tableSchema, schema);
        return Optional.of(tableSchema);
      }

      @Override
      public void validateDeviceSchema(
          ITableDeviceSchemaValidation schemaValidation, MPPQueryContext context) {
        assertEquals(sessionInfo.getDatabaseName().get(), schemaValidation.getDatabase());
        assertEquals(StatementTestUtils.tableName(), schemaValidation.getTableName());
        Object[] columns = StatementTestUtils.genColumns();
        for (int i = 0; i < schemaValidation.getDeviceIdList().size(); i++) {
          Object[] objects = schemaValidation.getDeviceIdList().get(i);
          assertEquals(objects[0].toString(), ((Binary[]) columns[0])[i].toString());
        }
        List<String> attributeColumnNameList = schemaValidation.getAttributeColumnNameList();
        assertEquals(Collections.singletonList("attr1"), attributeColumnNameList);
        for (int i = 0; i < schemaValidation.getAttributeValueList().size(); i++) {
          assertEquals(
              ((Object[]) columns[1])[i],
              ((Object[]) schemaValidation.getAttributeValueList().get(i))[0]);
        }
      }

      @Override
      public DataPartition getOrCreateDataPartition(
          List<DataPartitionQueryParam> dataPartitionQueryParams, String userName) {
        int seriesSlotNum = StatementTestUtils.TEST_SERIES_SLOT_NUM;
        String partitionExecutorName = StatementTestUtils.TEST_PARTITION_EXECUTOR;
        SeriesPartitionExecutor seriesPartitionExecutor =
            SeriesPartitionExecutor.getSeriesPartitionExecutor(
                partitionExecutorName, seriesSlotNum);

        Map<String, Map<TSeriesPartitionSlot, Map<TTimePartitionSlot, List<TRegionReplicaSet>>>>
            dataPartitionMap = new HashMap<>();

        for (DataPartitionQueryParam dataPartitionQueryParam : dataPartitionQueryParams) {
          String databaseName = dataPartitionQueryParam.getDatabaseName();
          assertEquals(sessionInfo.getDatabaseName().get(), databaseName);
          databaseName = PathUtils.qualifyDatabaseName(databaseName);

          String tableName = dataPartitionQueryParam.getDeviceID().getTableName();
          assertEquals(StatementTestUtils.tableName(), tableName);

          TSeriesPartitionSlot partitionSlot =
              seriesPartitionExecutor.getSeriesPartitionSlot(dataPartitionQueryParam.getDeviceID());
          for (TTimePartitionSlot tTimePartitionSlot :
              dataPartitionQueryParam.getTimePartitionSlotList()) {
            dataPartitionMap
                .computeIfAbsent(databaseName, d -> new HashMap<>())
                .computeIfAbsent(partitionSlot, slot -> new HashMap<>())
                .computeIfAbsent(tTimePartitionSlot, slot -> new ArrayList<>())
                .add(
                    new TRegionReplicaSet(
                        new TConsensusGroupId(TConsensusGroupType.DataRegion, partitionSlot.slotId),
                        Collections.singletonList(
                            new TDataNodeLocation(
                                partitionSlot.slotId, null, null, null, null, null))));
          }
        }
        return new DataPartition(dataPartitionMap, partitionExecutorName, seriesSlotNum);
      }
    };
  }

  @Test
  public void analyzeInsertTablet() {
    Metadata mockMetadata = mockMetadataForInsertion();

    InsertTabletStatement insertTabletStatement = StatementTestUtils.genInsertTabletStatement(true);
    context = new MPPQueryContext("", queryId, sessionInfo, null, null);
    analysis =
        analyzeStatement(
            insertTabletStatement.toRelationalStatement(context),
            mockMetadata,
            context,
            new SqlParser(),
            sessionInfo);
    assertEquals(1, analysis.getDataPartition().getDataPartitionMap().size());
    Map<TSeriesPartitionSlot, Map<TTimePartitionSlot, List<TRegionReplicaSet>>>
        partitionSlotMapMap =
            analysis
                .getDataPartition()
                .getDataPartitionMap()
                .get(PathUtils.qualifyDatabaseName(sessionInfo.getDatabaseName().orElse(null)));
    assertEquals(3, partitionSlotMapMap.size());

    logicalQueryPlan =
<<<<<<< HEAD
        new LogicalPlanner(context, mockMetadata, sessionInfo, WarningCollector.NOOP)
            .plan(analysis);
=======
        new TableLogicalPlanner(context, mockMetadata, sessionInfo, WarningCollector.NOOP)
            .plan(actualAnalysis);
>>>>>>> 7f6211e8

    RelationalInsertTabletNode insertTabletNode =
        (RelationalInsertTabletNode) logicalQueryPlan.getRootNode();

    assertEquals(insertTabletNode.getTableName(), StatementTestUtils.tableName());
    assertEquals(3, insertTabletNode.getRowCount());
    Object[] columns = StatementTestUtils.genColumns();
    for (int i = 0; i < insertTabletNode.getRowCount(); i++) {
      assertEquals(
          Factory.DEFAULT_FACTORY.create(
              new String[] {StatementTestUtils.tableName(), ((Binary[]) columns[0])[i].toString()}),
          insertTabletNode.getDeviceID(i));
    }
    assertArrayEquals(columns, insertTabletNode.getColumns());
    assertArrayEquals(StatementTestUtils.genTimestamps(), insertTabletNode.getTimes());

    distributionPlanner = new TableDistributedPlanner(analysis, logicalQueryPlan);
    distributedQueryPlan = distributionPlanner.plan();
    assertEquals(3, distributedQueryPlan.getInstances().size());
  }

  @Test
  public void analyzeInsertRow() {
    Metadata mockMetadata = mockMetadataForInsertion();

    InsertRowStatement insertStatement = StatementTestUtils.genInsertRowStatement(true);
    context = new MPPQueryContext("", queryId, sessionInfo, null, null);
    analysis =
        analyzeStatement(
            insertStatement.toRelationalStatement(context),
            mockMetadata,
            context,
            new SqlParser(),
            sessionInfo);
    assertEquals(1, analysis.getDataPartition().getDataPartitionMap().size());
    Map<TSeriesPartitionSlot, Map<TTimePartitionSlot, List<TRegionReplicaSet>>>
        partitionSlotMapMap =
            analysis
                .getDataPartition()
                .getDataPartitionMap()
                .get(PathUtils.qualifyDatabaseName(sessionInfo.getDatabaseName().orElse(null)));
    assertEquals(1, partitionSlotMapMap.size());

    logicalQueryPlan =
<<<<<<< HEAD
        new LogicalPlanner(context, mockMetadata, sessionInfo, WarningCollector.NOOP)
            .plan(analysis);
=======
        new TableLogicalPlanner(context, mockMetadata, sessionInfo, WarningCollector.NOOP)
            .plan(actualAnalysis);
>>>>>>> 7f6211e8

    RelationalInsertRowNode insertNode = (RelationalInsertRowNode) logicalQueryPlan.getRootNode();

    assertEquals(insertNode.getTableName(), StatementTestUtils.tableName());
    Object[] columns = StatementTestUtils.genValues(0);
    assertEquals(
        Factory.DEFAULT_FACTORY.create(
            new String[] {StatementTestUtils.tableName(), ((Binary) columns[0]).toString()}),
        insertNode.getDeviceID());

    assertArrayEquals(columns, insertNode.getValues());
    assertEquals(StatementTestUtils.genTimestamps()[0], insertNode.getTime());

    distributionPlanner = new TableDistributedPlanner(analysis, logicalQueryPlan);
    distributedQueryPlan = distributionPlanner.plan();
    assertEquals(1, distributedQueryPlan.getInstances().size());
  }

  public static Analysis analyzeSQL(String sql, Metadata metadata, final MPPQueryContext context) {
    SqlParser sqlParser = new SqlParser();
    Statement statement = sqlParser.createStatement(sql, ZoneId.systemDefault());
    SessionInfo session =
        new SessionInfo(
            0, "test", ZoneId.systemDefault(), "testdb", IClientSession.SqlDialect.TABLE);
    return analyzeStatement(statement, metadata, context, sqlParser, session);
  }

  public static Analysis analyzeStatement(
      final Statement statement,
      final Metadata metadata,
      final MPPQueryContext context,
      final SqlParser sqlParser,
      final SessionInfo session) {
    try {
      final StatementAnalyzerFactory statementAnalyzerFactory =
          new StatementAnalyzerFactory(metadata, sqlParser, nopAccessControl);

      Analyzer analyzer =
          new Analyzer(
              context,
              session,
              statementAnalyzerFactory,
              Collections.emptyList(),
              Collections.emptyMap(),
              NOOP);
      return analyzer.analyze(statement);
    } catch (final Exception e) {
      e.printStackTrace();
      fail(statement + ", " + e.getMessage());
    }
    return null;
  }

  public static Analysis analyzeStatementWithException(
      final Statement statement,
      final Metadata metadata,
      final MPPQueryContext context,
      final SqlParser sqlParser,
      final SessionInfo session) {
    final StatementAnalyzerFactory statementAnalyzerFactory =
        new StatementAnalyzerFactory(metadata, sqlParser, nopAccessControl);
    Analyzer analyzer =
        new Analyzer(
            context,
            session,
            statementAnalyzerFactory,
            Collections.emptyList(),
            Collections.emptyMap(),
            NOOP);
    return analyzer.analyze(statement);
  }

  private static class NopAccessControl implements AccessControl {}
}<|MERGE_RESOLUTION|>--- conflicted
+++ resolved
@@ -183,15 +183,10 @@
     sql = "SELECT * FROM testdb.table1";
     analysis = analyzeSQL(sql, TEST_MATADATA, QUERY_CONTEXT);
     logicalQueryPlan =
-        new LogicalPlanner(QUERY_CONTEXT, TEST_MATADATA, SESSION_INFO, DEFAULT_WARNING)
+        new TableLogicalPlanner(QUERY_CONTEXT, TEST_MATADATA, SESSION_INFO, DEFAULT_WARNING)
             .plan(analysis);
     assertEquals(1, analysis.getTables().size());
 
-<<<<<<< HEAD
-=======
-    logicalPlanner = new TableLogicalPlanner(context, metadata, sessionInfo, WarningCollector.NOOP);
-    logicalQueryPlan = logicalPlanner.plan(actualAnalysis);
->>>>>>> 7f6211e8
     rootNode = logicalQueryPlan.getRootNode();
     assertTrue(rootNode instanceof OutputNode);
     assertTrue(((OutputNode) rootNode).getChild() instanceof TableScanNode);
@@ -225,19 +220,10 @@
   public void singleTableWithFilterTest1() {
     // only global time filter
     sql = "SELECT * FROM table1 where time > 1";
-<<<<<<< HEAD
     analysis = analyzeSQL(sql, TEST_MATADATA, QUERY_CONTEXT);
     logicalQueryPlan =
-        new LogicalPlanner(QUERY_CONTEXT, TEST_MATADATA, SESSION_INFO, DEFAULT_WARNING)
-            .plan(analysis);
-=======
-    context = new MPPQueryContext(sql, queryId, sessionInfo, null, null);
-    actualAnalysis = analyzeSQL(sql, metadata, context);
-    assertNotNull(actualAnalysis);
-    assertEquals(1, actualAnalysis.getTables().size());
-    logicalPlanner = new TableLogicalPlanner(context, metadata, sessionInfo, WarningCollector.NOOP);
-    logicalQueryPlan = logicalPlanner.plan(actualAnalysis);
->>>>>>> 7f6211e8
+        new TableLogicalPlanner(QUERY_CONTEXT, TEST_MATADATA, SESSION_INFO, DEFAULT_WARNING)
+            .plan(analysis);
     rootNode = logicalQueryPlan.getRootNode();
     assertTrue(rootNode instanceof OutputNode);
     assertTrue(((OutputNode) rootNode).getChild() instanceof TableScanNode);
@@ -283,19 +269,10 @@
   public void singleTableWithFilterTest2() {
     // measurement value filter, which can be pushed down to TableScanNode
     sql = "SELECT tag1, attr2, s2 FROM table1 where s1 > 1";
-<<<<<<< HEAD
     analysis = analyzeSQL(sql, TEST_MATADATA, QUERY_CONTEXT);
     logicalQueryPlan =
-        new LogicalPlanner(QUERY_CONTEXT, TEST_MATADATA, SESSION_INFO, DEFAULT_WARNING)
-            .plan(analysis);
-=======
-    context = new MPPQueryContext(sql, queryId, sessionInfo, null, null);
-    actualAnalysis = analyzeSQL(sql, metadata, context);
-    assertNotNull(actualAnalysis);
-    assertEquals(1, actualAnalysis.getTables().size());
-    logicalPlanner = new TableLogicalPlanner(context, metadata, sessionInfo, WarningCollector.NOOP);
-    logicalQueryPlan = logicalPlanner.plan(actualAnalysis);
->>>>>>> 7f6211e8
+        new TableLogicalPlanner(QUERY_CONTEXT, TEST_MATADATA, SESSION_INFO, DEFAULT_WARNING)
+            .plan(analysis);
     rootNode = logicalQueryPlan.getRootNode();
     assertTrue(rootNode instanceof OutputNode);
     assertTrue(rootNode.getChildren().get(0) instanceof TableScanNode);
@@ -350,19 +327,11 @@
     sql =
         "SELECT tag1, attr1, s2 FROM table1 where s1 > 1 and s2>2 and tag1='A' and time > 1 and time < 10";
     context = new MPPQueryContext(sql, queryId, sessionInfo, null, null);
-<<<<<<< HEAD
     analysis = analyzeSQL(sql, metadata, context);
     assertNotNull(analysis);
     assertEquals(1, analysis.getTables().size());
-    logicalPlanner = new LogicalPlanner(context, metadata, sessionInfo, WarningCollector.NOOP);
-    logicalQueryPlan = logicalPlanner.plan(analysis);
-=======
-    actualAnalysis = analyzeSQL(sql, metadata, context);
-    assertNotNull(actualAnalysis);
-    assertEquals(1, actualAnalysis.getTables().size());
-    logicalPlanner = new TableLogicalPlanner(context, metadata, sessionInfo, WarningCollector.NOOP);
-    logicalQueryPlan = logicalPlanner.plan(actualAnalysis);
->>>>>>> 7f6211e8
+    logicalPlanner = new TableLogicalPlanner(context, metadata, sessionInfo, WarningCollector.NOOP);
+    logicalQueryPlan = logicalPlanner.plan(analysis);
     rootNode = logicalQueryPlan.getRootNode();
     assertTrue(rootNode instanceof OutputNode);
     assertTrue(rootNode.getChildren().get(0) instanceof TableScanNode);
@@ -388,19 +357,11 @@
     // 1) OR ("time" < 10)))
     sql = "SELECT tag1, attr1, s2 FROM table1 where time > 1 or s1 > 1 and s2 > 2 and time < 10";
     context = new MPPQueryContext(sql, queryId, sessionInfo, null, null);
-<<<<<<< HEAD
     analysis = analyzeSQL(sql, metadata, context);
     assertNotNull(analysis);
     assertEquals(1, analysis.getTables().size());
-    logicalPlanner = new LogicalPlanner(context, metadata, sessionInfo, WarningCollector.NOOP);
-    logicalQueryPlan = logicalPlanner.plan(analysis);
-=======
-    actualAnalysis = analyzeSQL(sql, metadata, context);
-    assertNotNull(actualAnalysis);
-    assertEquals(1, actualAnalysis.getTables().size());
-    logicalPlanner = new TableLogicalPlanner(context, metadata, sessionInfo, WarningCollector.NOOP);
-    logicalQueryPlan = logicalPlanner.plan(actualAnalysis);
->>>>>>> 7f6211e8
+    logicalPlanner = new TableLogicalPlanner(context, metadata, sessionInfo, WarningCollector.NOOP);
+    logicalQueryPlan = logicalPlanner.plan(analysis);
     rootNode = logicalQueryPlan.getRootNode();
     assertTrue(rootNode instanceof OutputNode);
     assertTrue(rootNode.getChildren().get(0) instanceof TableScanNode);
@@ -425,19 +386,11 @@
     // measurement value filter with time filter
     sql = "SELECT tag1, attr1, s2 FROM table1 where time > 1 or s1 > 1 or time < 10 or s2 > 2";
     context = new MPPQueryContext(sql, queryId, sessionInfo, null, null);
-<<<<<<< HEAD
     analysis = analyzeSQL(sql, metadata, context);
     assertNotNull(analysis);
     assertEquals(1, analysis.getTables().size());
-    logicalPlanner = new LogicalPlanner(context, metadata, sessionInfo, WarningCollector.NOOP);
-    logicalQueryPlan = logicalPlanner.plan(analysis);
-=======
-    actualAnalysis = analyzeSQL(sql, metadata, context);
-    assertNotNull(actualAnalysis);
-    assertEquals(1, actualAnalysis.getTables().size());
-    logicalPlanner = new TableLogicalPlanner(context, metadata, sessionInfo, WarningCollector.NOOP);
-    logicalQueryPlan = logicalPlanner.plan(actualAnalysis);
->>>>>>> 7f6211e8
+    logicalPlanner = new TableLogicalPlanner(context, metadata, sessionInfo, WarningCollector.NOOP);
+    logicalQueryPlan = logicalPlanner.plan(analysis);
     rootNode = logicalQueryPlan.getRootNode();
     assertTrue(rootNode instanceof OutputNode);
     assertTrue(rootNode.getChildren().get(0) instanceof TableScanNode);
@@ -475,17 +428,10 @@
     // value filter which can not be pushed down
     sql = "SELECT tag1, attr1, s2 FROM table1 where diff(s1) > 1";
     context = new MPPQueryContext(sql, queryId, sessionInfo, null, null);
-<<<<<<< HEAD
     analysis = analyzeSQL(sql, metadata, context);
     assertEquals(1, analysis.getTables().size());
-    logicalPlanner = new LogicalPlanner(context, metadata, sessionInfo, WarningCollector.NOOP);
-    logicalQueryPlan = logicalPlanner.plan(analysis);
-=======
-    actualAnalysis = analyzeSQL(sql, metadata, context);
-    assertEquals(1, actualAnalysis.getTables().size());
-    logicalPlanner = new TableLogicalPlanner(context, metadata, sessionInfo, WarningCollector.NOOP);
-    logicalQueryPlan = logicalPlanner.plan(actualAnalysis);
->>>>>>> 7f6211e8
+    logicalPlanner = new TableLogicalPlanner(context, metadata, sessionInfo, WarningCollector.NOOP);
+    logicalQueryPlan = logicalPlanner.plan(analysis);
     rootNode = logicalQueryPlan.getRootNode();
     assertTrue(rootNode instanceof OutputNode);
     assertTrue(rootNode.getChildren().get(0) instanceof ProjectNode);
@@ -532,13 +478,8 @@
     analysis = analyzeSQL(sql, metadata, context);
     assertEquals(1, analysis.getTables().size());
     context = new MPPQueryContext(sql, queryId, sessionInfo, null, null);
-<<<<<<< HEAD
-    logicalPlanner = new LogicalPlanner(context, metadata, sessionInfo, WarningCollector.NOOP);
-    logicalQueryPlan = logicalPlanner.plan(analysis);
-=======
-    logicalPlanner = new TableLogicalPlanner(context, metadata, sessionInfo, WarningCollector.NOOP);
-    logicalQueryPlan = logicalPlanner.plan(actualAnalysis);
->>>>>>> 7f6211e8
+    logicalPlanner = new TableLogicalPlanner(context, metadata, sessionInfo, WarningCollector.NOOP);
+    logicalQueryPlan = logicalPlanner.plan(analysis);
     rootNode = logicalQueryPlan.getRootNode();
     assertTrue(rootNode instanceof OutputNode);
     assertTrue(rootNode.getChildren().get(0) instanceof ProjectNode);
@@ -567,19 +508,11 @@
     // 1. project without filter
     sql = "SELECT time, tag1, attr1, s1 FROM table1";
     context = new MPPQueryContext(sql, queryId, sessionInfo, null, null);
-<<<<<<< HEAD
     analysis = analyzeSQL(sql, metadata, context);
     assertNotNull(analysis);
     assertEquals(1, analysis.getTables().size());
-    logicalPlanner = new LogicalPlanner(context, metadata, sessionInfo, WarningCollector.NOOP);
-    logicalQueryPlan = logicalPlanner.plan(analysis);
-=======
-    actualAnalysis = analyzeSQL(sql, metadata, context);
-    assertNotNull(actualAnalysis);
-    assertEquals(1, actualAnalysis.getTables().size());
-    logicalPlanner = new TableLogicalPlanner(context, metadata, sessionInfo, WarningCollector.NOOP);
-    logicalQueryPlan = logicalPlanner.plan(actualAnalysis);
->>>>>>> 7f6211e8
+    logicalPlanner = new TableLogicalPlanner(context, metadata, sessionInfo, WarningCollector.NOOP);
+    logicalQueryPlan = logicalPlanner.plan(analysis);
     rootNode = logicalQueryPlan.getRootNode();
     assertTrue(rootNode instanceof OutputNode);
     assertTrue(rootNode.getChildren().get(0) instanceof TableScanNode);
@@ -593,13 +526,8 @@
     assertNotNull(analysis);
     assertEquals(1, analysis.getTables().size());
     context = new MPPQueryContext(sql, queryId, sessionInfo, null, null);
-<<<<<<< HEAD
-    logicalPlanner = new LogicalPlanner(context, metadata, sessionInfo, WarningCollector.NOOP);
-    logicalQueryPlan = logicalPlanner.plan(analysis);
-=======
-    logicalPlanner = new TableLogicalPlanner(context, metadata, sessionInfo, WarningCollector.NOOP);
-    logicalQueryPlan = logicalPlanner.plan(actualAnalysis);
->>>>>>> 7f6211e8
+    logicalPlanner = new TableLogicalPlanner(context, metadata, sessionInfo, WarningCollector.NOOP);
+    logicalQueryPlan = logicalPlanner.plan(analysis);
     rootNode = logicalQueryPlan.getRootNode();
     assertTrue(rootNode instanceof OutputNode);
     assertTrue(rootNode.getChildren().get(0) instanceof TableScanNode);
@@ -620,12 +548,8 @@
     analysis = analyzeSQL(sql, metadata, context);
     context = new MPPQueryContext(sql, queryId, sessionInfo, null, null);
     logicalQueryPlan =
-<<<<<<< HEAD
-        new LogicalPlanner(context, metadata, sessionInfo, WarningCollector.NOOP).plan(analysis);
-=======
         new TableLogicalPlanner(context, metadata, sessionInfo, WarningCollector.NOOP)
-            .plan(actualAnalysis);
->>>>>>> 7f6211e8
+            .plan(analysis);
     rootNode = logicalQueryPlan.getRootNode();
     assertTrue(rootNode.getChildren().get(0) instanceof ProjectNode);
     assertTrue(rootNode.getChildren().get(0).getChildren().get(0) instanceof FilterNode);
@@ -645,12 +569,8 @@
     analysis = analyzeSQL(sql, metadata, context);
     context = new MPPQueryContext(sql, queryId, sessionInfo, null, null);
     logicalQueryPlan =
-<<<<<<< HEAD
-        new LogicalPlanner(context, metadata, sessionInfo, WarningCollector.NOOP).plan(analysis);
-=======
         new TableLogicalPlanner(context, metadata, sessionInfo, WarningCollector.NOOP)
-            .plan(actualAnalysis);
->>>>>>> 7f6211e8
+            .plan(analysis);
     rootNode = logicalQueryPlan.getRootNode();
     assertTrue(rootNode instanceof OutputNode);
     assertTrue(rootNode.getChildren().get(0) instanceof TableScanNode);
@@ -666,12 +586,8 @@
     context = new MPPQueryContext(sql, queryId, sessionInfo, null, null);
     analysis = analyzeSQL(sql, metadata, context);
     logicalQueryPlan =
-<<<<<<< HEAD
-        new LogicalPlanner(context, metadata, sessionInfo, WarningCollector.NOOP).plan(analysis);
-=======
         new TableLogicalPlanner(context, metadata, sessionInfo, WarningCollector.NOOP)
-            .plan(actualAnalysis);
->>>>>>> 7f6211e8
+            .plan(analysis);
     rootNode = logicalQueryPlan.getRootNode();
     assertTrue(rootNode.getChildren().get(0) instanceof FilterNode);
     FilterNode filterNode = (FilterNode) rootNode.getChildren().get(0);
@@ -689,12 +605,8 @@
     context = new MPPQueryContext(sql, queryId, sessionInfo, null, null);
     analysis = analyzeSQL(sql, metadata, context);
     logicalQueryPlan =
-<<<<<<< HEAD
-        new LogicalPlanner(context, metadata, sessionInfo, WarningCollector.NOOP).plan(analysis);
-=======
         new TableLogicalPlanner(context, metadata, sessionInfo, WarningCollector.NOOP)
-            .plan(actualAnalysis);
->>>>>>> 7f6211e8
+            .plan(analysis);
     rootNode = logicalQueryPlan.getRootNode();
 
     // Like is pushed to schema region
@@ -710,12 +622,8 @@
     context = new MPPQueryContext(sql, queryId, sessionInfo, null, null);
     analysis = analyzeSQL(sql, metadata, context);
     logicalQueryPlan =
-<<<<<<< HEAD
-        new LogicalPlanner(context, metadata, sessionInfo, WarningCollector.NOOP).plan(analysis);
-=======
         new TableLogicalPlanner(context, metadata, sessionInfo, WarningCollector.NOOP)
-            .plan(actualAnalysis);
->>>>>>> 7f6211e8
+            .plan(analysis);
     rootNode = logicalQueryPlan.getRootNode();
     assertTrue(rootNode.getChildren().get(0) instanceof ProjectNode);
 
@@ -731,12 +639,8 @@
     context = new MPPQueryContext(sql, queryId, sessionInfo, null, null);
     analysis = analyzeSQL(sql, metadata, context);
     logicalQueryPlan =
-<<<<<<< HEAD
-        new LogicalPlanner(context, metadata, sessionInfo, WarningCollector.NOOP).plan(analysis);
-=======
         new TableLogicalPlanner(context, metadata, sessionInfo, WarningCollector.NOOP)
-            .plan(actualAnalysis);
->>>>>>> 7f6211e8
+            .plan(analysis);
     rootNode = logicalQueryPlan.getRootNode();
 
     // 5. String literal comparisons
@@ -744,12 +648,8 @@
     context = new MPPQueryContext(sql, queryId, sessionInfo, null, null);
     analysis = analyzeSQL(sql, metadata, context);
     logicalQueryPlan =
-<<<<<<< HEAD
-        new LogicalPlanner(context, metadata, sessionInfo, WarningCollector.NOOP).plan(analysis);
-=======
         new TableLogicalPlanner(context, metadata, sessionInfo, WarningCollector.NOOP)
-            .plan(actualAnalysis);
->>>>>>> 7f6211e8
+            .plan(analysis);
     rootNode = logicalQueryPlan.getRootNode();
 
     assertFalse(rootNode.getChildren().get(0) instanceof FilterNode);
@@ -763,12 +663,8 @@
     context = new MPPQueryContext(sql, queryId, sessionInfo, null, null);
     analysis = analyzeSQL(sql, metadata, context);
     logicalQueryPlan =
-<<<<<<< HEAD
-        new LogicalPlanner(context, metadata, sessionInfo, WarningCollector.NOOP).plan(analysis);
-=======
         new TableLogicalPlanner(context, metadata, sessionInfo, WarningCollector.NOOP)
-            .plan(actualAnalysis);
->>>>>>> 7f6211e8
+            .plan(analysis);
     rootNode = logicalQueryPlan.getRootNode();
 
     assertFalse(rootNode.getChildren().get(0) instanceof FilterNode);
@@ -783,58 +679,34 @@
     // 1. cast
     sql = "SELECT CAST(s2 AS DOUBLE) FROM table1 WHERE CAST(s1 AS DOUBLE) > 1.0";
     context = new MPPQueryContext(sql, queryId, sessionInfo, null, null);
-<<<<<<< HEAD
-    analysis = analyzeSQL(sql, metadata, context);
-    logicalPlanner = new LogicalPlanner(context, metadata, sessionInfo, WarningCollector.NOOP);
-    logicalQueryPlan = logicalPlanner.plan(analysis);
-=======
-    actualAnalysis = analyzeSQL(sql, metadata, context);
-    logicalPlanner = new TableLogicalPlanner(context, metadata, sessionInfo, WarningCollector.NOOP);
-    logicalQueryPlan = logicalPlanner.plan(actualAnalysis);
->>>>>>> 7f6211e8
+    analysis = analyzeSQL(sql, metadata, context);
+    logicalPlanner = new TableLogicalPlanner(context, metadata, sessionInfo, WarningCollector.NOOP);
+    logicalQueryPlan = logicalPlanner.plan(analysis);
     rootNode = logicalQueryPlan.getRootNode();
 
     // 2. substring
     sql =
         "SELECT SUBSTRING(tag1, 2), SUBSTRING(tag2, s1) FROM table1 WHERE SUBSTRING(tag2, 1) = 'A'";
     context = new MPPQueryContext(sql, queryId, sessionInfo, null, null);
-<<<<<<< HEAD
-    analysis = analyzeSQL(sql, metadata, context);
-    logicalPlanner = new LogicalPlanner(context, metadata, sessionInfo, WarningCollector.NOOP);
-    logicalQueryPlan = logicalPlanner.plan(analysis);
-=======
-    actualAnalysis = analyzeSQL(sql, metadata, context);
-    logicalPlanner = new TableLogicalPlanner(context, metadata, sessionInfo, WarningCollector.NOOP);
-    logicalQueryPlan = logicalPlanner.plan(actualAnalysis);
->>>>>>> 7f6211e8
+    analysis = analyzeSQL(sql, metadata, context);
+    logicalPlanner = new TableLogicalPlanner(context, metadata, sessionInfo, WarningCollector.NOOP);
+    logicalQueryPlan = logicalPlanner.plan(analysis);
     rootNode = logicalQueryPlan.getRootNode();
 
     // 3. round
     sql = "SELECT ROUND(s1, 1) FROM table1 WHERE ROUND(s2, 2) > 1.0";
     context = new MPPQueryContext(sql, queryId, sessionInfo, null, null);
-<<<<<<< HEAD
-    analysis = analyzeSQL(sql, metadata, context);
-    logicalPlanner = new LogicalPlanner(context, metadata, sessionInfo, WarningCollector.NOOP);
-    logicalQueryPlan = logicalPlanner.plan(analysis);
-=======
-    actualAnalysis = analyzeSQL(sql, metadata, context);
-    logicalPlanner = new TableLogicalPlanner(context, metadata, sessionInfo, WarningCollector.NOOP);
-    logicalQueryPlan = logicalPlanner.plan(actualAnalysis);
->>>>>>> 7f6211e8
+    analysis = analyzeSQL(sql, metadata, context);
+    logicalPlanner = new TableLogicalPlanner(context, metadata, sessionInfo, WarningCollector.NOOP);
+    logicalQueryPlan = logicalPlanner.plan(analysis);
     rootNode = logicalQueryPlan.getRootNode();
 
     // 4. replace
     sql = "SELECT REPLACE(tag1, 'A', 'B') FROM table1 WHERE REPLACE(attr1, 'C', 'D') = 'D'";
     context = new MPPQueryContext(sql, queryId, sessionInfo, null, null);
-<<<<<<< HEAD
-    analysis = analyzeSQL(sql, metadata, context);
-    logicalPlanner = new LogicalPlanner(context, metadata, sessionInfo, WarningCollector.NOOP);
-    logicalQueryPlan = logicalPlanner.plan(analysis);
-=======
-    actualAnalysis = analyzeSQL(sql, metadata, context);
-    logicalPlanner = new TableLogicalPlanner(context, metadata, sessionInfo, WarningCollector.NOOP);
-    logicalQueryPlan = logicalPlanner.plan(actualAnalysis);
->>>>>>> 7f6211e8
+    analysis = analyzeSQL(sql, metadata, context);
+    logicalPlanner = new TableLogicalPlanner(context, metadata, sessionInfo, WarningCollector.NOOP);
+    logicalQueryPlan = logicalPlanner.plan(analysis);
     rootNode = logicalQueryPlan.getRootNode();
   }
 
@@ -843,15 +715,9 @@
     // 1. only diff
     sql = "SELECT DIFF(s1) FROM table1 WHERE DIFF(s2) > 0";
     context = new MPPQueryContext(sql, queryId, sessionInfo, null, null);
-<<<<<<< HEAD
-    analysis = analyzeSQL(sql, metadata, context);
-    logicalPlanner = new LogicalPlanner(context, metadata, sessionInfo, WarningCollector.NOOP);
-    logicalQueryPlan = logicalPlanner.plan(analysis);
-=======
-    actualAnalysis = analyzeSQL(sql, metadata, context);
-    logicalPlanner = new TableLogicalPlanner(context, metadata, sessionInfo, WarningCollector.NOOP);
-    logicalQueryPlan = logicalPlanner.plan(actualAnalysis);
->>>>>>> 7f6211e8
+    analysis = analyzeSQL(sql, metadata, context);
+    logicalPlanner = new TableLogicalPlanner(context, metadata, sessionInfo, WarningCollector.NOOP);
+    logicalQueryPlan = logicalPlanner.plan(analysis);
     rootNode = logicalQueryPlan.getRootNode();
     assertTrue(rootNode.getChildren().get(0) instanceof ProjectNode);
     assertTrue(rootNode.getChildren().get(0).getChildren().get(0) instanceof FilterNode);
@@ -891,15 +757,9 @@
     // 2. diff with time filter, tag filter and measurement filter
     sql = "SELECT s1 FROM table1 WHERE DIFF(s2) > 0 and time > 5 and tag1 = 'A' and s1 = 1";
     context = new MPPQueryContext(sql, queryId, sessionInfo, null, null);
-<<<<<<< HEAD
-    analysis = analyzeSQL(sql, metadata, context);
-    logicalPlanner = new LogicalPlanner(context, metadata, sessionInfo, WarningCollector.NOOP);
-    logicalQueryPlan = logicalPlanner.plan(analysis);
-=======
-    actualAnalysis = analyzeSQL(sql, metadata, context);
-    logicalPlanner = new TableLogicalPlanner(context, metadata, sessionInfo, WarningCollector.NOOP);
-    logicalQueryPlan = logicalPlanner.plan(actualAnalysis);
->>>>>>> 7f6211e8
+    analysis = analyzeSQL(sql, metadata, context);
+    logicalPlanner = new TableLogicalPlanner(context, metadata, sessionInfo, WarningCollector.NOOP);
+    logicalQueryPlan = logicalPlanner.plan(analysis);
     rootNode = logicalQueryPlan.getRootNode();
     assertTrue(rootNode.getChildren().get(0) instanceof ProjectNode);
     assertTrue(rootNode.getChildren().get(0).getChildren().get(0) instanceof FilterNode);
@@ -917,12 +777,8 @@
     context = new MPPQueryContext(sql, queryId, sessionInfo, null, null);
     analysis = analyzeSQL(sql, metadata, context);
     logicalQueryPlan =
-<<<<<<< HEAD
-        new LogicalPlanner(context, metadata, sessionInfo, WarningCollector.NOOP).plan(analysis);
-=======
         new TableLogicalPlanner(context, metadata, sessionInfo, WarningCollector.NOOP)
-            .plan(actualAnalysis);
->>>>>>> 7f6211e8
+            .plan(analysis);
     rootNode = logicalQueryPlan.getRootNode();
     assertTrue(rootNode instanceof OutputNode);
     assertTrue(rootNode.getChildren().get(0) instanceof ProjectNode);
@@ -947,12 +803,7 @@
     context = new MPPQueryContext(sql, queryId, sessionInfo, null, null);
     analysis = analyzeSQL(sql, metadata, context);
     logicalQueryPlan =
-<<<<<<< HEAD
-        new LogicalPlanner(context, metadata, sessionInfo, warningCollector).plan(analysis);
-=======
-        new TableLogicalPlanner(context, metadata, sessionInfo, warningCollector)
-            .plan(actualAnalysis);
->>>>>>> 7f6211e8
+        new TableLogicalPlanner(context, metadata, sessionInfo, warningCollector).plan(analysis);
     rootNode = logicalQueryPlan.getRootNode();
     assertTrue(rootNode.getChildren().get(0) instanceof OffsetNode);
     OffsetNode offsetNode = (OffsetNode) rootNode.getChildren().get(0);
@@ -966,12 +817,7 @@
     context = new MPPQueryContext(sql, queryId, sessionInfo, null, null);
     analysis = analyzeSQL(sql, metadata, context);
     logicalQueryPlan =
-<<<<<<< HEAD
-        new LogicalPlanner(context, metadata, sessionInfo, warningCollector).plan(analysis);
-=======
-        new TableLogicalPlanner(context, metadata, sessionInfo, warningCollector)
-            .plan(actualAnalysis);
->>>>>>> 7f6211e8
+        new TableLogicalPlanner(context, metadata, sessionInfo, warningCollector).plan(analysis);
     rootNode = logicalQueryPlan.getRootNode();
     assertTrue(rootNode.getChildren().get(0) instanceof ProjectNode);
     assertTrue(getChildrenNode(rootNode, 2) instanceof OffsetNode);
@@ -987,12 +833,7 @@
     context = new MPPQueryContext(sql, queryId, sessionInfo, null, null);
     analysis = analyzeSQL(sql, metadata, context);
     logicalQueryPlan =
-<<<<<<< HEAD
-        new LogicalPlanner(context, metadata, sessionInfo, warningCollector).plan(analysis);
-=======
-        new TableLogicalPlanner(context, metadata, sessionInfo, warningCollector)
-            .plan(actualAnalysis);
->>>>>>> 7f6211e8
+        new TableLogicalPlanner(context, metadata, sessionInfo, warningCollector).plan(analysis);
     rootNode = logicalQueryPlan.getRootNode();
     assertTrue(rootNode instanceof OutputNode);
     assertTrue(getChildrenNode(rootNode, 1) instanceof TableScanNode);
@@ -1009,12 +850,7 @@
     context = new MPPQueryContext(sql, queryId, sessionInfo, null, null);
     analysis = analyzeSQL(sql, metadata, context);
     logicalQueryPlan =
-<<<<<<< HEAD
-        new LogicalPlanner(context, metadata, sessionInfo, warningCollector).plan(analysis);
-=======
-        new TableLogicalPlanner(context, metadata, sessionInfo, warningCollector)
-            .plan(actualAnalysis);
->>>>>>> 7f6211e8
+        new TableLogicalPlanner(context, metadata, sessionInfo, warningCollector).plan(analysis);
     // logical plan: `OutputNode - ProjectNode - LimitNode - TableScanNode`
     rootNode = logicalQueryPlan.getRootNode();
     assertTrue(rootNode instanceof OutputNode);
@@ -1047,12 +883,7 @@
     context = new MPPQueryContext(sql, queryId, sessionInfo, null, null);
     analysis = analyzeSQL(sql, metadata, context);
     logicalQueryPlan =
-<<<<<<< HEAD
-        new LogicalPlanner(context, metadata, sessionInfo, warningCollector).plan(analysis);
-=======
-        new TableLogicalPlanner(context, metadata, sessionInfo, warningCollector)
-            .plan(actualAnalysis);
->>>>>>> 7f6211e8
+        new TableLogicalPlanner(context, metadata, sessionInfo, warningCollector).plan(analysis);
     // logical plan: `OutputNode - ProjectNode - LimitNode - TableScanNode`
     rootNode = logicalQueryPlan.getRootNode();
     assertTrue(rootNode instanceof OutputNode);
@@ -1075,12 +906,7 @@
     context = new MPPQueryContext(sql, queryId, sessionInfo, null, null);
     analysis = analyzeSQL(sql, metadata, context);
     logicalQueryPlan =
-<<<<<<< HEAD
-        new LogicalPlanner(context, metadata, sessionInfo, warningCollector).plan(analysis);
-=======
-        new TableLogicalPlanner(context, metadata, sessionInfo, warningCollector)
-            .plan(actualAnalysis);
->>>>>>> 7f6211e8
+        new TableLogicalPlanner(context, metadata, sessionInfo, warningCollector).plan(analysis);
     // logical plan: `OutputNode - ProjectNode - LimitNode - TableScanNode`
     rootNode = logicalQueryPlan.getRootNode();
     // distributed plan: `IdentitySink - OutputNode - ProjectNode - LimitNode - TableScanNode`
@@ -1100,12 +926,7 @@
     context = new MPPQueryContext(sql, queryId, sessionInfo, null, null);
     analysis = analyzeSQL(sql, metadata, context);
     logicalQueryPlan =
-<<<<<<< HEAD
-        new LogicalPlanner(context, metadata, sessionInfo, warningCollector).plan(analysis);
-=======
-        new TableLogicalPlanner(context, metadata, sessionInfo, warningCollector)
-            .plan(actualAnalysis);
->>>>>>> 7f6211e8
+        new TableLogicalPlanner(context, metadata, sessionInfo, warningCollector).plan(analysis);
     rootNode = logicalQueryPlan.getRootNode();
     distributionPlanner = new TableDistributedPlanner(analysis, logicalQueryPlan);
     distributedQueryPlan = distributionPlanner.plan();
@@ -1212,13 +1033,8 @@
     assertEquals(3, partitionSlotMapMap.size());
 
     logicalQueryPlan =
-<<<<<<< HEAD
-        new LogicalPlanner(context, mockMetadata, sessionInfo, WarningCollector.NOOP)
-            .plan(analysis);
-=======
         new TableLogicalPlanner(context, mockMetadata, sessionInfo, WarningCollector.NOOP)
-            .plan(actualAnalysis);
->>>>>>> 7f6211e8
+            .plan(analysis);
 
     RelationalInsertTabletNode insertTabletNode =
         (RelationalInsertTabletNode) logicalQueryPlan.getRootNode();
@@ -1263,14 +1079,8 @@
     assertEquals(1, partitionSlotMapMap.size());
 
     logicalQueryPlan =
-<<<<<<< HEAD
-        new LogicalPlanner(context, mockMetadata, sessionInfo, WarningCollector.NOOP)
-            .plan(analysis);
-=======
         new TableLogicalPlanner(context, mockMetadata, sessionInfo, WarningCollector.NOOP)
-            .plan(actualAnalysis);
->>>>>>> 7f6211e8
-
+            .plan(analysis);
     RelationalInsertRowNode insertNode = (RelationalInsertRowNode) logicalQueryPlan.getRootNode();
 
     assertEquals(insertNode.getTableName(), StatementTestUtils.tableName());
