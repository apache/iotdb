/*
 * Licensed to the Apache Software Foundation (ASF) under one
 * or more contributor license agreements.  See the NOTICE file
 * distributed with this work for additional information
 * regarding copyright ownership.  The ASF licenses this file
 * to you under the Apache License, Version 2.0 (the
 * "License"); you may not use this file except in compliance
 * with the License.  You may obtain a copy of the License at
 *
 *     http://www.apache.org/licenses/LICENSE-2.0
 *
 * Unless required by applicable law or agreed to in writing,
 * software distributed under the License is distributed on an
 * "AS IS" BASIS, WITHOUT WARRANTIES OR CONDITIONS OF ANY
 * KIND, either express or implied.  See the License for the
 * specific language governing permissions and limitations
 * under the License.
 */

package org.apache.iotdb.db.queryengine.plan.relational.analyzer;

import org.apache.iotdb.common.rpc.thrift.TConsensusGroupId;
import org.apache.iotdb.common.rpc.thrift.TConsensusGroupType;
import org.apache.iotdb.common.rpc.thrift.TDataNodeLocation;
import org.apache.iotdb.common.rpc.thrift.TRegionReplicaSet;
import org.apache.iotdb.common.rpc.thrift.TSeriesPartitionSlot;
import org.apache.iotdb.common.rpc.thrift.TTimePartitionSlot;
import org.apache.iotdb.commons.conf.IoTDBConstant;
import org.apache.iotdb.commons.partition.DataPartition;
import org.apache.iotdb.commons.partition.DataPartitionQueryParam;
import org.apache.iotdb.commons.partition.executor.SeriesPartitionExecutor;
import org.apache.iotdb.commons.utils.PathUtils;
import org.apache.iotdb.db.protocol.session.IClientSession;
import org.apache.iotdb.db.queryengine.common.MPPQueryContext;
import org.apache.iotdb.db.queryengine.common.QueryId;
import org.apache.iotdb.db.queryengine.common.SessionInfo;
import org.apache.iotdb.db.queryengine.execution.warnings.WarningCollector;
import org.apache.iotdb.db.queryengine.plan.planner.plan.DistributedQueryPlan;
import org.apache.iotdb.db.queryengine.plan.planner.plan.LogicalQueryPlan;
import org.apache.iotdb.db.queryengine.plan.planner.plan.PlanFragment;
import org.apache.iotdb.db.queryengine.plan.planner.plan.node.PlanNode;
import org.apache.iotdb.db.queryengine.plan.planner.plan.node.process.ExchangeNode;
import org.apache.iotdb.db.queryengine.plan.planner.plan.node.sink.IdentitySinkNode;
import org.apache.iotdb.db.queryengine.plan.planner.plan.node.write.RelationalInsertRowNode;
import org.apache.iotdb.db.queryengine.plan.planner.plan.node.write.RelationalInsertTabletNode;
import org.apache.iotdb.db.queryengine.plan.relational.function.OperatorType;
import org.apache.iotdb.db.queryengine.plan.relational.metadata.ColumnHandle;
import org.apache.iotdb.db.queryengine.plan.relational.metadata.ColumnSchema;
import org.apache.iotdb.db.queryengine.plan.relational.metadata.ITableDeviceSchemaValidation;
import org.apache.iotdb.db.queryengine.plan.relational.metadata.Metadata;
import org.apache.iotdb.db.queryengine.plan.relational.metadata.OperatorNotFoundException;
import org.apache.iotdb.db.queryengine.plan.relational.metadata.QualifiedObjectName;
import org.apache.iotdb.db.queryengine.plan.relational.metadata.TableSchema;
import org.apache.iotdb.db.queryengine.plan.relational.planner.LogicalPlanner;
import org.apache.iotdb.db.queryengine.plan.relational.planner.Symbol;
import org.apache.iotdb.db.queryengine.plan.relational.planner.distribute.TableDistributedPlanner;
import org.apache.iotdb.db.queryengine.plan.relational.planner.node.CollectNode;
import org.apache.iotdb.db.queryengine.plan.relational.planner.node.FilterNode;
import org.apache.iotdb.db.queryengine.plan.relational.planner.node.LimitNode;
import org.apache.iotdb.db.queryengine.plan.relational.planner.node.OffsetNode;
import org.apache.iotdb.db.queryengine.plan.relational.planner.node.OutputNode;
import org.apache.iotdb.db.queryengine.plan.relational.planner.node.ProjectNode;
import org.apache.iotdb.db.queryengine.plan.relational.planner.node.TableScanNode;
import org.apache.iotdb.db.queryengine.plan.relational.security.AccessControl;
import org.apache.iotdb.db.queryengine.plan.relational.sql.ast.Expression;
import org.apache.iotdb.db.queryengine.plan.relational.sql.ast.LogicalExpression;
import org.apache.iotdb.db.queryengine.plan.relational.sql.ast.Statement;
import org.apache.iotdb.db.queryengine.plan.relational.sql.parser.SqlParser;
import org.apache.iotdb.db.queryengine.plan.statement.StatementTestUtils;
import org.apache.iotdb.db.queryengine.plan.statement.crud.InsertRowStatement;
import org.apache.iotdb.db.queryengine.plan.statement.crud.InsertTabletStatement;

import com.google.common.collect.ImmutableSet;
import org.apache.tsfile.file.metadata.IDeviceID.Factory;
import org.apache.tsfile.utils.Binary;
import org.junit.Ignore;
import org.junit.Test;
import org.mockito.Mockito;

import java.time.ZoneId;
import java.util.ArrayList;
import java.util.Arrays;
import java.util.Collections;
import java.util.HashMap;
import java.util.List;
import java.util.Map;
import java.util.Objects;
import java.util.Optional;
import java.util.stream.Collectors;
import java.util.stream.Stream;

import static org.apache.iotdb.db.queryengine.execution.warnings.WarningCollector.NOOP;
import static org.apache.iotdb.db.queryengine.plan.relational.analyzer.LimitOffsetPushDownTest.getChildrenNode;
import static org.apache.iotdb.db.queryengine.plan.statement.component.Ordering.ASC;
import static org.apache.tsfile.read.common.type.BooleanType.BOOLEAN;
import static org.apache.tsfile.read.common.type.DoubleType.DOUBLE;
import static org.apache.tsfile.read.common.type.IntType.INT32;
import static org.apache.tsfile.read.common.type.LongType.INT64;
import static org.junit.Assert.assertArrayEquals;
import static org.junit.Assert.assertEquals;
import static org.junit.Assert.assertFalse;
import static org.junit.Assert.assertNotNull;
import static org.junit.Assert.assertNull;
import static org.junit.Assert.assertTrue;
import static org.junit.Assert.fail;
import static org.mockito.ArgumentMatchers.eq;

public class AnalyzerTest {

  private static final NopAccessControl nopAccessControl = new NopAccessControl();

  QueryId queryId = new QueryId("test_query");
  SessionInfo sessionInfo =
      new SessionInfo(
          1L,
          "iotdb-user",
          ZoneId.systemDefault(),
          IoTDBConstant.ClientVersion.V_1_0,
          "db",
          IClientSession.SqlDialect.TABLE);
  Metadata metadata = new TestMatadata();
  WarningCollector warningCollector = NOOP;
  String sql;
  Analysis actualAnalysis;
  MPPQueryContext context;
  LogicalPlanner logicalPlanner;
  LogicalQueryPlan logicalQueryPlan;
  PlanNode rootNode;
  TableDistributedPlanner distributionPlanner;
  DistributedQueryPlan distributedQueryPlan;
  TableScanNode tableScanNode;

  @Test
  public void testMockQuery() throws OperatorNotFoundException {
    final String sql =
        "SELECT s1, (s1 + 1) as t from table1 where time > 100 and s2 > 10 offset 2 limit 3";
    final Metadata metadata = Mockito.mock(Metadata.class);
    Mockito.when(metadata.tableExists(Mockito.any())).thenReturn(true);

<<<<<<< HEAD
    TableHandle tableHandle = Mockito.mock(TableHandle.class);

    final Map<String, ColumnHandle> map = new HashMap<>();
    final TableSchema tableSchema = Mockito.mock(TableSchema.class);
=======
    Map<String, ColumnHandle> map = new HashMap<>();
    TableSchema tableSchema = Mockito.mock(TableSchema.class);
>>>>>>> 5416b443
    Mockito.when(tableSchema.getTableName()).thenReturn("table1");
    final ColumnSchema column1 =
        ColumnSchema.builder().setName("time").setType(INT64).setHidden(false).build();
    final ColumnHandle column1Handle = Mockito.mock(ColumnHandle.class);
    map.put("time", column1Handle);
    final ColumnSchema column2 =
        ColumnSchema.builder().setName("s1").setType(INT32).setHidden(false).build();
    final ColumnHandle column2Handle = Mockito.mock(ColumnHandle.class);
    map.put("s1", column2Handle);
    final ColumnSchema column3 =
        ColumnSchema.builder().setName("s2").setType(INT64).setHidden(false).build();
    final ColumnHandle column3Handle = Mockito.mock(ColumnHandle.class);
    map.put("s2", column3Handle);
    final List<ColumnSchema> columnSchemaList = Arrays.asList(column1, column2, column3);
    Mockito.when(tableSchema.getColumns()).thenReturn(columnSchemaList);

    Mockito.when(
            metadata.getTableSchema(Mockito.any(), eq(new QualifiedObjectName("testdb", "table1"))))
        .thenReturn(Optional.of(tableSchema));

    Mockito.when(
            metadata.getOperatorReturnType(
                eq(OperatorType.LESS_THAN), eq(Arrays.asList(INT64, INT32))))
        .thenReturn(BOOLEAN);
    Mockito.when(
            metadata.getOperatorReturnType(eq(OperatorType.ADD), eq(Arrays.asList(INT32, INT32))))
        .thenReturn(DOUBLE);

    context = new MPPQueryContext(sql, queryId, sessionInfo, null, null);
    final Analysis actualAnalysis = analyzeSQL(sql, metadata, context);
    assertNotNull(actualAnalysis);
    System.out.println(actualAnalysis.getTypes());
  }

  @Test
  public void singleTableNoFilterTest() {
    // wildcard
    sql = "SELECT * FROM testdb.table1";
    context = new MPPQueryContext(sql, queryId, sessionInfo, null, null);
    actualAnalysis = analyzeSQL(sql, metadata, context);
    assertNotNull(actualAnalysis);
    assertEquals(1, actualAnalysis.getTables().size());

    logicalPlanner = new LogicalPlanner(context, metadata, sessionInfo, WarningCollector.NOOP);
    logicalQueryPlan = logicalPlanner.plan(actualAnalysis);
    rootNode = logicalQueryPlan.getRootNode();
    assertTrue(rootNode instanceof OutputNode);
    assertTrue(((OutputNode) rootNode).getChild() instanceof TableScanNode);
    tableScanNode = (TableScanNode) ((OutputNode) rootNode).getChild();
    assertEquals("testdb.table1", tableScanNode.getQualifiedObjectName().toString());
    assertEquals(
        Arrays.asList("time", "tag1", "tag2", "tag3", "attr1", "attr2", "s1", "s2", "s3"),
        tableScanNode.getOutputColumnNames());
    assertEquals(9, tableScanNode.getOutputSymbols().size());
    assertEquals(9, tableScanNode.getAssignments().size());
    assertEquals(6, tableScanNode.getDeviceEntries().size());
    assertEquals(5, tableScanNode.getIdAndAttributeIndexMap().size());
    assertEquals(ASC, tableScanNode.getScanOrder());

    distributionPlanner = new TableDistributedPlanner(actualAnalysis, logicalQueryPlan, context);
    distributedQueryPlan = distributionPlanner.plan();
    assertEquals(3, distributedQueryPlan.getFragments().size());
    assertTrue(
        distributedQueryPlan
                .getFragments()
                .get(0)
                .getPlanNodeTree()
                .getChildren()
                .get(0)
                .getChildren()
                .get(0)
            instanceof CollectNode);
  }

  @Test
  public void singleTableWithFilterTest1() {
    // only global time filter
    sql = "SELECT * FROM table1 where time > 1";
    context = new MPPQueryContext(sql, queryId, sessionInfo, null, null);
    actualAnalysis = analyzeSQL(sql, metadata, context);
    assertNotNull(actualAnalysis);
    assertEquals(1, actualAnalysis.getTables().size());
    logicalPlanner = new LogicalPlanner(context, metadata, sessionInfo, WarningCollector.NOOP);
    logicalQueryPlan = logicalPlanner.plan(actualAnalysis);
    rootNode = logicalQueryPlan.getRootNode();
    assertTrue(rootNode instanceof OutputNode);
    assertTrue(((OutputNode) rootNode).getChild() instanceof TableScanNode);
    tableScanNode = (TableScanNode) ((OutputNode) rootNode).getChild();
    assertEquals("testdb.table1", tableScanNode.getQualifiedObjectName().toString());
    assertEquals(
        Arrays.asList("time", "tag1", "tag2", "tag3", "attr1", "attr2", "s1", "s2", "s3"),
        tableScanNode.getOutputColumnNames());
    assertEquals(9, tableScanNode.getAssignments().size());
    assertEquals(6, tableScanNode.getDeviceEntries().size());
    assertEquals(5, tableScanNode.getIdAndAttributeIndexMap().size());
    assertEquals(
        "(\"time\" > 1)", tableScanNode.getTimePredicate().map(Expression::toString).orElse(null));
    assertNull(tableScanNode.getPushDownPredicate());
    assertEquals(ASC, tableScanNode.getScanOrder());

    distributionPlanner = new TableDistributedPlanner(actualAnalysis, logicalQueryPlan, context);
    distributedQueryPlan = distributionPlanner.plan();
    assertEquals(3, distributedQueryPlan.getFragments().size());
    OutputNode outputNode =
        (OutputNode)
            distributedQueryPlan.getFragments().get(0).getPlanNodeTree().getChildren().get(0);
    assertTrue(outputNode.getChildren().get(0) instanceof CollectNode);
    CollectNode collectNode = (CollectNode) outputNode.getChildren().get(0);
    assertTrue(
        collectNode.getChildren().get(0) instanceof ExchangeNode
            && collectNode.getChildren().get(2) instanceof ExchangeNode);
    assertTrue(collectNode.getChildren().get(1) instanceof TableScanNode);
    TableScanNode tableScanNode = (TableScanNode) collectNode.getChildren().get(1);
    assertEquals(4, tableScanNode.getDeviceEntries().size());
    assertEquals(
        Arrays.asList(
            "table1.shanghai.B3.YY",
            "table1.shenzhen.B1.XX",
            "table1.shenzhen.B2.ZZ",
            "table1.shanghai.A3.YY"),
        tableScanNode.getDeviceEntries().stream()
            .map(d -> d.getDeviceID().toString())
            .collect(Collectors.toList()));
  }

  @Test
  public void singleTableWithFilterTest2() {
    // measurement value filter, which can be pushed down to TableScanNode
    sql = "SELECT tag1, attr1, s2 FROM table1 where s1 > 1";
    context = new MPPQueryContext(sql, queryId, sessionInfo, null, null);
    actualAnalysis = analyzeSQL(sql, metadata, context);
    assertNotNull(actualAnalysis);
    assertEquals(1, actualAnalysis.getTables().size());
    logicalPlanner = new LogicalPlanner(context, metadata, sessionInfo, WarningCollector.NOOP);
    logicalQueryPlan = logicalPlanner.plan(actualAnalysis);
    rootNode = logicalQueryPlan.getRootNode();
    assertTrue(rootNode instanceof OutputNode);
    assertTrue(rootNode.getChildren().get(0) instanceof TableScanNode);
    tableScanNode = (TableScanNode) rootNode.getChildren().get(0);
    assertNotNull(tableScanNode.getPushDownPredicate());
    assertEquals("(\"s1\" > 1)", tableScanNode.getPushDownPredicate().toString());
    assertFalse(tableScanNode.getTimePredicate().isPresent());
    assertTrue(
        Stream.of(
                Symbol.of("tag1"),
                Symbol.of("tag2"),
                Symbol.of("tag3"),
                Symbol.of("attr1"),
                Symbol.of("attr2"))
            .allMatch(tableScanNode.getIdAndAttributeIndexMap()::containsKey));
    assertEquals(Arrays.asList("tag1", "attr1", "s2"), tableScanNode.getOutputColumnNames());
    assertEquals(
        ImmutableSet.of("tag1", "attr1", "s1", "s2"),
        tableScanNode.getAssignments().keySet().stream()
            .map(Symbol::toString)
            .collect(Collectors.toSet()));

    distributionPlanner = new TableDistributedPlanner(actualAnalysis, logicalQueryPlan, context);
    distributedQueryPlan = distributionPlanner.plan();
    assertEquals(3, distributedQueryPlan.getFragments().size());
    OutputNode outputNode =
        (OutputNode)
            distributedQueryPlan.getFragments().get(0).getPlanNodeTree().getChildren().get(0);
    assertTrue(outputNode.getChildren().get(0) instanceof CollectNode);
    CollectNode collectNode = (CollectNode) outputNode.getChildren().get(0);
    assertTrue(
        collectNode.getChildren().get(0) instanceof ExchangeNode
            && collectNode.getChildren().get(2) instanceof ExchangeNode);
    assertTrue(collectNode.getChildren().get(1) instanceof TableScanNode);
    tableScanNode = (TableScanNode) collectNode.getChildren().get(1);
    assertEquals(4, tableScanNode.getDeviceEntries().size());
    assertEquals(
        Arrays.asList(
            "table1.shanghai.B3.YY",
            "table1.shenzhen.B1.XX",
            "table1.shenzhen.B2.ZZ",
            "table1.shanghai.A3.YY"),
        tableScanNode.getDeviceEntries().stream()
            .map(d -> d.getDeviceID().toString())
            .collect(Collectors.toList()));
    tableScanNode =
        (TableScanNode)
            distributedQueryPlan.getFragments().get(1).getPlanNodeTree().getChildren().get(0);
    assertEquals("(\"s1\" > 1)", tableScanNode.getPushDownPredicate().toString());
  }

  @Test
  public void singleTableWithFilterTest3() {
    // measurement value filter with time filter, take apart into pushDownPredicate and
    // timePredicate of TableScanNode
    sql =
        "SELECT tag1, attr1, s2 FROM table1 where s1 > 1 and s2>2 and tag1='A' and time > 1 and time < 10";
    context = new MPPQueryContext(sql, queryId, sessionInfo, null, null);
    actualAnalysis = analyzeSQL(sql, metadata, context);
    assertNotNull(actualAnalysis);
    assertEquals(1, actualAnalysis.getTables().size());
    logicalPlanner = new LogicalPlanner(context, metadata, sessionInfo, WarningCollector.NOOP);
    logicalQueryPlan = logicalPlanner.plan(actualAnalysis);
    rootNode = logicalQueryPlan.getRootNode();
    assertTrue(rootNode instanceof OutputNode);
    assertTrue(rootNode.getChildren().get(0) instanceof TableScanNode);
    tableScanNode = (TableScanNode) rootNode.getChildren().get(0);
    assertNotNull(tableScanNode.getPushDownPredicate());
    assertEquals(
        "((\"s1\" > 1) AND (\"s2\" > 2))", tableScanNode.getPushDownPredicate().toString());
    assertTrue(tableScanNode.getTimePredicate().isPresent());
    assertEquals(
        "((\"time\" > 1) AND (\"time\" < 10))", tableScanNode.getTimePredicate().get().toString());
    assertEquals(Arrays.asList("tag1", "attr1", "s2"), tableScanNode.getOutputColumnNames());
    assertEquals(
        ImmutableSet.of("time", "tag1", "attr1", "s1", "s2"),
        tableScanNode.getAssignments().keySet().stream()
            .map(Symbol::toString)
            .collect(Collectors.toSet()));
  }

  @Test
  public void singleTableWithFilterTest4() {
    // measurement value filter with time filter
    // transfer to : ((("time" > 1) OR ("s1" > 1)) AND (("time" > 1) OR ("s2" > 2)) AND (("time" >
    // 1) OR ("time" < 10)))
    sql = "SELECT tag1, attr1, s2 FROM table1 where time > 1 or s1 > 1 and s2 > 2 and time < 10";
    context = new MPPQueryContext(sql, queryId, sessionInfo, null, null);
    actualAnalysis = analyzeSQL(sql, metadata, context);
    assertNotNull(actualAnalysis);
    assertEquals(1, actualAnalysis.getTables().size());
    logicalPlanner = new LogicalPlanner(context, metadata, sessionInfo, WarningCollector.NOOP);
    logicalQueryPlan = logicalPlanner.plan(actualAnalysis);
    rootNode = logicalQueryPlan.getRootNode();
    assertTrue(rootNode instanceof OutputNode);
    assertTrue(rootNode.getChildren().get(0) instanceof TableScanNode);
    tableScanNode = (TableScanNode) rootNode.getChildren().get(0);
    assertTrue(tableScanNode.getTimePredicate().isPresent());
    assertEquals(
        "((\"time\" > 1) OR (\"time\" < 10))", tableScanNode.getTimePredicate().get().toString());
    assertNotNull(tableScanNode.getPushDownPredicate());
    assertEquals(
        "(((\"time\" > 1) OR (\"s1\" > 1)) AND ((\"time\" > 1) OR (\"s2\" > 2)))",
        tableScanNode.getPushDownPredicate().toString());
    assertEquals(Arrays.asList("tag1", "attr1", "s2"), tableScanNode.getOutputColumnNames());
    assertEquals(
        ImmutableSet.of("time", "tag1", "attr1", "s1", "s2"),
        tableScanNode.getAssignments().keySet().stream()
            .map(Symbol::toString)
            .collect(Collectors.toSet()));
  }

  @Test
  public void singleTableWithFilterTest5() {
    // measurement value filter with time filter
    sql = "SELECT tag1, attr1, s2 FROM table1 where time > 1 or s1 > 1 or time < 10 or s2 > 2";
    context = new MPPQueryContext(sql, queryId, sessionInfo, null, null);
    actualAnalysis = analyzeSQL(sql, metadata, context);
    assertNotNull(actualAnalysis);
    assertEquals(1, actualAnalysis.getTables().size());
    logicalPlanner = new LogicalPlanner(context, metadata, sessionInfo, WarningCollector.NOOP);
    logicalQueryPlan = logicalPlanner.plan(actualAnalysis);
    rootNode = logicalQueryPlan.getRootNode();
    assertTrue(rootNode instanceof OutputNode);
    assertTrue(rootNode.getChildren().get(0) instanceof TableScanNode);
    tableScanNode = (TableScanNode) rootNode.getChildren().get(0);
    assertNotNull(tableScanNode.getPushDownPredicate());
    assertEquals(
        "((\"time\" > 1) OR (\"s1\" > 1) OR (\"time\" < 10) OR (\"s2\" > 2))",
        tableScanNode.getPushDownPredicate().toString());
    assertFalse(tableScanNode.getTimePredicate().isPresent());
    assertEquals(Arrays.asList("tag1", "attr1", "s2"), tableScanNode.getOutputColumnNames());
    assertEquals(
        ImmutableSet.of("time", "tag1", "attr1", "s1", "s2"),
        tableScanNode.getAssignments().keySet().stream()
            .map(Symbol::toString)
            .collect(Collectors.toSet()));
  }

  /*
   * IdentitySinkNode-15
   *   └──OutputNode-3
   *       └──FilterNode-2
   *           └──CollectNode-10
   *               ├──ExchangeNode-11: [SourceAddress:192.0.12.1/test_query.2.0/13]
   *               ├──TableScanNode-8
   *               └──ExchangeNode-12: [SourceAddress:192.0.10.1/test_query.3.0/14]
   *
   *  IdentitySinkNode-13
   *   └──TableScanNode-7
   *
   *  IdentitySinkNode-14
   *   └──TableScanNode-9
   */
  @Test
  public void singleTableWithFilterTest6() {
    // value filter which can not be pushed down
    sql = "SELECT tag1, attr1, s2 FROM table1 where diff(s1) > 1";
    context = new MPPQueryContext(sql, queryId, sessionInfo, null, null);
    actualAnalysis = analyzeSQL(sql, metadata, context);
    assertEquals(1, actualAnalysis.getTables().size());
    logicalPlanner = new LogicalPlanner(context, metadata, sessionInfo, WarningCollector.NOOP);
    logicalQueryPlan = logicalPlanner.plan(actualAnalysis);
    rootNode = logicalQueryPlan.getRootNode();
    assertTrue(rootNode instanceof OutputNode);
    assertTrue(rootNode.getChildren().get(0) instanceof ProjectNode);
    assertTrue(rootNode.getChildren().get(0).getChildren().get(0) instanceof FilterNode);
    assertTrue(
        rootNode.getChildren().get(0).getChildren().get(0).getChildren().get(0)
            instanceof TableScanNode);
    tableScanNode =
        (TableScanNode) rootNode.getChildren().get(0).getChildren().get(0).getChildren().get(0);
    assertEquals(Arrays.asList("tag1", "attr1", "s1", "s2"), tableScanNode.getOutputColumnNames());
    distributionPlanner = new TableDistributedPlanner(actualAnalysis, logicalQueryPlan, context);
    distributedQueryPlan = distributionPlanner.plan();
    assertEquals(3, distributedQueryPlan.getFragments().size());
    OutputNode outputNode =
        (OutputNode)
            distributedQueryPlan.getFragments().get(0).getPlanNodeTree().getChildren().get(0);
    assertTrue(outputNode.getChildren().get(0) instanceof ProjectNode);
    assertTrue(outputNode.getChildren().get(0).getChildren().get(0) instanceof FilterNode);
    assertTrue(
        outputNode.getChildren().get(0).getChildren().get(0).getChildren().get(0)
            instanceof CollectNode);
    CollectNode collectNode =
        (CollectNode) outputNode.getChildren().get(0).getChildren().get(0).getChildren().get(0);
    assertTrue(
        collectNode.getChildren().get(0) instanceof ExchangeNode
            && collectNode.getChildren().get(2) instanceof ExchangeNode);
    assertTrue(collectNode.getChildren().get(1) instanceof TableScanNode);
    tableScanNode = (TableScanNode) collectNode.getChildren().get(1);
    assertEquals(4, tableScanNode.getDeviceEntries().size());
    assertEquals(
        Arrays.asList(
            "table1.shanghai.B3.YY",
            "table1.shenzhen.B1.XX",
            "table1.shenzhen.B2.ZZ",
            "table1.shanghai.A3.YY"),
        tableScanNode.getDeviceEntries().stream()
            .map(d -> d.getDeviceID().toString())
            .collect(Collectors.toList()));
    tableScanNode =
        (TableScanNode)
            distributedQueryPlan.getFragments().get(1).getPlanNodeTree().getChildren().get(0);

    sql = "SELECT tag1, attr1, s2 FROM table1 where diff(s1) + 1 > 1";
    actualAnalysis = analyzeSQL(sql, metadata, context);
    assertEquals(1, actualAnalysis.getTables().size());
    context = new MPPQueryContext(sql, queryId, sessionInfo, null, null);
    logicalPlanner = new LogicalPlanner(context, metadata, sessionInfo, WarningCollector.NOOP);
    logicalQueryPlan = logicalPlanner.plan(actualAnalysis);
    rootNode = logicalQueryPlan.getRootNode();
    assertTrue(rootNode instanceof OutputNode);
    assertTrue(rootNode.getChildren().get(0) instanceof ProjectNode);
    assertTrue(rootNode.getChildren().get(0).getChildren().get(0) instanceof FilterNode);
    FilterNode filterNode = (FilterNode) rootNode.getChildren().get(0).getChildren().get(0);
    assertEquals("((diff(\"s1\") + 1) > 1)", filterNode.getPredicate().toString());
    assertTrue(
        rootNode.getChildren().get(0).getChildren().get(0).getChildren().get(0)
            instanceof TableScanNode);
    tableScanNode =
        (TableScanNode) rootNode.getChildren().get(0).getChildren().get(0).getChildren().get(0);
    assertEquals(Arrays.asList("tag1", "attr1", "s1", "s2"), tableScanNode.getOutputColumnNames());
  }

  @Ignore
  @Test
  public void singleTableWithFilterTest00() {
    // TODO(beyyes) fix the CNFs parse error
    sql =
        "SELECT tag1, attr1, s2 FROM table1 where (time > 1 and s1 > 1 or s2 < 7) or (time < 10 and s1 > 4)";
    actualAnalysis = analyzeSQL(sql, metadata, context);
  }

  @Test
  public void singleTableProjectTest() {
    // 1. project without filter
    sql = "SELECT time, tag1, attr1, s1 FROM table1";
    context = new MPPQueryContext(sql, queryId, sessionInfo, null, null);
    actualAnalysis = analyzeSQL(sql, metadata, context);
    assertNotNull(actualAnalysis);
    assertEquals(1, actualAnalysis.getTables().size());
    logicalPlanner = new LogicalPlanner(context, metadata, sessionInfo, WarningCollector.NOOP);
    logicalQueryPlan = logicalPlanner.plan(actualAnalysis);
    rootNode = logicalQueryPlan.getRootNode();
    assertTrue(rootNode instanceof OutputNode);
    assertTrue(rootNode.getChildren().get(0) instanceof TableScanNode);
    tableScanNode = (TableScanNode) rootNode.getChildren().get(0);
    assertEquals(
        Arrays.asList("time", "tag1", "attr1", "s1"), tableScanNode.getOutputColumnNames());

    // 2. project with filter
    sql = "SELECT tag1, attr1, s1 FROM table1 WHERE tag2='A' and s2=8";
    actualAnalysis = analyzeSQL(sql, metadata, context);
    assertNotNull(actualAnalysis);
    assertEquals(1, actualAnalysis.getTables().size());
    context = new MPPQueryContext(sql, queryId, sessionInfo, null, null);
    logicalPlanner = new LogicalPlanner(context, metadata, sessionInfo, WarningCollector.NOOP);
    logicalQueryPlan = logicalPlanner.plan(actualAnalysis);
    rootNode = logicalQueryPlan.getRootNode();
    assertTrue(rootNode instanceof OutputNode);
    assertTrue(rootNode.getChildren().get(0) instanceof TableScanNode);
    TableScanNode tableScanNode = (TableScanNode) rootNode.getChildren().get(0);
    assertFalse(tableScanNode.getTimePredicate().isPresent());
    assertEquals("(\"s2\" = 8)", tableScanNode.getPushDownPredicate().toString());
    tableScanNode = (TableScanNode) rootNode.getChildren().get(0);
    assertEquals(Arrays.asList("tag1", "attr1", "s1"), tableScanNode.getOutputColumnNames());
    assertEquals(
        ImmutableSet.of("tag1", "attr1", "s1", "s2"),
        tableScanNode.getAssignments().keySet().stream()
            .map(Symbol::toString)
            .collect(Collectors.toSet()));

    // 3. project with filter and function
    sql =
        "SELECT s1+s3, CAST(s2 AS DOUBLE) FROM table1 WHERE REPLACE(tag1, 'low', '!')='!' AND attr2='B'";
    actualAnalysis = analyzeSQL(sql, metadata, context);
    context = new MPPQueryContext(sql, queryId, sessionInfo, null, null);
    logicalQueryPlan =
        new LogicalPlanner(context, metadata, sessionInfo, WarningCollector.NOOP)
            .plan(actualAnalysis);
    rootNode = logicalQueryPlan.getRootNode();
    assertTrue(rootNode.getChildren().get(0) instanceof ProjectNode);
    assertTrue(rootNode.getChildren().get(0).getChildren().get(0) instanceof FilterNode);
    FilterNode filterNode = (FilterNode) rootNode.getChildren().get(0).getChildren().get(0);
    assertEquals("(REPLACE(\"tag1\", 'low', '!') = '!')", filterNode.getPredicate().toString());
    assertTrue(
        rootNode.getChildren().get(0).getChildren().get(0).getChildren().get(0)
            instanceof TableScanNode);
    tableScanNode =
        (TableScanNode) rootNode.getChildren().get(0).getChildren().get(0).getChildren().get(0);
    assertFalse(tableScanNode.getTimePredicate().isPresent());
    assertNull(tableScanNode.getPushDownPredicate());
    assertEquals(Arrays.asList("tag1", "s1", "s2", "s3"), tableScanNode.getOutputColumnNames());

    // 4. project with not all attributes, to test the rightness of PruneUnUsedColumns
    sql = "SELECT tag2, attr2, s2 FROM table1";
    actualAnalysis = analyzeSQL(sql, metadata, context);
    context = new MPPQueryContext(sql, queryId, sessionInfo, null, null);
    logicalQueryPlan =
        new LogicalPlanner(context, metadata, sessionInfo, WarningCollector.NOOP)
            .plan(actualAnalysis);
    rootNode = logicalQueryPlan.getRootNode();
    assertTrue(rootNode instanceof OutputNode);
    assertTrue(rootNode.getChildren().get(0) instanceof TableScanNode);
    tableScanNode = (TableScanNode) rootNode.getChildren().get(0);
    assertEquals(Arrays.asList("tag2", "attr2", "s2"), tableScanNode.getOutputColumnNames());
    assertEquals(5, tableScanNode.getIdAndAttributeIndexMap().size());
  }

  @Test
  public void expressionTest() {
    // 1. is null / is not null
    sql = "SELECT * FROM table1 WHERE tag1 is not null and s1 is null";
    context = new MPPQueryContext(sql, queryId, sessionInfo, null, null);
    actualAnalysis = analyzeSQL(sql, metadata, context);
    logicalQueryPlan =
        new LogicalPlanner(context, metadata, sessionInfo, WarningCollector.NOOP)
            .plan(actualAnalysis);
    rootNode = logicalQueryPlan.getRootNode();
    assertTrue(rootNode.getChildren().get(0) instanceof FilterNode);
    FilterNode filterNode = (FilterNode) rootNode.getChildren().get(0);

    // Is not null is pushed to schema region
    assertEquals("(\"s1\" IS NULL)", filterNode.getPredicate().toString());
    assertTrue(rootNode.getChildren().get(0).getChildren().get(0) instanceof TableScanNode);
    TableScanNode tableScanNode =
        (TableScanNode) rootNode.getChildren().get(0).getChildren().get(0);
    assertNull(tableScanNode.getPushDownPredicate());
    assertFalse(tableScanNode.getTimePredicate().isPresent());

    // 2. like
    sql = "SELECT * FROM table1 WHERE tag1 like '%m'";
    context = new MPPQueryContext(sql, queryId, sessionInfo, null, null);
    actualAnalysis = analyzeSQL(sql, metadata, context);
    logicalQueryPlan =
        new LogicalPlanner(context, metadata, sessionInfo, WarningCollector.NOOP)
            .plan(actualAnalysis);
    rootNode = logicalQueryPlan.getRootNode();

    // Like is pushed to schema region
    assertFalse(rootNode.getChildren().get(0) instanceof FilterNode);
    assertTrue(rootNode.getChildren().get(0) instanceof TableScanNode);
    tableScanNode = (TableScanNode) rootNode.getChildren().get(0);
    assertNull(tableScanNode.getPushDownPredicate());
    assertFalse(tableScanNode.getTimePredicate().isPresent());

    // 3. in / not in
    sql =
        "SELECT *, s1/2, s2+1, s2*3, s1+s2, s2%1 FROM table1 WHERE tag1 in ('A', 'B') and tag2 not in ('A', 'C')";
    context = new MPPQueryContext(sql, queryId, sessionInfo, null, null);
    actualAnalysis = analyzeSQL(sql, metadata, context);
    logicalQueryPlan =
        new LogicalPlanner(context, metadata, sessionInfo, WarningCollector.NOOP)
            .plan(actualAnalysis);
    rootNode = logicalQueryPlan.getRootNode();
    assertTrue(rootNode.getChildren().get(0) instanceof ProjectNode);

    // In and NotIn are pushed to schema region
    assertFalse(rootNode.getChildren().get(0).getChildren().get(0) instanceof FilterNode);
    assertTrue(rootNode.getChildren().get(0).getChildren().get(0) instanceof TableScanNode);
    tableScanNode = (TableScanNode) rootNode.getChildren().get(0).getChildren().get(0);
    assertNull(tableScanNode.getPushDownPredicate());
    assertFalse(tableScanNode.getTimePredicate().isPresent());

    // 4. not
    sql = "SELECT * FROM table1 WHERE tag1 not like '%m'";
    context = new MPPQueryContext(sql, queryId, sessionInfo, null, null);
    actualAnalysis = analyzeSQL(sql, metadata, context);
    logicalQueryPlan =
        new LogicalPlanner(context, metadata, sessionInfo, WarningCollector.NOOP)
            .plan(actualAnalysis);
    rootNode = logicalQueryPlan.getRootNode();

    // 5. String literal comparisons
    sql = "SELECT * FROM table1 WHERE tag1 <= 's1'";
    context = new MPPQueryContext(sql, queryId, sessionInfo, null, null);
    actualAnalysis = analyzeSQL(sql, metadata, context);
    logicalQueryPlan =
        new LogicalPlanner(context, metadata, sessionInfo, WarningCollector.NOOP)
            .plan(actualAnalysis);
    rootNode = logicalQueryPlan.getRootNode();

    assertFalse(rootNode.getChildren().get(0) instanceof FilterNode);
    assertTrue(rootNode.getChildren().get(0) instanceof TableScanNode);
    tableScanNode = (TableScanNode) rootNode.getChildren().get(0);
    assertNull(tableScanNode.getPushDownPredicate());
    assertFalse(tableScanNode.getTimePredicate().isPresent());

    // 6. String column comparisons
    sql = "SELECT * FROM table1 WHERE tag1 != attr1";
    context = new MPPQueryContext(sql, queryId, sessionInfo, null, null);
    actualAnalysis = analyzeSQL(sql, metadata, context);
    logicalQueryPlan =
        new LogicalPlanner(context, metadata, sessionInfo, WarningCollector.NOOP)
            .plan(actualAnalysis);
    rootNode = logicalQueryPlan.getRootNode();

    assertFalse(rootNode.getChildren().get(0) instanceof FilterNode);
    assertTrue(rootNode.getChildren().get(0) instanceof TableScanNode);
    tableScanNode = (TableScanNode) rootNode.getChildren().get(0);
    assertNull(tableScanNode.getPushDownPredicate());
    assertFalse(tableScanNode.getTimePredicate().isPresent());
  }

  @Test
  public void functionTest() {
    // 1. cast
    sql = "SELECT CAST(s2 AS DOUBLE) FROM table1 WHERE CAST(s1 AS DOUBLE) > 1.0";
    context = new MPPQueryContext(sql, queryId, sessionInfo, null, null);
    actualAnalysis = analyzeSQL(sql, metadata, context);
    logicalPlanner = new LogicalPlanner(context, metadata, sessionInfo, WarningCollector.NOOP);
    logicalQueryPlan = logicalPlanner.plan(actualAnalysis);
    rootNode = logicalQueryPlan.getRootNode();

    // 2. substring
    sql =
        "SELECT SUBSTRING(tag1, 2), SUBSTRING(tag2, s1) FROM table1 WHERE SUBSTRING(tag2, 1) = 'A'";
    context = new MPPQueryContext(sql, queryId, sessionInfo, null, null);
    actualAnalysis = analyzeSQL(sql, metadata, context);
    logicalPlanner = new LogicalPlanner(context, metadata, sessionInfo, WarningCollector.NOOP);
    logicalQueryPlan = logicalPlanner.plan(actualAnalysis);
    rootNode = logicalQueryPlan.getRootNode();

    // 3. round
    sql = "SELECT ROUND(s1, 1) FROM table1 WHERE ROUND(s2, 2) > 1.0";
    context = new MPPQueryContext(sql, queryId, sessionInfo, null, null);
    actualAnalysis = analyzeSQL(sql, metadata, context);
    logicalPlanner = new LogicalPlanner(context, metadata, sessionInfo, WarningCollector.NOOP);
    logicalQueryPlan = logicalPlanner.plan(actualAnalysis);
    rootNode = logicalQueryPlan.getRootNode();

    // 4. replace
    sql = "SELECT REPLACE(tag1, 'A', 'B') FROM table1 WHERE REPLACE(attr1, 'C', 'D') = 'D'";
    context = new MPPQueryContext(sql, queryId, sessionInfo, null, null);
    actualAnalysis = analyzeSQL(sql, metadata, context);
    logicalPlanner = new LogicalPlanner(context, metadata, sessionInfo, WarningCollector.NOOP);
    logicalQueryPlan = logicalPlanner.plan(actualAnalysis);
    rootNode = logicalQueryPlan.getRootNode();
  }

  @Test
  public void diffTest() {
    // 1. only diff
    sql = "SELECT DIFF(s1) FROM table1 WHERE DIFF(s2) > 0";
    context = new MPPQueryContext(sql, queryId, sessionInfo, null, null);
    actualAnalysis = analyzeSQL(sql, metadata, context);
    logicalPlanner = new LogicalPlanner(context, metadata, sessionInfo, WarningCollector.NOOP);
    logicalQueryPlan = logicalPlanner.plan(actualAnalysis);
    rootNode = logicalQueryPlan.getRootNode();
    assertTrue(rootNode.getChildren().get(0) instanceof ProjectNode);
    assertTrue(rootNode.getChildren().get(0).getChildren().get(0) instanceof FilterNode);
    FilterNode filterNode = (FilterNode) rootNode.getChildren().get(0).getChildren().get(0);
    assertEquals("(DIFF(\"s2\") > 0)", filterNode.getPredicate().toString());
    distributionPlanner = new TableDistributedPlanner(actualAnalysis, logicalQueryPlan, context);
    distributedQueryPlan = distributionPlanner.plan();
    assertEquals(3, distributedQueryPlan.getFragments().size());
    OutputNode outputNode =
        (OutputNode)
            distributedQueryPlan.getFragments().get(0).getPlanNodeTree().getChildren().get(0);
    assertTrue(outputNode.getChildren().get(0) instanceof ProjectNode);
    assertTrue(outputNode.getChildren().get(0).getChildren().get(0) instanceof FilterNode);
    assertTrue(
        outputNode.getChildren().get(0).getChildren().get(0).getChildren().get(0)
            instanceof CollectNode);
    CollectNode collectNode =
        (CollectNode) outputNode.getChildren().get(0).getChildren().get(0).getChildren().get(0);
    assertTrue(
        collectNode.getChildren().get(0) instanceof ExchangeNode
            && collectNode.getChildren().get(2) instanceof ExchangeNode);
    assertTrue(collectNode.getChildren().get(1) instanceof TableScanNode);
    tableScanNode = (TableScanNode) collectNode.getChildren().get(1);
    assertEquals(4, tableScanNode.getDeviceEntries().size());
    assertEquals(
        Arrays.asList(
            "table1.shanghai.B3.YY",
            "table1.shenzhen.B1.XX",
            "table1.shenzhen.B2.ZZ",
            "table1.shanghai.A3.YY"),
        tableScanNode.getDeviceEntries().stream()
            .map(d -> d.getDeviceID().toString())
            .collect(Collectors.toList()));
    tableScanNode =
        (TableScanNode)
            distributedQueryPlan.getFragments().get(1).getPlanNodeTree().getChildren().get(0);

    // 2. diff with time filter, tag filter and measurement filter
    sql = "SELECT s1 FROM table1 WHERE DIFF(s2) > 0 and time > 5 and tag1 = 'A' and s1 = 1";
    context = new MPPQueryContext(sql, queryId, sessionInfo, null, null);
    actualAnalysis = analyzeSQL(sql, metadata, context);
    logicalPlanner = new LogicalPlanner(context, metadata, sessionInfo, WarningCollector.NOOP);
    logicalQueryPlan = logicalPlanner.plan(actualAnalysis);
    rootNode = logicalQueryPlan.getRootNode();
    assertTrue(rootNode.getChildren().get(0) instanceof ProjectNode);
    assertTrue(rootNode.getChildren().get(0).getChildren().get(0) instanceof FilterNode);
    filterNode = (FilterNode) rootNode.getChildren().get(0).getChildren().get(0);
    assertEquals(
        "((DIFF(\"s2\") > 0) AND (\"time\" > 5) AND (\"tag1\" = 'A') AND (\"s1\" = 1))",
        filterNode.getPredicate().toString());
  }

  @Test
  public void predicatePushDownTest() {
    sql =
        "SELECT *, s1/2, s2+1 FROM table1 WHERE tag1 in ('A', 'B') and tag2 = 'C' and tag3 is not null and attr1 like '_'"
            + "and s2 iS NUll and S1 = 6 and s3 < 8.0 and tAG1 LIKE '%m'";
    context = new MPPQueryContext(sql, queryId, sessionInfo, null, null);
    actualAnalysis = analyzeSQL(sql, metadata, context);
    logicalQueryPlan =
        new LogicalPlanner(context, metadata, sessionInfo, WarningCollector.NOOP)
            .plan(actualAnalysis);
    rootNode = logicalQueryPlan.getRootNode();
    assertTrue(rootNode instanceof OutputNode);
    assertTrue(rootNode.getChildren().get(0) instanceof ProjectNode);
    assertTrue(rootNode.getChildren().get(0).getChildren().get(0) instanceof FilterNode);
    FilterNode filterNode = (FilterNode) rootNode.getChildren().get(0).getChildren().get(0);
    // s2 is null
    assertFalse(filterNode.getPredicate() instanceof LogicalExpression);
    assertTrue(
        rootNode.getChildren().get(0).getChildren().get(0).getChildren().get(0)
            instanceof TableScanNode);
    tableScanNode =
        (TableScanNode) rootNode.getChildren().get(0).getChildren().get(0).getChildren().get(0);
    assertTrue(
        tableScanNode.getPushDownPredicate() != null
            && tableScanNode.getPushDownPredicate() instanceof LogicalExpression);
    assertEquals(2, ((LogicalExpression) tableScanNode.getPushDownPredicate()).getTerms().size());
  }

  @Test
  public void limitOffsetTest() {
    sql = "SELECT tag1, attr1, s1 FROM table1 offset 3 limit 5";
    context = new MPPQueryContext(sql, queryId, sessionInfo, null, null);
    actualAnalysis = analyzeSQL(sql, metadata, context);
    logicalQueryPlan =
        new LogicalPlanner(context, metadata, sessionInfo, warningCollector).plan(actualAnalysis);
    rootNode = logicalQueryPlan.getRootNode();
    assertTrue(rootNode.getChildren().get(0) instanceof OffsetNode);
    OffsetNode offsetNode = (OffsetNode) rootNode.getChildren().get(0);
    assertEquals(3, offsetNode.getCount());
    LimitNode limitNode = (LimitNode) offsetNode.getChild();
    assertEquals(8, limitNode.getCount());

    sql =
        "SELECT *, s1/2, s2+1 FROM table1 WHERE tag1 in ('A', 'B') and tag2 = 'C' "
            + "and s2 iS NUll and S1 = 6 and s3 < 8.0 and tAG1 LIKE '%m' offset 3 limit 5";
    context = new MPPQueryContext(sql, queryId, sessionInfo, null, null);
    actualAnalysis = analyzeSQL(sql, metadata, context);
    logicalQueryPlan =
        new LogicalPlanner(context, metadata, sessionInfo, warningCollector).plan(actualAnalysis);
    rootNode = logicalQueryPlan.getRootNode();
    assertTrue(rootNode.getChildren().get(0) instanceof ProjectNode);
    assertTrue(getChildrenNode(rootNode, 2) instanceof OffsetNode);
    offsetNode = (OffsetNode) getChildrenNode(rootNode, 2);
    assertEquals(3, offsetNode.getCount());
    limitNode = (LimitNode) offsetNode.getChild();
    assertEquals(8, limitNode.getCount());
  }

  @Test
  public void predicateCannotNormalizedTest() {
    sql = "SELECT * FROM table1 where (time > 1 and s1 > 1 or s2 < 7) or (time < 10 and s1 > 4)";
    context = new MPPQueryContext(sql, queryId, sessionInfo, null, null);
    actualAnalysis = analyzeSQL(sql, metadata, context);
    logicalQueryPlan =
        new LogicalPlanner(context, metadata, sessionInfo, warningCollector).plan(actualAnalysis);
    rootNode = logicalQueryPlan.getRootNode();
    assertTrue(rootNode instanceof OutputNode);
    assertTrue(getChildrenNode(rootNode, 1) instanceof TableScanNode);
    assertEquals(
        "(((\"time\" > 1) AND (\"s1\" > 1)) OR (\"s2\" < 7) OR ((\"time\" < 10) AND (\"s1\" > 4)))",
        Objects.requireNonNull(
                ((TableScanNode) getChildrenNode(rootNode, 1)).getPushDownPredicate())
            .toString());
  }

  @Test
  public void limitEliminationTest() {
    sql = "SELECT s1+s3 FROM table1 limit 10";
    context = new MPPQueryContext(sql, queryId, sessionInfo, null, null);
    actualAnalysis = analyzeSQL(sql, metadata);
    logicalQueryPlan =
        new LogicalPlanner(context, metadata, sessionInfo, warningCollector).plan(actualAnalysis);
    // logical plan: `OutputNode - ProjectNode - LimitNode - TableScanNode`
    rootNode = logicalQueryPlan.getRootNode();
    assertTrue(rootNode instanceof OutputNode);
    assertTrue(getChildrenNode(rootNode, 1) instanceof ProjectNode);
    assertTrue(getChildrenNode(rootNode, 2) instanceof LimitNode);
    assertTrue(getChildrenNode(rootNode, 3) instanceof TableScanNode);
    // distributed plan: `IdentitySink - OutputNode - ProjectNode - LimitNode - CollectNode -
    // TableScanNode`, `IdentitySink - TableScan`
    distributionPlanner = new TableDistributedPlanner(actualAnalysis, logicalQueryPlan, context);
    distributedQueryPlan = distributionPlanner.plan();
    assertTrue(
        getChildrenNode(distributedQueryPlan.getFragments().get(0).getPlanNodeTree(), 4)
            instanceof CollectNode);
    CollectNode collectNode =
        (CollectNode)
            getChildrenNode(distributedQueryPlan.getFragments().get(0).getPlanNodeTree(), 4);
    assertTrue(collectNode.getChildren().get(1) instanceof TableScanNode);
    tableScanNode = (TableScanNode) collectNode.getChildren().get(1);
    assertEquals(10, tableScanNode.getPushDownLimit());
    assertFalse(tableScanNode.isPushLimitToEachDevice());
    assertTrue(
        distributedQueryPlan.getFragments().get(0).getPlanNodeTree() instanceof IdentitySinkNode);
    IdentitySinkNode identitySinkNode =
        (IdentitySinkNode) distributedQueryPlan.getFragments().get(1).getPlanNodeTree();
    tableScanNode = (TableScanNode) getChildrenNode(identitySinkNode, 1);
    assertEquals(10, tableScanNode.getPushDownLimit());
    assertFalse(tableScanNode.isPushLimitToEachDevice());

    sql = "SELECT s1,s1+s3 FROM table1 where tag1='beijing' and tag2='A1' limit 10";
    context = new MPPQueryContext(sql, queryId, sessionInfo, null, null);
    actualAnalysis = analyzeSQL(sql, metadata);
    logicalQueryPlan =
        new LogicalPlanner(context, metadata, sessionInfo, warningCollector).plan(actualAnalysis);
    // logical plan: `OutputNode - ProjectNode - LimitNode - TableScanNode`
    rootNode = logicalQueryPlan.getRootNode();
    assertTrue(rootNode instanceof OutputNode);
    assertTrue(getChildrenNode(rootNode, 1) instanceof ProjectNode);
    assertTrue(getChildrenNode(rootNode, 2) instanceof LimitNode);
    assertTrue(getChildrenNode(rootNode, 3) instanceof TableScanNode);
    // distributed plan: `IdentitySink - OutputNode - ProjectNode - TableScanNode`
    distributionPlanner = new TableDistributedPlanner(actualAnalysis, logicalQueryPlan, context);
    distributedQueryPlan = distributionPlanner.plan();
    assertTrue(
        distributedQueryPlan.getFragments().get(0).getPlanNodeTree() instanceof IdentitySinkNode);
    identitySinkNode =
        (IdentitySinkNode) distributedQueryPlan.getFragments().get(0).getPlanNodeTree();
    assertTrue(getChildrenNode(identitySinkNode, 3) instanceof TableScanNode);
    tableScanNode = (TableScanNode) getChildrenNode(identitySinkNode, 3);
    assertEquals(10, tableScanNode.getPushDownLimit());
    assertFalse(tableScanNode.isPushLimitToEachDevice());

    sql = "SELECT diff(s1) FROM table1 where tag1='beijing' and tag2='A1' limit 10";
    context = new MPPQueryContext(sql, queryId, sessionInfo, null, null);
    actualAnalysis = analyzeSQL(sql, metadata);
    logicalQueryPlan =
        new LogicalPlanner(context, metadata, sessionInfo, warningCollector).plan(actualAnalysis);
    // logical plan: `OutputNode - ProjectNode - LimitNode - TableScanNode`
    rootNode = logicalQueryPlan.getRootNode();
    // distributed plan: `IdentitySink - OutputNode - ProjectNode - LimitNode - TableScanNode`
    distributionPlanner = new TableDistributedPlanner(actualAnalysis, logicalQueryPlan, context);
    distributedQueryPlan = distributionPlanner.plan();
    List<PlanFragment> fragments = distributedQueryPlan.getFragments();
    identitySinkNode = (IdentitySinkNode) fragments.get(0).getPlanNodeTree();
    assertTrue(getChildrenNode(identitySinkNode, 3) instanceof LimitNode);
    assertTrue(getChildrenNode(identitySinkNode, 4) instanceof TableScanNode);
    tableScanNode = (TableScanNode) getChildrenNode(identitySinkNode, 4);
    assertEquals(0, tableScanNode.getPushDownLimit());
  }

  @Test
  public void duplicateProjectionsTest() {
    sql = "SELECT Time,time,s1+1,S1+1,tag1,TAG1 FROM table1";
    context = new MPPQueryContext(sql, queryId, sessionInfo, null, null);
    actualAnalysis = analyzeSQL(sql, metadata, context);
    logicalQueryPlan =
        new LogicalPlanner(context, metadata, sessionInfo, warningCollector).plan(actualAnalysis);
    rootNode = logicalQueryPlan.getRootNode();
    distributionPlanner = new TableDistributedPlanner(actualAnalysis, logicalQueryPlan, context);
    distributedQueryPlan = distributionPlanner.plan();
    assertEquals(
        0, actualAnalysis.getRespDatasetHeader().getColumnNameIndexMap().get("Time").intValue());
    assertEquals(
        0, actualAnalysis.getRespDatasetHeader().getColumnNameIndexMap().get("time").intValue());
    assertEquals(
        2, actualAnalysis.getRespDatasetHeader().getColumnNameIndexMap().get("_col2").intValue());
    assertEquals(
        2, actualAnalysis.getRespDatasetHeader().getColumnNameIndexMap().get("_col3").intValue());
    assertEquals(
        1, actualAnalysis.getRespDatasetHeader().getColumnNameIndexMap().get("tag1").intValue());
    assertEquals(
        1, actualAnalysis.getRespDatasetHeader().getColumnNameIndexMap().get("TAG1").intValue());
  }

  private Metadata mockMetadataForInsertion() {
    return new TestMatadata() {
      @Override
      public Optional<TableSchema> validateTableHeaderSchema(
          String database, TableSchema schema, MPPQueryContext context, boolean allowCreateTable) {
        TableSchema tableSchema = StatementTestUtils.genTableSchema();
        assertEquals(tableSchema, schema);
        return Optional.of(tableSchema);
      }

      @Override
      public void validateDeviceSchema(
          ITableDeviceSchemaValidation schemaValidation, MPPQueryContext context) {
        assertEquals(sessionInfo.getDatabaseName().get(), schemaValidation.getDatabase());
        assertEquals(StatementTestUtils.tableName(), schemaValidation.getTableName());
        Object[] columns = StatementTestUtils.genColumns();
        for (int i = 0; i < schemaValidation.getDeviceIdList().size(); i++) {
          Object[] objects = schemaValidation.getDeviceIdList().get(i);
          assertEquals(objects[0].toString(), ((Binary[]) columns[0])[i].toString());
        }
        List<String> attributeColumnNameList = schemaValidation.getAttributeColumnNameList();
        assertEquals(Collections.singletonList("attr1"), attributeColumnNameList);
        for (int i = 0; i < schemaValidation.getAttributeValueList().size(); i++) {
          assertEquals(
              ((Object[]) columns[1])[i],
              ((Object[]) schemaValidation.getAttributeValueList().get(i))[0]);
        }
      }

      @Override
      public DataPartition getOrCreateDataPartition(
          List<DataPartitionQueryParam> dataPartitionQueryParams, String userName) {
        int seriesSlotNum = StatementTestUtils.TEST_SERIES_SLOT_NUM;
        String partitionExecutorName = StatementTestUtils.TEST_PARTITION_EXECUTOR;
        SeriesPartitionExecutor seriesPartitionExecutor =
            SeriesPartitionExecutor.getSeriesPartitionExecutor(
                partitionExecutorName, seriesSlotNum);

        Map<String, Map<TSeriesPartitionSlot, Map<TTimePartitionSlot, List<TRegionReplicaSet>>>>
            dataPartitionMap = new HashMap<>();

        for (DataPartitionQueryParam dataPartitionQueryParam : dataPartitionQueryParams) {
          String databaseName = dataPartitionQueryParam.getDatabaseName();
          assertEquals(sessionInfo.getDatabaseName().get(), databaseName);
          databaseName = PathUtils.qualifyDatabaseName(databaseName);

          String tableName = dataPartitionQueryParam.getDeviceID().getTableName();
          assertEquals(StatementTestUtils.tableName(), tableName);

          TSeriesPartitionSlot partitionSlot =
              seriesPartitionExecutor.getSeriesPartitionSlot(dataPartitionQueryParam.getDeviceID());
          for (TTimePartitionSlot tTimePartitionSlot :
              dataPartitionQueryParam.getTimePartitionSlotList()) {
            dataPartitionMap
                .computeIfAbsent(databaseName, d -> new HashMap<>())
                .computeIfAbsent(partitionSlot, slot -> new HashMap<>())
                .computeIfAbsent(tTimePartitionSlot, slot -> new ArrayList<>())
                .add(
                    new TRegionReplicaSet(
                        new TConsensusGroupId(TConsensusGroupType.DataRegion, partitionSlot.slotId),
                        Collections.singletonList(
                            new TDataNodeLocation(
                                partitionSlot.slotId, null, null, null, null, null))));
          }
        }
        return new DataPartition(dataPartitionMap, partitionExecutorName, seriesSlotNum);
      }
    };
  }

  @Test
  public void analyzeInsertTablet() {
    Metadata mockMetadata = mockMetadataForInsertion();

    InsertTabletStatement insertTabletStatement = StatementTestUtils.genInsertTabletStatement(true);
    context = new MPPQueryContext("", queryId, sessionInfo, null, null);
    actualAnalysis =
        analyzeStatement(
            insertTabletStatement.toRelationalStatement(context),
            mockMetadata,
            context,
            new SqlParser(),
            sessionInfo);
    assertEquals(1, actualAnalysis.getDataPartition().getDataPartitionMap().size());
    Map<TSeriesPartitionSlot, Map<TTimePartitionSlot, List<TRegionReplicaSet>>>
        partitionSlotMapMap =
            actualAnalysis
                .getDataPartition()
                .getDataPartitionMap()
                .get(PathUtils.qualifyDatabaseName(sessionInfo.getDatabaseName().orElse(null)));
    assertEquals(3, partitionSlotMapMap.size());

    logicalQueryPlan =
        new LogicalPlanner(context, mockMetadata, sessionInfo, WarningCollector.NOOP)
            .plan(actualAnalysis);

    RelationalInsertTabletNode insertTabletNode =
        (RelationalInsertTabletNode) logicalQueryPlan.getRootNode();

    assertEquals(insertTabletNode.getTableName(), StatementTestUtils.tableName());
    assertEquals(3, insertTabletNode.getRowCount());
    Object[] columns = StatementTestUtils.genColumns();
    for (int i = 0; i < insertTabletNode.getRowCount(); i++) {
      assertEquals(
          Factory.DEFAULT_FACTORY.create(
              new String[] {StatementTestUtils.tableName(), ((Binary[]) columns[0])[i].toString()}),
          insertTabletNode.getDeviceID(i));
    }
    assertArrayEquals(columns, insertTabletNode.getColumns());
    assertArrayEquals(StatementTestUtils.genTimestamps(), insertTabletNode.getTimes());

    distributionPlanner = new TableDistributedPlanner(actualAnalysis, logicalQueryPlan, context);
    distributedQueryPlan = distributionPlanner.plan();
    assertEquals(3, distributedQueryPlan.getInstances().size());
  }

  @Test
  public void analyzeInsertRow() {
    Metadata mockMetadata = mockMetadataForInsertion();

    InsertRowStatement insertStatement = StatementTestUtils.genInsertRowStatement(true);
    context = new MPPQueryContext("", queryId, sessionInfo, null, null);
    actualAnalysis =
        analyzeStatement(
            insertStatement.toRelationalStatement(context),
            mockMetadata,
            context,
            new SqlParser(),
            sessionInfo);
    assertEquals(1, actualAnalysis.getDataPartition().getDataPartitionMap().size());
    Map<TSeriesPartitionSlot, Map<TTimePartitionSlot, List<TRegionReplicaSet>>>
        partitionSlotMapMap =
            actualAnalysis
                .getDataPartition()
                .getDataPartitionMap()
                .get(PathUtils.qualifyDatabaseName(sessionInfo.getDatabaseName().orElse(null)));
    assertEquals(1, partitionSlotMapMap.size());

    logicalQueryPlan =
        new LogicalPlanner(context, mockMetadata, sessionInfo, WarningCollector.NOOP)
            .plan(actualAnalysis);

    RelationalInsertRowNode insertNode = (RelationalInsertRowNode) logicalQueryPlan.getRootNode();

    assertEquals(insertNode.getTableName(), StatementTestUtils.tableName());
    Object[] columns = StatementTestUtils.genValues(0);
    assertEquals(
        Factory.DEFAULT_FACTORY.create(
            new String[] {StatementTestUtils.tableName(), ((Binary) columns[0]).toString()}),
        insertNode.getDeviceID());

    assertArrayEquals(columns, insertNode.getValues());
    assertEquals(StatementTestUtils.genTimestamps()[0], insertNode.getTime());

    distributionPlanner = new TableDistributedPlanner(actualAnalysis, logicalQueryPlan, context);
    distributedQueryPlan = distributionPlanner.plan();
    assertEquals(1, distributedQueryPlan.getInstances().size());
  }

  public static Analysis analyzeSQL(String sql, Metadata metadata, final MPPQueryContext context) {
    SqlParser sqlParser = new SqlParser();
    Statement statement = sqlParser.createStatement(sql, ZoneId.systemDefault());
    SessionInfo session =
        new SessionInfo(
            0, "test", ZoneId.systemDefault(), "testdb", IClientSession.SqlDialect.TABLE);
    return analyzeStatement(statement, metadata, context, sqlParser, session);
  }

  public static Analysis analyzeStatement(
      final Statement statement,
      final Metadata metadata,
      final MPPQueryContext context,
      final SqlParser sqlParser,
      final SessionInfo session) {
    try {
      final StatementAnalyzerFactory statementAnalyzerFactory =
          new StatementAnalyzerFactory(metadata, sqlParser, nopAccessControl);

      Analyzer analyzer =
          new Analyzer(
              context,
              session,
              statementAnalyzerFactory,
              Collections.emptyList(),
              Collections.emptyMap(),
              NOOP);
      return analyzer.analyze(statement);
    } catch (final Exception e) {
      e.printStackTrace();
      fail(statement + ", " + e.getMessage());
    }
    fail();
    return null;
  }

  private static class NopAccessControl implements AccessControl {}
}<|MERGE_RESOLUTION|>--- conflicted
+++ resolved
@@ -137,15 +137,8 @@
     final Metadata metadata = Mockito.mock(Metadata.class);
     Mockito.when(metadata.tableExists(Mockito.any())).thenReturn(true);
 
-<<<<<<< HEAD
-    TableHandle tableHandle = Mockito.mock(TableHandle.class);
-
     final Map<String, ColumnHandle> map = new HashMap<>();
     final TableSchema tableSchema = Mockito.mock(TableSchema.class);
-=======
-    Map<String, ColumnHandle> map = new HashMap<>();
-    TableSchema tableSchema = Mockito.mock(TableSchema.class);
->>>>>>> 5416b443
     Mockito.when(tableSchema.getTableName()).thenReturn("table1");
     final ColumnSchema column1 =
         ColumnSchema.builder().setName("time").setType(INT64).setHidden(false).build();
