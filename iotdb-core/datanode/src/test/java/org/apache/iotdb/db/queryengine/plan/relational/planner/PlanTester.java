/*
 * Licensed to the Apache Software Foundation (ASF) under one
 * or more contributor license agreements.  See the NOTICE file
 * distributed with this work for additional information
 * regarding copyright ownership.  The ASF licenses this file
 * to you under the Apache License, Version 2.0 (the
 * "License"); you may not use this file except in compliance
 * with the License.  You may obtain a copy of the License at
 *
 *     http://www.apache.org/licenses/LICENSE-2.0
 *
 * Unless required by applicable law or agreed to in writing,
 * software distributed under the License is distributed on an
 * "AS IS" BASIS, WITHOUT WARRANTIES OR CONDITIONS OF ANY
 * KIND, either express or implied.  See the License for the
 * specific language governing permissions and limitations
 * under the License.
 */

package org.apache.iotdb.db.queryengine.plan.relational.planner;

import org.apache.iotdb.commons.conf.IoTDBConstant;
import org.apache.iotdb.db.protocol.session.IClientSession;
import org.apache.iotdb.db.queryengine.common.MPPQueryContext;
import org.apache.iotdb.db.queryengine.common.QueryId;
import org.apache.iotdb.db.queryengine.common.SessionInfo;
import org.apache.iotdb.db.queryengine.execution.warnings.WarningCollector;
import org.apache.iotdb.db.queryengine.plan.planner.plan.DistributedQueryPlan;
import org.apache.iotdb.db.queryengine.plan.planner.plan.LogicalQueryPlan;
import org.apache.iotdb.db.queryengine.plan.planner.plan.node.PlanNode;
import org.apache.iotdb.db.queryengine.plan.relational.analyzer.Analysis;
import org.apache.iotdb.db.queryengine.plan.relational.analyzer.Analyzer;
import org.apache.iotdb.db.queryengine.plan.relational.analyzer.StatementAnalyzerFactory;
import org.apache.iotdb.db.queryengine.plan.relational.analyzer.TSBSMetadata;
import org.apache.iotdb.db.queryengine.plan.relational.analyzer.TestMatadata;
import org.apache.iotdb.db.queryengine.plan.relational.execution.querystats.PlanOptimizersStatsCollector;
import org.apache.iotdb.db.queryengine.plan.relational.metadata.Metadata;
import org.apache.iotdb.db.queryengine.plan.relational.planner.distribute.TableDistributedPlanner;
import org.apache.iotdb.db.queryengine.plan.relational.planner.optimizations.PlanOptimizer;
import org.apache.iotdb.db.queryengine.plan.relational.security.AccessControl;
import org.apache.iotdb.db.queryengine.plan.relational.sql.ast.Statement;
import org.apache.iotdb.db.queryengine.plan.relational.sql.parser.SqlParser;

import java.time.ZoneId;
import java.util.Collections;
import java.util.List;

import static org.apache.iotdb.db.queryengine.execution.warnings.WarningCollector.NOOP;
import static org.apache.iotdb.db.queryengine.plan.relational.execution.querystats.PlanOptimizersStatsCollector.createPlanOptimizersStatsCollector;
import static org.junit.Assert.fail;

public class PlanTester {
  private final QueryId queryId = new QueryId("test_query");
  private final SessionInfo sessionInfo =
      new SessionInfo(
          1L,
          "iotdb-user",
          ZoneId.systemDefault(),
          IoTDBConstant.ClientVersion.V_1_0,
          "db",
          IClientSession.SqlDialect.TABLE);
  private final Metadata metadata;

  private DistributedQueryPlan distributedQueryPlan;

  private Analysis analysis;

  private SymbolAllocator symbolAllocator;

  private LogicalQueryPlan plan;

  public PlanTester() {
    this(new TestMatadata());
  }

  public PlanTester(Metadata metadata) {
    this.metadata = metadata;
  }

  public LogicalQueryPlan createPlan(String sql) {
    return createPlan(sessionInfo, sql, NOOP, createPlanOptimizersStatsCollector());
  }

  public LogicalQueryPlan createPlan(SessionInfo sessionInfo, String sql) {
    return createPlan(sessionInfo, sql, NOOP, createPlanOptimizersStatsCollector());
  }

  public LogicalQueryPlan createPlan(
      SessionInfo sessionInfo,
      String sql,
      WarningCollector warningCollector,
      PlanOptimizersStatsCollector planOptimizersStatsCollector) {
    distributedQueryPlan = null;
    MPPQueryContext context = new MPPQueryContext(sql, queryId, sessionInfo, null, null);

    Analysis analysis = analyze(sql, metadata);
    this.analysis = analysis;
    this.symbolAllocator = new SymbolAllocator();

<<<<<<< HEAD
    LogicalPlanner logicalPlanner =
        new LogicalPlanner(context, metadata, sessionInfo, symbolAllocator, WarningCollector.NOOP);
=======
    TableLogicalPlanner logicalPlanner =
        new TableLogicalPlanner(context, metadata, sessionInfo, WarningCollector.NOOP);
>>>>>>> 2a015fc4

    plan = logicalPlanner.plan(analysis);

    return plan;
  }

  public LogicalQueryPlan createPlan(
      SessionInfo sessionInfo,
      String sql,
      List<PlanOptimizer> optimizers,
      WarningCollector warningCollector,
      PlanOptimizersStatsCollector planOptimizersStatsCollector) {
    distributedQueryPlan = null;
    MPPQueryContext context = new MPPQueryContext(sql, queryId, sessionInfo, null, null);

    Analysis analysis = analyze(sql, metadata);

<<<<<<< HEAD
    LogicalPlanner logicalPlanner =
        new LogicalPlanner(
            context, metadata, sessionInfo, symbolAllocator, WarningCollector.NOOP, optimizers);
    LogicalQueryPlan logicalQueryPlan = logicalPlanner.plan(analysis);
=======
    TableLogicalPlanner logicalPlanner =
        new TableLogicalPlanner(context, metadata, sessionInfo, WarningCollector.NOOP, optimizers);
>>>>>>> 2a015fc4

    return logicalPlanner.plan(analysis);
  }

  public static Analysis analyze(String sql, Metadata metadata) {
    SqlParser sqlParser = new SqlParser();
    Statement statement = sqlParser.createStatement(sql, ZoneId.systemDefault());
    String databaseName;
    if (metadata instanceof TSBSMetadata) {
      databaseName = "tsbs";
    } else {
      databaseName = "testdb";
    }
    SessionInfo session =
        new SessionInfo(
            0, "test", ZoneId.systemDefault(), databaseName, IClientSession.SqlDialect.TABLE);
    final MPPQueryContext context =
        new MPPQueryContext(sql, new QueryId("test_query"), session, null, null);
    return analyzeStatement(statement, metadata, context, sqlParser, session);
  }

  public static Analysis analyzeStatement(
      Statement statement,
      Metadata metadata,
      MPPQueryContext context,
      SqlParser sqlParser,
      SessionInfo session) {
    try {
      StatementAnalyzerFactory statementAnalyzerFactory =
          new StatementAnalyzerFactory(metadata, sqlParser, new NopAccessControl());

      Analyzer analyzer =
          new Analyzer(
              context,
              session,
              statementAnalyzerFactory,
              Collections.emptyList(),
              Collections.emptyMap(),
              NOOP);
      return analyzer.analyze(statement);
    } catch (Exception e) {
      e.printStackTrace();
      fail(statement + ", " + e.getMessage());
    }
    fail();
    return null;
  }

  public PlanNode getFragmentPlan(int index) {
    if (distributedQueryPlan == null) {
<<<<<<< HEAD
      distributedQueryPlan =
          new TableDistributedPlanner(analysis, symbolAllocator, plan, plan.getContext()).plan();
=======
      distributedQueryPlan = new TableDistributedPlanner(analysis, plan).plan();
>>>>>>> 2a015fc4
    }
    return distributedQueryPlan.getFragments().get(index).getPlanNodeTree().getChildren().get(0);
  }

  private static class NopAccessControl implements AccessControl {}
}<|MERGE_RESOLUTION|>--- conflicted
+++ resolved
@@ -97,13 +97,9 @@
     this.analysis = analysis;
     this.symbolAllocator = new SymbolAllocator();
 
-<<<<<<< HEAD
-    LogicalPlanner logicalPlanner =
-        new LogicalPlanner(context, metadata, sessionInfo, symbolAllocator, WarningCollector.NOOP);
-=======
     TableLogicalPlanner logicalPlanner =
-        new TableLogicalPlanner(context, metadata, sessionInfo, WarningCollector.NOOP);
->>>>>>> 2a015fc4
+        new TableLogicalPlanner(
+            context, metadata, sessionInfo, symbolAllocator, WarningCollector.NOOP);
 
     plan = logicalPlanner.plan(analysis);
 
@@ -121,15 +117,9 @@
 
     Analysis analysis = analyze(sql, metadata);
 
-<<<<<<< HEAD
-    LogicalPlanner logicalPlanner =
-        new LogicalPlanner(
+    TableLogicalPlanner logicalPlanner =
+        new TableLogicalPlanner(
             context, metadata, sessionInfo, symbolAllocator, WarningCollector.NOOP, optimizers);
-    LogicalQueryPlan logicalQueryPlan = logicalPlanner.plan(analysis);
-=======
-    TableLogicalPlanner logicalPlanner =
-        new TableLogicalPlanner(context, metadata, sessionInfo, WarningCollector.NOOP, optimizers);
->>>>>>> 2a015fc4
 
     return logicalPlanner.plan(analysis);
   }
@@ -180,12 +170,7 @@
 
   public PlanNode getFragmentPlan(int index) {
     if (distributedQueryPlan == null) {
-<<<<<<< HEAD
-      distributedQueryPlan =
-          new TableDistributedPlanner(analysis, symbolAllocator, plan, plan.getContext()).plan();
-=======
-      distributedQueryPlan = new TableDistributedPlanner(analysis, plan).plan();
->>>>>>> 2a015fc4
+      distributedQueryPlan = new TableDistributedPlanner(analysis, symbolAllocator, plan).plan();
     }
     return distributedQueryPlan.getFragments().get(index).getPlanNodeTree().getChildren().get(0);
   }
