--- conflicted
+++ resolved
@@ -594,13 +594,8 @@
     //                          level(INT32m RLE){tags:"tag1"="t1"} alias(lev)
     //
     //
-<<<<<<< HEAD
-    final ISchemaRegion schemaRegion = getSchemaRegion("root", 0);
-    final PartialPath databasePath = new PartialPath("root");
-=======
     final ISchemaRegion schemaRegion = getSchemaRegion("root.db", 0);
     final PartialPath databasePath = new PartialPath("root.db");
->>>>>>> 530dd0bc
     final Template template = new Template();
     template.setId(1);
     template.addMeasurement("date", TSDataType.INT64, TSEncoding.RLE, CompressionType.UNCOMPRESSED);
@@ -797,11 +792,7 @@
             }
           }
         };
-<<<<<<< HEAD
     for (final Object stmt : statements) {
-=======
-    for (final Statement stmt : statements) {
->>>>>>> 530dd0bc
       if (stmt instanceof CreateAlignedTimeSeriesStatement) {
         final CreateAlignedTimeSeriesStatement createAlignedTimeSeriesStatement =
             (CreateAlignedTimeSeriesStatement) stmt;
