/*
 * Licensed to the Apache Software Foundation (ASF) under one
 * or more contributor license agreements.  See the NOTICE file
 * distributed with this work for additional information
 * regarding copyright ownership.  The ASF licenses this file
 * to you under the Apache License, Version 2.0 (the
 * "License"); you may not use this file except in compliance
 * with the License.  You may obtain a copy of the License at
 *
 *     http://www.apache.org/licenses/LICENSE-2.0
 *
 * Unless required by applicable law or agreed to in writing,
 * software distributed under the License is distributed on an
 * "AS IS" BASIS, WITHOUT WARRANTIES OR CONDITIONS OF ANY
 * KIND, either express or implied.  See the License for the
 * specific language governing permissions and limitations
 * under the License.
 */

package org.apache.iotdb.db.pipe.connector;

import org.apache.iotdb.commons.path.PartialPath;
import org.apache.iotdb.commons.pipe.connector.payload.thrift.response.PipeTransferFilePieceResp;
import org.apache.iotdb.db.pipe.connector.payload.evolvable.request.PipeTransferDataNodeHandshakeV1Req;
import org.apache.iotdb.db.pipe.connector.payload.evolvable.request.PipeTransferPlanNodeReq;
import org.apache.iotdb.db.pipe.connector.payload.evolvable.request.PipeTransferSchemaSnapshotPieceReq;
import org.apache.iotdb.db.pipe.connector.payload.evolvable.request.PipeTransferSchemaSnapshotSealReq;
import org.apache.iotdb.db.pipe.connector.payload.evolvable.request.PipeTransferTabletBatchReq;
import org.apache.iotdb.db.pipe.connector.payload.evolvable.request.PipeTransferTabletBinaryReq;
import org.apache.iotdb.db.pipe.connector.payload.evolvable.request.PipeTransferTabletInsertNodeReq;
import org.apache.iotdb.db.pipe.connector.payload.evolvable.request.PipeTransferTabletRawReq;
import org.apache.iotdb.db.pipe.connector.payload.evolvable.request.PipeTransferTsFilePieceReq;
import org.apache.iotdb.db.pipe.connector.payload.evolvable.request.PipeTransferTsFilePieceWithModReq;
import org.apache.iotdb.db.pipe.connector.payload.evolvable.request.PipeTransferTsFileSealReq;
import org.apache.iotdb.db.queryengine.plan.planner.plan.node.PlanNodeId;
import org.apache.iotdb.db.queryengine.plan.planner.plan.node.metedata.write.CreateAlignedTimeSeriesNode;
import org.apache.iotdb.db.queryengine.plan.planner.plan.node.write.InsertRowNode;
import org.apache.iotdb.db.queryengine.plan.statement.Statement;
import org.apache.iotdb.rpc.RpcUtils;

import org.apache.tsfile.common.conf.TSFileConfig;
import org.apache.tsfile.enums.TSDataType;
import org.apache.tsfile.file.metadata.enums.CompressionType;
import org.apache.tsfile.file.metadata.enums.TSEncoding;
import org.apache.tsfile.utils.Binary;
import org.apache.tsfile.utils.PublicBAOS;
import org.apache.tsfile.utils.ReadWriteIOUtils;
import org.apache.tsfile.write.record.Tablet;
import org.apache.tsfile.write.schema.IMeasurementSchema;
import org.apache.tsfile.write.schema.MeasurementSchema;
import org.junit.Assert;
import org.junit.Test;

import java.io.DataOutputStream;
import java.io.IOException;
import java.nio.ByteBuffer;
import java.time.LocalDate;
import java.util.ArrayList;
import java.util.Collections;
import java.util.List;

public class PipeDataNodeThriftRequestTest {

  private static final String TIME_PRECISION = "ms";

  @Test
  public void testPipeTransferDataNodeHandshakeReq() throws IOException {
    final PipeTransferDataNodeHandshakeV1Req req =
        PipeTransferDataNodeHandshakeV1Req.toTPipeTransferReq(TIME_PRECISION);
    final PipeTransferDataNodeHandshakeV1Req deserializeReq =
        PipeTransferDataNodeHandshakeV1Req.fromTPipeTransferReq(req);

    Assert.assertEquals(req.getVersion(), deserializeReq.getVersion());
    Assert.assertEquals(req.getType(), deserializeReq.getType());
    Assert.assertArrayEquals(req.getBody(), deserializeReq.getBody());

    Assert.assertEquals(req.getTimestampPrecision(), deserializeReq.getTimestampPrecision());
  }

  @Test
  public void testPipeTransferInsertNodeReq() {
    final PipeTransferTabletInsertNodeReq req =
        PipeTransferTabletInsertNodeReq.toTPipeTransferReq(
            new InsertRowNode(
                new PlanNodeId(""),
                new PartialPath(new String[] {"root", "sg", "d"}),
                false,
                new String[] {"s"},
                new TSDataType[] {TSDataType.INT32},
                1,
                new Object[] {1},
                false));
    final PipeTransferTabletInsertNodeReq deserializeReq =
        PipeTransferTabletInsertNodeReq.fromTPipeTransferReq(req);

    Assert.assertEquals(req.getVersion(), deserializeReq.getVersion());
    Assert.assertEquals(req.getType(), deserializeReq.getType());
    Assert.assertArrayEquals(req.getBody(), deserializeReq.getBody());

    Assert.assertEquals(req.getInsertNode(), deserializeReq.getInsertNode());

    final Statement statement = req.constructStatement();
    final List<PartialPath> paths = new ArrayList<>();
    paths.add(new PartialPath(new String[] {"root", "sg", "d", "s"}));
    Assert.assertEquals(statement.getPaths(), paths);
  }

  @Test
  public void testPipeTransferTabletBinaryReq() {
    // Not do real test here since "serializeToWal" needs private inner class of walBuffer
    final PipeTransferTabletBinaryReq req =
        PipeTransferTabletBinaryReq.toTPipeTransferReq(ByteBuffer.wrap(new byte[] {'a', 'b'}));
    final PipeTransferTabletBinaryReq deserializeReq =
        PipeTransferTabletBinaryReq.fromTPipeTransferReq(req);

    Assert.assertEquals(req.getVersion(), deserializeReq.getVersion());
    Assert.assertEquals(req.getType(), deserializeReq.getType());
    Assert.assertArrayEquals(req.getBody(), deserializeReq.getBody());
  }

  @Test
  public void testPipeTransferSchemaPlanReq() {
    final PipeTransferPlanNodeReq req =
        PipeTransferPlanNodeReq.toTPipeTransferReq(
            new CreateAlignedTimeSeriesNode(
                new PlanNodeId(""),
                new PartialPath(new String[] {"root", "sg", "d"}),
                Collections.singletonList("s"),
                Collections.singletonList(TSDataType.INT32),
                Collections.singletonList(TSEncoding.PLAIN),
                Collections.singletonList(CompressionType.UNCOMPRESSED),
                null,
                null,
                null));

    final PipeTransferPlanNodeReq deserializeReq =
        PipeTransferPlanNodeReq.fromTPipeTransferReq(req);

    Assert.assertEquals(req.getVersion(), deserializeReq.getVersion());
    Assert.assertEquals(req.getType(), deserializeReq.getType());
    Assert.assertArrayEquals(req.getBody(), deserializeReq.getBody());

    Assert.assertEquals(req.getPlanNode(), deserializeReq.getPlanNode());
  }

  @Test
  public void testPipeTransferTabletReq() {
    try {
<<<<<<< HEAD
      List<IMeasurementSchema> schemaList = new ArrayList<>();
=======
      final List<MeasurementSchema> schemaList = new ArrayList<>();
>>>>>>> fe52d5de
      schemaList.add(new MeasurementSchema("s1", TSDataType.INT32));
      schemaList.add(new MeasurementSchema("s2", TSDataType.INT64));
      schemaList.add(new MeasurementSchema("s3", TSDataType.FLOAT));
      schemaList.add(new MeasurementSchema("s4", TSDataType.DOUBLE));
      schemaList.add(new MeasurementSchema("s5", TSDataType.BOOLEAN));
      schemaList.add(new MeasurementSchema("s6", TSDataType.TEXT));
      schemaList.add(new MeasurementSchema("s7", TSDataType.TIMESTAMP));
      schemaList.add(new MeasurementSchema("s8", TSDataType.DATE));
      schemaList.add(new MeasurementSchema("s9", TSDataType.BLOB));
      schemaList.add(new MeasurementSchema("s10", TSDataType.STRING));
      final Tablet t = new Tablet("root.sg.d", schemaList, 1024);
      t.rowSize = 2;
      t.addTimestamp(0, 2000);
      t.addTimestamp(1, 1000);
      t.addValue("s1", 0, 2);
      t.addValue("s6", 0, "2");
      t.addValue("s8", 0, LocalDate.of(2024, 2, 2));
      t.addValue("s9", 0, new Binary("2", TSFileConfig.STRING_CHARSET));
      t.addValue("s10", 0, "2");
      t.addValue("s1", 1, 1);
      t.addValue("s6", 1, "1");
      t.addValue("s8", 1, LocalDate.of(2024, 1, 1));
      t.addValue("s9", 1, new Binary("1", TSFileConfig.STRING_CHARSET));
      t.addValue("s10", 1, "1");
      final PipeTransferTabletRawReq req = PipeTransferTabletRawReq.toTPipeTransferReq(t, false);
      final PipeTransferTabletRawReq deserializeReq =
          PipeTransferTabletRawReq.fromTPipeTransferReq(req);

      Assert.assertEquals(req.getVersion(), deserializeReq.getVersion());
      Assert.assertEquals(req.getType(), deserializeReq.getType());
      Assert.assertArrayEquals(req.getBody(), deserializeReq.getBody());

      final Statement statement =
          req.constructStatement(); // will call PipeTransferTabletRawReq.sortTablet() here
      List<PartialPath> paths = new ArrayList<>();
      paths.add(new PartialPath(new String[] {"root", "sg", "d", "s1"}));
      paths.add(new PartialPath(new String[] {"root", "sg", "d", "s2"}));
      paths.add(new PartialPath(new String[] {"root", "sg", "d", "s3"}));
      paths.add(new PartialPath(new String[] {"root", "sg", "d", "s4"}));
      paths.add(new PartialPath(new String[] {"root", "sg", "d", "s5"}));
      paths.add(new PartialPath(new String[] {"root", "sg", "d", "s6"}));
      paths.add(new PartialPath(new String[] {"root", "sg", "d", "s7"}));
      paths.add(new PartialPath(new String[] {"root", "sg", "d", "s8"}));
      paths.add(new PartialPath(new String[] {"root", "sg", "d", "s9"}));
      paths.add(new PartialPath(new String[] {"root", "sg", "d", "s10"}));
      Assert.assertEquals(statement.getPaths(), paths);
    } catch (final IOException e) {
      Assert.fail();
    }
  }

  @Test
  public void testPipeTransferTabletBatchReq() throws IOException {
    final List<ByteBuffer> binaryBuffers = new ArrayList<>();
    final List<ByteBuffer> insertNodeBuffers = new ArrayList<>();
    final List<ByteBuffer> tabletBuffers = new ArrayList<>();

    final InsertRowNode node =
        new InsertRowNode(
            new PlanNodeId(""),
            new PartialPath(new String[] {"root", "sg", "d"}),
            false,
            new String[] {"s"},
            new TSDataType[] {TSDataType.INT32},
            1,
            new Object[] {1},
            false);

    // InsertNode buffer
    insertNodeBuffers.add(node.serializeToByteBuffer());

    // Binary buffer
    // Not do real test here since "serializeToWal" needs private inner class of walBuffer
    binaryBuffers.add(ByteBuffer.wrap(new byte[] {'a', 'b'}));

    // Raw buffer
<<<<<<< HEAD
    List<IMeasurementSchema> schemaList = new ArrayList<>();
=======
    final List<MeasurementSchema> schemaList = new ArrayList<>();
>>>>>>> fe52d5de
    schemaList.add(new MeasurementSchema("s1", TSDataType.INT32));
    schemaList.add(new MeasurementSchema("s2", TSDataType.INT64));
    schemaList.add(new MeasurementSchema("s3", TSDataType.FLOAT));
    schemaList.add(new MeasurementSchema("s4", TSDataType.DOUBLE));
    schemaList.add(new MeasurementSchema("s5", TSDataType.BOOLEAN));
    schemaList.add(new MeasurementSchema("s6", TSDataType.TEXT));
    schemaList.add(new MeasurementSchema("s7", TSDataType.TIMESTAMP));
    schemaList.add(new MeasurementSchema("s8", TSDataType.DATE));
    schemaList.add(new MeasurementSchema("s9", TSDataType.BLOB));
    schemaList.add(new MeasurementSchema("s10", TSDataType.STRING));

    final Tablet t = new Tablet("root.sg.d", schemaList, 1024);
    t.rowSize = 2;
    t.addTimestamp(0, 2000);
    t.addTimestamp(1, 1000);
    t.addValue("s1", 0, 2);
    t.addValue("s6", 0, "2");
    t.addValue("s8", 0, LocalDate.of(2024, 2, 2));
    t.addValue("s9", 0, new Binary("2", TSFileConfig.STRING_CHARSET));
    t.addValue("s10", 0, "2");
    t.addValue("s1", 1, 1);
    t.addValue("s6", 1, "1");
    t.addValue("s8", 1, LocalDate.of(2024, 1, 1));
    t.addValue("s9", 1, new Binary("1", TSFileConfig.STRING_CHARSET));
    t.addValue("s10", 1, "1");

    try (final PublicBAOS byteArrayOutputStream = new PublicBAOS();
        final DataOutputStream outputStream = new DataOutputStream(byteArrayOutputStream)) {
      t.serialize(outputStream);
      ReadWriteIOUtils.write(false, outputStream);
      tabletBuffers.add(
          ByteBuffer.wrap(byteArrayOutputStream.getBuf(), 0, byteArrayOutputStream.size()));
    }

    final PipeTransferTabletBatchReq req =
        PipeTransferTabletBatchReq.toTPipeTransferReq(
            binaryBuffers, insertNodeBuffers, tabletBuffers);

    final PipeTransferTabletBatchReq deserializedReq =
        PipeTransferTabletBatchReq.fromTPipeTransferReq(req);

    Assert.assertArrayEquals(
        new byte[] {'a', 'b'}, deserializedReq.getBinaryReqs().get(0).getBody());
    Assert.assertEquals(node, deserializedReq.getInsertNodeReqs().get(0).getInsertNode());
    Assert.assertEquals(t, deserializedReq.getTabletReqs().get(0).getTablet());
    Assert.assertFalse(deserializedReq.getTabletReqs().get(0).getIsAligned());
  }

  @Test
  public void testPipeTransferFilePieceReq() throws IOException {
    final byte[] body = "testPipeTransferFilePieceReq".getBytes();
    final String fileName = "1.tsfile";

    final PipeTransferTsFilePieceReq req =
        PipeTransferTsFilePieceReq.toTPipeTransferReq(fileName, 0, body);
    final PipeTransferTsFilePieceReq deserializeReq =
        PipeTransferTsFilePieceReq.fromTPipeTransferReq(req);

    Assert.assertEquals(req.getVersion(), deserializeReq.getVersion());
    Assert.assertEquals(req.getType(), deserializeReq.getType());
    Assert.assertArrayEquals(req.getBody(), deserializeReq.getBody());

    Assert.assertEquals(req.getFileName(), deserializeReq.getFileName());
    Assert.assertEquals(req.getStartWritingOffset(), deserializeReq.getStartWritingOffset());
    Assert.assertArrayEquals(req.getFilePiece(), deserializeReq.getFilePiece());
  }

  @Test
  public void testPipeTransferFilePieceWithModReq() throws IOException {
    final byte[] body = "testPipeTransferFilePieceWithModReq".getBytes();
    final String fileName = "1.tsfile.mod";

    final PipeTransferTsFilePieceWithModReq req =
        PipeTransferTsFilePieceWithModReq.toTPipeTransferReq(fileName, 0, body);
    final PipeTransferTsFilePieceWithModReq deserializeReq =
        PipeTransferTsFilePieceWithModReq.fromTPipeTransferReq(req);

    Assert.assertEquals(req.getVersion(), deserializeReq.getVersion());
    Assert.assertEquals(req.getType(), deserializeReq.getType());
    Assert.assertArrayEquals(req.getBody(), deserializeReq.getBody());

    Assert.assertEquals(req.getFileName(), deserializeReq.getFileName());
    Assert.assertEquals(req.getStartWritingOffset(), deserializeReq.getStartWritingOffset());
    Assert.assertArrayEquals(req.getFilePiece(), deserializeReq.getFilePiece());
  }

  @Test
  public void testPipeTransferSchemaSnapshotPieceReq() throws IOException {
    final byte[] body = "testPipeTransferSchemaSnapshotPieceReq".getBytes();
    final String fileName = "1.temp";

    final PipeTransferSchemaSnapshotPieceReq req =
        PipeTransferSchemaSnapshotPieceReq.toTPipeTransferReq(fileName, 0, body);
    final PipeTransferSchemaSnapshotPieceReq deserializeReq =
        PipeTransferSchemaSnapshotPieceReq.fromTPipeTransferReq(req);

    Assert.assertEquals(req.getVersion(), deserializeReq.getVersion());
    Assert.assertEquals(req.getType(), deserializeReq.getType());
    Assert.assertArrayEquals(req.getBody(), deserializeReq.getBody());

    Assert.assertEquals(req.getFileName(), deserializeReq.getFileName());
    Assert.assertEquals(req.getStartWritingOffset(), deserializeReq.getStartWritingOffset());
    Assert.assertArrayEquals(req.getFilePiece(), deserializeReq.getFilePiece());
  }

  @Test
  public void testPipeTransferTsFileSealReq() throws IOException {
    final String fileName = "1.tsfile";

    final PipeTransferTsFileSealReq req =
        PipeTransferTsFileSealReq.toTPipeTransferReq(fileName, 100);
    final PipeTransferTsFileSealReq deserializeReq =
        PipeTransferTsFileSealReq.fromTPipeTransferReq(req);

    Assert.assertEquals(req.getVersion(), deserializeReq.getVersion());
    Assert.assertEquals(req.getType(), deserializeReq.getType());
    Assert.assertArrayEquals(req.getBody(), deserializeReq.getBody());

    Assert.assertEquals(req.getFileName(), deserializeReq.getFileName());
    Assert.assertEquals(req.getFileLength(), deserializeReq.getFileLength());
  }

  @Test
  public void testPipeTransferSchemaSnapshotSealReq() throws IOException {
    final String mTreeSnapshotName = "mtree.snapshot";
    final String tLogName = "tlog.txt";
    final String databaseName = "root.db";
    // CREATE_TIME_SERIES
    final String typeString = "19";

    final PipeTransferSchemaSnapshotSealReq req =
        PipeTransferSchemaSnapshotSealReq.toTPipeTransferReq(
            "root.**", mTreeSnapshotName, 100, tLogName, 10, databaseName, typeString);
    final PipeTransferSchemaSnapshotSealReq deserializeReq =
        PipeTransferSchemaSnapshotSealReq.fromTPipeTransferReq(req);

    Assert.assertEquals(req.getVersion(), deserializeReq.getVersion());
    Assert.assertEquals(req.getType(), deserializeReq.getType());
    Assert.assertArrayEquals(req.getBody(), deserializeReq.getBody());

    Assert.assertEquals(req.getFileNames(), deserializeReq.getFileNames());
    Assert.assertEquals(req.getFileLengths(), deserializeReq.getFileLengths());
    Assert.assertEquals(req.getParameters(), deserializeReq.getParameters());
  }

  @Test
  public void testPipeTransferFilePieceResp() throws IOException {
    final PipeTransferFilePieceResp resp =
        PipeTransferFilePieceResp.toTPipeTransferResp(RpcUtils.SUCCESS_STATUS, 100);
    final PipeTransferFilePieceResp deserializeResp =
        PipeTransferFilePieceResp.fromTPipeTransferResp(resp);

    Assert.assertEquals(resp.getStatus(), deserializeResp.getStatus());
    Assert.assertEquals(resp.getEndWritingOffset(), deserializeResp.getEndWritingOffset());
  }
}<|MERGE_RESOLUTION|>--- conflicted
+++ resolved
@@ -146,11 +146,7 @@
   @Test
   public void testPipeTransferTabletReq() {
     try {
-<<<<<<< HEAD
       List<IMeasurementSchema> schemaList = new ArrayList<>();
-=======
-      final List<MeasurementSchema> schemaList = new ArrayList<>();
->>>>>>> fe52d5de
       schemaList.add(new MeasurementSchema("s1", TSDataType.INT32));
       schemaList.add(new MeasurementSchema("s2", TSDataType.INT64));
       schemaList.add(new MeasurementSchema("s3", TSDataType.FLOAT));
@@ -227,11 +223,7 @@
     binaryBuffers.add(ByteBuffer.wrap(new byte[] {'a', 'b'}));
 
     // Raw buffer
-<<<<<<< HEAD
     List<IMeasurementSchema> schemaList = new ArrayList<>();
-=======
-    final List<MeasurementSchema> schemaList = new ArrayList<>();
->>>>>>> fe52d5de
     schemaList.add(new MeasurementSchema("s1", TSDataType.INT32));
     schemaList.add(new MeasurementSchema("s2", TSDataType.INT64));
     schemaList.add(new MeasurementSchema("s3", TSDataType.FLOAT));
