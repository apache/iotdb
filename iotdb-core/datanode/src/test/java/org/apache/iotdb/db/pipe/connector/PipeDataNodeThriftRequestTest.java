/*
 * Licensed to the Apache Software Foundation (ASF) under one
 * or more contributor license agreements.  See the NOTICE file
 * distributed with this work for additional information
 * regarding copyright ownership.  The ASF licenses this file
 * to you under the Apache License, Version 2.0 (the
 * "License"); you may not use this file except in compliance
 * with the License.  You may obtain a copy of the License at
 *
 *     http://www.apache.org/licenses/LICENSE-2.0
 *
 * Unless required by applicable law or agreed to in writing,
 * software distributed under the License is distributed on an
 * "AS IS" BASIS, WITHOUT WARRANTIES OR CONDITIONS OF ANY
 * KIND, either express or implied.  See the License for the
 * specific language governing permissions and limitations
 * under the License.
 */

package org.apache.iotdb.db.pipe.connector;

import org.apache.iotdb.commons.path.PartialPath;
import org.apache.iotdb.commons.pipe.connector.payload.response.PipeTransferFilePieceResp;
import org.apache.iotdb.db.pipe.connector.payload.evolvable.request.PipeTransferDataNodeHandshakeReq;
import org.apache.iotdb.db.pipe.connector.payload.evolvable.request.PipeTransferSchemaPlanReq;
<<<<<<< HEAD
import org.apache.iotdb.db.pipe.connector.payload.evolvable.request.PipeTransferSchemaSnapshotPieceReq;
import org.apache.iotdb.db.pipe.connector.payload.evolvable.request.PipeTransferSchemaSnapshotSealReq;
import org.apache.iotdb.db.pipe.connector.payload.evolvable.request.PipeTransferTabletBatchReq;
import org.apache.iotdb.db.pipe.connector.payload.evolvable.request.PipeTransferTabletBinaryReq;
=======
import org.apache.iotdb.db.pipe.connector.payload.evolvable.request.PipeTransferTabletBatchReq;
>>>>>>> 18173c0b
import org.apache.iotdb.db.pipe.connector.payload.evolvable.request.PipeTransferTabletInsertNodeReq;
import org.apache.iotdb.db.pipe.connector.payload.evolvable.request.PipeTransferTabletRawReq;
import org.apache.iotdb.db.pipe.connector.payload.evolvable.request.PipeTransferTsFilePieceReq;
import org.apache.iotdb.db.pipe.connector.payload.evolvable.request.PipeTransferTsFileSealReq;
import org.apache.iotdb.db.queryengine.plan.planner.plan.node.PlanNodeId;
import org.apache.iotdb.db.queryengine.plan.planner.plan.node.metedata.write.CreateAlignedTimeSeriesNode;
import org.apache.iotdb.db.queryengine.plan.planner.plan.node.write.InsertRowNode;
import org.apache.iotdb.db.queryengine.plan.statement.Statement;
import org.apache.iotdb.rpc.RpcUtils;
import org.apache.iotdb.tsfile.file.metadata.enums.CompressionType;
import org.apache.iotdb.tsfile.file.metadata.enums.TSDataType;
import org.apache.iotdb.tsfile.file.metadata.enums.TSEncoding;
import org.apache.iotdb.tsfile.utils.PublicBAOS;
import org.apache.iotdb.tsfile.utils.ReadWriteIOUtils;
import org.apache.iotdb.tsfile.write.record.Tablet;
import org.apache.iotdb.tsfile.write.schema.MeasurementSchema;

import org.junit.Assert;
import org.junit.Test;

import java.io.DataOutputStream;
import java.io.IOException;
import java.nio.ByteBuffer;
import java.util.ArrayList;
import java.util.Arrays;
import java.util.Collections;
import java.util.List;

public class PipeDataNodeThriftRequestTest {

  private static final String TIME_PRECISION = "ms";

  @Test
  public void testPipeTransferDataNodeHandshakeReq() throws IOException {
    PipeTransferDataNodeHandshakeReq req =
        PipeTransferDataNodeHandshakeReq.toTPipeTransferReq(TIME_PRECISION);
    PipeTransferDataNodeHandshakeReq deserializeReq =
        PipeTransferDataNodeHandshakeReq.fromTPipeTransferReq(req);

    Assert.assertEquals(req.getVersion(), deserializeReq.getVersion());
    Assert.assertEquals(req.getType(), deserializeReq.getType());
    Assert.assertArrayEquals(req.getBody(), deserializeReq.getBody());

    Assert.assertEquals(req.getTimestampPrecision(), deserializeReq.getTimestampPrecision());
  }

  @Test
  public void testPipeTransferInsertNodeReq() {
    PipeTransferTabletInsertNodeReq req =
        PipeTransferTabletInsertNodeReq.toTPipeTransferReq(
            new InsertRowNode(
                new PlanNodeId(""),
                new PartialPath(new String[] {"root", "sg", "d"}),
                false,
                new String[] {"s"},
                new TSDataType[] {TSDataType.INT32},
                1,
                new Object[] {1},
                false));
    PipeTransferTabletInsertNodeReq deserializeReq =
        PipeTransferTabletInsertNodeReq.fromTPipeTransferReq(req);

    Assert.assertEquals(req.getVersion(), deserializeReq.getVersion());
    Assert.assertEquals(req.getType(), deserializeReq.getType());
    Assert.assertArrayEquals(req.getBody(), deserializeReq.getBody());

    Assert.assertEquals(req.getInsertNode(), deserializeReq.getInsertNode());

    Statement statement = req.constructStatement();
    List<PartialPath> paths = new ArrayList<>();
    paths.add(new PartialPath(new String[] {"root", "sg", "d", "s"}));
    Assert.assertEquals(statement.getPaths(), paths);
  }

  @Test
  public void testPipeTransferTabletBinaryReq() {
    // Not do real test here since "serializeToWal" needs private inner class of walBuffer
    PipeTransferTabletBinaryReq req =
        PipeTransferTabletBinaryReq.toTPipeTransferReq(ByteBuffer.wrap(new byte[] {'a', 'b'}));
    PipeTransferTabletBinaryReq deserializeReq =
        PipeTransferTabletBinaryReq.fromTPipeTransferReq(req);

    Assert.assertEquals(req.getVersion(), deserializeReq.getVersion());
    Assert.assertEquals(req.getType(), deserializeReq.getType());
    Assert.assertArrayEquals(req.getBody(), deserializeReq.getBody());
  }

  @Test
  public void testPipeTransferSchemaPlanReq() {
    PipeTransferSchemaPlanReq req =
        PipeTransferSchemaPlanReq.toTPipeTransferReq(
            new CreateAlignedTimeSeriesNode(
                new PlanNodeId(""),
                new PartialPath(new String[] {"root", "sg", "d"}),
                Collections.singletonList("s"),
                Collections.singletonList(TSDataType.INT32),
                Collections.singletonList(TSEncoding.PLAIN),
                Collections.singletonList(CompressionType.UNCOMPRESSED),
                null,
                null,
                null));

    PipeTransferSchemaPlanReq deserializeReq = PipeTransferSchemaPlanReq.fromTPipeTransferReq(req);

    Assert.assertEquals(req.getVersion(), deserializeReq.getVersion());
    Assert.assertEquals(req.getType(), deserializeReq.getType());
    Assert.assertArrayEquals(req.getBody(), deserializeReq.getBody());

    Assert.assertEquals(req.getPlanNode(), deserializeReq.getPlanNode());
  }

  @Test
  public void testPipeTransferTabletReq() {
    try {
      List<MeasurementSchema> schemaList = new ArrayList<>();
      schemaList.add(new MeasurementSchema("s1", TSDataType.INT32));
      schemaList.add(new MeasurementSchema("s2", TSDataType.INT64));
      schemaList.add(new MeasurementSchema("s3", TSDataType.FLOAT));
      schemaList.add(new MeasurementSchema("s4", TSDataType.DOUBLE));
      schemaList.add(new MeasurementSchema("s5", TSDataType.BOOLEAN));
      schemaList.add(new MeasurementSchema("s6", TSDataType.TEXT));
      Tablet t = new Tablet("root.sg.d", schemaList, 1024);
      t.rowSize = 2;
      t.addTimestamp(0, 2000);
      t.addTimestamp(1, 1000);
      t.addValue("s1", 0, 2);
      t.addValue("s6", 0, "2");
      t.addValue("s1", 1, 1);
      t.addValue("s6", 1, "1");
      PipeTransferTabletRawReq req = PipeTransferTabletRawReq.toTPipeTransferReq(t, false);
      PipeTransferTabletRawReq deserializeReq = PipeTransferTabletRawReq.fromTPipeTransferReq(req);

      Assert.assertEquals(req.getVersion(), deserializeReq.getVersion());
      Assert.assertEquals(req.getType(), deserializeReq.getType());
      Assert.assertArrayEquals(req.getBody(), deserializeReq.getBody());

      Statement statement =
          req.constructStatement(); // will call PipeTransferTabletRawReq.sortTablet() here
      List<PartialPath> paths = new ArrayList<>();
      paths.add(new PartialPath(new String[] {"root", "sg", "d", "s1"}));
      paths.add(new PartialPath(new String[] {"root", "sg", "d", "s2"}));
      paths.add(new PartialPath(new String[] {"root", "sg", "d", "s3"}));
      paths.add(new PartialPath(new String[] {"root", "sg", "d", "s4"}));
      paths.add(new PartialPath(new String[] {"root", "sg", "d", "s5"}));
      paths.add(new PartialPath(new String[] {"root", "sg", "d", "s6"}));
      Assert.assertEquals(statement.getPaths(), paths);
    } catch (IOException e) {
      Assert.fail();
    }
  }

  @Test
  public void testPipeTransferTabletBatchReq() throws IOException {
<<<<<<< HEAD
    // InsertNode req
    PipeTransferTabletInsertNodeReq insertNodeReq =
        PipeTransferTabletInsertNodeReq.toTPipeTransferRawReq(
            new InsertRowNode(
                new PlanNodeId(""),
                new PartialPath(new String[] {"root", "sg", "d"}),
                false,
                new String[] {"s"},
                new TSDataType[] {TSDataType.INT32},
                1,
                new Object[] {1},
                false));

    // Binary req
    // Not do real test here since "serializeToWal" needs private inner class of walBuffer
    PipeTransferTabletBinaryReq binaryReq =
        PipeTransferTabletBinaryReq.toTPipeTransferReq(ByteBuffer.wrap(new byte[] {'a', 'b'}));

    // Raw req
=======

    final List<ByteBuffer> binaryBuffers = new ArrayList<>();
    final List<ByteBuffer> insertNodeBuffers = new ArrayList<>();
    final List<ByteBuffer> tabletBuffers = new ArrayList<>();

    InsertRowNode node =
        new InsertRowNode(
            new PlanNodeId(""),
            new PartialPath(new String[] {"root", "sg", "d"}),
            false,
            new String[] {"s"},
            new TSDataType[] {TSDataType.INT32},
            1,
            new Object[] {1},
            false);

    // InsertNode buffer
    insertNodeBuffers.add(node.serializeToByteBuffer());

    // Binary buffer
    // Not do real test here since "serializeToWal" needs private inner class of walBuffer
    binaryBuffers.add(ByteBuffer.wrap(new byte[] {'a', 'b'}));

    // Raw buffer
>>>>>>> 18173c0b
    List<MeasurementSchema> schemaList = new ArrayList<>();
    schemaList.add(new MeasurementSchema("s1", TSDataType.INT32));
    schemaList.add(new MeasurementSchema("s2", TSDataType.INT64));
    schemaList.add(new MeasurementSchema("s3", TSDataType.FLOAT));
    schemaList.add(new MeasurementSchema("s4", TSDataType.DOUBLE));
    schemaList.add(new MeasurementSchema("s5", TSDataType.BOOLEAN));
    schemaList.add(new MeasurementSchema("s6", TSDataType.TEXT));
    Tablet t = new Tablet("root.sg.d", schemaList, 1024);
    t.rowSize = 2;
    t.addTimestamp(0, 2000);
    t.addTimestamp(1, 1000);
    t.addValue("s1", 0, 2);
    t.addValue("s6", 0, "2");
    t.addValue("s1", 1, 1);
    t.addValue("s6", 1, "1");

<<<<<<< HEAD
    PipeTransferTabletRawReq rawReq = PipeTransferTabletRawReq.toTPipeTransferRawReq(t, false);

    PipeTransferTabletBatchReq req =
        PipeTransferTabletBatchReq.toTPipeTransferReq(
            Arrays.asList(insertNodeReq, binaryReq, rawReq));
    Assert.assertEquals(req, PipeTransferTabletBatchReq.fromTPipeTransferReq(req));
  }

  @Test
  public void testPipeTransferTsFilePieceReq() throws IOException {
    byte[] body = "testPipeTransferTsFilePieceReq".getBytes();
=======
    try (final PublicBAOS byteArrayOutputStream = new PublicBAOS();
        final DataOutputStream outputStream = new DataOutputStream(byteArrayOutputStream)) {
      t.serialize(outputStream);
      ReadWriteIOUtils.write(false, outputStream);
      tabletBuffers.add(
          ByteBuffer.wrap(byteArrayOutputStream.getBuf(), 0, byteArrayOutputStream.size()));
    }

    PipeTransferTabletBatchReq req =
        PipeTransferTabletBatchReq.toTPipeTransferReq(
            binaryBuffers, insertNodeBuffers, tabletBuffers);

    PipeTransferTabletBatchReq deserializedReq =
        PipeTransferTabletBatchReq.fromTPipeTransferReq(req);

    Assert.assertArrayEquals(
        new byte[] {'a', 'b'}, deserializedReq.getBinaryReqs().get(0).getBody());
    Assert.assertEquals(node, deserializedReq.getInsertNodeReqs().get(0).getInsertNode());
    Assert.assertEquals(t, deserializedReq.getTabletReqs().get(0).getTablet());
    Assert.assertFalse(deserializedReq.getTabletReqs().get(0).getIsAligned());
  }

  @Test
  public void testPipeTransferFilePieceReq() throws IOException {
    byte[] body = "testPipeTransferFilePieceReq".getBytes();
>>>>>>> 18173c0b
    String fileName = "1.tsfile";

    PipeTransferTsFilePieceReq req =
        PipeTransferTsFilePieceReq.toTPipeTransferReq(fileName, 0, body);
    PipeTransferTsFilePieceReq deserializeReq =
        PipeTransferTsFilePieceReq.fromTPipeTransferReq(req);

    Assert.assertEquals(req.getVersion(), deserializeReq.getVersion());
    Assert.assertEquals(req.getType(), deserializeReq.getType());
    Assert.assertArrayEquals(req.getBody(), deserializeReq.getBody());

    Assert.assertEquals(req.getFileName(), deserializeReq.getFileName());
    Assert.assertEquals(req.getStartWritingOffset(), deserializeReq.getStartWritingOffset());
    Assert.assertArrayEquals(req.getFilePiece(), deserializeReq.getFilePiece());
  }

  @Test
  public void testPipeTransferSchemaSnapshotPieceReq() throws IOException {
    byte[] body = "testPipeTransferSchemaSnapshotPieceReq".getBytes();
    String fileName = "1.temp";

    PipeTransferSchemaSnapshotPieceReq req =
        PipeTransferSchemaSnapshotPieceReq.toTPipeTransferReq(fileName, 0, body);
    PipeTransferSchemaSnapshotPieceReq deserializeReq =
        PipeTransferSchemaSnapshotPieceReq.fromTPipeTransferReq(req);

    Assert.assertEquals(req.getVersion(), deserializeReq.getVersion());
    Assert.assertEquals(req.getType(), deserializeReq.getType());
    Assert.assertArrayEquals(req.getBody(), deserializeReq.getBody());

    Assert.assertEquals(req.getFileName(), deserializeReq.getFileName());
    Assert.assertEquals(req.getStartWritingOffset(), deserializeReq.getStartWritingOffset());
    Assert.assertArrayEquals(req.getFilePiece(), deserializeReq.getFilePiece());
  }

  @Test
  public void testPipeTransferTsFileSealReq() throws IOException {
    String fileName = "1.tsfile";

    PipeTransferTsFileSealReq req = PipeTransferTsFileSealReq.toTPipeTransferReq(fileName, 100);
    PipeTransferTsFileSealReq deserializeReq = PipeTransferTsFileSealReq.fromTPipeTransferReq(req);

    Assert.assertEquals(req.getVersion(), deserializeReq.getVersion());
    Assert.assertEquals(req.getType(), deserializeReq.getType());
    Assert.assertArrayEquals(req.getBody(), deserializeReq.getBody());

    Assert.assertEquals(req.getFileName(), deserializeReq.getFileName());
    Assert.assertEquals(req.getFileLength(), deserializeReq.getFileLength());
  }

  @Test
  public void testPipeTransferSchemaSnapshotSealReq() throws IOException {
    String fileName = "1.temp";

    PipeTransferSchemaSnapshotSealReq req =
        PipeTransferSchemaSnapshotSealReq.toTPipeTransferReq(fileName, 100);
    PipeTransferSchemaSnapshotSealReq deserializeReq =
        PipeTransferSchemaSnapshotSealReq.fromTPipeTransferReq(req);

    Assert.assertEquals(req.getVersion(), deserializeReq.getVersion());
    Assert.assertEquals(req.getType(), deserializeReq.getType());
    Assert.assertArrayEquals(req.getBody(), deserializeReq.getBody());

    Assert.assertEquals(req.getFileName(), deserializeReq.getFileName());
    Assert.assertEquals(req.getFileLength(), deserializeReq.getFileLength());
  }

  @Test
  public void testPIpeTransferFilePieceResp() throws IOException {
    PipeTransferFilePieceResp resp =
        PipeTransferFilePieceResp.toTPipeTransferResp(RpcUtils.SUCCESS_STATUS, 100);
    PipeTransferFilePieceResp deserializeResp =
        PipeTransferFilePieceResp.fromTPipeTransferResp(resp);

    Assert.assertEquals(resp.getStatus(), deserializeResp.getStatus());
    Assert.assertEquals(resp.getEndWritingOffset(), deserializeResp.getEndWritingOffset());
  }
}<|MERGE_RESOLUTION|>--- conflicted
+++ resolved
@@ -23,14 +23,10 @@
 import org.apache.iotdb.commons.pipe.connector.payload.response.PipeTransferFilePieceResp;
 import org.apache.iotdb.db.pipe.connector.payload.evolvable.request.PipeTransferDataNodeHandshakeReq;
 import org.apache.iotdb.db.pipe.connector.payload.evolvable.request.PipeTransferSchemaPlanReq;
-<<<<<<< HEAD
 import org.apache.iotdb.db.pipe.connector.payload.evolvable.request.PipeTransferSchemaSnapshotPieceReq;
 import org.apache.iotdb.db.pipe.connector.payload.evolvable.request.PipeTransferSchemaSnapshotSealReq;
 import org.apache.iotdb.db.pipe.connector.payload.evolvable.request.PipeTransferTabletBatchReq;
 import org.apache.iotdb.db.pipe.connector.payload.evolvable.request.PipeTransferTabletBinaryReq;
-=======
-import org.apache.iotdb.db.pipe.connector.payload.evolvable.request.PipeTransferTabletBatchReq;
->>>>>>> 18173c0b
 import org.apache.iotdb.db.pipe.connector.payload.evolvable.request.PipeTransferTabletInsertNodeReq;
 import org.apache.iotdb.db.pipe.connector.payload.evolvable.request.PipeTransferTabletRawReq;
 import org.apache.iotdb.db.pipe.connector.payload.evolvable.request.PipeTransferTsFilePieceReq;
@@ -55,7 +51,6 @@
 import java.io.IOException;
 import java.nio.ByteBuffer;
 import java.util.ArrayList;
-import java.util.Arrays;
 import java.util.Collections;
 import java.util.List;
 
@@ -184,28 +179,6 @@
 
   @Test
   public void testPipeTransferTabletBatchReq() throws IOException {
-<<<<<<< HEAD
-    // InsertNode req
-    PipeTransferTabletInsertNodeReq insertNodeReq =
-        PipeTransferTabletInsertNodeReq.toTPipeTransferRawReq(
-            new InsertRowNode(
-                new PlanNodeId(""),
-                new PartialPath(new String[] {"root", "sg", "d"}),
-                false,
-                new String[] {"s"},
-                new TSDataType[] {TSDataType.INT32},
-                1,
-                new Object[] {1},
-                false));
-
-    // Binary req
-    // Not do real test here since "serializeToWal" needs private inner class of walBuffer
-    PipeTransferTabletBinaryReq binaryReq =
-        PipeTransferTabletBinaryReq.toTPipeTransferReq(ByteBuffer.wrap(new byte[] {'a', 'b'}));
-
-    // Raw req
-=======
-
     final List<ByteBuffer> binaryBuffers = new ArrayList<>();
     final List<ByteBuffer> insertNodeBuffers = new ArrayList<>();
     final List<ByteBuffer> tabletBuffers = new ArrayList<>();
@@ -229,7 +202,6 @@
     binaryBuffers.add(ByteBuffer.wrap(new byte[] {'a', 'b'}));
 
     // Raw buffer
->>>>>>> 18173c0b
     List<MeasurementSchema> schemaList = new ArrayList<>();
     schemaList.add(new MeasurementSchema("s1", TSDataType.INT32));
     schemaList.add(new MeasurementSchema("s2", TSDataType.INT64));
@@ -246,19 +218,6 @@
     t.addValue("s1", 1, 1);
     t.addValue("s6", 1, "1");
 
-<<<<<<< HEAD
-    PipeTransferTabletRawReq rawReq = PipeTransferTabletRawReq.toTPipeTransferRawReq(t, false);
-
-    PipeTransferTabletBatchReq req =
-        PipeTransferTabletBatchReq.toTPipeTransferReq(
-            Arrays.asList(insertNodeReq, binaryReq, rawReq));
-    Assert.assertEquals(req, PipeTransferTabletBatchReq.fromTPipeTransferReq(req));
-  }
-
-  @Test
-  public void testPipeTransferTsFilePieceReq() throws IOException {
-    byte[] body = "testPipeTransferTsFilePieceReq".getBytes();
-=======
     try (final PublicBAOS byteArrayOutputStream = new PublicBAOS();
         final DataOutputStream outputStream = new DataOutputStream(byteArrayOutputStream)) {
       t.serialize(outputStream);
@@ -284,7 +243,6 @@
   @Test
   public void testPipeTransferFilePieceReq() throws IOException {
     byte[] body = "testPipeTransferFilePieceReq".getBytes();
->>>>>>> 18173c0b
     String fileName = "1.tsfile";
 
     PipeTransferTsFilePieceReq req =
