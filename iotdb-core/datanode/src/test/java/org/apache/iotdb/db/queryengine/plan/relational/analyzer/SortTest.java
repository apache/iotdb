/*
 * Licensed to the Apache Software Foundation (ASF) under one
 * or more contributor license agreements.  See the NOTICE file
 * distributed with this work for additional information
 * regarding copyright ownership.  The ASF licenses this file
 * to you under the Apache License, Version 2.0 (the
 * "License"); you may not use this file except in compliance
 * with the License.  You may obtain a copy of the License at
 *
 *     http://www.apache.org/licenses/LICENSE-2.0
 *
 * Unless required by applicable law or agreed to in writing,
 * software distributed under the License is distributed on an
 * "AS IS" BASIS, WITHOUT WARRANTIES OR CONDITIONS OF ANY
 * KIND, either express or implied.  See the License for the
 * specific language governing permissions and limitations
 * under the License.
 */

package org.apache.iotdb.db.queryengine.plan.relational.analyzer;

import org.apache.iotdb.commons.conf.IoTDBConstant;
import org.apache.iotdb.db.protocol.session.IClientSession;
import org.apache.iotdb.db.queryengine.common.MPPQueryContext;
import org.apache.iotdb.db.queryengine.common.QueryId;
import org.apache.iotdb.db.queryengine.common.SessionInfo;
import org.apache.iotdb.db.queryengine.execution.warnings.WarningCollector;
import org.apache.iotdb.db.queryengine.plan.planner.plan.DistributedQueryPlan;
import org.apache.iotdb.db.queryengine.plan.planner.plan.LogicalQueryPlan;
import org.apache.iotdb.db.queryengine.plan.planner.plan.node.PlanNode;
import org.apache.iotdb.db.queryengine.plan.planner.plan.node.process.ExchangeNode;
import org.apache.iotdb.db.queryengine.plan.planner.plan.node.sink.IdentitySinkNode;
import org.apache.iotdb.db.queryengine.plan.relational.metadata.Metadata;
import org.apache.iotdb.db.queryengine.plan.relational.planner.LogicalPlanner;
import org.apache.iotdb.db.queryengine.plan.relational.planner.distribute.TableDistributedPlanner;
import org.apache.iotdb.db.queryengine.plan.relational.planner.node.FilterNode;
import org.apache.iotdb.db.queryengine.plan.relational.planner.node.LimitNode;
import org.apache.iotdb.db.queryengine.plan.relational.planner.node.MergeSortNode;
import org.apache.iotdb.db.queryengine.plan.relational.planner.node.OffsetNode;
import org.apache.iotdb.db.queryengine.plan.relational.planner.node.OutputNode;
import org.apache.iotdb.db.queryengine.plan.relational.planner.node.ProjectNode;
import org.apache.iotdb.db.queryengine.plan.relational.planner.node.StreamSortNode;
import org.apache.iotdb.db.queryengine.plan.relational.planner.node.TableScanNode;
import org.apache.iotdb.db.queryengine.plan.relational.planner.node.TopKNode;
import org.apache.iotdb.db.queryengine.plan.statement.component.Ordering;

import org.junit.Test;

import java.time.ZoneId;
import java.util.Arrays;
import java.util.List;
import java.util.stream.Collectors;

import static org.apache.iotdb.db.queryengine.plan.relational.analyzer.AnalyzerTest.analyzeSQL;
import static org.apache.iotdb.db.queryengine.plan.relational.analyzer.LimitOffsetPushDownTest.getChildrenNode;
import static org.apache.iotdb.db.queryengine.plan.statement.component.Ordering.ASC;
import static org.apache.iotdb.db.queryengine.plan.statement.component.Ordering.DESC;
import static org.junit.Assert.assertEquals;
import static org.junit.Assert.assertTrue;

public class SortTest {

  static QueryId queryId = new QueryId("test_query");
  static SessionInfo sessionInfo =
      new SessionInfo(
          1L,
          "iotdb-user",
          ZoneId.systemDefault(),
          IoTDBConstant.ClientVersion.V_1_0,
          "db",
          IClientSession.SqlDialect.TABLE);
  static Metadata metadata = new TestMatadata();
  String sql;
  Analysis analysis;
  MPPQueryContext context;
  WarningCollector warningCollector = WarningCollector.NOOP;
  LogicalQueryPlan logicalQueryPlan;
  PlanNode logicalPlanNode;
  OutputNode outputNode;
  ProjectNode projectNode;
  StreamSortNode streamSortNode;
  TableDistributedPlanner distributionPlanner;
  DistributedQueryPlan distributedQueryPlan;
  TableScanNode tableScanNode;
  List<String> originalDeviceEntries1 =
      Arrays.asList(
          "table1.shanghai.B3.YY",
          "table1.shenzhen.B1.XX",
          "table1.shenzhen.B2.ZZ",
          "table1.shanghai.A3.YY");
  static List<String> originalDeviceEntries2 =
      Arrays.asList("table1.shenzhen.B1.XX", "table1.shenzhen.B2.ZZ");

  // order by some_ids, time, others; has filter
  @Test
  public void someIDColumnTimeOthersSortTest() {
    sql =
        "SELECT time, tag3, tag1, cast(s2 as double), s2+s3, attr1 FROM table1 "
            + "where s1>1 and s1+s3>0 and cast(s1 as double)>1.0 order by tag2 desc, tag3 asc, time desc, s1+s2 desc offset 5 limit 10";
    context = new MPPQueryContext(sql, queryId, sessionInfo, null, null);
    analysis = analyzeSQL(sql, metadata, context);
    logicalQueryPlan =
<<<<<<< HEAD
        new LogicalPlanner(context, metadata, sessionInfo, warningCollector).plan(analysis);
=======
        new LogicalPlanner(context, metadata, sessionInfo, warningCollector).plan(actualAnalysis);
>>>>>>> d883b100
    logicalPlanNode = logicalQueryPlan.getRootNode();

    // LogicalPlan: `Output-Offset-Limit-Project-StreamSort-Project-Filter-TableScan`
    assertTrue(logicalPlanNode instanceof OutputNode);
    assertTrue(getChildrenNode(logicalPlanNode, 1) instanceof OffsetNode);
    assertTrue(getChildrenNode(logicalPlanNode, 2) instanceof LimitNode);
    assertTrue(getChildrenNode(logicalPlanNode, 3) instanceof ProjectNode);
    assertTrue(getChildrenNode(logicalPlanNode, 4) instanceof StreamSortNode);
    streamSortNode = (StreamSortNode) getChildrenNode(logicalPlanNode, 4);
    assertTrue(getChildrenNode(streamSortNode, 1) instanceof ProjectNode);
    assertTrue(getChildrenNode(streamSortNode, 2) instanceof FilterNode);
    assertTrue(getChildrenNode(streamSortNode, 3) instanceof TableScanNode);
    tableScanNode = (TableScanNode) getChildrenNode(streamSortNode, 3);
    assertEquals("testdb.table1", tableScanNode.getQualifiedObjectName().toString());
    assertEquals(8, tableScanNode.getAssignments().size());
    assertEquals(6, tableScanNode.getDeviceEntries().size());
    assertEquals(4, tableScanNode.getIdAndAttributeIndexMap().size());
    // TODO change scan order in logical plan
    assertEquals(ASC, tableScanNode.getScanOrder());
    assertEquals(0, tableScanNode.getPushDownLimit());
    assertEquals(0, tableScanNode.getPushDownOffset());
    assertEquals(false, tableScanNode.isPushLimitToEachDevice());

    // DistributePlan: `Output-Offset-Limit-Project-MergeSort-StreamSort-Project-Filter-TableScan`
    // to
    // `Output-Offset-Project-TopK-Limit-StreamSort-Project-Filter-TableScan`
    distributionPlanner = new TableDistributedPlanner(analysis, logicalQueryPlan, context);
    distributedQueryPlan = distributionPlanner.plan();
    assertEquals(3, distributedQueryPlan.getFragments().size());
    IdentitySinkNode identitySinkNode =
        (IdentitySinkNode) distributedQueryPlan.getFragments().get(0).getPlanNodeTree();
    outputNode = (OutputNode) getChildrenNode(identitySinkNode, 1);
    assertTrue(getChildrenNode(outputNode, 1) instanceof OffsetNode);
    assertTrue(getChildrenNode(outputNode, 2) instanceof ProjectNode);
    TopKNode topKNode = (TopKNode) getChildrenNode(outputNode, 3);
    assertTrue(topKNode.getChildren().get(0) instanceof ExchangeNode);
    assertTrue(topKNode.getChildren().get(1) instanceof LimitNode);
    assertTrue(topKNode.getChildren().get(2) instanceof ExchangeNode);
    streamSortNode = (StreamSortNode) getChildrenNode(topKNode.getChildren().get(1), 1);
    assertTrue(getChildrenNode(streamSortNode, 1) instanceof ProjectNode);
    assertTrue(getChildrenNode(streamSortNode, 2) instanceof FilterNode);
    tableScanNode = (TableScanNode) getChildrenNode(streamSortNode, 3);
    assertTableScan(
        tableScanNode,
        Arrays.asList(
            "table1.shanghai.B3.YY",
            "table1.shenzhen.B2.ZZ",
            "table1.shenzhen.B1.XX",
            "table1.shanghai.A3.YY"),
        DESC,
        0,
        0,
        false);

    // DistributePlan: `IdentitySink - Limit - StreamSort - Project - Filter - TableScan`
    LimitNode limitNode =
        (LimitNode)
            getChildrenNode(distributedQueryPlan.getFragments().get(1).getPlanNodeTree(), 1);
    streamSortNode = (StreamSortNode) getChildrenNode(limitNode, 1);
    assertTrue(getChildrenNode(streamSortNode, 1) instanceof ProjectNode);
    assertTrue(getChildrenNode(streamSortNode, 2) instanceof FilterNode);
    tableScanNode = (TableScanNode) getChildrenNode(streamSortNode, 3);
    assertEquals(2, tableScanNode.getDeviceEntries().size());
    assertTableScan(
        tableScanNode,
        Arrays.asList("table1.shenzhen.B2.ZZ", "table1.shenzhen.B1.XX"),
        DESC,
        0,
        0,
        false);

    sql = "SELECT * FROM table1 order by tag2 desc, tag3 asc offset 5 limit 10";
    context = new MPPQueryContext(sql, queryId, sessionInfo, null, null);
    analysis = analyzeSQL(sql, metadata, context);
    logicalQueryPlan =
<<<<<<< HEAD
        new LogicalPlanner(context, metadata, sessionInfo, warningCollector).plan(analysis);
    logicalPlanNode = logicalQueryPlan.getRootNode();
    // LogicalPlan: `Output-Offset-Limit-StreamSort-TableScan`
    assertTrue(getChildrenNode(logicalPlanNode, 3) instanceof StreamSortNode);
    distributionPlanner = new TableDistributedPlanner(analysis, logicalQueryPlan, context);
=======
        new LogicalPlanner(context, metadata, sessionInfo, warningCollector).plan(actualAnalysis);
    logicalPlanNode = logicalQueryPlan.getRootNode();
    // LogicalPlan: `Output-Offset-Limit-StreamSort-TableScan`
    assertTrue(getChildrenNode(logicalPlanNode, 3) instanceof StreamSortNode);
    distributionPlanner = new TableDistributedPlanner(actualAnalysis, logicalQueryPlan, context);
>>>>>>> d883b100
    distributedQueryPlan = distributionPlanner.plan();
    assertEquals(3, distributedQueryPlan.getFragments().size());
    // DistributedPlan: `Output-Offset-TopK-Limit-StreamSort-TableScan`
    identitySinkNode =
        (IdentitySinkNode) distributedQueryPlan.getFragments().get(0).getPlanNodeTree();
    assertTrue(getChildrenNode(identitySinkNode, 3) instanceof TopKNode);
    topKNode = (TopKNode) getChildrenNode(identitySinkNode, 3);
    assertTrue(topKNode.getChildren().get(1) instanceof LimitNode);
    assertTrue(getChildrenNode(topKNode.getChildren().get(1), 1) instanceof StreamSortNode);
  }

  // order by all_ids, time, others
  // with limit and offset, use TopKNode
  @Test
  public void allIDColumnTimeSortWithLimitTest() {
    sql =
        "SELECT time, tag3, tag1, cast(s2 as double), s2+s3, attr1 FROM table1 "
            + "where s1>1 and s1+s3>0 and cast(s1 as double)>1.0 order by tag2 desc, tag1 desc, tag3 asc, time desc, s1+s2 desc offset 5 limit 10";
    context = new MPPQueryContext(sql, queryId, sessionInfo, null, null);
    analysis = analyzeSQL(sql, metadata, context);
    logicalQueryPlan =
<<<<<<< HEAD
        new LogicalPlanner(context, metadata, sessionInfo, warningCollector).plan(analysis);
=======
        new LogicalPlanner(context, metadata, sessionInfo, warningCollector).plan(actualAnalysis);
>>>>>>> d883b100
    logicalPlanNode = logicalQueryPlan.getRootNode();

    // LogicalPlan: `Output-Offset-Limit-Project-StreamSort-Project-Filter-TableScan`
    assertTrue(logicalPlanNode instanceof OutputNode);
    assertTrue(getChildrenNode(logicalPlanNode, 1) instanceof OffsetNode);
    assertTrue(getChildrenNode(logicalPlanNode, 2) instanceof LimitNode);
    assertTrue(getChildrenNode(logicalPlanNode, 3) instanceof ProjectNode);
    assertTrue(getChildrenNode(logicalPlanNode, 4) instanceof StreamSortNode);
    StreamSortNode streamSortNode = (StreamSortNode) getChildrenNode(logicalPlanNode, 4);
    assertTrue(getChildrenNode(streamSortNode, 1) instanceof ProjectNode);
    assertTrue(getChildrenNode(streamSortNode, 2) instanceof FilterNode);
    assertTrue(getChildrenNode(streamSortNode, 3) instanceof TableScanNode);
    tableScanNode = (TableScanNode) getChildrenNode(streamSortNode, 3);
    assertEquals("testdb.table1", tableScanNode.getQualifiedObjectName().toString());
    assertEquals(8, tableScanNode.getAssignments().size());
    assertEquals(6, tableScanNode.getDeviceEntries().size());

    // DistributePlan: optimize
    // `Output-Offset-Limit-Project-MergeSort-StreamSort-Project-Filter-TableScan`
    // to `Output-Offset-Project-TopK-Limit-Project-Filter-TableScan`
    distributionPlanner = new TableDistributedPlanner(analysis, logicalQueryPlan, context);
    distributedQueryPlan = distributionPlanner.plan();
    assertEquals(3, distributedQueryPlan.getFragments().size());
    outputNode =
        (OutputNode)
            distributedQueryPlan.getFragments().get(0).getPlanNodeTree().getChildren().get(0);
    assertTrue(getChildrenNode(outputNode, 1) instanceof OffsetNode);
    assertTrue(getChildrenNode(outputNode, 2) instanceof ProjectNode);
    assertTrue(getChildrenNode(outputNode, 3) instanceof TopKNode);
    TopKNode topKNode = (TopKNode) getChildrenNode(outputNode, 3);
    // childrenDataInOrder==true, and can eliminate the StreamSortNode
    assertTrue(topKNode.isChildrenDataInOrder());
    assertTrue(topKNode.getChildren().get(0) instanceof ExchangeNode);
    assertTrue(topKNode.getChildren().get(1) instanceof LimitNode);
    assertTrue(topKNode.getChildren().get(2) instanceof ExchangeNode);
    projectNode = (ProjectNode) getChildrenNode(topKNode.getChildren().get(1), 1);
    assertTrue(getChildrenNode(projectNode, 1) instanceof FilterNode);
    tableScanNode = (TableScanNode) getChildrenNode(projectNode, 2);
    assertTableScan(
        tableScanNode,
        Arrays.asList(
            "table1.shanghai.B3.YY",
            "table1.shenzhen.B2.ZZ",
            "table1.shenzhen.B1.XX",
            "table1.shanghai.A3.YY"),
        DESC,
        0,
        0,
        false);

    // DistributePlan: `IdentitySink-Limit-Project-Filter-TableScan`
    IdentitySinkNode identitySinkNode =
        (IdentitySinkNode) distributedQueryPlan.getFragments().get(1).getPlanNodeTree();
    assertTrue(getChildrenNode(identitySinkNode, 1) instanceof LimitNode);
    assertTrue(getChildrenNode(identitySinkNode, 2) instanceof ProjectNode);
    assertTrue(getChildrenNode(identitySinkNode, 3) instanceof FilterNode);
    assertTrue(getChildrenNode(identitySinkNode, 4) instanceof TableScanNode);
    tableScanNode = (TableScanNode) getChildrenNode(identitySinkNode, 4);
    assertTableScan(
        tableScanNode,
        Arrays.asList("table1.shenzhen.B2.ZZ", "table1.shenzhen.B1.XX"),
        DESC,
        0,
        0,
        false);
  }

  // order by all_ids, time, others
  // without limit and offset, use MergeSortNode
  @Test
  public void allIDColumnTimeSortNoLimitTest() {
    sql =
        "SELECT time, tag3, tag1, cast(s2 as double), s2+s3, attr1 FROM table1 "
            + "where s1>1 and s1+s3>0 and cast(s1 as double)>1.0 order by tag2 desc, tag1 desc, tag3 asc, time desc, s1+s2 desc";
    context = new MPPQueryContext(sql, queryId, sessionInfo, null, null);
    analysis = analyzeSQL(sql, metadata, context);
    logicalQueryPlan =
<<<<<<< HEAD
        new LogicalPlanner(context, metadata, sessionInfo, warningCollector).plan(analysis);
=======
        new LogicalPlanner(context, metadata, sessionInfo, warningCollector).plan(actualAnalysis);
>>>>>>> d883b100
    logicalPlanNode = logicalQueryPlan.getRootNode();

    // LogicalPlan: `Output-Project-StreamSort-Project-Filter-TableScan`
    assertTrue(logicalPlanNode instanceof OutputNode);
    assertTrue(getChildrenNode(logicalPlanNode, 1) instanceof ProjectNode);
    assertTrue(getChildrenNode(logicalPlanNode, 2) instanceof StreamSortNode);
    StreamSortNode streamSortNode = (StreamSortNode) getChildrenNode(logicalPlanNode, 2);
    assertTrue(getChildrenNode(streamSortNode, 1) instanceof ProjectNode);
    assertTrue(getChildrenNode(streamSortNode, 2) instanceof FilterNode);
    assertTrue(getChildrenNode(streamSortNode, 3) instanceof TableScanNode);
    tableScanNode = (TableScanNode) getChildrenNode(streamSortNode, 3);
    assertEquals("testdb.table1", tableScanNode.getQualifiedObjectName().toString());
    assertEquals(8, tableScanNode.getAssignments().size());
    assertEquals(6, tableScanNode.getDeviceEntries().size());

    // DistributePlan: optimize `Output-Project-MergeSort-Project-Filter-TableScan`
    distributionPlanner = new TableDistributedPlanner(analysis, logicalQueryPlan, context);
    distributedQueryPlan = distributionPlanner.plan();
    assertEquals(3, distributedQueryPlan.getFragments().size());
    outputNode =
        (OutputNode)
            distributedQueryPlan.getFragments().get(0).getPlanNodeTree().getChildren().get(0);
    assertTrue(getChildrenNode(outputNode, 1) instanceof ProjectNode);
    MergeSortNode mergeSortNode = (MergeSortNode) getChildrenNode(outputNode, 2);
    assertTrue(mergeSortNode.getChildren().get(0) instanceof ExchangeNode);
    assertTrue(mergeSortNode.getChildren().get(1) instanceof ProjectNode);
    assertTrue(mergeSortNode.getChildren().get(2) instanceof ExchangeNode);
    projectNode = (ProjectNode) mergeSortNode.getChildren().get(1);
    assertTrue(getChildrenNode(projectNode, 1) instanceof FilterNode);
    tableScanNode = (TableScanNode) getChildrenNode(projectNode, 2);
    assertEquals(4, tableScanNode.getDeviceEntries().size());
    assertTableScan(
        tableScanNode,
        Arrays.asList(
            "table1.shanghai.B3.YY",
            "table1.shenzhen.B2.ZZ",
            "table1.shenzhen.B1.XX",
            "table1.shanghai.A3.YY"),
        DESC,
        0,
        0,
        false);

    // DistributePlan: `IdentitySink-Project-Filter-TableScan`
    projectNode =
        (ProjectNode)
            distributedQueryPlan.getFragments().get(1).getPlanNodeTree().getChildren().get(0);
    assertTrue(getChildrenNode(projectNode, 1) instanceof FilterNode);
    tableScanNode = (TableScanNode) getChildrenNode(projectNode, 2);
    assertTableScan(
        tableScanNode,
        Arrays.asList("table1.shenzhen.B2.ZZ", "table1.shenzhen.B1.XX"),
        DESC,
        0,
        0,
        false);
  }

  // order by some_ids, others, time
  @Test
  public void someIDColumnOthersTimeSortTest() {
    sql =
        "SELECT time, tag3, tag1, cast(s2 as double), s2+s3, attr1 FROM table1 "
            + "where s1>1 and s1+s3>0 and cast(s1 as double)>1.0 order by tag2 desc, tag1 desc, s1+s2 desc, time desc offset 5 limit 10";
    context = new MPPQueryContext(sql, queryId, sessionInfo, null, null);
    analysis = analyzeSQL(sql, metadata, context);
    logicalQueryPlan =
<<<<<<< HEAD
        new LogicalPlanner(context, metadata, sessionInfo, warningCollector).plan(analysis);
=======
        new LogicalPlanner(context, metadata, sessionInfo, warningCollector).plan(actualAnalysis);
>>>>>>> d883b100
    logicalPlanNode = logicalQueryPlan.getRootNode();

    // LogicalPlan: `Output-Offset-Limit-Project-StreamSort-Project-Filter-TableScan`
    assertTrue(logicalPlanNode instanceof OutputNode);
    assertTrue(getChildrenNode(logicalPlanNode, 1) instanceof OffsetNode);
    assertTrue(getChildrenNode(logicalPlanNode, 2) instanceof LimitNode);
    assertTrue(getChildrenNode(logicalPlanNode, 3) instanceof ProjectNode);
    assertTrue(getChildrenNode(logicalPlanNode, 4) instanceof StreamSortNode);
    streamSortNode = (StreamSortNode) getChildrenNode(logicalPlanNode, 4);
    assertEquals(1, streamSortNode.getStreamCompareKeyEndIndex());
    assertTrue(getChildrenNode(streamSortNode, 1) instanceof ProjectNode);
    assertTrue(getChildrenNode(streamSortNode, 2) instanceof FilterNode);
    assertTrue(getChildrenNode(streamSortNode, 3) instanceof TableScanNode);
    tableScanNode = (TableScanNode) getChildrenNode(streamSortNode, 3);
    assertEquals("testdb.table1", tableScanNode.getQualifiedObjectName().toString());
    assertEquals(8, tableScanNode.getAssignments().size());
    assertEquals(6, tableScanNode.getDeviceEntries().size());
    assertEquals(4, tableScanNode.getIdAndAttributeIndexMap().size());
    assertEquals(ASC, tableScanNode.getScanOrder());
    assertEquals(0, tableScanNode.getPushDownLimit());
    assertEquals(0, tableScanNode.getPushDownOffset());
    assertEquals(false, tableScanNode.isPushLimitToEachDevice());

    // DistributePlan: optimize
    // `Output-Offset-Limit-Project-MergeSort-StreamSort-Project-Filter-TableScan` to
    // `Output-Offset-Project-TopK-Limit-StreamSort-Project-Filter-TableScan`
    distributionPlanner = new TableDistributedPlanner(analysis, logicalQueryPlan, context);
    distributedQueryPlan = distributionPlanner.plan();
    assertEquals(3, distributedQueryPlan.getFragments().size());
    outputNode =
        (OutputNode)
            distributedQueryPlan.getFragments().get(0).getPlanNodeTree().getChildren().get(0);
    assertTrue(getChildrenNode(outputNode, 1) instanceof OffsetNode);
    assertTrue(getChildrenNode(outputNode, 2) instanceof ProjectNode);
    TopKNode topKNode = (TopKNode) getChildrenNode(outputNode, 3);
    assertTrue(topKNode.getChildren().get(0) instanceof ExchangeNode);
    assertTrue(topKNode.getChildren().get(1) instanceof LimitNode);
    assertTrue(topKNode.getChildren().get(2) instanceof ExchangeNode);
    streamSortNode = (StreamSortNode) getChildrenNode(topKNode.getChildren().get(1), 1);
    assertTrue(getChildrenNode(streamSortNode, 1) instanceof ProjectNode);
    assertTrue(getChildrenNode(streamSortNode, 2) instanceof FilterNode);
    tableScanNode = (TableScanNode) getChildrenNode(streamSortNode, 3);
    assertTableScan(
        tableScanNode,
        Arrays.asList(
            "table1.shanghai.B3.YY",
            "table1.shenzhen.B2.ZZ",
            "table1.shenzhen.B1.XX",
            "table1.shanghai.A3.YY"),
        ASC,
        0,
        0,
        false);

    // DistributePlan: `IdentitySink - Limit - StreamSort - Project - Filter - TableScan`
    streamSortNode =
        (StreamSortNode)
            getChildrenNode(distributedQueryPlan.getFragments().get(1).getPlanNodeTree(), 2);
    assertTrue(getChildrenNode(streamSortNode, 1) instanceof ProjectNode);
    assertTrue(getChildrenNode(streamSortNode, 2) instanceof FilterNode);
    tableScanNode = (TableScanNode) getChildrenNode(streamSortNode, 3);
    assertTableScan(
        tableScanNode,
        Arrays.asList("table1.shenzhen.B2.ZZ", "table1.shenzhen.B1.XX"),
        ASC,
        0,
        0,
        false);
  }

  // order by all_ids, others, time
  @Test
  public void allIDColumnOthersTimeSortTest() {
    sql =
        "SELECT time, tag3, tag1, cast(s2 as double), s2+s3, attr1 FROM table1 "
            + "where s1>1 and s1+s3>0 and cast(s1 as double)>1.0 order by tag2 desc, tag1 desc, tag3 asc, s1+s2 desc, time desc offset 5 limit 10";
    context = new MPPQueryContext(sql, queryId, sessionInfo, null, null);
    analysis = analyzeSQL(sql, metadata, context);
    logicalQueryPlan =
<<<<<<< HEAD
        new LogicalPlanner(context, metadata, sessionInfo, warningCollector).plan(analysis);
=======
        new LogicalPlanner(context, metadata, sessionInfo, warningCollector).plan(actualAnalysis);
>>>>>>> d883b100
    logicalPlanNode = logicalQueryPlan.getRootNode();

    // LogicalPlan: `Output-Offset-Limit-Project-StreamSort-Project-Filter-TableScan`
    assertTrue(logicalPlanNode instanceof OutputNode);
    assertTrue(getChildrenNode(logicalPlanNode, 1) instanceof OffsetNode);
    assertTrue(getChildrenNode(logicalPlanNode, 2) instanceof LimitNode);
    assertTrue(getChildrenNode(logicalPlanNode, 3) instanceof ProjectNode);
    assertTrue(getChildrenNode(logicalPlanNode, 4) instanceof StreamSortNode);
    streamSortNode = (StreamSortNode) getChildrenNode(logicalPlanNode, 4);
    assertEquals(2, streamSortNode.getStreamCompareKeyEndIndex());
    assertTrue(getChildrenNode(streamSortNode, 1) instanceof ProjectNode);
    assertTrue(getChildrenNode(streamSortNode, 2) instanceof FilterNode);
    assertTrue(getChildrenNode(streamSortNode, 3) instanceof TableScanNode);
    tableScanNode = (TableScanNode) getChildrenNode(streamSortNode, 3);
    assertEquals("testdb.table1", tableScanNode.getQualifiedObjectName().toString());
    assertEquals(8, tableScanNode.getAssignments().size());
    assertEquals(6, tableScanNode.getDeviceEntries().size());
    assertEquals(4, tableScanNode.getIdAndAttributeIndexMap().size());

    // DistributePlan: optimize
    // `Output-Offset-Limit-Project-MergeSort-StreamSort-Project-Filter-TableScan`
    // to `Output-Offset-Project-TopK-Limit-StreamSort-Project-Filter-TableScan`
    distributionPlanner = new TableDistributedPlanner(analysis, logicalQueryPlan, context);
    distributedQueryPlan = distributionPlanner.plan();
    assertEquals(3, distributedQueryPlan.getFragments().size());
    outputNode =
        (OutputNode)
            distributedQueryPlan.getFragments().get(0).getPlanNodeTree().getChildren().get(0);
    assertTrue(getChildrenNode(outputNode, 1) instanceof OffsetNode);
    assertTrue(getChildrenNode(outputNode, 2) instanceof ProjectNode);
    assertTrue(getChildrenNode(outputNode, 3) instanceof TopKNode);
    TopKNode topKNode = (TopKNode) getChildrenNode(outputNode, 3);
    assertTrue(topKNode.getChildren().get(0) instanceof ExchangeNode);
    assertTrue(topKNode.getChildren().get(1) instanceof LimitNode);
    assertTrue(topKNode.getChildren().get(2) instanceof ExchangeNode);
    streamSortNode = (StreamSortNode) getChildrenNode(topKNode.getChildren().get(1), 1);
    assertTrue(getChildrenNode(streamSortNode, 1) instanceof ProjectNode);
    assertTrue(getChildrenNode(streamSortNode, 2) instanceof FilterNode);
    tableScanNode = (TableScanNode) getChildrenNode(streamSortNode, 3);
    assertEquals(4, tableScanNode.getDeviceEntries().size());
    assertTableScan(
        tableScanNode,
        Arrays.asList(
            "table1.shanghai.B3.YY",
            "table1.shenzhen.B2.ZZ",
            "table1.shenzhen.B1.XX",
            "table1.shanghai.A3.YY"),
        ASC,
        0,
        0,
        false);

    // DistributePlan: `IdentitySink - Limit - StreamSort - Project - Filter - TableScan`
    IdentitySinkNode sinkNode =
        (IdentitySinkNode) distributedQueryPlan.getFragments().get(1).getPlanNodeTree();
    assertTrue(getChildrenNode(sinkNode, 1) instanceof LimitNode);
    assertTrue(getChildrenNode(sinkNode, 2) instanceof StreamSortNode);
    assertTrue(getChildrenNode(sinkNode, 5) instanceof TableScanNode);
    tableScanNode = (TableScanNode) getChildrenNode(sinkNode, 5);
    assertEquals(2, tableScanNode.getDeviceEntries().size());
    assertTableScan(
        tableScanNode,
        Arrays.asList("table1.shenzhen.B2.ZZ", "table1.shenzhen.B1.XX"),
        ASC,
        0,
        0,
        false);
  }

  @Test
  public void orderByTimeTest() {
    // order by time, some_ids, others; no filter
    sql =
        "SELECT time, tag3, tag1, cast(s2 as double), s2+s3, attr1 FROM table1 order by time desc, tag2 asc, tag3 desc, s1+s2 desc offset 5 limit 10";
    context = new MPPQueryContext(sql, queryId, sessionInfo, null, null);
    analysis = analyzeSQL(sql, metadata, context);
    logicalQueryPlan =
<<<<<<< HEAD
        new LogicalPlanner(context, metadata, sessionInfo, warningCollector).plan(analysis);
=======
        new LogicalPlanner(context, metadata, sessionInfo, warningCollector).plan(actualAnalysis);
>>>>>>> d883b100
    logicalPlanNode = logicalQueryPlan.getRootNode();

    assertTopKNoFilter(originalDeviceEntries1, originalDeviceEntries2, DESC, 15, 0, true);

    // order by time, others, some_ids; has filter
    sql =
        "SELECT time, tag3, substring(tag1, 1), cast(s2 as double), s2+s3, attr1 FROM table1 "
            + "where s1>1 and s1+s3>0 and cast(s1 as double)>1.0 order by time desc, s1+s2 asc, tag2 asc, tag1 desc offset 5 limit 10";
    context = new MPPQueryContext(sql, queryId, sessionInfo, null, null);
    analysis = analyzeSQL(sql, metadata, context);
    logicalQueryPlan =
<<<<<<< HEAD
        new LogicalPlanner(context, metadata, sessionInfo, warningCollector).plan(analysis);
=======
        new LogicalPlanner(context, metadata, sessionInfo, warningCollector).plan(actualAnalysis);
>>>>>>> d883b100
    logicalPlanNode = logicalQueryPlan.getRootNode();
    assertTopKWithFilter(originalDeviceEntries1, originalDeviceEntries2, DESC, 0, 0, false);

    // order by time, others, all_ids; has filter
    sql =
        "SELECT time, tag3, tag1, cast(s2 as double), s2+s3, attr1 FROM table1 "
            + "where s1>1 and s1+s3>0 and cast(s1 as double)>1.0 order by time desc, s1+s2 asc, tag2 asc, tag3 desc, tag1 desc offset 5 limit 10";
    context = new MPPQueryContext(sql, queryId, sessionInfo, null, null);
    analysis = analyzeSQL(sql, metadata, context);
    logicalQueryPlan =
<<<<<<< HEAD
        new LogicalPlanner(context, metadata, sessionInfo, warningCollector).plan(analysis);
=======
        new LogicalPlanner(context, metadata, sessionInfo, warningCollector).plan(actualAnalysis);
>>>>>>> d883b100
    logicalPlanNode = logicalQueryPlan.getRootNode();
    assertTopKWithFilter(originalDeviceEntries1, originalDeviceEntries2, DESC, 0, 0, false);

    // order by time, all_ids, others; has filter
    sql =
        "SELECT time, tag3, tag1, cast(s2 as double), s2+s3, attr1 FROM table1 "
            + "where s1>1 and s1+s3>0 and cast(s1 as double)>1.0 order by time desc, tag2 asc, tag3 desc, tag1 asc, s1+s2 desc offset 5 limit 10";
    context = new MPPQueryContext(sql, queryId, sessionInfo, null, null);
    analysis = analyzeSQL(sql, metadata, context);
    logicalQueryPlan =
<<<<<<< HEAD
        new LogicalPlanner(context, metadata, sessionInfo, warningCollector).plan(analysis);
=======
        new LogicalPlanner(context, metadata, sessionInfo, warningCollector).plan(actualAnalysis);
>>>>>>> d883b100
    logicalPlanNode = logicalQueryPlan.getRootNode();

    assertTopKWithFilter(originalDeviceEntries1, originalDeviceEntries2, DESC, 0, 0, false);
  }

  @Test
  public void orderByOthersTest() {
    // order by others, some_ids, time
    sql =
        "SELECT time, tag3, tag1, cast(s2 as double), s2+s3, attr1 FROM table1 "
            + "order by s1+s2 desc, tag2 desc, tag1 desc, time desc offset 5 limit 10";
    context = new MPPQueryContext(sql, queryId, sessionInfo, null, null);
    analysis = analyzeSQL(sql, metadata, context);
    logicalQueryPlan =
<<<<<<< HEAD
        new LogicalPlanner(context, metadata, sessionInfo, warningCollector).plan(analysis);
=======
        new LogicalPlanner(context, metadata, sessionInfo, warningCollector).plan(actualAnalysis);
>>>>>>> d883b100
    logicalPlanNode = logicalQueryPlan.getRootNode();
    assertTopKNoFilter(originalDeviceEntries1, originalDeviceEntries2, ASC, 0, 0, false);

    // order by others, all_ids, time
    sql =
        "SELECT time, tag3, tag1, cast(s2 as double), s2+s3, attr1 FROM table1 "
            + "where s1>1 and s1+s3>0 and cast(s1 as double)>1.0 order by s1+s2 desc, tag2 desc, tag1 desc, tag3 desc, time asc offset 5 limit 10";
    context = new MPPQueryContext(sql, queryId, sessionInfo, null, null);
    analysis = analyzeSQL(sql, metadata, context);
    logicalQueryPlan =
<<<<<<< HEAD
        new LogicalPlanner(context, metadata, sessionInfo, warningCollector).plan(analysis);
=======
        new LogicalPlanner(context, metadata, sessionInfo, warningCollector).plan(actualAnalysis);
>>>>>>> d883b100
    logicalPlanNode = logicalQueryPlan.getRootNode();
    assertTopKWithFilter(originalDeviceEntries1, originalDeviceEntries2, ASC, 0, 0, false);

    // order by others, time, some_ids
    sql =
        "SELECT time, tag3, tag1, cast(s2 as double), s2+s3, attr1 FROM table1 "
            + "where s1>1 and s1+s3>0 and cast(s1 as double)>1.0 order by s1+s2 desc, time desc, tag2 desc, tag1 desc offset 5 limit 10";
    context = new MPPQueryContext(sql, queryId, sessionInfo, null, null);
    analysis = analyzeSQL(sql, metadata, context);
    logicalQueryPlan =
<<<<<<< HEAD
        new LogicalPlanner(context, metadata, sessionInfo, warningCollector).plan(analysis);
=======
        new LogicalPlanner(context, metadata, sessionInfo, warningCollector).plan(actualAnalysis);
>>>>>>> d883b100
    logicalPlanNode = logicalQueryPlan.getRootNode();
    assertTopKWithFilter(originalDeviceEntries1, originalDeviceEntries2, ASC, 0, 0, false);

    // order by others, time, all_ids
    sql =
        "SELECT time, tag3, tag1, cast(s2 as double), s2+s3, attr1 FROM table1 "
            + "where s1>1 and s1+s3>0 and cast(s1 as double)>1.0 order by s1+s2 desc, time desc, tag2 desc, tag1 desc, tag3 asc offset 5 limit 10";
    context = new MPPQueryContext(sql, queryId, sessionInfo, null, null);
    analysis = analyzeSQL(sql, metadata, context);
    logicalQueryPlan =
<<<<<<< HEAD
        new LogicalPlanner(context, metadata, sessionInfo, warningCollector).plan(analysis);
=======
        new LogicalPlanner(context, metadata, sessionInfo, warningCollector).plan(actualAnalysis);
>>>>>>> d883b100
    logicalPlanNode = logicalQueryPlan.getRootNode();
    assertTopKWithFilter(originalDeviceEntries1, originalDeviceEntries2, ASC, 0, 0, false);
  }

  @Test
  public void projectSortTest() {
    // columns in order and select is different
    sql = "SELECT time, attr1, s1 FROM table1 order by attr2 limit 5";
    context = new MPPQueryContext(sql, queryId, sessionInfo, null, null);
    actualAnalysis = analyzeSQL(sql, metadata, context);
    logicalQueryPlan =
        new LogicalPlanner(context, metadata, sessionInfo, warningCollector).plan(actualAnalysis);
    logicalPlanNode = logicalQueryPlan.getRootNode();
    distributionPlanner = new TableDistributedPlanner(actualAnalysis, logicalQueryPlan, context);
    distributedQueryPlan = distributionPlanner.plan();
    assertEquals(3, distributedQueryPlan.getFragments().size());
    IdentitySinkNode sinkNode =
        (IdentitySinkNode) distributedQueryPlan.getFragments().get(0).getPlanNodeTree();
    assertTrue(getChildrenNode(sinkNode, 1) instanceof OutputNode);
    assertTrue(getChildrenNode(sinkNode, 2) instanceof ProjectNode);
    assertTrue(getChildrenNode(sinkNode, 3) instanceof TopKNode);
    TopKNode topKNode = (TopKNode) getChildrenNode(sinkNode, 3);
    assertEquals(4, topKNode.getOutputSymbols().size());
  }

  public void assertTopKWithFilter(
      List<String> deviceEntries1,
      List<String> deviceEntries2,
      Ordering expectedOrdering,
      long expectedPushDownLimit,
      long expectedPushDownOffset,
      boolean isPushLimitToEachDevice) {
    // LogicalPlan: `Output - Offset - Project - TopK - Project - FilterNode - TableScan`
    assertTrue(logicalPlanNode instanceof OutputNode);
    assertTrue(getChildrenNode(logicalPlanNode, 1) instanceof OffsetNode);
    assertTrue(getChildrenNode(logicalPlanNode, 2) instanceof ProjectNode);
    assertTrue(getChildrenNode(logicalPlanNode, 3) instanceof TopKNode);
    assertTrue(getChildrenNode(logicalPlanNode, 4) instanceof ProjectNode);
    assertTrue(getChildrenNode(logicalPlanNode, 5) instanceof FilterNode);
    assertTrue(getChildrenNode(logicalPlanNode, 6) instanceof TableScanNode);
    tableScanNode = (TableScanNode) getChildrenNode(logicalPlanNode, 6);
    assertEquals("testdb.table1", tableScanNode.getQualifiedObjectName().toString());
    assertEquals(8, tableScanNode.getAssignments().size());
    assertEquals(6, tableScanNode.getDeviceEntries().size());
    assertTrue(
        tableScanNode.getPushDownLimit() == expectedPushDownLimit
            && tableScanNode.getPushDownOffset() == expectedPushDownOffset);
    assertEquals(isPushLimitToEachDevice, tableScanNode.isPushLimitToEachDevice());

    // DistributePlan `Identity - Output - Offset - Project - TopK - {Exchange + TopK + Exchange}
    distributionPlanner = new TableDistributedPlanner(analysis, logicalQueryPlan, context);
    distributedQueryPlan = distributionPlanner.plan();
    assertEquals(3, distributedQueryPlan.getFragments().size());
    IdentitySinkNode identitySinkNode =
        (IdentitySinkNode) distributedQueryPlan.getFragments().get(0).getPlanNodeTree();
    assertTrue(getChildrenNode(identitySinkNode, 1) instanceof OutputNode);
    OutputNode outputNode = (OutputNode) getChildrenNode(identitySinkNode, 1);
    assertTrue(getChildrenNode(outputNode, 1) instanceof OffsetNode);
    assertTrue(getChildrenNode(outputNode, 3) instanceof TopKNode);
    TopKNode topKNode = (TopKNode) getChildrenNode(outputNode, 3);
    assertTrue(topKNode.getChildren().get(0) instanceof ExchangeNode);
    assertTrue(topKNode.getChildren().get(1) instanceof TopKNode);
    assertTrue(topKNode.getChildren().get(2) instanceof ExchangeNode);
    TopKNode topKNode1 = (TopKNode) topKNode.getChildren().get(1);
    assertTrue(getChildrenNode(topKNode1, 1) instanceof ProjectNode);
    assertTrue(getChildrenNode(topKNode1, 2) instanceof FilterNode);
    tableScanNode = (TableScanNode) getChildrenNode(topKNode1, 3);
    assertEquals(4, tableScanNode.getDeviceEntries().size());
    assertTableScan(
        tableScanNode,
        deviceEntries1,
        expectedOrdering,
        expectedPushDownLimit,
        expectedPushDownOffset,
        isPushLimitToEachDevice);

    // IdentitySink - TopK - Project - Filter - TableScan
    identitySinkNode =
        (IdentitySinkNode) distributedQueryPlan.getFragments().get(1).getPlanNodeTree();
    assertTrue(getChildrenNode(identitySinkNode, 1) instanceof TopKNode);
    assertTrue(getChildrenNode(identitySinkNode, 2) instanceof ProjectNode);
    assertTrue(getChildrenNode(identitySinkNode, 3) instanceof FilterNode);
    tableScanNode = (TableScanNode) getChildrenNode(identitySinkNode, 4);
    assertEquals(2, tableScanNode.getDeviceEntries().size());

    assertTableScan(
        tableScanNode,
        deviceEntries2,
        expectedOrdering,
        expectedPushDownLimit,
        expectedPushDownOffset,
        isPushLimitToEachDevice);
  }

  public void assertTopKNoFilter(
      List<String> deviceEntries1,
      List<String> deviceEntries2,
      Ordering expectedOrdering,
      long expectedPushDownLimit,
      long expectedPushDownOffset,
      boolean isPushLimitToEachDevice) {
    // LogicalPlan: `Output - Offset - Project - TopK - Project -  TableScan`
    assertTrue(logicalPlanNode instanceof OutputNode);
    assertTrue(getChildrenNode(logicalPlanNode, 1) instanceof OffsetNode);
    assertTrue(getChildrenNode(logicalPlanNode, 2) instanceof ProjectNode);
    assertTrue(getChildrenNode(logicalPlanNode, 3) instanceof TopKNode);
    assertTrue(getChildrenNode(logicalPlanNode, 4) instanceof ProjectNode);
    assertTrue(getChildrenNode(logicalPlanNode, 5) instanceof TableScanNode);
    tableScanNode = (TableScanNode) getChildrenNode(logicalPlanNode, 5);
    assertEquals("testdb.table1", tableScanNode.getQualifiedObjectName().toString());
    assertEquals(8, tableScanNode.getAssignments().size());
    assertEquals(6, tableScanNode.getDeviceEntries().size());
    assertEquals(4, tableScanNode.getIdAndAttributeIndexMap().size());
    assertEquals(expectedPushDownLimit, tableScanNode.getPushDownLimit());
    assertEquals(expectedPushDownOffset, tableScanNode.getPushDownOffset());
    assertEquals(isPushLimitToEachDevice, tableScanNode.isPushLimitToEachDevice());

    // DistributePlan `Identity - Output - Offset - Project - TopK - {Exchange + TopK + Exchange}
    distributionPlanner = new TableDistributedPlanner(analysis, logicalQueryPlan, context);
    distributedQueryPlan = distributionPlanner.plan();
    assertEquals(3, distributedQueryPlan.getFragments().size());
    IdentitySinkNode identitySinkNode =
        (IdentitySinkNode) distributedQueryPlan.getFragments().get(0).getPlanNodeTree();
    assertTrue(getChildrenNode(identitySinkNode, 1) instanceof OutputNode);
    OutputNode outputNode = (OutputNode) getChildrenNode(identitySinkNode, 1);
    assertTrue(getChildrenNode(outputNode, 1) instanceof OffsetNode);
    assertTrue(getChildrenNode(outputNode, 3) instanceof TopKNode);
    TopKNode topKNode = (TopKNode) getChildrenNode(outputNode, 3);
    assertTrue(topKNode.getChildren().get(0) instanceof ExchangeNode);
    assertTrue(topKNode.getChildren().get(1) instanceof TopKNode);
    assertTrue(topKNode.getChildren().get(2) instanceof ExchangeNode);
    TopKNode topKNode1 = (TopKNode) topKNode.getChildren().get(1);
    assertTrue(getChildrenNode(topKNode1, 1) instanceof ProjectNode);
    tableScanNode = (TableScanNode) getChildrenNode(topKNode1, 2);
    assertEquals(4, tableScanNode.getDeviceEntries().size());
    assertTableScan(
        tableScanNode,
        deviceEntries1,
        expectedOrdering,
        expectedPushDownLimit,
        expectedPushDownOffset,
        isPushLimitToEachDevice);

    // IdentitySink - TopK - Project - TableScan
    identitySinkNode =
        (IdentitySinkNode) distributedQueryPlan.getFragments().get(1).getPlanNodeTree();
    assertTrue(getChildrenNode(identitySinkNode, 1) instanceof TopKNode);
    assertTrue(getChildrenNode(identitySinkNode, 2) instanceof ProjectNode);
    tableScanNode = (TableScanNode) getChildrenNode(identitySinkNode, 3);
    assertEquals(2, tableScanNode.getDeviceEntries().size());
    assertTableScan(
        tableScanNode,
        deviceEntries2,
        expectedOrdering,
        expectedPushDownLimit,
        expectedPushDownOffset,
        isPushLimitToEachDevice);
  }

  public void assertStreamSortWithFilter(
      Ordering expectedOrdering,
      long expectedPushDownLimit,
      long expectedPushDownOffset,
      boolean isPushLimitToEachDevice) {}

  public static void assertTableScan(
      TableScanNode tableScanNode,
      List<String> deviceEntries,
      Ordering ordering,
      long pushLimit,
      long pushOffset,
      boolean pushLimitToEachDevice) {
    assertEquals(
        deviceEntries,
        tableScanNode.getDeviceEntries().stream()
            .map(d -> d.getDeviceID().toString())
            .collect(Collectors.toList()));
    assertEquals(ordering, tableScanNode.getScanOrder());
    assertEquals(pushLimit, tableScanNode.getPushDownLimit());
    assertEquals(pushOffset, tableScanNode.getPushDownOffset());
    assertEquals(pushLimitToEachDevice, tableScanNode.isPushLimitToEachDevice());
  }
}<|MERGE_RESOLUTION|>--- conflicted
+++ resolved
@@ -100,11 +100,7 @@
     context = new MPPQueryContext(sql, queryId, sessionInfo, null, null);
     analysis = analyzeSQL(sql, metadata, context);
     logicalQueryPlan =
-<<<<<<< HEAD
-        new LogicalPlanner(context, metadata, sessionInfo, warningCollector).plan(analysis);
-=======
-        new LogicalPlanner(context, metadata, sessionInfo, warningCollector).plan(actualAnalysis);
->>>>>>> d883b100
+        new LogicalPlanner(context, metadata, sessionInfo, warningCollector).plan(analysis);
     logicalPlanNode = logicalQueryPlan.getRootNode();
 
     // LogicalPlan: `Output-Offset-Limit-Project-StreamSort-Project-Filter-TableScan`
@@ -180,19 +176,11 @@
     context = new MPPQueryContext(sql, queryId, sessionInfo, null, null);
     analysis = analyzeSQL(sql, metadata, context);
     logicalQueryPlan =
-<<<<<<< HEAD
         new LogicalPlanner(context, metadata, sessionInfo, warningCollector).plan(analysis);
     logicalPlanNode = logicalQueryPlan.getRootNode();
     // LogicalPlan: `Output-Offset-Limit-StreamSort-TableScan`
     assertTrue(getChildrenNode(logicalPlanNode, 3) instanceof StreamSortNode);
     distributionPlanner = new TableDistributedPlanner(analysis, logicalQueryPlan, context);
-=======
-        new LogicalPlanner(context, metadata, sessionInfo, warningCollector).plan(actualAnalysis);
-    logicalPlanNode = logicalQueryPlan.getRootNode();
-    // LogicalPlan: `Output-Offset-Limit-StreamSort-TableScan`
-    assertTrue(getChildrenNode(logicalPlanNode, 3) instanceof StreamSortNode);
-    distributionPlanner = new TableDistributedPlanner(actualAnalysis, logicalQueryPlan, context);
->>>>>>> d883b100
     distributedQueryPlan = distributionPlanner.plan();
     assertEquals(3, distributedQueryPlan.getFragments().size());
     // DistributedPlan: `Output-Offset-TopK-Limit-StreamSort-TableScan`
@@ -214,11 +202,7 @@
     context = new MPPQueryContext(sql, queryId, sessionInfo, null, null);
     analysis = analyzeSQL(sql, metadata, context);
     logicalQueryPlan =
-<<<<<<< HEAD
-        new LogicalPlanner(context, metadata, sessionInfo, warningCollector).plan(analysis);
-=======
-        new LogicalPlanner(context, metadata, sessionInfo, warningCollector).plan(actualAnalysis);
->>>>>>> d883b100
+        new LogicalPlanner(context, metadata, sessionInfo, warningCollector).plan(analysis);
     logicalPlanNode = logicalQueryPlan.getRootNode();
 
     // LogicalPlan: `Output-Offset-Limit-Project-StreamSort-Project-Filter-TableScan`
@@ -296,11 +280,7 @@
     context = new MPPQueryContext(sql, queryId, sessionInfo, null, null);
     analysis = analyzeSQL(sql, metadata, context);
     logicalQueryPlan =
-<<<<<<< HEAD
-        new LogicalPlanner(context, metadata, sessionInfo, warningCollector).plan(analysis);
-=======
-        new LogicalPlanner(context, metadata, sessionInfo, warningCollector).plan(actualAnalysis);
->>>>>>> d883b100
+        new LogicalPlanner(context, metadata, sessionInfo, warningCollector).plan(analysis);
     logicalPlanNode = logicalQueryPlan.getRootNode();
 
     // LogicalPlan: `Output-Project-StreamSort-Project-Filter-TableScan`
@@ -368,11 +348,7 @@
     context = new MPPQueryContext(sql, queryId, sessionInfo, null, null);
     analysis = analyzeSQL(sql, metadata, context);
     logicalQueryPlan =
-<<<<<<< HEAD
-        new LogicalPlanner(context, metadata, sessionInfo, warningCollector).plan(analysis);
-=======
-        new LogicalPlanner(context, metadata, sessionInfo, warningCollector).plan(actualAnalysis);
->>>>>>> d883b100
+        new LogicalPlanner(context, metadata, sessionInfo, warningCollector).plan(analysis);
     logicalPlanNode = logicalQueryPlan.getRootNode();
 
     // LogicalPlan: `Output-Offset-Limit-Project-StreamSort-Project-Filter-TableScan`
@@ -452,11 +428,7 @@
     context = new MPPQueryContext(sql, queryId, sessionInfo, null, null);
     analysis = analyzeSQL(sql, metadata, context);
     logicalQueryPlan =
-<<<<<<< HEAD
-        new LogicalPlanner(context, metadata, sessionInfo, warningCollector).plan(analysis);
-=======
-        new LogicalPlanner(context, metadata, sessionInfo, warningCollector).plan(actualAnalysis);
->>>>>>> d883b100
+        new LogicalPlanner(context, metadata, sessionInfo, warningCollector).plan(analysis);
     logicalPlanNode = logicalQueryPlan.getRootNode();
 
     // LogicalPlan: `Output-Offset-Limit-Project-StreamSort-Project-Filter-TableScan`
@@ -534,11 +506,7 @@
     context = new MPPQueryContext(sql, queryId, sessionInfo, null, null);
     analysis = analyzeSQL(sql, metadata, context);
     logicalQueryPlan =
-<<<<<<< HEAD
-        new LogicalPlanner(context, metadata, sessionInfo, warningCollector).plan(analysis);
-=======
-        new LogicalPlanner(context, metadata, sessionInfo, warningCollector).plan(actualAnalysis);
->>>>>>> d883b100
+        new LogicalPlanner(context, metadata, sessionInfo, warningCollector).plan(analysis);
     logicalPlanNode = logicalQueryPlan.getRootNode();
 
     assertTopKNoFilter(originalDeviceEntries1, originalDeviceEntries2, DESC, 15, 0, true);
@@ -550,11 +518,7 @@
     context = new MPPQueryContext(sql, queryId, sessionInfo, null, null);
     analysis = analyzeSQL(sql, metadata, context);
     logicalQueryPlan =
-<<<<<<< HEAD
-        new LogicalPlanner(context, metadata, sessionInfo, warningCollector).plan(analysis);
-=======
-        new LogicalPlanner(context, metadata, sessionInfo, warningCollector).plan(actualAnalysis);
->>>>>>> d883b100
+        new LogicalPlanner(context, metadata, sessionInfo, warningCollector).plan(analysis);
     logicalPlanNode = logicalQueryPlan.getRootNode();
     assertTopKWithFilter(originalDeviceEntries1, originalDeviceEntries2, DESC, 0, 0, false);
 
@@ -565,11 +529,7 @@
     context = new MPPQueryContext(sql, queryId, sessionInfo, null, null);
     analysis = analyzeSQL(sql, metadata, context);
     logicalQueryPlan =
-<<<<<<< HEAD
-        new LogicalPlanner(context, metadata, sessionInfo, warningCollector).plan(analysis);
-=======
-        new LogicalPlanner(context, metadata, sessionInfo, warningCollector).plan(actualAnalysis);
->>>>>>> d883b100
+        new LogicalPlanner(context, metadata, sessionInfo, warningCollector).plan(analysis);
     logicalPlanNode = logicalQueryPlan.getRootNode();
     assertTopKWithFilter(originalDeviceEntries1, originalDeviceEntries2, DESC, 0, 0, false);
 
@@ -580,11 +540,7 @@
     context = new MPPQueryContext(sql, queryId, sessionInfo, null, null);
     analysis = analyzeSQL(sql, metadata, context);
     logicalQueryPlan =
-<<<<<<< HEAD
-        new LogicalPlanner(context, metadata, sessionInfo, warningCollector).plan(analysis);
-=======
-        new LogicalPlanner(context, metadata, sessionInfo, warningCollector).plan(actualAnalysis);
->>>>>>> d883b100
+        new LogicalPlanner(context, metadata, sessionInfo, warningCollector).plan(analysis);
     logicalPlanNode = logicalQueryPlan.getRootNode();
 
     assertTopKWithFilter(originalDeviceEntries1, originalDeviceEntries2, DESC, 0, 0, false);
@@ -599,11 +555,7 @@
     context = new MPPQueryContext(sql, queryId, sessionInfo, null, null);
     analysis = analyzeSQL(sql, metadata, context);
     logicalQueryPlan =
-<<<<<<< HEAD
-        new LogicalPlanner(context, metadata, sessionInfo, warningCollector).plan(analysis);
-=======
-        new LogicalPlanner(context, metadata, sessionInfo, warningCollector).plan(actualAnalysis);
->>>>>>> d883b100
+        new LogicalPlanner(context, metadata, sessionInfo, warningCollector).plan(analysis);
     logicalPlanNode = logicalQueryPlan.getRootNode();
     assertTopKNoFilter(originalDeviceEntries1, originalDeviceEntries2, ASC, 0, 0, false);
 
@@ -614,11 +566,7 @@
     context = new MPPQueryContext(sql, queryId, sessionInfo, null, null);
     analysis = analyzeSQL(sql, metadata, context);
     logicalQueryPlan =
-<<<<<<< HEAD
-        new LogicalPlanner(context, metadata, sessionInfo, warningCollector).plan(analysis);
-=======
-        new LogicalPlanner(context, metadata, sessionInfo, warningCollector).plan(actualAnalysis);
->>>>>>> d883b100
+        new LogicalPlanner(context, metadata, sessionInfo, warningCollector).plan(analysis);
     logicalPlanNode = logicalQueryPlan.getRootNode();
     assertTopKWithFilter(originalDeviceEntries1, originalDeviceEntries2, ASC, 0, 0, false);
 
@@ -629,11 +577,7 @@
     context = new MPPQueryContext(sql, queryId, sessionInfo, null, null);
     analysis = analyzeSQL(sql, metadata, context);
     logicalQueryPlan =
-<<<<<<< HEAD
-        new LogicalPlanner(context, metadata, sessionInfo, warningCollector).plan(analysis);
-=======
-        new LogicalPlanner(context, metadata, sessionInfo, warningCollector).plan(actualAnalysis);
->>>>>>> d883b100
+        new LogicalPlanner(context, metadata, sessionInfo, warningCollector).plan(analysis);
     logicalPlanNode = logicalQueryPlan.getRootNode();
     assertTopKWithFilter(originalDeviceEntries1, originalDeviceEntries2, ASC, 0, 0, false);
 
@@ -644,11 +588,7 @@
     context = new MPPQueryContext(sql, queryId, sessionInfo, null, null);
     analysis = analyzeSQL(sql, metadata, context);
     logicalQueryPlan =
-<<<<<<< HEAD
-        new LogicalPlanner(context, metadata, sessionInfo, warningCollector).plan(analysis);
-=======
-        new LogicalPlanner(context, metadata, sessionInfo, warningCollector).plan(actualAnalysis);
->>>>>>> d883b100
+        new LogicalPlanner(context, metadata, sessionInfo, warningCollector).plan(analysis);
     logicalPlanNode = logicalQueryPlan.getRootNode();
     assertTopKWithFilter(originalDeviceEntries1, originalDeviceEntries2, ASC, 0, 0, false);
   }
@@ -658,11 +598,11 @@
     // columns in order and select is different
     sql = "SELECT time, attr1, s1 FROM table1 order by attr2 limit 5";
     context = new MPPQueryContext(sql, queryId, sessionInfo, null, null);
-    actualAnalysis = analyzeSQL(sql, metadata, context);
-    logicalQueryPlan =
-        new LogicalPlanner(context, metadata, sessionInfo, warningCollector).plan(actualAnalysis);
-    logicalPlanNode = logicalQueryPlan.getRootNode();
-    distributionPlanner = new TableDistributedPlanner(actualAnalysis, logicalQueryPlan, context);
+    analysis = analyzeSQL(sql, metadata, context);
+    logicalQueryPlan =
+        new LogicalPlanner(context, metadata, sessionInfo, warningCollector).plan(analysis);
+    logicalPlanNode = logicalQueryPlan.getRootNode();
+    distributionPlanner = new TableDistributedPlanner(analysis, logicalQueryPlan, context);
     distributedQueryPlan = distributionPlanner.plan();
     assertEquals(3, distributedQueryPlan.getFragments().size());
     IdentitySinkNode sinkNode =
