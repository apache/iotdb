--- conflicted
+++ resolved
@@ -84,12 +84,8 @@
             + "where s1>1 and s1+s3>0 and cast(s1 as double)>1.0 order by tag2 desc, tag3 asc, time desc, s1+s2 desc offset 5 limit 10";
     analysis = analyzeSQL(sql, TEST_MATADATA, QUERY_CONTEXT);
     logicalQueryPlan =
-<<<<<<< HEAD
-        new LogicalPlanner(QUERY_CONTEXT, TEST_MATADATA, SESSION_INFO, DEFAULT_WARNING)
+        new TableLogicalPlanner(QUERY_CONTEXT, TEST_MATADATA, SESSION_INFO, DEFAULT_WARNING)
             .plan(analysis);
-=======
-        new TableLogicalPlanner(context, metadata, sessionInfo, warningCollector).plan(analysis);
->>>>>>> 7f6211e8
     logicalPlanNode = logicalQueryPlan.getRootNode();
 
     // LogicalPlan: `Output-Offset-Limit-Project-StreamSort-Project-Filter-TableScan`
@@ -167,11 +163,7 @@
     context = new MPPQueryContext(sql, QUERY_ID, SESSION_INFO, null, null);
     analysis = analyzeSQL(sql, metadata, context);
     logicalQueryPlan =
-<<<<<<< HEAD
-        new LogicalPlanner(context, metadata, SESSION_INFO, warningCollector).plan(analysis);
-=======
-        new TableLogicalPlanner(context, metadata, sessionInfo, warningCollector).plan(analysis);
->>>>>>> 7f6211e8
+        new TableLogicalPlanner(context, metadata, SESSION_INFO, warningCollector).plan(analysis);
     logicalPlanNode = logicalQueryPlan.getRootNode();
     // LogicalPlan: `Output-Offset-Limit-StreamSort-TableScan`
     assertTrue(getChildrenNode(logicalPlanNode, 3) instanceof StreamSortNode);
@@ -196,12 +188,8 @@
             + "where s1>1 and s1+s3>0 and cast(s1 as double)>1.0 order by tag2 desc, tag1 desc, tag3 asc, time desc, s1+s2 desc offset 5 limit 10";
     analysis = analyzeSQL(sql, TEST_MATADATA, QUERY_CONTEXT);
     logicalQueryPlan =
-<<<<<<< HEAD
-        new LogicalPlanner(QUERY_CONTEXT, TEST_MATADATA, SESSION_INFO, DEFAULT_WARNING)
+        new TableLogicalPlanner(QUERY_CONTEXT, TEST_MATADATA, SESSION_INFO, DEFAULT_WARNING)
             .plan(analysis);
-=======
-        new TableLogicalPlanner(context, metadata, sessionInfo, warningCollector).plan(analysis);
->>>>>>> 7f6211e8
     logicalPlanNode = logicalQueryPlan.getRootNode();
 
     // LogicalPlan: `Output-Offset-Limit-Project-StreamSort-Project-Filter-TableScan`
@@ -281,12 +269,8 @@
     context = new MPPQueryContext(sql, QUERY_ID, SESSION_INFO, null, null);
     analysis = analyzeSQL(sql, TEST_MATADATA, QUERY_CONTEXT);
     logicalQueryPlan =
-<<<<<<< HEAD
-        new LogicalPlanner(QUERY_CONTEXT, TEST_MATADATA, SESSION_INFO, DEFAULT_WARNING)
+        new TableLogicalPlanner(QUERY_CONTEXT, TEST_MATADATA, SESSION_INFO, DEFAULT_WARNING)
             .plan(analysis);
-=======
-        new TableLogicalPlanner(context, metadata, sessionInfo, warningCollector).plan(analysis);
->>>>>>> 7f6211e8
     logicalPlanNode = logicalQueryPlan.getRootNode();
 
     // LogicalPlan: `Output-Project-StreamSort-Project-Filter-TableScan`
@@ -356,11 +340,7 @@
     context = new MPPQueryContext(sql, QUERY_ID, SESSION_INFO, null, null);
     analysis = analyzeSQL(sql, metadata, context);
     logicalQueryPlan =
-<<<<<<< HEAD
-        new LogicalPlanner(context, metadata, SESSION_INFO, warningCollector).plan(analysis);
-=======
-        new TableLogicalPlanner(context, metadata, sessionInfo, warningCollector).plan(analysis);
->>>>>>> 7f6211e8
+        new TableLogicalPlanner(context, metadata, SESSION_INFO, warningCollector).plan(analysis);
     logicalPlanNode = logicalQueryPlan.getRootNode();
 
     // LogicalPlan: `Output-Offset-Limit-Project-StreamSort-Project-Filter-TableScan`
@@ -442,11 +422,7 @@
     context = new MPPQueryContext(sql, QUERY_ID, SESSION_INFO, null, null);
     analysis = analyzeSQL(sql, metadata, context);
     logicalQueryPlan =
-<<<<<<< HEAD
-        new LogicalPlanner(context, metadata, SESSION_INFO, warningCollector).plan(analysis);
-=======
-        new TableLogicalPlanner(context, metadata, sessionInfo, warningCollector).plan(analysis);
->>>>>>> 7f6211e8
+        new TableLogicalPlanner(context, metadata, SESSION_INFO, warningCollector).plan(analysis);
     logicalPlanNode = logicalQueryPlan.getRootNode();
 
     // LogicalPlan: `Output-Offset-Limit-Project-StreamSort-Project-Filter-TableScan`
@@ -526,11 +502,7 @@
     context = new MPPQueryContext(sql, QUERY_ID, SESSION_INFO, null, null);
     analysis = analyzeSQL(sql, metadata, context);
     logicalQueryPlan =
-<<<<<<< HEAD
-        new LogicalPlanner(context, metadata, SESSION_INFO, warningCollector).plan(analysis);
-=======
-        new TableLogicalPlanner(context, metadata, sessionInfo, warningCollector).plan(analysis);
->>>>>>> 7f6211e8
+        new TableLogicalPlanner(context, metadata, SESSION_INFO, warningCollector).plan(analysis);
     logicalPlanNode = logicalQueryPlan.getRootNode();
 
     assertTopKNoFilter(
@@ -543,11 +515,7 @@
     context = new MPPQueryContext(sql, QUERY_ID, SESSION_INFO, null, null);
     analysis = analyzeSQL(sql, metadata, context);
     logicalQueryPlan =
-<<<<<<< HEAD
-        new LogicalPlanner(context, metadata, SESSION_INFO, warningCollector).plan(analysis);
-=======
-        new TableLogicalPlanner(context, metadata, sessionInfo, warningCollector).plan(analysis);
->>>>>>> 7f6211e8
+        new TableLogicalPlanner(context, metadata, SESSION_INFO, warningCollector).plan(analysis);
     logicalPlanNode = logicalQueryPlan.getRootNode();
     assertTopKWithFilter(
         SHANGHAI_SHENZHEN_DEVICE_ENTRIES, SHENZHEN_DEVICE_ENTRIES, DESC, 0, 0, false);
@@ -559,11 +527,7 @@
     context = new MPPQueryContext(sql, QUERY_ID, SESSION_INFO, null, null);
     analysis = analyzeSQL(sql, metadata, context);
     logicalQueryPlan =
-<<<<<<< HEAD
-        new LogicalPlanner(context, metadata, SESSION_INFO, warningCollector).plan(analysis);
-=======
-        new TableLogicalPlanner(context, metadata, sessionInfo, warningCollector).plan(analysis);
->>>>>>> 7f6211e8
+        new TableLogicalPlanner(context, metadata, SESSION_INFO, warningCollector).plan(analysis);
     logicalPlanNode = logicalQueryPlan.getRootNode();
     assertTopKWithFilter(
         SHANGHAI_SHENZHEN_DEVICE_ENTRIES, SHENZHEN_DEVICE_ENTRIES, DESC, 0, 0, false);
@@ -575,11 +539,7 @@
     context = new MPPQueryContext(sql, QUERY_ID, SESSION_INFO, null, null);
     analysis = analyzeSQL(sql, metadata, context);
     logicalQueryPlan =
-<<<<<<< HEAD
-        new LogicalPlanner(context, metadata, SESSION_INFO, warningCollector).plan(analysis);
-=======
-        new TableLogicalPlanner(context, metadata, sessionInfo, warningCollector).plan(analysis);
->>>>>>> 7f6211e8
+        new TableLogicalPlanner(context, metadata, SESSION_INFO, warningCollector).plan(analysis);
     logicalPlanNode = logicalQueryPlan.getRootNode();
 
     assertTopKWithFilter(
@@ -595,11 +555,7 @@
     context = new MPPQueryContext(sql, QUERY_ID, SESSION_INFO, null, null);
     analysis = analyzeSQL(sql, metadata, context);
     logicalQueryPlan =
-<<<<<<< HEAD
-        new LogicalPlanner(context, metadata, SESSION_INFO, warningCollector).plan(analysis);
-=======
-        new TableLogicalPlanner(context, metadata, sessionInfo, warningCollector).plan(analysis);
->>>>>>> 7f6211e8
+        new TableLogicalPlanner(context, metadata, SESSION_INFO, warningCollector).plan(analysis);
     logicalPlanNode = logicalQueryPlan.getRootNode();
     assertTopKNoFilter(SHANGHAI_SHENZHEN_DEVICE_ENTRIES, SHENZHEN_DEVICE_ENTRIES, ASC, 0, 0, false);
 
@@ -610,11 +566,7 @@
     context = new MPPQueryContext(sql, QUERY_ID, SESSION_INFO, null, null);
     analysis = analyzeSQL(sql, metadata, context);
     logicalQueryPlan =
-<<<<<<< HEAD
-        new LogicalPlanner(context, metadata, SESSION_INFO, warningCollector).plan(analysis);
-=======
-        new TableLogicalPlanner(context, metadata, sessionInfo, warningCollector).plan(analysis);
->>>>>>> 7f6211e8
+        new TableLogicalPlanner(context, metadata, SESSION_INFO, warningCollector).plan(analysis);
     logicalPlanNode = logicalQueryPlan.getRootNode();
     assertTopKWithFilter(
         SHANGHAI_SHENZHEN_DEVICE_ENTRIES, SHENZHEN_DEVICE_ENTRIES, ASC, 0, 0, false);
@@ -626,11 +578,7 @@
     context = new MPPQueryContext(sql, QUERY_ID, SESSION_INFO, null, null);
     analysis = analyzeSQL(sql, metadata, context);
     logicalQueryPlan =
-<<<<<<< HEAD
-        new LogicalPlanner(context, metadata, SESSION_INFO, warningCollector).plan(analysis);
-=======
-        new TableLogicalPlanner(context, metadata, sessionInfo, warningCollector).plan(analysis);
->>>>>>> 7f6211e8
+        new TableLogicalPlanner(context, metadata, SESSION_INFO, warningCollector).plan(analysis);
     logicalPlanNode = logicalQueryPlan.getRootNode();
     assertTopKWithFilter(
         SHANGHAI_SHENZHEN_DEVICE_ENTRIES, SHENZHEN_DEVICE_ENTRIES, ASC, 0, 0, false);
@@ -642,11 +590,7 @@
     context = new MPPQueryContext(sql, QUERY_ID, SESSION_INFO, null, null);
     analysis = analyzeSQL(sql, metadata, context);
     logicalQueryPlan =
-<<<<<<< HEAD
-        new LogicalPlanner(context, metadata, SESSION_INFO, warningCollector).plan(analysis);
-=======
-        new TableLogicalPlanner(context, metadata, sessionInfo, warningCollector).plan(analysis);
->>>>>>> 7f6211e8
+        new TableLogicalPlanner(context, metadata, SESSION_INFO, warningCollector).plan(analysis);
     logicalPlanNode = logicalQueryPlan.getRootNode();
     assertTopKWithFilter(
         SHANGHAI_SHENZHEN_DEVICE_ENTRIES, SHENZHEN_DEVICE_ENTRIES, ASC, 0, 0, false);
@@ -659,11 +603,7 @@
     context = new MPPQueryContext(sql, QUERY_ID, SESSION_INFO, null, null);
     analysis = analyzeSQL(sql, metadata, context);
     logicalQueryPlan =
-<<<<<<< HEAD
-        new LogicalPlanner(context, metadata, SESSION_INFO, warningCollector).plan(analysis);
-=======
-        new TableLogicalPlanner(context, metadata, sessionInfo, warningCollector).plan(analysis);
->>>>>>> 7f6211e8
+        new TableLogicalPlanner(context, metadata, SESSION_INFO, warningCollector).plan(analysis);
     logicalPlanNode = logicalQueryPlan.getRootNode();
     distributionPlanner = new TableDistributedPlanner(analysis, logicalQueryPlan);
     distributedQueryPlan = distributionPlanner.plan();
