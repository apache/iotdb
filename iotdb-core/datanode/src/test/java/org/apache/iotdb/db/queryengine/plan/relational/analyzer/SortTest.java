/*
 * Licensed to the Apache Software Foundation (ASF) under one
 * or more contributor license agreements.  See the NOTICE file
 * distributed with this work for additional information
 * regarding copyright ownership.  The ASF licenses this file
 * to you under the Apache License, Version 2.0 (the
 * "License"); you may not use this file except in compliance
 * with the License.  You may obtain a copy of the License at
 *
 *     http://www.apache.org/licenses/LICENSE-2.0
 *
 * Unless required by applicable law or agreed to in writing,
 * software distributed under the License is distributed on an
 * "AS IS" BASIS, WITHOUT WARRANTIES OR CONDITIONS OF ANY
 * KIND, either express or implied.  See the License for the
 * specific language governing permissions and limitations
 * under the License.
 */

package org.apache.iotdb.db.queryengine.plan.relational.analyzer;

import org.apache.iotdb.commons.conf.IoTDBConstant;
import org.apache.iotdb.db.protocol.session.IClientSession;
import org.apache.iotdb.db.queryengine.common.MPPQueryContext;
import org.apache.iotdb.db.queryengine.common.QueryId;
import org.apache.iotdb.db.queryengine.common.SessionInfo;
import org.apache.iotdb.db.queryengine.execution.warnings.WarningCollector;
import org.apache.iotdb.db.queryengine.plan.planner.plan.DistributedQueryPlan;
import org.apache.iotdb.db.queryengine.plan.planner.plan.LogicalQueryPlan;
import org.apache.iotdb.db.queryengine.plan.planner.plan.node.PlanNode;
import org.apache.iotdb.db.queryengine.plan.planner.plan.node.process.ExchangeNode;
import org.apache.iotdb.db.queryengine.plan.planner.plan.node.sink.IdentitySinkNode;
import org.apache.iotdb.db.queryengine.plan.relational.metadata.Metadata;
import org.apache.iotdb.db.queryengine.plan.relational.planner.LogicalPlanner;
import org.apache.iotdb.db.queryengine.plan.relational.planner.distribute.TableDistributionPlanner;
import org.apache.iotdb.db.queryengine.plan.relational.planner.node.FilterNode;
import org.apache.iotdb.db.queryengine.plan.relational.planner.node.LimitNode;
import org.apache.iotdb.db.queryengine.plan.relational.planner.node.MergeSortNode;
import org.apache.iotdb.db.queryengine.plan.relational.planner.node.OffsetNode;
import org.apache.iotdb.db.queryengine.plan.relational.planner.node.OutputNode;
import org.apache.iotdb.db.queryengine.plan.relational.planner.node.ProjectNode;
import org.apache.iotdb.db.queryengine.plan.relational.planner.node.SortNode;
import org.apache.iotdb.db.queryengine.plan.relational.planner.node.StreamSortNode;
import org.apache.iotdb.db.queryengine.plan.relational.planner.node.TableScanNode;
<<<<<<< HEAD
import org.apache.iotdb.db.queryengine.plan.relational.planner.optimizations.AddStreamSort;
import org.apache.iotdb.db.queryengine.plan.relational.planner.optimizations.PushPredicateIntoTableScan;
import org.apache.iotdb.db.queryengine.plan.relational.planner.optimizations.SimplifyExpressions;
import org.apache.iotdb.db.queryengine.plan.relational.planner.optimizations.TablePlanOptimizer;
=======
>>>>>>> 87fd5495

import org.junit.Test;

import java.time.ZoneId;
import java.util.Arrays;
import java.util.stream.Collectors;

import static org.apache.iotdb.db.queryengine.plan.relational.analyzer.AnalyzerTest.analyzeSQL;
import static org.apache.iotdb.db.queryengine.plan.relational.analyzer.LimitOffsetPushDownTest.getChildrenNode;
import static org.apache.iotdb.db.queryengine.plan.statement.component.Ordering.ASC;
import static org.apache.iotdb.db.queryengine.plan.statement.component.Ordering.DESC;
import static org.junit.Assert.assertEquals;
import static org.junit.Assert.assertTrue;

public class SortTest {

  QueryId queryId = new QueryId("test_query");
  SessionInfo sessionInfo =
      new SessionInfo(
          1L,
          "iotdb-user",
          ZoneId.systemDefault(),
          IoTDBConstant.ClientVersion.V_1_0,
          "db",
          IClientSession.SqlDialect.TABLE);
  Metadata metadata = new TestMatadata();
  String sql;
  Analysis actualAnalysis;
  MPPQueryContext context;
  LogicalPlanner logicalPlanner;
  LogicalQueryPlan logicalQueryPlan;
  PlanNode rootNode;
  OutputNode outputNode;
  PlanNode mergeSortNode;
  ProjectNode projectNode;
  StreamSortNode streamSortNode;
  TableDistributionPlanner distributionPlanner;
  DistributedQueryPlan distributedQueryPlan;
  TableScanNode tableScanNode;
<<<<<<< HEAD
  List<TablePlanOptimizer> planOptimizerList =
      Arrays.asList(
          new SimplifyExpressions(), new PushPredicateIntoTableScan(), new AddStreamSort());
=======
>>>>>>> 87fd5495

  /*
   * order by time, others, some_ids
   *
   * IdentitySinkNode-33
   *   └──OutputNode-8
   *       └──LimitNode-7
   *           └──OffsetNode-6
   *             └──ProjectNode
   *               └──MergeSortNode-25
   *                   ├──ExchangeNode-29: [SourceAddress:192.0.12.1/test_query.2.0/31]
   *                   ├──SortNode-27
   *                   │   └──ProjectNode-23
   *                   │           └──FilterNode-17
   *                   │               └──TableScanNode-14
   *                   └──ExchangeNode-30: [SourceAddress:192.0.10.1/test_query.3.0/32]
   *
   * IdentitySinkNode-31
   *   └──SortNode-26
   *       └──ProjectNode-22
   *               └──FilterNode-16
   *                   └──TableScanNode-13
   *
   * IdentitySinkNode-31
   *   └──SortNode-26
   *           └──ProjectNode-19
   *               └──FilterNode-16
   *                   └──TableScanNode-13
   */
  @Test
  public void timeOthersSomeIDColumnSortTest() {
    sql =
        "SELECT time, tag3, substring(tag1, 1), cast(s2 as double), s2+s3, attr1 FROM table1 "
            + "where s1>1 and s1+s3>0 and cast(s1 as double)>1.0 order by time desc, s1+s2 asc, tag2 asc, tag1 desc offset 5 limit 10";
    context = new MPPQueryContext(sql, queryId, sessionInfo, null, null);
    actualAnalysis = analyzeSQL(sql, metadata);
    logicalQueryPlan =
        new LogicalPlanner(context, metadata, sessionInfo, WarningCollector.NOOP)
            .plan(actualAnalysis);
    rootNode = logicalQueryPlan.getRootNode();

    assertTrue(rootNode instanceof OutputNode);
    assertTrue(rootNode.getChildren().get(0) instanceof LimitNode);
    assertTrue(rootNode.getChildren().get(0).getChildren().get(0) instanceof OffsetNode);
    assertTrue(
        rootNode.getChildren().get(0).getChildren().get(0).getChildren().get(0)
            instanceof ProjectNode);
    SortNode sortNode =
        (SortNode)
            rootNode
                .getChildren()
                .get(0)
                .getChildren()
                .get(0)
                .getChildren()
                .get(0)
                .getChildren()
                .get(0);
    // TODO(beyyes) merge parent and child ProjectNode into one, parent contains all children
    assertTrue(sortNode.getChildren().get(0) instanceof ProjectNode);
    assertTrue(sortNode.getChildren().get(0).getChildren().get(0) instanceof FilterNode);
    tableScanNode =
        (TableScanNode) sortNode.getChildren().get(0).getChildren().get(0).getChildren().get(0);
    assertEquals("testdb.table1", tableScanNode.getQualifiedObjectName().toString());
    assertEquals(8, tableScanNode.getAssignments().size());
    assertEquals(6, tableScanNode.getDeviceEntries().size());
    assertEquals(5, tableScanNode.getIdAndAttributeIndexMap().size());

    // Output - Limit - Offset -Project - MergeSort - Sort - Project - Filter - TableScan
    distributionPlanner = new TableDistributionPlanner(actualAnalysis, logicalQueryPlan, context);
    distributedQueryPlan = distributionPlanner.plan();
    assertEquals(3, distributedQueryPlan.getFragments().size());
    assertTrue(
        distributedQueryPlan.getFragments().get(0).getPlanNodeTree().getChildren().get(0)
            instanceof OutputNode);
    OutputNode outputNode =
        (OutputNode)
            distributedQueryPlan.getFragments().get(0).getPlanNodeTree().getChildren().get(0);
    assertTrue(outputNode.getChildren().get(0) instanceof LimitNode);
    assertTrue(outputNode.getChildren().get(0).getChildren().get(0) instanceof OffsetNode);
    assertTrue(
        outputNode.getChildren().get(0).getChildren().get(0).getChildren().get(0)
            instanceof ProjectNode);
    MergeSortNode mergeSortNode =
        (MergeSortNode)
            outputNode
                .getChildren()
                .get(0)
                .getChildren()
                .get(0)
                .getChildren()
                .get(0)
                .getChildren()
                .get(0);
    assertTrue(mergeSortNode.getChildren().get(0) instanceof ExchangeNode);
    assertTrue(mergeSortNode.getChildren().get(1) instanceof SortNode);
    assertTrue(mergeSortNode.getChildren().get(2) instanceof ExchangeNode);
    sortNode = (SortNode) mergeSortNode.getChildren().get(1);
    assertTrue(sortNode.getChildren().get(0) instanceof ProjectNode);
    assertTrue(sortNode.getChildren().get(0).getChildren().get(0) instanceof FilterNode);
    tableScanNode =
        (TableScanNode) sortNode.getChildren().get(0).getChildren().get(0).getChildren().get(0);
    assertEquals(4, tableScanNode.getDeviceEntries().size());
    assertEquals(
        Arrays.asList(
            "table1.shanghai.B3.YY",
            "table1.shenzhen.B1.XX",
            "table1.shenzhen.B2.ZZ",
            "table1.shanghai.A3.YY"),
        tableScanNode.getDeviceEntries().stream()
            .map(d -> d.getDeviceID().toString())
            .collect(Collectors.toList()));
    assertEquals(DESC, tableScanNode.getScanOrder());
    assertTrue(tableScanNode.getPushDownLimit() == 0 && tableScanNode.getPushDownOffset() == 0);

    // IdentitySink - Sort - Project - Filter - TableScan
    assertTrue(
        distributedQueryPlan.getFragments().get(1).getPlanNodeTree() instanceof IdentitySinkNode);
    assertTrue(
        distributedQueryPlan.getFragments().get(1).getPlanNodeTree().getChildren().get(0)
            instanceof SortNode);
    assertTrue(
        distributedQueryPlan
                .getFragments()
                .get(1)
                .getPlanNodeTree()
                .getChildren()
                .get(0)
                .getChildren()
                .get(0)
            instanceof ProjectNode);
    assertTrue(
        distributedQueryPlan
                .getFragments()
                .get(1)
                .getPlanNodeTree()
                .getChildren()
                .get(0)
                .getChildren()
                .get(0)
                .getChildren()
                .get(0)
            instanceof FilterNode);
    tableScanNode =
        (TableScanNode)
            distributedQueryPlan
                .getFragments()
                .get(1)
                .getPlanNodeTree()
                .getChildren()
                .get(0)
                .getChildren()
                .get(0)
                .getChildren()
                .get(0)
                .getChildren()
                .get(0);
    assertEquals(2, tableScanNode.getDeviceEntries().size());
    assertEquals(
        Arrays.asList("table1.shenzhen.B1.XX", "table1.shenzhen.B2.ZZ"),
        tableScanNode.getDeviceEntries().stream()
            .map(d -> d.getDeviceID().toString())
            .collect(Collectors.toList()));
    assertEquals(DESC, tableScanNode.getScanOrder());
    assertTrue(tableScanNode.getPushDownLimit() == 0 && tableScanNode.getPushDownOffset() == 0);

    // TODO(beyyes) add only one device entry optimization and verifies
  }

  // order by time, others, all_ids
  @Test
  public void timeOthersAllIDColumnSortTest() {
    sql =
        "SELECT time, tag3, tag1, cast(s2 as double), s2+s3, attr1 FROM table1 "
            + "where s1>1 and s1+s3>0 and cast(s1 as double)>1.0 order by time desc, s1+s2 asc, tag2 asc, tag3 desc, tag1 desc offset 5 limit 10";
    context = new MPPQueryContext(sql, queryId, sessionInfo, null, null);
    actualAnalysis = analyzeSQL(sql, metadata);
    logicalQueryPlan =
        new LogicalPlanner(context, metadata, sessionInfo, WarningCollector.NOOP)
            .plan(actualAnalysis);
    rootNode = logicalQueryPlan.getRootNode();

    // OutputNode - LimitNode - OffsetNode - ProjectNode - SortNode - ProjectNode - FilterNode -
    // TableScanNode
    assertTrue(rootNode instanceof OutputNode);
    assertTrue(rootNode.getChildren().get(0) instanceof LimitNode);
    assertTrue(rootNode.getChildren().get(0).getChildren().get(0) instanceof OffsetNode);
    assertTrue(
        rootNode.getChildren().get(0).getChildren().get(0).getChildren().get(0)
            instanceof ProjectNode);
    SortNode sortNode =
        (SortNode)
            rootNode
                .getChildren()
                .get(0)
                .getChildren()
                .get(0)
                .getChildren()
                .get(0)
                .getChildren()
                .get(0);
    assertTrue(sortNode.getChildren().get(0) instanceof ProjectNode);
    assertTrue(sortNode.getChildren().get(0).getChildren().get(0) instanceof FilterNode);
    tableScanNode =
        (TableScanNode) sortNode.getChildren().get(0).getChildren().get(0).getChildren().get(0);
    assertEquals("testdb.table1", tableScanNode.getQualifiedObjectName().toString());
    assertEquals(8, tableScanNode.getAssignments().size());
    assertEquals(6, tableScanNode.getDeviceEntries().size());
    assertEquals(5, tableScanNode.getIdAndAttributeIndexMap().size());
    assertTrue(tableScanNode.getPushDownLimit() == 0 && tableScanNode.getPushDownOffset() == 0);

    // Output - Limit - Offset - Project - MergeSort - Sort - Project - Filter - TableScan
    distributionPlanner = new TableDistributionPlanner(actualAnalysis, logicalQueryPlan, context);
    distributedQueryPlan = distributionPlanner.plan();
    assertEquals(3, distributedQueryPlan.getFragments().size());
    assertTrue(
        distributedQueryPlan.getFragments().get(0).getPlanNodeTree().getChildren().get(0)
            instanceof OutputNode);
    OutputNode outputNode =
        (OutputNode)
            distributedQueryPlan.getFragments().get(0).getPlanNodeTree().getChildren().get(0);
    assertTrue(outputNode.getChildren().get(0) instanceof LimitNode);
    assertTrue(outputNode.getChildren().get(0).getChildren().get(0) instanceof OffsetNode);
    assertTrue(
        outputNode.getChildren().get(0).getChildren().get(0).getChildren().get(0)
            instanceof ProjectNode);
    MergeSortNode mergeSortNode =
        (MergeSortNode)
            outputNode
                .getChildren()
                .get(0)
                .getChildren()
                .get(0)
                .getChildren()
                .get(0)
                .getChildren()
                .get(0);
    assertTrue(mergeSortNode.getChildren().get(0) instanceof ExchangeNode);
    assertTrue(mergeSortNode.getChildren().get(1) instanceof SortNode);
    assertTrue(mergeSortNode.getChildren().get(2) instanceof ExchangeNode);
    sortNode = (SortNode) mergeSortNode.getChildren().get(1);
    assertTrue(sortNode.getChildren().get(0) instanceof ProjectNode);
    assertTrue(sortNode.getChildren().get(0).getChildren().get(0) instanceof FilterNode);
    assertTrue(
        sortNode.getChildren().get(0).getChildren().get(0).getChildren().get(0)
            instanceof TableScanNode);
    tableScanNode =
        (TableScanNode) sortNode.getChildren().get(0).getChildren().get(0).getChildren().get(0);
    assertEquals(4, tableScanNode.getDeviceEntries().size());
    assertEquals(
        Arrays.asList(
            "table1.shanghai.B3.YY",
            "table1.shenzhen.B1.XX",
            "table1.shenzhen.B2.ZZ",
            "table1.shanghai.A3.YY"),
        tableScanNode.getDeviceEntries().stream()
            .map(d -> d.getDeviceID().toString())
            .collect(Collectors.toList()));
    assertEquals(DESC, tableScanNode.getScanOrder());
    assertTrue(tableScanNode.getPushDownLimit() == 0 && tableScanNode.getPushDownOffset() == 0);

    // IdentitySink - Sort - Project - Filter - TableScan
    assertTrue(
        distributedQueryPlan.getFragments().get(1).getPlanNodeTree() instanceof IdentitySinkNode);
    assertTrue(
        distributedQueryPlan.getFragments().get(1).getPlanNodeTree().getChildren().get(0)
            instanceof SortNode);
    assertTrue(
        distributedQueryPlan
                .getFragments()
                .get(1)
                .getPlanNodeTree()
                .getChildren()
                .get(0)
                .getChildren()
                .get(0)
            instanceof ProjectNode);
    assertTrue(
        distributedQueryPlan
                .getFragments()
                .get(1)
                .getPlanNodeTree()
                .getChildren()
                .get(0)
                .getChildren()
                .get(0)
                .getChildren()
                .get(0)
            instanceof FilterNode);
    tableScanNode =
        (TableScanNode)
            distributedQueryPlan
                .getFragments()
                .get(1)
                .getPlanNodeTree()
                .getChildren()
                .get(0)
                .getChildren()
                .get(0)
                .getChildren()
                .get(0)
                .getChildren()
                .get(0);
    assertEquals(2, tableScanNode.getDeviceEntries().size());
    assertEquals(
        Arrays.asList("table1.shenzhen.B1.XX", "table1.shenzhen.B2.ZZ"),
        tableScanNode.getDeviceEntries().stream()
            .map(d -> d.getDeviceID().toString())
            .collect(Collectors.toList()));
    assertEquals(DESC, tableScanNode.getScanOrder());
    assertTrue(tableScanNode.getPushDownLimit() == 0 && tableScanNode.getPushDownOffset() == 0);
  }

  // order by time, some_ids, others
  @Test
  public void timeSomeIDColumnOthersSortTest() {
    sql =
        "SELECT time, tag3, tag1, cast(s2 as double), s2+s3, attr1 FROM table1 "
            + "where s1>1 and s1+s3>0 and cast(s1 as double)>1.0 order by time desc, tag2 asc, tag3 desc, s1+s2 desc offset 5 limit 10";
    context = new MPPQueryContext(sql, queryId, sessionInfo, null, null);
    actualAnalysis = analyzeSQL(sql, metadata);
    logicalQueryPlan =
        new LogicalPlanner(context, metadata, sessionInfo, WarningCollector.NOOP)
            .plan(actualAnalysis);
    rootNode = logicalQueryPlan.getRootNode();

    // Output - Limit - Offset - Project - Sort - Project - Filter - TableScan
    assertTrue(rootNode instanceof OutputNode);
    assertTrue(rootNode.getChildren().get(0) instanceof LimitNode);
    assertTrue(rootNode.getChildren().get(0).getChildren().get(0) instanceof OffsetNode);
    assertTrue(
        rootNode.getChildren().get(0).getChildren().get(0).getChildren().get(0)
            instanceof ProjectNode);
    SortNode sortNode =
        (SortNode)
            rootNode
                .getChildren()
                .get(0)
                .getChildren()
                .get(0)
                .getChildren()
                .get(0)
                .getChildren()
                .get(0);
    assertTrue(sortNode.getChildren().get(0) instanceof ProjectNode);
    assertTrue(sortNode.getChildren().get(0).getChildren().get(0) instanceof FilterNode);
    tableScanNode =
        (TableScanNode) sortNode.getChildren().get(0).getChildren().get(0).getChildren().get(0);
    assertEquals("testdb.table1", tableScanNode.getQualifiedObjectName().toString());
    assertEquals(8, tableScanNode.getAssignments().size());
    assertEquals(6, tableScanNode.getDeviceEntries().size());
    assertEquals(5, tableScanNode.getIdAndAttributeIndexMap().size());
    assertTrue(tableScanNode.getPushDownLimit() == 0 && tableScanNode.getPushDownOffset() == 0);

    distributionPlanner = new TableDistributionPlanner(actualAnalysis, logicalQueryPlan, context);
    distributedQueryPlan = distributionPlanner.plan();
    assertEquals(3, distributedQueryPlan.getFragments().size());
    assertTrue(
        distributedQueryPlan.getFragments().get(0).getPlanNodeTree().getChildren().get(0)
            instanceof OutputNode);
    OutputNode outputNode =
        (OutputNode)
            distributedQueryPlan.getFragments().get(0).getPlanNodeTree().getChildren().get(0);
    assertTrue(outputNode.getChildren().get(0) instanceof LimitNode);
    assertTrue(outputNode.getChildren().get(0).getChildren().get(0) instanceof OffsetNode);
    assertTrue(
        outputNode.getChildren().get(0).getChildren().get(0).getChildren().get(0)
            instanceof ProjectNode);
    MergeSortNode mergeSortNode =
        (MergeSortNode)
            outputNode
                .getChildren()
                .get(0)
                .getChildren()
                .get(0)
                .getChildren()
                .get(0)
                .getChildren()
                .get(0);
    assertTrue(mergeSortNode.getChildren().get(0) instanceof ExchangeNode);
    assertTrue(mergeSortNode.getChildren().get(1) instanceof SortNode);
    assertTrue(mergeSortNode.getChildren().get(2) instanceof ExchangeNode);
    sortNode = (SortNode) mergeSortNode.getChildren().get(1);
    assertTrue(sortNode.getChildren().get(0) instanceof ProjectNode);
    assertTrue(sortNode.getChildren().get(0).getChildren().get(0) instanceof FilterNode);
    tableScanNode =
        (TableScanNode) sortNode.getChildren().get(0).getChildren().get(0).getChildren().get(0);
    assertEquals(4, tableScanNode.getDeviceEntries().size());
    assertEquals(
        Arrays.asList(
            "table1.shanghai.B3.YY",
            "table1.shenzhen.B1.XX",
            "table1.shenzhen.B2.ZZ",
            "table1.shanghai.A3.YY"),
        tableScanNode.getDeviceEntries().stream()
            .map(d -> d.getDeviceID().toString())
            .collect(Collectors.toList()));
    assertEquals(DESC, tableScanNode.getScanOrder());
    assertTrue(tableScanNode.getPushDownLimit() == 0 && tableScanNode.getPushDownOffset() == 0);

    // IdentitySinkNode - SortNode - ProjectNode - FilterNode - TableScanNode
    assertTrue(
        distributedQueryPlan.getFragments().get(1).getPlanNodeTree() instanceof IdentitySinkNode);
    assertTrue(
        distributedQueryPlan.getFragments().get(1).getPlanNodeTree().getChildren().get(0)
            instanceof SortNode);
    assertTrue(
        distributedQueryPlan
                .getFragments()
                .get(1)
                .getPlanNodeTree()
                .getChildren()
                .get(0)
                .getChildren()
                .get(0)
            instanceof ProjectNode);
    assertTrue(
        distributedQueryPlan
                .getFragments()
                .get(1)
                .getPlanNodeTree()
                .getChildren()
                .get(0)
                .getChildren()
                .get(0)
                .getChildren()
                .get(0)
            instanceof FilterNode);
    tableScanNode =
        (TableScanNode)
            distributedQueryPlan
                .getFragments()
                .get(1)
                .getPlanNodeTree()
                .getChildren()
                .get(0)
                .getChildren()
                .get(0)
                .getChildren()
                .get(0)
                .getChildren()
                .get(0);
    assertEquals(2, tableScanNode.getDeviceEntries().size());
    assertEquals(
        Arrays.asList("table1.shenzhen.B1.XX", "table1.shenzhen.B2.ZZ"),
        tableScanNode.getDeviceEntries().stream()
            .map(d -> d.getDeviceID().toString())
            .collect(Collectors.toList()));
    assertEquals(DESC, tableScanNode.getScanOrder());
    assertTrue(tableScanNode.getPushDownLimit() == 0 && tableScanNode.getPushDownOffset() == 0);
  }

  // order by time, all_ids, others
  @Test
  public void timeAllIDColumnOthersSortTest() {
    sql =
        "SELECT time, tag3, tag1, cast(s2 as double), s2+s3, attr1 FROM table1 "
            + "where s1>1 and s1+s3>0 and cast(s1 as double)>1.0 order by time desc, tag2 asc, tag3 desc, tag1 asc, s1+s2 desc offset 5 limit 10";
    context = new MPPQueryContext(sql, queryId, sessionInfo, null, null);
    actualAnalysis = analyzeSQL(sql, metadata);
    logicalQueryPlan =
        new LogicalPlanner(context, metadata, sessionInfo, WarningCollector.NOOP)
            .plan(actualAnalysis);
    rootNode = logicalQueryPlan.getRootNode();

    // OutputNode - LimitNode - OffsetNode - ProjectNode - SortNode - ProjectNode - FilterNode -
    // TableScanNode
    assertTrue(rootNode instanceof OutputNode);
    assertTrue(rootNode.getChildren().get(0) instanceof LimitNode);
    assertTrue(rootNode.getChildren().get(0).getChildren().get(0) instanceof OffsetNode);
    assertTrue(
        rootNode.getChildren().get(0).getChildren().get(0).getChildren().get(0)
            instanceof ProjectNode);
    SortNode sortNode =
        (SortNode)
            rootNode
                .getChildren()
                .get(0)
                .getChildren()
                .get(0)
                .getChildren()
                .get(0)
                .getChildren()
                .get(0);
    assertTrue(sortNode.getChildren().get(0) instanceof ProjectNode);
    assertTrue(sortNode.getChildren().get(0).getChildren().get(0) instanceof FilterNode);
    tableScanNode =
        (TableScanNode) sortNode.getChildren().get(0).getChildren().get(0).getChildren().get(0);
    assertEquals("testdb.table1", tableScanNode.getQualifiedObjectName().toString());
    assertEquals(8, tableScanNode.getAssignments().size());
    assertEquals(6, tableScanNode.getDeviceEntries().size());
    assertEquals(5, tableScanNode.getIdAndAttributeIndexMap().size());

    // OutputNode - LimitNode - OffsetNode - ProjectNode - MergeSortNode - SortNode - ProjectNode -
    // FilterNode -
    // TableScanNode
    distributionPlanner = new TableDistributionPlanner(actualAnalysis, logicalQueryPlan, context);
    distributedQueryPlan = distributionPlanner.plan();
    assertEquals(3, distributedQueryPlan.getFragments().size());
    assertTrue(
        distributedQueryPlan.getFragments().get(0).getPlanNodeTree().getChildren().get(0)
            instanceof OutputNode);
    OutputNode outputNode =
        (OutputNode)
            distributedQueryPlan.getFragments().get(0).getPlanNodeTree().getChildren().get(0);
    assertTrue(outputNode.getChildren().get(0) instanceof LimitNode);
    assertTrue(outputNode.getChildren().get(0).getChildren().get(0) instanceof OffsetNode);
    assertTrue(
        outputNode.getChildren().get(0).getChildren().get(0).getChildren().get(0)
            instanceof ProjectNode);
    MergeSortNode mergeSortNode =
        (MergeSortNode)
            outputNode
                .getChildren()
                .get(0)
                .getChildren()
                .get(0)
                .getChildren()
                .get(0)
                .getChildren()
                .get(0);
    assertTrue(mergeSortNode.getChildren().get(0) instanceof ExchangeNode);
    assertTrue(mergeSortNode.getChildren().get(1) instanceof SortNode);
    assertTrue(mergeSortNode.getChildren().get(2) instanceof ExchangeNode);
    sortNode = (SortNode) mergeSortNode.getChildren().get(1);
    assertTrue(sortNode.getChildren().get(0) instanceof ProjectNode);
    assertTrue(sortNode.getChildren().get(0).getChildren().get(0) instanceof FilterNode);
    tableScanNode =
        (TableScanNode) sortNode.getChildren().get(0).getChildren().get(0).getChildren().get(0);
    assertEquals(4, tableScanNode.getDeviceEntries().size());
    assertEquals(
        Arrays.asList(
            "table1.shanghai.B3.YY",
            "table1.shenzhen.B1.XX",
            "table1.shenzhen.B2.ZZ",
            "table1.shanghai.A3.YY"),
        tableScanNode.getDeviceEntries().stream()
            .map(d -> d.getDeviceID().toString())
            .collect(Collectors.toList()));
    assertEquals(DESC, tableScanNode.getScanOrder());

    // IdentitySinkNode - SortNode - ProjectNode - FilterNode - TableScanNode
    assertTrue(
        distributedQueryPlan.getFragments().get(1).getPlanNodeTree() instanceof IdentitySinkNode);
    assertTrue(
        distributedQueryPlan.getFragments().get(1).getPlanNodeTree().getChildren().get(0)
            instanceof SortNode);
    assertTrue(
        distributedQueryPlan
                .getFragments()
                .get(1)
                .getPlanNodeTree()
                .getChildren()
                .get(0)
                .getChildren()
                .get(0)
            instanceof ProjectNode);
    assertTrue(
        distributedQueryPlan
                .getFragments()
                .get(1)
                .getPlanNodeTree()
                .getChildren()
                .get(0)
                .getChildren()
                .get(0)
                .getChildren()
                .get(0)
            instanceof FilterNode);
    assertTrue(
        distributedQueryPlan
                .getFragments()
                .get(1)
                .getPlanNodeTree()
                .getChildren()
                .get(0)
                .getChildren()
                .get(0)
                .getChildren()
                .get(0)
                .getChildren()
                .get(0)
            instanceof TableScanNode);
    tableScanNode =
        (TableScanNode)
            distributedQueryPlan
                .getFragments()
                .get(1)
                .getPlanNodeTree()
                .getChildren()
                .get(0)
                .getChildren()
                .get(0)
                .getChildren()
                .get(0)
                .getChildren()
                .get(0);
    assertEquals(2, tableScanNode.getDeviceEntries().size());
    assertEquals(
        Arrays.asList("table1.shenzhen.B1.XX", "table1.shenzhen.B2.ZZ"),
        tableScanNode.getDeviceEntries().stream()
            .map(d -> d.getDeviceID().toString())
            .collect(Collectors.toList()));
    assertEquals(DESC, tableScanNode.getScanOrder());
  }

  // order by some_ids, time, others
  @Test
  public void someIDColumnTimeOthersSortTest() {
    sql =
        "SELECT time, tag3, tag1, cast(s2 as double), s2+s3, attr1 FROM table1 "
            + "where s1>1 and s1+s3>0 and cast(s1 as double)>1.0 order by tag2 desc, tag3 asc, time desc, s1+s2 desc offset 5 limit 10";
    context = new MPPQueryContext(sql, queryId, sessionInfo, null, null);
    actualAnalysis = analyzeSQL(sql, metadata);
    logicalQueryPlan =
        new LogicalPlanner(context, metadata, sessionInfo, WarningCollector.NOOP)
            .plan(actualAnalysis);
    rootNode = logicalQueryPlan.getRootNode();

    // LogicalPlan: `Output-Limit-Offset-Project-StreamSort-Project-Filter-TableScan`
    assertTrue(rootNode instanceof OutputNode);
    assertTrue(getChildrenNode(rootNode, 1) instanceof LimitNode);
    assertTrue(getChildrenNode(rootNode, 2) instanceof OffsetNode);
    assertTrue(getChildrenNode(rootNode, 3) instanceof ProjectNode);
    assertTrue(getChildrenNode(rootNode, 4) instanceof StreamSortNode);
    streamSortNode = (StreamSortNode) getChildrenNode(rootNode, 4);
    assertTrue(getChildrenNode(streamSortNode, 1) instanceof ProjectNode);
    assertTrue(getChildrenNode(streamSortNode, 2) instanceof FilterNode);
    assertTrue(getChildrenNode(streamSortNode, 3) instanceof TableScanNode);
    tableScanNode = (TableScanNode) getChildrenNode(streamSortNode, 3);
    assertEquals("testdb.table1", tableScanNode.getQualifiedObjectName().toString());
    assertEquals(8, tableScanNode.getAssignments().size());
    assertEquals(6, tableScanNode.getDeviceEntries().size());
    assertEquals(5, tableScanNode.getIdAndAttributeIndexMap().size());

    // DistributePlan: `Output-Limit-Offset-Project-MergeSort-StreamSort-Project-Filter-TableScan`
    distributionPlanner = new TableDistributionPlanner(actualAnalysis, logicalQueryPlan, context);
    distributedQueryPlan = distributionPlanner.plan();
    assertEquals(3, distributedQueryPlan.getFragments().size());
    outputNode =
        (OutputNode)
            distributedQueryPlan.getFragments().get(0).getPlanNodeTree().getChildren().get(0);
    assertTrue(getChildrenNode(outputNode, 1) instanceof LimitNode);
    assertTrue(getChildrenNode(outputNode, 2) instanceof OffsetNode);
    assertTrue(getChildrenNode(outputNode, 3) instanceof ProjectNode);
    MergeSortNode mergeSortNode = (MergeSortNode) getChildrenNode(outputNode, 4);
    assertTrue(mergeSortNode.getChildren().get(0) instanceof ExchangeNode);
    assertTrue(mergeSortNode.getChildren().get(1) instanceof StreamSortNode);
    assertTrue(mergeSortNode.getChildren().get(2) instanceof ExchangeNode);
    streamSortNode = (StreamSortNode) mergeSortNode.getChildren().get(1);
    assertTrue(getChildrenNode(streamSortNode, 1) instanceof ProjectNode);
    assertTrue(getChildrenNode(streamSortNode, 2) instanceof FilterNode);
    tableScanNode = (TableScanNode) getChildrenNode(streamSortNode, 3);
    assertEquals(4, tableScanNode.getDeviceEntries().size());
    assertEquals(
        Arrays.asList(
            "table1.shanghai.B3.YY",
            "table1.shenzhen.B2.ZZ",
            "table1.shenzhen.B1.XX",
            "table1.shanghai.A3.YY"),
        tableScanNode.getDeviceEntries().stream()
            .map(d -> d.getDeviceID().toString())
            .collect(Collectors.toList()));
    assertEquals(DESC, tableScanNode.getScanOrder());

    // DistributePlan: `IdentitySink - StreamSort - Project - Filter - TableScan`
    streamSortNode =
        (StreamSortNode)
            distributedQueryPlan.getFragments().get(1).getPlanNodeTree().getChildren().get(0);
    assertTrue(getChildrenNode(streamSortNode, 1) instanceof ProjectNode);
    assertTrue(getChildrenNode(streamSortNode, 2) instanceof FilterNode);
    tableScanNode = (TableScanNode) getChildrenNode(streamSortNode, 3);
    assertEquals(2, tableScanNode.getDeviceEntries().size());
    assertEquals(
        Arrays.asList("table1.shenzhen.B2.ZZ", "table1.shenzhen.B1.XX"),
        tableScanNode.getDeviceEntries().stream()
            .map(d -> d.getDeviceID().toString())
            .collect(Collectors.toList()));
    assertEquals(DESC, tableScanNode.getScanOrder());
  }

  // order by all_ids, time, others
  @Test
  public void allIDColumnTimeOthersSortTest() {
    sql =
        "SELECT time, tag3, tag1, cast(s2 as double), s2+s3, attr1 FROM table1 "
            + "where s1>1 and s1+s3>0 and cast(s1 as double)>1.0 order by tag2 desc, tag1 desc, tag3 asc, time desc, s1+s2 desc offset 5 limit 10";
    context = new MPPQueryContext(sql, queryId, sessionInfo, null, null);
    actualAnalysis = analyzeSQL(sql, metadata);
    logicalQueryPlan =
        new LogicalPlanner(context, metadata, sessionInfo, WarningCollector.NOOP)
            .plan(actualAnalysis);
    rootNode = logicalQueryPlan.getRootNode();

    // LogicalPlan: `Output-Limit-Offset-Project-StreamSort-Project-Filter-TableScan`
    assertTrue(rootNode instanceof OutputNode);
    assertTrue(getChildrenNode(rootNode, 1) instanceof LimitNode);
    assertTrue(getChildrenNode(rootNode, 2) instanceof OffsetNode);
    assertTrue(getChildrenNode(rootNode, 3) instanceof ProjectNode);
    assertTrue(getChildrenNode(rootNode, 4) instanceof StreamSortNode);
    StreamSortNode streamSortNode = (StreamSortNode) getChildrenNode(rootNode, 4);
    assertTrue(getChildrenNode(streamSortNode, 1) instanceof ProjectNode);
    assertTrue(getChildrenNode(streamSortNode, 2) instanceof FilterNode);
    assertTrue(getChildrenNode(streamSortNode, 3) instanceof TableScanNode);
    tableScanNode = (TableScanNode) getChildrenNode(streamSortNode, 3);
    assertEquals("testdb.table1", tableScanNode.getQualifiedObjectName().toString());
    assertEquals(8, tableScanNode.getAssignments().size());
    assertEquals(6, tableScanNode.getDeviceEntries().size());
    assertEquals(5, tableScanNode.getIdAndAttributeIndexMap().size());

    // DistributePlan: `Output-Limit-Offset-Project-MergeSort-Project-Filter-TableScan`
    distributionPlanner = new TableDistributionPlanner(actualAnalysis, logicalQueryPlan, context);
    distributedQueryPlan = distributionPlanner.plan();
    assertEquals(3, distributedQueryPlan.getFragments().size());
    outputNode =
        (OutputNode)
            distributedQueryPlan.getFragments().get(0).getPlanNodeTree().getChildren().get(0);
    assertTrue(getChildrenNode(outputNode, 1) instanceof LimitNode);
    assertTrue(getChildrenNode(outputNode, 2) instanceof OffsetNode);
    assertTrue(getChildrenNode(outputNode, 3) instanceof ProjectNode);
    MergeSortNode mergeSortNode = (MergeSortNode) getChildrenNode(outputNode, 4);
    assertTrue(mergeSortNode.getChildren().get(0) instanceof ExchangeNode);
    assertTrue(mergeSortNode.getChildren().get(1) instanceof ProjectNode);
    assertTrue(mergeSortNode.getChildren().get(2) instanceof ExchangeNode);
    projectNode = (ProjectNode) mergeSortNode.getChildren().get(1);
    assertTrue(getChildrenNode(projectNode, 1) instanceof FilterNode);
    tableScanNode = (TableScanNode) getChildrenNode(projectNode, 2);
    assertEquals(4, tableScanNode.getDeviceEntries().size());
    assertEquals(
        Arrays.asList(
            "table1.shanghai.B3.YY",
            "table1.shenzhen.B2.ZZ",
            "table1.shenzhen.B1.XX",
            "table1.shanghai.A3.YY"),
        tableScanNode.getDeviceEntries().stream()
            .map(d -> d.getDeviceID().toString())
            .collect(Collectors.toList()));
    assertEquals(DESC, tableScanNode.getScanOrder());

    // DistributePlan: `IdentitySink-Project-Filter-TableScan`
    projectNode =
        (ProjectNode)
            distributedQueryPlan.getFragments().get(1).getPlanNodeTree().getChildren().get(0);
    assertTrue(getChildrenNode(projectNode, 1) instanceof FilterNode);
    tableScanNode = (TableScanNode) getChildrenNode(projectNode, 2);
    assertEquals(2, tableScanNode.getDeviceEntries().size());
    assertEquals(
        Arrays.asList("table1.shenzhen.B2.ZZ", "table1.shenzhen.B1.XX"),
        tableScanNode.getDeviceEntries().stream()
            .map(d -> d.getDeviceID().toString())
            .collect(Collectors.toList()));
    assertEquals(DESC, tableScanNode.getScanOrder());
  }

  // order by some_ids, others, time
  @Test
  public void someIDColumnOthersTimeSortTest() {
    sql =
        "SELECT time, tag3, tag1, cast(s2 as double), s2+s3, attr1 FROM table1 "
            + "where s1>1 and s1+s3>0 and cast(s1 as double)>1.0 order by tag2 desc, tag1 desc, s1+s2 desc, time desc offset 5 limit 10";
    context = new MPPQueryContext(sql, queryId, sessionInfo, null, null);
    actualAnalysis = analyzeSQL(sql, metadata);
    logicalQueryPlan =
        new LogicalPlanner(context, metadata, sessionInfo, WarningCollector.NOOP)
            .plan(actualAnalysis);
    rootNode = logicalQueryPlan.getRootNode();

    // LogicalPlan: `Output-Limit-Offset-Project-StreamSort-Project-Filter-TableScan`
    assertTrue(rootNode instanceof OutputNode);
    assertTrue(getChildrenNode(rootNode, 1) instanceof LimitNode);
    assertTrue(getChildrenNode(rootNode, 2) instanceof OffsetNode);
    assertTrue(getChildrenNode(rootNode, 3) instanceof ProjectNode);
    assertTrue(getChildrenNode(rootNode, 4) instanceof StreamSortNode);
    streamSortNode = (StreamSortNode) getChildrenNode(rootNode, 4);
    assertEquals(2, streamSortNode.getStreamCompareKeyEndIndex());
    assertTrue(getChildrenNode(streamSortNode, 1) instanceof ProjectNode);
    assertTrue(getChildrenNode(streamSortNode, 2) instanceof FilterNode);
    assertTrue(getChildrenNode(streamSortNode, 3) instanceof TableScanNode);
    tableScanNode = (TableScanNode) getChildrenNode(streamSortNode, 3);
    assertEquals("testdb.table1", tableScanNode.getQualifiedObjectName().toString());
    assertEquals(8, tableScanNode.getAssignments().size());
    assertEquals(6, tableScanNode.getDeviceEntries().size());
    assertEquals(5, tableScanNode.getIdAndAttributeIndexMap().size());

    // DistributePlan: `Output-Limit-Offset-Project-MergeSort-StreamSort-Project-Filter-TableScan`
    distributionPlanner = new TableDistributionPlanner(actualAnalysis, logicalQueryPlan, context);
    distributedQueryPlan = distributionPlanner.plan();
    assertEquals(3, distributedQueryPlan.getFragments().size());
    outputNode =
        (OutputNode)
            distributedQueryPlan.getFragments().get(0).getPlanNodeTree().getChildren().get(0);
    assertTrue(getChildrenNode(outputNode, 1) instanceof LimitNode);
    assertTrue(getChildrenNode(outputNode, 2) instanceof OffsetNode);
    assertTrue(getChildrenNode(outputNode, 3) instanceof ProjectNode);
    MergeSortNode mergeSortNode = (MergeSortNode) getChildrenNode(outputNode, 4);
    assertTrue(mergeSortNode.getChildren().get(0) instanceof ExchangeNode);
    assertTrue(mergeSortNode.getChildren().get(1) instanceof StreamSortNode);
    assertTrue(mergeSortNode.getChildren().get(2) instanceof ExchangeNode);
    streamSortNode = (StreamSortNode) mergeSortNode.getChildren().get(1);
    assertTrue(getChildrenNode(streamSortNode, 1) instanceof ProjectNode);
    assertTrue(getChildrenNode(streamSortNode, 2) instanceof FilterNode);
    tableScanNode = (TableScanNode) getChildrenNode(streamSortNode, 3);
    assertEquals(4, tableScanNode.getDeviceEntries().size());
    assertEquals(
        Arrays.asList(
            "table1.shanghai.B3.YY",
            "table1.shenzhen.B2.ZZ",
            "table1.shenzhen.B1.XX",
            "table1.shanghai.A3.YY"),
        tableScanNode.getDeviceEntries().stream()
            .map(d -> d.getDeviceID().toString())
            .collect(Collectors.toList()));
    assertEquals(ASC, tableScanNode.getScanOrder());

    // DistributePlan: `IdentitySink - StreamSort - Project - Filter - TableScan`
    streamSortNode =
        (StreamSortNode)
            distributedQueryPlan.getFragments().get(1).getPlanNodeTree().getChildren().get(0);
    assertTrue(getChildrenNode(streamSortNode, 1) instanceof ProjectNode);
    assertTrue(getChildrenNode(streamSortNode, 2) instanceof FilterNode);
    tableScanNode = (TableScanNode) getChildrenNode(streamSortNode, 3);
    assertEquals(2, tableScanNode.getDeviceEntries().size());
    assertEquals(
        Arrays.asList("table1.shenzhen.B2.ZZ", "table1.shenzhen.B1.XX"),
        tableScanNode.getDeviceEntries().stream()
            .map(d -> d.getDeviceID().toString())
            .collect(Collectors.toList()));
    assertEquals(ASC, tableScanNode.getScanOrder());
  }

  // order by all_ids, others, time
  @Test
  public void allIDColumnOthersTimeSortTest() {
    sql =
        "SELECT time, tag3, tag1, cast(s2 as double), s2+s3, attr1 FROM table1 "
            + "where s1>1 and s1+s3>0 and cast(s1 as double)>1.0 order by tag2 desc, tag1 desc, tag3 asc, s1+s2 desc, time desc offset 5 limit 10";
    context = new MPPQueryContext(sql, queryId, sessionInfo, null, null);
    actualAnalysis = analyzeSQL(sql, metadata);
    logicalQueryPlan =
        new LogicalPlanner(context, metadata, sessionInfo, WarningCollector.NOOP)
            .plan(actualAnalysis);
    rootNode = logicalQueryPlan.getRootNode();

    context = new MPPQueryContext(sql, queryId, sessionInfo, null, null);
    actualAnalysis = analyzeSQL(sql, metadata);
    logicalQueryPlan =
        new LogicalPlanner(context, metadata, sessionInfo, planOptimizerList, WarningCollector.NOOP)
            .plan(actualAnalysis);
    rootNode = logicalQueryPlan.getRootNode();

    // LogicalPlan: `Output-Limit-Offset-Project-StreamSort-Project-Filter-TableScan`
    assertTrue(rootNode instanceof OutputNode);
    assertTrue(getChildrenNode(rootNode, 1) instanceof LimitNode);
    assertTrue(getChildrenNode(rootNode, 2) instanceof OffsetNode);
    assertTrue(getChildrenNode(rootNode, 3) instanceof ProjectNode);
    assertTrue(getChildrenNode(rootNode, 4) instanceof StreamSortNode);
    streamSortNode = (StreamSortNode) getChildrenNode(rootNode, 4);
    assertEquals(3, streamSortNode.getStreamCompareKeyEndIndex());
    assertTrue(getChildrenNode(streamSortNode, 1) instanceof ProjectNode);
    assertTrue(getChildrenNode(streamSortNode, 2) instanceof FilterNode);
    assertTrue(getChildrenNode(streamSortNode, 3) instanceof TableScanNode);
    tableScanNode = (TableScanNode) getChildrenNode(streamSortNode, 3);
    assertEquals("testdb.table1", tableScanNode.getQualifiedObjectName().toString());
    assertEquals(8, tableScanNode.getAssignments().size());
    assertEquals(6, tableScanNode.getDeviceEntries().size());
    assertEquals(5, tableScanNode.getIdAndAttributeIndexMap().size());

    // DistributePlan: `Output-Limit-Offset-Project-MergeSort-StreamSort-Project-Filter-TableScan`
    distributionPlanner = new TableDistributionPlanner(actualAnalysis, logicalQueryPlan, context);
    distributedQueryPlan = distributionPlanner.plan();
    assertEquals(3, distributedQueryPlan.getFragments().size());
    outputNode =
        (OutputNode)
            distributedQueryPlan.getFragments().get(0).getPlanNodeTree().getChildren().get(0);
    assertTrue(getChildrenNode(outputNode, 1) instanceof LimitNode);
    assertTrue(getChildrenNode(outputNode, 2) instanceof OffsetNode);
    assertTrue(getChildrenNode(outputNode, 3) instanceof ProjectNode);
    MergeSortNode mergeSortNode = (MergeSortNode) getChildrenNode(outputNode, 4);
    assertTrue(mergeSortNode.getChildren().get(0) instanceof ExchangeNode);
    assertTrue(mergeSortNode.getChildren().get(1) instanceof StreamSortNode);
    assertTrue(mergeSortNode.getChildren().get(2) instanceof ExchangeNode);
    streamSortNode = (StreamSortNode) mergeSortNode.getChildren().get(1);
    assertTrue(getChildrenNode(streamSortNode, 1) instanceof ProjectNode);
    assertTrue(getChildrenNode(streamSortNode, 2) instanceof FilterNode);
    tableScanNode = (TableScanNode) getChildrenNode(streamSortNode, 3);
    assertEquals(4, tableScanNode.getDeviceEntries().size());
    assertEquals(
        Arrays.asList(
            "table1.shanghai.B3.YY",
            "table1.shenzhen.B2.ZZ",
            "table1.shenzhen.B1.XX",
            "table1.shanghai.A3.YY"),
        tableScanNode.getDeviceEntries().stream()
            .map(d -> d.getDeviceID().toString())
            .collect(Collectors.toList()));
    assertEquals(ASC, tableScanNode.getScanOrder());

    // DistributePlan: `IdentitySink - StreamSort - Project - Filter - TableScan`
    streamSortNode =
        (StreamSortNode)
            distributedQueryPlan.getFragments().get(1).getPlanNodeTree().getChildren().get(0);
    assertTrue(getChildrenNode(streamSortNode, 1) instanceof ProjectNode);
    assertTrue(getChildrenNode(streamSortNode, 2) instanceof FilterNode);
    tableScanNode = (TableScanNode) getChildrenNode(streamSortNode, 3);
    assertEquals(2, tableScanNode.getDeviceEntries().size());
    assertEquals(
        Arrays.asList("table1.shenzhen.B2.ZZ", "table1.shenzhen.B1.XX"),
        tableScanNode.getDeviceEntries().stream()
            .map(d -> d.getDeviceID().toString())
            .collect(Collectors.toList()));
    assertEquals(ASC, tableScanNode.getScanOrder());
  }

  // order by others, some_ids, time
  @Test
  public void othersSomeIDColumnTimeSortTest() {
    sql =
        "SELECT time, tag3, tag1, cast(s2 as double), s2+s3, attr1 FROM table1 "
            + "where s1>1 and s1+s3>0 and cast(s1 as double)>1.0 order by s1+s2 desc, tag2 desc, tag1 desc, time asc offset 5 limit 10";
    context = new MPPQueryContext(sql, queryId, sessionInfo, null, null);
    actualAnalysis = analyzeSQL(sql, metadata);
    logicalQueryPlan =
        new LogicalPlanner(context, metadata, sessionInfo, WarningCollector.NOOP)
            .plan(actualAnalysis);
    rootNode = logicalQueryPlan.getRootNode();

    // OutputNode - LimitNode - OffsetNode - ProjectNode - SortNode - ProjectNode - FilterNode -
    // TableScanNode
    assertTrue(rootNode instanceof OutputNode);
    assertTrue(rootNode.getChildren().get(0) instanceof LimitNode);
    assertTrue(rootNode.getChildren().get(0).getChildren().get(0) instanceof OffsetNode);
    assertTrue(
        rootNode.getChildren().get(0).getChildren().get(0).getChildren().get(0)
            instanceof ProjectNode);
    SortNode sortNode =
        (SortNode)
            rootNode
                .getChildren()
                .get(0)
                .getChildren()
                .get(0)
                .getChildren()
                .get(0)
                .getChildren()
                .get(0);
    assertTrue(sortNode.getChildren().get(0) instanceof ProjectNode);
    assertTrue(sortNode.getChildren().get(0).getChildren().get(0) instanceof FilterNode);
    assertTrue(
        sortNode.getChildren().get(0).getChildren().get(0).getChildren().get(0)
            instanceof TableScanNode);
    tableScanNode =
        (TableScanNode) sortNode.getChildren().get(0).getChildren().get(0).getChildren().get(0);
    assertEquals("testdb.table1", tableScanNode.getQualifiedObjectName().toString());
    assertEquals(8, tableScanNode.getAssignments().size());
    assertEquals(6, tableScanNode.getDeviceEntries().size());
    assertEquals(5, tableScanNode.getIdAndAttributeIndexMap().size());

    // OutputNode - LimitNode - OffsetNode - ProjectNode - MergeSortNode - SortNode - ProjectNode -
    // FilterNode -
    // TableScanNode
    distributionPlanner = new TableDistributionPlanner(actualAnalysis, logicalQueryPlan, context);
    distributedQueryPlan = distributionPlanner.plan();
    assertEquals(3, distributedQueryPlan.getFragments().size());
    assertTrue(
        distributedQueryPlan.getFragments().get(0).getPlanNodeTree().getChildren().get(0)
            instanceof OutputNode);
    OutputNode outputNode =
        (OutputNode)
            distributedQueryPlan.getFragments().get(0).getPlanNodeTree().getChildren().get(0);
    assertTrue(outputNode.getChildren().get(0) instanceof LimitNode);
    assertTrue(outputNode.getChildren().get(0).getChildren().get(0) instanceof OffsetNode);
    assertTrue(
        outputNode.getChildren().get(0).getChildren().get(0).getChildren().get(0)
            instanceof ProjectNode);
    MergeSortNode mergeSortNode =
        (MergeSortNode)
            outputNode
                .getChildren()
                .get(0)
                .getChildren()
                .get(0)
                .getChildren()
                .get(0)
                .getChildren()
                .get(0);
    assertTrue(mergeSortNode.getChildren().get(0) instanceof ExchangeNode);
    assertTrue(mergeSortNode.getChildren().get(1) instanceof SortNode);
    assertTrue(mergeSortNode.getChildren().get(2) instanceof ExchangeNode);
    sortNode = (SortNode) mergeSortNode.getChildren().get(1);
    assertTrue(sortNode.getChildren().get(0) instanceof ProjectNode);
    assertTrue(sortNode.getChildren().get(0).getChildren().get(0) instanceof FilterNode);
    assertTrue(
        sortNode.getChildren().get(0).getChildren().get(0).getChildren().get(0)
            instanceof TableScanNode);
    tableScanNode =
        (TableScanNode) sortNode.getChildren().get(0).getChildren().get(0).getChildren().get(0);
    assertEquals(4, tableScanNode.getDeviceEntries().size());
    assertEquals(
        Arrays.asList(
            "table1.shanghai.B3.YY",
            "table1.shenzhen.B1.XX",
            "table1.shenzhen.B2.ZZ",
            "table1.shanghai.A3.YY"),
        tableScanNode.getDeviceEntries().stream()
            .map(d -> d.getDeviceID().toString())
            .collect(Collectors.toList()));
    assertEquals(ASC, tableScanNode.getScanOrder());

    // IdentitySinkNode - SortNode - ProjectNode - FilterNode - TableScanNode
    assertTrue(
        distributedQueryPlan.getFragments().get(1).getPlanNodeTree() instanceof IdentitySinkNode);
    assertTrue(
        distributedQueryPlan.getFragments().get(1).getPlanNodeTree().getChildren().get(0)
            instanceof SortNode);
    assertTrue(
        distributedQueryPlan
                .getFragments()
                .get(1)
                .getPlanNodeTree()
                .getChildren()
                .get(0)
                .getChildren()
                .get(0)
            instanceof ProjectNode);
    assertTrue(
        distributedQueryPlan
                .getFragments()
                .get(1)
                .getPlanNodeTree()
                .getChildren()
                .get(0)
                .getChildren()
                .get(0)
                .getChildren()
                .get(0)
            instanceof FilterNode);
    tableScanNode =
        (TableScanNode)
            distributedQueryPlan
                .getFragments()
                .get(1)
                .getPlanNodeTree()
                .getChildren()
                .get(0)
                .getChildren()
                .get(0)
                .getChildren()
                .get(0)
                .getChildren()
                .get(0);
    assertEquals(2, tableScanNode.getDeviceEntries().size());
    assertEquals(
        Arrays.asList("table1.shenzhen.B1.XX", "table1.shenzhen.B2.ZZ"),
        tableScanNode.getDeviceEntries().stream()
            .map(d -> d.getDeviceID().toString())
            .collect(Collectors.toList()));
    assertEquals(ASC, tableScanNode.getScanOrder());
  }

  // order by others, all_ids, time
  @Test
  public void othersAllIDColumnTimeSortTest() {
    sql =
        "SELECT time, tag3, tag1, cast(s2 as double), s2+s3, attr1 FROM table1 "
            + "where s1>1 and s1+s3>0 and cast(s1 as double)>1.0 order by s1+s2 desc, tag2 desc, tag1 desc, tag3 desc, time asc offset 5 limit 10";
    context = new MPPQueryContext(sql, queryId, sessionInfo, null, null);
    actualAnalysis = analyzeSQL(sql, metadata);
    logicalQueryPlan =
        new LogicalPlanner(context, metadata, sessionInfo, WarningCollector.NOOP)
            .plan(actualAnalysis);
    rootNode = logicalQueryPlan.getRootNode();

    // OutputNode - LimitNode - OffsetNode - ProjectNode - SortNode - ProjectNode - FilterNode -
    // TableScanNode
    assertTrue(rootNode instanceof OutputNode);
    assertTrue(rootNode.getChildren().get(0) instanceof LimitNode);
    assertTrue(rootNode.getChildren().get(0).getChildren().get(0) instanceof OffsetNode);
    assertTrue(
        rootNode.getChildren().get(0).getChildren().get(0).getChildren().get(0)
            instanceof ProjectNode);
    SortNode sortNode =
        (SortNode)
            rootNode
                .getChildren()
                .get(0)
                .getChildren()
                .get(0)
                .getChildren()
                .get(0)
                .getChildren()
                .get(0);
    assertTrue(sortNode.getChildren().get(0) instanceof ProjectNode);
    assertTrue(sortNode.getChildren().get(0).getChildren().get(0) instanceof FilterNode);
    assertTrue(
        sortNode.getChildren().get(0).getChildren().get(0).getChildren().get(0)
            instanceof TableScanNode);
    tableScanNode =
        (TableScanNode) sortNode.getChildren().get(0).getChildren().get(0).getChildren().get(0);
    assertEquals("testdb.table1", tableScanNode.getQualifiedObjectName().toString());
    assertEquals(8, tableScanNode.getAssignments().size());
    assertEquals(6, tableScanNode.getDeviceEntries().size());
    assertEquals(5, tableScanNode.getIdAndAttributeIndexMap().size());

    // OutputNode - LimitNode - OffsetNode - ProjectNode - MergeSortNode - SortNode - ProjectNode -
    // FilterNode -
    // TableScanNode
    distributionPlanner = new TableDistributionPlanner(actualAnalysis, logicalQueryPlan, context);
    distributedQueryPlan = distributionPlanner.plan();
    assertEquals(3, distributedQueryPlan.getFragments().size());
    assertTrue(
        distributedQueryPlan.getFragments().get(0).getPlanNodeTree().getChildren().get(0)
            instanceof OutputNode);
    OutputNode outputNode =
        (OutputNode)
            distributedQueryPlan.getFragments().get(0).getPlanNodeTree().getChildren().get(0);
    assertTrue(outputNode.getChildren().get(0) instanceof LimitNode);
    assertTrue(outputNode.getChildren().get(0).getChildren().get(0) instanceof OffsetNode);
    assertTrue(
        outputNode.getChildren().get(0).getChildren().get(0).getChildren().get(0)
            instanceof ProjectNode);
    assertTrue(
        outputNode
                .getChildren()
                .get(0)
                .getChildren()
                .get(0)
                .getChildren()
                .get(0)
                .getChildren()
                .get(0)
            instanceof MergeSortNode);
    MergeSortNode mergeSortNode =
        (MergeSortNode)
            outputNode
                .getChildren()
                .get(0)
                .getChildren()
                .get(0)
                .getChildren()
                .get(0)
                .getChildren()
                .get(0);
    assertTrue(mergeSortNode.getChildren().get(0) instanceof ExchangeNode);
    assertTrue(mergeSortNode.getChildren().get(1) instanceof SortNode);
    assertTrue(mergeSortNode.getChildren().get(2) instanceof ExchangeNode);
    sortNode = (SortNode) mergeSortNode.getChildren().get(1);
    assertTrue(sortNode.getChildren().get(0) instanceof ProjectNode);
    assertTrue(sortNode.getChildren().get(0).getChildren().get(0) instanceof FilterNode);
    assertTrue(
        sortNode.getChildren().get(0).getChildren().get(0).getChildren().get(0)
            instanceof TableScanNode);
    tableScanNode =
        (TableScanNode) sortNode.getChildren().get(0).getChildren().get(0).getChildren().get(0);
    assertEquals(4, tableScanNode.getDeviceEntries().size());
    assertEquals(
        Arrays.asList(
            "table1.shanghai.B3.YY",
            "table1.shenzhen.B1.XX",
            "table1.shenzhen.B2.ZZ",
            "table1.shanghai.A3.YY"),
        tableScanNode.getDeviceEntries().stream()
            .map(d -> d.getDeviceID().toString())
            .collect(Collectors.toList()));
    assertEquals(ASC, tableScanNode.getScanOrder());

    // IdentitySinkNode - SortNode - ProjectNode - FilterNode - TableScanNode
    assertTrue(
        distributedQueryPlan.getFragments().get(1).getPlanNodeTree() instanceof IdentitySinkNode);
    assertTrue(
        distributedQueryPlan.getFragments().get(1).getPlanNodeTree().getChildren().get(0)
            instanceof SortNode);
    assertTrue(
        distributedQueryPlan
                .getFragments()
                .get(1)
                .getPlanNodeTree()
                .getChildren()
                .get(0)
                .getChildren()
                .get(0)
            instanceof ProjectNode);
    assertTrue(
        distributedQueryPlan
                .getFragments()
                .get(1)
                .getPlanNodeTree()
                .getChildren()
                .get(0)
                .getChildren()
                .get(0)
                .getChildren()
                .get(0)
            instanceof FilterNode);
    tableScanNode =
        (TableScanNode)
            distributedQueryPlan
                .getFragments()
                .get(1)
                .getPlanNodeTree()
                .getChildren()
                .get(0)
                .getChildren()
                .get(0)
                .getChildren()
                .get(0)
                .getChildren()
                .get(0);
    assertEquals(2, tableScanNode.getDeviceEntries().size());
    assertEquals(
        Arrays.asList("table1.shenzhen.B1.XX", "table1.shenzhen.B2.ZZ"),
        tableScanNode.getDeviceEntries().stream()
            .map(d -> d.getDeviceID().toString())
            .collect(Collectors.toList()));
    assertEquals(ASC, tableScanNode.getScanOrder());
  }

  // order by others, time, some_ids
  @Test
  public void othersTimeSomeIDColumnSortTest() {
    sql =
        "SELECT time, tag3, tag1, cast(s2 as double), s2+s3, attr1 FROM table1 "
            + "where s1>1 and s1+s3>0 and cast(s1 as double)>1.0 order by s1+s2 desc, time desc, tag2 desc, tag1 desc offset 5 limit 10";
    context = new MPPQueryContext(sql, queryId, sessionInfo, null, null);
    actualAnalysis = analyzeSQL(sql, metadata);
    logicalQueryPlan =
        new LogicalPlanner(context, metadata, sessionInfo, WarningCollector.NOOP)
            .plan(actualAnalysis);
    rootNode = logicalQueryPlan.getRootNode();

    // OutputNode - LimitNode - OffsetNode - ProjectNode - SortNode - ProjectNode - FilterNode -
    // TableScanNode
    assertTrue(rootNode instanceof OutputNode);
    assertTrue(rootNode.getChildren().get(0) instanceof LimitNode);
    assertTrue(rootNode.getChildren().get(0).getChildren().get(0) instanceof OffsetNode);
    assertTrue(
        rootNode.getChildren().get(0).getChildren().get(0).getChildren().get(0)
            instanceof ProjectNode);
    SortNode sortNode =
        (SortNode)
            rootNode
                .getChildren()
                .get(0)
                .getChildren()
                .get(0)
                .getChildren()
                .get(0)
                .getChildren()
                .get(0);
    assertTrue(sortNode.getChildren().get(0) instanceof ProjectNode);
    assertTrue(sortNode.getChildren().get(0).getChildren().get(0) instanceof FilterNode);
    tableScanNode =
        (TableScanNode) sortNode.getChildren().get(0).getChildren().get(0).getChildren().get(0);
    assertEquals("testdb.table1", tableScanNode.getQualifiedObjectName().toString());
    assertEquals(8, tableScanNode.getAssignments().size());
    assertEquals(6, tableScanNode.getDeviceEntries().size());
    assertEquals(5, tableScanNode.getIdAndAttributeIndexMap().size());

    // OutputNode - LimitNode - OffsetNode - ProjectNode - MergeSortNode - SortNode - ProjectNode -
    // FilterNode -
    // TableScanNode
    distributionPlanner = new TableDistributionPlanner(actualAnalysis, logicalQueryPlan, context);
    distributedQueryPlan = distributionPlanner.plan();
    assertEquals(3, distributedQueryPlan.getFragments().size());
    assertTrue(
        distributedQueryPlan.getFragments().get(0).getPlanNodeTree().getChildren().get(0)
            instanceof OutputNode);
    OutputNode outputNode =
        (OutputNode)
            distributedQueryPlan.getFragments().get(0).getPlanNodeTree().getChildren().get(0);
    assertTrue(outputNode.getChildren().get(0) instanceof LimitNode);
    assertTrue(outputNode.getChildren().get(0).getChildren().get(0) instanceof OffsetNode);
    assertTrue(
        outputNode.getChildren().get(0).getChildren().get(0).getChildren().get(0)
            instanceof ProjectNode);
    MergeSortNode mergeSortNode =
        (MergeSortNode)
            outputNode
                .getChildren()
                .get(0)
                .getChildren()
                .get(0)
                .getChildren()
                .get(0)
                .getChildren()
                .get(0);
    assertTrue(mergeSortNode.getChildren().get(0) instanceof ExchangeNode);
    assertTrue(mergeSortNode.getChildren().get(1) instanceof SortNode);
    assertTrue(mergeSortNode.getChildren().get(2) instanceof ExchangeNode);
    sortNode = (SortNode) mergeSortNode.getChildren().get(1);
    assertTrue(sortNode.getChildren().get(0) instanceof ProjectNode);
    assertTrue(sortNode.getChildren().get(0).getChildren().get(0) instanceof FilterNode);
    tableScanNode =
        (TableScanNode) sortNode.getChildren().get(0).getChildren().get(0).getChildren().get(0);
    assertEquals(4, tableScanNode.getDeviceEntries().size());
    assertEquals(
        Arrays.asList(
            "table1.shanghai.B3.YY",
            "table1.shenzhen.B1.XX",
            "table1.shenzhen.B2.ZZ",
            "table1.shanghai.A3.YY"),
        tableScanNode.getDeviceEntries().stream()
            .map(d -> d.getDeviceID().toString())
            .collect(Collectors.toList()));
    assertEquals(ASC, tableScanNode.getScanOrder());

    // IdentitySinkNode - SortNode - ProjectNode - FilterNode - TableScanNode
    assertTrue(
        distributedQueryPlan.getFragments().get(1).getPlanNodeTree() instanceof IdentitySinkNode);
    assertTrue(
        distributedQueryPlan.getFragments().get(1).getPlanNodeTree().getChildren().get(0)
            instanceof SortNode);
    assertTrue(
        distributedQueryPlan
                .getFragments()
                .get(1)
                .getPlanNodeTree()
                .getChildren()
                .get(0)
                .getChildren()
                .get(0)
            instanceof ProjectNode);
    assertTrue(
        distributedQueryPlan
                .getFragments()
                .get(1)
                .getPlanNodeTree()
                .getChildren()
                .get(0)
                .getChildren()
                .get(0)
                .getChildren()
                .get(0)
            instanceof FilterNode);
    tableScanNode =
        (TableScanNode)
            distributedQueryPlan
                .getFragments()
                .get(1)
                .getPlanNodeTree()
                .getChildren()
                .get(0)
                .getChildren()
                .get(0)
                .getChildren()
                .get(0)
                .getChildren()
                .get(0);
    assertEquals(2, tableScanNode.getDeviceEntries().size());
    assertEquals(
        Arrays.asList("table1.shenzhen.B1.XX", "table1.shenzhen.B2.ZZ"),
        tableScanNode.getDeviceEntries().stream()
            .map(d -> d.getDeviceID().toString())
            .collect(Collectors.toList()));
    assertEquals(ASC, tableScanNode.getScanOrder());
  }

  // order by others, time, all_ids
  @Test
  public void othersTimeAllIDColumnSortTest() {
    sql =
        "SELECT time, tag3, tag1, cast(s2 as double), s2+s3, attr1 FROM table1 "
            + "where s1>1 and s1+s3>0 and cast(s1 as double)>1.0 order by s1+s2 desc, time desc, tag2 desc, tag1 desc, tag3 asc offset 5 limit 10";
    context = new MPPQueryContext(sql, queryId, sessionInfo, null, null);
    actualAnalysis = analyzeSQL(sql, metadata);
    logicalQueryPlan =
        new LogicalPlanner(context, metadata, sessionInfo, WarningCollector.NOOP)
            .plan(actualAnalysis);
    rootNode = logicalQueryPlan.getRootNode();

    // OutputNode - LimitNode - OffsetNode - ProjectNode - SortNode - ProjectNode - FilterNode -
    // TableScanNode
    assertTrue(rootNode instanceof OutputNode);
    assertTrue(rootNode.getChildren().get(0) instanceof LimitNode);
    assertTrue(rootNode.getChildren().get(0).getChildren().get(0) instanceof OffsetNode);
    assertTrue(
        rootNode.getChildren().get(0).getChildren().get(0).getChildren().get(0)
            instanceof ProjectNode);
    assertTrue(
        rootNode.getChildren().get(0).getChildren().get(0).getChildren().get(0).getChildren().get(0)
            instanceof SortNode);
    SortNode sortNode =
        (SortNode)
            rootNode
                .getChildren()
                .get(0)
                .getChildren()
                .get(0)
                .getChildren()
                .get(0)
                .getChildren()
                .get(0);
    assertTrue(sortNode.getChildren().get(0) instanceof ProjectNode);
    assertTrue(sortNode.getChildren().get(0).getChildren().get(0) instanceof FilterNode);
    assertTrue(
        sortNode.getChildren().get(0).getChildren().get(0).getChildren().get(0)
            instanceof TableScanNode);
    tableScanNode =
        (TableScanNode) sortNode.getChildren().get(0).getChildren().get(0).getChildren().get(0);
    assertEquals("testdb.table1", tableScanNode.getQualifiedObjectName().toString());
    assertEquals(8, tableScanNode.getAssignments().size());
    assertEquals(6, tableScanNode.getDeviceEntries().size());
    assertEquals(5, tableScanNode.getIdAndAttributeIndexMap().size());

    // OutputNode - LimitNode - OffsetNode - ProjectNode - MergeSortNode - SortNode - ProjectNode -
    // FilterNode -
    // TableScanNode
    distributionPlanner = new TableDistributionPlanner(actualAnalysis, logicalQueryPlan, context);
    distributedQueryPlan = distributionPlanner.plan();
    assertEquals(3, distributedQueryPlan.getFragments().size());
    assertTrue(
        distributedQueryPlan.getFragments().get(0).getPlanNodeTree().getChildren().get(0)
            instanceof OutputNode);
    OutputNode outputNode =
        (OutputNode)
            distributedQueryPlan.getFragments().get(0).getPlanNodeTree().getChildren().get(0);
    assertTrue(outputNode.getChildren().get(0) instanceof LimitNode);
    assertTrue(outputNode.getChildren().get(0).getChildren().get(0) instanceof OffsetNode);
    assertTrue(
        outputNode.getChildren().get(0).getChildren().get(0).getChildren().get(0)
            instanceof ProjectNode);
    assertTrue(
        outputNode
                .getChildren()
                .get(0)
                .getChildren()
                .get(0)
                .getChildren()
                .get(0)
                .getChildren()
                .get(0)
            instanceof MergeSortNode);
    MergeSortNode mergeSortNode =
        (MergeSortNode)
            outputNode
                .getChildren()
                .get(0)
                .getChildren()
                .get(0)
                .getChildren()
                .get(0)
                .getChildren()
                .get(0);
    assertTrue(mergeSortNode.getChildren().get(0) instanceof ExchangeNode);
    assertTrue(mergeSortNode.getChildren().get(1) instanceof SortNode);
    assertTrue(mergeSortNode.getChildren().get(2) instanceof ExchangeNode);
    sortNode = (SortNode) mergeSortNode.getChildren().get(1);
    assertTrue(sortNode.getChildren().get(0) instanceof ProjectNode);
    assertTrue(sortNode.getChildren().get(0).getChildren().get(0) instanceof FilterNode);
    assertTrue(
        sortNode.getChildren().get(0).getChildren().get(0).getChildren().get(0)
            instanceof TableScanNode);
    tableScanNode =
        (TableScanNode) sortNode.getChildren().get(0).getChildren().get(0).getChildren().get(0);
    assertEquals(4, tableScanNode.getDeviceEntries().size());
    assertEquals(
        Arrays.asList(
            "table1.shanghai.B3.YY",
            "table1.shenzhen.B1.XX",
            "table1.shenzhen.B2.ZZ",
            "table1.shanghai.A3.YY"),
        tableScanNode.getDeviceEntries().stream()
            .map(d -> d.getDeviceID().toString())
            .collect(Collectors.toList()));
    assertEquals(ASC, tableScanNode.getScanOrder());

    // IdentitySinkNode - SortNode - ProjectNode - FilterNode - TableScanNode
    assertTrue(
        distributedQueryPlan.getFragments().get(1).getPlanNodeTree() instanceof IdentitySinkNode);
    assertTrue(
        distributedQueryPlan.getFragments().get(1).getPlanNodeTree().getChildren().get(0)
            instanceof SortNode);
    assertTrue(
        distributedQueryPlan
                .getFragments()
                .get(1)
                .getPlanNodeTree()
                .getChildren()
                .get(0)
                .getChildren()
                .get(0)
            instanceof ProjectNode);
    assertTrue(
        distributedQueryPlan
                .getFragments()
                .get(1)
                .getPlanNodeTree()
                .getChildren()
                .get(0)
                .getChildren()
                .get(0)
                .getChildren()
                .get(0)
            instanceof FilterNode);
    assertTrue(
        distributedQueryPlan
                .getFragments()
                .get(1)
                .getPlanNodeTree()
                .getChildren()
                .get(0)
                .getChildren()
                .get(0)
                .getChildren()
                .get(0)
                .getChildren()
                .get(0)
            instanceof TableScanNode);
    tableScanNode =
        (TableScanNode)
            distributedQueryPlan
                .getFragments()
                .get(1)
                .getPlanNodeTree()
                .getChildren()
                .get(0)
                .getChildren()
                .get(0)
                .getChildren()
                .get(0)
                .getChildren()
                .get(0);
    assertEquals(2, tableScanNode.getDeviceEntries().size());
    assertEquals(
        Arrays.asList("table1.shenzhen.B1.XX", "table1.shenzhen.B2.ZZ"),
        tableScanNode.getDeviceEntries().stream()
            .map(d -> d.getDeviceID().toString())
            .collect(Collectors.toList()));
    assertEquals(ASC, tableScanNode.getScanOrder());
  }
}<|MERGE_RESOLUTION|>--- conflicted
+++ resolved
@@ -42,13 +42,6 @@
 import org.apache.iotdb.db.queryengine.plan.relational.planner.node.SortNode;
 import org.apache.iotdb.db.queryengine.plan.relational.planner.node.StreamSortNode;
 import org.apache.iotdb.db.queryengine.plan.relational.planner.node.TableScanNode;
-<<<<<<< HEAD
-import org.apache.iotdb.db.queryengine.plan.relational.planner.optimizations.AddStreamSort;
-import org.apache.iotdb.db.queryengine.plan.relational.planner.optimizations.PushPredicateIntoTableScan;
-import org.apache.iotdb.db.queryengine.plan.relational.planner.optimizations.SimplifyExpressions;
-import org.apache.iotdb.db.queryengine.plan.relational.planner.optimizations.TablePlanOptimizer;
-=======
->>>>>>> 87fd5495
 
 import org.junit.Test;
 
@@ -88,12 +81,6 @@
   TableDistributionPlanner distributionPlanner;
   DistributedQueryPlan distributedQueryPlan;
   TableScanNode tableScanNode;
-<<<<<<< HEAD
-  List<TablePlanOptimizer> planOptimizerList =
-      Arrays.asList(
-          new SimplifyExpressions(), new PushPredicateIntoTableScan(), new AddStreamSort());
-=======
->>>>>>> 87fd5495
 
   /*
    * order by time, others, some_ids
@@ -940,7 +927,7 @@
     context = new MPPQueryContext(sql, queryId, sessionInfo, null, null);
     actualAnalysis = analyzeSQL(sql, metadata);
     logicalQueryPlan =
-        new LogicalPlanner(context, metadata, sessionInfo, planOptimizerList, WarningCollector.NOOP)
+        new LogicalPlanner(context, metadata, sessionInfo, WarningCollector.NOOP)
             .plan(actualAnalysis);
     rootNode = logicalQueryPlan.getRootNode();
 
