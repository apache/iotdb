/*
 * Licensed to the Apache Software Foundation (ASF) under one
 * or more contributor license agreements.  See the NOTICE file
 * distributed with this work for additional information
 * regarding copyright ownership.  The ASF licenses this file
 * to you under the Apache License, Version 2.0 (the
 * "License"); you may not use this file except in compliance
 * with the License.  You may obtain a copy of the License at
 *
 *     http://www.apache.org/licenses/LICENSE-2.0
 *
 * Unless required by applicable law or agreed to in writing,
 * software distributed under the License is distributed on an
 * "AS IS" BASIS, WITHOUT WARRANTIES OR CONDITIONS OF ANY
 * KIND, either express or implied.  See the License for the
 * specific language governing permissions and limitations
 * under the License.
 */

package org.apache.iotdb.db.queryengine.plan.relational.planner;

import org.apache.iotdb.db.queryengine.plan.planner.plan.LogicalQueryPlan;
import org.apache.iotdb.db.queryengine.plan.relational.planner.assertions.PlanMatchPattern;
import org.apache.iotdb.db.queryengine.plan.relational.sql.ast.ArithmeticBinaryExpression;
import org.apache.iotdb.db.queryengine.plan.relational.sql.ast.Cast;
import org.apache.iotdb.db.queryengine.plan.relational.sql.ast.ComparisonExpression;
import org.apache.iotdb.db.queryengine.plan.relational.sql.ast.DoubleLiteral;
import org.apache.iotdb.db.queryengine.plan.relational.sql.ast.Expression;
import org.apache.iotdb.db.queryengine.plan.relational.sql.ast.LogicalExpression;
import org.apache.iotdb.db.queryengine.plan.relational.sql.ast.LongLiteral;
import org.apache.iotdb.db.queryengine.plan.relational.sql.ast.SymbolReference;

import com.google.common.collect.ImmutableList;
import com.google.common.collect.ImmutableMap;
import com.google.common.collect.ImmutableSet;
import org.junit.Test;

import static org.apache.iotdb.db.queryengine.plan.relational.planner.assertions.PlanAssert.assertPlan;
import static org.apache.iotdb.db.queryengine.plan.relational.planner.assertions.PlanMatchPattern.any;
import static org.apache.iotdb.db.queryengine.plan.relational.planner.assertions.PlanMatchPattern.anyTree;
import static org.apache.iotdb.db.queryengine.plan.relational.planner.assertions.PlanMatchPattern.dataType;
import static org.apache.iotdb.db.queryengine.plan.relational.planner.assertions.PlanMatchPattern.exchange;
import static org.apache.iotdb.db.queryengine.plan.relational.planner.assertions.PlanMatchPattern.expression;
import static org.apache.iotdb.db.queryengine.plan.relational.planner.assertions.PlanMatchPattern.filter;
import static org.apache.iotdb.db.queryengine.plan.relational.planner.assertions.PlanMatchPattern.mergeSort;
import static org.apache.iotdb.db.queryengine.plan.relational.planner.assertions.PlanMatchPattern.offset;
import static org.apache.iotdb.db.queryengine.plan.relational.planner.assertions.PlanMatchPattern.output;
import static org.apache.iotdb.db.queryengine.plan.relational.planner.assertions.PlanMatchPattern.project;
import static org.apache.iotdb.db.queryengine.plan.relational.planner.assertions.PlanMatchPattern.sort;
import static org.apache.iotdb.db.queryengine.plan.relational.planner.assertions.PlanMatchPattern.tableScan;
import static org.apache.iotdb.db.queryengine.plan.relational.sql.ast.ArithmeticBinaryExpression.Operator.ADD;
import static org.apache.iotdb.db.queryengine.plan.relational.sql.ast.ComparisonExpression.Operator.GREATER_THAN;
import static org.apache.iotdb.db.queryengine.plan.relational.sql.ast.LogicalExpression.Operator.AND;
import static org.apache.iotdb.db.queryengine.plan.relational.sql.ast.SortItem.NullOrdering.LAST;
import static org.apache.iotdb.db.queryengine.plan.relational.sql.ast.SortItem.Ordering.ASCENDING;
import static org.apache.iotdb.db.queryengine.plan.relational.sql.ast.SortItem.Ordering.DESCENDING;

public class ExampleTest {
  @Test
  public void exampleTest() {
    PlanTester planTester = new PlanTester();

    String sql =
        "SELECT time, tag3, substring(tag1, 1), cast(s2 as double), s2+s3, attr1 FROM table1 "
            + "where s1>1 and s1+s3>0 and cast(s1 as double)>1.0 order by time desc, s1+s2 asc, tag2 asc, tag1 desc offset 5";

    LogicalQueryPlan logicalQueryPlan = planTester.createPlan(sql);

    // (("s1" + "s3") > 0) AND (CAST("s1" AS double) > 1E0)
    Expression filterPredicate =
        new LogicalExpression(
            AND,
            ImmutableList.of(
                new ComparisonExpression(
                    GREATER_THAN,
                    new ArithmeticBinaryExpression(
                        ADD, new SymbolReference("s1"), new SymbolReference("s3")),
                    new LongLiteral("0")),
                new ComparisonExpression(
                    GREATER_THAN,
                    new Cast(new SymbolReference("s1"), dataType("double")),
                    new DoubleLiteral("1.0"))));

    PlanMatchPattern tableScan =
        tableScan(
            "testdb.table1",
            ImmutableList.of("time", "tag1", "tag2", "tag3", "attr1", "s1", "s2", "s3"),
            ImmutableSet.of("time", "tag1", "tag2", "tag3", "attr1", "s1", "s2", "s3"));

    // Verify full LogicalPlan
    // Output - Offset -Project - MergeSort - Sort - Project - Filter - TableScan
    assertPlan(
        logicalQueryPlan,
        output(
            offset(
                5,
                project(
                    sort(
                        ImmutableList.of(
                            sort("time", DESCENDING, LAST),
                            sort("expr_1", ASCENDING, LAST),
                            sort("tag2", ASCENDING, LAST),
                            sort("tag1", DESCENDING, LAST)),
                        project( // We need to indicate alias of expr_1 for parent
                            ImmutableMap.of(
                                "expr_1",
                                expression(
                                    new ArithmeticBinaryExpression(
                                        ADD,
                                        new SymbolReference("s1"),
                                        new SymbolReference("s2")))),
                            filter(filterPredicate, tableScan)))))));

    // You can use anyTree() to match any partial(at least one Node) of Plan
    assertPlan(logicalQueryPlan, output(anyTree(project(filter(filterPredicate, tableScan)))));

    // Verify DistributionPlan

    /*
     *   └──OutputNode-8
     *           └──OffsetNode-6
     *             └──ProjectNode
     *               └──MergeSortNode-25
     *                   ├──ExchangeNode-28: [SourceAddress:192.0.10.1/test_query.2.0/30]
     *                   ├──ExchangeNode-29: [SourceAddress:192.0.11.1/test_query.3.0/31]
     *                   └──ExchangeNode-30: [SourceAddress:192.0.12.1/test_query.4.0/32]
     */
<<<<<<< HEAD
    assertPlan(
        planTester.getFragmentPlan(0),
        anyTree(project(mergeSort(exchange(), exchange(), exchange()))));
=======
    assertPlan(planTester.getFragmentPlan(0), anyTree(project(mergeSort(any(exchange())))));
>>>>>>> 2ff83571

    /*
     *    SortNode-26
     *       └──ProjectNode-22
     *               └──FilterNode-16
     *                   └──TableScanNode-13
     */
    for (int i = 1; i <= 3; i++) {
      assertPlan(
          planTester.getFragmentPlan(i),
          any( // use any() to match any one node
              project(filter(filterPredicate, tableScan))));
    }
  }
}<|MERGE_RESOLUTION|>--- conflicted
+++ resolved
@@ -125,13 +125,7 @@
      *                   ├──ExchangeNode-29: [SourceAddress:192.0.11.1/test_query.3.0/31]
      *                   └──ExchangeNode-30: [SourceAddress:192.0.12.1/test_query.4.0/32]
      */
-<<<<<<< HEAD
-    assertPlan(
-        planTester.getFragmentPlan(0),
-        anyTree(project(mergeSort(exchange(), exchange(), exchange()))));
-=======
     assertPlan(planTester.getFragmentPlan(0), anyTree(project(mergeSort(any(exchange())))));
->>>>>>> 2ff83571
 
     /*
      *    SortNode-26
