/*
 * Licensed to the Apache Software Foundation (ASF) under one
 * or more contributor license agreements.  See the NOTICE file
 * distributed with this work for additional information
 * regarding copyright ownership.  The ASF licenses this file
 * to you under the Apache License, Version 2.0 (the
 * "License"); you may not use this file except in compliance
 * with the License.  You may obtain a copy of the License at
 *
 *     http://www.apache.org/licenses/LICENSE-2.0
 *
 * Unless required by applicable law or agreed to in writing,
 * software distributed under the License is distributed on an
 * "AS IS" BASIS, WITHOUT WARRANTIES OR CONDITIONS OF ANY
 * KIND, either express or implied.  See the License for the
 * specific language governing permissions and limitations
 * under the License.
 *
 */

package org.apache.iotdb.db.storageengine.dataregion;

import org.apache.iotdb.commons.conf.CommonDescriptor;
import org.apache.iotdb.commons.conf.IoTDBConstant;
import org.apache.iotdb.commons.consensus.DataRegionId;
import org.apache.iotdb.commons.exception.IllegalPathException;
import org.apache.iotdb.commons.exception.MetadataException;
import org.apache.iotdb.commons.path.NonAlignedFullPath;
import org.apache.iotdb.commons.path.PartialPath;
import org.apache.iotdb.commons.schema.ttl.TTLCache;
import org.apache.iotdb.db.conf.IoTDBDescriptor;
import org.apache.iotdb.db.exception.DataRegionException;
import org.apache.iotdb.db.exception.StorageEngineException;
import org.apache.iotdb.db.exception.WriteProcessException;
import org.apache.iotdb.db.exception.query.OutOfTTLException;
import org.apache.iotdb.db.exception.query.QueryProcessException;
import org.apache.iotdb.db.queryengine.execution.fragment.FragmentInstanceContext;
import org.apache.iotdb.db.queryengine.plan.analyze.cache.schema.DataNodeTTLCache;
import org.apache.iotdb.db.queryengine.plan.parser.StatementGenerator;
import org.apache.iotdb.db.queryengine.plan.planner.plan.node.PlanNodeId;
import org.apache.iotdb.db.queryengine.plan.planner.plan.node.write.InsertRowNode;
import org.apache.iotdb.db.queryengine.plan.statement.metadata.SetTTLStatement;
import org.apache.iotdb.db.queryengine.plan.statement.metadata.ShowTTLStatement;
import org.apache.iotdb.db.queryengine.plan.statement.metadata.UnSetTTLStatement;
import org.apache.iotdb.db.storageengine.dataregion.compaction.execute.utils.reader.IDataBlockReader;
import org.apache.iotdb.db.storageengine.dataregion.compaction.execute.utils.reader.SeriesDataBlockReader;
import org.apache.iotdb.db.storageengine.dataregion.compaction.schedule.CompactionScheduleSummary;
import org.apache.iotdb.db.storageengine.dataregion.compaction.schedule.CompactionScheduler;
import org.apache.iotdb.db.storageengine.dataregion.flush.TsFileFlushPolicy.DirectFlushPolicy;
import org.apache.iotdb.db.storageengine.dataregion.read.QueryDataSource;
import org.apache.iotdb.db.storageengine.dataregion.tsfile.TsFileResource;
import org.apache.iotdb.db.storageengine.rescon.disk.TierManager;
import org.apache.iotdb.db.utils.EnvironmentUtils;

import org.apache.tsfile.common.constant.TsFileConstant;
import org.apache.tsfile.enums.TSDataType;
import org.apache.tsfile.file.metadata.IDeviceID;
import org.apache.tsfile.file.metadata.enums.CompressionType;
import org.apache.tsfile.file.metadata.enums.TSEncoding;
import org.apache.tsfile.read.common.block.TsBlock;
import org.apache.tsfile.write.schema.MeasurementSchema;
import org.junit.After;
import org.junit.Before;
import org.junit.Test;

import java.io.File;
import java.io.IOException;
import java.time.ZoneId;
import java.util.ArrayList;
import java.util.Collections;
import java.util.List;

import static java.lang.Thread.sleep;
import static org.apache.iotdb.db.utils.EnvironmentUtils.TEST_QUERY_JOB_ID;
import static org.junit.Assert.assertEquals;
import static org.junit.Assert.assertTrue;
import static org.junit.Assert.fail;

public class TTLTest {

  private String sg1 = "root.TTL_SG1";
  private DataRegionId dataRegionId1 = new DataRegionId(1);
  private String sg2 = "root.TTL_SG2";
  private DataRegionId dataRegionId2 = new DataRegionId(1);
  private long ttl = 12345;
  private DataRegion dataRegion;
  private String s1 = "s1";
  private String g1s1 = sg1 + IoTDBConstant.PATH_SEPARATOR + s1;
  private long prevPartitionInterval;

  @Before
  public void setUp() throws MetadataException, DataRegionException {
    prevPartitionInterval = CommonDescriptor.getInstance().getConfig().getTimePartitionInterval();
    CommonDescriptor.getInstance().getConfig().setTimePartitionInterval(86400000);
    EnvironmentUtils.envSetUp();
    dataRegion =
        new DataRegion(
            IoTDBDescriptor.getInstance().getConfig().getSystemDir(),
            String.valueOf(dataRegionId1.getId()),
            new DirectFlushPolicy(),
            sg1);
    //    createSchemas();
  }

  @After
  public void tearDown() throws IOException, StorageEngineException {
    dataRegion.syncCloseAllWorkingTsFileProcessors();
    dataRegion.abortCompaction();
    EnvironmentUtils.cleanEnv();
    CommonDescriptor.getInstance().getConfig().setTimePartitionInterval(prevPartitionInterval);
    DataNodeTTLCache.getInstance().clearAllTTL();
  }

  @Test
  public void testTTLWrite()
      throws WriteProcessException, QueryProcessException, IllegalPathException {
    InsertRowNode node =
        new InsertRowNode(
            new PlanNodeId("0"),
            new PartialPath(sg1),
            false,
            new String[] {"s1"},
            new TSDataType[] {TSDataType.INT64},
            System.currentTimeMillis(),
            new Object[] {1L},
            false);
    node.setMeasurementSchemas(
        new MeasurementSchema[] {new MeasurementSchema("s1", TSDataType.INT64, TSEncoding.PLAIN)});

    // ok without ttl
    dataRegion.insert(node);
    DataNodeTTLCache.getInstance().setTTL(sg1, 1000);
    // with ttl
    node.setTime(System.currentTimeMillis() - 1001);
    boolean caught = false;
    try {
      dataRegion.insert(node);
    } catch (OutOfTTLException e) {
      caught = true;
    }
    assertTrue(caught);
    node.setTime(System.currentTimeMillis() - 900);
    dataRegion.insert(node);
  }

  private void prepareData() throws WriteProcessException, IllegalPathException {
    InsertRowNode node =
        new InsertRowNode(
            new PlanNodeId("0"),
            new PartialPath(sg1),
            false,
            new String[] {"s1"},
            new TSDataType[] {TSDataType.INT64},
            System.currentTimeMillis(),
            new Object[] {1L},
            false);
    node.setMeasurementSchemas(
        new MeasurementSchema[] {new MeasurementSchema("s1", TSDataType.INT64, TSEncoding.PLAIN)});

    long initTime = System.currentTimeMillis();
    // sequence data
    for (int i = 1000; i < 2000; i++) {
      node.setTime(initTime - 2000 + i);
      dataRegion.insert(node);
      if ((i + 1) % 300 == 0) {
        dataRegion.syncCloseAllWorkingTsFileProcessors();
      }
    }
    // unsequence data
    for (int i = 0; i < 1000; i++) {
      node.setTime(initTime - 2000 + i);
      dataRegion.insert(node);
      if ((i + 1) % 300 == 0) {
        dataRegion.syncCloseAllWorkingTsFileProcessors();
      }
    }
  }

  @Test
  public void testTTLRead()
      throws IOException, WriteProcessException, QueryProcessException, MetadataException {
    prepareData();

    // files before ttl
    QueryDataSource dataSource =
        dataRegion.query(
            Collections.singletonList(mockMeasurementPath()),
            IDeviceID.Factory.DEFAULT_FACTORY.create(sg1),
            EnvironmentUtils.TEST_QUERY_CONTEXT,
            null,
            null);
    List<TsFileResource> seqResource = dataSource.getSeqResources();
    List<TsFileResource> unseqResource = dataSource.getUnseqResources();
    assertEquals(4, seqResource.size());
    assertEquals(4, unseqResource.size());

    DataNodeTTLCache.getInstance().setTTL(sg1, 500);

    // files after ttl
    dataSource =
        dataRegion.query(
            Collections.singletonList(mockMeasurementPath()),
            IDeviceID.Factory.DEFAULT_FACTORY.create(sg1),
            EnvironmentUtils.TEST_QUERY_CONTEXT,
            null,
            null);
    seqResource = dataSource.getSeqResources();
    unseqResource = dataSource.getUnseqResources();
<<<<<<< HEAD
    assertTrue(seqResource.size() < 4);
    assertEquals(0, unseqResource.size());
    NonAlignedFullPath path = mockMeasurementPath();
=======
    assertEquals(4, seqResource.size());
    assertEquals(4, unseqResource.size());
    MeasurementPath path = mockMeasurementPath();
>>>>>>> 9465ac24

    IDataBlockReader reader =
        new SeriesDataBlockReader(
            path,
            FragmentInstanceContext.createFragmentInstanceContextForCompaction(TEST_QUERY_JOB_ID),
            seqResource,
            unseqResource,
            true);

    int cnt = 0;
    while (reader.hasNextBatch()) {
      TsBlock tsblock = reader.nextBatch();
      cnt += tsblock.getPositionCount();
    }
    reader.close();
    // we cannot offer the exact number since when exactly ttl will be checked is unknown
    assertTrue(cnt <= 1000);

    DataNodeTTLCache.getInstance().setTTL(sg1, 1);
    dataSource =
        dataRegion.query(
            Collections.singletonList(mockMeasurementPath()),
            IDeviceID.Factory.DEFAULT_FACTORY.create(sg1),
            EnvironmentUtils.TEST_QUERY_CONTEXT,
            null,
            null);
    seqResource = dataSource.getSeqResources();
    unseqResource = dataSource.getUnseqResources();
    assertEquals(4, seqResource.size());
    assertEquals(4, unseqResource.size());

    reader =
        new SeriesDataBlockReader(
            path,
            FragmentInstanceContext.createFragmentInstanceContextForCompaction(TEST_QUERY_JOB_ID),
            seqResource,
            unseqResource,
            true);

    cnt = 0;
    while (reader.hasNextBatch()) {
      TsBlock tsblock = reader.nextBatch();
      cnt += tsblock.getPositionCount();
    }
    reader.close();
    // we cannot offer the exact number since when exactly ttl will be checked is unknown
    assertTrue(cnt == 0);
  }

  private NonAlignedFullPath mockMeasurementPath() {
    return new NonAlignedFullPath(
        IDeviceID.Factory.DEFAULT_FACTORY.create(sg1),
        new MeasurementSchema(
            s1,
            TSDataType.INT64,
            TSEncoding.PLAIN,
            CompressionType.UNCOMPRESSED,
            Collections.emptyMap()));
  }

  @Test
  public void testTTLRemoval()
      throws StorageEngineException,
          WriteProcessException,
          IllegalPathException,
          InterruptedException {
    boolean isEnableCrossCompaction =
        IoTDBDescriptor.getInstance().getConfig().isEnableCrossSpaceCompaction();
    IoTDBDescriptor.getInstance().getConfig().setEnableCrossSpaceCompaction(false);
    prepareData();

    dataRegion.syncCloseAllWorkingTsFileProcessors();

    // files before ttl
    File seqDir = new File(TierManager.getInstance().getNextFolderForTsFile(0, true), sg1);
    File unseqDir = new File(TierManager.getInstance().getNextFolderForTsFile(0, false), sg1);

    List<File> seqFiles = new ArrayList<>();
    for (File directory : seqDir.listFiles()) {
      if (directory.isDirectory()) {
        for (File file : directory.listFiles()) {
          if (file.isDirectory()) {
            for (File tsfile : file.listFiles()) {
              if (tsfile.getPath().endsWith(TsFileConstant.TSFILE_SUFFIX)) {
                seqFiles.add(file);
              }
            }
          }
        }
      }
    }

    List<File> unseqFiles = new ArrayList<>();
    for (File directory : unseqDir.listFiles()) {
      if (directory.isDirectory()) {
        for (File file : directory.listFiles()) {
          if (file.isDirectory()) {
            for (File tsfile : file.listFiles()) {
              if (tsfile.getPath().endsWith(TsFileConstant.TSFILE_SUFFIX)) {
                unseqFiles.add(file);
              }
            }
          }
        }
      }
    }

    assertEquals(4, seqFiles.size());
    assertEquals(4, unseqFiles.size());

    try {
      sleep(500);
    } catch (InterruptedException e) {
      e.printStackTrace();
    }
    DataNodeTTLCache.getInstance().setTTL(sg1, 500);
    for (long timePartition : dataRegion.getTimePartitions()) {
      CompactionScheduler.tryToSubmitSettleCompactionTask(
          dataRegion.getTsFileManager(), timePartition, new CompactionScheduleSummary(), true);
    }
    long totalWaitingTime = 0;
    while (dataRegion.getTsFileManager().getTsFileList(true).size()
            + dataRegion.getTsFileManager().getTsFileList(false).size()
        != 0) {
      sleep(200);
      totalWaitingTime += 200;
      if (totalWaitingTime >= 5000) {
        fail();
      }
    }

    // files after ttl
    seqFiles = new ArrayList<>();
    for (File directory : seqDir.listFiles()) {
      if (directory.isDirectory()) {
        for (File file : directory.listFiles()) {
          if (file.isDirectory()) {
            for (File tsfile : file.listFiles()) {
              if (tsfile.getPath().endsWith(TsFileConstant.TSFILE_SUFFIX)) {
                seqFiles.add(file);
              }
            }
          }
        }
      }
    }

    unseqFiles = new ArrayList<>();
    for (File directory : unseqDir.listFiles()) {
      if (directory.isDirectory()) {
        for (File file : directory.listFiles()) {
          if (file.isDirectory()) {
            for (File tsfile : file.listFiles()) {
              if (tsfile.getPath().endsWith(TsFileConstant.TSFILE_SUFFIX)) {
                unseqFiles.add(file);
              }
            }
          }
        }
      }
    }

    assertTrue(seqFiles.size() <= 2);
    assertEquals(0, unseqFiles.size());
    IoTDBDescriptor.getInstance()
        .getConfig()
        .setEnableCrossSpaceCompaction(isEnableCrossCompaction);
  }

  @Test
  public void testParseSetTTL() {
    SetTTLStatement statement1 =
        (SetTTLStatement)
            StatementGenerator.createStatement(
                "SET TTL TO " + sg1 + " 10000", ZoneId.systemDefault());
    assertEquals(sg1, statement1.getPath().getFullPath());
    assertEquals(10000, statement1.getTTL());

    UnSetTTLStatement statement2 =
        (UnSetTTLStatement)
            StatementGenerator.createStatement("UNSET TTL TO " + sg2, ZoneId.systemDefault());
    assertEquals(sg2, statement2.getPath().getFullPath());
    assertEquals(TTLCache.NULL_TTL, statement2.getTTL());
  }

  @Test
  public void testParseShowTTL() {
    ShowTTLStatement statement1 =
        (ShowTTLStatement)
            StatementGenerator.createStatement("SHOW ALL TTL", ZoneId.systemDefault());
    assertTrue(statement1.getPaths().isEmpty());
  }

  @Test
  public void testTTLCleanFile()
      throws WriteProcessException, IllegalPathException, InterruptedException {
    boolean isEnableCrossCompaction =
        IoTDBDescriptor.getInstance().getConfig().isEnableCrossSpaceCompaction();
    IoTDBDescriptor.getInstance().getConfig().setEnableCrossSpaceCompaction(false);
    prepareData();
    dataRegion.syncCloseAllWorkingTsFileProcessors();

    assertEquals(4, dataRegion.getSequenceFileList().size());
    assertEquals(4, dataRegion.getUnSequenceFileList().size());

    DataNodeTTLCache.getInstance().setTTL(sg1, 1);
    for (long timePartition : dataRegion.getTimePartitions()) {
      CompactionScheduler.tryToSubmitSettleCompactionTask(
          dataRegion.getTsFileManager(), timePartition, new CompactionScheduleSummary(), true);
    }
    long totalWaitingTime = 0;
    while (dataRegion.getTsFileManager().getTsFileList(true).size()
            + dataRegion.getTsFileManager().getTsFileList(false).size()
        != 0) {
      sleep(200);
      totalWaitingTime += 200;
      if (totalWaitingTime >= 5000) {
        fail();
      }
    }

    assertEquals(0, dataRegion.getSequenceFileList().size());
    assertEquals(0, dataRegion.getUnSequenceFileList().size());
    IoTDBDescriptor.getInstance()
        .getConfig()
        .setEnableCrossSpaceCompaction(isEnableCrossCompaction);
  }
}<|MERGE_RESOLUTION|>--- conflicted
+++ resolved
@@ -206,15 +206,10 @@
             null);
     seqResource = dataSource.getSeqResources();
     unseqResource = dataSource.getUnseqResources();
-<<<<<<< HEAD
-    assertTrue(seqResource.size() < 4);
-    assertEquals(0, unseqResource.size());
-    NonAlignedFullPath path = mockMeasurementPath();
-=======
+
     assertEquals(4, seqResource.size());
     assertEquals(4, unseqResource.size());
-    MeasurementPath path = mockMeasurementPath();
->>>>>>> 9465ac24
+    NonAlignedFullPath path = mockMeasurementPath();
 
     IDataBlockReader reader =
         new SeriesDataBlockReader(
