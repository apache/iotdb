--- conflicted
+++ resolved
@@ -101,11 +101,7 @@
 
   @Override
   public Optional<TableHandle> getTableHandle(SessionInfo session, QualifiedObjectName name) {
-<<<<<<< HEAD
-    return Optional.of(new TableHandle());
-=======
     return Optional.of(Mockito.mock(TableHandle.class));
->>>>>>> c149aad8
   }
 
   @Override
