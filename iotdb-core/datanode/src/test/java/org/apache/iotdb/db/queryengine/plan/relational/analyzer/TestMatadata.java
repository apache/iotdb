/*
 * Licensed to the Apache Software Foundation (ASF) under one
 * or more contributor license agreements.  See the NOTICE file
 * distributed with this work for additional information
 * regarding copyright ownership.  The ASF licenses this file
 * to you under the Apache License, Version 2.0 (the
 * "License"); you may not use this file except in compliance
 * with the License.  You may obtain a copy of the License at
 *
 *      http://www.apache.org/licenses/LICENSE-2.0
 *
 * Unless required by applicable law or agreed to in writing,
 * software distributed under the License is distributed on an
 * "AS IS" BASIS, WITHOUT WARRANTIES OR CONDITIONS OF ANY
 * KIND, either express or implied.  See the License for the
 * specific language governing permissions and limitations
 * under the License.
 */

package org.apache.iotdb.db.queryengine.plan.relational.analyzer;

import org.apache.iotdb.commons.partition.DataPartition;
import org.apache.iotdb.commons.partition.DataPartitionQueryParam;
import org.apache.iotdb.commons.partition.SchemaNodeManagementPartition;
import org.apache.iotdb.commons.partition.SchemaPartition;
import org.apache.iotdb.commons.path.PathPatternTree;
import org.apache.iotdb.commons.schema.table.TsTable;
import org.apache.iotdb.commons.schema.table.column.TsTableColumnCategory;
import org.apache.iotdb.commons.udf.builtin.BuiltinAggregationFunction;
import org.apache.iotdb.db.queryengine.common.MPPQueryContext;
import org.apache.iotdb.db.queryengine.common.SessionInfo;
import org.apache.iotdb.db.queryengine.plan.analyze.IPartitionFetcher;
import org.apache.iotdb.db.queryengine.plan.relational.function.OperatorType;
import org.apache.iotdb.db.queryengine.plan.relational.metadata.AlignedDeviceEntry;
import org.apache.iotdb.db.queryengine.plan.relational.metadata.ColumnMetadata;
import org.apache.iotdb.db.queryengine.plan.relational.metadata.ColumnSchema;
import org.apache.iotdb.db.queryengine.plan.relational.metadata.DeviceEntry;
import org.apache.iotdb.db.queryengine.plan.relational.metadata.ITableDeviceSchemaValidation;
import org.apache.iotdb.db.queryengine.plan.relational.metadata.Metadata;
import org.apache.iotdb.db.queryengine.plan.relational.metadata.NonAlignedAlignedDeviceEntry;
import org.apache.iotdb.db.queryengine.plan.relational.metadata.OperatorNotFoundException;
import org.apache.iotdb.db.queryengine.plan.relational.metadata.QualifiedObjectName;
import org.apache.iotdb.db.queryengine.plan.relational.metadata.TableSchema;
import org.apache.iotdb.db.queryengine.plan.relational.metadata.TreeDeviceViewSchema;
import org.apache.iotdb.db.queryengine.plan.relational.security.AccessControl;
import org.apache.iotdb.db.queryengine.plan.relational.sql.ast.ComparisonExpression;
import org.apache.iotdb.db.queryengine.plan.relational.sql.ast.Expression;
import org.apache.iotdb.db.queryengine.plan.relational.sql.ast.StringLiteral;
import org.apache.iotdb.db.queryengine.plan.relational.sql.ast.SymbolReference;
import org.apache.iotdb.db.queryengine.plan.relational.type.InternalTypeManager;
import org.apache.iotdb.db.queryengine.plan.relational.type.TypeManager;
import org.apache.iotdb.db.queryengine.plan.relational.type.TypeNotFoundException;
import org.apache.iotdb.db.queryengine.plan.relational.type.TypeSignature;
import org.apache.iotdb.db.schemaengine.table.InformationSchemaUtils;
import org.apache.iotdb.mpp.rpc.thrift.TRegionRouteReq;

import com.google.common.collect.ImmutableList;
import com.google.common.collect.ImmutableMap;
import org.apache.tsfile.file.metadata.IDeviceID;
import org.apache.tsfile.file.metadata.StringArrayDeviceID;
import org.apache.tsfile.read.common.type.StringType;
import org.apache.tsfile.read.common.type.Type;
import org.apache.tsfile.read.common.type.TypeFactory;
import org.mockito.Mockito;

import java.util.Arrays;
import java.util.Collections;
import java.util.List;
import java.util.Locale;
import java.util.Map;
import java.util.Optional;
import java.util.stream.Collectors;

import static org.apache.iotdb.commons.schema.table.InformationSchema.INFORMATION_DATABASE;
import static org.apache.iotdb.db.queryengine.plan.relational.analyzer.MockTableModelDataPartition.DEVICE_1;
import static org.apache.iotdb.db.queryengine.plan.relational.analyzer.MockTableModelDataPartition.DEVICE_1_ATTRIBUTES;
import static org.apache.iotdb.db.queryengine.plan.relational.analyzer.MockTableModelDataPartition.DEVICE_2;
import static org.apache.iotdb.db.queryengine.plan.relational.analyzer.MockTableModelDataPartition.DEVICE_2_ATTRIBUTES;
import static org.apache.iotdb.db.queryengine.plan.relational.analyzer.MockTableModelDataPartition.DEVICE_3;
import static org.apache.iotdb.db.queryengine.plan.relational.analyzer.MockTableModelDataPartition.DEVICE_3_ATTRIBUTES;
import static org.apache.iotdb.db.queryengine.plan.relational.analyzer.MockTableModelDataPartition.DEVICE_4;
import static org.apache.iotdb.db.queryengine.plan.relational.analyzer.MockTableModelDataPartition.DEVICE_4_ATTRIBUTES;
import static org.apache.iotdb.db.queryengine.plan.relational.analyzer.MockTableModelDataPartition.DEVICE_5;
import static org.apache.iotdb.db.queryengine.plan.relational.analyzer.MockTableModelDataPartition.DEVICE_5_ATTRIBUTES;
import static org.apache.iotdb.db.queryengine.plan.relational.analyzer.MockTableModelDataPartition.DEVICE_6;
import static org.apache.iotdb.db.queryengine.plan.relational.analyzer.MockTableModelDataPartition.DEVICE_6_ATTRIBUTES;
import static org.apache.iotdb.db.queryengine.plan.relational.metadata.TableMetadataImpl.getFunctionType;
import static org.apache.iotdb.db.queryengine.plan.relational.metadata.TableMetadataImpl.isOneNumericType;
import static org.apache.iotdb.db.queryengine.plan.relational.metadata.TableMetadataImpl.isTwoNumericType;
import static org.apache.iotdb.db.queryengine.plan.relational.metadata.TableMetadataImpl.isTwoTypeComparable;
import static org.apache.tsfile.read.common.type.BooleanType.BOOLEAN;
import static org.apache.tsfile.read.common.type.DoubleType.DOUBLE;
import static org.apache.tsfile.read.common.type.LongType.INT64;
import static org.apache.tsfile.read.common.type.TimestampType.TIMESTAMP;

public class TestMatadata implements Metadata {

  private final TypeManager typeManager = new InternalTypeManager();

  public static final String DB1 = "testdb";
  public static final String TREE_DB1 = "root.testdb";
  public static final String TABLE1 = "table1";
  public static final String TIME = "time";
  private static final String TAG1 = "tag1";
  private static final String TAG2 = "tag2";
  private static final String TAG3 = "tag3";
  private static final String ATTR1 = "attr1";
  private static final String ATTR2 = "attr2";
  private static final String S1 = "s1";
  private static final String S2 = "s2";
  private static final String S3 = "s3";
  private static final ColumnMetadata TIME_CM = new ColumnMetadata(TIME, TIMESTAMP);
  private static final ColumnMetadata TAG1_CM = new ColumnMetadata(TAG1, StringType.STRING);
  private static final ColumnMetadata TAG2_CM = new ColumnMetadata(TAG2, StringType.STRING);
  private static final ColumnMetadata TAG3_CM = new ColumnMetadata(TAG3, StringType.STRING);
  private static final ColumnMetadata ATTR1_CM = new ColumnMetadata(ATTR1, StringType.STRING);
  private static final ColumnMetadata ATTR2_CM = new ColumnMetadata(ATTR2, StringType.STRING);
  private static final ColumnMetadata S1_CM = new ColumnMetadata(S1, INT64);
  private static final ColumnMetadata S2_CM = new ColumnMetadata(S2, INT64);
  private static final ColumnMetadata S3_CM = new ColumnMetadata(S3, DOUBLE);

  public static final String DB2 = "db2";
  public static final String TABLE2 = "table2";

  private static final String TREE_VIEW_DB = "tree_view_db";
  private static final String DEVICE_VIEW_TEST_TABLE = "root.test.device_view";

  @Override
  public boolean tableExists(QualifiedObjectName name) {
    return name.getDatabaseName().equalsIgnoreCase(DB1)
        && name.getObjectName().equalsIgnoreCase(TABLE1);
  }

  @Override
  public Optional<TableSchema> getTableSchema(SessionInfo session, QualifiedObjectName name) {
<<<<<<< HEAD
    if (name.getDatabaseName().equals(TREE_VIEW_DB)) {
      TreeDeviceViewSchema treeDeviceViewSchema = Mockito.mock(TreeDeviceViewSchema.class);
      Mockito.when(treeDeviceViewSchema.getTableName()).thenReturn(DEVICE_VIEW_TEST_TABLE);
      Mockito.when(treeDeviceViewSchema.getColumns())
          .thenReturn(
              ImmutableList.of(
                  ColumnSchema.builder(TIME_CM)
                      .setColumnCategory(TsTableColumnCategory.TIME)
                      .build(),
                  ColumnSchema.builder(TAG1_CM).setColumnCategory(TsTableColumnCategory.ID).build(),
                  ColumnSchema.builder(TAG2_CM).setColumnCategory(TsTableColumnCategory.ID).build(),
                  ColumnSchema.builder(S1_CM)
                      .setColumnCategory(TsTableColumnCategory.MEASUREMENT)
                      .build(),
                  ColumnSchema.builder(S2_CM)
                      .setColumnCategory(TsTableColumnCategory.MEASUREMENT)
                      .build()));
      Mockito.when(treeDeviceViewSchema.getTreeDBName()).thenReturn(TREE_DB1);
      Mockito.when(treeDeviceViewSchema.getMeasurementColumnNameMap())
          .thenReturn(ImmutableMap.of(TAG1, "province", TAG2, "city"));
      return Optional.of(treeDeviceViewSchema);
    }

    if (name.getDatabaseName().equals(INFORMATION_SCHEMA)) {
      TsTable table = InformationSchemaTable.getTableFromStringValue(name.getObjectName());
=======
    if (name.getDatabaseName().equals(INFORMATION_DATABASE)) {
      TsTable table =
          InformationSchemaUtils.mayGetTable(
              INFORMATION_DATABASE, name.getObjectName().toLowerCase(Locale.ENGLISH));
>>>>>>> 6829a689
      if (table == null) {
        return Optional.empty();
      }
      List<ColumnSchema> columnSchemaList =
          table.getColumnList().stream()
              .map(
                  o ->
                      new ColumnSchema(
                          o.getColumnName(),
                          TypeFactory.getType(o.getDataType()),
                          false,
                          o.getColumnCategory()))
              .collect(Collectors.toList());
      return Optional.of(new TableSchema(table.getTableName(), columnSchemaList));
    }

    List<ColumnSchema> columnSchemas =
        Arrays.asList(
            ColumnSchema.builder(TIME_CM).setColumnCategory(TsTableColumnCategory.TIME).build(),
            ColumnSchema.builder(TAG1_CM).setColumnCategory(TsTableColumnCategory.ID).build(),
            ColumnSchema.builder(TAG2_CM).setColumnCategory(TsTableColumnCategory.ID).build(),
            ColumnSchema.builder(TAG3_CM).setColumnCategory(TsTableColumnCategory.ID).build(),
            ColumnSchema.builder(ATTR1_CM)
                .setColumnCategory(TsTableColumnCategory.ATTRIBUTE)
                .build(),
            ColumnSchema.builder(ATTR2_CM)
                .setColumnCategory(TsTableColumnCategory.ATTRIBUTE)
                .build(),
            ColumnSchema.builder(S1_CM)
                .setColumnCategory(TsTableColumnCategory.MEASUREMENT)
                .build(),
            ColumnSchema.builder(S2_CM)
                .setColumnCategory(TsTableColumnCategory.MEASUREMENT)
                .build(),
            ColumnSchema.builder(S3_CM)
                .setColumnCategory(TsTableColumnCategory.MEASUREMENT)
                .build());

    return Optional.of(new TableSchema(TABLE1, columnSchemas));
  }

  @Override
  public Type getOperatorReturnType(OperatorType operatorType, List<? extends Type> argumentTypes)
      throws OperatorNotFoundException {

    switch (operatorType) {
      case ADD:
      case SUBTRACT:
      case MULTIPLY:
      case DIVIDE:
      case MODULUS:
        if (!isTwoNumericType(argumentTypes)) {
          throw new OperatorNotFoundException(
              operatorType,
              argumentTypes,
              new IllegalArgumentException("Should have two numeric operands."));
        }
        return DOUBLE;
      case NEGATION:
        if (!isOneNumericType(argumentTypes)) {
          throw new OperatorNotFoundException(
              operatorType,
              argumentTypes,
              new IllegalArgumentException("Should have one numeric operands."));
        }
        return DOUBLE;
      case EQUAL:
      case LESS_THAN:
      case LESS_THAN_OR_EQUAL:
        if (!isTwoTypeComparable(argumentTypes)) {
          throw new OperatorNotFoundException(
              operatorType,
              argumentTypes,
              new IllegalArgumentException("Should have two comparable operands."));
        }
        return BOOLEAN;
      default:
        throw new OperatorNotFoundException(
            operatorType, argumentTypes, new UnsupportedOperationException());
    }
  }

  @Override
  public Type getFunctionReturnType(String functionName, List<? extends Type> argumentTypes) {
    return getFunctionType(functionName, argumentTypes);
  }

  @Override
  public boolean isAggregationFunction(
      SessionInfo session, String functionName, AccessControl accessControl) {
    return BuiltinAggregationFunction.getNativeFunctionNames()
        .contains(functionName.toLowerCase(Locale.ENGLISH));
  }

  @Override
  public Type getType(TypeSignature signature) throws TypeNotFoundException {
    return typeManager.getType(signature);
  }

  @Override
  public boolean canCoerce(Type from, Type to) {
    return true;
  }

  @Override
  public IPartitionFetcher getPartitionFetcher() {
    return getFakePartitionFetcher();
  }

  @Override
  public List<DeviceEntry> indexScan(
      QualifiedObjectName tableName,
      List<Expression> expressionList,
      List<String> attributeColumns,
      MPPQueryContext context) {
    if (tableName.getDatabaseName().equals(TREE_VIEW_DB)) {
      if (expressionList.isEmpty()) {
        return ImmutableList.of(
            new AlignedDeviceEntry(
                new StringArrayDeviceID(DEVICE_3.split("\\.")), ImmutableList.of()),
            new AlignedDeviceEntry(
                new StringArrayDeviceID(DEVICE_5.split("\\.")), ImmutableList.of()),
            new NonAlignedAlignedDeviceEntry(
                new StringArrayDeviceID(DEVICE_4.split("\\.")), ImmutableList.of()));
      }

      return ImmutableList.of(
          new AlignedDeviceEntry(
              new StringArrayDeviceID(DEVICE_3.split("\\.")), ImmutableList.of()),
          new AlignedDeviceEntry(
              new StringArrayDeviceID(DEVICE_5.split("\\.")), ImmutableList.of()));
    }

    if (expressionList.size() == 2) {
      if (compareEqualsMatch(expressionList.get(0), "tag1", "beijing")
              && compareEqualsMatch(expressionList.get(1), "tag2", "A1")
          || compareEqualsMatch(expressionList.get(1), "tag1", "beijing")
              && compareEqualsMatch(expressionList.get(0), "tag2", "A1")) {
        return Collections.singletonList(
            new AlignedDeviceEntry(
                new StringArrayDeviceID(DEVICE_1.split("\\.")), DEVICE_1_ATTRIBUTES));
      }
      if (compareEqualsMatch(expressionList.get(0), "tag1", "shanghai")
              && compareEqualsMatch(expressionList.get(1), "tag2", "B3")
          || compareEqualsMatch(expressionList.get(1), "tag1", "shanghai")
              && compareEqualsMatch(expressionList.get(0), "tag2", "B3")) {
        return Collections.singletonList(
            new AlignedDeviceEntry(
                new StringArrayDeviceID(DEVICE_4.split("\\.")), DEVICE_1_ATTRIBUTES));
      }

    } else if (expressionList.size() == 1) {
      if (compareEqualsMatch(expressionList.get(0), "tag1", "shanghai")) {
        return Arrays.asList(
            new AlignedDeviceEntry(
                new StringArrayDeviceID(DEVICE_4.split("\\.")), DEVICE_4_ATTRIBUTES),
            new AlignedDeviceEntry(
                new StringArrayDeviceID(DEVICE_3.split("\\.")), DEVICE_3_ATTRIBUTES));
      }
      if (compareEqualsMatch(expressionList.get(0), "tag1", "shenzhen")) {
        return Arrays.asList(
            new AlignedDeviceEntry(
                new StringArrayDeviceID(DEVICE_6.split("\\.")), DEVICE_6_ATTRIBUTES),
            new AlignedDeviceEntry(
                new StringArrayDeviceID(DEVICE_5.split("\\.")), DEVICE_5_ATTRIBUTES));
      }
      if (compareNotEqualsMatch(expressionList.get(0), "tag1", "shenzhen")) {
        return Arrays.asList(
            new AlignedDeviceEntry(
                new StringArrayDeviceID(DEVICE_4.split("\\.")), DEVICE_4_ATTRIBUTES),
            new AlignedDeviceEntry(
                new StringArrayDeviceID(DEVICE_1.split("\\.")), DEVICE_1_ATTRIBUTES),
            new AlignedDeviceEntry(
                new StringArrayDeviceID(DEVICE_3.split("\\.")), DEVICE_3_ATTRIBUTES),
            new AlignedDeviceEntry(
                new StringArrayDeviceID(DEVICE_2.split("\\.")), DEVICE_2_ATTRIBUTES));
      }
      if (compareEqualsMatch(expressionList.get(0), "tag2", "B2")) {
        return Collections.singletonList(
            new AlignedDeviceEntry(
                new StringArrayDeviceID(DEVICE_5.split("\\.")), DEVICE_5_ATTRIBUTES));
      }
    }

    return Arrays.asList(
        new AlignedDeviceEntry(new StringArrayDeviceID(DEVICE_4.split("\\.")), DEVICE_4_ATTRIBUTES),
        new AlignedDeviceEntry(new StringArrayDeviceID(DEVICE_1.split("\\.")), DEVICE_1_ATTRIBUTES),
        new AlignedDeviceEntry(new StringArrayDeviceID(DEVICE_6.split("\\.")), DEVICE_6_ATTRIBUTES),
        new AlignedDeviceEntry(new StringArrayDeviceID(DEVICE_5.split("\\.")), DEVICE_5_ATTRIBUTES),
        new AlignedDeviceEntry(new StringArrayDeviceID(DEVICE_3.split("\\.")), DEVICE_3_ATTRIBUTES),
        new AlignedDeviceEntry(
            new StringArrayDeviceID(DEVICE_2.split("\\.")), DEVICE_2_ATTRIBUTES));
  }

  private boolean compareEqualsMatch(Expression expression, String idOrAttr, String value) {
    if (expression instanceof ComparisonExpression
        && ((ComparisonExpression) expression).getOperator()
            == ComparisonExpression.Operator.EQUAL) {
      Expression leftExpression = ((ComparisonExpression) expression).getLeft();
      Expression rightExpression = ((ComparisonExpression) expression).getRight();
      if (leftExpression instanceof SymbolReference && rightExpression instanceof StringLiteral) {
        return ((SymbolReference) leftExpression).getName().equalsIgnoreCase(idOrAttr)
            && ((StringLiteral) rightExpression).getValue().equalsIgnoreCase(value);
      } else if (leftExpression instanceof StringLiteral
          && rightExpression instanceof SymbolReference) {
        return ((SymbolReference) rightExpression).getName().equalsIgnoreCase(idOrAttr)
            && ((StringLiteral) leftExpression).getValue().equalsIgnoreCase(value);
      }
    }

    return false;
  }

  private boolean compareNotEqualsMatch(Expression expression, String idOrAttr, String value) {
    if (expression instanceof ComparisonExpression
        && ((ComparisonExpression) expression).getOperator()
            == ComparisonExpression.Operator.NOT_EQUAL) {
      Expression leftExpression = ((ComparisonExpression) expression).getLeft();
      Expression rightExpression = ((ComparisonExpression) expression).getRight();
      if (leftExpression instanceof SymbolReference && rightExpression instanceof StringLiteral) {
        return ((SymbolReference) leftExpression).getName().equalsIgnoreCase(idOrAttr)
            && ((StringLiteral) rightExpression).getValue().equalsIgnoreCase(value);
      } else if (leftExpression instanceof StringLiteral
          && rightExpression instanceof SymbolReference) {
        return ((SymbolReference) rightExpression).getName().equalsIgnoreCase(idOrAttr)
            && ((StringLiteral) leftExpression).getValue().equalsIgnoreCase(value);
      }
    }

    return false;
  }

  @Override
  public Optional<TableSchema> validateTableHeaderSchema(
      String database,
      TableSchema tableSchema,
      MPPQueryContext context,
      boolean allowCreateTable,
      boolean isStrictIdColumn) {
    throw new UnsupportedOperationException();
  }

  @Override
  public void validateDeviceSchema(
      ITableDeviceSchemaValidation schemaValidation, MPPQueryContext context) {
    throw new UnsupportedOperationException();
  }

  @Override
  public SchemaPartition getOrCreateSchemaPartition(
      String database, List<IDeviceID> deviceIDList, String userName) {
    return null;
  }

  @Override
  public SchemaPartition getSchemaPartition(String database, List<IDeviceID> deviceIDList) {
    return null;
  }

  @Override
  public SchemaPartition getSchemaPartition(String database) {
    return null;
  }

  @Override
  public DataPartition getDataPartition(
      String database, List<DataPartitionQueryParam> sgNameToQueryParamsMap) {
    return DATA_PARTITION;
  }

  @Override
  public DataPartition getDataPartitionWithUnclosedTimeRange(
      String database, List<DataPartitionQueryParam> sgNameToQueryParamsMap) {
    return DATA_PARTITION;
  }

  private static final DataPartition DATA_PARTITION =
      MockTableModelDataPartition.constructDataPartition();

  private static final SchemaPartition SCHEMA_PARTITION =
      MockTableModelDataPartition.constructSchemaPartition();

  private static IPartitionFetcher getFakePartitionFetcher() {

    return new IPartitionFetcher() {

      @Override
      public SchemaPartition getSchemaPartition(PathPatternTree patternTree) {
        return SCHEMA_PARTITION;
      }

      @Override
      public SchemaPartition getOrCreateSchemaPartition(
          PathPatternTree patternTree, String userName) {
        return SCHEMA_PARTITION;
      }

      @Override
      public DataPartition getDataPartition(
          Map<String, List<DataPartitionQueryParam>> sgNameToQueryParamsMap) {
        return DATA_PARTITION;
      }

      @Override
      public DataPartition getDataPartitionWithUnclosedTimeRange(
          Map<String, List<DataPartitionQueryParam>> sgNameToQueryParamsMap) {
        return DATA_PARTITION;
      }

      @Override
      public DataPartition getOrCreateDataPartition(
          Map<String, List<DataPartitionQueryParam>> sgNameToQueryParamsMap) {
        return DATA_PARTITION;
      }

      @Override
      public DataPartition getOrCreateDataPartition(
          List<DataPartitionQueryParam> dataPartitionQueryParams, String userName) {
        return DATA_PARTITION;
      }

      @Override
      public SchemaNodeManagementPartition getSchemaNodeManagementPartitionWithLevel(
          PathPatternTree patternTree, PathPatternTree scope, Integer level) {
        return null;
      }

      @Override
      public boolean updateRegionCache(TRegionRouteReq req) {
        return false;
      }

      @Override
      public void invalidAllCache() {}

      @Override
      public SchemaPartition getOrCreateSchemaPartition(
          String database, List<IDeviceID> deviceIDList, String userName) {
        return SCHEMA_PARTITION;
      }

      @Override
      public SchemaPartition getSchemaPartition(String database, List<IDeviceID> deviceIDList) {
        return SCHEMA_PARTITION;
      }

      @Override
      public SchemaPartition getSchemaPartition(String database) {
        return SCHEMA_PARTITION;
      }
    };
  }
}<|MERGE_RESOLUTION|>--- conflicted
+++ resolved
@@ -133,7 +133,6 @@
 
   @Override
   public Optional<TableSchema> getTableSchema(SessionInfo session, QualifiedObjectName name) {
-<<<<<<< HEAD
     if (name.getDatabaseName().equals(TREE_VIEW_DB)) {
       TreeDeviceViewSchema treeDeviceViewSchema = Mockito.mock(TreeDeviceViewSchema.class);
       Mockito.when(treeDeviceViewSchema.getTableName()).thenReturn(DEVICE_VIEW_TEST_TABLE);
@@ -157,14 +156,10 @@
       return Optional.of(treeDeviceViewSchema);
     }
 
-    if (name.getDatabaseName().equals(INFORMATION_SCHEMA)) {
-      TsTable table = InformationSchemaTable.getTableFromStringValue(name.getObjectName());
-=======
     if (name.getDatabaseName().equals(INFORMATION_DATABASE)) {
       TsTable table =
           InformationSchemaUtils.mayGetTable(
               INFORMATION_DATABASE, name.getObjectName().toLowerCase(Locale.ENGLISH));
->>>>>>> 6829a689
       if (table == null) {
         return Optional.empty();
       }
