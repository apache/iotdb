--- conflicted
+++ resolved
@@ -271,13 +271,6 @@
   }
 
   @Override
-<<<<<<< HEAD
-  public List<AlignedDeviceEntry> indexScan(
-      final QualifiedObjectName tableName,
-      final List<Expression> expressionList,
-      final List<String> attributeColumns,
-      final MPPQueryContext context) {
-=======
   public List<DeviceEntry> indexScan(
       QualifiedObjectName tableName,
       List<Expression> expressionList,
@@ -300,7 +293,6 @@
           new AlignedDeviceEntry(
               new StringArrayDeviceID(DEVICE_5.split("\\.")), ImmutableList.of()));
     }
->>>>>>> 716e8ff9
 
     if (expressionList.size() == 2) {
       if (compareEqualsMatch(expressionList.get(0), "tag1", "beijing")
