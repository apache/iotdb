/*
 * Licensed to the Apache Software Foundation (ASF) under one
 * or more contributor license agreements.  See the NOTICE file
 * distributed with this work for additional information
 * regarding copyright ownership.  The ASF licenses this file
 * to you under the Apache License, Version 2.0 (the
 * "License"); you may not use this file except in compliance
 * with the License.  You may obtain a copy of the License at
 *
 *      http://www.apache.org/licenses/LICENSE-2.0
 *
 * Unless required by applicable law or agreed to in writing,
 * software distributed under the License is distributed on an
 * "AS IS" BASIS, WITHOUT WARRANTIES OR CONDITIONS OF ANY
 * KIND, either express or implied.  See the License for the
 * specific language governing permissions and limitations
 * under the License.
 */

package org.apache.iotdb.db.queryengine.plan.relational.analyzer;

import org.apache.iotdb.commons.partition.DataPartition;
import org.apache.iotdb.commons.partition.DataPartitionQueryParam;
import org.apache.iotdb.commons.partition.SchemaNodeManagementPartition;
import org.apache.iotdb.commons.partition.SchemaPartition;
import org.apache.iotdb.commons.path.PathPatternTree;
import org.apache.iotdb.commons.schema.table.TsTable;
import org.apache.iotdb.commons.schema.table.column.TsTableColumnCategory;
import org.apache.iotdb.commons.udf.builtin.BuiltinAggregationFunction;
import org.apache.iotdb.db.queryengine.common.MPPQueryContext;
import org.apache.iotdb.db.queryengine.common.SessionInfo;
import org.apache.iotdb.db.queryengine.plan.analyze.IPartitionFetcher;
import org.apache.iotdb.db.queryengine.plan.relational.function.OperatorType;
import org.apache.iotdb.db.queryengine.plan.relational.metadata.AlignedDeviceEntry;
import org.apache.iotdb.db.queryengine.plan.relational.metadata.ColumnMetadata;
import org.apache.iotdb.db.queryengine.plan.relational.metadata.ColumnSchema;
import org.apache.iotdb.db.queryengine.plan.relational.metadata.ITableDeviceSchemaValidation;
import org.apache.iotdb.db.queryengine.plan.relational.metadata.Metadata;
import org.apache.iotdb.db.queryengine.plan.relational.metadata.OperatorNotFoundException;
import org.apache.iotdb.db.queryengine.plan.relational.metadata.QualifiedObjectName;
import org.apache.iotdb.db.queryengine.plan.relational.metadata.TableSchema;
import org.apache.iotdb.db.queryengine.plan.relational.security.AccessControl;
import org.apache.iotdb.db.queryengine.plan.relational.sql.ast.ComparisonExpression;
import org.apache.iotdb.db.queryengine.plan.relational.sql.ast.Expression;
import org.apache.iotdb.db.queryengine.plan.relational.sql.ast.StringLiteral;
import org.apache.iotdb.db.queryengine.plan.relational.sql.ast.SymbolReference;
import org.apache.iotdb.db.queryengine.plan.relational.type.InternalTypeManager;
import org.apache.iotdb.db.queryengine.plan.relational.type.TypeManager;
import org.apache.iotdb.db.queryengine.plan.relational.type.TypeNotFoundException;
import org.apache.iotdb.db.queryengine.plan.relational.type.TypeSignature;
import org.apache.iotdb.db.schemaengine.table.InformationSchemaUtils;
import org.apache.iotdb.mpp.rpc.thrift.TRegionRouteReq;

import org.apache.tsfile.file.metadata.IDeviceID;
import org.apache.tsfile.file.metadata.StringArrayDeviceID;
import org.apache.tsfile.read.common.type.StringType;
import org.apache.tsfile.read.common.type.Type;
import org.apache.tsfile.read.common.type.TypeFactory;

import java.util.Arrays;
import java.util.Collections;
import java.util.List;
import java.util.Locale;
import java.util.Map;
import java.util.Optional;
import java.util.stream.Collectors;

import static org.apache.iotdb.commons.schema.table.InformationSchema.INFORMATION_DATABASE;
import static org.apache.iotdb.db.queryengine.plan.relational.analyzer.MockTableModelDataPartition.DEVICE_1;
import static org.apache.iotdb.db.queryengine.plan.relational.analyzer.MockTableModelDataPartition.DEVICE_1_ATTRIBUTES;
import static org.apache.iotdb.db.queryengine.plan.relational.analyzer.MockTableModelDataPartition.DEVICE_2;
import static org.apache.iotdb.db.queryengine.plan.relational.analyzer.MockTableModelDataPartition.DEVICE_2_ATTRIBUTES;
import static org.apache.iotdb.db.queryengine.plan.relational.analyzer.MockTableModelDataPartition.DEVICE_3;
import static org.apache.iotdb.db.queryengine.plan.relational.analyzer.MockTableModelDataPartition.DEVICE_3_ATTRIBUTES;
import static org.apache.iotdb.db.queryengine.plan.relational.analyzer.MockTableModelDataPartition.DEVICE_4;
import static org.apache.iotdb.db.queryengine.plan.relational.analyzer.MockTableModelDataPartition.DEVICE_4_ATTRIBUTES;
import static org.apache.iotdb.db.queryengine.plan.relational.analyzer.MockTableModelDataPartition.DEVICE_5;
import static org.apache.iotdb.db.queryengine.plan.relational.analyzer.MockTableModelDataPartition.DEVICE_5_ATTRIBUTES;
import static org.apache.iotdb.db.queryengine.plan.relational.analyzer.MockTableModelDataPartition.DEVICE_6;
import static org.apache.iotdb.db.queryengine.plan.relational.analyzer.MockTableModelDataPartition.DEVICE_6_ATTRIBUTES;
import static org.apache.iotdb.db.queryengine.plan.relational.metadata.TableMetadataImpl.getFunctionType;
import static org.apache.iotdb.db.queryengine.plan.relational.metadata.TableMetadataImpl.isOneNumericType;
import static org.apache.iotdb.db.queryengine.plan.relational.metadata.TableMetadataImpl.isTwoNumericType;
import static org.apache.iotdb.db.queryengine.plan.relational.metadata.TableMetadataImpl.isTwoTypeComparable;
import static org.apache.tsfile.read.common.type.BooleanType.BOOLEAN;
import static org.apache.tsfile.read.common.type.DoubleType.DOUBLE;
import static org.apache.tsfile.read.common.type.LongType.INT64;
import static org.apache.tsfile.read.common.type.TimestampType.TIMESTAMP;

public class TestMatadata implements Metadata {

  private final TypeManager typeManager = new InternalTypeManager();

  public static final String DB1 = "testdb";
  public static final String TABLE1 = "table1";
  public static final String TIME = "time";
  private static final String TAG1 = "tag1";
  private static final String TAG2 = "tag2";
  private static final String TAG3 = "tag3";
  private static final String ATTR1 = "attr1";
  private static final String ATTR2 = "attr2";
  private static final String S1 = "s1";
  private static final String S2 = "s2";
  private static final String S3 = "s3";
  private static final ColumnMetadata TIME_CM = new ColumnMetadata(TIME, TIMESTAMP);
  private static final ColumnMetadata TAG1_CM = new ColumnMetadata(TAG1, StringType.STRING);
  private static final ColumnMetadata TAG2_CM = new ColumnMetadata(TAG2, StringType.STRING);
  private static final ColumnMetadata TAG3_CM = new ColumnMetadata(TAG3, StringType.STRING);
  private static final ColumnMetadata ATTR1_CM = new ColumnMetadata(ATTR1, StringType.STRING);
  private static final ColumnMetadata ATTR2_CM = new ColumnMetadata(ATTR2, StringType.STRING);
  private static final ColumnMetadata S1_CM = new ColumnMetadata(S1, INT64);
  private static final ColumnMetadata S2_CM = new ColumnMetadata(S2, INT64);
  private static final ColumnMetadata S3_CM = new ColumnMetadata(S3, DOUBLE);

  public static final String DB2 = "db2";
  public static final String TABLE2 = "table2";

  @Override
  public boolean tableExists(final QualifiedObjectName name) {
    return name.getDatabaseName().equalsIgnoreCase(DB1)
        && name.getObjectName().equalsIgnoreCase(TABLE1);
  }

  @Override
  public Optional<TableSchema> getTableSchema(SessionInfo session, QualifiedObjectName name) {
    if (name.getDatabaseName().equals(INFORMATION_DATABASE)) {
      TsTable table =
          InformationSchemaUtils.mayGetTable(
              INFORMATION_DATABASE, name.getObjectName().toLowerCase(Locale.ENGLISH));
      if (table == null) {
        return Optional.empty();
      }
      final List<ColumnSchema> columnSchemaList =
          table.getColumnList().stream()
              .map(
                  o ->
                      new ColumnSchema(
                          o.getColumnName(),
                          TypeFactory.getType(o.getDataType()),
                          false,
                          o.getColumnCategory()))
              .collect(Collectors.toList());
      return Optional.of(new TableSchema(table.getTableName(), columnSchemaList));
    }

    final List<ColumnSchema> columnSchemas =
        Arrays.asList(
            ColumnSchema.builder(TIME_CM).setColumnCategory(TsTableColumnCategory.TIME).build(),
            ColumnSchema.builder(TAG1_CM).setColumnCategory(TsTableColumnCategory.ID).build(),
            ColumnSchema.builder(TAG2_CM).setColumnCategory(TsTableColumnCategory.ID).build(),
            ColumnSchema.builder(TAG3_CM).setColumnCategory(TsTableColumnCategory.ID).build(),
            ColumnSchema.builder(ATTR1_CM)
                .setColumnCategory(TsTableColumnCategory.ATTRIBUTE)
                .build(),
            ColumnSchema.builder(ATTR2_CM)
                .setColumnCategory(TsTableColumnCategory.ATTRIBUTE)
                .build(),
            ColumnSchema.builder(S1_CM)
                .setColumnCategory(TsTableColumnCategory.MEASUREMENT)
                .build(),
            ColumnSchema.builder(S2_CM)
                .setColumnCategory(TsTableColumnCategory.MEASUREMENT)
                .build(),
            ColumnSchema.builder(S3_CM)
                .setColumnCategory(TsTableColumnCategory.MEASUREMENT)
                .build());

    return Optional.of(new TableSchema(TABLE1, columnSchemas));
  }

  @Override
  public Type getOperatorReturnType(
      final OperatorType operatorType, final List<? extends Type> argumentTypes)
      throws OperatorNotFoundException {

    switch (operatorType) {
      case ADD:
      case SUBTRACT:
      case MULTIPLY:
      case DIVIDE:
      case MODULUS:
        if (!isTwoNumericType(argumentTypes)) {
          throw new OperatorNotFoundException(
              operatorType,
              argumentTypes,
              new IllegalArgumentException("Should have two numeric operands."));
        }
        return DOUBLE;
      case NEGATION:
        if (!isOneNumericType(argumentTypes)) {
          throw new OperatorNotFoundException(
              operatorType,
              argumentTypes,
              new IllegalArgumentException("Should have one numeric operands."));
        }
        return DOUBLE;
      case EQUAL:
      case LESS_THAN:
      case LESS_THAN_OR_EQUAL:
        if (!isTwoTypeComparable(argumentTypes)) {
          throw new OperatorNotFoundException(
              operatorType,
              argumentTypes,
              new IllegalArgumentException("Should have two comparable operands."));
        }
        return BOOLEAN;
      default:
        throw new OperatorNotFoundException(
            operatorType, argumentTypes, new UnsupportedOperationException());
    }
  }

  @Override
  public Type getFunctionReturnType(
      final String functionName, final List<? extends Type> argumentTypes) {
    return getFunctionType(functionName, argumentTypes);
  }

  @Override
  public boolean isAggregationFunction(
      final SessionInfo session, final String functionName, final AccessControl accessControl) {
    return BuiltinAggregationFunction.getNativeFunctionNames()
        .contains(functionName.toLowerCase(Locale.ENGLISH));
  }

  @Override
  public Type getType(final TypeSignature signature) throws TypeNotFoundException {
    return typeManager.getType(signature);
  }

  @Override
  public boolean canCoerce(final Type from, final Type to) {
    return true;
  }

  @Override
  public IPartitionFetcher getPartitionFetcher() {
    return getFakePartitionFetcher();
  }

  @Override
<<<<<<< HEAD
  public List<AlignedDeviceEntry> indexScan(
      QualifiedObjectName tableName,
      List<Expression> expressionList,
      List<String> attributeColumns,
      MPPQueryContext context) {
=======
  public List<DeviceEntry> indexScan(
      final QualifiedObjectName tableName,
      final List<Expression> expressionList,
      final List<String> attributeColumns,
      final MPPQueryContext context) {
>>>>>>> aee90fb8

    if (expressionList.size() == 2) {
      if (compareEqualsMatch(expressionList.get(0), "tag1", "beijing")
              && compareEqualsMatch(expressionList.get(1), "tag2", "A1")
          || compareEqualsMatch(expressionList.get(1), "tag1", "beijing")
              && compareEqualsMatch(expressionList.get(0), "tag2", "A1")) {
        return Collections.singletonList(
            new AlignedDeviceEntry(
                new StringArrayDeviceID(DEVICE_1.split("\\.")), DEVICE_1_ATTRIBUTES));
      }
      if (compareEqualsMatch(expressionList.get(0), "tag1", "shanghai")
              && compareEqualsMatch(expressionList.get(1), "tag2", "B3")
          || compareEqualsMatch(expressionList.get(1), "tag1", "shanghai")
              && compareEqualsMatch(expressionList.get(0), "tag2", "B3")) {
        return Collections.singletonList(
            new AlignedDeviceEntry(
                new StringArrayDeviceID(DEVICE_4.split("\\.")), DEVICE_1_ATTRIBUTES));
      }

    } else if (expressionList.size() == 1) {
      if (compareEqualsMatch(expressionList.get(0), "tag1", "shanghai")) {
        return Arrays.asList(
            new AlignedDeviceEntry(
                new StringArrayDeviceID(DEVICE_4.split("\\.")), DEVICE_4_ATTRIBUTES),
            new AlignedDeviceEntry(
                new StringArrayDeviceID(DEVICE_3.split("\\.")), DEVICE_3_ATTRIBUTES));
      }
      if (compareEqualsMatch(expressionList.get(0), "tag1", "shenzhen")) {
        return Arrays.asList(
            new AlignedDeviceEntry(
                new StringArrayDeviceID(DEVICE_6.split("\\.")), DEVICE_6_ATTRIBUTES),
            new AlignedDeviceEntry(
                new StringArrayDeviceID(DEVICE_5.split("\\.")), DEVICE_5_ATTRIBUTES));
      }
      if (compareNotEqualsMatch(expressionList.get(0), "tag1", "shenzhen")) {
        return Arrays.asList(
            new AlignedDeviceEntry(
                new StringArrayDeviceID(DEVICE_4.split("\\.")), DEVICE_4_ATTRIBUTES),
            new AlignedDeviceEntry(
                new StringArrayDeviceID(DEVICE_1.split("\\.")), DEVICE_1_ATTRIBUTES),
            new AlignedDeviceEntry(
                new StringArrayDeviceID(DEVICE_3.split("\\.")), DEVICE_3_ATTRIBUTES),
            new AlignedDeviceEntry(
                new StringArrayDeviceID(DEVICE_2.split("\\.")), DEVICE_2_ATTRIBUTES));
      }
      if (compareEqualsMatch(expressionList.get(0), "tag2", "B2")) {
        return Collections.singletonList(
            new AlignedDeviceEntry(
                new StringArrayDeviceID(DEVICE_5.split("\\.")), DEVICE_5_ATTRIBUTES));
      }
    }

    return Arrays.asList(
        new AlignedDeviceEntry(new StringArrayDeviceID(DEVICE_4.split("\\.")), DEVICE_4_ATTRIBUTES),
        new AlignedDeviceEntry(new StringArrayDeviceID(DEVICE_1.split("\\.")), DEVICE_1_ATTRIBUTES),
        new AlignedDeviceEntry(new StringArrayDeviceID(DEVICE_6.split("\\.")), DEVICE_6_ATTRIBUTES),
        new AlignedDeviceEntry(new StringArrayDeviceID(DEVICE_5.split("\\.")), DEVICE_5_ATTRIBUTES),
        new AlignedDeviceEntry(new StringArrayDeviceID(DEVICE_3.split("\\.")), DEVICE_3_ATTRIBUTES),
        new AlignedDeviceEntry(
            new StringArrayDeviceID(DEVICE_2.split("\\.")), DEVICE_2_ATTRIBUTES));
  }

  private boolean compareEqualsMatch(
      final Expression expression, final String idOrAttr, final String value) {
    if (expression instanceof ComparisonExpression
        && ((ComparisonExpression) expression).getOperator()
            == ComparisonExpression.Operator.EQUAL) {
      final Expression leftExpression = ((ComparisonExpression) expression).getLeft();
      final Expression rightExpression = ((ComparisonExpression) expression).getRight();
      if (leftExpression instanceof SymbolReference && rightExpression instanceof StringLiteral) {
        return ((SymbolReference) leftExpression).getName().equalsIgnoreCase(idOrAttr)
            && ((StringLiteral) rightExpression).getValue().equalsIgnoreCase(value);
      } else if (leftExpression instanceof StringLiteral
          && rightExpression instanceof SymbolReference) {
        return ((SymbolReference) rightExpression).getName().equalsIgnoreCase(idOrAttr)
            && ((StringLiteral) leftExpression).getValue().equalsIgnoreCase(value);
      }
    }

    return false;
  }

  private boolean compareNotEqualsMatch(
      final Expression expression, final String idOrAttr, final String value) {
    if (expression instanceof ComparisonExpression
        && ((ComparisonExpression) expression).getOperator()
            == ComparisonExpression.Operator.NOT_EQUAL) {
      final Expression leftExpression = ((ComparisonExpression) expression).getLeft();
      final Expression rightExpression = ((ComparisonExpression) expression).getRight();
      if (leftExpression instanceof SymbolReference && rightExpression instanceof StringLiteral) {
        return ((SymbolReference) leftExpression).getName().equalsIgnoreCase(idOrAttr)
            && ((StringLiteral) rightExpression).getValue().equalsIgnoreCase(value);
      } else if (leftExpression instanceof StringLiteral
          && rightExpression instanceof SymbolReference) {
        return ((SymbolReference) rightExpression).getName().equalsIgnoreCase(idOrAttr)
            && ((StringLiteral) leftExpression).getValue().equalsIgnoreCase(value);
      }
    }

    return false;
  }

  @Override
  public Optional<TableSchema> validateTableHeaderSchema(
      final String database,
      final TableSchema tableSchema,
      final MPPQueryContext context,
      final boolean allowCreateTable,
      final boolean isStrictIdColumn) {
    throw new UnsupportedOperationException();
  }

  @Override
  public void validateDeviceSchema(
      final ITableDeviceSchemaValidation schemaValidation, final MPPQueryContext context) {
    throw new UnsupportedOperationException();
  }

  @Override
  public SchemaPartition getOrCreateSchemaPartition(
      final String database, final List<IDeviceID> deviceIDList, final String userName) {
    return null;
  }

  @Override
  public SchemaPartition getSchemaPartition(
      final String database, final List<IDeviceID> deviceIDList) {
    return null;
  }

  @Override
  public SchemaPartition getSchemaPartition(final String database) {
    return null;
  }

  @Override
  public DataPartition getDataPartition(
      final String database, final List<DataPartitionQueryParam> sgNameToQueryParamsMap) {
    return DATA_PARTITION;
  }

  @Override
  public DataPartition getDataPartitionWithUnclosedTimeRange(
      final String database, final List<DataPartitionQueryParam> sgNameToQueryParamsMap) {
    return DATA_PARTITION;
  }

  private static final DataPartition DATA_PARTITION =
      MockTableModelDataPartition.constructDataPartition();

  private static final SchemaPartition SCHEMA_PARTITION =
      MockTableModelDataPartition.constructSchemaPartition();

  private static IPartitionFetcher getFakePartitionFetcher() {

    return new IPartitionFetcher() {

      @Override
      public SchemaPartition getSchemaPartition(PathPatternTree patternTree) {
        return SCHEMA_PARTITION;
      }

      @Override
      public SchemaPartition getOrCreateSchemaPartition(
          PathPatternTree patternTree, String userName) {
        return SCHEMA_PARTITION;
      }

      @Override
      public DataPartition getDataPartition(
          Map<String, List<DataPartitionQueryParam>> sgNameToQueryParamsMap) {
        return DATA_PARTITION;
      }

      @Override
      public DataPartition getDataPartitionWithUnclosedTimeRange(
          Map<String, List<DataPartitionQueryParam>> sgNameToQueryParamsMap) {
        return DATA_PARTITION;
      }

      @Override
      public DataPartition getOrCreateDataPartition(
          Map<String, List<DataPartitionQueryParam>> sgNameToQueryParamsMap) {
        return DATA_PARTITION;
      }

      @Override
      public DataPartition getOrCreateDataPartition(
          List<DataPartitionQueryParam> dataPartitionQueryParams, String userName) {
        return DATA_PARTITION;
      }

      @Override
      public SchemaNodeManagementPartition getSchemaNodeManagementPartitionWithLevel(
          PathPatternTree patternTree, PathPatternTree scope, Integer level) {
        return null;
      }

      @Override
      public boolean updateRegionCache(TRegionRouteReq req) {
        return false;
      }

      @Override
      public void invalidAllCache() {}

      @Override
      public SchemaPartition getOrCreateSchemaPartition(
          String database, List<IDeviceID> deviceIDList, String userName) {
        return SCHEMA_PARTITION;
      }

      @Override
      public SchemaPartition getSchemaPartition(String database, List<IDeviceID> deviceIDList) {
        return SCHEMA_PARTITION;
      }
    };
  }
}<|MERGE_RESOLUTION|>--- conflicted
+++ resolved
@@ -239,19 +239,11 @@
   }
 
   @Override
-<<<<<<< HEAD
   public List<AlignedDeviceEntry> indexScan(
-      QualifiedObjectName tableName,
-      List<Expression> expressionList,
-      List<String> attributeColumns,
-      MPPQueryContext context) {
-=======
-  public List<DeviceEntry> indexScan(
       final QualifiedObjectName tableName,
       final List<Expression> expressionList,
       final List<String> attributeColumns,
       final MPPQueryContext context) {
->>>>>>> aee90fb8
 
     if (expressionList.size() == 2) {
       if (compareEqualsMatch(expressionList.get(0), "tag1", "beijing")
