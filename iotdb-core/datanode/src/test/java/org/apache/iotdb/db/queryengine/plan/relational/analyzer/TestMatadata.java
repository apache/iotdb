--- conflicted
+++ resolved
@@ -14,15 +14,11 @@
 
 package org.apache.iotdb.db.queryengine.plan.relational.analyzer;
 
-<<<<<<< HEAD
 import org.apache.iotdb.commons.partition.DataPartition;
 import org.apache.iotdb.commons.partition.DataPartitionQueryParam;
 import org.apache.iotdb.commons.partition.SchemaNodeManagementPartition;
 import org.apache.iotdb.commons.partition.SchemaPartition;
 import org.apache.iotdb.commons.path.PathPatternTree;
-=======
-import org.apache.iotdb.commons.partition.SchemaPartition;
->>>>>>> f4a6af95
 import org.apache.iotdb.commons.schema.table.column.TsTableColumnCategory;
 import org.apache.iotdb.commons.udf.builtin.BuiltinAggregationFunction;
 import org.apache.iotdb.db.queryengine.common.MPPQueryContext;
@@ -324,6 +320,22 @@
 
       @Override
       public void invalidAllCache() {}
+
+      @Override
+      public SchemaPartition getOrCreateSchemaPartition(
+          String database, List<IDeviceID> deviceIDList, String userName) {
+        return null;
+      }
+
+      @Override
+      public SchemaPartition getSchemaPartition(String database, List<IDeviceID> deviceIDList) {
+        return null;
+      }
+
+      @Override
+      public SchemaPartition getSchemaPartition(String database) {
+        return null;
+      }
     };
   }
 }