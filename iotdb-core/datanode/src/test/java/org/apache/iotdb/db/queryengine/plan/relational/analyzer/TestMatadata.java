--- conflicted
+++ resolved
@@ -273,11 +273,10 @@
 
   @Override
   public List<DeviceEntry> indexScan(
-<<<<<<< HEAD
-      QualifiedObjectName tableName,
-      List<Expression> expressionList,
-      List<String> attributeColumns,
-      MPPQueryContext context) {
+      final QualifiedObjectName tableName,
+      final List<Expression> expressionList,
+      final List<String> attributeColumns,
+      final MPPQueryContext context) {
     if (tableName.getDatabaseName().equals(TREE_VIEW_DB)) {
       if (expressionList.isEmpty()) {
         return ImmutableList.of(
@@ -295,12 +294,6 @@
           new AlignedDeviceEntry(
               new StringArrayDeviceID(DEVICE_5.split("\\.")), ImmutableList.of()));
     }
-=======
-      final QualifiedObjectName tableName,
-      final List<Expression> expressionList,
-      final List<String> attributeColumns,
-      final MPPQueryContext context) {
->>>>>>> 97046f90
 
     if (expressionList.size() == 2) {
       if (compareEqualsMatch(expressionList.get(0), "tag1", "beijing")
