--- conflicted
+++ resolved
@@ -132,11 +132,7 @@
 
   @Test
   public void modificationPatternTreeMapTest() throws IllegalPathException {
-<<<<<<< HEAD
-    final PatternTreeMap<Modification, ModsSerializer> patternTreeMap =
-=======
-    PatternTreeMap<ModEntry, ModsSerializer> patternTreeMap =
->>>>>>> c0de204c
+    final PatternTreeMap<ModEntry, ModsSerializer> patternTreeMap =
         PatternTreeMapFactory.getModsPatternTreeMap();
 
     // [1,3] [6,10]
@@ -199,14 +195,10 @@
         new TreeDeletionEntry(new MeasurementPath("root.sg1.d1.*.d3.s5"), 4, 6));
     patternTreeMap.append(
         new PartialPath("root.sg1.d1.*.d3.s4"),
-<<<<<<< HEAD
-        new Deletion(new PartialPath("root.sg1.d1.*.d3.s4"), 3, 4, 6));
+        new TreeDeletionEntry(new MeasurementPath("root.sg1.d1.*.d3.s4"), 4, 6));
     patternTreeMap.append(
         new PartialPath("root.sg1.d1.t1.d*.s5"),
-        new Deletion(new PartialPath("root.sg1.d1.t1.d*.s5"), 4, 7, 10));
-=======
-        new TreeDeletionEntry(new MeasurementPath("root.sg1.d1.*.d3.s4"), 4, 6));
->>>>>>> c0de204c
+        new TreeDeletionEntry(new MeasurementPath("root.sg1.d1.t1.d*.s5"), 7, 10));
 
     checkOverlappedByDevice(
         patternTreeMap,
@@ -225,21 +217,13 @@
         patternTreeMap,
         new PartialPath("root.sg1.d1.t1.d3"),
         Arrays.asList(
-<<<<<<< HEAD
-            new Deletion(new PartialPath("root.**.s1"), 5, 10, 100),
-            new Deletion(new PartialPath("root.**.s2"), 4, 4, 6),
-            new Deletion(new PartialPath("root.**.s1"), 10, 100, 200),
-            new Deletion(new PartialPath("root.**"), 5, 10, 100),
-            new Deletion(new PartialPath("root.sg1.d1.*.d3.s5"), 2, 4, 6),
-            new Deletion(new PartialPath("root.sg1.d1.*.d3.s4"), 3, 4, 6),
-            new Deletion(new PartialPath("root.sg1.d1.t1.d*.s5"), 4, 7, 10)));
-=======
             new TreeDeletionEntry(new MeasurementPath("root.**.s1"), 10, 100),
             new TreeDeletionEntry(new MeasurementPath("root.**.s2"), 4, 6),
             new TreeDeletionEntry(new MeasurementPath("root.**.s1"), 100, 200),
             new TreeDeletionEntry(new MeasurementPath("root.**"), 10, 100),
             new TreeDeletionEntry(new MeasurementPath("root.sg1.d1.*.d3.s5"), 4, 6),
-            new TreeDeletionEntry(new MeasurementPath("root.sg1.d1.*.d3.s4"), 4, 6)));
+            new TreeDeletionEntry(new MeasurementPath("root.sg1.d1.*.d3.s4"), 4, 6),
+            new TreeDeletionEntry(new MeasurementPath("root.sg1.d1.t1.d*.s5"), 7, 10)));
   }
 
   @Test
@@ -253,7 +237,6 @@
         patternTreeMap.getOverlapped(
             Factory.DEFAULT_FACTORY.create(new String[] {"table1", null, "id2"}), "s1");
     assertEquals(Collections.singletonList(modEntry), result);
->>>>>>> c0de204c
   }
 
   private <T> void checkOverlapped(
@@ -262,13 +245,8 @@
       final List<T> expectedList) {
     final Set<T> resultSet = new HashSet<>(patternTreeMap.getOverlapped(partialPath));
     Assert.assertEquals(expectedList.size(), resultSet.size());
-<<<<<<< HEAD
-    for (final T o : expectedList) {
-      Assert.assertTrue(resultSet.contains(o));
-=======
     for (T o : expectedList) {
       assertTrue(resultSet.contains(o));
->>>>>>> c0de204c
     }
   }
 
@@ -283,13 +261,8 @@
       final List<T> expectedSubList = expectedList.get(i);
       final Set<T> actualSubSet = new HashSet<>(actualList.get(i));
       Assert.assertEquals(expectedSubList.size(), actualSubSet.size());
-<<<<<<< HEAD
       for (final T o : expectedSubList) {
-        Assert.assertTrue(actualSubSet.contains(o));
-=======
-      for (T o : expectedSubList) {
         assertTrue(actualSubSet.contains(o));
->>>>>>> c0de204c
       }
     }
   }
@@ -300,13 +273,8 @@
       final List<T> expectedList) {
     final Set<T> resultSet = new HashSet<>(patternTreeMap.getDeviceOverlapped(devicePath));
     Assert.assertEquals(expectedList.size(), resultSet.size());
-<<<<<<< HEAD
     for (final T o : expectedList) {
-      Assert.assertTrue(resultSet.contains(o));
-=======
-    for (T o : expectedList) {
       assertTrue(resultSet.contains(o));
->>>>>>> c0de204c
     }
   }
 }