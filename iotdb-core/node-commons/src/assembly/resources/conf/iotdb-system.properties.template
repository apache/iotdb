--- conflicted
+++ resolved
@@ -1011,33 +1011,6 @@
 ### TTL Configuration
 ####################
 
-<<<<<<< HEAD
-# The maximum number of TTL rules stored in the system, the default is 1000.
-# effectiveMode: restart
-# Negative value means the threshold is unlimited.
-# Datatype: int
-ttl_rule_capacity=1000
-=======
-# Use this value to set timestamp precision as "ms", "us" or "ns".
-# Once the precision has been set, it can not be changed.
-# effectiveMode: first_start
-# Datatype: String
-timestamp_precision=ms
-
-# When the timestamp precision check is enabled, the timestamps those are over 13 digits for ms precision, or over 16 digits for us precision are not allowed to be inserted.
-# effectiveMode: first_start
-# Datatype: Boolean
-timestamp_precision_check_enabled=true
-
-# Default TTL for databases that are not set TTL by statements, If not set (default), the TTL will be unlimited.
-# Negative value means the TTL is unlimited.
-# Notice: if this property is changed, previous created database which are not set TTL will also be affected.
-# effectiveMode: restart
-# Datatype: long
-# Unit: ms
-default_ttl_in_ms=-1
->>>>>>> eaf41caa
-
 # The interval of TTL check task in each database. The TTL check task will inspect and select files with a higher volume of expired data for compaction. Default is 2 hours.
 # Notice: It is not recommended to change it too small, as it will affect the read and write performance of the system.
 # effectiveMode: restart
