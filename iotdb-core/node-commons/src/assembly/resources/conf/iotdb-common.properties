--- conflicted
+++ resolved
@@ -961,38 +961,6 @@
 # The maximum number of clients that can be used in the async connector.
 # pipe_async_connector_max_client_number=16
 
-<<<<<<< HEAD
-# True if the pipe heartbeat is separated from the cluster's heartbeat, false if the pipe heartbeat is
-# merged with the cluster's heartbeat.
-# pipe_heartbeat_seperated_mode_enabled=true
-
-# The interval time between the heartbeat that collecting pipe meta (in seconds).
-# pipe_heartbeat_interval_seconds_for_collecting_pipe_meta=100
-
-# The initial delay before starting the PipeMetaSyncer service.
-# pipe_meta_syncer_initial_sync_delay_minutes=3
-
-# The sync regular interval (in minutes) for the PipeMetaSyncer service.
-# pipe_meta_syncer_sync_interval_minutes=3
-
-# When the pipe meta synchronization round is a multiple of it, it will restart pipes stopped automatically by critical exceptions.
-# Useless if the pipe_exception_stopped_auto_restart_enabled is set to false.
-# Eg: if pipe_meta_syncer_sync_interval_minutes=3, and pipe_meta_syncer_auto_restart_pipe_round=5,
-# then the pipe restart process's interval will be 15 minutes, and is executed by the pipe meta sync thread.
-# pipe_meta_syncer_auto_restart_pipe_check_interval_round=1
-
-# Whether to enable pipe auto restart after pipe meets error during runtime.
-# pipe_auto_restart_enabled=true
-
-# Whether to enable receiving pipe data from air gap, which needs separate port because the receiver can only return 0 or 1.
-# If true, the cluster dataNodes will start a server at certain port to receive pipe data, and return only 0 or 1.
-# pipe_air_gap_receive_enabled=false
-
-# The port for the pipe to receive pipe data from air gap
-# pipe_air_gap_receive_port=7980
-
-=======
->>>>>>> 11af323b
 ####################
 ### RatisConsensus Configuration
 ####################
