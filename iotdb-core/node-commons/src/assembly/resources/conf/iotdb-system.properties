#
# Licensed to the Apache Software Foundation (ASF) under one
# or more contributor license agreements.  See the NOTICE file
# distributed with this work for additional information
# regarding copyright ownership.  The ASF licenses this file
# to you under the Apache License, Version 2.0 (the
# "License"); you may not use this file except in compliance
# with the License.  You may obtain a copy of the License at
#
#     http://www.apache.org/licenses/LICENSE-2.0
#
# Unless required by applicable law or agreed to in writing,
# software distributed under the License is distributed on an
# "AS IS" BASIS, WITHOUT WARRANTIES OR CONDITIONS OF ANY
# KIND, either express or implied.  See the License for the
# specific language governing permissions and limitations
# under the License.
#

####################
### Cluster Configuration
####################

cluster_name=defaultCluster

####################
### Seed ConfigNode
####################

cn_seed_config_node=127.0.0.1:10710

dn_seed_config_node=127.0.0.1:10710

####################
### Node RPC Configuration
####################

cn_internal_address=127.0.0.1
cn_internal_port=10710
cn_consensus_port=10720

dn_rpc_address=0.0.0.0
dn_rpc_port=6667
dn_internal_address=127.0.0.1
dn_internal_port=10730
dn_mpp_data_exchange_port=10740
dn_schema_region_consensus_port=10750
dn_data_region_consensus_port=10760

####################
### Replication configuration
####################

schema_replication_factor=1
data_replication_factor=1

####################
### Directory Configuration
####################

# dn_data_dirs=data/datanode/data
# dn_wal_dirs=data/datanode/wal

####################
### Metric Configuration
####################

<<<<<<< HEAD
# The reporters of metric module to report metrics
# If there are more than one reporter, please separate them by commas ",".
# Options: [JMX, PROMETHEUS]
# effectiveMode: restart
# Datatype: String
# dn_metric_reporter_list=

# The level of metric module
# Options: [OFF, CORE, IMPORTANT, NORMAL, ALL]
# effectiveMode: restart
# Datatype: String
# dn_metric_level=CORE

# The period of async collection of some metrics in second
# effectiveMode: restart
# Datatype: int
# dn_metric_async_collect_period=5

# The port of prometheus reporter of metric module
# effectiveMode: restart
# Datatype: int
dn_metric_prometheus_reporter_port=9092

# The type of internal reporter in metric module, used for checking flushed point number
# Options: [MEMORY, IOTDB]
# effectiveMode: restart
# Datatype: String
# dn_metric_internal_reporter_type=MEMORY

####################
### REST Service Configuration
####################

# Is the REST service enabled
# effectiveMode: restart
# Datatype: boolean
# enable_rest_service=false

# the binding port of the REST service
# effectiveMode: restart
# Datatype: int
# rest_service_port=18080

# Whether to display rest service interface information through swagger. eg: http://ip:port/swagger.json
# effectiveMode: restart
# Datatype: boolean
# enable_swagger=false

# the default row limit to a REST query response when the rowSize parameter is not given in request
# effectiveMode: restart
# Datatype: int
# rest_query_default_row_size_limit=10000

# the expiration time of the user login information cache (in seconds)
# effectiveMode: restart
# Datatype: int
# cache_expire_in_seconds=28800

# maximum number of users can be stored in the user login cache.
# effectiveMode: restart
# Datatype: int
# cache_max_num=100

# init capacity of users can be stored in the user login cache.
# effectiveMode: restart
# Datatype: int
# cache_init_num=10

# Is client authentication required
# effectiveMode: restart
# Datatype: boolean
# client_auth=false

# SSL trust store path
# effectiveMode: restart
# trust_store_path=""

# SSL trust store password.
# effectiveMode: restart
# Datatype: String
# trust_store_pwd=""

# SSL timeout (in seconds)
# effectiveMode: restart
# Datatype: int
# idle_timeout_in_seconds=50000




####################
### Cluster Configuration
####################

# Used for indicate cluster name and distinguish different cluster.
# effectiveMode: first_start
# Datatype: string
cluster_name=defaultCluster

####################
### Replication configuration
####################

# ConfigNode consensus protocol type.
# This parameter is unmodifiable after ConfigNode starts for the first time.
# These consensus protocols are currently supported:
# 1. org.apache.iotdb.consensus.ratis.RatisConsensus
# 2. org.apache.iotdb.consensus.simple.SimpleConsensus   (Only 1 ConfigNode can be deployed)
# effectiveMode: first_start
# Datatype: string
# config_node_consensus_protocol_class=org.apache.iotdb.consensus.ratis.RatisConsensus

# Default number of schema replicas
# effectiveMode: first_start
# Datatype: int
schema_replication_factor=1

# SchemaRegion consensus protocol type.
# This parameter is unmodifiable after ConfigNode starts for the first time.
# These consensus protocols are currently supported:
# 1. org.apache.iotdb.consensus.ratis.RatisConsensus
# 2. org.apache.iotdb.consensus.simple.SimpleConsensus   (The schema_replication_factor can only be set to 1)
# effectiveMode: first_restart
# Datatype: string
# schema_region_consensus_protocol_class=org.apache.iotdb.consensus.ratis.RatisConsensus

# Default number of data replicas
# effectiveMode: first_start
# Datatype: int
data_replication_factor=1

# DataRegion consensus protocol type.
# This parameter is unmodifiable after ConfigNode starts for the first time.
# These consensus protocols are currently supported:
# 1. org.apache.iotdb.consensus.simple.SimpleConsensus   (The data_replication_factor can only be set to 1)
# 2. org.apache.iotdb.consensus.iot.IoTConsensus
# 3. org.apache.iotdb.consensus.ratis.RatisConsensus
# 4. org.apache.iotdb.consensus.iot.FastIoTConsensus
# effectiveMode: first_start
# Datatype: string
# data_region_consensus_protocol_class=org.apache.iotdb.consensus.iot.IoTConsensus

####################
### Load balancing configuration
####################

# All parameters in Partition configuration is unmodifiable after ConfigNode starts for the first time.
# And these parameters should be consistent within the ConfigNodeGroup.
# Number of SeriesPartitionSlots per Database
# effectiveMode: first_start
# Datatype: Integer
# series_slot_num=1000

# SeriesPartitionSlot executor class
# These hashing algorithms are currently supported:
# 1. BKDRHashExecutor(Default)
# 2. APHashExecutor
# 3. JSHashExecutor
# 4. SDBMHashExecutor
# Also, if you want to implement your own SeriesPartition executor, you can inherit the SeriesPartitionExecutor class and
# modify this parameter to correspond to your Java class
# effectiveMode: first_start
# Datatype: String
# series_partition_executor_class=org.apache.iotdb.commons.partition.executor.hash.BKDRHashExecutor

# The policy of extension SchemaRegionGroup for each Database.
# These policies are currently supported:
# 1. CUSTOM(Each Database will allocate schema_region_group_per_database RegionGroups as soon as created)
# 2. AUTO(Each Database will automatically extend SchemaRegionGroups based on the data it has)
# effectiveMode: restart
# Datatype: String
# schema_region_group_extension_policy=AUTO

# When set schema_region_group_extension_policy=CUSTOM,
# this parameter is the default number of SchemaRegionGroups for each Database.
# When set schema_region_group_extension_policy=AUTO,
# this parameter is the default minimal number of SchemaRegionGroups for each Database.
# effectiveMode: restart
# Datatype: Integer
# default_schema_region_group_num_per_database=1

# Only take effect when set schema_region_group_extension_policy=AUTO.
# This parameter is the maximum number of SchemaRegions expected to be managed by each DataNode.
# Notice: Since each Database requires at least one SchemaRegionGroup to manage its schema,
# this parameter doesn't limit the upper bound of cluster SchemaRegions when there are too many Databases.
# effectiveMode: restart
# Datatype: Double
# schema_region_per_data_node=1.0

# The policy of extension DataRegionGroup for each Database.
# These policies are currently supported:
# 1. CUSTOM(Each Database will allocate data_region_group_per_database DataRegionGroups as soon as created)
# 2. AUTO(Each Database will automatically extend DataRegionGroups based on the data it has)
# effectiveMode: restart
# Datatype: String
# data_region_group_extension_policy=AUTO

# When set data_region_group_extension_policy=CUSTOM,
# this parameter is the default number of DataRegionGroups for each Database.
# When set data_region_group_extension_policy=AUTO,
# this parameter is the default minimal number of DataRegionGroups for each Database.
# effectiveMode: restart
# Datatype: Integer
# default_data_region_group_num_per_database=2

# Only take effect when set data_region_group_extension_policy=AUTO.
# This parameter is the maximum number of DataRegions expected to be managed by each DataNode.
# Notice: Since each Database requires at least two DataRegionGroups to manage its data,
# this parameter doesn't limit the upper bound of cluster DataRegions when there are too many Databases.
# effectiveMode: restart
# Datatype: Double
# data_region_per_data_node=5.0

# Whether to enable auto leader balance for Ratis consensus protocol.
# The ConfigNode-leader will balance the leader of Ratis-RegionGroups by leader_distribution_policy if set true.
# Notice: Default is false because the Ratis is unstable for this function.
# effectiveMode: restart
# Datatype: Boolean
# enable_auto_leader_balance_for_ratis_consensus=true

# Whether to enable auto leader balance for IoTConsensus protocol.
# The ConfigNode-leader will balance the leader of IoTConsensus-RegionGroups by leader_distribution_policy if set true.
# Notice: Default is true because the IoTConsensus depends on this function to distribute leader.
# effectiveMode: restart
# Datatype: Boolean
# enable_auto_leader_balance_for_iot_consensus=true

####################
### Cluster management
####################

# Time partition interval in milliseconds, and partitioning data inside each data region, default is equal to one week
# effectiveMode: first_start
# Datatype: long
# time_partition_interval=604800000

# The heartbeat interval in milliseconds, default is 1000ms
# effectiveMode: restart
# Datatype: long
# heartbeat_interval_in_ms=1000

# Disk remaining threshold at which DataNode is set to ReadOnly status
# effectiveMode: restart
# Datatype: double(percentage)
# disk_space_warning_threshold=0.05

####################
### Memory Control Configuration
####################

# Memory Allocation Ratio: StorageEngine, QueryEngine, SchemaEngine, Consensus, StreamingEngine and Free Memory.
# The parameter form is a:b:c:d:e:f, where a, b, c, d, e and f are integers. for example: 1:1:1:1:1:1 , 6:2:1:1:1:1
# If you have high level of writing pressure and low level of reading pressure, please adjust it to for example 6:1:1:1:1:1
# effectiveMode: restart
# datanode_memory_proportion=3:3:1:1:1:1

# Schema Memory Allocation Ratio: SchemaRegion, SchemaCache, and PartitionCache.
# The parameter form is a:b:c, where a, b and c are integers. for example: 1:1:1 , 6:2:1
# effectiveMode: restart
# schema_memory_proportion=5:4:1

# Memory allocation ratio in StorageEngine: Write, Compaction
# The parameter form is a:b:c:d, where a, b, c and d are integers. for example: 8:2 , 7:3
# effectiveMode: restart
# storage_engine_memory_proportion=8:2

# Memory allocation ratio in writing: Memtable, TimePartitionInfo
# Memtable is the total memory size of all memtables
# TimePartitionInfo is the total memory size of last flush time of all data regions
# effectiveMode: restart
# write_memory_proportion=19:1

# primitive array size (length of each array) in array pool
# effectiveMode: restart
# Datatype: int
# primitive_array_size=64

# Ratio of compaction memory for chunk metadata maintains in memory when doing compaction
# effectiveMode: restart
# Datatype: double
# chunk_metadata_size_proportion=0.1

# Ratio of write memory for invoking flush disk, 0.4 by default
# If you have extremely high write load (like batch=1000), it can be set lower than the default value like 0.2
# effectiveMode: restart
# Datatype: double
# flush_proportion=0.4

# Ratio of write memory allocated for buffered arrays, 0.6 by default
# effectiveMode: restart
# Datatype: double
# buffered_arrays_memory_proportion=0.6

# Ratio of write memory for rejecting insertion, 0.8 by default
# If you have extremely high write load (like batch=1000) and the physical memory size is large enough,
# it can be set higher than the default value like 0.9
# effectiveMode: restart
# Datatype: double
# reject_proportion=0.8

# Ratio of memory for the DevicePathCache. DevicePathCache is the deviceId cache, keep only one copy of the same deviceId in memory
# effectiveMode: restart
# Datatype: double
# device_path_cache_proportion=0.05

# If memory cost of data region increased more than proportion of allocated memory for write, report to system. The default value is 0.001
# effectiveMode: restart
# Datatype: double
# write_memory_variation_report_proportion=0.001

# When an inserting is rejected, waiting period (in ms) to check system again, 50 by default.
# If the insertion has been rejected and the read load is low, it can be set larger.
# effectiveMode: restart
# Datatype: int
# check_period_when_insert_blocked=50

# size of ioTaskQueue. The default value is 10
# effectiveMode: restart
# Datatype: int
# io_task_queue_size_for_flushing=10

# If true, we will estimate each query's possible memory footprint before executing it and deny it if its estimated memory exceeds current free memory
# effectiveMode: hot_reload
# Datatype: bool
# enable_query_memory_estimation=true

####################
### Schema Engine Configuration
####################

# The schema management mode of schema engine. Currently, support Memory and PBTree.
# This config of all DataNodes in one cluster must keep same.
# effectiveMode: first_start
# Datatype: string
# schema_engine_mode=Memory

# cache size for partition.
# This cache is used to improve partition fetch from config node.
# effectiveMode: restart
# Datatype: int
# partition_cache_size=1000

# The cycle when metadata log is periodically forced to be written to disk(in milliseconds)
# If sync_mlog_period_in_ms=0 it means force metadata log to be written to disk after each refreshment
# Set this parameter to 0 may slow down the operation on slow disk.
# effectiveMode: restart
# Datatype: int
# sync_mlog_period_in_ms=100

# interval num for tag and attribute records when force flushing to disk
# When a certain amount of tag and attribute records is reached, they will be force flushed to disk
# It is possible to lose at most tag_attribute_flush_interval records
# effectiveMode: first_start
# Datatype: int
# tag_attribute_flush_interval=1000

# max size for a storage block for tags and attributes of one time series. If the combined size of tags and
# attributes exceeds the tag_attribute_total_size, a new storage block will be allocated to continue storing
# the excess data.
# the unit is byte
# effectiveMode: first_start
# Datatype: int
# tag_attribute_total_size=700

# max measurement num of internal request
# When creating timeseries with Session.createMultiTimeseries, the user input plan, the timeseries num of
# which exceeds this num, will be split to several plans with timeseries no more than this num.
# effectiveMode: restart
# Datatype: int
# max_measurement_num_of_internal_request=10000

# Policy of DataNodeSchemaCache eviction.
# Support FIFO and LRU policy. FIFO takes low cache update overhead. LRU takes high cache hit rate.
# effectiveMode: restart
# Datatype: int
# datanode_schema_cache_eviction_policy=FIFO

# This configuration parameter sets the maximum number of time series allowed in the cluster.
# The value should be a positive integer representing the desired threshold.
# When the threshold is reached, users will be prohibited from creating new time series.
# -1 means unlimited
# effectiveMode: restart
# Datatype: int
# cluster_timeseries_limit_threshold=-1

# This configuration parameter sets the maximum number of device allowed in the cluster.
# The value should be a positive integer representing the desired threshold.
# When the threshold is reached, users will be prohibited from creating new time series.
# -1 means unlimited
# effectiveMode: restart
# Datatype: int
# cluster_device_limit_threshold=-1

# This configuration parameter sets the maximum number of Cluster Databases allowed.
# The value should be a positive integer representing the desired threshold.
# When the threshold is reached, users will be prohibited from creating new databases.
# -1 means unlimited.
# effectiveMode: restart
# Datatype: int
# database_limit_threshold = -1



####################
### Configurations for creating schema automatically
####################

# Whether creating schema automatically is enabled
# If true, then create database and timeseries automatically when not exists in insertion
# Or else, user need to create database and timeseries before insertion.
# effectiveMode: hot_reload
# Datatype: boolean
# enable_auto_create_schema=true

# Database level when creating schema automatically is enabled
# e.g. root.sg0.d1.s2
#      we will set root.sg0 as the database if database level is 1
# effectiveMode: hot_reload
# Datatype: int
# default_storage_group_level=1

# ALL data types: BOOLEAN, INT32, INT64, FLOAT, DOUBLE, TEXT

# register time series as which type when receiving boolean string "true" or "false"
# effectiveMode: hot_reload
# Datatype: TSDataType
# Options: BOOLEAN, TEXT
# boolean_string_infer_type=BOOLEAN

# register time series as which type when receiving an integer string and using float or double may lose precision
# effectiveMode: hot_reload
# Datatype: TSDataType
# Options: DOUBLE, FLOAT, INT32, INT64, TEXT
# integer_string_infer_type=DOUBLE

# register time series as which type when receiving a floating number string "6.7"
# effectiveMode: hot_reload
# Datatype: TSDataType
# Options: DOUBLE, FLOAT, TEXT
# floating_string_infer_type=DOUBLE

# register time series as which type when receiving the Literal NaN.
# effectiveMode: hot_reload
# Datatype: TSDataType
# Options: DOUBLE, FLOAT, TEXT
# nan_string_infer_type=DOUBLE

# BOOLEAN encoding when creating schema automatically is enabled
# effectiveMode: hot_reload
# Datatype: TSEncoding
# default_boolean_encoding=RLE

# INT32 encoding when creating schema automatically is enabled
# effectiveMode: hot_reload
# Datatype: TSEncoding
# default_int32_encoding=TS_2DIFF

# INT64 encoding when creating schema automatically is enabled
# effectiveMode: hot_reload
# Datatype: TSEncoding
# default_int64_encoding=TS_2DIFF

# FLOAT encoding when creating schema automatically is enabled
# effectiveMode: hot_reload
# Datatype: TSEncoding
# default_float_encoding=GORILLA

# DOUBLE encoding when creating schema automatically is enabled
# effectiveMode: hot_reload
# Datatype: TSEncoding
# default_double_encoding=GORILLA

# TEXT encoding when creating schema automatically is enabled
# effectiveMode: hot_reload
# Datatype: TSEncoding
# default_text_encoding=PLAIN

####################
### Query Configurations
####################

# The read consistency level
# These consistency levels are currently supported:
# 1. strong(Default, read from the leader replica)
# 2. weak(Read from a random replica)
# effectiveMode: restart
# Datatype: string
# read_consistency_level=strong

# Whether to cache meta data(BloomFilter, ChunkMetadata and TimeSeriesMetadata) or not.
# effectiveMode: restart
# Datatype: boolean
# meta_data_cache_enable=true

# Read memory Allocation Ratio: BloomFilterCache : ChunkCache : TimeSeriesMetadataCache : Coordinator : Operators : DataExchange : timeIndex in TsFileResourceList : others.
# The parameter form is a:b:c:d:e:f:g:h, where a, b, c, d, e, f, g and h are integers. for example: 1:1:1:1:1:1:1:1 , 1:100:200:50:200:200:200:50
# effectiveMode: restart
# chunk_timeseriesmeta_free_memory_proportion=1:100:200:50:200:200:200:50

# Whether to enable LAST cache
# effectiveMode: restart
# Datatype: boolean
# enable_last_cache=true

# Core size of ThreadPool of MPP data exchange
# effectiveMode: restart
# Datatype: int
# mpp_data_exchange_core_pool_size=10

# Max size of ThreadPool of MPP data exchange
# effectiveMode: restart
# Datatype: int
# mpp_data_exchange_max_pool_size=10

# Max waiting time for MPP data exchange
# effectiveMode: restart
# Datatype: int
# mpp_data_exchange_keep_alive_time_in_ms=1000

# The max execution time of a DriverTask
# effectiveMode: restart
# Datatype: int, Unit: ms
# driver_task_execution_time_slice_in_ms=200

# The max capacity of a TsBlock
# effectiveMode: hot_reload
# Datatype: int, Unit: byte
# max_tsblock_size_in_bytes=131072

# The max number of lines in a single TsBlock
# effectiveMode: hot_reload
# Datatype: int
# max_tsblock_line_number=1000

# Time cost(ms) threshold for slow query
# effectiveMode: hot_reload
# Datatype: long
# slow_query_threshold=10000

# The max executing time of query. unit: ms
# effectiveMode: restart
# Datatype: int
# query_timeout_threshold=60000

# The maximum allowed concurrently executing queries
# effectiveMode: restart
# Datatype: int
# max_allowed_concurrent_queries=1000

# How many threads can concurrently execute query statement. When <= 0, use CPU core number.
# effectiveMode: restart
# Datatype: int
# query_thread_count=0

# How many pipeline drivers will be created for one fragment instance. When <= 0, use CPU core number / 2.
# effectiveMode: restart
# Datatype: int
# degree_of_query_parallelism=0

# The threshold of count map size when calculating the MODE aggregation function
# effectiveMode: restart
# Datatype: int
# mode_map_size_threshold=10000

# The amount of data iterate each time in server (the number of data strips, that is, the number of different timestamps.)
# effectiveMode: restart
# Datatype: int
# batch_size=100000

# The memory for external sort in sort operator, when the data size is smaller than sort_buffer_size_in_bytes, the sort operator will use in-memory sort.
# effectiveMode: restart
# Datatype: long
# sort_buffer_size_in_bytes=1048576

# The threshold of operator count in the result set of EXPLAIN ANALYZE, if the number of operator in the result set is larger than this threshold, operator will be merged.
# effectiveMode: hot_reload
# Datatype: int
# merge_threshold_of_explain_analyze=10

####################
### Storage Engine Configuration
####################

# Use this value to set timestamp precision as "ms", "us" or "ns".
# Once the precision has been set, it can not be changed.
# effectiveMode: first_start
# Datatype: String
# timestamp_precision=ms

# When the timestamp precision check is enabled, the timestamps those are over 13 digits for ms precision, or over 16 digits for us precision are not allowed to be inserted.
# effectiveMode: first_start
# Datatype: Boolean
# timestamp_precision_check_enabled=true

# Default TTL for databases that are not set TTL by statements, If not set (default), the TTL will be unlimited.
# Negative value means the TTL is unlimited.
# Notice: if this property is changed, previous created database which are not set TTL will also be affected.
# effectiveMode: restart
# Datatype: long
# Unit: ms
# default_ttl_in_ms=-1

# The maximum number of TTL rules stored in the system, the default is 1000.
# effectiveMode: restart
# Negative value means the threshold is unlimited.
# Datatype: int
# ttl_rule_capacity=1000

# The interval of TTL check task in each database. The TTL check task will inspect and select files with a higher volume of expired data for compaction. Default is 2 hours.
# Notice: It is not recommended to change it too small, as it will affect the read and write performance of the system.
# effectiveMode: restart
# Unit: ms
# Datatype: int
# ttl_check_interval=7200000

# The maximum expiring time of devices that have a ttl. Default is 1 month.
# If the data elapsed time (current timestamp minus the maximum data timestamp of the device in the file) of such devices exceeds this value, then the file will be cleaned by compaction.
# Notice: It is not recommended to change it too small, as it will affect the read and write performance of the system.
# effectiveMode: restart
# Unit: ms
# Datatype: int
# max_expired_time=2592000000

# The expired device ratio. If the ratio of expired devices in one file exceeds this value, then expired data of this file will be cleaned by compaction.
# effectiveMode: restart
# Datatype: float
# expired_data_ratio=0.3

# When the waiting time (in ms) of an inserting exceeds this, throw an exception. 10000 by default.
# If the insertion has been rejected and the read load is low, it can be set larger
# effectiveMode: restart
# Datatype: int
# max_waiting_time_when_insert_blocked=10000

# Add a switch to enable separate sequence and unsequence data.
# If it is true, then data will be separated into seq and unseq data dir. If it is false, then all data will be written into unseq data dir.
# effectiveMode: restart
# Datatype: boolean
# enable_separate_data=true

# What will the system do when unrecoverable error occurs.
# Datatype: String
# Optional strategies are as follows:
# 1. CHANGE_TO_READ_ONLY: set system status to read-only and the system only accepts query operations.
# 2. SHUTDOWN: the system will be shutdown.
# effectiveMode: restart
# handle_system_error=CHANGE_TO_READ_ONLY

# Whether to timed flush sequence tsfiles' memtables.
# effectiveMode: hot_reload
# Datatype: boolean
# enable_timed_flush_seq_memtable=true

# If a memTable's last update time is older than current time minus this, the memtable will be flushed to disk.
# Only check sequence tsfiles' memtables.
# The default flush interval is 10 * 60 * 1000. (unit: ms)
# effectiveMode: hot_reload
# Datatype: long
# seq_memtable_flush_interval_in_ms=600000

# The interval to check whether sequence memtables need flushing.
# The default flush check interval is 30 * 1000. (unit: ms)
# effectiveMode: hot_reload
# Datatype: long
# seq_memtable_flush_check_interval_in_ms=30000

# Whether to timed flush unsequence tsfiles' memtables.
# effectiveMode: hot_reload
# Datatype: boolean
# enable_timed_flush_unseq_memtable=true

# If a memTable's last update time is older than current time minus this, the memtable will be flushed to disk.
# Only check unsequence tsfiles' memtables.
# The default flush interval is 10 * 60 * 1000. (unit: ms)
# effectiveMode: hot_reload
# Datatype: long
# unseq_memtable_flush_interval_in_ms=600000

# The interval to check whether unsequence memtables need flushing.
# The default flush check interval is 30 * 1000. (unit: ms)
# effectiveMode: hot_reload
# Datatype: long
# unseq_memtable_flush_check_interval_in_ms=30000

# The sort algorithms used in the memtable's TVList
# TIM: default tim sort,
# QUICK: quick sort,
# BACKWARD: backward sort
# effectiveMode: restart
# tvlist_sort_algorithm=TIM

# When the average point number of timeseries in memtable exceeds this, the memtable is flushed to disk. The default threshold is 100000.
# effectiveMode: restart
# Datatype: int
# avg_series_point_number_threshold=100000

# How many threads can concurrently flush. When <= 0, use CPU core number.
# effectiveMode: restart
# Datatype: int
# flush_thread_count=0

# In one insert (one device, one timestamp, multiple measurements),
# if enable partial insert, one measurement failure will not impact other measurements
# effectiveMode: restart
# Datatype: boolean
# enable_partial_insert=true

# the interval to log recover progress of each vsg when starting iotdb
# effectiveMode: restart
# Datatype: int
# recovery_log_interval_in_ms=5000

# If using v0.13 client to insert data, please set this configuration to true.
# Notice: if using v0.13/v1.0 client or setting Client Version to V_0_13 manually, enable this config will disable insert redirection.
# effectiveMode: restart
# Datatype: boolean
# 0.13_data_insert_adapt=false

# Verify that TSfiles generated by Flush, Load, and Compaction are correct. The following is verified:
# 1. Check whether the file contains a header and a tail
# 2. Check whether files can be deserialized successfully
# 3. Check whether the file contains data
# 4. Whether there is time range overlap between data, whether it is increased, and whether the metadata index offset of the sequence is correct
# effectiveMode: hot_reload
# Datatype: boolean
# enable_tsfile_validation=false

####################
### Compaction Configurations
####################
# sequence space compaction: only compact the sequence files
# effectiveMode: hot_reload
# Datatype: boolean
# enable_seq_space_compaction=true

# unsequence space compaction: only compact the unsequence files
# effectiveMode: hot_reload
# Datatype: boolean
# enable_unseq_space_compaction=true

# cross space compaction: compact the unsequence files into the overlapped sequence files
# effectiveMode: hot_reload
# Datatype: boolean
# enable_cross_space_compaction=true

# the selector of cross space compaction task
# effectiveMode: restart
# Options: rewrite
# cross_selector=rewrite

# the compaction performer of cross space compaction task
# effectiveMode: restart
# Options: read_point, fast
# cross_performer=fast

# the selector of inner sequence space compaction task
# effectiveMode: restart
# Options: size_tiered
# inner_seq_selector=size_tiered

# the performer of inner sequence space compaction task
# effectiveMode: restart
# Options: read_chunk, fast
# inner_seq_performer=read_chunk

# the selector of inner unsequence space compaction task
# effectiveMode: restart
# Options: size_tiered
# inner_unseq_selector=size_tiered

# the performer of inner unsequence space compaction task
# effectiveMode: restart
# Options: read_point, fast
# inner_unseq_performer=fast

# The priority of compaction execution
# INNER_CROSS: prioritize inner space compaction, reduce the number of files first
# CROSS_INNER: prioritize cross space compaction, eliminate the unsequence files first
# BALANCE: alternate two compaction types
# effectiveMode: restart
# compaction_priority=BALANCE

# The size of candidate compaction task queue.
# effectiveMode: restart
# Datatype: int
# candidate_compaction_task_queue_size=50

# This parameter is used in two places:
# 1. The target tsfile size of inner space compaction.
# 2. The candidate size of seq tsfile in cross space compaction will be smaller than target_compaction_file_size * 1.5.
# In most cases, the target file size of cross compaction won't exceed this threshold, and if it does, it will not be much larger than it.
# default is 2GB
# effectiveMode: hot_reload
# Datatype: long, Unit: byte
# target_compaction_file_size=2147483648

# The target chunk size in compaction and when memtable reaches this threshold, flush the memtable to disk.
# default is 1MB
# effectiveMode: restart
# Datatype: long, Unit: byte
# target_chunk_size=1048576

# The target point nums in one chunk in compaction
# effectiveMode: restart
# Datatype: long
# target_chunk_point_num=100000

# If the chunk size is lower than this threshold, it will be deserialized into points, default is 128 byte
# effectiveMode: restart
# Datatype: long, Unit:byte
# chunk_size_lower_bound_in_compaction=128

# If the chunk point num is lower than this threshold, it will be deserialized into points
# effectiveMode: restart
# Datatype: long
# chunk_point_num_lower_bound_in_compaction=100

# The max file when selecting inner space compaction candidate files
# effectiveMode: hot_reload
# Datatype: int
# max_inner_compaction_candidate_file_num=30

# The max file when selecting cross space compaction candidate files
# At least one unseq file with it's overlapped seq files will be selected even exceeded this number
# effectiveMode: hot_reload
# Datatype: int
# max_cross_compaction_candidate_file_num=500

# The max total size when selecting cross space compaction candidate files
# At least one unseq file with it's overlapped seq files will be selected even exceeded this number
# effectiveMode: hot_reload
# Datatype: long, Unit: byte
# max_cross_compaction_candidate_file_size=5368709120

# The min inner compaction level of unsequence file which can be selected as candidate
# effectiveMode: hot_reload
# Datatype: int
# min_cross_compaction_unseq_file_level=1

# How many threads will be set up to perform compaction, 10 by default.
# Set to 1 when less than or equal to 0.
# effectiveMode: hot_reload
# Datatype: int
# compaction_thread_count=10

# How many chunk will be compact in aligned series compaction, 10 by default.
# Set to Integer.MAX_VALUE when less than or equal to 0.
# effectiveMode: hot_reload
# Datatype: int
# compaction_max_aligned_series_num_in_one_batch=10

# The interval of compaction task schedule
# effectiveMode: restart
# Datatype: long, Unit: ms
# compaction_schedule_interval_in_ms=60000

# The limit of write throughput merge can reach per second
# values less than or equal to 0 means no limit
# effectiveMode: hot_reload
# Datatype: int, Unit: megabyte
# compaction_write_throughput_mb_per_sec=16

# The limit of read throughput merge can reach per second
# values less than or equal to 0 means no limit
# effectiveMode: hot_reload
# Datatype: int, Unit: megabyte
# compaction_read_throughput_mb_per_sec=0

# The limit of read operation merge can reach per second
# values less than or equal to 0 means no limit
# effectiveMode: hot_reload
# Datatype: int
# compaction_read_operation_per_sec=0

# The number of sub compaction threads to be set up to perform compaction.
# Currently only works for nonAligned data in cross space compaction and unseq inner space compaction.
# Set to 1 when less than or equal to 0.
# effectiveMode: hot_reload
# Datatype: int
# sub_compaction_thread_count=4

# Redundancy value of disk availability, only use for inner compaction.
# When disk availability is lower than the sum of (disk_space_warning_threshold + inner_compaction_task_selection_disk_redundancy), inner compaction tasks containing mods files are selected first.
# effectiveMode: hot_reload
# DataType: double
# inner_compaction_task_selection_disk_redundancy=0.05

# Mods file size threshold, only use for inner compaction.
# When the size of the mods file corresponding to TsFile exceeds this value, inner compaction tasks containing mods files are selected first.
# effectiveMode: hot_reload
# DataType: long
# inner_compaction_task_selection_mods_file_threshold=10485760

# The number of threads to be set up to select compaction task.
# effectiveMode: hot_reload
# Datatype: int
# compaction_schedule_thread_num=4

####################
### Write Ahead Log Configuration
####################

# Write mode of wal
# The details of these three modes are as follows:
# 1. DISABLE: the system will disable wal.
# 2. SYNC: the system will submit wal synchronously, write request will not return until its wal is fsynced to the disk successfully.
# 3. ASYNC: the system will submit wal asynchronously, write request will return immediately no matter its wal is fsynced to the disk successfully.
# The write performance order is DISABLE > ASYNC > SYNC, but only SYNC mode can ensure data durability.
# effectiveMode: restart
# wal_mode=ASYNC

# Max number of wal nodes, each node corresponds to one wal directory
# This parameter is only valid in the standalone mode. IoTConsensus uses one wal per data region and RatisConsensus doesn't use wal.
# The default value 0 means the number is determined by the system, the number is in the range of [data region num / 2, data region num].
# Notice: this value affects write performance significantly.
# For non-SSD disks, values between one third and half of databases number are recommended.
# effectiveMode: restart
# Datatype: int
# max_wal_nodes_num=0

# Duration a wal flush operation will wait before calling fsync in the async mode
# A duration greater than 0 batches multiple wal fsync calls into one. This is useful when disks are slow or WAL write contention exists.
# Notice: this value affects write performance significantly, values in the range of 10ms-2000ms are recommended.
# effective: hot_reload
# Datatype: long
# wal_async_mode_fsync_delay_in_ms=1000

# Duration a wal flush operation will wait before calling fsync in the sync mode
# A duration greater than 0 batches multiple wal fsync calls into one. This is useful when disks are slow or WAL write contention exists.
# Notice: this value affects write performance significantly, values in the range of 0ms-10ms are recommended.
# effective: hot_reload
# Datatype: long
# wal_sync_mode_fsync_delay_in_ms=3

# Buffer size of each wal node
# If it's a value smaller than 0, use the default value 32 * 1024 * 1024 bytes (32MB).
# effectiveMode: restart
# Datatype: int
# wal_buffer_size_in_byte=33554432

# Blocking queue capacity of each wal buffer, restricts maximum number of WALEdits cached in the blocking queue.
# effectiveMode: restart
# Datatype: int
# wal_buffer_queue_capacity=500

# Size threshold of each wal file
# When a wal file's size exceeds this, the wal file will be closed and a new wal file will be created.
# If it's a value smaller than 0, use the default value 30 * 1024 * 1024 (30MB).
# effectiveMode: hot_reload
# Datatype: long
# wal_file_size_threshold_in_byte=31457280

# Minimum ratio of effective information in wal files
# This value should be between 0.0 and 1.0
# If effective information ratio is below this value, MemTable snapshot or flush will be triggered.
# Increase this value when wal occupies too much disk space. But, if this parameter is too large, the write performance may decline.
# effectiveMode: hot_reload
# Datatype: double
# wal_min_effective_info_ratio=0.1

# MemTable size threshold for triggering MemTable snapshot in wal
# When a memTable's size (in byte) exceeds this, wal can flush this memtable to disk, otherwise wal will snapshot this memtable in wal.
# If it's a value smaller than 0, use the default value 8 * 1024 * 1024 bytes (8MB).
# effectiveMode: hot_reload
# Datatype: long
# wal_memtable_snapshot_threshold_in_byte=8388608

# MemTable's max snapshot number in wal
# If one memTable's snapshot number in wal exceeds this value, it will be flushed to disk.
# effectiveMode: hot_reload
# Datatype: int
# max_wal_memtable_snapshot_num=1

# The period when outdated wal files are periodically deleted
# If this value is too large, outdated wal files may not able to be deleted in time.
# If it's a value smaller than 0, use the default value 20 * 1000 ms (20 seconds).
# effectiveMode: hot_reload
# Datatype: long
# delete_wal_files_period_in_ms=20000

# The minimum size of wal files when throttle down in IoTConsensus
# If this value is not set, it will be carefully chosen according to the available disk space.
# If this value is set smaller than 0, it will default to 50 * 1024 * 1024 * 1024 bytes (50GB).
# effectiveMode: hot_reload
# Datatype: long
# iot_consensus_throttle_threshold_in_byte=53687091200

# Maximum wait time of write cache in IoTConsensus
# If this value is less than or equal to 0, use the default value 10 * 1000 ms (10s)
# effectiveMode: hot_reload
# Datatype: long
# iot_consensus_cache_window_time_in_ms=-1

####################
### IoTConsensus Configuration
####################

# The maximum log entries num in IoTConsensus Batch
# effectiveMode: hot_reload
# Datatype: int
# data_region_iot_max_log_entries_num_per_batch = 1024

# The maximum size in IoTConsensus Batch
# effectiveMode: hot_reload
# Datatype: int
# data_region_iot_max_size_per_batch = 16777216

# The maximum pending batches num in IoTConsensus
# effectiveMode: hot_reload
# Datatype: int
# data_region_iot_max_pending_batches_num = 5

# The maximum memory ratio for queue in IoTConsensus
# effectiveMode: hot_reload
# Datatype: double
# data_region_iot_max_memory_ratio_for_queue = 0.6

# The maximum transit size in byte per second for region migration
# values less than or equal to 0 means no limit
# effectiveMode: hot_reload
# Datatype: long
# region_migration_speed_limit_bytes_per_second = 33554432

####################
### TsFile Configurations
####################

# The maximum number of bytes written to disk each time the data in memory is written to disk
# effectiveMode: hot_reload
# Datatype: int
# group_size_in_byte=134217728

# The memory size for each series writer to pack page, default value is 64KB
# effectiveMode: hot_reload
# Datatype: int
# page_size_in_byte=65536

# The maximum number of data points in a page, default 10000
# effectiveMode: hot_reload
# Datatype: int
# max_number_of_points_in_page=10000

# The threshold for pattern matching in regex
# effectiveMode: hot_reload
# Datatype: int
# pattern_matching_threshold=1000000

# Floating-point precision
# effectiveMode: hot_reload
# Datatype: int
# float_precision=2

# Encoder of value series. default value is PLAIN.
# For int, long data type, also supports TS_2DIFF and RLE(run-length encoding), GORILLA and ZIGZAG.
# effectiveMode: hot_reload
# value_encoder=PLAIN

# Compression configuration
# Data compression method, supports UNCOMPRESSED, SNAPPY, ZSTD, LZMA2 or LZ4. Default value is LZ4
# And it is also used as the default compressor of time column in aligned timeseries.
# effectiveMode: hot_reload
# compressor=LZ4

####################
### Authorization Configuration
####################

# which class to serve for authorization. By default, it is LocalFileAuthorizer.
# Another choice is org.apache.iotdb.commons.auth.authorizer.OpenIdAuthorizer
# authorizer_provider_class=org.apache.iotdb.commons.auth.authorizer.LocalFileAuthorizer

# If OpenIdAuthorizer is enabled, then openID_url must be set.
# effectiveMode: restart
# openID_url=

# encryption provider class
# effectiveMode: first_start
# iotdb_server_encrypt_decrypt_provider=org.apache.iotdb.commons.security.encrypt.MessageDigestEncrypt

# encryption provided class parameter
# effectiveMode: first_start
# iotdb_server_encrypt_decrypt_provider_parameter=

# Cache size of user and role
# effectiveMode: restart
# Datatype: int
# author_cache_size=1000

# Cache expire time of user and role
# effectiveMode: restart
# Datatype: int
# author_cache_expire_time=30

####################
### UDF Configuration
####################

# Used to estimate the memory usage of text fields in a UDF query.
# It is recommended to set this value to be slightly larger than the average length of all text
# records.
# effectiveMode: restart
# Datatype: int
# udf_initial_byte_array_length_for_memory_control=48

# How much memory may be used in ONE UDF query (in MB).
# The upper limit is 20% of allocated memory for read.
# effectiveMode: restart
# Datatype: float
# udf_memory_budget_in_mb=30.0

# UDF memory allocation ratio.
# The parameter form is a:b:c, where a, b, and c are integers.
# effectiveMode: restart
# udf_reader_transformer_collector_memory_proportion=1:1:1

# UDF lib dir
# If this property is unset, system will save the data in the default relative path directory under
# the UDF folder(i.e., %CONFIGNODE_HOME%/ext/udf).
#
# If it is absolute, system will save the data in exact location it points to.
# If it is relative, system will save the data in the relative path directory it indicates under the
# UDF folder.
# Note: If data_dir is assigned an empty string(i.e.,zero-size), it will be handled as a relative
# path.
#
# For Windows platform
# If its prefix is a drive specifier followed by "\\", or if its prefix is "\\\\", then the path is
# absolute. Otherwise, it is relative.
# effectiveMode: restart
# udf_lib_dir=ext\\udf
#
# For Linux platform
# If its prefix is "/", then the path is absolute. Otherwise, it is relative.
# udf_lib_dir=ext/udf

####################
### Trigger Configuration
####################

# Uncomment the following field to configure the trigger lib directory.
# For Windows platform
# If its prefix is a drive specifier followed by "\\", or if its prefix is "\\\\", then the path is
# absolute. Otherwise, it is relative.
# trigger_lib_dir=ext\\trigger
# For Linux platform
# If its prefix is "/", then the path is absolute. Otherwise, it is relative.
# effectiveMode: restart
# trigger_lib_dir=ext/trigger

# How many times will we retry to found an instance of stateful trigger on DataNodes
# 3 by default.
# effectiveMode: restart
# Datatype: int
# stateful_trigger_retry_num_when_not_found=3


####################
### Select-Into Configuration
####################

# The maximum memory occupied by the data to be written when executing select-into statements.
# effectiveMode: hot_reload
# Datatype: long
# into_operation_buffer_size_in_byte=104857600

# The maximum number of rows can be processed in insert-tablet-plan when executing select-into statements.
# When <= 0, use 10000.
# effectiveMode: hot_reload
# Datatype: int
# select_into_insert_tablet_plan_row_limit=10000

# The number of threads in the thread pool that execute insert-tablet tasks
# effectiveMode: restart
# Datatype: int
# into_operation_execution_thread_count=2

####################
### Continuous Query Configuration
####################

# The number of threads in the scheduled thread pool that submit continuous query tasks periodically
# effectiveMode: restart
# Datatype: int
# continuous_query_submit_thread_count=2

# The minimum value of the continuous query execution time interval
# effectiveMode: restart
# Datatype: long(duration)
# continuous_query_min_every_interval_in_ms=1000

####################
### Pipe Configuration
####################

# Uncomment the following field to configure the pipe lib directory.
# For Windows platform
# If its prefix is a drive specifier followed by "\\", or if its prefix is "\\\\", then the path is
# absolute. Otherwise, it is relative.
# effectiveMode: first_start
# pipe_lib_dir=ext\\pipe
# For Linux platform
# If its prefix is "/", then the path is absolute. Otherwise, it is relative.
# pipe_lib_dir=ext/pipe

# The maximum number of threads that can be used to execute the pipe subtasks in PipeSubtaskExecutor.
# The actual value will be min(pipe_subtask_executor_max_thread_num, max(1, CPU core number / 2)).
# effectiveMode: restart
# Datatype: int
# pipe_subtask_executor_max_thread_num=5

# The connection timeout (in milliseconds) for the thrift client.
# effectiveMode: restart
# Datatype: int
# pipe_sink_timeout_ms=900000

# The maximum number of selectors that can be used in the sink.
# Recommend to set this value to less than or equal to pipe_sink_max_client_number.
# effectiveMode: restart
# Datatype: int
# pipe_sink_selector_number=4

# The maximum number of clients that can be used in the sink.
# effectiveMode: restart
# Datatype: int
# pipe_sink_max_client_number=16

# Whether to enable receiving pipe data through air gap.
# The receiver can only return 0 or 1 in tcp mode to indicate whether the data is received successfully.
# effectiveMode: restart
# Datatype: Boolean
# pipe_air_gap_receiver_enabled=false

# The port for the server to receive pipe data through air gap.
# Datatype: int
# effectiveMode: restart
# pipe_air_gap_receiver_port=9780

# The total bytes that all pipe sinks can transfer per second.
# When given a value less than or equal to 0, it means no limit.
# default value is -1, which means no limit.
# effectiveMode: hot_reload
# Datatype: double
# pipe_all_sinks_rate_limit_bytes_per_second=-1

####################
### RatisConsensus Configuration
####################

# max payload size for a single log-sync-RPC from leader to follower(in byte, by default 16MB)
# effectiveMode: restart
# Datatype: int
# config_node_ratis_log_appender_buffer_size_max=16777216
# schema_region_ratis_log_appender_buffer_size_max=16777216
# data_region_ratis_log_appender_buffer_size_max=16777216

# trigger a snapshot when snapshot_trigger_threshold logs are written
# effectiveMode: restart
# Datatype: int
# config_node_ratis_snapshot_trigger_threshold=400000
# schema_region_ratis_snapshot_trigger_threshold=400000
# data_region_ratis_snapshot_trigger_threshold=400000

# allow flushing Raft Log asynchronously
# effectiveMode: restart
# Datatype: Boolean
# config_node_ratis_log_unsafe_flush_enable=false
# schema_region_ratis_log_unsafe_flush_enable=false
# data_region_ratis_log_unsafe_flush_enable=false

# max capacity of a single Log segment file (in byte, by default 24MB)
# effectiveMode: restart
# Datatype: int
# config_node_ratis_log_segment_size_max_in_byte=25165824
# schema_region_ratis_log_segment_size_max_in_byte=25165824
# data_region_ratis_log_segment_size_max_in_byte=25165824
# config_node_simple_consensus_log_segment_size_max_in_byte=25165824

# flow control window for ratis grpc log appender
# effectiveMode: restart
# Datatype: int
# config_node_ratis_grpc_flow_control_window=4194304
# schema_region_ratis_grpc_flow_control_window=4194304
# data_region_ratis_grpc_flow_control_window=4194304
# config_node_ratis_grpc_leader_outstanding_appends_max=128
# schema_region_ratis_grpc_leader_outstanding_appends_max=128
# data_region_ratis_grpc_leader_outstanding_appends_max=128
# config_node_ratis_log_force_sync_num=128
# schema_region_ratis_log_force_sync_num=128
# data_region_ratis_log_force_sync_num=128

# min election timeout for leader election
# effectiveMode: restart
# Datatype: int
# config_node_ratis_rpc_leader_election_timeout_min_ms=2000
# schema_region_ratis_rpc_leader_election_timeout_min_ms=2000
# data_region_ratis_rpc_leader_election_timeout_min_ms=2000

# max election timeout for leader election
# effectiveMode: restart
# Datatype: int
# config_node_ratis_rpc_leader_election_timeout_max_ms=4000
# schema_region_ratis_rpc_leader_election_timeout_max_ms=4000
# data_region_ratis_rpc_leader_election_timeout_max_ms=4000

# ratis client retry threshold
# effectiveMode: restart
# Datatype: int
# config_node_ratis_request_timeout_ms=10000
# schema_region_ratis_request_timeout_ms=10000
# data_region_ratis_request_timeout_ms=10000

# currently we use exponential back-off retry policy for ratis
# effectiveMode: restart
# Datatype: int
# config_node_ratis_max_retry_attempts=10
# config_node_ratis_initial_sleep_time_ms=100
# config_node_ratis_max_sleep_time_ms=10000
# schema_region_ratis_max_retry_attempts=10
# schema_region_ratis_initial_sleep_time_ms=100
# schema_region_ratis_max_sleep_time_ms=10000
# data_region_ratis_max_retry_attempts=10
# data_region_ratis_initial_sleep_time_ms=100
# data_region_ratis_max_sleep_time_ms=10000

# first election timeout
# effectiveMode: restart
# Datatype: int
# ratis_first_election_timeout_min_ms=50
# ratis_first_election_timeout_max_ms=150

# preserve certain logs when take snapshot and purge
# effectiveMode: restart
# Datatype: int
# config_node_ratis_preserve_logs_num_when_purge=1000
# schema_region_ratis_preserve_logs_num_when_purge=1000
# data_region_ratis_preserve_logs_num_when_purge=1000

# Raft Log disk size control
# effectiveMode: restart
# Datatype: int
# config_node_ratis_log_max_size = 2147483648
# schema_region_ratis_log_max_size = 2147483648
# data_region_ratis_log_max_size = 21474836480

# Raft periodic snapshot interval, time unit is second
# effectiveMode: restart
# Datatype: int
# config_node_ratis_periodic_snapshot_interval=86400
# schema_region_ratis_periodic_snapshot_interval=86400
# data_region_ratis_periodic_snapshot_interval=86400

####################
### Fast IoTConsensus Configuration
####################
# Default event buffer size for connector and receiver in pipe consensus
# effectiveMode: restart
# DataType: int
# fast_iot_consensus_pipeline_size=5

####################
### Procedure Configuration
####################

# Default number of worker thread count
# effectiveMode: restart
# Datatype: int
# procedure_core_worker_thread_count=4

# Default time interval of completed procedure cleaner work in, time unit is second
# effectiveMode: restart
# Datatype: int
# procedure_completed_clean_interval=30

# Default ttl of completed procedure, time unit is second
# effectiveMode: restart
# Datatype: int
# procedure_completed_evict_ttl=800

####################
### MQTT Broker Configuration
####################

# whether to enable the mqtt service.
# effectiveMode: hot_reload
# Datatype: boolean
# enable_mqtt_service=false

# the mqtt service binding host.
# effectiveMode: hot_reload
# Datatype: String
# mqtt_host=127.0.0.1

# the mqtt service binding port.
# effectiveMode: hot_reload
# Datatype: int
# mqtt_port=1883

# the handler pool size for handing the mqtt messages.
# effectiveMode: hot_reload
# Datatype: int
# mqtt_handler_pool_size=1

# the mqtt message payload formatter.
# effectiveMode: hot_reload
# Datatype: String
# mqtt_payload_formatter=json

# max length of mqtt message in byte
# effectiveMode: hot_reload
# Datatype: int
# mqtt_max_message_size=1048576

####################
### IoTDB-ML Configuration
####################

# The thread count which can be used for model inference operation.
# effectiveMode: restart
# Datatype: int
# model_inference_execution_thread_count=5

####################
### Load TsFile Configuration
####################

# Load clean up task is used to clean up the unsuccessful loaded tsfile after a certain period of time.
# The parameter is the delay time after an unsuccessful load operation (in seconds).
# effectiveMode: hot_reload
# Datatype: int
# load_clean_up_task_execution_delay_time_seconds=1800

# The maximum bytes per second of disk write throughput when loading tsfile.
# When given a value less than or equal to 0, it means no limit.
# Default value is -1, which means no limit.
# effectiveMode: hot_reload
# Datatype: int
# load_write_throughput_bytes_per_second=-1

####################
### Dispatch Retry Configuration
####################

# The maximum retrying time for write request remotely dispatching, time unit is milliseconds.
# It only takes effect for write request remotely dispatching, not including locally dispatching and query
# Set to 0 or negative number to disable remote dispatching write request retrying
# We will sleep for some time between each retry, 100ms, 200ms, 400ms, 800ms and so on, util reaching 20,000ms, we won't increase the sleeping time any more
# effectiveMode: hot_reload
# Datatype: long
# write_request_remote_dispatch_max_retry_duration_in_ms=60000
=======
# cn_metric_reporter_list=
# cn_metric_level=IMPORTANT
cn_metric_prometheus_reporter_port=9091
>>>>>>> e4aec0a6

# dn_metric_reporter_list=
# dn_metric_level=IMPORTANT
dn_metric_prometheus_reporter_port=9092<|MERGE_RESOLUTION|>--- conflicted
+++ resolved
@@ -65,1461 +65,9 @@
 ### Metric Configuration
 ####################
 
-<<<<<<< HEAD
-# The reporters of metric module to report metrics
-# If there are more than one reporter, please separate them by commas ",".
-# Options: [JMX, PROMETHEUS]
-# effectiveMode: restart
-# Datatype: String
-# dn_metric_reporter_list=
-
-# The level of metric module
-# Options: [OFF, CORE, IMPORTANT, NORMAL, ALL]
-# effectiveMode: restart
-# Datatype: String
-# dn_metric_level=CORE
-
-# The period of async collection of some metrics in second
-# effectiveMode: restart
-# Datatype: int
-# dn_metric_async_collect_period=5
-
-# The port of prometheus reporter of metric module
-# effectiveMode: restart
-# Datatype: int
-dn_metric_prometheus_reporter_port=9092
-
-# The type of internal reporter in metric module, used for checking flushed point number
-# Options: [MEMORY, IOTDB]
-# effectiveMode: restart
-# Datatype: String
-# dn_metric_internal_reporter_type=MEMORY
-
-####################
-### REST Service Configuration
-####################
-
-# Is the REST service enabled
-# effectiveMode: restart
-# Datatype: boolean
-# enable_rest_service=false
-
-# the binding port of the REST service
-# effectiveMode: restart
-# Datatype: int
-# rest_service_port=18080
-
-# Whether to display rest service interface information through swagger. eg: http://ip:port/swagger.json
-# effectiveMode: restart
-# Datatype: boolean
-# enable_swagger=false
-
-# the default row limit to a REST query response when the rowSize parameter is not given in request
-# effectiveMode: restart
-# Datatype: int
-# rest_query_default_row_size_limit=10000
-
-# the expiration time of the user login information cache (in seconds)
-# effectiveMode: restart
-# Datatype: int
-# cache_expire_in_seconds=28800
-
-# maximum number of users can be stored in the user login cache.
-# effectiveMode: restart
-# Datatype: int
-# cache_max_num=100
-
-# init capacity of users can be stored in the user login cache.
-# effectiveMode: restart
-# Datatype: int
-# cache_init_num=10
-
-# Is client authentication required
-# effectiveMode: restart
-# Datatype: boolean
-# client_auth=false
-
-# SSL trust store path
-# effectiveMode: restart
-# trust_store_path=""
-
-# SSL trust store password.
-# effectiveMode: restart
-# Datatype: String
-# trust_store_pwd=""
-
-# SSL timeout (in seconds)
-# effectiveMode: restart
-# Datatype: int
-# idle_timeout_in_seconds=50000
-
-
-
-
-####################
-### Cluster Configuration
-####################
-
-# Used for indicate cluster name and distinguish different cluster.
-# effectiveMode: first_start
-# Datatype: string
-cluster_name=defaultCluster
-
-####################
-### Replication configuration
-####################
-
-# ConfigNode consensus protocol type.
-# This parameter is unmodifiable after ConfigNode starts for the first time.
-# These consensus protocols are currently supported:
-# 1. org.apache.iotdb.consensus.ratis.RatisConsensus
-# 2. org.apache.iotdb.consensus.simple.SimpleConsensus   (Only 1 ConfigNode can be deployed)
-# effectiveMode: first_start
-# Datatype: string
-# config_node_consensus_protocol_class=org.apache.iotdb.consensus.ratis.RatisConsensus
-
-# Default number of schema replicas
-# effectiveMode: first_start
-# Datatype: int
-schema_replication_factor=1
-
-# SchemaRegion consensus protocol type.
-# This parameter is unmodifiable after ConfigNode starts for the first time.
-# These consensus protocols are currently supported:
-# 1. org.apache.iotdb.consensus.ratis.RatisConsensus
-# 2. org.apache.iotdb.consensus.simple.SimpleConsensus   (The schema_replication_factor can only be set to 1)
-# effectiveMode: first_restart
-# Datatype: string
-# schema_region_consensus_protocol_class=org.apache.iotdb.consensus.ratis.RatisConsensus
-
-# Default number of data replicas
-# effectiveMode: first_start
-# Datatype: int
-data_replication_factor=1
-
-# DataRegion consensus protocol type.
-# This parameter is unmodifiable after ConfigNode starts for the first time.
-# These consensus protocols are currently supported:
-# 1. org.apache.iotdb.consensus.simple.SimpleConsensus   (The data_replication_factor can only be set to 1)
-# 2. org.apache.iotdb.consensus.iot.IoTConsensus
-# 3. org.apache.iotdb.consensus.ratis.RatisConsensus
-# 4. org.apache.iotdb.consensus.iot.FastIoTConsensus
-# effectiveMode: first_start
-# Datatype: string
-# data_region_consensus_protocol_class=org.apache.iotdb.consensus.iot.IoTConsensus
-
-####################
-### Load balancing configuration
-####################
-
-# All parameters in Partition configuration is unmodifiable after ConfigNode starts for the first time.
-# And these parameters should be consistent within the ConfigNodeGroup.
-# Number of SeriesPartitionSlots per Database
-# effectiveMode: first_start
-# Datatype: Integer
-# series_slot_num=1000
-
-# SeriesPartitionSlot executor class
-# These hashing algorithms are currently supported:
-# 1. BKDRHashExecutor(Default)
-# 2. APHashExecutor
-# 3. JSHashExecutor
-# 4. SDBMHashExecutor
-# Also, if you want to implement your own SeriesPartition executor, you can inherit the SeriesPartitionExecutor class and
-# modify this parameter to correspond to your Java class
-# effectiveMode: first_start
-# Datatype: String
-# series_partition_executor_class=org.apache.iotdb.commons.partition.executor.hash.BKDRHashExecutor
-
-# The policy of extension SchemaRegionGroup for each Database.
-# These policies are currently supported:
-# 1. CUSTOM(Each Database will allocate schema_region_group_per_database RegionGroups as soon as created)
-# 2. AUTO(Each Database will automatically extend SchemaRegionGroups based on the data it has)
-# effectiveMode: restart
-# Datatype: String
-# schema_region_group_extension_policy=AUTO
-
-# When set schema_region_group_extension_policy=CUSTOM,
-# this parameter is the default number of SchemaRegionGroups for each Database.
-# When set schema_region_group_extension_policy=AUTO,
-# this parameter is the default minimal number of SchemaRegionGroups for each Database.
-# effectiveMode: restart
-# Datatype: Integer
-# default_schema_region_group_num_per_database=1
-
-# Only take effect when set schema_region_group_extension_policy=AUTO.
-# This parameter is the maximum number of SchemaRegions expected to be managed by each DataNode.
-# Notice: Since each Database requires at least one SchemaRegionGroup to manage its schema,
-# this parameter doesn't limit the upper bound of cluster SchemaRegions when there are too many Databases.
-# effectiveMode: restart
-# Datatype: Double
-# schema_region_per_data_node=1.0
-
-# The policy of extension DataRegionGroup for each Database.
-# These policies are currently supported:
-# 1. CUSTOM(Each Database will allocate data_region_group_per_database DataRegionGroups as soon as created)
-# 2. AUTO(Each Database will automatically extend DataRegionGroups based on the data it has)
-# effectiveMode: restart
-# Datatype: String
-# data_region_group_extension_policy=AUTO
-
-# When set data_region_group_extension_policy=CUSTOM,
-# this parameter is the default number of DataRegionGroups for each Database.
-# When set data_region_group_extension_policy=AUTO,
-# this parameter is the default minimal number of DataRegionGroups for each Database.
-# effectiveMode: restart
-# Datatype: Integer
-# default_data_region_group_num_per_database=2
-
-# Only take effect when set data_region_group_extension_policy=AUTO.
-# This parameter is the maximum number of DataRegions expected to be managed by each DataNode.
-# Notice: Since each Database requires at least two DataRegionGroups to manage its data,
-# this parameter doesn't limit the upper bound of cluster DataRegions when there are too many Databases.
-# effectiveMode: restart
-# Datatype: Double
-# data_region_per_data_node=5.0
-
-# Whether to enable auto leader balance for Ratis consensus protocol.
-# The ConfigNode-leader will balance the leader of Ratis-RegionGroups by leader_distribution_policy if set true.
-# Notice: Default is false because the Ratis is unstable for this function.
-# effectiveMode: restart
-# Datatype: Boolean
-# enable_auto_leader_balance_for_ratis_consensus=true
-
-# Whether to enable auto leader balance for IoTConsensus protocol.
-# The ConfigNode-leader will balance the leader of IoTConsensus-RegionGroups by leader_distribution_policy if set true.
-# Notice: Default is true because the IoTConsensus depends on this function to distribute leader.
-# effectiveMode: restart
-# Datatype: Boolean
-# enable_auto_leader_balance_for_iot_consensus=true
-
-####################
-### Cluster management
-####################
-
-# Time partition interval in milliseconds, and partitioning data inside each data region, default is equal to one week
-# effectiveMode: first_start
-# Datatype: long
-# time_partition_interval=604800000
-
-# The heartbeat interval in milliseconds, default is 1000ms
-# effectiveMode: restart
-# Datatype: long
-# heartbeat_interval_in_ms=1000
-
-# Disk remaining threshold at which DataNode is set to ReadOnly status
-# effectiveMode: restart
-# Datatype: double(percentage)
-# disk_space_warning_threshold=0.05
-
-####################
-### Memory Control Configuration
-####################
-
-# Memory Allocation Ratio: StorageEngine, QueryEngine, SchemaEngine, Consensus, StreamingEngine and Free Memory.
-# The parameter form is a:b:c:d:e:f, where a, b, c, d, e and f are integers. for example: 1:1:1:1:1:1 , 6:2:1:1:1:1
-# If you have high level of writing pressure and low level of reading pressure, please adjust it to for example 6:1:1:1:1:1
-# effectiveMode: restart
-# datanode_memory_proportion=3:3:1:1:1:1
-
-# Schema Memory Allocation Ratio: SchemaRegion, SchemaCache, and PartitionCache.
-# The parameter form is a:b:c, where a, b and c are integers. for example: 1:1:1 , 6:2:1
-# effectiveMode: restart
-# schema_memory_proportion=5:4:1
-
-# Memory allocation ratio in StorageEngine: Write, Compaction
-# The parameter form is a:b:c:d, where a, b, c and d are integers. for example: 8:2 , 7:3
-# effectiveMode: restart
-# storage_engine_memory_proportion=8:2
-
-# Memory allocation ratio in writing: Memtable, TimePartitionInfo
-# Memtable is the total memory size of all memtables
-# TimePartitionInfo is the total memory size of last flush time of all data regions
-# effectiveMode: restart
-# write_memory_proportion=19:1
-
-# primitive array size (length of each array) in array pool
-# effectiveMode: restart
-# Datatype: int
-# primitive_array_size=64
-
-# Ratio of compaction memory for chunk metadata maintains in memory when doing compaction
-# effectiveMode: restart
-# Datatype: double
-# chunk_metadata_size_proportion=0.1
-
-# Ratio of write memory for invoking flush disk, 0.4 by default
-# If you have extremely high write load (like batch=1000), it can be set lower than the default value like 0.2
-# effectiveMode: restart
-# Datatype: double
-# flush_proportion=0.4
-
-# Ratio of write memory allocated for buffered arrays, 0.6 by default
-# effectiveMode: restart
-# Datatype: double
-# buffered_arrays_memory_proportion=0.6
-
-# Ratio of write memory for rejecting insertion, 0.8 by default
-# If you have extremely high write load (like batch=1000) and the physical memory size is large enough,
-# it can be set higher than the default value like 0.9
-# effectiveMode: restart
-# Datatype: double
-# reject_proportion=0.8
-
-# Ratio of memory for the DevicePathCache. DevicePathCache is the deviceId cache, keep only one copy of the same deviceId in memory
-# effectiveMode: restart
-# Datatype: double
-# device_path_cache_proportion=0.05
-
-# If memory cost of data region increased more than proportion of allocated memory for write, report to system. The default value is 0.001
-# effectiveMode: restart
-# Datatype: double
-# write_memory_variation_report_proportion=0.001
-
-# When an inserting is rejected, waiting period (in ms) to check system again, 50 by default.
-# If the insertion has been rejected and the read load is low, it can be set larger.
-# effectiveMode: restart
-# Datatype: int
-# check_period_when_insert_blocked=50
-
-# size of ioTaskQueue. The default value is 10
-# effectiveMode: restart
-# Datatype: int
-# io_task_queue_size_for_flushing=10
-
-# If true, we will estimate each query's possible memory footprint before executing it and deny it if its estimated memory exceeds current free memory
-# effectiveMode: hot_reload
-# Datatype: bool
-# enable_query_memory_estimation=true
-
-####################
-### Schema Engine Configuration
-####################
-
-# The schema management mode of schema engine. Currently, support Memory and PBTree.
-# This config of all DataNodes in one cluster must keep same.
-# effectiveMode: first_start
-# Datatype: string
-# schema_engine_mode=Memory
-
-# cache size for partition.
-# This cache is used to improve partition fetch from config node.
-# effectiveMode: restart
-# Datatype: int
-# partition_cache_size=1000
-
-# The cycle when metadata log is periodically forced to be written to disk(in milliseconds)
-# If sync_mlog_period_in_ms=0 it means force metadata log to be written to disk after each refreshment
-# Set this parameter to 0 may slow down the operation on slow disk.
-# effectiveMode: restart
-# Datatype: int
-# sync_mlog_period_in_ms=100
-
-# interval num for tag and attribute records when force flushing to disk
-# When a certain amount of tag and attribute records is reached, they will be force flushed to disk
-# It is possible to lose at most tag_attribute_flush_interval records
-# effectiveMode: first_start
-# Datatype: int
-# tag_attribute_flush_interval=1000
-
-# max size for a storage block for tags and attributes of one time series. If the combined size of tags and
-# attributes exceeds the tag_attribute_total_size, a new storage block will be allocated to continue storing
-# the excess data.
-# the unit is byte
-# effectiveMode: first_start
-# Datatype: int
-# tag_attribute_total_size=700
-
-# max measurement num of internal request
-# When creating timeseries with Session.createMultiTimeseries, the user input plan, the timeseries num of
-# which exceeds this num, will be split to several plans with timeseries no more than this num.
-# effectiveMode: restart
-# Datatype: int
-# max_measurement_num_of_internal_request=10000
-
-# Policy of DataNodeSchemaCache eviction.
-# Support FIFO and LRU policy. FIFO takes low cache update overhead. LRU takes high cache hit rate.
-# effectiveMode: restart
-# Datatype: int
-# datanode_schema_cache_eviction_policy=FIFO
-
-# This configuration parameter sets the maximum number of time series allowed in the cluster.
-# The value should be a positive integer representing the desired threshold.
-# When the threshold is reached, users will be prohibited from creating new time series.
-# -1 means unlimited
-# effectiveMode: restart
-# Datatype: int
-# cluster_timeseries_limit_threshold=-1
-
-# This configuration parameter sets the maximum number of device allowed in the cluster.
-# The value should be a positive integer representing the desired threshold.
-# When the threshold is reached, users will be prohibited from creating new time series.
-# -1 means unlimited
-# effectiveMode: restart
-# Datatype: int
-# cluster_device_limit_threshold=-1
-
-# This configuration parameter sets the maximum number of Cluster Databases allowed.
-# The value should be a positive integer representing the desired threshold.
-# When the threshold is reached, users will be prohibited from creating new databases.
-# -1 means unlimited.
-# effectiveMode: restart
-# Datatype: int
-# database_limit_threshold = -1
-
-
-
-####################
-### Configurations for creating schema automatically
-####################
-
-# Whether creating schema automatically is enabled
-# If true, then create database and timeseries automatically when not exists in insertion
-# Or else, user need to create database and timeseries before insertion.
-# effectiveMode: hot_reload
-# Datatype: boolean
-# enable_auto_create_schema=true
-
-# Database level when creating schema automatically is enabled
-# e.g. root.sg0.d1.s2
-#      we will set root.sg0 as the database if database level is 1
-# effectiveMode: hot_reload
-# Datatype: int
-# default_storage_group_level=1
-
-# ALL data types: BOOLEAN, INT32, INT64, FLOAT, DOUBLE, TEXT
-
-# register time series as which type when receiving boolean string "true" or "false"
-# effectiveMode: hot_reload
-# Datatype: TSDataType
-# Options: BOOLEAN, TEXT
-# boolean_string_infer_type=BOOLEAN
-
-# register time series as which type when receiving an integer string and using float or double may lose precision
-# effectiveMode: hot_reload
-# Datatype: TSDataType
-# Options: DOUBLE, FLOAT, INT32, INT64, TEXT
-# integer_string_infer_type=DOUBLE
-
-# register time series as which type when receiving a floating number string "6.7"
-# effectiveMode: hot_reload
-# Datatype: TSDataType
-# Options: DOUBLE, FLOAT, TEXT
-# floating_string_infer_type=DOUBLE
-
-# register time series as which type when receiving the Literal NaN.
-# effectiveMode: hot_reload
-# Datatype: TSDataType
-# Options: DOUBLE, FLOAT, TEXT
-# nan_string_infer_type=DOUBLE
-
-# BOOLEAN encoding when creating schema automatically is enabled
-# effectiveMode: hot_reload
-# Datatype: TSEncoding
-# default_boolean_encoding=RLE
-
-# INT32 encoding when creating schema automatically is enabled
-# effectiveMode: hot_reload
-# Datatype: TSEncoding
-# default_int32_encoding=TS_2DIFF
-
-# INT64 encoding when creating schema automatically is enabled
-# effectiveMode: hot_reload
-# Datatype: TSEncoding
-# default_int64_encoding=TS_2DIFF
-
-# FLOAT encoding when creating schema automatically is enabled
-# effectiveMode: hot_reload
-# Datatype: TSEncoding
-# default_float_encoding=GORILLA
-
-# DOUBLE encoding when creating schema automatically is enabled
-# effectiveMode: hot_reload
-# Datatype: TSEncoding
-# default_double_encoding=GORILLA
-
-# TEXT encoding when creating schema automatically is enabled
-# effectiveMode: hot_reload
-# Datatype: TSEncoding
-# default_text_encoding=PLAIN
-
-####################
-### Query Configurations
-####################
-
-# The read consistency level
-# These consistency levels are currently supported:
-# 1. strong(Default, read from the leader replica)
-# 2. weak(Read from a random replica)
-# effectiveMode: restart
-# Datatype: string
-# read_consistency_level=strong
-
-# Whether to cache meta data(BloomFilter, ChunkMetadata and TimeSeriesMetadata) or not.
-# effectiveMode: restart
-# Datatype: boolean
-# meta_data_cache_enable=true
-
-# Read memory Allocation Ratio: BloomFilterCache : ChunkCache : TimeSeriesMetadataCache : Coordinator : Operators : DataExchange : timeIndex in TsFileResourceList : others.
-# The parameter form is a:b:c:d:e:f:g:h, where a, b, c, d, e, f, g and h are integers. for example: 1:1:1:1:1:1:1:1 , 1:100:200:50:200:200:200:50
-# effectiveMode: restart
-# chunk_timeseriesmeta_free_memory_proportion=1:100:200:50:200:200:200:50
-
-# Whether to enable LAST cache
-# effectiveMode: restart
-# Datatype: boolean
-# enable_last_cache=true
-
-# Core size of ThreadPool of MPP data exchange
-# effectiveMode: restart
-# Datatype: int
-# mpp_data_exchange_core_pool_size=10
-
-# Max size of ThreadPool of MPP data exchange
-# effectiveMode: restart
-# Datatype: int
-# mpp_data_exchange_max_pool_size=10
-
-# Max waiting time for MPP data exchange
-# effectiveMode: restart
-# Datatype: int
-# mpp_data_exchange_keep_alive_time_in_ms=1000
-
-# The max execution time of a DriverTask
-# effectiveMode: restart
-# Datatype: int, Unit: ms
-# driver_task_execution_time_slice_in_ms=200
-
-# The max capacity of a TsBlock
-# effectiveMode: hot_reload
-# Datatype: int, Unit: byte
-# max_tsblock_size_in_bytes=131072
-
-# The max number of lines in a single TsBlock
-# effectiveMode: hot_reload
-# Datatype: int
-# max_tsblock_line_number=1000
-
-# Time cost(ms) threshold for slow query
-# effectiveMode: hot_reload
-# Datatype: long
-# slow_query_threshold=10000
-
-# The max executing time of query. unit: ms
-# effectiveMode: restart
-# Datatype: int
-# query_timeout_threshold=60000
-
-# The maximum allowed concurrently executing queries
-# effectiveMode: restart
-# Datatype: int
-# max_allowed_concurrent_queries=1000
-
-# How many threads can concurrently execute query statement. When <= 0, use CPU core number.
-# effectiveMode: restart
-# Datatype: int
-# query_thread_count=0
-
-# How many pipeline drivers will be created for one fragment instance. When <= 0, use CPU core number / 2.
-# effectiveMode: restart
-# Datatype: int
-# degree_of_query_parallelism=0
-
-# The threshold of count map size when calculating the MODE aggregation function
-# effectiveMode: restart
-# Datatype: int
-# mode_map_size_threshold=10000
-
-# The amount of data iterate each time in server (the number of data strips, that is, the number of different timestamps.)
-# effectiveMode: restart
-# Datatype: int
-# batch_size=100000
-
-# The memory for external sort in sort operator, when the data size is smaller than sort_buffer_size_in_bytes, the sort operator will use in-memory sort.
-# effectiveMode: restart
-# Datatype: long
-# sort_buffer_size_in_bytes=1048576
-
-# The threshold of operator count in the result set of EXPLAIN ANALYZE, if the number of operator in the result set is larger than this threshold, operator will be merged.
-# effectiveMode: hot_reload
-# Datatype: int
-# merge_threshold_of_explain_analyze=10
-
-####################
-### Storage Engine Configuration
-####################
-
-# Use this value to set timestamp precision as "ms", "us" or "ns".
-# Once the precision has been set, it can not be changed.
-# effectiveMode: first_start
-# Datatype: String
-# timestamp_precision=ms
-
-# When the timestamp precision check is enabled, the timestamps those are over 13 digits for ms precision, or over 16 digits for us precision are not allowed to be inserted.
-# effectiveMode: first_start
-# Datatype: Boolean
-# timestamp_precision_check_enabled=true
-
-# Default TTL for databases that are not set TTL by statements, If not set (default), the TTL will be unlimited.
-# Negative value means the TTL is unlimited.
-# Notice: if this property is changed, previous created database which are not set TTL will also be affected.
-# effectiveMode: restart
-# Datatype: long
-# Unit: ms
-# default_ttl_in_ms=-1
-
-# The maximum number of TTL rules stored in the system, the default is 1000.
-# effectiveMode: restart
-# Negative value means the threshold is unlimited.
-# Datatype: int
-# ttl_rule_capacity=1000
-
-# The interval of TTL check task in each database. The TTL check task will inspect and select files with a higher volume of expired data for compaction. Default is 2 hours.
-# Notice: It is not recommended to change it too small, as it will affect the read and write performance of the system.
-# effectiveMode: restart
-# Unit: ms
-# Datatype: int
-# ttl_check_interval=7200000
-
-# The maximum expiring time of devices that have a ttl. Default is 1 month.
-# If the data elapsed time (current timestamp minus the maximum data timestamp of the device in the file) of such devices exceeds this value, then the file will be cleaned by compaction.
-# Notice: It is not recommended to change it too small, as it will affect the read and write performance of the system.
-# effectiveMode: restart
-# Unit: ms
-# Datatype: int
-# max_expired_time=2592000000
-
-# The expired device ratio. If the ratio of expired devices in one file exceeds this value, then expired data of this file will be cleaned by compaction.
-# effectiveMode: restart
-# Datatype: float
-# expired_data_ratio=0.3
-
-# When the waiting time (in ms) of an inserting exceeds this, throw an exception. 10000 by default.
-# If the insertion has been rejected and the read load is low, it can be set larger
-# effectiveMode: restart
-# Datatype: int
-# max_waiting_time_when_insert_blocked=10000
-
-# Add a switch to enable separate sequence and unsequence data.
-# If it is true, then data will be separated into seq and unseq data dir. If it is false, then all data will be written into unseq data dir.
-# effectiveMode: restart
-# Datatype: boolean
-# enable_separate_data=true
-
-# What will the system do when unrecoverable error occurs.
-# Datatype: String
-# Optional strategies are as follows:
-# 1. CHANGE_TO_READ_ONLY: set system status to read-only and the system only accepts query operations.
-# 2. SHUTDOWN: the system will be shutdown.
-# effectiveMode: restart
-# handle_system_error=CHANGE_TO_READ_ONLY
-
-# Whether to timed flush sequence tsfiles' memtables.
-# effectiveMode: hot_reload
-# Datatype: boolean
-# enable_timed_flush_seq_memtable=true
-
-# If a memTable's last update time is older than current time minus this, the memtable will be flushed to disk.
-# Only check sequence tsfiles' memtables.
-# The default flush interval is 10 * 60 * 1000. (unit: ms)
-# effectiveMode: hot_reload
-# Datatype: long
-# seq_memtable_flush_interval_in_ms=600000
-
-# The interval to check whether sequence memtables need flushing.
-# The default flush check interval is 30 * 1000. (unit: ms)
-# effectiveMode: hot_reload
-# Datatype: long
-# seq_memtable_flush_check_interval_in_ms=30000
-
-# Whether to timed flush unsequence tsfiles' memtables.
-# effectiveMode: hot_reload
-# Datatype: boolean
-# enable_timed_flush_unseq_memtable=true
-
-# If a memTable's last update time is older than current time minus this, the memtable will be flushed to disk.
-# Only check unsequence tsfiles' memtables.
-# The default flush interval is 10 * 60 * 1000. (unit: ms)
-# effectiveMode: hot_reload
-# Datatype: long
-# unseq_memtable_flush_interval_in_ms=600000
-
-# The interval to check whether unsequence memtables need flushing.
-# The default flush check interval is 30 * 1000. (unit: ms)
-# effectiveMode: hot_reload
-# Datatype: long
-# unseq_memtable_flush_check_interval_in_ms=30000
-
-# The sort algorithms used in the memtable's TVList
-# TIM: default tim sort,
-# QUICK: quick sort,
-# BACKWARD: backward sort
-# effectiveMode: restart
-# tvlist_sort_algorithm=TIM
-
-# When the average point number of timeseries in memtable exceeds this, the memtable is flushed to disk. The default threshold is 100000.
-# effectiveMode: restart
-# Datatype: int
-# avg_series_point_number_threshold=100000
-
-# How many threads can concurrently flush. When <= 0, use CPU core number.
-# effectiveMode: restart
-# Datatype: int
-# flush_thread_count=0
-
-# In one insert (one device, one timestamp, multiple measurements),
-# if enable partial insert, one measurement failure will not impact other measurements
-# effectiveMode: restart
-# Datatype: boolean
-# enable_partial_insert=true
-
-# the interval to log recover progress of each vsg when starting iotdb
-# effectiveMode: restart
-# Datatype: int
-# recovery_log_interval_in_ms=5000
-
-# If using v0.13 client to insert data, please set this configuration to true.
-# Notice: if using v0.13/v1.0 client or setting Client Version to V_0_13 manually, enable this config will disable insert redirection.
-# effectiveMode: restart
-# Datatype: boolean
-# 0.13_data_insert_adapt=false
-
-# Verify that TSfiles generated by Flush, Load, and Compaction are correct. The following is verified:
-# 1. Check whether the file contains a header and a tail
-# 2. Check whether files can be deserialized successfully
-# 3. Check whether the file contains data
-# 4. Whether there is time range overlap between data, whether it is increased, and whether the metadata index offset of the sequence is correct
-# effectiveMode: hot_reload
-# Datatype: boolean
-# enable_tsfile_validation=false
-
-####################
-### Compaction Configurations
-####################
-# sequence space compaction: only compact the sequence files
-# effectiveMode: hot_reload
-# Datatype: boolean
-# enable_seq_space_compaction=true
-
-# unsequence space compaction: only compact the unsequence files
-# effectiveMode: hot_reload
-# Datatype: boolean
-# enable_unseq_space_compaction=true
-
-# cross space compaction: compact the unsequence files into the overlapped sequence files
-# effectiveMode: hot_reload
-# Datatype: boolean
-# enable_cross_space_compaction=true
-
-# the selector of cross space compaction task
-# effectiveMode: restart
-# Options: rewrite
-# cross_selector=rewrite
-
-# the compaction performer of cross space compaction task
-# effectiveMode: restart
-# Options: read_point, fast
-# cross_performer=fast
-
-# the selector of inner sequence space compaction task
-# effectiveMode: restart
-# Options: size_tiered
-# inner_seq_selector=size_tiered
-
-# the performer of inner sequence space compaction task
-# effectiveMode: restart
-# Options: read_chunk, fast
-# inner_seq_performer=read_chunk
-
-# the selector of inner unsequence space compaction task
-# effectiveMode: restart
-# Options: size_tiered
-# inner_unseq_selector=size_tiered
-
-# the performer of inner unsequence space compaction task
-# effectiveMode: restart
-# Options: read_point, fast
-# inner_unseq_performer=fast
-
-# The priority of compaction execution
-# INNER_CROSS: prioritize inner space compaction, reduce the number of files first
-# CROSS_INNER: prioritize cross space compaction, eliminate the unsequence files first
-# BALANCE: alternate two compaction types
-# effectiveMode: restart
-# compaction_priority=BALANCE
-
-# The size of candidate compaction task queue.
-# effectiveMode: restart
-# Datatype: int
-# candidate_compaction_task_queue_size=50
-
-# This parameter is used in two places:
-# 1. The target tsfile size of inner space compaction.
-# 2. The candidate size of seq tsfile in cross space compaction will be smaller than target_compaction_file_size * 1.5.
-# In most cases, the target file size of cross compaction won't exceed this threshold, and if it does, it will not be much larger than it.
-# default is 2GB
-# effectiveMode: hot_reload
-# Datatype: long, Unit: byte
-# target_compaction_file_size=2147483648
-
-# The target chunk size in compaction and when memtable reaches this threshold, flush the memtable to disk.
-# default is 1MB
-# effectiveMode: restart
-# Datatype: long, Unit: byte
-# target_chunk_size=1048576
-
-# The target point nums in one chunk in compaction
-# effectiveMode: restart
-# Datatype: long
-# target_chunk_point_num=100000
-
-# If the chunk size is lower than this threshold, it will be deserialized into points, default is 128 byte
-# effectiveMode: restart
-# Datatype: long, Unit:byte
-# chunk_size_lower_bound_in_compaction=128
-
-# If the chunk point num is lower than this threshold, it will be deserialized into points
-# effectiveMode: restart
-# Datatype: long
-# chunk_point_num_lower_bound_in_compaction=100
-
-# The max file when selecting inner space compaction candidate files
-# effectiveMode: hot_reload
-# Datatype: int
-# max_inner_compaction_candidate_file_num=30
-
-# The max file when selecting cross space compaction candidate files
-# At least one unseq file with it's overlapped seq files will be selected even exceeded this number
-# effectiveMode: hot_reload
-# Datatype: int
-# max_cross_compaction_candidate_file_num=500
-
-# The max total size when selecting cross space compaction candidate files
-# At least one unseq file with it's overlapped seq files will be selected even exceeded this number
-# effectiveMode: hot_reload
-# Datatype: long, Unit: byte
-# max_cross_compaction_candidate_file_size=5368709120
-
-# The min inner compaction level of unsequence file which can be selected as candidate
-# effectiveMode: hot_reload
-# Datatype: int
-# min_cross_compaction_unseq_file_level=1
-
-# How many threads will be set up to perform compaction, 10 by default.
-# Set to 1 when less than or equal to 0.
-# effectiveMode: hot_reload
-# Datatype: int
-# compaction_thread_count=10
-
-# How many chunk will be compact in aligned series compaction, 10 by default.
-# Set to Integer.MAX_VALUE when less than or equal to 0.
-# effectiveMode: hot_reload
-# Datatype: int
-# compaction_max_aligned_series_num_in_one_batch=10
-
-# The interval of compaction task schedule
-# effectiveMode: restart
-# Datatype: long, Unit: ms
-# compaction_schedule_interval_in_ms=60000
-
-# The limit of write throughput merge can reach per second
-# values less than or equal to 0 means no limit
-# effectiveMode: hot_reload
-# Datatype: int, Unit: megabyte
-# compaction_write_throughput_mb_per_sec=16
-
-# The limit of read throughput merge can reach per second
-# values less than or equal to 0 means no limit
-# effectiveMode: hot_reload
-# Datatype: int, Unit: megabyte
-# compaction_read_throughput_mb_per_sec=0
-
-# The limit of read operation merge can reach per second
-# values less than or equal to 0 means no limit
-# effectiveMode: hot_reload
-# Datatype: int
-# compaction_read_operation_per_sec=0
-
-# The number of sub compaction threads to be set up to perform compaction.
-# Currently only works for nonAligned data in cross space compaction and unseq inner space compaction.
-# Set to 1 when less than or equal to 0.
-# effectiveMode: hot_reload
-# Datatype: int
-# sub_compaction_thread_count=4
-
-# Redundancy value of disk availability, only use for inner compaction.
-# When disk availability is lower than the sum of (disk_space_warning_threshold + inner_compaction_task_selection_disk_redundancy), inner compaction tasks containing mods files are selected first.
-# effectiveMode: hot_reload
-# DataType: double
-# inner_compaction_task_selection_disk_redundancy=0.05
-
-# Mods file size threshold, only use for inner compaction.
-# When the size of the mods file corresponding to TsFile exceeds this value, inner compaction tasks containing mods files are selected first.
-# effectiveMode: hot_reload
-# DataType: long
-# inner_compaction_task_selection_mods_file_threshold=10485760
-
-# The number of threads to be set up to select compaction task.
-# effectiveMode: hot_reload
-# Datatype: int
-# compaction_schedule_thread_num=4
-
-####################
-### Write Ahead Log Configuration
-####################
-
-# Write mode of wal
-# The details of these three modes are as follows:
-# 1. DISABLE: the system will disable wal.
-# 2. SYNC: the system will submit wal synchronously, write request will not return until its wal is fsynced to the disk successfully.
-# 3. ASYNC: the system will submit wal asynchronously, write request will return immediately no matter its wal is fsynced to the disk successfully.
-# The write performance order is DISABLE > ASYNC > SYNC, but only SYNC mode can ensure data durability.
-# effectiveMode: restart
-# wal_mode=ASYNC
-
-# Max number of wal nodes, each node corresponds to one wal directory
-# This parameter is only valid in the standalone mode. IoTConsensus uses one wal per data region and RatisConsensus doesn't use wal.
-# The default value 0 means the number is determined by the system, the number is in the range of [data region num / 2, data region num].
-# Notice: this value affects write performance significantly.
-# For non-SSD disks, values between one third and half of databases number are recommended.
-# effectiveMode: restart
-# Datatype: int
-# max_wal_nodes_num=0
-
-# Duration a wal flush operation will wait before calling fsync in the async mode
-# A duration greater than 0 batches multiple wal fsync calls into one. This is useful when disks are slow or WAL write contention exists.
-# Notice: this value affects write performance significantly, values in the range of 10ms-2000ms are recommended.
-# effective: hot_reload
-# Datatype: long
-# wal_async_mode_fsync_delay_in_ms=1000
-
-# Duration a wal flush operation will wait before calling fsync in the sync mode
-# A duration greater than 0 batches multiple wal fsync calls into one. This is useful when disks are slow or WAL write contention exists.
-# Notice: this value affects write performance significantly, values in the range of 0ms-10ms are recommended.
-# effective: hot_reload
-# Datatype: long
-# wal_sync_mode_fsync_delay_in_ms=3
-
-# Buffer size of each wal node
-# If it's a value smaller than 0, use the default value 32 * 1024 * 1024 bytes (32MB).
-# effectiveMode: restart
-# Datatype: int
-# wal_buffer_size_in_byte=33554432
-
-# Blocking queue capacity of each wal buffer, restricts maximum number of WALEdits cached in the blocking queue.
-# effectiveMode: restart
-# Datatype: int
-# wal_buffer_queue_capacity=500
-
-# Size threshold of each wal file
-# When a wal file's size exceeds this, the wal file will be closed and a new wal file will be created.
-# If it's a value smaller than 0, use the default value 30 * 1024 * 1024 (30MB).
-# effectiveMode: hot_reload
-# Datatype: long
-# wal_file_size_threshold_in_byte=31457280
-
-# Minimum ratio of effective information in wal files
-# This value should be between 0.0 and 1.0
-# If effective information ratio is below this value, MemTable snapshot or flush will be triggered.
-# Increase this value when wal occupies too much disk space. But, if this parameter is too large, the write performance may decline.
-# effectiveMode: hot_reload
-# Datatype: double
-# wal_min_effective_info_ratio=0.1
-
-# MemTable size threshold for triggering MemTable snapshot in wal
-# When a memTable's size (in byte) exceeds this, wal can flush this memtable to disk, otherwise wal will snapshot this memtable in wal.
-# If it's a value smaller than 0, use the default value 8 * 1024 * 1024 bytes (8MB).
-# effectiveMode: hot_reload
-# Datatype: long
-# wal_memtable_snapshot_threshold_in_byte=8388608
-
-# MemTable's max snapshot number in wal
-# If one memTable's snapshot number in wal exceeds this value, it will be flushed to disk.
-# effectiveMode: hot_reload
-# Datatype: int
-# max_wal_memtable_snapshot_num=1
-
-# The period when outdated wal files are periodically deleted
-# If this value is too large, outdated wal files may not able to be deleted in time.
-# If it's a value smaller than 0, use the default value 20 * 1000 ms (20 seconds).
-# effectiveMode: hot_reload
-# Datatype: long
-# delete_wal_files_period_in_ms=20000
-
-# The minimum size of wal files when throttle down in IoTConsensus
-# If this value is not set, it will be carefully chosen according to the available disk space.
-# If this value is set smaller than 0, it will default to 50 * 1024 * 1024 * 1024 bytes (50GB).
-# effectiveMode: hot_reload
-# Datatype: long
-# iot_consensus_throttle_threshold_in_byte=53687091200
-
-# Maximum wait time of write cache in IoTConsensus
-# If this value is less than or equal to 0, use the default value 10 * 1000 ms (10s)
-# effectiveMode: hot_reload
-# Datatype: long
-# iot_consensus_cache_window_time_in_ms=-1
-
-####################
-### IoTConsensus Configuration
-####################
-
-# The maximum log entries num in IoTConsensus Batch
-# effectiveMode: hot_reload
-# Datatype: int
-# data_region_iot_max_log_entries_num_per_batch = 1024
-
-# The maximum size in IoTConsensus Batch
-# effectiveMode: hot_reload
-# Datatype: int
-# data_region_iot_max_size_per_batch = 16777216
-
-# The maximum pending batches num in IoTConsensus
-# effectiveMode: hot_reload
-# Datatype: int
-# data_region_iot_max_pending_batches_num = 5
-
-# The maximum memory ratio for queue in IoTConsensus
-# effectiveMode: hot_reload
-# Datatype: double
-# data_region_iot_max_memory_ratio_for_queue = 0.6
-
-# The maximum transit size in byte per second for region migration
-# values less than or equal to 0 means no limit
-# effectiveMode: hot_reload
-# Datatype: long
-# region_migration_speed_limit_bytes_per_second = 33554432
-
-####################
-### TsFile Configurations
-####################
-
-# The maximum number of bytes written to disk each time the data in memory is written to disk
-# effectiveMode: hot_reload
-# Datatype: int
-# group_size_in_byte=134217728
-
-# The memory size for each series writer to pack page, default value is 64KB
-# effectiveMode: hot_reload
-# Datatype: int
-# page_size_in_byte=65536
-
-# The maximum number of data points in a page, default 10000
-# effectiveMode: hot_reload
-# Datatype: int
-# max_number_of_points_in_page=10000
-
-# The threshold for pattern matching in regex
-# effectiveMode: hot_reload
-# Datatype: int
-# pattern_matching_threshold=1000000
-
-# Floating-point precision
-# effectiveMode: hot_reload
-# Datatype: int
-# float_precision=2
-
-# Encoder of value series. default value is PLAIN.
-# For int, long data type, also supports TS_2DIFF and RLE(run-length encoding), GORILLA and ZIGZAG.
-# effectiveMode: hot_reload
-# value_encoder=PLAIN
-
-# Compression configuration
-# Data compression method, supports UNCOMPRESSED, SNAPPY, ZSTD, LZMA2 or LZ4. Default value is LZ4
-# And it is also used as the default compressor of time column in aligned timeseries.
-# effectiveMode: hot_reload
-# compressor=LZ4
-
-####################
-### Authorization Configuration
-####################
-
-# which class to serve for authorization. By default, it is LocalFileAuthorizer.
-# Another choice is org.apache.iotdb.commons.auth.authorizer.OpenIdAuthorizer
-# authorizer_provider_class=org.apache.iotdb.commons.auth.authorizer.LocalFileAuthorizer
-
-# If OpenIdAuthorizer is enabled, then openID_url must be set.
-# effectiveMode: restart
-# openID_url=
-
-# encryption provider class
-# effectiveMode: first_start
-# iotdb_server_encrypt_decrypt_provider=org.apache.iotdb.commons.security.encrypt.MessageDigestEncrypt
-
-# encryption provided class parameter
-# effectiveMode: first_start
-# iotdb_server_encrypt_decrypt_provider_parameter=
-
-# Cache size of user and role
-# effectiveMode: restart
-# Datatype: int
-# author_cache_size=1000
-
-# Cache expire time of user and role
-# effectiveMode: restart
-# Datatype: int
-# author_cache_expire_time=30
-
-####################
-### UDF Configuration
-####################
-
-# Used to estimate the memory usage of text fields in a UDF query.
-# It is recommended to set this value to be slightly larger than the average length of all text
-# records.
-# effectiveMode: restart
-# Datatype: int
-# udf_initial_byte_array_length_for_memory_control=48
-
-# How much memory may be used in ONE UDF query (in MB).
-# The upper limit is 20% of allocated memory for read.
-# effectiveMode: restart
-# Datatype: float
-# udf_memory_budget_in_mb=30.0
-
-# UDF memory allocation ratio.
-# The parameter form is a:b:c, where a, b, and c are integers.
-# effectiveMode: restart
-# udf_reader_transformer_collector_memory_proportion=1:1:1
-
-# UDF lib dir
-# If this property is unset, system will save the data in the default relative path directory under
-# the UDF folder(i.e., %CONFIGNODE_HOME%/ext/udf).
-#
-# If it is absolute, system will save the data in exact location it points to.
-# If it is relative, system will save the data in the relative path directory it indicates under the
-# UDF folder.
-# Note: If data_dir is assigned an empty string(i.e.,zero-size), it will be handled as a relative
-# path.
-#
-# For Windows platform
-# If its prefix is a drive specifier followed by "\\", or if its prefix is "\\\\", then the path is
-# absolute. Otherwise, it is relative.
-# effectiveMode: restart
-# udf_lib_dir=ext\\udf
-#
-# For Linux platform
-# If its prefix is "/", then the path is absolute. Otherwise, it is relative.
-# udf_lib_dir=ext/udf
-
-####################
-### Trigger Configuration
-####################
-
-# Uncomment the following field to configure the trigger lib directory.
-# For Windows platform
-# If its prefix is a drive specifier followed by "\\", or if its prefix is "\\\\", then the path is
-# absolute. Otherwise, it is relative.
-# trigger_lib_dir=ext\\trigger
-# For Linux platform
-# If its prefix is "/", then the path is absolute. Otherwise, it is relative.
-# effectiveMode: restart
-# trigger_lib_dir=ext/trigger
-
-# How many times will we retry to found an instance of stateful trigger on DataNodes
-# 3 by default.
-# effectiveMode: restart
-# Datatype: int
-# stateful_trigger_retry_num_when_not_found=3
-
-
-####################
-### Select-Into Configuration
-####################
-
-# The maximum memory occupied by the data to be written when executing select-into statements.
-# effectiveMode: hot_reload
-# Datatype: long
-# into_operation_buffer_size_in_byte=104857600
-
-# The maximum number of rows can be processed in insert-tablet-plan when executing select-into statements.
-# When <= 0, use 10000.
-# effectiveMode: hot_reload
-# Datatype: int
-# select_into_insert_tablet_plan_row_limit=10000
-
-# The number of threads in the thread pool that execute insert-tablet tasks
-# effectiveMode: restart
-# Datatype: int
-# into_operation_execution_thread_count=2
-
-####################
-### Continuous Query Configuration
-####################
-
-# The number of threads in the scheduled thread pool that submit continuous query tasks periodically
-# effectiveMode: restart
-# Datatype: int
-# continuous_query_submit_thread_count=2
-
-# The minimum value of the continuous query execution time interval
-# effectiveMode: restart
-# Datatype: long(duration)
-# continuous_query_min_every_interval_in_ms=1000
-
-####################
-### Pipe Configuration
-####################
-
-# Uncomment the following field to configure the pipe lib directory.
-# For Windows platform
-# If its prefix is a drive specifier followed by "\\", or if its prefix is "\\\\", then the path is
-# absolute. Otherwise, it is relative.
-# effectiveMode: first_start
-# pipe_lib_dir=ext\\pipe
-# For Linux platform
-# If its prefix is "/", then the path is absolute. Otherwise, it is relative.
-# pipe_lib_dir=ext/pipe
-
-# The maximum number of threads that can be used to execute the pipe subtasks in PipeSubtaskExecutor.
-# The actual value will be min(pipe_subtask_executor_max_thread_num, max(1, CPU core number / 2)).
-# effectiveMode: restart
-# Datatype: int
-# pipe_subtask_executor_max_thread_num=5
-
-# The connection timeout (in milliseconds) for the thrift client.
-# effectiveMode: restart
-# Datatype: int
-# pipe_sink_timeout_ms=900000
-
-# The maximum number of selectors that can be used in the sink.
-# Recommend to set this value to less than or equal to pipe_sink_max_client_number.
-# effectiveMode: restart
-# Datatype: int
-# pipe_sink_selector_number=4
-
-# The maximum number of clients that can be used in the sink.
-# effectiveMode: restart
-# Datatype: int
-# pipe_sink_max_client_number=16
-
-# Whether to enable receiving pipe data through air gap.
-# The receiver can only return 0 or 1 in tcp mode to indicate whether the data is received successfully.
-# effectiveMode: restart
-# Datatype: Boolean
-# pipe_air_gap_receiver_enabled=false
-
-# The port for the server to receive pipe data through air gap.
-# Datatype: int
-# effectiveMode: restart
-# pipe_air_gap_receiver_port=9780
-
-# The total bytes that all pipe sinks can transfer per second.
-# When given a value less than or equal to 0, it means no limit.
-# default value is -1, which means no limit.
-# effectiveMode: hot_reload
-# Datatype: double
-# pipe_all_sinks_rate_limit_bytes_per_second=-1
-
-####################
-### RatisConsensus Configuration
-####################
-
-# max payload size for a single log-sync-RPC from leader to follower(in byte, by default 16MB)
-# effectiveMode: restart
-# Datatype: int
-# config_node_ratis_log_appender_buffer_size_max=16777216
-# schema_region_ratis_log_appender_buffer_size_max=16777216
-# data_region_ratis_log_appender_buffer_size_max=16777216
-
-# trigger a snapshot when snapshot_trigger_threshold logs are written
-# effectiveMode: restart
-# Datatype: int
-# config_node_ratis_snapshot_trigger_threshold=400000
-# schema_region_ratis_snapshot_trigger_threshold=400000
-# data_region_ratis_snapshot_trigger_threshold=400000
-
-# allow flushing Raft Log asynchronously
-# effectiveMode: restart
-# Datatype: Boolean
-# config_node_ratis_log_unsafe_flush_enable=false
-# schema_region_ratis_log_unsafe_flush_enable=false
-# data_region_ratis_log_unsafe_flush_enable=false
-
-# max capacity of a single Log segment file (in byte, by default 24MB)
-# effectiveMode: restart
-# Datatype: int
-# config_node_ratis_log_segment_size_max_in_byte=25165824
-# schema_region_ratis_log_segment_size_max_in_byte=25165824
-# data_region_ratis_log_segment_size_max_in_byte=25165824
-# config_node_simple_consensus_log_segment_size_max_in_byte=25165824
-
-# flow control window for ratis grpc log appender
-# effectiveMode: restart
-# Datatype: int
-# config_node_ratis_grpc_flow_control_window=4194304
-# schema_region_ratis_grpc_flow_control_window=4194304
-# data_region_ratis_grpc_flow_control_window=4194304
-# config_node_ratis_grpc_leader_outstanding_appends_max=128
-# schema_region_ratis_grpc_leader_outstanding_appends_max=128
-# data_region_ratis_grpc_leader_outstanding_appends_max=128
-# config_node_ratis_log_force_sync_num=128
-# schema_region_ratis_log_force_sync_num=128
-# data_region_ratis_log_force_sync_num=128
-
-# min election timeout for leader election
-# effectiveMode: restart
-# Datatype: int
-# config_node_ratis_rpc_leader_election_timeout_min_ms=2000
-# schema_region_ratis_rpc_leader_election_timeout_min_ms=2000
-# data_region_ratis_rpc_leader_election_timeout_min_ms=2000
-
-# max election timeout for leader election
-# effectiveMode: restart
-# Datatype: int
-# config_node_ratis_rpc_leader_election_timeout_max_ms=4000
-# schema_region_ratis_rpc_leader_election_timeout_max_ms=4000
-# data_region_ratis_rpc_leader_election_timeout_max_ms=4000
-
-# ratis client retry threshold
-# effectiveMode: restart
-# Datatype: int
-# config_node_ratis_request_timeout_ms=10000
-# schema_region_ratis_request_timeout_ms=10000
-# data_region_ratis_request_timeout_ms=10000
-
-# currently we use exponential back-off retry policy for ratis
-# effectiveMode: restart
-# Datatype: int
-# config_node_ratis_max_retry_attempts=10
-# config_node_ratis_initial_sleep_time_ms=100
-# config_node_ratis_max_sleep_time_ms=10000
-# schema_region_ratis_max_retry_attempts=10
-# schema_region_ratis_initial_sleep_time_ms=100
-# schema_region_ratis_max_sleep_time_ms=10000
-# data_region_ratis_max_retry_attempts=10
-# data_region_ratis_initial_sleep_time_ms=100
-# data_region_ratis_max_sleep_time_ms=10000
-
-# first election timeout
-# effectiveMode: restart
-# Datatype: int
-# ratis_first_election_timeout_min_ms=50
-# ratis_first_election_timeout_max_ms=150
-
-# preserve certain logs when take snapshot and purge
-# effectiveMode: restart
-# Datatype: int
-# config_node_ratis_preserve_logs_num_when_purge=1000
-# schema_region_ratis_preserve_logs_num_when_purge=1000
-# data_region_ratis_preserve_logs_num_when_purge=1000
-
-# Raft Log disk size control
-# effectiveMode: restart
-# Datatype: int
-# config_node_ratis_log_max_size = 2147483648
-# schema_region_ratis_log_max_size = 2147483648
-# data_region_ratis_log_max_size = 21474836480
-
-# Raft periodic snapshot interval, time unit is second
-# effectiveMode: restart
-# Datatype: int
-# config_node_ratis_periodic_snapshot_interval=86400
-# schema_region_ratis_periodic_snapshot_interval=86400
-# data_region_ratis_periodic_snapshot_interval=86400
-
-####################
-### Fast IoTConsensus Configuration
-####################
-# Default event buffer size for connector and receiver in pipe consensus
-# effectiveMode: restart
-# DataType: int
-# fast_iot_consensus_pipeline_size=5
-
-####################
-### Procedure Configuration
-####################
-
-# Default number of worker thread count
-# effectiveMode: restart
-# Datatype: int
-# procedure_core_worker_thread_count=4
-
-# Default time interval of completed procedure cleaner work in, time unit is second
-# effectiveMode: restart
-# Datatype: int
-# procedure_completed_clean_interval=30
-
-# Default ttl of completed procedure, time unit is second
-# effectiveMode: restart
-# Datatype: int
-# procedure_completed_evict_ttl=800
-
-####################
-### MQTT Broker Configuration
-####################
-
-# whether to enable the mqtt service.
-# effectiveMode: hot_reload
-# Datatype: boolean
-# enable_mqtt_service=false
-
-# the mqtt service binding host.
-# effectiveMode: hot_reload
-# Datatype: String
-# mqtt_host=127.0.0.1
-
-# the mqtt service binding port.
-# effectiveMode: hot_reload
-# Datatype: int
-# mqtt_port=1883
-
-# the handler pool size for handing the mqtt messages.
-# effectiveMode: hot_reload
-# Datatype: int
-# mqtt_handler_pool_size=1
-
-# the mqtt message payload formatter.
-# effectiveMode: hot_reload
-# Datatype: String
-# mqtt_payload_formatter=json
-
-# max length of mqtt message in byte
-# effectiveMode: hot_reload
-# Datatype: int
-# mqtt_max_message_size=1048576
-
-####################
-### IoTDB-ML Configuration
-####################
-
-# The thread count which can be used for model inference operation.
-# effectiveMode: restart
-# Datatype: int
-# model_inference_execution_thread_count=5
-
-####################
-### Load TsFile Configuration
-####################
-
-# Load clean up task is used to clean up the unsuccessful loaded tsfile after a certain period of time.
-# The parameter is the delay time after an unsuccessful load operation (in seconds).
-# effectiveMode: hot_reload
-# Datatype: int
-# load_clean_up_task_execution_delay_time_seconds=1800
-
-# The maximum bytes per second of disk write throughput when loading tsfile.
-# When given a value less than or equal to 0, it means no limit.
-# Default value is -1, which means no limit.
-# effectiveMode: hot_reload
-# Datatype: int
-# load_write_throughput_bytes_per_second=-1
-
-####################
-### Dispatch Retry Configuration
-####################
-
-# The maximum retrying time for write request remotely dispatching, time unit is milliseconds.
-# It only takes effect for write request remotely dispatching, not including locally dispatching and query
-# Set to 0 or negative number to disable remote dispatching write request retrying
-# We will sleep for some time between each retry, 100ms, 200ms, 400ms, 800ms and so on, util reaching 20,000ms, we won't increase the sleeping time any more
-# effectiveMode: hot_reload
-# Datatype: long
-# write_request_remote_dispatch_max_retry_duration_in_ms=60000
-=======
 # cn_metric_reporter_list=
 # cn_metric_level=IMPORTANT
 cn_metric_prometheus_reporter_port=9091
->>>>>>> e4aec0a6
 
 # dn_metric_reporter_list=
 # dn_metric_level=IMPORTANT
