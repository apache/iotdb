/*
 * Licensed to the Apache Software Foundation (ASF) under one
 * or more contributor license agreements.  See the NOTICE file
 * distributed with this work for additional information
 * regarding copyright ownership.  The ASF licenses this file
 * to you under the Apache License, Version 2.0 (the
 * "License"); you may not use this file except in compliance
 * with the License.  You may obtain a copy of the License at
 *
 *     http://www.apache.org/licenses/LICENSE-2.0
 *
 * Unless required by applicable law or agreed to in writing,
 * software distributed under the License is distributed on an
 * "AS IS" BASIS, WITHOUT WARRANTIES OR CONDITIONS OF ANY
 * KIND, either express or implied.  See the License for the
 * specific language governing permissions and limitations
 * under the License.
 */

package org.apache.iotdb.commons.pipe.connector.protocol;

import org.apache.iotdb.common.rpc.thrift.TEndPoint;
import org.apache.iotdb.commons.pipe.connector.PipeReceiverStatusHandler;
import org.apache.iotdb.commons.utils.NodeUrlUtils;
import org.apache.iotdb.pipe.api.PipeConnector;
import org.apache.iotdb.pipe.api.customizer.configuration.PipeConnectorRuntimeConfiguration;
import org.apache.iotdb.pipe.api.customizer.parameter.PipeParameterValidator;
import org.apache.iotdb.pipe.api.customizer.parameter.PipeParameters;
import org.apache.iotdb.pipe.api.exception.PipeParameterNotValidException;

import org.slf4j.Logger;
import org.slf4j.LoggerFactory;

import java.util.ArrayList;
import java.util.Arrays;
import java.util.LinkedHashSet;
import java.util.List;
import java.util.Objects;
import java.util.Set;

import static org.apache.iotdb.commons.pipe.config.constant.PipeConnectorConstant.CONNECTOR_EXCEPTION_CONFLICT_RECORD_IGNORED_DATA_DEFAULT_VALUE;
import static org.apache.iotdb.commons.pipe.config.constant.PipeConnectorConstant.CONNECTOR_EXCEPTION_CONFLICT_RECORD_IGNORED_DATA_KEY;
import static org.apache.iotdb.commons.pipe.config.constant.PipeConnectorConstant.CONNECTOR_EXCEPTION_CONFLICT_RESOLVE_STRATEGY_DEFAULT_VALUE;
import static org.apache.iotdb.commons.pipe.config.constant.PipeConnectorConstant.CONNECTOR_EXCEPTION_CONFLICT_RESOLVE_STRATEGY_KEY;
import static org.apache.iotdb.commons.pipe.config.constant.PipeConnectorConstant.CONNECTOR_EXCEPTION_CONFLICT_RETRY_MAX_TIME_SECONDS_DEFAULT_VALUE;
import static org.apache.iotdb.commons.pipe.config.constant.PipeConnectorConstant.CONNECTOR_EXCEPTION_CONFLICT_RETRY_MAX_TIME_SECONDS_KEY;
import static org.apache.iotdb.commons.pipe.config.constant.PipeConnectorConstant.CONNECTOR_EXCEPTION_OTHERS_RECORD_IGNORED_DATA_DEFAULT_VALUE;
import static org.apache.iotdb.commons.pipe.config.constant.PipeConnectorConstant.CONNECTOR_EXCEPTION_OTHERS_RECORD_IGNORED_DATA_KEY;
import static org.apache.iotdb.commons.pipe.config.constant.PipeConnectorConstant.CONNECTOR_EXCEPTION_OTHERS_RETRY_MAX_TIME_SECONDS_DEFAULT_VALUE;
import static org.apache.iotdb.commons.pipe.config.constant.PipeConnectorConstant.CONNECTOR_EXCEPTION_OTHERS_RETRY_MAX_TIME_SECONDS_KEY;
import static org.apache.iotdb.commons.pipe.config.constant.PipeConnectorConstant.CONNECTOR_IOTDB_BATCH_MODE_ENABLE_DEFAULT_VALUE;
import static org.apache.iotdb.commons.pipe.config.constant.PipeConnectorConstant.CONNECTOR_IOTDB_BATCH_MODE_ENABLE_KEY;
import static org.apache.iotdb.commons.pipe.config.constant.PipeConnectorConstant.CONNECTOR_IOTDB_HOST_KEY;
import static org.apache.iotdb.commons.pipe.config.constant.PipeConnectorConstant.CONNECTOR_IOTDB_IP_KEY;
import static org.apache.iotdb.commons.pipe.config.constant.PipeConnectorConstant.CONNECTOR_IOTDB_NODE_URLS_KEY;
import static org.apache.iotdb.commons.pipe.config.constant.PipeConnectorConstant.CONNECTOR_IOTDB_PORT_KEY;
import static org.apache.iotdb.commons.pipe.config.constant.PipeConnectorConstant.CONNECTOR_LOAD_BALANCE_ROUND_ROBIN_STRATEGY;
import static org.apache.iotdb.commons.pipe.config.constant.PipeConnectorConstant.CONNECTOR_LOAD_BALANCE_STRATEGY_KEY;
import static org.apache.iotdb.commons.pipe.config.constant.PipeConnectorConstant.CONNECTOR_LOAD_BALANCE_STRATEGY_SET;
import static org.apache.iotdb.commons.pipe.config.constant.PipeConnectorConstant.SINK_EXCEPTION_CONFLICT_RECORD_IGNORED_DATA_KEY;
import static org.apache.iotdb.commons.pipe.config.constant.PipeConnectorConstant.SINK_EXCEPTION_CONFLICT_RESOLVE_STRATEGY_KEY;
import static org.apache.iotdb.commons.pipe.config.constant.PipeConnectorConstant.SINK_EXCEPTION_CONFLICT_RETRY_MAX_TIME_SECONDS_KEY;
import static org.apache.iotdb.commons.pipe.config.constant.PipeConnectorConstant.SINK_EXCEPTION_OTHERS_RECORD_IGNORED_DATA_KEY;
import static org.apache.iotdb.commons.pipe.config.constant.PipeConnectorConstant.SINK_EXCEPTION_OTHERS_RETRY_MAX_TIME_SECONDS_KEY;
import static org.apache.iotdb.commons.pipe.config.constant.PipeConnectorConstant.SINK_IOTDB_BATCH_MODE_ENABLE_KEY;
import static org.apache.iotdb.commons.pipe.config.constant.PipeConnectorConstant.SINK_IOTDB_HOST_KEY;
import static org.apache.iotdb.commons.pipe.config.constant.PipeConnectorConstant.SINK_IOTDB_IP_KEY;
import static org.apache.iotdb.commons.pipe.config.constant.PipeConnectorConstant.SINK_IOTDB_NODE_URLS_KEY;
import static org.apache.iotdb.commons.pipe.config.constant.PipeConnectorConstant.SINK_IOTDB_PORT_KEY;
import static org.apache.iotdb.commons.pipe.config.constant.PipeConnectorConstant.SINK_LOAD_BALANCE_STRATEGY_KEY;

public abstract class IoTDBConnector implements PipeConnector {

  private static final String PARSE_URL_ERROR_FORMATTER =
      "Exception occurred while parsing node urls from target servers: {}";
  private static final String PARSE_URL_ERROR_MESSAGE =
      "Error occurred while parsing node urls from target servers, please check the specified 'host':'port' or 'node-urls'";

  private static final Logger LOGGER = LoggerFactory.getLogger(IoTDBConnector.class);

  protected final List<TEndPoint> nodeUrls = new ArrayList<>();

  protected String loadBalanceStrategy;

  protected boolean isTabletBatchModeEnabled = true;

  protected PipeReceiverStatusHandler receiverStatusHandler;

  @Override
  public void validate(PipeParameterValidator validator) throws Exception {
    final PipeParameters parameters = validator.getParameters();
<<<<<<< HEAD

    validator.validate(
        args ->
            (boolean) args[0]
                || (((boolean) args[1] || (boolean) args[2]) && (boolean) args[3])
                || (boolean) args[4]
                || (((boolean) args[5] || (boolean) args[6]) && (boolean) args[7]),
        String.format(
            "One of %s, %s:%s, %s, %s:%s must be specified",
            CONNECTOR_IOTDB_NODE_URLS_KEY,
            CONNECTOR_IOTDB_HOST_KEY,
            CONNECTOR_IOTDB_PORT_KEY,
            SINK_IOTDB_NODE_URLS_KEY,
            SINK_IOTDB_HOST_KEY,
            SINK_IOTDB_PORT_KEY),
        parameters.hasAttribute(CONNECTOR_IOTDB_NODE_URLS_KEY),
        parameters.hasAttribute(CONNECTOR_IOTDB_IP_KEY),
        parameters.hasAttribute(CONNECTOR_IOTDB_HOST_KEY),
        parameters.hasAttribute(CONNECTOR_IOTDB_PORT_KEY),
        parameters.hasAttribute(SINK_IOTDB_NODE_URLS_KEY),
        parameters.hasAttribute(SINK_IOTDB_IP_KEY),
        parameters.hasAttribute(SINK_IOTDB_HOST_KEY),
        parameters.hasAttribute(SINK_IOTDB_PORT_KEY));

    loadBalanceStrategy =
        parameters
            .getStringOrDefault(
                Arrays.asList(CONNECTOR_LOAD_BALANCE_STRATEGY_KEY, SINK_LOAD_BALANCE_STRATEGY_KEY),
                CONNECTOR_LOAD_BALANCE_ROUND_ROBIN_STRATEGY)
            .trim()
            .toLowerCase();
    validator.validate(
        arg -> CONNECTOR_LOAD_BALANCE_STRATEGY_SET.contains(loadBalanceStrategy),
        String.format(
            "Load balance strategy should be one of %s, but got %s.",
            CONNECTOR_LOAD_BALANCE_STRATEGY_SET, loadBalanceStrategy),
        loadBalanceStrategy);
=======
    validator
        .validate(
            args ->
                (boolean) args[0]
                    || (((boolean) args[1] || (boolean) args[2]) && (boolean) args[3])
                    || (boolean) args[4]
                    || (((boolean) args[5] || (boolean) args[6]) && (boolean) args[7]),
            String.format(
                "One of %s, %s:%s, %s, %s:%s must be specified",
                CONNECTOR_IOTDB_NODE_URLS_KEY,
                CONNECTOR_IOTDB_HOST_KEY,
                CONNECTOR_IOTDB_PORT_KEY,
                SINK_IOTDB_NODE_URLS_KEY,
                SINK_IOTDB_HOST_KEY,
                SINK_IOTDB_PORT_KEY),
            parameters.hasAttribute(CONNECTOR_IOTDB_NODE_URLS_KEY),
            parameters.hasAttribute(CONNECTOR_IOTDB_IP_KEY),
            parameters.hasAttribute(CONNECTOR_IOTDB_HOST_KEY),
            parameters.hasAttribute(CONNECTOR_IOTDB_PORT_KEY),
            parameters.hasAttribute(SINK_IOTDB_NODE_URLS_KEY),
            parameters.hasAttribute(SINK_IOTDB_IP_KEY),
            parameters.hasAttribute(SINK_IOTDB_HOST_KEY),
            parameters.hasAttribute(SINK_IOTDB_PORT_KEY))
        .validate(
            arg -> arg.equals("retry") || arg.equals("ignore"),
            String.format(
                "The value of key %s or %s must be either 'retry' or 'ignore'.",
                CONNECTOR_EXCEPTION_CONFLICT_RESOLVE_STRATEGY_KEY,
                SINK_EXCEPTION_CONFLICT_RESOLVE_STRATEGY_KEY),
            parameters
                .getStringOrDefault(
                    Arrays.asList(
                        CONNECTOR_EXCEPTION_CONFLICT_RESOLVE_STRATEGY_KEY,
                        SINK_EXCEPTION_CONFLICT_RESOLVE_STRATEGY_KEY),
                    CONNECTOR_EXCEPTION_CONFLICT_RESOLVE_STRATEGY_DEFAULT_VALUE)
                .trim()
                .toLowerCase());
>>>>>>> 804ee600
  }

  @Override
  public void customize(PipeParameters parameters, PipeConnectorRuntimeConfiguration configuration)
      throws Exception {
    nodeUrls.clear();
    nodeUrls.addAll(parseNodeUrls(parameters));
    LOGGER.info("IoTDBConnector nodeUrls: {}", nodeUrls);

    isTabletBatchModeEnabled =
        parameters.getBooleanOrDefault(
            Arrays.asList(CONNECTOR_IOTDB_BATCH_MODE_ENABLE_KEY, SINK_IOTDB_BATCH_MODE_ENABLE_KEY),
            CONNECTOR_IOTDB_BATCH_MODE_ENABLE_DEFAULT_VALUE);
    LOGGER.info("IoTDBConnector isTabletBatchModeEnabled: {}", isTabletBatchModeEnabled);

    receiverStatusHandler =
        new PipeReceiverStatusHandler(
            parameters
                .getStringOrDefault(
                    Arrays.asList(
                        CONNECTOR_EXCEPTION_CONFLICT_RESOLVE_STRATEGY_KEY,
                        SINK_EXCEPTION_CONFLICT_RESOLVE_STRATEGY_KEY),
                    CONNECTOR_EXCEPTION_CONFLICT_RESOLVE_STRATEGY_DEFAULT_VALUE)
                .trim()
                .equalsIgnoreCase("retry"),
            parameters.getLongOrDefault(
                Arrays.asList(
                    CONNECTOR_EXCEPTION_CONFLICT_RETRY_MAX_TIME_SECONDS_KEY,
                    SINK_EXCEPTION_CONFLICT_RETRY_MAX_TIME_SECONDS_KEY),
                CONNECTOR_EXCEPTION_CONFLICT_RETRY_MAX_TIME_SECONDS_DEFAULT_VALUE),
            parameters.getBooleanOrDefault(
                Arrays.asList(
                    CONNECTOR_EXCEPTION_CONFLICT_RECORD_IGNORED_DATA_KEY,
                    SINK_EXCEPTION_CONFLICT_RECORD_IGNORED_DATA_KEY),
                CONNECTOR_EXCEPTION_CONFLICT_RECORD_IGNORED_DATA_DEFAULT_VALUE),
            parameters.getLongOrDefault(
                Arrays.asList(
                    CONNECTOR_EXCEPTION_OTHERS_RETRY_MAX_TIME_SECONDS_KEY,
                    SINK_EXCEPTION_OTHERS_RETRY_MAX_TIME_SECONDS_KEY),
                CONNECTOR_EXCEPTION_OTHERS_RETRY_MAX_TIME_SECONDS_DEFAULT_VALUE),
            parameters.getBooleanOrDefault(
                Arrays.asList(
                    CONNECTOR_EXCEPTION_OTHERS_RECORD_IGNORED_DATA_KEY,
                    SINK_EXCEPTION_OTHERS_RECORD_IGNORED_DATA_KEY),
                CONNECTOR_EXCEPTION_OTHERS_RECORD_IGNORED_DATA_DEFAULT_VALUE));
  }

  protected LinkedHashSet<TEndPoint> parseNodeUrls(PipeParameters parameters)
      throws PipeParameterNotValidException {
    final LinkedHashSet<TEndPoint> givenNodeUrls = new LinkedHashSet<>(nodeUrls);

    try {
      if (parameters.hasAttribute(CONNECTOR_IOTDB_IP_KEY)
          && parameters.hasAttribute(CONNECTOR_IOTDB_PORT_KEY)) {
        givenNodeUrls.add(
            new TEndPoint(
                parameters.getStringByKeys(CONNECTOR_IOTDB_IP_KEY),
                parameters.getIntByKeys(CONNECTOR_IOTDB_PORT_KEY)));
      }

      if (parameters.hasAttribute(SINK_IOTDB_IP_KEY)
          && parameters.hasAttribute(SINK_IOTDB_PORT_KEY)) {
        givenNodeUrls.add(
            new TEndPoint(
                parameters.getStringByKeys(SINK_IOTDB_IP_KEY),
                parameters.getIntByKeys(SINK_IOTDB_PORT_KEY)));
      }

      if (parameters.hasAttribute(CONNECTOR_IOTDB_HOST_KEY)
          && parameters.hasAttribute(CONNECTOR_IOTDB_PORT_KEY)) {
        givenNodeUrls.add(
            new TEndPoint(
                parameters.getStringByKeys(CONNECTOR_IOTDB_HOST_KEY),
                parameters.getIntByKeys(CONNECTOR_IOTDB_PORT_KEY)));
      }

      if (parameters.hasAttribute(SINK_IOTDB_HOST_KEY)
          && parameters.hasAttribute(SINK_IOTDB_PORT_KEY)) {
        givenNodeUrls.add(
            new TEndPoint(
                parameters.getStringByKeys(SINK_IOTDB_HOST_KEY),
                parameters.getIntByKeys(SINK_IOTDB_PORT_KEY)));
      }

      if (parameters.hasAttribute(CONNECTOR_IOTDB_NODE_URLS_KEY)) {
        givenNodeUrls.addAll(
            NodeUrlUtils.parseTEndPointUrls(
                Arrays.asList(
                    parameters.getStringByKeys(CONNECTOR_IOTDB_NODE_URLS_KEY).split(","))));
      }

      if (parameters.hasAttribute(SINK_IOTDB_NODE_URLS_KEY)) {
        givenNodeUrls.addAll(
            NodeUrlUtils.parseTEndPointUrls(
                Arrays.asList(parameters.getStringByKeys(SINK_IOTDB_NODE_URLS_KEY).split(","))));
      }
    } catch (Exception e) {
      LOGGER.warn(PARSE_URL_ERROR_FORMATTER, e.toString());
      throw new PipeParameterNotValidException(PARSE_URL_ERROR_MESSAGE);
    }

    checkNodeUrls(givenNodeUrls);

    return givenNodeUrls;
  }

  private void checkNodeUrls(Set<TEndPoint> nodeUrls) throws PipeParameterNotValidException {
    for (TEndPoint nodeUrl : nodeUrls) {
      if (Objects.isNull(nodeUrl.ip) || nodeUrl.ip.isEmpty()) {
        LOGGER.warn(PARSE_URL_ERROR_FORMATTER, "host cannot be empty");
        throw new PipeParameterNotValidException(PARSE_URL_ERROR_MESSAGE);
      }
      if (nodeUrl.port == 0) {
        LOGGER.warn(PARSE_URL_ERROR_FORMATTER, "port cannot be empty");
        throw new PipeParameterNotValidException(PARSE_URL_ERROR_MESSAGE);
      }
    }
  }

  public PipeReceiverStatusHandler statusHandler() {
    return receiverStatusHandler;
  }
}<|MERGE_RESOLUTION|>--- conflicted
+++ resolved
@@ -89,7 +89,6 @@
   @Override
   public void validate(PipeParameterValidator validator) throws Exception {
     final PipeParameters parameters = validator.getParameters();
-<<<<<<< HEAD
 
     validator.validate(
         args ->
@@ -127,45 +126,21 @@
             "Load balance strategy should be one of %s, but got %s.",
             CONNECTOR_LOAD_BALANCE_STRATEGY_SET, loadBalanceStrategy),
         loadBalanceStrategy);
-=======
-    validator
-        .validate(
-            args ->
-                (boolean) args[0]
-                    || (((boolean) args[1] || (boolean) args[2]) && (boolean) args[3])
-                    || (boolean) args[4]
-                    || (((boolean) args[5] || (boolean) args[6]) && (boolean) args[7]),
-            String.format(
-                "One of %s, %s:%s, %s, %s:%s must be specified",
-                CONNECTOR_IOTDB_NODE_URLS_KEY,
-                CONNECTOR_IOTDB_HOST_KEY,
-                CONNECTOR_IOTDB_PORT_KEY,
-                SINK_IOTDB_NODE_URLS_KEY,
-                SINK_IOTDB_HOST_KEY,
-                SINK_IOTDB_PORT_KEY),
-            parameters.hasAttribute(CONNECTOR_IOTDB_NODE_URLS_KEY),
-            parameters.hasAttribute(CONNECTOR_IOTDB_IP_KEY),
-            parameters.hasAttribute(CONNECTOR_IOTDB_HOST_KEY),
-            parameters.hasAttribute(CONNECTOR_IOTDB_PORT_KEY),
-            parameters.hasAttribute(SINK_IOTDB_NODE_URLS_KEY),
-            parameters.hasAttribute(SINK_IOTDB_IP_KEY),
-            parameters.hasAttribute(SINK_IOTDB_HOST_KEY),
-            parameters.hasAttribute(SINK_IOTDB_PORT_KEY))
-        .validate(
-            arg -> arg.equals("retry") || arg.equals("ignore"),
-            String.format(
-                "The value of key %s or %s must be either 'retry' or 'ignore'.",
-                CONNECTOR_EXCEPTION_CONFLICT_RESOLVE_STRATEGY_KEY,
-                SINK_EXCEPTION_CONFLICT_RESOLVE_STRATEGY_KEY),
-            parameters
-                .getStringOrDefault(
-                    Arrays.asList(
-                        CONNECTOR_EXCEPTION_CONFLICT_RESOLVE_STRATEGY_KEY,
-                        SINK_EXCEPTION_CONFLICT_RESOLVE_STRATEGY_KEY),
-                    CONNECTOR_EXCEPTION_CONFLICT_RESOLVE_STRATEGY_DEFAULT_VALUE)
-                .trim()
-                .toLowerCase());
->>>>>>> 804ee600
+
+    validator.validate(
+        arg -> arg.equals("retry") || arg.equals("ignore"),
+        String.format(
+            "The value of key %s or %s must be either 'retry' or 'ignore'.",
+            CONNECTOR_EXCEPTION_CONFLICT_RESOLVE_STRATEGY_KEY,
+            SINK_EXCEPTION_CONFLICT_RESOLVE_STRATEGY_KEY),
+        parameters
+            .getStringOrDefault(
+                Arrays.asList(
+                    CONNECTOR_EXCEPTION_CONFLICT_RESOLVE_STRATEGY_KEY,
+                    SINK_EXCEPTION_CONFLICT_RESOLVE_STRATEGY_KEY),
+                CONNECTOR_EXCEPTION_CONFLICT_RESOLVE_STRATEGY_DEFAULT_VALUE)
+            .trim()
+            .toLowerCase());
   }
 
   @Override
