/*
 * Licensed to the Apache Software Foundation (ASF) under one
 * or more contributor license agreements.  See the NOTICE file
 * distributed with this work for additional information
 * regarding copyright ownership.  The ASF licenses this file
 * to you under the Apache License, Version 2.0 (the
 * "License"); you may not use this file except in compliance
 * with the License.  You may obtain a copy of the License at
 *
 *     http://www.apache.org/licenses/LICENSE-2.0
 *
 * Unless required by applicable law or agreed to in writing,
 * software distributed under the License is distributed on an
 * "AS IS" BASIS, WITHOUT WARRANTIES OR CONDITIONS OF ANY
 * KIND, either express or implied.  See the License for the
 * specific language governing permissions and limitations
 * under the License.
 */

package org.apache.iotdb.commons.udf.builtin.relational.tvf;

import org.apache.iotdb.udf.api.relational.TableFunction;
import org.apache.iotdb.udf.api.relational.access.Record;
import org.apache.iotdb.udf.api.relational.table.TableFunctionAnalysis;
import org.apache.iotdb.udf.api.relational.table.TableFunctionProcessorProvider;
import org.apache.iotdb.udf.api.relational.table.argument.Argument;
import org.apache.iotdb.udf.api.relational.table.argument.DescribedSchema;
import org.apache.iotdb.udf.api.relational.table.argument.ScalarArgument;
import org.apache.iotdb.udf.api.relational.table.argument.TableArgument;
import org.apache.iotdb.udf.api.relational.table.processor.TableFunctionDataProcessor;
import org.apache.iotdb.udf.api.relational.table.specification.ParameterSpecification;
import org.apache.iotdb.udf.api.relational.table.specification.ScalarParameterSpecification;
import org.apache.iotdb.udf.api.relational.table.specification.TableParameterSpecification;
import org.apache.iotdb.udf.api.type.Type;

import org.apache.tsfile.block.column.ColumnBuilder;

import java.util.Arrays;
import java.util.Collections;
import java.util.List;
import java.util.Map;

import static org.apache.iotdb.commons.udf.builtin.relational.tvf.WindowTVFUtils.findColumnIndex;

public class HOPTableFunction implements TableFunction {

  private static final String DATA_PARAMETER_NAME = "DATA";
  private static final String TIMECOL_PARAMETER_NAME = "TIMECOL";
  private static final String SIZE_PARAMETER_NAME = "SIZE";
<<<<<<< HEAD
  private static final String SLIDE_PARAMETER_NAME = "SLIDE";
  private static final String START_PARAMETER_NAME = "START";
=======
  private static final String ORIGIN_PARAMETER_NAME = "ORIGIN";
>>>>>>> 3327dfa7

  @Override
  public List<ParameterSpecification> getArgumentsSpecifications() {
    return Arrays.asList(
        TableParameterSpecification.builder()
            .name(DATA_PARAMETER_NAME)
            .rowSemantics()
            .passThroughColumns()
            .build(),
        ScalarParameterSpecification.builder()
            .name(TIMECOL_PARAMETER_NAME)
            .type(Type.STRING)
            .defaultValue("time")
            .build(),
        ScalarParameterSpecification.builder().name(SIZE_PARAMETER_NAME).type(Type.INT64).build(),
        ScalarParameterSpecification.builder().name(SLIDE_PARAMETER_NAME).type(Type.INT64).build(),
        ScalarParameterSpecification.builder()
            .name(ORIGIN_PARAMETER_NAME)
            .type(Type.TIMESTAMP)
            .defaultValue(0L)
            .build());
  }

  @Override
  public TableFunctionAnalysis analyze(Map<String, Argument> arguments) {
    TableArgument tableArgument = (TableArgument) arguments.get(DATA_PARAMETER_NAME);
    String expectedFieldName =
        (String) ((ScalarArgument) arguments.get(TIMECOL_PARAMETER_NAME)).getValue();
    int requiredIndex =
        findColumnIndex(tableArgument, expectedFieldName, Collections.singleton(Type.TIMESTAMP));
    DescribedSchema properColumnSchema =
        new DescribedSchema.Builder()
            .addField("window_start", Type.TIMESTAMP)
            .addField("window_end", Type.TIMESTAMP)
            .build();

    // outputColumnSchema
    return TableFunctionAnalysis.builder()
        .properColumnSchema(properColumnSchema)
        .requiredColumns(DATA_PARAMETER_NAME, Collections.singletonList(requiredIndex))
        .build();
  }

  @Override
  public TableFunctionProcessorProvider getProcessorProvider(Map<String, Argument> arguments) {
    return new TableFunctionProcessorProvider() {
      @Override
      public TableFunctionDataProcessor getDataProcessor() {
        return new HOPDataProcessor(
            (Long) ((ScalarArgument) arguments.get(ORIGIN_PARAMETER_NAME)).getValue(),
            (Long) ((ScalarArgument) arguments.get(SLIDE_PARAMETER_NAME)).getValue(),
            (Long) ((ScalarArgument) arguments.get(SIZE_PARAMETER_NAME)).getValue());
      }
    };
  }

  private static class HOPDataProcessor implements TableFunctionDataProcessor {

    private final long slide;
    private final long size;
    private final long start;
    private long curIndex = 0;

    public HOPDataProcessor(long startTime, long slide, long size) {
      this.slide = slide;
      this.size = size;
      this.start = startTime;
    }

    @Override
    public void process(
        Record input,
        List<ColumnBuilder> properColumnBuilders,
        ColumnBuilder passThroughIndexBuilder) {
      // find the first windows that satisfy the condition: start + n*slide <= time < start +
      // n*slide + size
      long timeValue = input.getLong(0);
      long window_start = (timeValue - start - size + slide) / slide * slide;
      while (window_start <= timeValue && window_start + size > timeValue) {
        properColumnBuilders.get(0).writeLong(window_start);
        properColumnBuilders.get(1).writeLong(window_start + size - 1);
        passThroughIndexBuilder.writeLong(curIndex);
        window_start += slide;
      }
      curIndex++;
    }
  }
}<|MERGE_RESOLUTION|>--- conflicted
+++ resolved
@@ -47,12 +47,8 @@
   private static final String DATA_PARAMETER_NAME = "DATA";
   private static final String TIMECOL_PARAMETER_NAME = "TIMECOL";
   private static final String SIZE_PARAMETER_NAME = "SIZE";
-<<<<<<< HEAD
   private static final String SLIDE_PARAMETER_NAME = "SLIDE";
-  private static final String START_PARAMETER_NAME = "START";
-=======
   private static final String ORIGIN_PARAMETER_NAME = "ORIGIN";
->>>>>>> 3327dfa7
 
   @Override
   public List<ParameterSpecification> getArgumentsSpecifications() {
