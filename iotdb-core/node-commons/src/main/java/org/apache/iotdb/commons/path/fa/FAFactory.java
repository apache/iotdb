/*
 * Licensed to the Apache Software Foundation (ASF) under one
 * or more contributor license agreements.  See the NOTICE file
 * distributed with this work for additional information
 * regarding copyright ownership.  The ASF licenses this file
 * to you under the Apache License, Version 2.0 (the
 * "License"); you may not use this file except in compliance
 * with the License.  You may obtain a copy of the License at
 *
 *     http://www.apache.org/licenses/LICENSE-2.0
 *
 * Unless required by applicable law or agreed to in writing,
 * software distributed under the License is distributed on an
 * "AS IS" BASIS, WITHOUT WARRANTIES OR CONDITIONS OF ANY
 * KIND, either express or implied.  See the License for the
 * specific language governing permissions and limitations
 * under the License.
 */
package org.apache.iotdb.commons.path.fa;

import org.apache.iotdb.commons.path.fa.dfa.PatternDFA;
import org.apache.iotdb.commons.path.fa.nfa.SimpleNFA;
import org.apache.iotdb.commons.schema.SchemaConstant;

import com.github.benmanes.caffeine.cache.Caffeine;
import com.github.benmanes.caffeine.cache.LoadingCache;

public class FAFactory {

  private final LoadingCache<IPatternFA.Builder, PatternDFA> dfaCache;
  private static final int DFA_CACHE_SIZE = 20;

  public IPatternFA constructDFA(IPatternFA.Builder builder) {
    return dfaCache.get(builder);
  }

  public IPatternFA constructNFA(IPatternFA.Builder builder) {
    return new SimpleNFA(builder.getPathPattern(), builder.isPrefixMatch());
  }

  private FAFactory() {
    dfaCache =
        Caffeine.newBuilder()
            .maximumSize(DFA_CACHE_SIZE)
            .build(
<<<<<<< HEAD
                builder ->
                    builder.getPathPattern() == null
                        ? new PatternDFA(builder.getPatternTree())
                        : new PatternDFA(builder.getPathPattern(), builder.isPrefixMatch()));
=======
                builder -> {
                  if (builder.getPatternTree() != null) {
                    if (builder.getPatternTree().equals(SchemaConstant.ALL_MATCH_PATTERN_TREE)) {
                      // always return the same instance for root.**
                      return SchemaConstant.ALL_MATCH_DFA;
                    }
                    return new PatternDFA(builder.getPatternTree());
                  } else {
                    return new PatternDFA(builder.getPathPattern(), builder.isPrefixMatch());
                  }
                });
>>>>>>> 05432f6d
  }

  public static FAFactory getInstance() {
    return FAFactoryHolder.INSTANCE;
  }

  /** singleton pattern. */
  private static class FAFactoryHolder {
    private static final FAFactory INSTANCE = new FAFactory();
  }
}<|MERGE_RESOLUTION|>--- conflicted
+++ resolved
@@ -43,15 +43,9 @@
         Caffeine.newBuilder()
             .maximumSize(DFA_CACHE_SIZE)
             .build(
-<<<<<<< HEAD
-                builder ->
-                    builder.getPathPattern() == null
-                        ? new PatternDFA(builder.getPatternTree())
-                        : new PatternDFA(builder.getPathPattern(), builder.isPrefixMatch()));
-=======
                 builder -> {
                   if (builder.getPatternTree() != null) {
-                    if (builder.getPatternTree().equals(SchemaConstant.ALL_MATCH_PATTERN_TREE)) {
+                    if (builder.getPatternTree().equals(SchemaConstant.ALL_MATCH_SCOPE)) {
                       // always return the same instance for root.**
                       return SchemaConstant.ALL_MATCH_DFA;
                     }
@@ -60,7 +54,6 @@
                     return new PatternDFA(builder.getPathPattern(), builder.isPrefixMatch());
                   }
                 });
->>>>>>> 05432f6d
   }
 
   public static FAFactory getInstance() {
