--- conflicted
+++ resolved
@@ -87,9 +87,8 @@
     this.dataType = dataType;
   }
 
-<<<<<<< HEAD
   public abstract TsTableColumnSchema copy();
-=======
+
   @Override
   public String toString() {
     return toStringHelper(this)
@@ -98,5 +97,4 @@
         .add("props", props)
         .toString();
   }
->>>>>>> 52da6981
 }