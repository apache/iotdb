/*
 * Licensed to the Apache Software Foundation (ASF) under one
 * or more contributor license agreements.  See the NOTICE file
 * distributed with this work for additional information
 * regarding copyright ownership.  The ASF licenses this file
 * to you under the Apache License, Version 2.0 (the
 * "License"); you may not use this file except in compliance
 * with the License.  You may obtain a copy of the License at
 *
 *     http://www.apache.org/licenses/LICENSE-2.0
 *
 * Unless required by applicable law or agreed to in writing,
 * software distributed under the License is distributed on an
 * "AS IS" BASIS, WITHOUT WARRANTIES OR CONDITIONS OF ANY
 * KIND, either express or implied.  See the License for the
 * specific language governing permissions and limitations
 * under the License.
 */

package org.apache.iotdb.commons.auth.entity;

/** This enum class contains all available privileges in IoTDB. */
public enum PrivilegeType {
  READ_DATA(true),
  WRITE_DATA(true),
  READ_SCHEMA(true),
  WRITE_SCHEMA(true),
  MANAGE_USER,
  MANAGE_ROLE,
<<<<<<< HEAD
  USE_TRIGGER,

  USE_UDF,

  USE_CQ,
  USE_PIPE,
  EXTEND_TEMPLATE,
  MANAGE_DATABASE,
  MAINTAIN,
  AUDIT;
=======
  GRANT_PRIVILEGE,
  ALTER_PASSWORD,
  USE_UDF,
  USE_TRIGGER(true),
  USE_CQ,
  USE_PIPE,
  EXTEND_TEMPLATE,
  MANAGE_DATABASE(true),
  MAINTAIN,
  READ(true, false, READ_DATA, READ_SCHEMA),
  WRITE(true, false, WRITE_DATA, WRITE_SCHEMA),
  ALL(
      true,
      false,
      READ,
      WRITE,
      MANAGE_USER,
      MANAGE_ROLE,
      GRANT_PRIVILEGE,
      ALTER_PASSWORD,
      USE_UDF,
      USE_TRIGGER,
      USE_CQ,
      USE_PIPE,
      EXTEND_TEMPLATE,
      MANAGE_DATABASE,
      MAINTAIN);
>>>>>>> 591f1af5

  private static final int PRIVILEGE_COUNT = values().length;

  private final boolean isPathRelevant;

  PrivilegeType() {
    this.isPathRelevant = false;
  }

  PrivilegeType(boolean isPathRelevant) {
    this.isPathRelevant = isPathRelevant;
  }

  public boolean isPathRelevant() {
    return isPathRelevant;
  }

  public static int getSysPriCount() {
    int size = 0;
    for (PrivilegeType item : PrivilegeType.values()) {
      if (!item.isPathRelevant()) {
        size++;
      }
    }
    return size;
  }

  public static int getPathPriCount() {
    int size = 0;
    for (PrivilegeType item : PrivilegeType.values()) {
      if (item.isPathRelevant()) {
        size++;
      }
    }
    return size;
  }
}<|MERGE_RESOLUTION|>--- conflicted
+++ resolved
@@ -27,7 +27,6 @@
   WRITE_SCHEMA(true),
   MANAGE_USER,
   MANAGE_ROLE,
-<<<<<<< HEAD
   USE_TRIGGER,
 
   USE_UDF,
@@ -38,35 +37,7 @@
   MANAGE_DATABASE,
   MAINTAIN,
   AUDIT;
-=======
-  GRANT_PRIVILEGE,
-  ALTER_PASSWORD,
-  USE_UDF,
-  USE_TRIGGER(true),
-  USE_CQ,
-  USE_PIPE,
-  EXTEND_TEMPLATE,
-  MANAGE_DATABASE(true),
-  MAINTAIN,
-  READ(true, false, READ_DATA, READ_SCHEMA),
-  WRITE(true, false, WRITE_DATA, WRITE_SCHEMA),
-  ALL(
-      true,
-      false,
-      READ,
-      WRITE,
-      MANAGE_USER,
-      MANAGE_ROLE,
-      GRANT_PRIVILEGE,
-      ALTER_PASSWORD,
-      USE_UDF,
-      USE_TRIGGER,
-      USE_CQ,
-      USE_PIPE,
-      EXTEND_TEMPLATE,
-      MANAGE_DATABASE,
-      MAINTAIN);
->>>>>>> 591f1af5
+
 
   private static final int PRIVILEGE_COUNT = values().length;
 
