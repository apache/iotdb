/*
 * Licensed to the Apache Software Foundation (ASF) under one
 * or more contributor license agreements.  See the NOTICE file
 * distributed with this work for additional information
 * regarding copyright ownership.  The ASF licenses this file
 * to you under the Apache License, Version 2.0 (the
 * "License"); you may not use this file except in compliance
 * with the License.  You may obtain a copy of the License at
 *
 *     http://www.apache.org/licenses/LICENSE-2.0
 *
 * Unless required by applicable law or agreed to in writing,
 * software distributed under the License is distributed on an
 * "AS IS" BASIS, WITHOUT WARRANTIES OR CONDITIONS OF ANY
 * KIND, either express or implied.  See the License for the
 * specific language governing permissions and limitations
 * under the License.
 */

package org.apache.iotdb.commons.audit;

import org.apache.iotdb.commons.auth.entity.PrivilegeType;
import org.apache.iotdb.commons.conf.CommonConfig;
import org.apache.iotdb.commons.conf.CommonDescriptor;

import java.util.List;
import java.util.function.Supplier;

public abstract class AbstractAuditLogger {

  public static final String AUDIT_LOG_NODE_ID = "node_id";
  public static final String AUDIT_LOG_USER_ID = "user_id";
  public static final String AUDIT_LOG_USERNAME = "username";
  public static final String AUDIT_LOG_CLI_HOSTNAME = "cli_hostname";
  public static final String AUDIT_LOG_AUDIT_EVENT_TYPE = "audit_event_type";
  public static final String AUDIT_LOG_OPERATION_TYPE = "operation_type";
  public static final String AUDIT_LOG_PRIVILEGE_TYPE = "privilege_type";
  public static final String AUDIT_LOG_PRIVILEGE_LEVEL = "privilege_level";
  public static final String AUDIT_LOG_RESULT = "result";
  public static final String AUDIT_LOG_DATABASE = "database";
  public static final String AUDIT_LOG_SQL_STRING = "sql_string";
  public static final String AUDIT_LOG_LOG = "log";

  private static final CommonConfig CONFIG = CommonDescriptor.getInstance().getConfig();
  protected static final boolean IS_AUDIT_LOG_ENABLED = CONFIG.isEnableAuditLog();
  private static final List<AuditLogOperation> AUDITABLE_OPERATION_TYPE =
      CONFIG.getAuditableOperationType();
  private static final PrivilegeLevel AUDITABLE_OPERATION_LEVEL =
      CONFIG.getAuditableOperationLevel();
  private static final String AUDITABLE_OPERATION_RESULT = CONFIG.getAuditableOperationResult();

  public abstract void log(IAuditEntity auditLogFields, Supplier<String> log);

  public boolean noNeedInsertAuditLog(IAuditEntity auditLogFields) {
<<<<<<< HEAD
    String username = auditLogFields.getUsername();
    String address = auditLogFields.getCliHostname();
    AuditEventType type = auditLogFields.getAuditEventType();
=======
>>>>>>> 764cedcb
    AuditLogOperation operation = auditLogFields.getAuditLogOperation();
    boolean result = auditLogFields.getResult();

    // to do: check whether this event should be logged.
    // if whitelist or blacklist is used, only ip on the whitelist or blacklist can be logged

    if (AUDITABLE_OPERATION_TYPE == null || !AUDITABLE_OPERATION_TYPE.contains(operation)) {
      return true;
<<<<<<< HEAD
    }
    if (auditLogFields.getPrivilegeTypes() != null) {
      for (PrivilegeType privilegeType : auditLogFields.getPrivilegeTypes()) {
        PrivilegeLevel privilegeLevel = judgePrivilegeLevel(privilegeType);
        if (AUDITABLE_OPERATION_LEVEL == PrivilegeLevel.OBJECT
            && privilegeLevel == PrivilegeLevel.GLOBAL) {
          return true;
        }
      }
    }
    if (result && !AUDITABLE_OPERATION_RESULT.contains("SUCCESS")) {
      return true;
    }
    if (!result && !AUDITABLE_OPERATION_RESULT.contains("FAIL")) {
      return true;
    }
    return false;
=======
    }
    if (auditLogFields.getPrivilegeTypes() != null) {
      for (PrivilegeType privilegeType : auditLogFields.getPrivilegeTypes()) {
        PrivilegeLevel privilegeLevel = judgePrivilegeLevel(privilegeType);
        if (AUDITABLE_OPERATION_LEVEL == PrivilegeLevel.OBJECT
            && privilegeLevel == PrivilegeLevel.GLOBAL) {
          return true;
        }
      }
    }
    if (result && !AUDITABLE_OPERATION_RESULT.contains("SUCCESS")) {
      return true;
    }
    return !result && !AUDITABLE_OPERATION_RESULT.contains("FAIL");
>>>>>>> 764cedcb
  }

  public static PrivilegeLevel judgePrivilegeLevel(PrivilegeType type) {
    if (type == null) {
      return PrivilegeLevel.GLOBAL;
    }
    switch (type) {
      case READ_DATA:
      case DROP:
      case ALTER:
      case CREATE:
      case DELETE:
      case INSERT:
      case SELECT:
      case MANAGE_DATABASE:
      case WRITE_DATA:
      case READ_SCHEMA:
      case WRITE_SCHEMA:
        return PrivilegeLevel.OBJECT;
      case USE_CQ:
      case USE_UDF:
      case USE_PIPE:
      case USE_MODEL:
      case MAINTAIN:
      case MANAGE_ROLE:
      case MANAGE_USER:
      case USE_TRIGGER:
      case EXTEND_TEMPLATE:
      default:
        return PrivilegeLevel.GLOBAL;
    }
  }

  public static Boolean isLoginEvent(AuditEventType type) {
    switch (type) {
      case LOGIN:
      case LOGIN_FINAL:
      case MODIFY_PASSWD:
      case LOGIN_EXCEED_LIMIT:
      case LOGIN_FAILED_TRIES:
      case LOGIN_REJECT_IP:
      case LOGIN_FAIL_MAX_TIMES:
      case LOGIN_RESOURCE_RESTRICT:
        return true;
      default:
        return false;
    }
  }
}<|MERGE_RESOLUTION|>--- conflicted
+++ resolved
@@ -52,12 +52,9 @@
   public abstract void log(IAuditEntity auditLogFields, Supplier<String> log);
 
   public boolean noNeedInsertAuditLog(IAuditEntity auditLogFields) {
-<<<<<<< HEAD
     String username = auditLogFields.getUsername();
     String address = auditLogFields.getCliHostname();
     AuditEventType type = auditLogFields.getAuditEventType();
-=======
->>>>>>> 764cedcb
     AuditLogOperation operation = auditLogFields.getAuditLogOperation();
     boolean result = auditLogFields.getResult();
 
@@ -66,25 +63,6 @@
 
     if (AUDITABLE_OPERATION_TYPE == null || !AUDITABLE_OPERATION_TYPE.contains(operation)) {
       return true;
-<<<<<<< HEAD
-    }
-    if (auditLogFields.getPrivilegeTypes() != null) {
-      for (PrivilegeType privilegeType : auditLogFields.getPrivilegeTypes()) {
-        PrivilegeLevel privilegeLevel = judgePrivilegeLevel(privilegeType);
-        if (AUDITABLE_OPERATION_LEVEL == PrivilegeLevel.OBJECT
-            && privilegeLevel == PrivilegeLevel.GLOBAL) {
-          return true;
-        }
-      }
-    }
-    if (result && !AUDITABLE_OPERATION_RESULT.contains("SUCCESS")) {
-      return true;
-    }
-    if (!result && !AUDITABLE_OPERATION_RESULT.contains("FAIL")) {
-      return true;
-    }
-    return false;
-=======
     }
     if (auditLogFields.getPrivilegeTypes() != null) {
       for (PrivilegeType privilegeType : auditLogFields.getPrivilegeTypes()) {
@@ -99,7 +77,6 @@
       return true;
     }
     return !result && !AUDITABLE_OPERATION_RESULT.contains("FAIL");
->>>>>>> 764cedcb
   }
 
   public static PrivilegeLevel judgePrivilegeLevel(PrivilegeType type) {
