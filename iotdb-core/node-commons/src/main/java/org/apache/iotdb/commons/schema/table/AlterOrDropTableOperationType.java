/*
 * Licensed to the Apache Software Foundation (ASF) under one
 * or more contributor license agreements.  See the NOTICE file
 * distributed with this work for additional information
 * regarding copyright ownership.  The ASF licenses this file
 * to you under the Apache License, Version 2.0 (the
 * "License"); you may not use this file except in compliance
 * with the License.  You may obtain a copy of the License at
 *
 *     http://www.apache.org/licenses/LICENSE-2.0
 *
 * Unless required by applicable law or agreed to in writing,
 * software distributed under the License is distributed on an
 * "AS IS" BASIS, WITHOUT WARRANTIES OR CONDITIONS OF ANY
 * KIND, either express or implied.  See the License for the
 * specific language governing permissions and limitations
 * under the License.
 */

package org.apache.iotdb.commons.schema.table;

public enum AlterOrDropTableOperationType {
  ADD_COLUMN((byte) 0),
  SET_PROPERTIES((byte) 1),
  RENAME_COLUMN((byte) 2),
  DROP_COLUMN((byte) 3),
  RENAME_TABLE((byte) 4),
  DROP_TABLE((byte) 5),
<<<<<<< HEAD
  ALTER_COLUMN_DATA_TYPE((byte) 6),
  ;
=======
  COMMENT_TABLE((byte) 6),
  COMMENT_COLUMN((byte) 7);
>>>>>>> c557e3e4

  private final byte type;

  AlterOrDropTableOperationType(final byte type) {
    this.type = type;
  }

  public byte getTypeValue() {
    return type;
  }

  public static AlterOrDropTableOperationType getType(final byte value) {
    switch (value) {
      case 0:
        return ADD_COLUMN;
      case 1:
        return SET_PROPERTIES;
      case 2:
        return RENAME_COLUMN;
      case 3:
        return DROP_COLUMN;
      case 4:
        return RENAME_TABLE;
      case 5:
        return DROP_TABLE;
      case 6:
<<<<<<< HEAD
        return ALTER_COLUMN_DATA_TYPE;
=======
        return COMMENT_TABLE;
      case 7:
        return COMMENT_COLUMN;
>>>>>>> c557e3e4
      default:
        throw new IllegalArgumentException();
    }
  }
}<|MERGE_RESOLUTION|>--- conflicted
+++ resolved
@@ -26,13 +26,9 @@
   DROP_COLUMN((byte) 3),
   RENAME_TABLE((byte) 4),
   DROP_TABLE((byte) 5),
-<<<<<<< HEAD
-  ALTER_COLUMN_DATA_TYPE((byte) 6),
-  ;
-=======
   COMMENT_TABLE((byte) 6),
-  COMMENT_COLUMN((byte) 7);
->>>>>>> c557e3e4
+  COMMENT_COLUMN((byte) 7),
+  ALTER_COLUMN_DATA_TYPE((byte) 8);
 
   private final byte type;
 
@@ -59,13 +55,11 @@
       case 5:
         return DROP_TABLE;
       case 6:
-<<<<<<< HEAD
-        return ALTER_COLUMN_DATA_TYPE;
-=======
         return COMMENT_TABLE;
       case 7:
         return COMMENT_COLUMN;
->>>>>>> c557e3e4
+      case 8:
+        return ALTER_COLUMN_DATA_TYPE;
       default:
         throw new IllegalArgumentException();
     }
