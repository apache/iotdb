/*
 * Licensed to the Apache Software Foundation (ASF) under one
 * or more contributor license agreements.  See the NOTICE file
 * distributed with this work for additional information
 * regarding copyright ownership.  The ASF licenses this file
 * to you under the Apache License, Version 2.0 (the
 * "License"); you may not use this file except in compliance
 * with the License.  You may obtain a copy of the License at
 *
 *     http://www.apache.org/licenses/LICENSE-2.0
 *
 * Unless required by applicable law or agreed to in writing,
 * software distributed under the License is distributed on an
 * "AS IS" BASIS, WITHOUT WARRANTIES OR CONDITIONS OF ANY
 * KIND, either express or implied.  See the License for the
 * specific language governing permissions and limitations
 * under the License.
 */

package org.apache.iotdb.commons.memory;

import org.apache.iotdb.commons.concurrent.IoTDBThreadPoolFactory;
import org.apache.iotdb.commons.concurrent.ThreadName;
import org.apache.iotdb.commons.conf.CommonConfig;
import org.apache.iotdb.commons.conf.CommonDescriptor;
import org.apache.iotdb.commons.exception.StartupException;
import org.apache.iotdb.commons.service.IService;
import org.apache.iotdb.commons.service.ServiceType;

import org.slf4j.Logger;
import org.slf4j.LoggerFactory;

import java.util.concurrent.atomic.AtomicBoolean;

public class MemoryRuntimeAgent implements IService {
  private static final Logger LOGGER = LoggerFactory.getLogger(MemoryRuntimeAgent.class);
  private static final CommonConfig CONFIG = CommonDescriptor.getInstance().getConfig();
  private static final boolean ENABLE_MEMORY_TRANSFER = CONFIG.isEnableMemoryTransfer();
  private static final boolean ENABLE_MEMORY_ADAPT = CONFIG.isEnableMemoryAdapt();
  private static final long MEMORY_CHECK_INTERVAL_IN_S = CONFIG.getMemoryCheckIntervalInS();

  private static final double ratio = 0.05;
  private static final AtomicBoolean isShutdown = new AtomicBoolean(false);

  private static final MemoryPeriodicalJobExecutor memoryPeriodicalJobExecutor =
      new MemoryPeriodicalJobExecutor(
          IoTDBThreadPoolFactory.newSingleThreadScheduledExecutor(
              ThreadName.MEMORY_PERIODICAL_JOB_EXECUTOR.getName()),
          MEMORY_CHECK_INTERVAL_IN_S);

  @Override
  public void start() throws StartupException {
    memoryPeriodicalJobExecutor.start();

    if (ENABLE_MEMORY_TRANSFER) {
      LOGGER.info(
          "Enable automatic memory transfer with an interval of {} s", MEMORY_CHECK_INTERVAL_IN_S);
      MemoryRuntimeAgent.getInstance()
          .registerPeriodicalJob(
              "GlobalMemoryManager#updateAllocate()",
              this::updateMemoryAllocate,
              MEMORY_CHECK_INTERVAL_IN_S);
    }
    if (ENABLE_MEMORY_ADAPT) {
      LOGGER.info(
          "Enable automatic memory adapt with an interval of {} s", MEMORY_CHECK_INTERVAL_IN_S);
      MemoryRuntimeAgent.getInstance()
          .registerPeriodicalJob(
              "MemoryRuntimeAgent#adaptTotalMemory()",
              this::adaptTotalMemory,
              MEMORY_CHECK_INTERVAL_IN_S);
    }

    isShutdown.set(false);
  }

<<<<<<< HEAD
  private void adaptTotalMemory() {
    long totalMemory = Runtime.getRuntime().totalMemory();
    MemoryManager memoryManager = MemoryConfig.global().getMemoryManager("OnHeap");
    if (memoryManager != null) {
      long originMemorySize = memoryManager.getTotalAllocatedMemorySizeInBytes();
      if (totalMemory >= (1 + ratio) * originMemorySize
          || totalMemory <= (1 - ratio) * originMemorySize) {
        LOGGER.info("Total memory size changed from {} to {}", originMemorySize, totalMemory);
        memoryManager.setTotalAllocatedMemorySizeInBytesWithReload(totalMemory);
      }
    }
=======
  private void updateMemoryAllocate() {
    MemoryConfig.global().updateAllocate();
>>>>>>> 00677f1e
  }

  @Override
  public void stop() {
    if (isShutdown.get()) {
      return;
    }
    isShutdown.set(true);

    memoryPeriodicalJobExecutor.stop();
  }

  public void registerPeriodicalJob(String id, Runnable periodicalJob, long intervalInSeconds) {
    memoryPeriodicalJobExecutor.register(id, periodicalJob, intervalInSeconds);
  }

  @Override
  public ServiceType getID() {
    return ServiceType.MEMORY_RUNTIME_AGENT;
  }

  private static class MemoryRuntimeAgentHolder {
    private static final MemoryRuntimeAgent HANDLE = new MemoryRuntimeAgent();
  }

  public static MemoryRuntimeAgent getInstance() {
    return MemoryRuntimeAgentHolder.HANDLE;
  }
}<|MERGE_RESOLUTION|>--- conflicted
+++ resolved
@@ -74,7 +74,10 @@
     isShutdown.set(false);
   }
 
-<<<<<<< HEAD
+  private void updateMemoryAllocate() {
+    MemoryConfig.global().updateAllocate();
+  }
+
   private void adaptTotalMemory() {
     long totalMemory = Runtime.getRuntime().totalMemory();
     MemoryManager memoryManager = MemoryConfig.global().getMemoryManager("OnHeap");
@@ -86,10 +89,6 @@
         memoryManager.setTotalAllocatedMemorySizeInBytesWithReload(totalMemory);
       }
     }
-=======
-  private void updateMemoryAllocate() {
-    MemoryConfig.global().updateAllocate();
->>>>>>> 00677f1e
   }
 
   @Override
