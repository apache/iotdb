/*
 * Licensed to the Apache Software Foundation (ASF) under one
 * or more contributor license agreements.  See the NOTICE file
 * distributed with this work for additional information
 * regarding copyright ownership.  The ASF licenses this file
 * to you under the Apache License, Version 2.0 (the
 * "License"); you may not use this file except in compliance
 * with the License.  You may obtain a copy of the License at
 *
 *     http://www.apache.org/licenses/LICENSE-2.0
 *
 * Unless required by applicable law or agreed to in writing,
 * software distributed under the License is distributed on an
 * "AS IS" BASIS, WITHOUT WARRANTIES OR CONDITIONS OF ANY
 * KIND, either express or implied.  See the License for the
 * specific language governing permissions and limitations
 * under the License.
 */

package org.apache.iotdb.commons.pipe.pattern;

import org.apache.iotdb.pipe.api.customizer.parameter.PipeParameters;

import org.apache.tsfile.file.metadata.IDeviceID;
import org.slf4j.Logger;
import org.slf4j.LoggerFactory;

import java.util.Objects;

import static org.apache.iotdb.commons.pipe.config.constant.PipeExtractorConstant.EXTRACTOR_PATH_KEY;
import static org.apache.iotdb.commons.pipe.config.constant.PipeExtractorConstant.EXTRACTOR_PATTERN_FORMAT_IOTDB_VALUE;
import static org.apache.iotdb.commons.pipe.config.constant.PipeExtractorConstant.EXTRACTOR_PATTERN_FORMAT_KEY;
import static org.apache.iotdb.commons.pipe.config.constant.PipeExtractorConstant.EXTRACTOR_PATTERN_FORMAT_PREFIX_VALUE;
import static org.apache.iotdb.commons.pipe.config.constant.PipeExtractorConstant.EXTRACTOR_PATTERN_KEY;
import static org.apache.iotdb.commons.pipe.config.constant.PipeExtractorConstant.SOURCE_PATH_KEY;
import static org.apache.iotdb.commons.pipe.config.constant.PipeExtractorConstant.SOURCE_PATTERN_FORMAT_KEY;
import static org.apache.iotdb.commons.pipe.config.constant.PipeExtractorConstant.SOURCE_PATTERN_KEY;

public abstract class PipePattern {

  private static final Logger LOGGER = LoggerFactory.getLogger(PipePattern.class);

  protected final String pattern;

  protected PipePattern(final String pattern) {
    this.pattern = pattern != null ? pattern : getDefaultPattern();
  }

  public String getPattern() {
    return pattern;
  }

  public boolean isRoot() {
    return Objects.isNull(pattern) || this.pattern.equals(this.getDefaultPattern());
  }

  /**
   * Interpret from source parameters and get a pipe pattern.
   *
   * @return The interpreted {@link PipePattern} which is not null.
   */
  public static PipePattern parsePipePatternFromSourceParameters(
      final PipeParameters sourceParameters) {
    final String path = sourceParameters.getStringByKeys(EXTRACTOR_PATH_KEY, SOURCE_PATH_KEY);

    // 1. If "source.path" is specified, it will be interpreted as an IoTDB-style path,
    // ignoring the other 2 parameters.
    if (path != null) {
      return new IoTDBPipePattern(path);
    }

    final String pattern =
        sourceParameters.getStringByKeys(EXTRACTOR_PATTERN_KEY, SOURCE_PATTERN_KEY);

    // 2. Otherwise, If "source.pattern" is specified, it will be interpreted
    // according to "source.pattern.format".
    if (pattern != null) {
      final String patternFormat =
          sourceParameters.getStringByKeys(EXTRACTOR_PATTERN_FORMAT_KEY, SOURCE_PATTERN_FORMAT_KEY);

      // If "source.pattern.format" is not specified, use prefix format by default.
      if (patternFormat == null) {
        return new PrefixPipePattern(pattern);
      }

      switch (patternFormat.toLowerCase()) {
        case EXTRACTOR_PATTERN_FORMAT_IOTDB_VALUE:
          return new IoTDBPipePattern(pattern);
        case EXTRACTOR_PATTERN_FORMAT_PREFIX_VALUE:
          return new PrefixPipePattern(pattern);
        default:
          LOGGER.info(
              "Unknown pattern format: {}, use prefix matching format by default.", patternFormat);
          return new PrefixPipePattern(pattern);
      }
    }

    // 3. If neither "source.path" nor "source.pattern" is specified,
    // this pipe source will match all data.
    return new IoTDBPipePattern(null);
  }

  public abstract String getDefaultPattern();

  /** Check if this pattern is legal. Different pattern type may have different rules. */
  public abstract boolean isLegal();

  /** Check if this pattern matches all time-series under a database. */
  public abstract boolean coversDb(final String db);

  /** Check if a device's all measurements are covered by this pattern. */
<<<<<<< HEAD
  public abstract boolean coversDevice(IDeviceID device);
=======
  public abstract boolean coversDevice(final String device);
>>>>>>> dd18eca3

  /**
   * Check if a device may have some measurements matched by the pattern.
   *
   * <p>NOTE1: this is only called when {@link PipePattern#coversDevice} is false.
   *
   * <p>NOTE2: this is just a loose check and may have false positives. To further check if a
   * measurement matches the pattern, please use {@link PipePattern#matchesMeasurement} after this.
   */
<<<<<<< HEAD
  public abstract boolean mayOverlapWithDevice(IDeviceID device);
=======
  public abstract boolean mayOverlapWithDevice(final String device);
>>>>>>> dd18eca3

  /**
   * Check if a full path with device and measurement can be matched by pattern.
   *
   * <p>NOTE: this is only called when {@link PipePattern#mayOverlapWithDevice(String)} is true.
   */
<<<<<<< HEAD
  public abstract boolean matchesMeasurement(IDeviceID device, String measurement);
=======
  public abstract boolean matchesMeasurement(final String device, final String measurement);
>>>>>>> dd18eca3

  @Override
  public String toString() {
    return "{pattern='" + pattern + "'}";
  }
}<|MERGE_RESOLUTION|>--- conflicted
+++ resolved
@@ -109,11 +109,7 @@
   public abstract boolean coversDb(final String db);
 
   /** Check if a device's all measurements are covered by this pattern. */
-<<<<<<< HEAD
-  public abstract boolean coversDevice(IDeviceID device);
-=======
-  public abstract boolean coversDevice(final String device);
->>>>>>> dd18eca3
+  public abstract boolean coversDevice(final IDeviceID device);
 
   /**
    * Check if a device may have some measurements matched by the pattern.
@@ -123,22 +119,14 @@
    * <p>NOTE2: this is just a loose check and may have false positives. To further check if a
    * measurement matches the pattern, please use {@link PipePattern#matchesMeasurement} after this.
    */
-<<<<<<< HEAD
-  public abstract boolean mayOverlapWithDevice(IDeviceID device);
-=======
-  public abstract boolean mayOverlapWithDevice(final String device);
->>>>>>> dd18eca3
+  public abstract boolean mayOverlapWithDevice(final IDeviceID device);
 
   /**
    * Check if a full path with device and measurement can be matched by pattern.
    *
-   * <p>NOTE: this is only called when {@link PipePattern#mayOverlapWithDevice(String)} is true.
+   * <p>NOTE: this is only called when {@link PipePattern#mayOverlapWithDevice} is true.
    */
-<<<<<<< HEAD
-  public abstract boolean matchesMeasurement(IDeviceID device, String measurement);
-=======
-  public abstract boolean matchesMeasurement(final String device, final String measurement);
->>>>>>> dd18eca3
+  public abstract boolean matchesMeasurement(final IDeviceID device, final String measurement);
 
   @Override
   public String toString() {
