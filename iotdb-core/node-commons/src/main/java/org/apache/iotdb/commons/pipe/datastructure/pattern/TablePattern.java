/*
 * Licensed to the Apache Software Foundation (ASF) under one
 * or more contributor license agreements.  See the NOTICE file
 * distributed with this work for additional information
 * regarding copyright ownership.  The ASF licenses this file
 * to you under the Apache License, Version 2.0 (the
 * "License"); you may not use this file except in compliance
 * with the License.  You may obtain a copy of the License at
 *
 *     http://www.apache.org/licenses/LICENSE-2.0
 *
 * Unless required by applicable law or agreed to in writing,
 * software distributed under the License is distributed on an
 * "AS IS" BASIS, WITHOUT WARRANTIES OR CONDITIONS OF ANY
 * KIND, either express or implied.  See the License for the
 * specific language governing permissions and limitations
 * under the License.
 */

package org.apache.iotdb.commons.pipe.datastructure.pattern;

import org.apache.iotdb.commons.pipe.config.constant.PipeExtractorConstant;
import org.apache.iotdb.commons.pipe.config.constant.SystemConstant;
import org.apache.iotdb.pipe.api.customizer.parameter.PipeParameters;
import org.apache.iotdb.pipe.api.exception.PipeException;

import java.util.Arrays;
import java.util.regex.Pattern;

import static org.apache.iotdb.commons.pipe.config.constant.PipeExtractorConstant.EXTRACTOR_DATABASE_KEY;
import static org.apache.iotdb.commons.pipe.config.constant.PipeExtractorConstant.EXTRACTOR_DATABASE_NAME_DEFAULT_VALUE;
import static org.apache.iotdb.commons.pipe.config.constant.PipeExtractorConstant.EXTRACTOR_DATABASE_NAME_KEY;
import static org.apache.iotdb.commons.pipe.config.constant.PipeExtractorConstant.EXTRACTOR_TABLE_KEY;
import static org.apache.iotdb.commons.pipe.config.constant.PipeExtractorConstant.EXTRACTOR_TABLE_NAME_DEFAULT_VALUE;
import static org.apache.iotdb.commons.pipe.config.constant.PipeExtractorConstant.EXTRACTOR_TABLE_NAME_KEY;
import static org.apache.iotdb.commons.pipe.config.constant.PipeExtractorConstant.SOURCE_DATABASE_KEY;
import static org.apache.iotdb.commons.pipe.config.constant.PipeExtractorConstant.SOURCE_DATABASE_NAME_KEY;
import static org.apache.iotdb.commons.pipe.config.constant.PipeExtractorConstant.SOURCE_TABLE_KEY;
import static org.apache.iotdb.commons.pipe.config.constant.PipeExtractorConstant.SOURCE_TABLE_NAME_KEY;

public class TablePattern {

  private final boolean isTableModelDataAllowedToBeCaptured;

  private final Pattern databasePattern;
  private final Pattern tablePattern;

  public TablePattern(
      final boolean isTableModelDataAllowedToBeCaptured,
      final String databasePatternString,
      final String tablePatternString) {
    this.isTableModelDataAllowedToBeCaptured = isTableModelDataAllowedToBeCaptured;
    databasePattern =
        databasePatternString == null
                || databasePatternString.trim().equals(EXTRACTOR_DATABASE_NAME_DEFAULT_VALUE)
            ? null
            : Pattern.compile(databasePatternString);
    tablePattern =
        tablePatternString == null
                || tablePatternString.trim().equals(EXTRACTOR_TABLE_NAME_DEFAULT_VALUE)
            ? null
            : Pattern.compile(tablePatternString);
  }

  public boolean isTableModelDataAllowedToBeCaptured() {
    return isTableModelDataAllowedToBeCaptured;
  }

  public boolean hasUserSpecifiedDatabasePatternOrTablePattern() {
    return databasePattern != null || tablePattern != null;
  }

  public boolean coversDb(final String database) {
    return !hasUserSpecifiedDatabasePatternOrTablePattern()
        || (databasePattern != null
            && databasePattern.matcher(database).matches()
            && tablePattern == null);
  }

  public boolean matchesDatabase(final String database) {
    return databasePattern == null || databasePattern.matcher(database).matches();
  }

  public boolean matchesTable(final String table) {
    return tablePattern == null || tablePattern.matcher(table).matches();
  }

  public String getDatabasePattern() {
    return databasePattern == null
        ? EXTRACTOR_DATABASE_NAME_DEFAULT_VALUE
        : databasePattern.pattern();
  }

  public String getTablePattern() {
    return tablePattern == null ? EXTRACTOR_TABLE_NAME_DEFAULT_VALUE : tablePattern.pattern();
  }

  /**
   * Interpret from source parameters and get a pipe pattern.
   *
   * @return The interpreted {@link TablePattern} which is not {@code null}.
   */
  public static TablePattern parsePipePatternFromSourceParameters(
      final PipeParameters sourceParameters) {
<<<<<<< HEAD
    final boolean isTableModelDataAllowedToBeCaptured =
        isTableModelDataAllowToBeCaptured(sourceParameters);
=======
    final boolean isDoubleLiving =
        sourceParameters.getBooleanOrDefault(
            Arrays.asList(
                PipeExtractorConstant.EXTRACTOR_MODE_DOUBLE_LIVING_KEY,
                PipeExtractorConstant.SOURCE_MODE_DOUBLE_LIVING_KEY),
            PipeExtractorConstant.EXTRACTOR_MODE_DOUBLE_LIVING_DEFAULT_VALUE);
    final boolean isTableModelDataAllowedToBeCaptured =
        isDoubleLiving
            || sourceParameters.getBooleanOrDefault(
                Arrays.asList(
                    PipeExtractorConstant.EXTRACTOR_CAPTURE_TABLE_KEY,
                    PipeExtractorConstant.SOURCE_CAPTURE_TABLE_KEY),
                !sourceParameters
                    .getStringOrDefault(
                        SystemConstant.SQL_DIALECT_KEY, SystemConstant.SQL_DIALECT_TREE_VALUE)
                    .equals(SystemConstant.SQL_DIALECT_TREE_VALUE));
>>>>>>> 5f01571f
    final String databaseNamePattern =
        sourceParameters.getStringOrDefault(
            Arrays.asList(
                EXTRACTOR_DATABASE_NAME_KEY,
                SOURCE_DATABASE_NAME_KEY,
                EXTRACTOR_DATABASE_KEY,
                SOURCE_DATABASE_KEY),
            EXTRACTOR_DATABASE_NAME_DEFAULT_VALUE);
    final String tableNamePattern =
        sourceParameters.getStringOrDefault(
            Arrays.asList(
                EXTRACTOR_TABLE_NAME_KEY,
                SOURCE_TABLE_NAME_KEY,
                EXTRACTOR_TABLE_KEY,
                SOURCE_TABLE_KEY),
            EXTRACTOR_TABLE_NAME_DEFAULT_VALUE);
    try {
      return new TablePattern(
          isTableModelDataAllowedToBeCaptured, databaseNamePattern, tableNamePattern);
    } catch (final Exception e) {
      throw new PipeException("Illegal database or table pattern. Detail: " + e.getMessage(), e);
    }
  }

  public static boolean isTableModelDataAllowToBeCaptured(final PipeParameters sourceParameters) {
    return sourceParameters.getBooleanOrDefault(
        Arrays.asList(
            PipeExtractorConstant.EXTRACTOR_CAPTURE_TABLE_KEY,
            PipeExtractorConstant.SOURCE_CAPTURE_TABLE_KEY),
        !sourceParameters
            .getStringOrDefault(
                SystemConstant.SQL_DIALECT_KEY, SystemConstant.SQL_DIALECT_TREE_VALUE)
            .equals(SystemConstant.SQL_DIALECT_TREE_VALUE));
  }

  @Override
  public String toString() {
    return "TablePattern{"
        + "databasePattern="
        + databasePattern
        + ", tablePattern="
        + tablePattern
        + '}';
  }
}<|MERGE_RESOLUTION|>--- conflicted
+++ resolved
@@ -102,10 +102,6 @@
    */
   public static TablePattern parsePipePatternFromSourceParameters(
       final PipeParameters sourceParameters) {
-<<<<<<< HEAD
-    final boolean isTableModelDataAllowedToBeCaptured =
-        isTableModelDataAllowToBeCaptured(sourceParameters);
-=======
     final boolean isDoubleLiving =
         sourceParameters.getBooleanOrDefault(
             Arrays.asList(
@@ -114,15 +110,7 @@
             PipeExtractorConstant.EXTRACTOR_MODE_DOUBLE_LIVING_DEFAULT_VALUE);
     final boolean isTableModelDataAllowedToBeCaptured =
         isDoubleLiving
-            || sourceParameters.getBooleanOrDefault(
-                Arrays.asList(
-                    PipeExtractorConstant.EXTRACTOR_CAPTURE_TABLE_KEY,
-                    PipeExtractorConstant.SOURCE_CAPTURE_TABLE_KEY),
-                !sourceParameters
-                    .getStringOrDefault(
-                        SystemConstant.SQL_DIALECT_KEY, SystemConstant.SQL_DIALECT_TREE_VALUE)
-                    .equals(SystemConstant.SQL_DIALECT_TREE_VALUE));
->>>>>>> 5f01571f
+            || isTableModelDataAllowToBeCaptured(sourceParameters);
     final String databaseNamePattern =
         sourceParameters.getStringOrDefault(
             Arrays.asList(
