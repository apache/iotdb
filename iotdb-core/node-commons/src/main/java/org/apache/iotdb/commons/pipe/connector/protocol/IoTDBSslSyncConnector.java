/*
 * Licensed to the Apache Software Foundation (ASF) under one
 * or more contributor license agreements.  See the NOTICE file
 * distributed with this work for additional information
 * regarding copyright ownership.  The ASF licenses this file
 * to you under the Apache License, Version 2.0 (the
 * "License"); you may not use this file except in compliance
 * with the License.  You may obtain a copy of the License at
 *
 *     http://www.apache.org/licenses/LICENSE-2.0
 *
 * Unless required by applicable law or agreed to in writing,
 * software distributed under the License is distributed on an
 * "AS IS" BASIS, WITHOUT WARRANTIES OR CONDITIONS OF ANY
 * KIND, either express or implied.  See the License for the
 * specific language governing permissions and limitations
 * under the License.
 */

package org.apache.iotdb.commons.pipe.connector.protocol;

import org.apache.iotdb.common.rpc.thrift.TEndPoint;
import org.apache.iotdb.common.rpc.thrift.TSStatus;
import org.apache.iotdb.commons.pipe.config.PipeConfig;
import org.apache.iotdb.commons.pipe.connector.client.IoTDBSyncClient;
import org.apache.iotdb.commons.pipe.connector.client.IoTDBSyncClientManager;
import org.apache.iotdb.commons.pipe.connector.payload.thrift.request.PipeTransferFilePieceReq;
import org.apache.iotdb.commons.pipe.connector.payload.thrift.response.PipeTransferFilePieceResp;
import org.apache.iotdb.pipe.api.customizer.configuration.PipeConnectorRuntimeConfiguration;
import org.apache.iotdb.pipe.api.customizer.parameter.PipeParameterValidator;
import org.apache.iotdb.pipe.api.customizer.parameter.PipeParameters;
import org.apache.iotdb.pipe.api.exception.PipeConnectionException;
import org.apache.iotdb.pipe.api.exception.PipeException;
import org.apache.iotdb.rpc.TSStatusCode;
import org.apache.iotdb.service.rpc.thrift.TPipeTransferReq;

import com.google.common.collect.ImmutableList;
import org.apache.tsfile.utils.Pair;
import org.slf4j.Logger;
import org.slf4j.LoggerFactory;

import java.io.File;
import java.io.IOException;
import java.io.RandomAccessFile;
import java.util.Arrays;
import java.util.List;
import java.util.Map;

import static org.apache.iotdb.commons.pipe.config.constant.PipeConnectorConstant.CONNECTOR_KEY;
import static org.apache.iotdb.commons.pipe.config.constant.PipeConnectorConstant.CONNECTOR_LEADER_CACHE_ENABLE_DEFAULT_VALUE;
import static org.apache.iotdb.commons.pipe.config.constant.PipeConnectorConstant.CONNECTOR_LEADER_CACHE_ENABLE_KEY;
import static org.apache.iotdb.commons.pipe.config.constant.PipeConnectorConstant.SINK_IOTDB_SSL_ENABLE_KEY;
import static org.apache.iotdb.commons.pipe.config.constant.PipeConnectorConstant.SINK_IOTDB_SSL_TRUST_STORE_PATH_KEY;
import static org.apache.iotdb.commons.pipe.config.constant.PipeConnectorConstant.SINK_IOTDB_SSL_TRUST_STORE_PWD_KEY;
import static org.apache.iotdb.commons.pipe.config.constant.PipeConnectorConstant.SINK_KEY;
import static org.apache.iotdb.commons.pipe.config.constant.PipeConnectorConstant.SINK_LEADER_CACHE_ENABLE_KEY;
import static org.apache.iotdb.commons.pipe.plugin.builtin.BuiltinPipePlugin.IOTDB_THRIFT_CONNECTOR;
import static org.apache.iotdb.commons.pipe.plugin.builtin.BuiltinPipePlugin.IOTDB_THRIFT_SSL_CONNECTOR;
import static org.apache.iotdb.commons.pipe.plugin.builtin.BuiltinPipePlugin.IOTDB_THRIFT_SSL_SINK;

public abstract class IoTDBSslSyncConnector extends IoTDBConnector {

  private static final Logger LOGGER = LoggerFactory.getLogger(IoTDBSslSyncConnector.class);

  protected IoTDBSyncClientManager clientManager;

  @Override
  public void validate(PipeParameterValidator validator) throws Exception {
    super.validate(validator);

    final PipeParameters parameters = validator.getParameters();

    final String userSpecifiedConnectorName =
        parameters
            .getStringOrDefault(
                ImmutableList.of(CONNECTOR_KEY, SINK_KEY),
                IOTDB_THRIFT_CONNECTOR.getPipePluginName())
            .toLowerCase();

    validator.validate(
        args -> !((boolean) args[0]) || ((boolean) args[1] && (boolean) args[2]),
        String.format(
            "When ssl transport is enabled, %s and %s must be specified",
            SINK_IOTDB_SSL_TRUST_STORE_PATH_KEY, SINK_IOTDB_SSL_TRUST_STORE_PWD_KEY),
        IOTDB_THRIFT_SSL_CONNECTOR.getPipePluginName().equals(userSpecifiedConnectorName)
            || IOTDB_THRIFT_SSL_SINK.getPipePluginName().equals(userSpecifiedConnectorName)
            || parameters.getBooleanOrDefault(SINK_IOTDB_SSL_ENABLE_KEY, false),
        parameters.hasAttribute(SINK_IOTDB_SSL_TRUST_STORE_PATH_KEY),
        parameters.hasAttribute(SINK_IOTDB_SSL_TRUST_STORE_PWD_KEY));
  }

  @Override
  public void customize(PipeParameters parameters, PipeConnectorRuntimeConfiguration configuration)
      throws Exception {
    super.customize(parameters, configuration);

    // ssl transport configuration
    final String userSpecifiedConnectorName =
        parameters
            .getStringOrDefault(
                ImmutableList.of(CONNECTOR_KEY, SINK_KEY),
                IOTDB_THRIFT_CONNECTOR.getPipePluginName())
            .toLowerCase();
    final boolean useSSL =
        IOTDB_THRIFT_SSL_CONNECTOR.getPipePluginName().equals(userSpecifiedConnectorName)
            || IOTDB_THRIFT_SSL_SINK.getPipePluginName().equals(userSpecifiedConnectorName)
            || parameters.getBooleanOrDefault(SINK_IOTDB_SSL_ENABLE_KEY, false);
    final String trustStorePath = parameters.getString(SINK_IOTDB_SSL_TRUST_STORE_PATH_KEY);
    final String trustStorePwd = parameters.getString(SINK_IOTDB_SSL_TRUST_STORE_PWD_KEY);

    // leader cache configuration
    final boolean useLeaderCache =
        parameters.getBooleanOrDefault(
            Arrays.asList(SINK_LEADER_CACHE_ENABLE_KEY, CONNECTOR_LEADER_CACHE_ENABLE_KEY),
            CONNECTOR_LEADER_CACHE_ENABLE_DEFAULT_VALUE);

    clientManager =
        constructClient(
            nodeUrls, useSSL, trustStorePath, trustStorePwd, useLeaderCache, loadBalanceStrategy);
  }

  protected abstract IoTDBSyncClientManager constructClient(
      List<TEndPoint> nodeUrls,
      boolean useSSL,
      String trustStorePath,
      String trustStorePwd,
      boolean useLeaderCache,
      String loadBalanceStrategy);

  @Override
  public void handshake() throws Exception {
    clientManager.checkClientStatusAndTryReconstructIfNecessary();
  }

  @Override
  public void heartbeat() {
    try {
      handshake();
    } catch (Exception e) {
      LOGGER.warn(
          "Failed to reconnect to target server, because: {}. Try to reconnect later.",
          e.getMessage(),
          e);
    }
  }

  protected void transferFilePieces(
<<<<<<< HEAD
      final Map<String, Double> pipeName2WeightMap,
=======
      final String pipeName,
      final long creationTime,
>>>>>>> df68083d
      final File file,
      final Pair<IoTDBSyncClient, Boolean> clientAndStatus,
      final boolean isMultiFile)
      throws PipeException, IOException {
    final int readFileBufferSize = PipeConfig.getInstance().getPipeConnectorReadFileBufferSize();
    final byte[] readBuffer = new byte[readFileBufferSize];
    long position = 0;
    try (final RandomAccessFile reader = new RandomAccessFile(file, "r")) {
      while (true) {
        final int readLength = reader.read(readBuffer);
        if (readLength == -1) {
          break;
        }

        final byte[] payLoad =
            readLength == readFileBufferSize
                ? readBuffer
                : Arrays.copyOfRange(readBuffer, 0, readLength);
        final PipeTransferFilePieceResp resp;
        try {
          final TPipeTransferReq req =
              compressIfNeeded(
                  isMultiFile
                      ? getTransferMultiFilePieceReq(file.getName(), position, payLoad)
                      : getTransferSingleFilePieceReq(file.getName(), position, payLoad));
<<<<<<< HEAD
          pipeName2WeightMap.forEach(
              (pipeName, weight) ->
                  rateLimitIfNeeded(
                      pipeName,
                      clientAndStatus.getLeft().getEndPoint(),
                      (long) (req.getBody().length * weight)));
=======
          rateLimitIfNeeded(
              pipeName,
              creationTime,
              clientAndStatus.getLeft().getEndPoint(),
              req.getBody().length);
>>>>>>> df68083d
          resp =
              PipeTransferFilePieceResp.fromTPipeTransferResp(
                  clientAndStatus.getLeft().pipeTransfer(req));
        } catch (Exception e) {
          clientAndStatus.setRight(false);
          throw new PipeConnectionException(
              String.format(
                  "Network error when transfer file %s, because %s.", file, e.getMessage()),
              e);
        }

        position += readLength;

        final TSStatus status = resp.getStatus();
        // This case only happens when the connection is broken, and the connector is reconnected
        // to the receiver, then the receiver will redirect the file position to the last position
        if (status.getCode() == TSStatusCode.PIPE_TRANSFER_FILE_OFFSET_RESET.getStatusCode()) {
          position = resp.getEndWritingOffset();
          reader.seek(position);
          LOGGER.info("Redirect file position to {}.", position);
          continue;
        }

        // Send handshake req and then re-transfer the event
        if (status.getCode()
            == TSStatusCode.PIPE_CONFIG_RECEIVER_HANDSHAKE_NEEDED.getStatusCode()) {
          clientManager.sendHandshakeReq(clientAndStatus);
        }
        // Only handle the failed statuses to avoid string format performance overhead
        if (status.getCode() != TSStatusCode.SUCCESS_STATUS.getStatusCode()
            && status.getCode() != TSStatusCode.REDIRECTION_RECOMMEND.getStatusCode()) {
          receiverStatusHandler.handle(
              resp.getStatus(),
              String.format("Transfer file %s error, result status %s.", file, resp.getStatus()),
              file.getName());
        }
      }
    }
  }

  protected abstract PipeTransferFilePieceReq getTransferSingleFilePieceReq(
      String fileName, long position, byte[] payLoad) throws IOException;

  protected abstract PipeTransferFilePieceReq getTransferMultiFilePieceReq(
      String fileName, long position, byte[] payLoad) throws IOException;

  @Override
  public void close() {
    if (clientManager != null) {
      clientManager.close();
    }

    super.close();
  }
}<|MERGE_RESOLUTION|>--- conflicted
+++ resolved
@@ -145,12 +145,7 @@
   }
 
   protected void transferFilePieces(
-<<<<<<< HEAD
-      final Map<String, Double> pipeName2WeightMap,
-=======
-      final String pipeName,
-      final long creationTime,
->>>>>>> df68083d
+      final Map<Pair<String, Long>, Double> pipe2WeightMap,
       final File file,
       final Pair<IoTDBSyncClient, Boolean> clientAndStatus,
       final boolean isMultiFile)
@@ -176,20 +171,13 @@
                   isMultiFile
                       ? getTransferMultiFilePieceReq(file.getName(), position, payLoad)
                       : getTransferSingleFilePieceReq(file.getName(), position, payLoad));
-<<<<<<< HEAD
-          pipeName2WeightMap.forEach(
-              (pipeName, weight) ->
+          pipe2WeightMap.forEach(
+              (namePair, weight) ->
                   rateLimitIfNeeded(
-                      pipeName,
+                      namePair.getLeft(),
+                      namePair.getRight(),
                       clientAndStatus.getLeft().getEndPoint(),
                       (long) (req.getBody().length * weight)));
-=======
-          rateLimitIfNeeded(
-              pipeName,
-              creationTime,
-              clientAndStatus.getLeft().getEndPoint(),
-              req.getBody().length);
->>>>>>> df68083d
           resp =
               PipeTransferFilePieceResp.fromTPipeTransferResp(
                   clientAndStatus.getLeft().pipeTransfer(req));
