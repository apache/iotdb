--- conflicted
+++ resolved
@@ -132,20 +132,6 @@
   }
 
   protected abstract IoTDBSyncClientManager constructClient(
-<<<<<<< HEAD
-      List<TEndPoint> nodeUrls,
-      boolean useSSL,
-      String trustStorePath,
-      String trustStorePwd,
-      boolean useLeaderCache,
-      String loadBalanceStrategy,
-      boolean shouldReceiverConvertOnTypeMismatch,
-      String loadTsFileStrategy,
-      boolean isCustomSendPortDefined,
-      int minSendPortRange,
-      int maxSendPortRange,
-      List<Integer> candidatePorts);
-=======
       final List<TEndPoint> nodeUrls,
       final boolean useSSL,
       final String trustStorePath,
@@ -153,8 +139,12 @@
       final boolean useLeaderCache,
       final String loadBalanceStrategy,
       final boolean shouldReceiverConvertOnTypeMismatch,
-      final String loadTsFileStrategy);
->>>>>>> ee9b752b
+      final String loadTsFileStrategy,
+      final boolean isCustomSendPortDefined,
+      final int minSendPortRange,
+      final int maxSendPortRange,
+      fianl List<Integer> candidatePorts);
+
 
   @Override
   public void handshake() throws Exception {
