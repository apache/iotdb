--- conflicted
+++ resolved
@@ -79,19 +79,11 @@
   public ColumnCategory toTsFileColumnType() {
     switch (this) {
       case TAG:
-<<<<<<< HEAD
-        return ColumnCategory.ID;
-      case ATTRIBUTE:
-        return ColumnCategory.ATTRIBUTE;
-      case FIELD:
-        return ColumnCategory.MEASUREMENT;
-=======
         return ColumnCategory.TAG;
       case ATTRIBUTE:
         return ColumnCategory.ATTRIBUTE;
       case FIELD:
         return ColumnCategory.FIELD;
->>>>>>> f2553f47
       default:
         throw new IllegalArgumentException("Unsupported column type in TsFile: " + this);
     }
@@ -99,15 +91,9 @@
 
   public static TsTableColumnCategory fromTsFileColumnType(ColumnCategory columnType) {
     switch (columnType) {
-<<<<<<< HEAD
-      case MEASUREMENT:
-        return FIELD;
-      case ID:
-=======
       case FIELD:
         return FIELD;
       case TAG:
->>>>>>> f2553f47
         return TAG;
       case ATTRIBUTE:
         return ATTRIBUTE;
