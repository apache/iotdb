/*
 * Licensed to the Apache Software Foundation (ASF) under one
 * or more contributor license agreements.  See the NOTICE file
 * distributed with this work for additional information
 * regarding copyright ownership.  The ASF licenses this file
 * to you under the Apache License, Version 2.0 (the
 * "License"); you may not use this file except in compliance
 * with the License.  You may obtain a copy of the License at
 *
 *     http://www.apache.org/licenses/LICENSE-2.0
 *
 * Unless required by applicable law or agreed to in writing,
 * software distributed under the License is distributed on an
 * "AS IS" BASIS, WITHOUT WARRANTIES OR CONDITIONS OF ANY
 * KIND, either express or implied.  See the License for the
 * specific language governing permissions and limitations
 * under the License.
 */

package org.apache.iotdb.commons.utils;

import org.apache.iotdb.commons.file.SystemFileFactory;

import org.slf4j.Logger;
import org.slf4j.LoggerFactory;

import java.io.BufferedInputStream;
import java.io.BufferedOutputStream;
import java.io.File;
import java.io.FileInputStream;
import java.io.FileOutputStream;
import java.io.IOException;
import java.nio.file.DirectoryNotEmptyException;
import java.nio.file.FileSystems;
import java.nio.file.Files;
import java.nio.file.NoSuchFileException;
import java.nio.file.Path;
import java.util.Arrays;
import java.util.Objects;

public class FileUtils {
  private static final Logger LOGGER = LoggerFactory.getLogger(FileUtils.class);

  private static final int BUFFER_SIZE = 1024;

  private FileUtils() {}

  public static boolean deleteFileIfExist(File file) {
    try {
      Files.deleteIfExists(file.toPath());
      return true;
    } catch (IOException e) {
      LOGGER.error(e.getMessage(), e);
      return false;
    }
  }

  public static void deleteFileOrDirectory(File file) {
    if (file.isDirectory()) {
      for (File subfile : file.listFiles()) {
        deleteFileOrDirectory(subfile);
      }
    }
    try {
      Files.delete(file.toPath());
    } catch (NoSuchFileException | DirectoryNotEmptyException e) {
      LOGGER.warn("{}: {}", e.getMessage(), Arrays.toString(file.list()), e);
    } catch (Exception e) {
      LOGGER.warn("{}: {}", e.getMessage(), file.getName(), e);
    }
  }

  public static void deleteDirectoryAndEmptyParent(File folder) {
    deleteFileOrDirectory(folder);
    final File parentFolder = folder.getParentFile();
    if (parentFolder.isDirectory()
        && Objects.requireNonNull(parentFolder.listFiles()).length == 0) {
      if (!parentFolder.delete()) {
        LOGGER.warn("Delete folder failed: {}", parentFolder.getAbsolutePath());
      }
    }
  }

  public static boolean copyDir(File sourceDir, File targetDir) throws IOException {
    if (!sourceDir.exists() || !sourceDir.isDirectory()) {
      LOGGER.error(
          "Failed to copy folder, because source folder [{}] doesn't exist.",
          sourceDir.getAbsolutePath());
      return false;
    }
    if (!targetDir.exists()) {
      if (!targetDir.mkdirs()) {
        LOGGER.error(
            "Failed to copy folder, because failed to create target folder[{}].",
            targetDir.getAbsolutePath());
        return false;
      }
    } else if (!targetDir.isDirectory()) {
      LOGGER.error(
          "Failed to copy folder, because target folder [{}] already exist.",
          targetDir.getAbsolutePath());
      return false;
    }
    File[] files = sourceDir.listFiles();
    if (files == null || files.length == 0) {
      return true;
    }
    boolean result = true;
    for (File file : files) {
      if (!file.exists()) {
        continue;
      }
      File targetFile = new File(targetDir, file.getName());
      if (file.isDirectory()) {
        result &= copyDir(file.getAbsoluteFile(), targetFile);
      } else {
        // copy file
        try (BufferedInputStream in = new BufferedInputStream(new FileInputStream(file));
            FileOutputStream fileOutputStream = new FileOutputStream(targetFile);
            BufferedOutputStream out = new BufferedOutputStream(fileOutputStream)) {
          byte[] bytes = new byte[BUFFER_SIZE];
          int size;
          while ((size = in.read(bytes)) > 0) {
            out.write(bytes, 0, size);
          }
          out.flush();
          fileOutputStream.getFD().sync(); // after try block, stream will call close automatically
        } catch (IOException e) {
          LOGGER.warn("get ioexception on file {}", file.getAbsolutePath(), e);
          throw e;
        }
      }
    }
    return result;
  }

  /**
   * Calculate the directory size including sub dir.
   *
   * @param path
   * @return
   */
  public static long getDirSize(String path) {
    long sum = 0;
    File file = SystemFileFactory.INSTANCE.getFile(path);
    if (file.isDirectory()) {
      String[] list = file.list();
      for (String item : list) {
        String subPath = path + File.separator + item;
        sum += getDirSize(subPath);
      }
    } else {
      // this is a file.
      sum += file.length();
    }
    return sum;
  }

  public static void recursivelyDeleteFolder(String path) throws IOException {
    File file = new File(path);
    if (file.isDirectory()) {
      File[] files = file.listFiles();
      if (files == null || files.length == 0) {
        org.apache.commons.io.FileUtils.deleteDirectory(file);
      } else {
        for (File f : files) {
          recursivelyDeleteFolder(f.getAbsolutePath());
        }
        org.apache.commons.io.FileUtils.deleteDirectory(file);
      }
    } else {
      org.apache.commons.io.FileUtils.delete(file);
    }
  }

  /** Add a prefix to a relative path file */
  public static String addPrefix2FilePath(String prefix, String file) {
    if (!new File(file).isAbsolute() && prefix != null && prefix.length() > 0) {
      if (!prefix.endsWith(File.separator)) {
        file = prefix + File.separatorChar + file;
      } else {
        file = prefix + file;
      }
    }
    return file;
  }

  /**
   * Move source file to target file. The move will be divided into three steps: 1. Copy the source
   * file to the "target.unfinished" location 2. Rename the "target.unfinished" to "target" 3.
   * Delete the source file
   *
   * @param source source file, which can be a directory.
   * @param target target file, which can be a directory.
   * @return success or not
   */
  public static boolean moveFileSafe(File source, File target) {
    if (target.exists()) {
      LOGGER.info(
          "won't move file again because target file already exists: {}", target.getAbsolutePath());
      LOGGER.info("you may manually delete source file if necessary: {}", source.getAbsolutePath());
      return true;
    }

    final String fromTo =
        String.format("from %s to %s", source.getAbsolutePath(), target.getAbsolutePath());
    LOGGER.info("start to move file, {}", fromTo);

    // Prepare the xxx.unfinished File, delete it if it's already exist
    File unfinishedTarget = new File(target.getAbsolutePath() + ".unfinished");
    try {
      if (unfinishedTarget.exists()) {
        if (unfinishedTarget.isFile()) {
          org.apache.commons.io.FileUtils.delete(unfinishedTarget);
        } else {
          recursivelyDeleteFolder(unfinishedTarget.getAbsolutePath());
        }
      }
    } catch (IOException e) {
      LOGGER.error(
          "delete unfinished target file failed: {}", unfinishedTarget.getAbsolutePath(), e);
      return false;
    }
    LOGGER.info(
        "unfinished target file which was created last time has been deleted: {}",
        unfinishedTarget.getAbsolutePath());

    // Copy
    try {
      if (source.isDirectory()) {
        if (!copyDir(source, unfinishedTarget)) {
          LOGGER.error("file copy fail");
          return false;
        }
      } else {
        org.apache.commons.io.FileUtils.copyFile(source, unfinishedTarget);
      }
    } catch (IOException e) {
      LOGGER.error("file copy fail", e);
      return false;
    }

    // Rename
    if (!unfinishedTarget.renameTo(target)) {
      LOGGER.error("file rename fail");
      return false;
    }

    // Delete old file
    try {
      if (source.isDirectory()) {
        recursivelyDeleteFolder(source.getAbsolutePath());
      } else {
        org.apache.commons.io.FileUtils.delete(source);
      }
    } catch (IOException e) {
      LOGGER.error("delete source file fail: {}", source.getAbsolutePath(), e);
    }

    LOGGER.info("move file success, {}", fromTo);
    return true;
  }
<<<<<<< HEAD
=======

  public static void logBreakpoint(String logContent) {
    LOGGER.info("breakpoint:{}", logContent);
    try {
      TimeUnit.SECONDS.sleep(1);
    } catch (InterruptedException e) {
      Thread.currentThread().interrupt();
    }
  }

  public static File createHardLink(File sourceFile, File hardlink) throws IOException {
    if (!hardlink.getParentFile().exists() && !hardlink.getParentFile().mkdirs()) {
      throw new IOException(
          String.format(
              "failed to create hardlink %s for file %s: failed to create parent dir %s",
              hardlink.getPath(), sourceFile.getPath(), hardlink.getParentFile().getPath()));
    }

    final Path sourcePath = FileSystems.getDefault().getPath(sourceFile.getAbsolutePath());
    final Path linkPath = FileSystems.getDefault().getPath(hardlink.getAbsolutePath());
    Files.createLink(linkPath, sourcePath);
    return hardlink;
  }

  public static File copyFile(File sourceFile, File targetFile) throws IOException {
    if (!targetFile.getParentFile().exists() && !targetFile.getParentFile().mkdirs()) {
      throw new IOException(
          String.format(
              "failed to copy file %s to %s: failed to create parent dir %s",
              sourceFile.getPath(), targetFile.getPath(), targetFile.getParentFile().getPath()));
    }

    Files.copy(sourceFile.toPath(), targetFile.toPath());
    return targetFile;
  }
>>>>>>> db953056
}<|MERGE_RESOLUTION|>--- conflicted
+++ resolved
@@ -260,17 +260,6 @@
     LOGGER.info("move file success, {}", fromTo);
     return true;
   }
-<<<<<<< HEAD
-=======
-
-  public static void logBreakpoint(String logContent) {
-    LOGGER.info("breakpoint:{}", logContent);
-    try {
-      TimeUnit.SECONDS.sleep(1);
-    } catch (InterruptedException e) {
-      Thread.currentThread().interrupt();
-    }
-  }
 
   public static File createHardLink(File sourceFile, File hardlink) throws IOException {
     if (!hardlink.getParentFile().exists() && !hardlink.getParentFile().mkdirs()) {
@@ -297,5 +286,4 @@
     Files.copy(sourceFile.toPath(), targetFile.toPath());
     return targetFile;
   }
->>>>>>> db953056
 }