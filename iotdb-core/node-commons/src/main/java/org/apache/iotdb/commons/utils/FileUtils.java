/*
 * Licensed to the Apache Software Foundation (ASF) under one
 * or more contributor license agreements.  See the NOTICE file
 * distributed with this work for additional information
 * regarding copyright ownership.  The ASF licenses this file
 * to you under the Apache License, Version 2.0 (the
 * "License"); you may not use this file except in compliance
 * with the License.  You may obtain a copy of the License at
 *
 *     http://www.apache.org/licenses/LICENSE-2.0
 *
 * Unless required by applicable law or agreed to in writing,
 * software distributed under the License is distributed on an
 * "AS IS" BASIS, WITHOUT WARRANTIES OR CONDITIONS OF ANY
 * KIND, either express or implied.  See the License for the
 * specific language governing permissions and limitations
 * under the License.
 */

package org.apache.iotdb.commons.utils;

import org.apache.iotdb.commons.file.SystemFileFactory;

import org.slf4j.Logger;
import org.slf4j.LoggerFactory;

import java.io.BufferedInputStream;
import java.io.BufferedOutputStream;
import java.io.File;
import java.io.FileInputStream;
import java.io.FileOutputStream;
import java.io.IOException;
import java.nio.file.DirectoryNotEmptyException;
import java.nio.file.FileSystems;
import java.nio.file.Files;
import java.nio.file.NoSuchFileException;
import java.nio.file.Path;
import java.util.Arrays;
import java.util.Objects;
import java.util.concurrent.TimeUnit;

public class FileUtils {
  private static final Logger LOGGER = LoggerFactory.getLogger(FileUtils.class);

  private static final int BUFFER_SIZE = 1024;

  private FileUtils() {}

  public static boolean deleteFileIfExist(File file) {
    try {
      Files.deleteIfExists(file.toPath());
      return true;
    } catch (IOException e) {
      LOGGER.error(e.getMessage(), e);
      return false;
    }
  }

  public static void deleteFileOrDirectory(File file) {
    if (file.isDirectory()) {
      for (File subfile : file.listFiles()) {
        deleteFileOrDirectory(subfile);
      }
    }
    try {
      Files.delete(file.toPath());
    } catch (NoSuchFileException | DirectoryNotEmptyException e) {
      LOGGER.warn("{}: {}", e.getMessage(), Arrays.toString(file.list()), e);
    } catch (Exception e) {
      LOGGER.warn("{}: {}", e.getMessage(), file.getName(), e);
    }
  }

  public static void deleteDirectoryAndEmptyParent(File folder) {
    deleteFileOrDirectory(folder);
    final File parentFolder = folder.getParentFile();
    if (parentFolder.isDirectory()
        && Objects.requireNonNull(parentFolder.listFiles()).length == 0) {
      if (!parentFolder.delete()) {
        LOGGER.warn("Delete folder failed: {}", parentFolder.getAbsolutePath());
      }
    }
  }

  public static boolean copyDir(File sourceDir, File targetDir) throws IOException {
    if (!sourceDir.exists() || !sourceDir.isDirectory()) {
      LOGGER.error(
          "Failed to copy folder, because source folder [{}] doesn't exist.",
          sourceDir.getAbsolutePath());
      return false;
    }
    if (!targetDir.exists()) {
      if (!targetDir.mkdirs()) {
        LOGGER.error(
            "Failed to copy folder, because failed to create target folder[{}].",
            targetDir.getAbsolutePath());
        return false;
      }
    } else if (!targetDir.isDirectory()) {
      LOGGER.error(
          "Failed to copy folder, because target folder [{}] already exist.",
          targetDir.getAbsolutePath());
      return false;
    }
    File[] files = sourceDir.listFiles();
    if (files == null || files.length == 0) {
      return true;
    }
    boolean result = true;
    for (File file : files) {
      if (!file.exists()) {
        continue;
      }
      File targetFile = new File(targetDir, file.getName());
      if (file.isDirectory()) {
        result &= copyDir(file.getAbsoluteFile(), targetFile);
      } else {
        // copy file
        try (BufferedInputStream in = new BufferedInputStream(new FileInputStream(file));
            FileOutputStream fileOutputStream = new FileOutputStream(targetFile);
            BufferedOutputStream out = new BufferedOutputStream(fileOutputStream)) {
          byte[] bytes = new byte[BUFFER_SIZE];
          int size;
          while ((size = in.read(bytes)) > 0) {
            out.write(bytes, 0, size);
          }
          out.flush();
          fileOutputStream.getFD().sync(); // after try block, stream will call close automatically
        } catch (IOException e) {
          LOGGER.warn("get ioexception on file {}", file.getAbsolutePath(), e);
          throw e;
        }
      }
    }
    return result;
  }

  /**
   * Calculate the directory size including sub dir.
   *
   * @param path
   * @return
   */
  public static long getDirSize(String path) {
    long sum = 0;
    File file = SystemFileFactory.INSTANCE.getFile(path);
    if (file.isDirectory()) {
      String[] list = file.list();
      for (String item : list) {
        String subPath = path + File.separator + item;
        sum += getDirSize(subPath);
      }
    } else {
      // this is a file.
      sum += file.length();
    }
    return sum;
  }

  public static void recursivelyDeleteFolder(String path) throws IOException {
    File file = new File(path);
    if (file.isDirectory()) {
      File[] files = file.listFiles();
      if (files == null || files.length == 0) {
        org.apache.commons.io.FileUtils.deleteDirectory(file);
      } else {
        for (File f : files) {
          recursivelyDeleteFolder(f.getAbsolutePath());
        }
        org.apache.commons.io.FileUtils.deleteDirectory(file);
      }
    } else {
      org.apache.commons.io.FileUtils.delete(file);
    }
  }

  /** Add a prefix to a relative path file */
  public static String addPrefix2FilePath(String prefix, String file) {
    if (!new File(file).isAbsolute() && prefix != null && prefix.length() > 0) {
      if (!prefix.endsWith(File.separator)) {
        file = prefix + File.separatorChar + file;
      } else {
        file = prefix + file;
      }
    }
    return file;
  }

  /**
   * Move source file to target file. The move will be divided into three steps: 1. Copy the source
   * file to the "target.unfinished" location 2. Rename the "target.unfinished" to "target" 3.
   * Delete the source file
   *
   * @param source source file, which can be a directory.
   * @param target target file, which can be a directory.
   * @return success or not
   */
  public static boolean moveFileSafe(File source, File target) {
    if (target.exists()) {
      LOGGER.info(
          "won't move file again because target file already exists: {}", target.getAbsolutePath());
      LOGGER.info("you may manually delete source file if necessary: {}", source.getAbsolutePath());
      return true;
    }

    final String fromTo =
        String.format("from %s to %s", source.getAbsolutePath(), target.getAbsolutePath());
    LOGGER.info("start to move file, {}", fromTo);

    // Prepare the xxx.unfinished File, delete it if it's already exist
    File unfinishedTarget = new File(target.getAbsolutePath() + ".unfinished");
    try {
      if (unfinishedTarget.exists()) {
        if (unfinishedTarget.isFile()) {
          org.apache.commons.io.FileUtils.delete(unfinishedTarget);
        } else {
          recursivelyDeleteFolder(unfinishedTarget.getAbsolutePath());
        }
      }
    } catch (IOException e) {
      LOGGER.error(
          "delete unfinished target file failed: {}", unfinishedTarget.getAbsolutePath(), e);
      return false;
    }
    LOGGER.info(
        "unfinished target file which was created last time has been deleted: {}",
        unfinishedTarget.getAbsolutePath());

    // Copy
    try {
      if (source.isDirectory()) {
        if (!copyDir(source, unfinishedTarget)) {
          LOGGER.error("file copy fail");
          return false;
        }
      } else {
        org.apache.commons.io.FileUtils.copyFile(source, unfinishedTarget);
      }
    } catch (IOException e) {
      LOGGER.error("file copy fail", e);
      return false;
    }

    // Rename
    if (!unfinishedTarget.renameTo(target)) {
      LOGGER.error("file rename fail");
      return false;
    }

    // Delete old file
    try {
      if (source.isDirectory()) {
        recursivelyDeleteFolder(source.getAbsolutePath());
      } else {
        org.apache.commons.io.FileUtils.delete(source);
      }
    } catch (IOException e) {
      LOGGER.error("delete source file fail: {}", source.getAbsolutePath(), e);
    }

    LOGGER.info("move file success, {}", fromTo);
    return true;
  }

<<<<<<< HEAD
  public static File createHardLink(File sourceFile, File hardlink) throws IOException {
    if (!hardlink.getParentFile().exists() && !hardlink.getParentFile().mkdirs()) {
      throw new IOException(
          String.format(
              "failed to create hardlink %s for file %s: failed to create parent dir %s",
              hardlink.getPath(), sourceFile.getPath(), hardlink.getParentFile().getPath()));
    }

    final Path sourcePath = FileSystems.getDefault().getPath(sourceFile.getAbsolutePath());
    final Path linkPath = FileSystems.getDefault().getPath(hardlink.getAbsolutePath());
    Files.createLink(linkPath, sourcePath);
    return hardlink;
  }

  public static File copyFile(File sourceFile, File targetFile) throws IOException {
    if (!targetFile.getParentFile().exists() && !targetFile.getParentFile().mkdirs()) {
      throw new IOException(
          String.format(
              "failed to copy file %s to %s: failed to create parent dir %s",
              sourceFile.getPath(), targetFile.getPath(), targetFile.getParentFile().getPath()));
    }

    Files.copy(sourceFile.toPath(), targetFile.toPath());
    return targetFile;
=======
  public static void logBreakpoint(String logContent) {
    LOGGER.info("breakpoint:{}", logContent);
    try {
      TimeUnit.SECONDS.sleep(1);
    } catch (InterruptedException e) {
      Thread.currentThread().interrupt();
    }
>>>>>>> 77f17daf
  }
}<|MERGE_RESOLUTION|>--- conflicted
+++ resolved
@@ -262,7 +262,15 @@
     return true;
   }
 
-<<<<<<< HEAD
+  public static void logBreakpoint(String logContent) {
+    LOGGER.info("breakpoint:{}", logContent);
+    try {
+      TimeUnit.SECONDS.sleep(1);
+    } catch (InterruptedException e) {
+      Thread.currentThread().interrupt();
+    }
+  }
+
   public static File createHardLink(File sourceFile, File hardlink) throws IOException {
     if (!hardlink.getParentFile().exists() && !hardlink.getParentFile().mkdirs()) {
       throw new IOException(
@@ -287,14 +295,5 @@
 
     Files.copy(sourceFile.toPath(), targetFile.toPath());
     return targetFile;
-=======
-  public static void logBreakpoint(String logContent) {
-    LOGGER.info("breakpoint:{}", logContent);
-    try {
-      TimeUnit.SECONDS.sleep(1);
-    } catch (InterruptedException e) {
-      Thread.currentThread().interrupt();
-    }
->>>>>>> 77f17daf
   }
 }