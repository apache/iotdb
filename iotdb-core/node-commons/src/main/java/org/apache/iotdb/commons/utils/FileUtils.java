--- conflicted
+++ resolved
@@ -375,8 +375,6 @@
     }
   }
 
-<<<<<<< HEAD
-=======
   private static void moveWithMD5Check(
       final File sourceFile, final File targetDir, final File targetFile) throws IOException {
     if (haveSameMD5(sourceFile, targetFile)) {
@@ -402,30 +400,11 @@
         targetDir.getAbsolutePath());
   }
 
->>>>>>> 0de15a76
   public static void copyFileWithMD5Check(final File sourceFile, final File targetDir)
       throws IOException {
     final String sourceFileName = sourceFile.getName();
     final File targetFile = new File(targetDir, sourceFileName);
     if (targetFile.exists()) {
-<<<<<<< HEAD
-      if (!haveSameMD5(sourceFile, targetFile)) {
-        final String renameFile = copyFileRenameWithMD5(sourceFile, targetDir);
-        LOGGER.info(
-            "Copy file {} to {} because it already exists in the target directory: {}",
-            sourceFile.getName(),
-            renameFile,
-            targetDir.getAbsolutePath());
-      }
-    } else {
-      if (!(targetDir.exists() || targetDir.mkdirs())) {
-        final String log =
-            String.format(
-                "Failed to create target directory: %s. Please check permissions or disk space.",
-                targetDir.getAbsolutePath());
-        LOGGER.warn(log);
-        throw new IOException(log);
-=======
       if (sourceFile.length() == targetFile.length()) {
         copyWithMD5Check(sourceFile, targetDir, targetFile);
         return;
@@ -437,7 +416,6 @@
       } catch (IOException e) {
         LOGGER.warn("failed to create target directory: {}", targetDir.getAbsolutePath());
         throw e;
->>>>>>> 0de15a76
       }
 
       Files.copy(
@@ -448,8 +426,6 @@
     }
   }
 
-<<<<<<< HEAD
-=======
   private static void copyFileRenameWithSize(final File sourceFile, final File targetDir)
       throws IOException {
     final File targetFile = renameWithSize(sourceFile, targetDir);
@@ -480,7 +456,6 @@
     return new File(targetDir, newFileName);
   }
 
->>>>>>> 0de15a76
   private static boolean haveSameMD5(final File file1, final File file2) {
     try (final InputStream is1 = Files.newInputStream(file1.toPath());
         final InputStream is2 = Files.newInputStream(file2.toPath())) {
@@ -538,24 +513,4 @@
       return targetFileName;
     }
   }
-
-  private static String copyFileRenameWithMD5(final File sourceFile, final File targetDir)
-      throws IOException {
-    try (final InputStream is = Files.newInputStream(sourceFile.toPath())) {
-      final String sourceFileBaseName = FilenameUtils.getBaseName(sourceFile.getName());
-      final String sourceFileExtension = FilenameUtils.getExtension(sourceFile.getName());
-      final String sourceFileMD5 = DigestUtils.md5Hex(is);
-
-      final String targetFileName =
-          sourceFileBaseName + "-" + sourceFileMD5.substring(0, 16) + "." + sourceFileExtension;
-      final File targetFile = new File(targetDir, targetFileName);
-
-      Files.copy(
-          sourceFile.toPath(),
-          targetFile.toPath(),
-          StandardCopyOption.REPLACE_EXISTING,
-          StandardCopyOption.COPY_ATTRIBUTES);
-      return targetFileName;
-    }
-  }
 }