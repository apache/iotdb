/*
 * Licensed to the Apache Software Foundation (ASF) under one
 * or more contributor license agreements.  See the NOTICE file
 * distributed with this work for additional information
 * regarding copyright ownership.  The ASF licenses this file
 * to you under the Apache License, Version 2.0 (the
 * "License"); you may not use this file except in compliance
 * with the License.  You may obtain a copy of the License at
 *
 *     http://www.apache.org/licenses/LICENSE-2.0
 *
 * Unless required by applicable law or agreed to in writing,
 * software distributed under the License is distributed on an
 * "AS IS" BASIS, WITHOUT WARRANTIES OR CONDITIONS OF ANY
 * KIND, either express or implied.  See the License for the
 * specific language governing permissions and limitations
 * under the License.
 */

package org.apache.iotdb.commons.pipe.pattern;

import org.apache.iotdb.commons.conf.IoTDBConstant;
import org.apache.iotdb.commons.exception.IllegalPathException;
import org.apache.iotdb.commons.path.PartialPath;
import org.apache.iotdb.commons.path.PathPatternTree;
import org.apache.iotdb.commons.path.PathPatternUtil;
import org.apache.iotdb.commons.pipe.config.constant.PipeExtractorConstant;
import org.apache.iotdb.commons.utils.PathUtils;
import org.apache.iotdb.pipe.api.exception.PipeException;

<<<<<<< HEAD
import org.apache.tsfile.file.metadata.IDeviceID;

=======
import java.util.Arrays;
import java.util.Collections;
import java.util.List;
>>>>>>> dd18eca3
import java.util.Objects;
import java.util.stream.Collectors;

public class IoTDBPipePattern extends PipePattern {

  private final PartialPath patternPartialPath;

  public IoTDBPipePattern(final String pattern) {
    super(pattern);

    try {
      patternPartialPath = new PartialPath(getPattern());
    } catch (final IllegalPathException e) {
      throw new PipeException("Illegal IoTDBPipePattern: " + getPattern(), e);
    }
  }

  public static <T> List<T> applyIndexesOnList(
      final int[] filteredIndexes, final List<T> originalList) {
    return Arrays.stream(filteredIndexes).mapToObj(originalList::get).collect(Collectors.toList());
  }

  @Override
  public String getDefaultPattern() {
    return PipeExtractorConstant.EXTRACTOR_PATTERN_IOTDB_DEFAULT_VALUE;
  }

  @Override
  public boolean isLegal() {
    if (!pattern.startsWith("root")) {
      return false;
    }

    try {
      PathUtils.isLegalPath(pattern);
      return true;
    } catch (final IllegalPathException e) {
      return false;
    }
  }

  @Override
  public boolean coversDb(final String db) {
    try {
      return patternPartialPath.include(
          new PartialPath(db, IoTDBConstant.MULTI_LEVEL_PATH_WILDCARD));
    } catch (final IllegalPathException e) {
      return false;
    }
  }

  @Override
<<<<<<< HEAD
  public boolean coversDevice(IDeviceID device) {
=======
  public boolean coversDevice(final String device) {
>>>>>>> dd18eca3
    try {
      return patternPartialPath.include(
          new PartialPath(device, IoTDBConstant.ONE_LEVEL_PATH_WILDCARD));
    } catch (final IllegalPathException e) {
      return false;
    }
  }

  @Override
<<<<<<< HEAD
  public boolean mayOverlapWithDevice(IDeviceID device) {
=======
  public boolean mayOverlapWithDevice(final String device) {
>>>>>>> dd18eca3
    try {
      // Another way is to use patternPath.overlapWith("device.*"),
      // there will be no false positives but time cost may be higher.
      return patternPartialPath.matchPrefixPath(new PartialPath(device));
    } catch (final IllegalPathException e) {
      return false;
    }
  }

  @Override
<<<<<<< HEAD
  public boolean matchesMeasurement(IDeviceID device, String measurement) {
=======
  public boolean matchesMeasurement(final String device, final String measurement) {
>>>>>>> dd18eca3
    // For aligned timeseries, empty measurement is an alias of the time column.
    if (Objects.isNull(measurement) || measurement.isEmpty()) {
      return false;
    }

    try {
      return patternPartialPath.matchFullPath(new PartialPath(device, measurement));
    } catch (final IllegalPathException e) {
      return false;
    }
  }

  /**
   * Check if the {@link PipePattern} matches the given prefix path.
   *
   * <p>NOTE: In schema transmission, {@link #mayOverlapWithDevice(String)} can be used to detect
   * whether the given path can act as a parent path of the {@link PipePattern}, and to transmit
   * possibly used schemas like database creation and template setting.
   */
  public boolean matchPrefixPath(final String path) {
    return mayOverlapWithDevice(path);
  }

  /**
   * This is the precise form of the device overlap and is used only be device template transfer.
   */
  public boolean matchDevice(final String devicePath) {
    try {
      return patternPartialPath.overlapWith(new PartialPath(devicePath, "*"));
    } catch (final IllegalPathException e) {
      return false;
    }
  }

  /**
   * Return if the given tail node matches the pattern's tail node. Caller shall ensure that it is a
   * prefix or full path pattern.
   */
  public boolean matchTailNode(final String tailNode) {
    return !isFullPath() || patternPartialPath.getTailNode().equals(tailNode);
  }

  /**
   * Get the intersection of the given {@link PartialPath} and the {@link PipePattern}, Only used by
   * schema transmission. Caller shall ensure that it is a prefix or full path pattern.
   */
  public List<PartialPath> getIntersection(final PartialPath partialPath) {
    if (isFullPath()) {
      return partialPath.matchFullPath(patternPartialPath)
          ? Collections.singletonList(patternPartialPath)
          : Collections.emptyList();
    }
    return partialPath.intersectWithPrefixPattern(patternPartialPath);
  }

  /**
   * Get the intersection of the given {@link PathPatternTree} and the {@link PipePattern}. Only
   * used by schema transmission. Caller shall ensure that it is a prefix or full path pattern.
   */
  public PathPatternTree getIntersection(final PathPatternTree patternTree) {
    final PathPatternTree thisPatternTree = new PathPatternTree();
    thisPatternTree.appendPathPattern(patternPartialPath);
    thisPatternTree.constructTree();
    return patternTree.intersectWithFullPathPrefixTree(thisPatternTree);
  }

  public boolean isPrefix() {
    return PathPatternUtil.isMultiLevelMatchWildcard(patternPartialPath.getTailNode())
        && !new PartialPath(
                Arrays.copyOfRange(
                    patternPartialPath.getNodes(), 0, patternPartialPath.getNodeLength() - 1))
            .hasWildcard();
  }

  public boolean isFullPath() {
    return !patternPartialPath.hasWildcard();
  }

  @Override
  public String toString() {
    return "IoTDBPipePattern" + super.toString();
  }
}<|MERGE_RESOLUTION|>--- conflicted
+++ resolved
@@ -28,14 +28,11 @@
 import org.apache.iotdb.commons.utils.PathUtils;
 import org.apache.iotdb.pipe.api.exception.PipeException;
 
-<<<<<<< HEAD
 import org.apache.tsfile.file.metadata.IDeviceID;
 
-=======
 import java.util.Arrays;
 import java.util.Collections;
 import java.util.List;
->>>>>>> dd18eca3
 import java.util.Objects;
 import java.util.stream.Collectors;
 
@@ -88,11 +85,7 @@
   }
 
   @Override
-<<<<<<< HEAD
-  public boolean coversDevice(IDeviceID device) {
-=======
-  public boolean coversDevice(final String device) {
->>>>>>> dd18eca3
+  public boolean coversDevice(final IDeviceID device) {
     try {
       return patternPartialPath.include(
           new PartialPath(device, IoTDBConstant.ONE_LEVEL_PATH_WILDCARD));
@@ -102,11 +95,7 @@
   }
 
   @Override
-<<<<<<< HEAD
-  public boolean mayOverlapWithDevice(IDeviceID device) {
-=======
-  public boolean mayOverlapWithDevice(final String device) {
->>>>>>> dd18eca3
+  public boolean mayOverlapWithDevice(final IDeviceID device) {
     try {
       // Another way is to use patternPath.overlapWith("device.*"),
       // there will be no false positives but time cost may be higher.
@@ -117,11 +106,7 @@
   }
 
   @Override
-<<<<<<< HEAD
-  public boolean matchesMeasurement(IDeviceID device, String measurement) {
-=======
-  public boolean matchesMeasurement(final String device, final String measurement) {
->>>>>>> dd18eca3
+  public boolean matchesMeasurement(final IDeviceID device, final String measurement) {
     // For aligned timeseries, empty measurement is an alias of the time column.
     if (Objects.isNull(measurement) || measurement.isEmpty()) {
       return false;
