/*
 * Licensed to the Apache Software Foundation (ASF) under one
 * or more contributor license agreements.  See the NOTICE file
 * distributed with this work for additional information
 * regarding copyright ownership.  The ASF licenses this file
 * to you under the Apache License, Version 2.0 (the
 * "License"); you may not use this file except in compliance
 * with the License.  You may obtain a copy of the License at
 *
 *     http://www.apache.org/licenses/LICENSE-2.0
 *
 * Unless required by applicable law or agreed to in writing,
 * software distributed under the License is distributed on an
 * "AS IS" BASIS, WITHOUT WARRANTIES OR CONDITIONS OF ANY
 * KIND, either express or implied.  See the License for the
 * specific language governing permissions and limitations
 * under the License.
 */

package org.apache.iotdb.commons.schema.table;

import org.apache.iotdb.commons.conf.CommonDescriptor;
import org.apache.iotdb.commons.exception.MetadataException;
import org.apache.iotdb.commons.exception.runtime.SchemaExecutionException;
import org.apache.iotdb.commons.schema.table.column.AttributeColumnSchema;
import org.apache.iotdb.commons.schema.table.column.FieldColumnSchema;
import org.apache.iotdb.commons.schema.table.column.TagColumnSchema;
import org.apache.iotdb.commons.schema.table.column.TimeColumnSchema;
import org.apache.iotdb.commons.schema.table.column.TsTableColumnCategory;
import org.apache.iotdb.commons.schema.table.column.TsTableColumnSchema;
import org.apache.iotdb.commons.schema.table.column.TsTableColumnSchemaUtil;
import org.apache.iotdb.commons.utils.CommonDateTimeUtils;
import org.apache.iotdb.rpc.TSStatusCode;

import com.google.common.collect.ImmutableList;
import org.apache.tsfile.enums.TSDataType;
import org.apache.tsfile.utils.Pair;
import org.apache.tsfile.utils.ReadWriteIOUtils;

import javax.annotation.concurrent.ThreadSafe;

import java.io.ByteArrayOutputStream;
import java.io.IOException;
import java.io.InputStream;
import java.io.OutputStream;
import java.nio.ByteBuffer;
import java.util.ArrayList;
import java.util.Collections;
import java.util.HashMap;
import java.util.LinkedHashMap;
import java.util.List;
import java.util.Map;
import java.util.Objects;
import java.util.Optional;
import java.util.Set;
import java.util.concurrent.atomic.AtomicBoolean;
import java.util.concurrent.atomic.AtomicLong;
import java.util.concurrent.atomic.AtomicReference;
import java.util.concurrent.locks.ReadWriteLock;
import java.util.concurrent.locks.ReentrantReadWriteLock;

import static org.apache.iotdb.commons.conf.IoTDBConstant.TTL_INFINITE;

@ThreadSafe
public class TsTable {

  public static final String TIME_COLUMN_NAME = "time";
  public static final String COMMENT_KEY = "__comment";
  private static final TimeColumnSchema TIME_COLUMN_SCHEMA =
      new TimeColumnSchema(TIME_COLUMN_NAME, TSDataType.TIMESTAMP);

  public static final String TTL_PROPERTY = "ttl";
  public static final Set<String> TABLE_ALLOWED_PROPERTIES = Collections.singleton(TTL_PROPERTY);
<<<<<<< HEAD
  private static final String OBJECT_STRING_ERROR =
      "When there are object fields, the %s %s shall not be '.', '..' or contain './', '.\\'";
  private String tableName;
=======
  protected String tableName;
>>>>>>> 7249a52f

  private final Map<String, TsTableColumnSchema> columnSchemaMap = new LinkedHashMap<>();
  private final Map<String, Integer> tagColumnIndexMap = new HashMap<>();

  private final ReadWriteLock readWriteLock = new ReentrantReadWriteLock();

  /**
   * Global sequence generator providing unique, monotonically increasing IDs across all instances.
   * Initialized to -1 to ensure the first ID is 0.
   */
  private static final AtomicLong GLOBAL_SEQUENCE = new AtomicLong(-1);

  private final transient Long creationId = GLOBAL_SEQUENCE.getAndIncrement();
  private final transient AtomicLong instanceVersion = new AtomicLong(0L);

  private final transient AtomicBoolean isNotWrite = new AtomicBoolean(true);
  private final AtomicReference<Pair<Long, List<TsTableColumnSchema>>> tagColumnSchemas =
      new AtomicReference<>();

  private Map<String, String> props = null;

  // Cache, avoid string parsing
  private transient long ttlValue = Long.MIN_VALUE;
  private transient int tagNums = 0;
  private transient int fieldNum = 0;

  public TsTable(final String tableName) {
    this.tableName = tableName;
    columnSchemaMap.put(TIME_COLUMN_NAME, TIME_COLUMN_SCHEMA);
  }

  // This interface is used by InformationSchema table, so time column is not necessary
  public TsTable(String tableName, ImmutableList<TsTableColumnSchema> columnSchemas) {
    this.tableName = tableName;
    columnSchemas.forEach(
        columnSchema -> columnSchemaMap.put(columnSchema.getColumnName(), columnSchema));
  }

  public String getTableName() {
    return tableName;
  }

  /**
   * Get column schema with optimistic lock for fast reads. This method uses a lock-free fast path
   * when there's no concurrent write operation, significantly improving read performance.
   *
   * @param columnName the column name to query
   * @return the column schema, or null if not found
   */
  public TsTableColumnSchema getColumnSchema(final String columnName) {
    final long versionBefore = instanceVersion.get();
    final TsTableColumnSchema result = columnSchemaMap.get(columnName);
    if (isNotWrite.get() && instanceVersion.get() == versionBefore) {
      return result;
    }

    // Slow path: write in progress or version changed, acquire read lock
    readWriteLock.readLock().lock();
    try {
      return columnSchemaMap.get(columnName);
    } finally {
      readWriteLock.readLock().unlock();
    }
  }

  /**
   * Execute a write operation with optimistic lock support. This method handles the write flag and
   * version increment automatically.
   *
   * @param writeOperation the write operation to execute
   */
  private void executeWrite(Runnable writeOperation) {
    readWriteLock.writeLock().lock();
    isNotWrite.set(false);
    try {
      writeOperation.run();
    } finally {
      instanceVersion.incrementAndGet();
      isNotWrite.set(true);
      readWriteLock.writeLock().unlock();
    }
  }

  public int getTagColumnOrdinal(final String columnName) {
    readWriteLock.readLock().lock();
    try {
      return tagColumnIndexMap.getOrDefault(columnName.toLowerCase(), -1);
    } finally {
      readWriteLock.readLock().unlock();
    }
  }

  public List<TsTableColumnSchema> getTagColumnSchemaList() {
    Pair<Long, List<TsTableColumnSchema>> VersionAndTagColumnSchemas = tagColumnSchemas.get();
    if (VersionAndTagColumnSchemas != null
        && isNotWrite.get()
        && VersionAndTagColumnSchemas.getLeft() == instanceVersion.get()) {
      return VersionAndTagColumnSchemas.getRight();
    }

    readWriteLock.readLock().lock();
    try {
      List<TsTableColumnSchema> tagColumnSchemaList = new ArrayList<>(tagColumnIndexMap.size());
      for (final TsTableColumnSchema columnSchema : columnSchemaMap.values()) {
        if (TsTableColumnCategory.TAG.equals(columnSchema.getColumnCategory())) {
          tagColumnSchemaList.add(columnSchema);
        }
      }
      VersionAndTagColumnSchemas = new Pair<>(instanceVersion.get(), tagColumnSchemaList);
      return tagColumnSchemaList;
    } finally {
      tagColumnSchemas.set(VersionAndTagColumnSchemas);
      readWriteLock.readLock().unlock();
    }
  }

  // Currently only supports device view
  public void renameTable(final String newName) {
    executeWrite(() -> tableName = newName);
  }

  public void addColumnSchema(final TsTableColumnSchema columnSchema) {
    executeWrite(
        () -> {
          columnSchemaMap.put(columnSchema.getColumnName(), columnSchema);
          if (columnSchema.getColumnCategory().equals(TsTableColumnCategory.TAG)) {
            tagNums++;
            tagColumnIndexMap.put(columnSchema.getColumnName(), tagNums - 1);
          } else if (columnSchema.getColumnCategory().equals(TsTableColumnCategory.FIELD)) {
            fieldNum++;
          }
        });
  }

  public void renameColumnSchema(final String oldName, final String newName) {
    executeWrite(
        () -> {
          // Ensures idempotency
          if (columnSchemaMap.containsKey(oldName)) {
            final TsTableColumnSchema schema = columnSchemaMap.remove(oldName);
            final Map<String, String> oldProps = schema.getProps();
            oldProps.computeIfAbsent(TreeViewSchema.ORIGINAL_NAME, k -> schema.getColumnName());
            switch (schema.getColumnCategory()) {
              case TAG:
                columnSchemaMap.put(
                    newName, new TagColumnSchema(newName, schema.getDataType(), oldProps));
                break;
              case FIELD:
                columnSchemaMap.put(
                    newName,
                    new FieldColumnSchema(
                        newName,
                        schema.getDataType(),
                        ((FieldColumnSchema) schema).getEncoding(),
                        ((FieldColumnSchema) schema).getCompressor(),
                        oldProps));
                break;
              case ATTRIBUTE:
                columnSchemaMap.put(
                    newName, new AttributeColumnSchema(newName, schema.getDataType(), oldProps));
                break;
              case TIME:
              default:
                // Do nothing
                columnSchemaMap.put(oldName, schema);
            }
          }
        });
  }

  public void removeColumnSchema(final String columnName) {
    executeWrite(
        () -> {
          final TsTableColumnSchema columnSchema = columnSchemaMap.get(columnName);
          if (columnSchema != null
              && columnSchema.getColumnCategory().equals(TsTableColumnCategory.TAG)) {
            throw new SchemaExecutionException("Cannot remove an tag column: " + columnName);
          } else if (columnSchema != null) {
            columnSchemaMap.remove(columnName);
            if (columnSchema.getColumnCategory().equals(TsTableColumnCategory.FIELD)) {
              fieldNum--;
            }
          }
        });
  }

  public int getColumnNum() {
    readWriteLock.readLock().lock();
    try {
      return columnSchemaMap.size();
    } finally {
      readWriteLock.readLock().unlock();
    }
  }

  public int getTagNum() {
    readWriteLock.readLock().lock();
    try {
      return tagNums;
    } finally {
      readWriteLock.readLock().unlock();
    }
  }

  public int getFieldNum() {
    readWriteLock.readLock().lock();
    try {
      return fieldNum;
    } finally {
      readWriteLock.readLock().unlock();
    }
  }

  public List<TsTableColumnSchema> getColumnList() {
    readWriteLock.readLock().lock();
    try {
      return new ArrayList<>(columnSchemaMap.values());
    } finally {
      readWriteLock.readLock().unlock();
    }
  }

  // This shall only be called on DataNode, where the tsTable is replaced completely thus an old
  // cache won't pollute the newest value
  public long getCachedTableTTL() {
    // Cache for performance
    if (ttlValue < 0) {
      ttlValue = getTableTTL();
    }
    return ttlValue;
  }

  public long getTableTTL() {
    final Optional<String> ttl = getPropValue(TTL_PROPERTY);
    return ttl.isPresent() && !ttl.get().equalsIgnoreCase(TTL_INFINITE)
        ? CommonDateTimeUtils.convertMilliTimeWithPrecision(
            Long.parseLong(ttl.get()),
            CommonDescriptor.getInstance().getConfig().getTimestampPrecision())
        : Long.MAX_VALUE;
  }

  public Map<String, String> getProps() {
    readWriteLock.readLock().lock();
    try {
      return props;
    } finally {
      readWriteLock.readLock().unlock();
    }
  }

  public Pair<Long, Long> getInstanceVersion() {
    return new Pair<>(creationId, instanceVersion.get());
  }

  public boolean containsPropWithoutLock(final String propKey) {
    return props != null && props.containsKey(propKey);
  }

  public Optional<String> getPropValue(final String propKey) {
    readWriteLock.readLock().lock();
    try {
      return props != null && props.containsKey(propKey)
          ? Optional.of(props.get(propKey))
          : Optional.empty();
    } finally {
      readWriteLock.readLock().unlock();
    }
  }

  public void addProp(final String key, final String value) {
    executeWrite(
        () -> {
          if (props == null) {
            props = new HashMap<>();
          }
          props.put(key, value);
        });
  }

  public void removeProp(final String key) {
    executeWrite(
        () -> {
          if (props == null) {
            return;
          }
          props.remove(key);
        });
  }

  public byte[] serialize() {
    ByteArrayOutputStream stream = new ByteArrayOutputStream();
    try {
      serialize(stream);
    } catch (IOException ignored) {
      // won't happen
    }
    return stream.toByteArray();
  }

  public void serialize(final OutputStream stream) throws IOException {
    ReadWriteIOUtils.write(tableName, stream);
    ReadWriteIOUtils.write(columnSchemaMap.size(), stream);
    for (final TsTableColumnSchema columnSchema : columnSchemaMap.values()) {
      TsTableColumnSchemaUtil.serialize(columnSchema, stream);
    }
    ReadWriteIOUtils.write(props, stream);
  }

  public static TsTable deserialize(final InputStream inputStream) throws IOException {
    final String name = ReadWriteIOUtils.readString(inputStream);
    final int columnNum = ReadWriteIOUtils.readInt(inputStream);
    if (columnNum < 0) {
      return new NonCommittableTsTable(name);
    }
    final TsTable table = new TsTable(name);
    for (int i = 0; i < columnNum; i++) {
      table.addColumnSchema(TsTableColumnSchemaUtil.deserialize(inputStream));
    }
    table.props = ReadWriteIOUtils.readMap(inputStream);
    return table;
  }

  public static TsTable deserialize(final ByteBuffer buffer) {
    final String name = ReadWriteIOUtils.readString(buffer);
    final int columnNum = ReadWriteIOUtils.readInt(buffer);
    if (columnNum < 0) {
      return new NonCommittableTsTable(name);
    }
    final TsTable table = new TsTable(name);
    for (int i = 0; i < columnNum; i++) {
      table.addColumnSchema(TsTableColumnSchemaUtil.deserialize(buffer));
    }
    table.props = ReadWriteIOUtils.readMap(buffer);
    return table;
  }

  public void setProps(Map<String, String> props) {
    executeWrite(() -> this.props = props);
  }

  public void checkTableNameAndObjectNames4Object() throws MetadataException {
    if (isInvalid4ObjectType(tableName)) {
      throw new MetadataException(
          getObjectStringError("tableName", tableName),
          TSStatusCode.SEMANTIC_ERROR.getStatusCode());
    }
    for (final TsTableColumnSchema schema : columnSchemaMap.values()) {
      if (schema.getDataType().equals(TSDataType.OBJECT)
          && isInvalid4ObjectType(schema.getColumnName())) {
        throw new MetadataException(
            getObjectStringError("objectName", schema.getColumnName()),
            TSStatusCode.SEMANTIC_ERROR.getStatusCode());
      }
    }
  }

  public static boolean isInvalid4ObjectType(final String column) {
    return column.equals(".")
        || column.equals("..")
        || column.contains("./")
        || column.contains(".\\");
  }

  public static String getObjectStringError(final String columnType, final String columnName) {
    return String.format(OBJECT_STRING_ERROR, columnType, columnName);
  }

  @Override
  public boolean equals(Object o) {
    return super.equals(o);
  }

  @Override
  public int hashCode() {
    return Objects.hash(tableName);
  }

  @Override
  public String toString() {
    return "TsTable{"
        + "tableName='"
        + tableName
        + '\''
        + ", columnSchemaMap="
        + columnSchemaMap
        + ", props="
        + props
        + '}';
  }
}<|MERGE_RESOLUTION|>--- conflicted
+++ resolved
@@ -71,13 +71,9 @@
 
   public static final String TTL_PROPERTY = "ttl";
   public static final Set<String> TABLE_ALLOWED_PROPERTIES = Collections.singleton(TTL_PROPERTY);
-<<<<<<< HEAD
   private static final String OBJECT_STRING_ERROR =
       "When there are object fields, the %s %s shall not be '.', '..' or contain './', '.\\'";
-  private String tableName;
-=======
   protected String tableName;
->>>>>>> 7249a52f
 
   private final Map<String, TsTableColumnSchema> columnSchemaMap = new LinkedHashMap<>();
   private final Map<String, Integer> tagColumnIndexMap = new HashMap<>();
