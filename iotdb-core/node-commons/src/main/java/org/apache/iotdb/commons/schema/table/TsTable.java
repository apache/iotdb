/*
 * Licensed to the Apache Software Foundation (ASF) under one
 * or more contributor license agreements.  See the NOTICE file
 * distributed with this work for additional information
 * regarding copyright ownership.  The ASF licenses this file
 * to you under the Apache License, Version 2.0 (the
 * "License"); you may not use this file except in compliance
 * with the License.  You may obtain a copy of the License at
 *
 *     http://www.apache.org/licenses/LICENSE-2.0
 *
 * Unless required by applicable law or agreed to in writing,
 * software distributed under the License is distributed on an
 * "AS IS" BASIS, WITHOUT WARRANTIES OR CONDITIONS OF ANY
 * KIND, either express or implied.  See the License for the
 * specific language governing permissions and limitations
 * under the License.
 */

package org.apache.iotdb.commons.schema.table;

import org.apache.iotdb.commons.conf.CommonDescriptor;
import org.apache.iotdb.commons.exception.runtime.SchemaExecutionException;
import org.apache.iotdb.commons.schema.table.column.AttributeColumnSchema;
import org.apache.iotdb.commons.schema.table.column.FieldColumnSchema;
import org.apache.iotdb.commons.schema.table.column.TagColumnSchema;
import org.apache.iotdb.commons.schema.table.column.TimeColumnSchema;
import org.apache.iotdb.commons.schema.table.column.TsTableColumnCategory;
import org.apache.iotdb.commons.schema.table.column.TsTableColumnSchema;
import org.apache.iotdb.commons.schema.table.column.TsTableColumnSchemaUtil;
import org.apache.iotdb.commons.utils.CommonDateTimeUtils;

import com.google.common.collect.ImmutableList;
import org.apache.tsfile.enums.TSDataType;
import org.apache.tsfile.utils.ReadWriteIOUtils;

import javax.annotation.concurrent.ThreadSafe;

import java.io.ByteArrayOutputStream;
import java.io.IOException;
import java.io.InputStream;
import java.io.OutputStream;
import java.nio.ByteBuffer;
import java.util.ArrayList;
import java.util.Arrays;
import java.util.Collections;
import java.util.HashMap;
import java.util.HashSet;
import java.util.LinkedHashMap;
import java.util.List;
import java.util.Map;
import java.util.Objects;
import java.util.Optional;
import java.util.Set;
import java.util.concurrent.locks.ReadWriteLock;
import java.util.concurrent.locks.ReentrantReadWriteLock;

import static org.apache.iotdb.commons.conf.IoTDBConstant.TTL_INFINITE;

@ThreadSafe
public class TsTable {

  public static final String TIME_COLUMN_NAME = "time";
  public static final String COMMENT_KEY = "__comment";
  private static final TimeColumnSchema TIME_COLUMN_SCHEMA =
      new TimeColumnSchema(TIME_COLUMN_NAME, TSDataType.TIMESTAMP);

  public static final String TTL_PROPERTY = "ttl";
<<<<<<< HEAD
  public static final String NEED_LAST_CACHE_PROPERTY = "need_last_cache";
  public static final Set<String> TABLE_ALLOWED_PROPERTIES =
      Collections.unmodifiableSet(
          new HashSet<>(Arrays.asList(TTL_PROPERTY, NEED_LAST_CACHE_PROPERTY)));
  private String tableName;
=======
  public static final Set<String> TABLE_ALLOWED_PROPERTIES = Collections.singleton(TTL_PROPERTY);
  protected String tableName;
>>>>>>> a7f1527d

  private final Map<String, TsTableColumnSchema> columnSchemaMap = new LinkedHashMap<>();
  private final Map<String, Integer> tagColumnIndexMap = new HashMap<>();

  private final ReadWriteLock readWriteLock = new ReentrantReadWriteLock();

  private Map<String, String> props = null;

  // Cache, avoid string parsing
  private transient long ttlValue = Long.MIN_VALUE;
  private transient Boolean needLastCache = null;
  private transient int tagNums = 0;
  private transient int fieldNum = 0;

  public TsTable(final String tableName) {
    this.tableName = tableName;
    columnSchemaMap.put(TIME_COLUMN_NAME, TIME_COLUMN_SCHEMA);
  }

  // This interface is used by InformationSchema table, so time column is not necessary
  public TsTable(String tableName, ImmutableList<TsTableColumnSchema> columnSchemas) {
    this.tableName = tableName;
    columnSchemas.forEach(
        columnSchema -> columnSchemaMap.put(columnSchema.getColumnName(), columnSchema));
  }

  public String getTableName() {
    return tableName;
  }

  public TsTableColumnSchema getColumnSchema(final String columnName) {
    readWriteLock.readLock().lock();
    try {
      return columnSchemaMap.get(columnName);
    } finally {
      readWriteLock.readLock().unlock();
    }
  }

  public int getTagColumnOrdinal(final String columnName) {
    readWriteLock.readLock().lock();
    try {
      return tagColumnIndexMap.getOrDefault(columnName.toLowerCase(), -1);
    } finally {
      readWriteLock.readLock().unlock();
    }
  }

  public List<TsTableColumnSchema> getTagColumnSchemaList() {
    readWriteLock.readLock().lock();
    try {
      final List<TsTableColumnSchema> tagColumnSchemaList = new ArrayList<>();
      for (final TsTableColumnSchema columnSchema : columnSchemaMap.values()) {
        if (TsTableColumnCategory.TAG.equals(columnSchema.getColumnCategory())) {
          tagColumnSchemaList.add(columnSchema);
        }
      }
      return tagColumnSchemaList;
    } finally {
      readWriteLock.readLock().unlock();
    }
  }

  // Currently only supports device view
  public void renameTable(final String newName) {
    readWriteLock.writeLock().lock();
    try {
      tableName = newName;
    } finally {
      readWriteLock.writeLock().unlock();
    }
  }

  public void addColumnSchema(final TsTableColumnSchema columnSchema) {
    readWriteLock.writeLock().lock();
    try {
      columnSchemaMap.put(columnSchema.getColumnName(), columnSchema);
      if (columnSchema.getColumnCategory().equals(TsTableColumnCategory.TAG)) {
        tagNums++;
        tagColumnIndexMap.put(columnSchema.getColumnName(), tagNums - 1);
      } else if (columnSchema.getColumnCategory().equals(TsTableColumnCategory.FIELD)) {
        fieldNum++;
      }
    } finally {
      readWriteLock.writeLock().unlock();
    }
  }

  public void renameColumnSchema(final String oldName, final String newName) {
    readWriteLock.writeLock().lock();
    try {
      // Ensures idempotency
      if (columnSchemaMap.containsKey(oldName)) {
        final TsTableColumnSchema schema = columnSchemaMap.remove(oldName);
        final Map<String, String> oldProps = schema.getProps();
        oldProps.computeIfAbsent(TreeViewSchema.ORIGINAL_NAME, k -> schema.getColumnName());
        switch (schema.getColumnCategory()) {
          case TAG:
            columnSchemaMap.put(
                newName, new TagColumnSchema(newName, schema.getDataType(), oldProps));
            break;
          case FIELD:
            columnSchemaMap.put(
                newName,
                new FieldColumnSchema(
                    newName,
                    schema.getDataType(),
                    ((FieldColumnSchema) schema).getEncoding(),
                    ((FieldColumnSchema) schema).getCompressor(),
                    oldProps));
            break;
          case ATTRIBUTE:
            columnSchemaMap.put(
                newName, new AttributeColumnSchema(newName, schema.getDataType(), oldProps));
            break;
          case TIME:
          default:
            // Do nothing
            columnSchemaMap.put(oldName, schema);
        }
      }
    } finally {
      readWriteLock.writeLock().unlock();
    }
  }

  public void removeColumnSchema(final String columnName) {
    readWriteLock.writeLock().lock();
    try {
      final TsTableColumnSchema columnSchema = columnSchemaMap.get(columnName);
      if (columnSchema != null
          && columnSchema.getColumnCategory().equals(TsTableColumnCategory.TAG)) {
        throw new SchemaExecutionException("Cannot remove an tag column: " + columnName);
      } else if (columnSchema != null) {
        columnSchemaMap.remove(columnName);
        if (columnSchema.getColumnCategory().equals(TsTableColumnCategory.FIELD)) {
          fieldNum--;
        }
      }
    } finally {
      readWriteLock.writeLock().unlock();
    }
  }

  public int getColumnNum() {
    readWriteLock.readLock().lock();
    try {
      return columnSchemaMap.size();
    } finally {
      readWriteLock.readLock().unlock();
    }
  }

  public int getTagNum() {
    readWriteLock.readLock().lock();
    try {
      return tagNums;
    } finally {
      readWriteLock.readLock().unlock();
    }
  }

  public int getFieldNum() {
    readWriteLock.readLock().lock();
    try {
      return fieldNum;
    } finally {
      readWriteLock.readLock().unlock();
    }
  }

  public List<TsTableColumnSchema> getColumnList() {
    readWriteLock.readLock().lock();
    try {
      return new ArrayList<>(columnSchemaMap.values());
    } finally {
      readWriteLock.readLock().unlock();
    }
  }

  // This shall only be called on DataNode, where the tsTable is replaced completely thus an old
  // cache won't pollute the newest value
  public long getCachedTableTTL() {
    // Cache for performance
    if (ttlValue < 0) {
      ttlValue = getTableTTL();
    }
    return ttlValue;
  }

  public long getTableTTL() {
    final Optional<String> ttl = getPropValue(TTL_PROPERTY);
    return ttl.isPresent() && !ttl.get().equalsIgnoreCase(TTL_INFINITE)
        ? CommonDateTimeUtils.convertMilliTimeWithPrecision(
            Long.parseLong(ttl.get()),
            CommonDescriptor.getInstance().getConfig().getTimestampPrecision())
        : Long.MAX_VALUE;
  }

  public boolean getCachedNeedLastCache() {
    if (needLastCache == null) {
      needLastCache =
          getPropValue(NEED_LAST_CACHE_PROPERTY).map(Boolean::parseBoolean).orElse(true);
    }
    return needLastCache;
  }

  public Map<String, String> getProps() {
    readWriteLock.readLock().lock();
    try {
      return props;
    } finally {
      readWriteLock.readLock().unlock();
    }
  }

  public boolean containsPropWithoutLock(final String propKey) {
    return props != null && props.containsKey(propKey);
  }

  public Optional<String> getPropValue(final String propKey) {
    readWriteLock.readLock().lock();
    try {
      return props != null && props.containsKey(propKey)
          ? Optional.of(props.get(propKey))
          : Optional.empty();
    } finally {
      readWriteLock.readLock().unlock();
    }
  }

  public void addProp(final String key, final String value) {
    readWriteLock.writeLock().lock();
    try {
      if (props == null) {
        props = new HashMap<>();
      }
      props.put(key, value);
    } finally {
      readWriteLock.writeLock().unlock();
    }
  }

  public void removeProp(final String key) {
    readWriteLock.writeLock().lock();
    try {
      if (props == null) {
        return;
      }
      props.remove(key);
    } finally {
      readWriteLock.writeLock().unlock();
    }
  }

  public byte[] serialize() {
    ByteArrayOutputStream stream = new ByteArrayOutputStream();
    try {
      serialize(stream);
    } catch (IOException ignored) {
      // won't happen
    }
    return stream.toByteArray();
  }

  public void serialize(final OutputStream stream) throws IOException {
    ReadWriteIOUtils.write(tableName, stream);
    ReadWriteIOUtils.write(columnSchemaMap.size(), stream);
    for (final TsTableColumnSchema columnSchema : columnSchemaMap.values()) {
      TsTableColumnSchemaUtil.serialize(columnSchema, stream);
    }
    ReadWriteIOUtils.write(props, stream);
  }

  public static TsTable deserialize(final InputStream inputStream) throws IOException {
    final String name = ReadWriteIOUtils.readString(inputStream);
    final int columnNum = ReadWriteIOUtils.readInt(inputStream);
    if (columnNum < 0) {
      return new NonCommittableTsTable(name);
    }
    final TsTable table = new TsTable(name);
    for (int i = 0; i < columnNum; i++) {
      table.addColumnSchema(TsTableColumnSchemaUtil.deserialize(inputStream));
    }
    table.props = ReadWriteIOUtils.readMap(inputStream);
    return table;
  }

  public static TsTable deserialize(final ByteBuffer buffer) {
    final String name = ReadWriteIOUtils.readString(buffer);
    final int columnNum = ReadWriteIOUtils.readInt(buffer);
    if (columnNum < 0) {
      return new NonCommittableTsTable(name);
    }
    final TsTable table = new TsTable(name);
    for (int i = 0; i < columnNum; i++) {
      table.addColumnSchema(TsTableColumnSchemaUtil.deserialize(buffer));
    }
    table.props = ReadWriteIOUtils.readMap(buffer);
    return table;
  }

  public void setProps(Map<String, String> props) {
    readWriteLock.writeLock().lock();
    try {
      this.props = props;
    } finally {
      readWriteLock.writeLock().unlock();
    }
  }

  @Override
  public boolean equals(Object o) {
    return super.equals(o);
  }

  @Override
  public int hashCode() {
    return Objects.hash(tableName);
  }

  @Override
  public String toString() {
    return "TsTable{"
        + "tableName='"
        + tableName
        + '\''
        + ", columnSchemaMap="
        + columnSchemaMap
        + ", props="
        + props
        + '}';
  }
}<|MERGE_RESOLUTION|>--- conflicted
+++ resolved
@@ -66,16 +66,11 @@
       new TimeColumnSchema(TIME_COLUMN_NAME, TSDataType.TIMESTAMP);
 
   public static final String TTL_PROPERTY = "ttl";
-<<<<<<< HEAD
   public static final String NEED_LAST_CACHE_PROPERTY = "need_last_cache";
   public static final Set<String> TABLE_ALLOWED_PROPERTIES =
       Collections.unmodifiableSet(
           new HashSet<>(Arrays.asList(TTL_PROPERTY, NEED_LAST_CACHE_PROPERTY)));
-  private String tableName;
-=======
-  public static final Set<String> TABLE_ALLOWED_PROPERTIES = Collections.singleton(TTL_PROPERTY);
   protected String tableName;
->>>>>>> a7f1527d
 
   private final Map<String, TsTableColumnSchema> columnSchemaMap = new LinkedHashMap<>();
   private final Map<String, Integer> tagColumnIndexMap = new HashMap<>();
